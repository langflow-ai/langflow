module.exports = {
  docs: [
    {
      type: "category",
      label: "Get started",
      items: [
        {
          type: "doc",
          id: "Get-Started/about-langflow",
          label: "About Langflow"
        },
        {
          type: "doc",
          id: "Get-Started/get-started-installation",
          label: "Install Langflow"
        },
        {
          type: "doc",
          id: "Get-Started/get-started-quickstart",
          label: "Quickstart"
        },
        {
          type: "category",
          label: "Tutorials",
          items: [
            "Tutorials/chat-with-rag",
            "Tutorials/chat-with-files",
            "Tutorials/agent",
            "Tutorials/mcp-tutorial",
          ],
        },
      ],
    },
    {
      type: "category",
      label: "Flows",
      items: [
        {
          type: "doc",
          id: "Flows/concepts-overview",
          label: "Use the visual editor"
        },
        {
          type: "doc",
          id: "Flows/concepts-flows",
          label: "Build flows"
        },
        {
          type: "category",
          label: "Run flows",
          items: [
            {
              type: "doc",
              id: "Flows/concepts-publish",
              label: "Trigger flows with the Langflow API"
            },
            {
              type: "doc",
              id: "Flows/webhook",
              label: "Trigger flows with webhooks"
            },
          ],
        },
        {
          type: "doc",
          id: "Flows/concepts-playground",
          label: "Test flows"
        },
        {
          type: "doc",
          id: "Flows/concepts-flows-import",
          label: "Import and export flows"
        },
        {
          type: "doc",
          id: "Flows/lfx",
          label: "Run flows with Langflow Executor (LFX)"
        },
      ],
    },
    {
      type: "category",
      label: "Agents",
      items: [
        "Agents/agents",
        "Agents/agents-tools",
      ],
    },
    {
      type: "category",
      label: "Model Context Protocol (MCP)",
      items: [
        "Agents/mcp-client",
        "Agents/mcp-server",
        "Agents/mcp-component-astra",
      ],
    },
    {
      type: "category",
      label: "Develop",
      items: [
        "Develop/api-keys-and-authentication",
        "Develop/install-custom-dependencies",
        "Develop/configuration-global-variables",
        "Develop/environment-variables",
        {
          type: "category",
          label: "Storage and memory",
          items: [
            {
              type: "doc",
              id: "Develop/concepts-file-management",
              label: "Manage files"
            },
            {
              type: "doc",
              id: "Develop/memory",
              label: "Manage memory"
            },
            {
              type: "doc",
              id: "Develop/session-id",
              label: "Use Session IDs"
            },
            "Develop/configuration-custom-database",
            {
              type: "doc",
              id: "Develop/enterprise-database-guide",
              label: "Database guide for enterprise administrators"
            },
          ],
        },
        {
          type: "category",
          label: "Observability",
          items: [
            "Develop/logging",
            {
              type: "category",
              label: "Monitoring",
              items: [
                "Develop/integrations-arize",
                "Develop/integrations-langfuse",
                "Develop/integrations-langsmith",
                "Develop/integrations-langwatch",
                "Develop/integrations-opik",
                "Develop/integrations-instana-traceloop",
              ],
            },
            "Develop/contributing-telemetry",
          ],
        },
        {
          type: "doc",
          id: "Develop/data-types",
          label: "Use Langflow data types"
        },
        {
          type: "doc",
          id: "Develop/concepts-voice-mode",
          label: "Use voice mode"
        },
        {
          type: "doc",
          id: "Develop/configuration-cli",
          label: "Use the Langflow CLI"
        },
      ],
    },
    {
      type: "category",
      label: "Deploy",
      items: [
        {
          type:"doc",
          id: "Deployment/deployment-overview",
          label: "Langflow deployment overview"
        },
        {
          type: "doc",
          id: "Deployment/deployment-public-server",
          label: "Deploy a public Langflow server"
        },
        {
          type: "doc",
          id: "Deployment/deployment-nginx-ssl",
          label: "Deploy Langflow with Nginx and SSL"
        },
        {
          type: "category",
          label: "Containerized deployments",
          items: [
            "Deployment/develop-application",
            {
              type: "doc",
              id: "Deployment/deployment-docker",
              label: "Langflow Docker images"
            },
            {
              type: "doc",
              id: "Deployment/deployment-caddyfile",
              label: "Deploy Langflow on a remote server"
            },
            {
              type: "category",
              label: "Kubernetes",
              items: [
                {
                  type: "doc",
                  id: "Deployment/deployment-architecture",
                  label: "Deployment architecture"
                },
                {
                  type: "doc",
                  id: "Deployment/deployment-prod-best-practices",
                  label: "Best practices"
                },
                {
                  type: "doc",
                  id: "Deployment/deployment-kubernetes-dev",
                  label: "Deploy in development"
                },
                {
                  type: "doc",
                  id: "Deployment/deployment-kubernetes-prod",
                  label: "Deploy in production"
                },
              ]
            },
          ],
        },
        {
          type: "category",
          label: "Cloud platforms",
          items: [
            {
              type: "doc",
              id: "Deployment/deployment-gcp",
              label: "Google Cloud Platform"
            },
            {
              type: "doc",
              id: "Deployment/deployment-hugging-face-spaces",
              label: "Hugging Face Spaces"
            },
            {
              type: "doc",
              id: "Deployment/deployment-railway",
              label: "Railway"
            },
            {
              type: "doc",
              id: "Deployment/deployment-render",
              label: "Render"
            },
          ]
        },
        {
          type: "doc",
          id: "Deployment/security",
          label: "Security",
        },
      ],
    },
    {
      type: "category",
      label: "Components reference",
      items: [
        "Components/concepts-components",
        {
          type: "category",
          label: "Core components",
          items: [
            {
              type: "category",
              label: "Input / Output",
              items: [
                "Components/chat-input-and-output",
                "Components/text-input-and-output",
                "Components/webhook",
              ]
            },
            {
              type: "category",
              label: "Processing",
              items: [
                "Components/data-operations",
                "Components/dataframe-operations",
                "Components/dynamic-create-data",
                "Components/parser",
                "Components/split-text",
                "Components/type-convert",
              ]
            },
            {
              type: "category",
              label: "Data Source",
              items: [
                "Components/api-request",
                "Components/mock-data",
                "Components/url",
                "Components/web-search",
              ]
            },
            {
              type: "category",
              label: "Files and Knowledge",
              items: [
                "Components/directory",
                "Components/read-file",
                "Components/write-file",
              ]
            },
            {
              type: "category",
              label: "Flow Controls",
              items: [
                "Components/if-else",
                "Components/loop",
                "Components/notify-and-listen",
                "Components/run-flow",
              ]
            },
            {
              type: "category",
              label: "LLM Operations",
              items: [
                "Components/batch-run",
                "Components/llm-selector",
                "Components/smart-router",
                "Components/smart-transform",
                "Components/structured-output",
              ]
            },
            {
              type: "category",
              label: "Models and Agents",
              items: [
                "Components/components-models",
                "Components/components-prompts",
                "Components/components-agents",
                "Components/mcp-tools",
                "Components/components-embedding-models",
                "Components/message-history",
<<<<<<< HEAD
              ]
            },
            {
              type: "category",
              label: "Utilities",
              items: [
                "Components/calculator",
                "Components/current-date",
                "Components/python-interpreter",
                "Components/sql-database",
              ]
            },
=======
              ]
            },
            {
              type: "category",
              label: "Utilities",
              items: [
                "Components/calculator",
                "Components/current-date",
                "Components/python-interpreter",
                "Components/sql-database",
              ]
            },
>>>>>>> eaadf4c2
            "Components/legacy-core-components",
          ],
        },
        {
          type: "category",
          label: "Bundles",
          items: [
            "Components/components-bundles",
            "Components/bundles-aiml",
            "Components/bundles-altk",
            "Components/bundles-amazon",
            "Components/bundles-anthropic",
            "Components/bundles-apify",
            "Components/bundles-arxiv",
            "Components/bundles-assemblyai",
            "Components/bundles-azure",
            "Components/bundles-baidu",
            "Components/bundles-bing",
            "Components/bundles-cassandra",
            "Components/bundles-chroma",
            "Components/bundles-cleanlab",
            "Components/bundles-clickhouse",
            "Components/bundles-cloudflare",
            "Components/bundles-cohere",
            "Components/bundles-cometapi",
            "Components/bundles-composio",
            "Components/bundles-couchbase",
            "Components/bundles-cuga",
            "Components/bundles-datastax",
            "Components/bundles-deepseek",
            "Components/bundles-docling",
            "Components/bundles-duckduckgo",
            "Components/bundles-elastic",
            "Components/bundles-exa",
            "Components/bundles-faiss",
            "Components/bundles-glean",
            "Components/bundles-google",
            "Components/bundles-groq",
            "Components/bundles-huggingface",
            "Components/bundles-ibm",
            "Components/bundles-icosacomputing",
            "Components/bundles-langchain",
            "Components/bundles-lmstudio",
            "Components/bundles-maritalk",
            "Components/bundles-mem0",
            "Components/bundles-milvus",
            "Components/bundles-mistralai",
            "Components/bundles-mongodb",
            "Components/bundles-notion",
            "Components/bundles-novita",
            "Components/bundles-nvidia",
            "Components/bundles-ollama",
            "Components/bundles-openai",
            "Components/bundles-openrouter",
            "Components/bundles-perplexity",
            "Components/bundles-pgvector",
            "Components/bundles-pinecone",
            "Components/bundles-qdrant",
            "Components/bundles-redis",
            "Components/bundles-sambanova",
            "Components/bundles-searchapi",
            "Components/bundles-serper",
            "Components/bundles-supabase",
            "Components/bundles-upstash",
            "Components/bundles-vllm",
            "Components/bundles-vectara",
            "Components/bundles-vertexai",
            "Components/bundles-weaviate",
            "Components/bundles-wikipedia",
            "Components/bundles-xai",
          ],
        },
        "Components/components-custom-components",
      ],
    },
    {
      type: "category",
      label: "API reference",
      items: [
        {
          type: "doc",
          id: "API-Reference/api-reference-api-examples",
          label: "Get started with the Langflow API",
        },
        {
          type: "doc",
          id: "API-Reference/typescript-client",
          label: "Use the TypeScript client"
        },
        {
          type: "doc",
          id: "API-Reference/api-flows-run",
          label: "Flow trigger endpoints",
        },
        {
          type: "doc",
          id: "API-Reference/api-openai-responses",
          label: "OpenAI Responses endpoints",
        },
        {
          type: "doc",
          id: "API-Reference/api-flows",
          label: "Flow management endpoints",
        },
        {
          type: "doc",
          id: "API-Reference/api-files",
          label: "Files endpoints",
        },
        {
          type: "doc",
          id: "API-Reference/api-projects",
          label: "Projects endpoints",
        },
        {
          type: "doc",
          id: "API-Reference/api-logs",
          label: "Logs endpoints",
        },
        {
          type: "doc",
          id: "API-Reference/api-monitor",
          label: "Monitor endpoints",
        },
        {
          type: "doc",
          id: "API-Reference/api-build",
          label: "Build endpoints",
        },
        {
          type: "doc",
          id: "API-Reference/api-users",
          label: "Users endpoints",
        },
        {
          type: "link",
          label: "Langflow API specification",
          href: "/api",
        },
      ],
    },
    {
      type: "category",
      label: "Contribute",
      items: [
        "Contributing/contributing-community",
        "Contributing/contributing-how-to-contribute",
        "Contributing/contributing-components",
        "Contributing/contributing-bundles",
        "Contributing/contributing-component-tests",
        "Contributing/contributing-templates",
<<<<<<< HEAD
      ],
    },
    {
      type: "category",
      label: "Release notes",
      items: [
        {
          type: "doc",
          id: "Support/release-notes",
          label: "Release notes",
        },
=======
>>>>>>> eaadf4c2
      ],
    },
    {
      type: "category",
      label: "Support",
      items: [
        {
          type: "doc",
          id: "Support/troubleshooting",
          label: "Troubleshoot",
        },
        {
          type: "doc",
          id: "Support/contributing-github-issues",
          label: "Get help and request enhancements",
        },
        {
          type: "doc",
          id: "Support/luna-for-langflow",
          label: "IBM Elite Support for Langflow",
        },
        {
          type: "doc",
          id: "Support/release-notes",
          label: "Release notes",
        },
      ],
    },
    {
      type: "html",
      className: "sidebar-ad",
      value: `
        <a href="https://www.langflow.org/desktop" target="_blank" class="menu__link">
          <svg width="24" height="24" viewBox="0 0 24 24" fill="none" xmlns="http://www.w3.org/2000/svg">
            <g clip-path="url(#clip0_1645_37)">
              <path d="M12 17H20C21.1046 17 22 16.1046 22 15V13M12 17H4C2.89543 17 2 16.1046 2 15V5C2 3.89543 2.89543 3 4 3H10M12 17V21M8 21H12M12 21H16M11.75 10.2917H13.2083L16.125 7.375H17.5833L20.5 4.45833H21.9583M16.125 11.75H17.5833L20.5 8.83333H21.9583M11.75 5.91667H13.2083L16.125 3H17.5833" stroke="currentColor" stroke-width="1.5" stroke-linecap="round" stroke-linejoin="round"/>
            </g>
            <defs>
              <clipPath id="clip0_1645_37">
                <rect width="24" height="24" fill="white"/>
              </clipPath>
            </defs>
          </svg>
          <div class="sidebar-ad-text-container">
            <span class="sidebar-ad-text">Get started in minutes</span>
            <span class="sidebar-ad-text sidebar-ad-text-gradient">Download Langflow Desktop</span>
          </div>
        </a>
      `,
    },
  ],
};<|MERGE_RESOLUTION|>--- conflicted
+++ resolved
@@ -342,7 +342,6 @@
                 "Components/mcp-tools",
                 "Components/components-embedding-models",
                 "Components/message-history",
-<<<<<<< HEAD
               ]
             },
             {
@@ -355,20 +354,6 @@
                 "Components/sql-database",
               ]
             },
-=======
-              ]
-            },
-            {
-              type: "category",
-              label: "Utilities",
-              items: [
-                "Components/calculator",
-                "Components/current-date",
-                "Components/python-interpreter",
-                "Components/sql-database",
-              ]
-            },
->>>>>>> eaadf4c2
             "Components/legacy-core-components",
           ],
         },
@@ -520,20 +505,6 @@
         "Contributing/contributing-bundles",
         "Contributing/contributing-component-tests",
         "Contributing/contributing-templates",
-<<<<<<< HEAD
-      ],
-    },
-    {
-      type: "category",
-      label: "Release notes",
-      items: [
-        {
-          type: "doc",
-          id: "Support/release-notes",
-          label: "Release notes",
-        },
-=======
->>>>>>> eaadf4c2
       ],
     },
     {

module.exports = {
  docs: [
    "Get-Started/welcome-to-langflow",
    {
      type: "category",
      label: "Get started",
      items: [
        {
          type: "doc",
          id: "Get-Started/about-langflow",
          label: "About Langflow"
        },
        {
          type: "doc",
          id: "Get-Started/get-started-installation",
          label: "Install Langflow"
        },
        {
          type: "doc",
          id: "Get-Started/get-started-quickstart",
          label: "Quickstart"
        },
        {
          type: "category",
          label: "Tutorials",
          items: [
            "Tutorials/chat-with-rag",
            "Tutorials/chat-with-files",
            "Tutorials/agent",
            "Tutorials/mcp-tutorial",
          ],
        },
      ],
    },
    {
      type: "category",
      label: "Flows",
      items: [
        {
          type: "doc",
          id: "Concepts/concepts-overview",
          label: "Use the visual editor"
        },
        {
          type: "doc",
          id: "Concepts/concepts-flows",
          label: "Build flows"
        },
        {
          type: "category",
          label: "Run flows",
          items: [
            {
              type: "doc",
              id: "Concepts/concepts-publish",
              label: "Trigger flows with the Langflow API"
            },
            {
              type: "doc",
              id: "Develop/webhook",
              label: "Trigger flows with webhooks"
            },
          ],
        },
        {
          type: "doc",
          id: "Concepts/concepts-playground",
          label: "Test flows"
        },
        {
          type: "doc",
          id: "Concepts/concepts-flows-import",
          label: "Import and export flows"
        },
      ],
    },
    {
      type: "category",
      label: "Agents",
      items: [
        "Agents/agents",
        "Agents/agents-tools",
      ],
    },
    {
      type: "category",
      label: "Model Context Protocol (MCP)",
      items: [
        "Components/mcp-client",
        "Concepts/mcp-server",
        "Integrations/mcp-component-astra",
      ],
    },
    {
      type: "category",
      label: "Develop",
      items: [
        "Configuration/api-keys-and-authentication",
        "Develop/install-custom-dependencies",
        "Configuration/configuration-global-variables",
        "Configuration/environment-variables",
        {
          type: "category",
          label: "Storage and memory",
          items: [
            {
              type: "doc",
              id: "Concepts/concepts-file-management",
              label: "Manage files"
            },
            {
              type: "doc",
              id: "Develop/memory",
              label: "Manage memory"
            },
            "Concepts/knowledge",
            {
              type: "doc",
              id: "Develop/session-id",
              label: "Use Session IDs"
            },
            "Configuration/configuration-custom-database",
            {
              type: "doc",
              id: "Develop/enterprise-database-guide",
              label: "Database guide for enterprise administrators"
            },
          ],
        },
        {
          type: "category",
          label: "Observability",
          items: [
            "Develop/logging",
            {
              type: "category",
              label: "Monitoring",
              items: [
                "Integrations/Arize/integrations-arize",
                "Integrations/integrations-langfuse",
                "Integrations/integrations-langsmith",
                "Integrations/integrations-langwatch",
                "Integrations/integrations-opik",
                "Integrations/integrations-instana-traceloop",
              ],
            },
            "Contributing/contributing-telemetry",
          ],
        },
        {
          type: "doc",
          id: "Concepts/data-types",
          label: "Use Langflow data types"
        },
        {
          type: "doc",
          id: "Concepts/concepts-voice-mode",
          label: "Use voice mode"
        },
        {
          type: "doc",
          id: "Configuration/configuration-cli",
          label: "Use the Langflow CLI"
        },
      ],
    },
    {
      type: "category",
      label: "Deploy",
      items: [
        {
          type:"doc",
          id: "Deployment/deployment-overview",
          label: "Langflow deployment overview"
        },
        {
          type: "doc",
          id: "Deployment/deployment-public-server",
          label: "Deploy a public Langflow server"
        },
        {
          type: "category",
          label: "Containerized deployments",
          items: [
            "Develop/develop-application",
            {
              type: "doc",
              id: "Deployment/deployment-docker",
              label: "Langflow Docker images"
            },
            {
              type: "doc",
              id: "Deployment/deployment-caddyfile",
              label: "Deploy Langflow on a remote server"
            },
            {
              type: "category",
              label: "Kubernetes",
              items: [
                {
                  type: "doc",
                  id: "Deployment/deployment-architecture",
                  label: "Deployment architecture"
                },
                {
                  type: "doc",
                  id: "Deployment/deployment-prod-best-practices",
                  label: "Best practices"
                },
                {
                  type: "doc",
                  id: "Deployment/deployment-kubernetes-dev",
                  label: "Deploy in development"
                },
                {
                  type: "doc",
                  id: "Deployment/deployment-kubernetes-prod",
                  label: "Deploy in production"
                },
              ]
            },
          ],
        },
        {
          type: "category",
          label: "Cloud platforms",
          items: [
            {
              type: "doc",
              id: "Deployment/deployment-gcp",
              label: "Google Cloud Platform"
            },
            {
              type: "doc",
              id: "Deployment/deployment-hugging-face-spaces",
              label: "Hugging Face Spaces"
            },
            {
              type: "doc",
              id: "Deployment/deployment-railway",
              label: "Railway"
            },
            {
              type: "doc",
              id: "Deployment/deployment-render",
              label: "Render"
            },
          ]
        },
      ],
    },
    {
      type: "category",
      label: "Components reference",
      items: [
        "Concepts/concepts-components",
        {
          type: "category",
          label: "Core components",
          items: [
            "Components/components-io",
            "Components/components-agents",
            {
              type: "category",
              label: "Models",
              items: [
                "Components/components-models",
                "Components/components-embedding-models",
              ]
            },
            "Components/components-data",
            "Components/components-kb",
<<<<<<< HEAD
            "Components/components-vector-stores",
=======
>>>>>>> e85d2554
            {
              type: "category",
              label: "Processing",
              items: [
                "Components/components-processing",
                "Components/components-prompts",
              ]
            },
            "Components/components-logic",
            "Components/components-helpers",
            "Components/components-tools",
          ],
        },
        {
          type: "category",
          label: "Bundles",
          items: [
            "Components/components-bundles",
            "Components/bundles-aiml",
            "Components/bundles-amazon",
            "Components/bundles-anthropic",
            "Integrations/Apify/integrations-apify",
            "Components/bundles-arxiv",
            "Integrations/integrations-assemblyai",
            "Components/bundles-azure",
            "Components/bundles-baidu",
            "Components/bundles-bing",
            "Components/bundles-cassandra",
            "Components/bundles-chroma",
            "Integrations/Cleanlab/integrations-cleanlab",
            "Components/bundles-clickhouse",
            "Components/bundles-cloudflare",
            "Components/bundles-cohere",
            "Integrations/Composio/integrations-composio",
            "Components/bundles-couchbase",
            "Components/bundles-datastax",
            "Components/bundles-deepseek",
            "Integrations/Docling/integrations-docling",
            "Components/bundles-duckduckgo",
            "Components/bundles-elastic",
            "Components/bundles-exa",
            "Components/bundles-faiss",
            "Components/bundles-glean",
            {
              type: 'category',
              label: 'Google',
              items: [
                "Components/bundles-google",
                "Integrations/Google/integrations-google-big-query",
              ],
            },
            "Components/bundles-groq",
            "Components/bundles-huggingface",
            "Components/bundles-ibm",
            "Components/bundles-icosacomputing",
            "Components/bundles-langchain",
            "Components/bundles-lmstudio",
            "Components/bundles-maritalk",
            "Components/bundles-mem0",
            "Components/bundles-milvus",
            "Components/bundles-mistralai",
            "Components/bundles-mongodb",
            {
              type: "category",
              label: "Notion",
              items: [
                "Integrations/Notion/integrations-notion",
                "Integrations/Notion/notion-agent-conversational",
                "Integrations/Notion/notion-agent-meeting-notes",
              ],
            },
            "Components/bundles-novita",
            {
              type: "category",
              label: "NVIDIA",
              items: [
                "Components/bundles-nvidia",
                {
                  type: "doc",
                  id: "Integrations/Nvidia/integrations-nvidia-ingest",
                  label: "NVIDIA Ingest"
                },
                {
                  type: "doc",
                  id: "Integrations/Nvidia/integrations-nvidia-nim-wsl2",
                  label: "NVIDIA NIM on WSL2"
                },
                {
                  type: "doc",
                  id: "Integrations/Nvidia/integrations-nvidia-g-assist",
                  label: "NVIDIA G-Assist"
                },
              ],
            },
            "Components/bundles-ollama",
            "Components/bundles-openai",
            "Components/bundles-openrouter",
            "Components/bundles-perplexity",
            "Components/bundles-pgvector",
            "Components/bundles-pinecone",
            "Components/bundles-qdrant",
            "Components/bundles-redis",
            "Components/bundles-sambanova",
            "Components/bundles-searchapi",
            "Components/bundles-serper",
            "Components/bundles-supabase",
            "Components/bundles-upstash",
            "Components/bundles-vectara",
            "Components/bundles-vertexai",
            "Components/bundles-weaviate",
            "Components/bundles-wikipedia",
            "Components/bundles-xai",
          ],
        },
        "Components/components-custom-components",
      ],
    },
    {
      type: "category",
      label: "API reference",
      items: [
        {
          type: "doc",
          id: "API-Reference/api-reference-api-examples",
          label: "Get started with the Langflow API",
        },
        {
          type: "doc",
          id: "Develop/Clients/typescript-client",
          label: "Use the TypeScript client"
        },
        {
          type: "doc",
          id: "API-Reference/api-flows-run",
          label: "Flow trigger endpoints",
        },
        {
          type: "doc",
          id: "API-Reference/api-openai-responses",
          label: "OpenAI responses endpoints",
        },
        {
          type: "doc",
          id: "API-Reference/api-flows",
          label: "Flow management endpoints",
        },
        {
          type: "doc",
          id: "API-Reference/api-files",
          label: "Files endpoints",
        },
        {
          type: "doc",
          id: "API-Reference/api-projects",
          label: "Projects endpoints",
        },
        {
          type: "doc",
          id: "API-Reference/api-logs",
          label: "Logs endpoints",
        },
        {
          type: "doc",
          id: "API-Reference/api-monitor",
          label: "Monitor endpoints",
        },
        {
          type: "doc",
          id: "API-Reference/api-build",
          label: "Build endpoints",
        },
        {
          type: "doc",
          id: "API-Reference/api-users",
          label: "Users endpoints",
        },
        {
          type: "link",
          label: "Langflow API specification",
          href: "/api",
        },
      ],
    },
    {
      type: "category",
      label: "Contribute",
      items: [
        "Contributing/contributing-community",
        "Contributing/contributing-how-to-contribute",
        "Contributing/contributing-components",
        "Contributing/contributing-component-tests",
        "Contributing/contributing-templates",
        "Contributing/contributing-bundles",
      ],
    },
    {
      type: "category",
      label: "Release notes",
      items: [
        {
          type: "doc",
          id: "Support/release-notes",
          label: "Release notes",
        },
      ],
    },
    {
      type: "category",
      label: "Support",
      items: [
        {
          type: "doc",
          id: "Support/troubleshooting",
          label: "Troubleshoot",
        },
        {
          type: "doc",
          id: "Contributing/contributing-github-issues",
          label: "Get help and request enhancements",
        },
        {
          type: "doc",
          id: "Support/luna-for-langflow",
          label: "IBM Elite Support for Langflow",
        },
      ],
    },
    {
      type: "html",
      className: "sidebar-ad",
      value: `
        <a href="https://www.langflow.org/desktop" target="_blank" class="menu__link">
          <svg width="24" height="24" viewBox="0 0 24 24" fill="none" xmlns="http://www.w3.org/2000/svg">
            <g clip-path="url(#clip0_1645_37)">
              <path d="M12 17H20C21.1046 17 22 16.1046 22 15V13M12 17H4C2.89543 17 2 16.1046 2 15V5C2 3.89543 2.89543 3 4 3H10M12 17V21M8 21H12M12 21H16M11.75 10.2917H13.2083L16.125 7.375H17.5833L20.5 4.45833H21.9583M16.125 11.75H17.5833L20.5 8.83333H21.9583M11.75 5.91667H13.2083L16.125 3H17.5833" stroke="currentColor" stroke-width="1.5" stroke-linecap="round" stroke-linejoin="round"/>
            </g>
            <defs>
              <clipPath id="clip0_1645_37">
                <rect width="24" height="24" fill="white"/>
              </clipPath>
            </defs>
          </svg>
          <div class="sidebar-ad-text-container">
            <span class="sidebar-ad-text">Get started in minutes</span>
            <span class="sidebar-ad-text sidebar-ad-text-gradient">Download Langflow Desktop</span>
          </div>
        </a>
      `,
    },
  ],
};<|MERGE_RESOLUTION|>--- conflicted
+++ resolved
@@ -270,10 +270,6 @@
             },
             "Components/components-data",
             "Components/components-kb",
-<<<<<<< HEAD
-            "Components/components-vector-stores",
-=======
->>>>>>> e85d2554
             {
               type: "category",
               label: "Processing",

module.exports = {
  docs: [
    "Get-Started/welcome-to-langflow",
    {
      type: "category",
      label: "Get started",
      items: [
        "Get-Started/get-started-installation",
        "Get-Started/get-started-quickstart",
      ],
    },
    {
      type: "category",
      label: "Starter projects",
      items: [
        'Starter-Projects/starter-projects-basic-prompting',
        'Starter-Projects/starter-projects-vector-store-rag',
        'Starter-Projects/starter-projects-simple-agent',
      ],
    },
    {
      type: "category",
      label: "Sample flows",
      items: [
        'Sample-Flows/blog-writer',
        'Sample-Flows/document-qa',
        'Sample-Flows/memory-chatbot',
        'Sample-Flows/financial-report-parser',
        'Sample-Flows/sequential-agent',
        'Sample-Flows/travel-planning-agent',
      ],
    },
    {
      type: "category",
      label: "Concepts",
      items: [
        "Concepts/concepts-overview",
        "Concepts/concepts-playground",
        "Concepts/concepts-components",
        "Concepts/concepts-flows",
        "Concepts/concepts-objects",
        "Concepts/concepts-publish",
        "Concepts/mcp-server",
        "Concepts/concepts-file-management",
        "Concepts/concepts-voice-mode",
      ],
    },
    {
      type: "category",
      label: "Components",
      items: [
        "Components/components-agents",
        "Components/components-bundles",
        "Components/components-custom-components",
        "Components/components-data",
        "Components/components-embedding-models",
        "Components/components-helpers",
        "Components/components-io",
        "Components/components-logic",
        "Components/components-memories",
        "Components/components-models",
        "Components/components-processing",
        "Components/components-prompts",
        "Components/components-tools",
        "Components/components-vector-stores",
      ],
    },
    {
      type: "category",
      label: "Agents",
      items: [
        "Agents/agents-overview",
        "Agents/agent-tool-calling-agent-component",
      ],
    },
    {
      type: "category",
      label: "Configuration",
      items: [
        "Configuration/configuration-api-keys",
        "Configuration/configuration-authentication",
        "Configuration/configuration-cli",
        "Configuration/configuration-custom-database",
        "Configuration/configuration-global-variables",
        "Configuration/environment-variables",
      ],
    },
    {
      type: "category",
      label: "Develop",
      items: [
        {
          type: "doc",
          id: "Develop/develop-overview",
          label: "Overview"
        },
        {
          type: "doc",
          id: "Develop/develop-application",
          label: "Develop an application in Langflow"
        },
        {
          type: "doc",
          id: "Develop/install-custom-dependencies",
          label: "Install custom dependencies"
        },
        {
          type: "doc",
          id: "Develop/memory",
          label: "Memory management"
        },
        {
          type: "doc",
          id: "Develop/session-id",
          label: "Session ID"
        },
        {
          type: "doc",
          id: "Develop/logging",
          label: "Logging"
        },
        {
          type: "doc",
          id: "Develop/webhook",
          label: "Webhook"
        },
      ],
    },
    {
      type: "category",
      label: "Deployment",
      items: [
        {
          type:"doc",
          id: "Deployment/deployment-overview",
          label: "Deployment overview"
        },
        {
          type: "doc",
          id: "Deployment/deployment-docker",
          label: "Docker"
        },
        {
          type: "category",
          label: "Kubernetes",
          items: [
            {
              type: "doc",
              id: "Deployment/deployment-prod-best-practices",
              label: "Langflow architecture and best practices"
            },
            {
              type: "doc",
              id: "Deployment/deployment-kubernetes-dev",
              label: "Deploy in development"
            },
            {
              type: "doc",
              id: "Deployment/deployment-kubernetes-prod",
              label: "Deploy in production"
            }
          ]
        },
        {
          type: "doc",
          id: "Deployment/deployment-gcp",
          label: "Google Cloud Platform"
        },
        {
          type: "doc",
          id: "Deployment/deployment-hugging-face-spaces",
          label: "Hugging Face Spaces"
        },
        {
          type: "doc",
          id: "Deployment/deployment-railway",
          label: "Railway"
        },
        {
          type: "doc",
          id: "Deployment/deployment-render",
          label: "Render"
        },
      ],
    },
    {
      type: "category",
      label: "API reference",
      items: [
        {
          type: "link",
          label: "API documentation",
          href: "/api",
        },
        {
          type: "doc",
          id: "API-Reference/api-reference-api-examples",
          label: "API examples",
        },
      ],
    },
    {
      type: "category",
      label: "Integrations",
      items: [
        "Integrations/Apify/integrations-apify",
        {
          type: "doc",
          id: "Integrations/Arize/integrations-arize",
          label: "Arize",
        },
        {
          type: "doc",
          id: "Integrations/mcp-component-astra",
          label: "Astra DB MCP server",
        },
        "Integrations/integrations-assemblyai",
        {
          type: "doc",
          id: "Integrations/Composio/integrations-composio",
          label: "Composio",
        },
        {
          type: 'category',
          label: 'Google',
          items: [
            'Integrations/Google/integrations-setup-google-oauth-langflow',
            'Integrations/Google/integrations-setup-google-cloud-vertex-ai-langflow',
            'Integrations/Google/integrations-google-big-query',
          ],
        },
        "Integrations/integrations-langfuse",
        "Integrations/integrations-langsmith",
        "Integrations/integrations-langwatch",
        "Integrations/integrations-opik",
        {
          type: "category",
          label: "Notion",
          items: [
            "Integrations/Notion/integrations-notion",
            "Integrations/Notion/notion-agent-conversational",
            "Integrations/Notion/notion-agent-meeting-notes",
          ],
        },
        {
          type: "category",
          label: "NVIDIA",
          items: [
            "Integrations/Nvidia/integrations-nvidia-ingest",
            "Integrations/Nvidia/integrations-nvidia-nim-wsl2",
          ],
        },
      ],
    },
    {
      type: "category",
      label: "Contributing",
      items: [
        "Contributing/contributing-community",
        "Contributing/contributing-how-to-contribute",
        "Contributing/contributing-components",
        "Contributing/contributing-component-tests",
<<<<<<< HEAD
        "Contributing/contributing-templates",
=======
        "Contributing/contributing-bundles",
>>>>>>> 67cacf8a
        "Contributing/contributing-github-discussion-board",
        "Contributing/contributing-github-issues",
        "Contributing/contributing-telemetry",
      ],
    },
    {
      type: "category",
      label: "Changelog",
      items: [
        {
          type: "link",
          label: "Changelog",
          href: "https://github.com/langflow-ai/langflow/releases/latest",
        },
      ],
    },
    {
      type: "category",
      label: "Support",
      items: [
        {
          type: "doc",
          id: "Support/luna-for-langflow",
          label: "Luna for Langflow",
        },
      ],
    },
    {
      type: "html",
      className: "sidebar-ad",
      value: `
        <a href="https://astra.datastax.com/signup?type=langflow" target="_blank" class="menu__link">
          <svg xmlns="http://www.w3.org/2000/svg" width="24" height="24" viewBox="0 0 24 24" fill="none" stroke="currentColor" stroke-width="1" stroke-linecap="round" stroke-linejoin="round" class="lucide lucide-cloud"><path d="M17.5 19H9a7 7 0 1 1 6.71-9h1.79a4.5 4.5 0 1 1 0 9Z"/></svg>
          <div class="sidebar-ad-text-container">
            <span class="sidebar-ad-text">Use Langflow in the cloud</span>
            <span class="sidebar-ad-text sidebar-ad-text-gradient">Sign up for DataStax Langflow</span>
          </div>
        </a>
      `,
    },
  ],
};<|MERGE_RESOLUTION|>--- conflicted
+++ resolved
@@ -260,11 +260,8 @@
         "Contributing/contributing-how-to-contribute",
         "Contributing/contributing-components",
         "Contributing/contributing-component-tests",
-<<<<<<< HEAD
         "Contributing/contributing-templates",
-=======
         "Contributing/contributing-bundles",
->>>>>>> 67cacf8a
         "Contributing/contributing-github-discussion-board",
         "Contributing/contributing-github-issues",
         "Contributing/contributing-telemetry",

--- conflicted
+++ resolved
@@ -5,7 +5,6 @@
       type: "category",
       label: "Get started",
       items: [
-<<<<<<< HEAD
         {
           type: "doc",
           id: "Get-Started/about-langflow",
@@ -20,9 +19,7 @@
           type: "doc",
           id: "Get-Started/get-started-quickstart",
           label: "Quickstart"
-=======
-        "Get-Started/get-started-installation",
-        "Get-Started/get-started-quickstart",
+        },
         {
           type: "category",
           label: "Tutorials",
@@ -30,7 +27,6 @@
             "Tutorials/chat-with-rag",
             "Tutorials/chat-with-files",
           ],
->>>>>>> 6fd461cd
         },
       ],
     },

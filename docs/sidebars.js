--- conflicted
+++ resolved
@@ -78,7 +78,6 @@
     },
     {
       type: "category",
-<<<<<<< HEAD
       label: "Components",
       items: [
         "Components/components-overview",
@@ -93,16 +92,8 @@
         "Components/components-memories",
         "Components/components-models",
         "Components/components-prompts",
-        "Components/components-rag",
         "Components/components-tools",
         "Components/components-vector-stores",
-=======
-      label: "Guides",
-      items: [
-        "Guides/guides-chat-memory",
-        "Guides/guides-data-message",
-        "Guides/guides-new-to-llms",
->>>>>>> a2690236
       ],
     },
     {

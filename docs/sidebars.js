--- conflicted
+++ resolved
@@ -106,18 +106,11 @@
         "Integrations/integrations-langsmith",
         "Integrations/integrations-langwatch",
         {
-<<<<<<< HEAD
           type: 'category',
           label: 'Google',
           items: [
             'Integrations/Google/integrations-setup-google-oauth-langflow',
             'Integrations/Google/integrations-setup-google-cloud-vertex-ai-langflow',
-=======
-          type: "category",
-          label: "Google",
-          items: [
-            "Integrations/Google/integrations-setup-google-oauth-langflow",
->>>>>>> 7a74c01a
           ],
         },
         {

--- conflicted
+++ resolved
@@ -11,18 +11,10 @@
           type: "category",
           label: "Tutorials",
           items: [
-<<<<<<< HEAD
-            {
-              type: "doc",
-              id: "Tutorials/agent",
-              label: "Connect applications to agents"
-            }
-          ]
-=======
             "Tutorials/chat-with-rag",
             "Tutorials/chat-with-files",
+            "Tutorials/agent",
           ],
->>>>>>> 6fd461cd
         },
       ],
     },

module.exports = {
  docs: [
    {
      type: "category",
      label: "Get started",
      items: [
        {
          type: "doc",
          id: "Get-Started/about-langflow",
          label: "About Langflow"
        },
        {
          type: "doc",
          id: "Get-Started/get-started-installation",
          label: "Install Langflow"
        },
        {
          type: "doc",
          id: "Get-Started/get-started-quickstart",
          label: "Quickstart"
        },
        {
          type: "category",
          label: "Tutorials",
          items: [
            "Tutorials/chat-with-rag",
            "Tutorials/chat-with-files",
            "Tutorials/agent",
            "Tutorials/mcp-tutorial",
          ],
        },
      ],
    },
    {
      type: "category",
      label: "Flows",
      items: [
        {
          type: "doc",
          id: "Flows/concepts-overview",
          label: "Use the visual editor"
        },
        {
          type: "doc",
          id: "Flows/concepts-flows",
          label: "Build flows"
        },
        {
          type: "category",
          label: "Run flows",
          items: [
            {
              type: "doc",
              id: "Flows/concepts-publish",
              label: "Trigger flows with the Langflow API"
            },
            {
              type: "doc",
              id: "Flows/webhook",
              label: "Trigger flows with webhooks"
            },
          ],
        },
        {
          type: "doc",
          id: "Flows/concepts-playground",
          label: "Test flows"
        },
        {
          type: "doc",
          id: "Flows/concepts-flows-import",
          label: "Import and export flows"
        },
      ],
    },
    {
      type: "category",
      label: "Agents",
      items: [
        "Agents/agents",
        "Agents/agents-tools",
      ],
    },
    {
      type: "category",
      label: "Model Context Protocol (MCP)",
      items: [
        "Agents/mcp-client",
        "Agents/mcp-server",
        "Agents/mcp-component-astra",
      ],
    },
    {
      type: "category",
      label: "Develop",
      items: [
        "Develop/api-keys-and-authentication",
        "Develop/install-custom-dependencies",
        "Develop/configuration-global-variables",
        "Develop/environment-variables",
        {
          type: "category",
          label: "Storage and memory",
          items: [
            {
              type: "doc",
              id: "Develop/concepts-file-management",
              label: "Manage files"
            },
            {
              type: "doc",
              id: "Develop/memory",
              label: "Manage memory"
            },
            {
              type: "doc",
              id: "Develop/session-id",
              label: "Use Session IDs"
            },
            "Develop/configuration-custom-database",
            {
              type: "doc",
              id: "Develop/enterprise-database-guide",
              label: "Database guide for enterprise administrators"
            },
          ],
        },
        {
          type: "category",
          label: "Observability",
          items: [
            "Develop/logging",
            {
              type: "category",
              label: "Monitoring",
              items: [
                "Develop/integrations-arize",
                "Develop/integrations-langfuse",
                "Develop/integrations-langsmith",
                "Develop/integrations-langwatch",
                "Develop/integrations-opik",
                "Develop/integrations-instana-traceloop",
              ],
            },
            "Develop/contributing-telemetry",
          ],
        },
        {
          type: "doc",
          id: "Develop/data-types",
          label: "Use Langflow data types"
        },
        {
          type: "doc",
          id: "Develop/concepts-voice-mode",
          label: "Use voice mode"
        },
        {
          type: "doc",
          id: "Develop/configuration-cli",
          label: "Use the Langflow CLI"
        },
      ],
    },
    {
      type: "category",
      label: "Deploy",
      items: [
        {
          type:"doc",
          id: "Deployment/deployment-overview",
          label: "Langflow deployment overview"
        },
        {
          type: "doc",
          id: "Deployment/deployment-public-server",
          label: "Deploy a public Langflow server"
        },
        {
          type: "doc",
          id: "Deployment/deployment-nginx-ssl",
          label: "Deploy Langflow with Nginx and SSL"
        },
        {
          type: "category",
          label: "Containerized deployments",
          items: [
            "Deployment/develop-application",
            {
              type: "doc",
              id: "Deployment/deployment-docker",
              label: "Langflow Docker images"
            },
            {
              type: "doc",
              id: "Deployment/deployment-caddyfile",
              label: "Deploy Langflow on a remote server"
            },
            {
              type: "category",
              label: "Kubernetes",
              items: [
                {
                  type: "doc",
                  id: "Deployment/deployment-architecture",
                  label: "Deployment architecture"
                },
                {
                  type: "doc",
                  id: "Deployment/deployment-prod-best-practices",
                  label: "Best practices"
                },
                {
                  type: "doc",
                  id: "Deployment/deployment-kubernetes-dev",
                  label: "Deploy in development"
                },
                {
                  type: "doc",
                  id: "Deployment/deployment-kubernetes-prod",
                  label: "Deploy in production"
                },
              ]
            },
          ],
        },
        {
          type: "category",
          label: "Cloud platforms",
          items: [
            {
              type: "doc",
              id: "Deployment/deployment-gcp",
              label: "Google Cloud Platform"
            },
            {
              type: "doc",
              id: "Deployment/deployment-hugging-face-spaces",
              label: "Hugging Face Spaces"
            },
            {
              type: "doc",
              id: "Deployment/deployment-railway",
              label: "Railway"
            },
            {
              type: "doc",
              id: "Deployment/deployment-render",
              label: "Render"
            },
          ]
        },
        {
          type: "doc",
          id: "Deployment/security",
          label: "Security",
        },
      ],
    },
    {
      type: "category",
      label: "Components reference",
      items: [
        "Components/concepts-components",
        {
          type: "category",
          label: "Core components",
          items: [
            {
              type: "category",
              label: "Input / Output",
              items: [
                "Components/chat-input-and-output",
                "Components/text-input-and-output",
                "Components/webhook",
              ]
            },
            {
              type: "category",
              label: "Processing",
              items: [
                "Components/data-operations",
                "Components/dataframe-operations",
                "Components/dynamic-create-data",
                "Components/parser",
                "Components/split-text",
                "Components/type-convert",
              ]
            },
            {
              type: "category",
              label: "Data Source",
              items: [
                "Components/api-request",
                "Components/mock-data",
                "Components/url",
                "Components/web-search",
              ]
            },
            {
              type: "category",
              label: "Files and Knowledge",
              items: [
                "Components/directory",
                "Components/read-file",
                "Components/write-file",
              ]
            },
            {
              type: "category",
              label: "Flow Controls",
              items: [
                "Components/if-else",
                "Components/loop",
                "Components/notify-and-listen",
                "Components/run-flow",
              ]
            },
            {
              type: "category",
              label: "LLM Operations",
              items: [
                "Components/batch-run",
                "Components/llm-selector",
                "Components/smart-router",
                "Components/smart-transform",
                "Components/structured-output",
              ]
            },
            {
              type: "category",
              label: "Models and Agents",
              items: [
                "Components/components-models",
                "Components/components-prompts",
                "Components/components-agents",
                "Components/mcp-tools",
                "Components/components-embedding-models",
                "Components/message-history",
              ]
            },
            {
              type: "category",
              label: "Utilities",
              items: [
                "Components/calculator",
                "Components/current-date",
                "Components/python-interpreter",
                "Components/sql-database",
              ]
            },
            "Components/legacy-core-components",
          ],
        },
        {
          type: "category",
          label: "Bundles",
          items: [
            "Components/components-bundles",
            "Components/bundles-aiml",
            "Components/bundles-altk",
            "Components/bundles-amazon",
            "Components/bundles-anthropic",
            "Components/bundles-apify",
            "Components/bundles-arxiv",
            "Components/bundles-assemblyai",
            "Components/bundles-azure",
            "Components/bundles-baidu",
            "Components/bundles-bing",
            "Components/bundles-cassandra",
            "Components/bundles-chroma",
            "Components/bundles-cleanlab",
            "Components/bundles-clickhouse",
            "Components/bundles-cloudflare",
            "Components/bundles-cohere",
<<<<<<< HEAD
            "Components/bundles-cometapi",
=======
            "Components/bundles-composio",
>>>>>>> 21e257ae
            "Components/bundles-couchbase",
            "Components/bundles-cuga",
            "Components/bundles-datastax",
            "Components/bundles-deepseek",
            "Components/bundles-docling",
            "Components/bundles-duckduckgo",
            "Components/bundles-elastic",
            "Components/bundles-exa",
            "Components/bundles-faiss",
            "Components/bundles-glean",
            "Components/bundles-google",
            "Components/bundles-groq",
            "Components/bundles-huggingface",
            "Components/bundles-ibm",
            "Components/bundles-icosacomputing",
            "Components/bundles-langchain",
            "Components/bundles-lmstudio",
            "Components/bundles-maritalk",
            "Components/bundles-mem0",
            "Components/bundles-milvus",
            "Components/bundles-mistralai",
            "Components/bundles-mongodb",
            "Components/bundles-notion",
            "Components/bundles-novita",
            "Components/bundles-nvidia",
            "Components/bundles-ollama",
            "Components/bundles-openai",
            "Components/bundles-openrouter",
            "Components/bundles-perplexity",
            "Components/bundles-pgvector",
            "Components/bundles-pinecone",
            "Components/bundles-qdrant",
            "Components/bundles-redis",
            "Components/bundles-sambanova",
            "Components/bundles-searchapi",
            "Components/bundles-serper",
            "Components/bundles-supabase",
            "Components/bundles-upstash",
            "Components/bundles-vllm",
            "Components/bundles-vectara",
            "Components/bundles-vertexai",
            "Components/bundles-weaviate",
            "Components/bundles-wikipedia",
            "Components/bundles-xai",
          ],
        },
        "Components/components-custom-components",
      ],
    },
    {
      type: "category",
      label: "API reference",
      items: [
        {
          type: "doc",
          id: "API-Reference/api-reference-api-examples",
          label: "Get started with the Langflow API",
        },
        {
          type: "doc",
          id: "API-Reference/typescript-client",
          label: "Use the TypeScript client"
        },
        {
          type: "doc",
          id: "API-Reference/api-flows-run",
          label: "Flow trigger endpoints",
        },
        {
          type: "doc",
          id: "API-Reference/api-openai-responses",
          label: "OpenAI Responses endpoints",
        },
        {
          type: "doc",
          id: "API-Reference/api-flows",
          label: "Flow management endpoints",
        },
        {
          type: "doc",
          id: "API-Reference/api-files",
          label: "Files endpoints",
        },
        {
          type: "doc",
          id: "API-Reference/api-projects",
          label: "Projects endpoints",
        },
        {
          type: "doc",
          id: "API-Reference/api-logs",
          label: "Logs endpoints",
        },
        {
          type: "doc",
          id: "API-Reference/api-monitor",
          label: "Monitor endpoints",
        },
        {
          type: "doc",
          id: "API-Reference/api-build",
          label: "Build endpoints",
        },
        {
          type: "doc",
          id: "API-Reference/api-users",
          label: "Users endpoints",
        },
        {
          type: "link",
          label: "Langflow API specification",
          href: "/api",
        },
      ],
    },
    {
      type: "category",
      label: "Contribute",
      items: [
        "Contributing/contributing-community",
        "Contributing/contributing-how-to-contribute",
        "Contributing/contributing-components",
        "Contributing/contributing-bundles",
        "Contributing/contributing-component-tests",
        "Contributing/contributing-templates",
      ],
    },
    {
      type: "category",
      label: "Release notes",
      items: [
        {
          type: "doc",
          id: "Support/release-notes",
          label: "Release notes",
        },
      ],
    },
    {
      type: "category",
      label: "Support",
      items: [
        {
          type: "doc",
          id: "Support/troubleshooting",
          label: "Troubleshoot",
        },
        {
          type: "doc",
          id: "Support/contributing-github-issues",
          label: "Get help and request enhancements",
        },
        {
          type: "doc",
          id: "Support/luna-for-langflow",
          label: "IBM Elite Support for Langflow",
        },
      ],
    },
    {
      type: "html",
      className: "sidebar-ad",
      value: `
        <a href="https://www.langflow.org/desktop" target="_blank" class="menu__link">
          <svg width="24" height="24" viewBox="0 0 24 24" fill="none" xmlns="http://www.w3.org/2000/svg">
            <g clip-path="url(#clip0_1645_37)">
              <path d="M12 17H20C21.1046 17 22 16.1046 22 15V13M12 17H4C2.89543 17 2 16.1046 2 15V5C2 3.89543 2.89543 3 4 3H10M12 17V21M8 21H12M12 21H16M11.75 10.2917H13.2083L16.125 7.375H17.5833L20.5 4.45833H21.9583M16.125 11.75H17.5833L20.5 8.83333H21.9583M11.75 5.91667H13.2083L16.125 3H17.5833" stroke="currentColor" stroke-width="1.5" stroke-linecap="round" stroke-linejoin="round"/>
            </g>
            <defs>
              <clipPath id="clip0_1645_37">
                <rect width="24" height="24" fill="white"/>
              </clipPath>
            </defs>
          </svg>
          <div class="sidebar-ad-text-container">
            <span class="sidebar-ad-text">Get started in minutes</span>
            <span class="sidebar-ad-text sidebar-ad-text-gradient">Download Langflow Desktop</span>
          </div>
        </a>
      `,
    },
  ],
};<|MERGE_RESOLUTION|>--- conflicted
+++ resolved
@@ -373,11 +373,7 @@
             "Components/bundles-clickhouse",
             "Components/bundles-cloudflare",
             "Components/bundles-cohere",
-<<<<<<< HEAD
-            "Components/bundles-cometapi",
-=======
             "Components/bundles-composio",
->>>>>>> 21e257ae
             "Components/bundles-couchbase",
             "Components/bundles-cuga",
             "Components/bundles-datastax",

/**
 * Any CSS included here will be global. The classic template
 * bundles Infima by default. Infima is a CSS framework designed to
 * work well for content-centric websites.
 */
:root {
  --ifm-background-color: var(--token-primary-bg-c);
  --ifm-color-primary: hsla(330, 81%, 60%, 1);
  --ifm-navbar-link-hover-color: initial;
  --ifm-navbar-padding-vertical: 0;
  --ifm-navbar-item-padding-vertical: 0;
  --ifm-font-family-base: Inter, -apple-system, BlinkMacSystemFont, Helvetica,
    Arial, sans-serif, "Apple Color Emoji", "Segoe UI emoji";
  --ifm-font-family-monospace: "SFMono-Regular", "Roboto Mono", Consolas,
    "Liberation Mono", Menlo, Courier, monospace;
}

.theme-doc-sidebar-item-category.menu__list-item:not(:first-child) {
  margin-top: 0.5rem !important;
}

.docusaurus-highlight-code-line {
  background-color: rgba(0, 0, 0, 0.1);
  display: block;
  margin: 0 calc(-1 * var(--ifm-pre-padding));
  padding: 0 var(--ifm-pre-padding);
}

.diagonal-box {
  transform: skewY(-6deg);
}

.diagonal-content {
  transform: skewY(6deg);
}

[class^="announcementBar"] {
  z-index: 10;
}

.showcase {
  background-color: #fff;
}

.showcase-border {
  border-color: rgba(243, 244, 246, 1);
}

.text-description {
  color: rgba(107, 114, 128, 1);
}

p {
  text-align: justify;
}

/* apply */
#hero-apply {
  z-index: -1;
  background-image: linear-gradient(
    var(--ifm-footer-background-color),
    var(--ifm-navbar-background-color)
  );
}

.apply-form {
  background-image: linear-gradient(#fff, #f5f5fa);
  max-width: 600px;
}

.apply-text {
  color: #36395a;
}

/* index */
#hero {
  background-image: linear-gradient(
    var(--ifm-footer-background-color),
    var(--ifm-navbar-background-color)
  );
}

/**
  * Hero component title overrides to match other heading styles
  */
.hero-title {
  color: rgb(28, 30, 33);
  font-family: var(--ifm-heading-font-family);
}
h1 {
  font-size: 26px;
}
h2 {
  font-size: 22px;
}
h3 {
  font-size: 18px;
}

body {
  font-size: 16px;
}

.docsearch-logo {
  color: #21243d;
}

.apply-button:hover {
  color: #fff;
}

/* GitHub */
.header-github-link:hover {
  opacity: 0.6;
}

.header-github-link:before {
  content: "";
  width: 24px;
  height: 24px;
  display: flex;
  background: url("/logos/gitLight.svg") no-repeat;
}

[data-theme="dark"] .header-github-link:before {
  content: "";
  width: 24px;
  height: 24px;
  display: flex;
  background: url("/logos/gitDark.svg") no-repeat;
}

/* Twitter */
.header-twitter-link:hover {
  opacity: 0.6;
}

.header-twitter-link::before {
  content: "";
  width: 24px;
  height: 24px;
  display: flex;
  background: url("/logos/xLight.svg");
  background-size: contain;
}

[data-theme="dark"] .header-twitter-link::before {
  content: "";
  width: 24px;
  height: 24px;
  display: flex;
  background: url("/logos/xDark.svg");
  background-size: contain;
}

/* Discord */

.header-discord-link {
  margin-right: 0.5rem;
}

.header-discord-link:hover {
  opacity: 0.6;
}

[data-theme="dark"] .header-discord-link::before {
  content: "";
  width: 24px;
  height: 24px;
  display: flex;
  background: url("/logos/discordDark.svg");
  background-size: contain;
}

.header-discord-link::before {
  content: "";
  width: 24px;
  height: 24px;
  display: flex;
  background: url("/logos/discordLight.svg");
  background-size: contain;
}

/* Images */
.image-rendering-crisp {
  image-rendering: crisp-edges;

  /* alias for google chrome */
  image-rendering: -webkit-optimize-contrast;
}

.image-rendering-pixel {
  image-rendering: pixelated;
}

.img-center {
  display: flex;
  justify-content: center;
  width: 100%;
}

/* Add comprehensive image control */
.markdown img {
  max-width: 100%;
  height: auto;
  display: block;
  margin: 1rem auto;
  max-height: 600px;
  object-fit: contain;
}

/* Default size for most images */
.markdown img:not(.resized-image) {
  max-width: 600px;
  width: auto;
}

.resized-image {
  width: 300px;
  max-height: 500px;
}

/* Responsive images on mobile devices */
@media (max-width: 768px) {
  .markdown img:not(.resized-image) {
    max-width: 100%;
    max-height: 500px;
  }
  
  .resized-image {
    width: 100%;
    max-width: 300px;
    max-height: 400px;
  }
}

/* Reduce width on mobile for Mendable Search */
@media (max-width: 767px) {
  .mendable-search {
    width: 200px;
  }
}

@media (max-width: 500px) {
  .mendable-search {
    width: 150px;
  }
}

@media (max-width: 380px) {
  .mendable-search {
    width: 140px;
  }
}
/*
.ch-scrollycoding {
  gap: 10rem !important;
} */

.ch-scrollycoding-content {
  max-width: 55% !important;
  min-width: 40% !important;
}

.ch-scrollycoding-sticker {
  max-width: 60% !important;
  min-width: 45% !important;
}

.ch-scrollycoding-step-content {
  min-height: 70px;
}

.theme-doc-sidebar-item-category.theme-doc-sidebar-item-category-level-2.menu__list-item:not(
    :first-child
  ) {
<<<<<<< HEAD
  margin-top: 0.25rem !important;
}

.sidebar-ad {
  margin-top: 2rem;
  margin-left: -0.5rem;
  margin-right: -0.5rem;
  margin-bottom: -0.5rem;
=======
  margin-top: 0.15rem !important;
}

.sidebar-ad {
  margin-left: -0.5rem;
  margin-right: -0.5rem;
  margin-bottom: 0;
>>>>>>> 24a052f7
  border-radius: 0;
  border-top: 1px solid var(--ifm-color-emphasis-300);
  border-bottom: 1px solid var(--ifm-color-emphasis-300);
  background-color: var(--ifm-background-color);
<<<<<<< HEAD
  position: sticky;
  bottom: -0.5rem;
=======
  position: fixed;
  bottom: 0;
  z-index: 100;
  width: var(--doc-sidebar-width);
}

[data-theme="dark"] .sidebar-ad {
  background-color: var(--ifm-background-color);
}

[data-theme="light"] .sidebar-ad {
  background-color: var(--ifm-color-white);
>>>>>>> 24a052f7
}

.sidebar-ad a {
  display: flex;
  justify-content: center;
  align-items: center;
  gap: 1rem;
  padding-top: 0.75rem;
  padding-bottom: 0.75rem;
}

.sidebar-ad-text-container {
  display: flex;
  flex-direction: column;
  gap: 0.5rem;
}

.sidebar-ad-text {
  font-size: 0.875rem;
  font-family: "Sora", serif;
}

.sidebar-ad-text-gradient {
  color: transparent;
  background-clip: text;
  background-image: linear-gradient(
    to right,
    #a855f7,
    var(--ifm-color-primary)
  );
}
<|MERGE_RESOLUTION|>--- conflicted
+++ resolved
@@ -226,7 +226,7 @@
     max-width: 100%;
     max-height: 500px;
   }
-  
+
   .resized-image {
     width: 100%;
     max-width: 300px;
@@ -274,16 +274,6 @@
 .theme-doc-sidebar-item-category.theme-doc-sidebar-item-category-level-2.menu__list-item:not(
     :first-child
   ) {
-<<<<<<< HEAD
-  margin-top: 0.25rem !important;
-}
-
-.sidebar-ad {
-  margin-top: 2rem;
-  margin-left: -0.5rem;
-  margin-right: -0.5rem;
-  margin-bottom: -0.5rem;
-=======
   margin-top: 0.15rem !important;
 }
 
@@ -291,15 +281,10 @@
   margin-left: -0.5rem;
   margin-right: -0.5rem;
   margin-bottom: 0;
->>>>>>> 24a052f7
   border-radius: 0;
   border-top: 1px solid var(--ifm-color-emphasis-300);
   border-bottom: 1px solid var(--ifm-color-emphasis-300);
   background-color: var(--ifm-background-color);
-<<<<<<< HEAD
-  position: sticky;
-  bottom: -0.5rem;
-=======
   position: fixed;
   bottom: 0;
   z-index: 100;
@@ -312,7 +297,6 @@
 
 [data-theme="light"] .sidebar-ad {
   background-color: var(--ifm-color-white);
->>>>>>> 24a052f7
 }
 
 .sidebar-ad a {

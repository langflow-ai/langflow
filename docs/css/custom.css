/**
 * Any CSS included here will be global. The classic template
 * bundles Infima by default. Infima is a CSS framework designed to
 * work well for content-centric websites.
 */
:root {
  --ifm-background-color: var(--token-primary-bg-c);
  --ifm-color-primary: hsla(330, 81%, 60%, 1);
  --ifm-navbar-link-hover-color: initial;
  --ifm-navbar-padding-vertical: 0;
  --ifm-navbar-item-padding-vertical: 0;
  --ifm-font-family-base: Inter, -apple-system, BlinkMacSystemFont, Helvetica,
    Arial, sans-serif, "Apple Color Emoji", "Segoe UI emoji";
  --ifm-font-family-monospace: "SFMono-Regular", "Roboto Mono", Consolas,
    "Liberation Mono", Menlo, Courier, monospace;
}

.theme-doc-sidebar-item-category.menu__list-item:not(:first-child) {
  margin-top: 1.5rem !important;
}

.docusaurus-highlight-code-line {
  background-color: rgba(0, 0, 0, 0.1);
  display: block;
  margin: 0 calc(-1 * var(--ifm-pre-padding));
  padding: 0 var(--ifm-pre-padding);
}

.diagonal-box {
  transform: skewY(-6deg);
}

.diagonal-content {
  transform: skewY(6deg);
}

[class^="announcementBar"] {
  z-index: 10;
}

.showcase {
  background-color: #fff;
}

.showcase-border {
  border-color: rgba(243, 244, 246, 1);
}

.text-description {
  color: rgba(107, 114, 128, 1);
}

p {
  text-align: justify;
}

/* apply */
#hero-apply {
  z-index: -1;
  background-image: linear-gradient(
    var(--ifm-footer-background-color),
    var(--ifm-navbar-background-color)
  );
}

.apply-form {
  background-image: linear-gradient(#fff, #f5f5fa);
  max-width: 600px;
}

.apply-text {
  color: #36395a;
}

/* index */
#hero {
  background-image: linear-gradient(
    var(--ifm-footer-background-color),
    var(--ifm-navbar-background-color)
  );
}

/**
  * Hero component title overrides to match other heading styles
  */
.hero-title {
  color: rgb(28, 30, 33);
  font-family: var(--ifm-heading-font-family);
}
h1 {
  font-size: 26px;
}
h2 {
  font-size: 22px;
}
h3 {
  font-size: 18px;
}

body {
  font-size: 16px;
}

.docsearch-logo {
  color: #21243d;
}

.apply-button:hover {
  color: #fff;
}

/* GitHub */
.header-github-link:hover {
  opacity: 0.6;
}

.header-github-link:before {
  content: "";
  width: 24px;
  height: 24px;
  display: flex;
  background: url("/logos/gitLight.svg") no-repeat;
}

[data-theme="dark"] .header-github-link:before {
  content: "";
  width: 24px;
  height: 24px;
  display: flex;
  background: url("/logos/gitDark.svg") no-repeat;
}

/* Twitter */
.header-twitter-link:hover {
  opacity: 0.6;
}

.header-twitter-link::before {
  content: "";
  width: 24px;
  height: 24px;
  display: flex;
  background: url("/logos/xLight.svg");
  background-size: contain;
}

[data-theme="dark"] .header-twitter-link::before {
  content: "";
  width: 24px;
  height: 24px;
  display: flex;
  background: url("/logos/xDark.svg");
  background-size: contain;
}

/* Discord */

.header-discord-link {
  margin-right: 0.5rem;
}

.header-discord-link:hover {
  opacity: 0.6;
}

[data-theme="dark"] .header-discord-link::before {
  content: "";
  width: 24px;
  height: 24px;
  display: flex;
  background: url("/logos/discordDark.svg");
  background-size: contain;
}

.header-discord-link::before {
  content: "";
  width: 24px;
  height: 24px;
  display: flex;
  background: url("/logos/discordLight.svg");
  background-size: contain;
}

/* Images */
.image-rendering-crisp {
  image-rendering: crisp-edges;

  /* alias for google chrome */
  image-rendering: -webkit-optimize-contrast;
}

.image-rendering-pixel {
  image-rendering: pixelated;
}

.img-center {
  display: flex;
  justify-content: center;
  width: 100%;
}

/* Add comprehensive image control */
.markdown img {
  max-width: 100%;
  height: auto;
  display: block;
  margin: 1rem auto;
  max-height: 600px;
  object-fit: contain;
}

/* Default size for most images */
.markdown img:not(.resized-image) {
  max-width: 600px;
  width: auto;
}

.resized-image {
  width: 300px;
  max-height: 500px;
}

/* Responsive images on mobile devices */
@media (max-width: 768px) {
  .markdown img:not(.resized-image) {
    max-width: 100%;
    max-height: 500px;
  }

  .resized-image {
    width: 100%;
    max-width: 300px;
    max-height: 400px;
  }
}

/* Reduce width on mobile for Mendable Search */
@media (max-width: 767px) {
  .mendable-search {
    width: 200px;
  }
}

@media (max-width: 500px) {
  .mendable-search {
    width: 150px;
  }
}

@media (max-width: 380px) {
  .mendable-search {
    width: 140px;
  }
}
/*
.ch-scrollycoding {
  gap: 10rem !important;
} */

.ch-scrollycoding-content {
  max-width: 55% !important;
  min-width: 40% !important;
}

.ch-scrollycoding-sticker {
  max-width: 60% !important;
  min-width: 45% !important;
}

.ch-scrollycoding-step-content {
  min-height: 70px;
}

.theme-doc-sidebar-item-category.theme-doc-sidebar-item-category-level-2.menu__list-item:not(
    :first-child
  ) {
  margin-top: 0.25rem !important;
}

<<<<<<< HEAD
/* Footer Styles */
.footer {
  padding: 8px 0;
  background-color: var(--ifm-navbar-background-color);
  border-top: 1px solid rgba(255, 255, 255, 0.1);
}

.footer-content {
  display: flex;
  justify-content: space-between;
  align-items: center;
  padding: 0 var(--ifm-navbar-padding-horizontal);
  max-width: var(--ifm-container-width);
  margin: 0 auto;
  font-size: 12px;
}

.footer__copyright {
  color: var(--ifm-navbar-link-color);
}

.footer-links {
  display: flex;
  gap: 0.5rem;
  font-size: 13px;
}

.footer-links a {
  color: var(--ifm-navbar-link-color);
  text-decoration: none;
}

.footer-links a:hover {
  text-decoration: underline;
}

.footer .container {
  padding: 0 5rem;
  display: flex;
  justify-content: space-between;
  align-items: center;
  flex-direction: row-reverse;
}
=======
.sidebar-ad {
  margin-top: 2rem;
  margin-left: -0.5rem;
  margin-right: -0.5rem;
  margin-bottom: -0.5rem;
  border-radius: 0;
  border-top: 1px solid var(--ifm-color-emphasis-300);
  border-bottom: 1px solid var(--ifm-color-emphasis-300);
  background-color: var(--ifm-background-color);
  position: sticky;
  bottom: -0.5rem;
}

.sidebar-ad a {
  display: flex;
  justify-content: center;
  align-items: center;
  gap: 1rem;
  padding-top: 0.75rem;
  padding-bottom: 0.75rem;
}

.sidebar-ad-text-container {
  display: flex;
  flex-direction: column;
  gap: 0.5rem;
}

.sidebar-ad-text {
  font-size: 0.875rem;
  font-family: "Sora", serif;
}

.sidebar-ad-text-gradient {
  color: transparent;
  background-clip: text;
  background-image: linear-gradient(
    to right,
    #a855f7,
    var(--ifm-color-primary)
  );
}
>>>>>>> 4792e569
<|MERGE_RESOLUTION|>--- conflicted
+++ resolved
@@ -277,7 +277,6 @@
   margin-top: 0.25rem !important;
 }
 
-<<<<<<< HEAD
 /* Footer Styles */
 .footer {
   padding: 8px 0;
@@ -321,7 +320,6 @@
   align-items: center;
   flex-direction: row-reverse;
 }
-=======
 .sidebar-ad {
   margin-top: 2rem;
   margin-left: -0.5rem;
@@ -364,4 +362,3 @@
     var(--ifm-color-primary)
   );
 }
->>>>>>> 4792e569

---
title: Environment variables
slug: /environment-variables
---

import Tabs from '@theme/Tabs';
import TabItem from '@theme/TabItem';
import Link from '@docusaurus/Link';

Langflow uses environment variables to configure certain settings.
You can also import environment variables for use in your deployment, such as environment variables used by certain components in your flows.

You can set Langflow environment variables in your terminal, in `.env`, and with the [Langflow CLI](./configuration-cli).

## Precedence {#precedence}

If an environment variable is set in multiple places, the following hierarchy applies:

1. Langflow CLI options override `.env` and terminal variables.
2. `.env` overrides terminal variables.
3. Terminal variables are used only if the variable isn't set in `.env` or Langflow CLI options.

For example, if you set `LANGFLOW_PORT` in `.env` and your terminal, then Langflow uses the value from `.env`.
Similarly, if you run a Langflow CLI command with `--port`, Langflow uses that port number instead of the `LANGFLOW_PORT` in `.env`.

## Configure environment variables

Langflow recognizes [supported environment variables](#supported-variables) from the following sources:

- Environment variables that you've set in your terminal.
- Environment variables that you've imported from a `.env` file when starting Langflow or using the `--env-file` option in the Langflow CLI.

You can choose to use one or both sources.
However, environment variables imported from a `.env` file take [precedence](#precedence) over those set in your terminal.

### Set environment variables in your terminal {#configure-variables-terminal}


Run the following commands to set environment variables for your current terminal session:

<Tabs>
<TabItem value="linux-macos" label="Linux or macOS" default>

```bash
export VARIABLE_NAME='VALUE'
```

</TabItem>
<TabItem value="windows" label="Windows">

```
set VARIABLE_NAME='VALUE'
```

</TabItem>
<TabItem value="docker" label="Docker">

```bash
docker run -it --rm \
    -p 7860:7860 \
    -e VARIABLE_NAME='VALUE' \
    langflowai/langflow:latest
```

</TabItem>
</Tabs>

When you start Langflow, it looks for environment variables that you've set in your terminal.
If it detects a supported environment variable, then it automatically adopts the specified value, subject to [precedence rules](#precedence).

### Import environment variables from a .env file {#configure-variables-env-file}

1. If Langflow is running, quit Langflow.

2. Create a `.env` file, and then open it in your preferred editor.

3. Define [Langflow environment variables](#supported-variables) in the `.env` file. For example:

    ```text
    DO_NOT_TRACK=true
    LANGFLOW_AUTO_LOGIN=false
    LANGFLOW_AUTO_SAVING=true
    LANGFLOW_AUTO_SAVING_INTERVAL=1000
    LANGFLOW_BACKEND_ONLY=false
    LANGFLOW_BUNDLE_URLS=["https://github.com/user/repo/commit/hash"]
    LANGFLOW_CACHE_TYPE=async
    LANGFLOW_COMPONENTS_PATH=/path/to/components/
    LANGFLOW_CONFIG_DIR=/path/to/config/
    LANGFLOW_DATABASE_URL=postgresql://user:password@localhost:5432/langflow
    LANGFLOW_DEV=false
    LANGFLOW_FALLBACK_TO_ENV_VAR=false
    LANGFLOW_HEALTH_CHECK_MAX_RETRIES=5
    LANGFLOW_HOST=localhost
    LANGFLOW_LANGCHAIN_CACHE=InMemoryCache
    LANGFLOW_MAX_FILE_SIZE_UPLOAD=10000
    LANGFLOW_MAX_ITEMS_LENGTH=100
    LANGFLOW_MAX_TEXT_LENGTH=1000
    LANGFLOW_LOG_LEVEL=error
    LANGFLOW_OPEN_BROWSER=false
    LANGFLOW_PORT=7860
    LANGFLOW_REMOVE_API_KEYS=false
    LANGFLOW_SAVE_DB_IN_CONFIG_DIR=true
    LANGFLOW_SECRET_KEY=somesecretkey
    LANGFLOW_STORE=true
    LANGFLOW_STORE_ENVIRONMENT_VARIABLES=true
    LANGFLOW_SUPERUSER=adminuser
    LANGFLOW_SUPERUSER_PASSWORD=adminpass
    LANGFLOW_WORKER_TIMEOUT=60000
    LANGFLOW_WORKERS=3
    ```

   For additional examples, see the [`.env.example`](https://github.com/langflow-ai/langflow/blob/main/.env.example) file in the Langflow repository.

4. Save and close `.env`.

5. Start Langflow with your `.env` file:

    <Tabs>
    <TabItem value="local" label="Local" default>

    ```bash
    python -m langflow run --env-file .env
    ```

    </TabItem>
    <TabItem value="docker" label="Docker">

    ```bash
    docker run -it --rm \
        -p 7860:7860 \
        --env-file .env \
        langflowai/langflow:latest
    ```

    </TabItem>
    </Tabs>

    If your `.env` file isn't in the same directory, provide the path to your `.env` file.

On startup, Langflow imports the environment variables from your `.env` file, as well as any others that you set in your terminal, and then adopts their specified values.

## Supported environment variables {#supported-variables}

The following table lists the environment variables supported by Langflow.

| Variable | Format | Default | Description |
|----------|--------|---------|-------------|
| `DO_NOT_TRACK` | Boolean | `false` | If this option is enabled, Langflow does not track telemetry. |
| `LANGFLOW_AUTO_LOGIN` | Boolean | `true` | See [`LANGFLOW_AUTO_LOGIN`](/api-keys-and-authentication#langflow-auto-login). |
| `LANGFLOW_AUTO_SAVING` | Boolean | `true` | Enable flow auto-saving. See [`--auto-saving`](./configuration-cli.mdx#run-auto-saving). |
| `LANGFLOW_AUTO_SAVING_INTERVAL` | Integer | `1000` | Set the interval for flow auto-saving in milliseconds. See [`--auto-saving-interval`](./configuration-cli.mdx#run-auto-saving-interval). |
| `LANGFLOW_BACKEND_ONLY` | Boolean | `false` | Only run Langflow's backend server (no frontend). See [`--backend-only`](./configuration-cli.mdx#run-backend-only). |
| `LANGFLOW_BUNDLE_URLS` | List [String] | `[]` | A list of URLs from which to load component bundles and flows. Supports GitHub URLs. If LANGFLOW_AUTO_LOGIN is enabled, flows from these bundles are loaded into the database. |
| `LANGFLOW_CACHE_TYPE` | String | `async` | Set the cache type for Langflow. Possible values: `async`, `redis`, `memory`, `disk`. If you set the type to `redis`, then you must also set the following environment variables: LANGFLOW_REDIS_HOST, LANGFLOW_REDIS_PORT, LANGFLOW_REDIS_DB, and LANGFLOW_REDIS_CACHE_EXPIRE. |
| `LANGFLOW_COMPONENTS_PATH` | String | `/components` | Path to the directory containing custom components. See [`--components-path`](./configuration-cli.mdx#run-components-path). |
| `LANGFLOW_CONFIG_DIR` | String | Varies | Set the Langflow configuration directory where files, logs, and the Langflow database are stored. Default path depends on your installation. See [Flow storage and logs](/concepts-flows#flow-storage-and-logs) |
| `LANGFLOW_DATABASE_URL` | String | Not set | Set the database URL for Langflow. If not provided, Langflow uses a SQLite database. |
| `LANGFLOW_USE_NOOP_DATABASE` | Boolean | `false` | Use a no-op database, which avoids database connections and operations. Useful for running flows without a database. |
| `LANGFLOW_DATABASE_CONNECTION_RETRY` | Boolean | `false` | If True, Langflow tries to connect to the database again if it fails. |
| `LANGFLOW_DB_POOL_SIZE` | Integer | `10` | **DEPRECATED:** Use `LANGFLOW_DB_CONNECTION_SETTINGS` instead. The number of connections to keep open in the connection pool. |
| `LANGFLOW_DB_MAX_OVERFLOW` | Integer | `20` | **DEPRECATED:** Use `LANGFLOW_DB_CONNECTION_SETTINGS` instead. The number of connections to allow that can be opened beyond the pool size. |
| `LANGFLOW_DB_CONNECT_TIMEOUT` | Integer | `20` | The number of seconds to wait before giving up on a lock to be released or establishing a connection to the database. |
| `LANGFLOW_DB_CONNECTION_SETTINGS` | JSON | Not set | A JSON dictionary to centralize database connection parameters. Example: `{"pool_size": 10, "max_overflow": 20}` |
| `LANGFLOW_DISABLE_TRACK_APIKEY_USAGE` | Boolean | `false` | If set to `true`, disables tracking of API key usage (`total_uses` and `last_used_at`) to avoid database contention under high concurrency. |
| `LANGFLOW_ENABLE_LOG_RETRIEVAL` | Boolean | `false` | Enable log retrieval functionality. |
<<<<<<< HEAD
| `LANGFLOW_ENABLE_SUPERUSER_CLI` | Boolean | `true` | Allow creation of superusers with the Langflow CLI. Recommended to be `false` in production for security reasons. See [`langflow superuser`](./configuration-cli.mdx#langflow-superuser). |
=======
| `LANGFLOW_ENABLE_SUPERUSER_CLI` | Boolean | `true` | Allow creation of superusers with the Langflow CLI command [`langflow superuser`](./configuration-cli.mdx#langflow-superuser). Recommended to be `false` in production for security reasons. |
>>>>>>> 483af5b0
| `LANGFLOW_FALLBACK_TO_ENV_VAR` | Boolean | `true` | If enabled, [global variables](/configuration-global-variables) set in the Langflow UI fall back to an environment variable with the same name when Langflow fails to retrieve the variable value. |
| `LANGFLOW_FRONTEND_PATH` | String | `./frontend` | Path to the frontend directory containing build files. This is for development purposes only. See [`--frontend-path`](./configuration-cli.mdx#run-frontend-path). |
| `LANGFLOW_HEALTH_CHECK_MAX_RETRIES` | Integer | `5` | Set the maximum number of retries for the health check. See [`--health-check-max-retries`](./configuration-cli.mdx#run-health-check-max-retries). |
| `LANGFLOW_HOST` | String | `localhost` | The host on which the Langflow server will run. See [`--host`](./configuration-cli.mdx#run-host). |
| `LANGFLOW_LANGCHAIN_CACHE` | String | `InMemoryCache` | Type of cache to use. Possible values: `InMemoryCache`, `SQLiteCache`. See [`--cache`](./configuration-cli.mdx#run-cache). |
| `LANGFLOW_LOG_LEVEL` | String | `INFO` | Set the logging level for Langflow. Possible values: `DEBUG`, `INFO`, `WARNING`, `ERROR`, `CRITICAL`. |
| `LANGFLOW_LOG_FILE` | String | Not set | Path to the log file. If this option is not set, logs are written to stdout. |
| `LANGFLOW_LOG_RETRIEVER_BUFFER_SIZE` | Integer | `10000` | Set the buffer size for log retrieval. Only used if `LANGFLOW_ENABLE_LOG_RETRIEVAL` is enabled. |
| `LANGFLOW_MAX_FILE_SIZE_UPLOAD` | Integer | `100` | Set the maximum file size for the upload in megabytes. See [`--max-file-size-upload`](./configuration-cli.mdx#run-max-file-size-upload). |
| `LANGFLOW_MAX_ITEMS_LENGTH` | Integer | `100` | Maximum number of items to store and display in the UI. Lists longer than this will be truncated when displayed in the UI. Does not affect data passed between components nor outputs. |
| `LANGFLOW_MAX_TEXT_LENGTH` | Integer | `1000` | Maximum number of characters to store and display in the UI. Responses longer than this will be truncated when displayed in the UI. Does not truncate responses between components nor outputs. |
| `LANGFLOW_MCP_SERVER_ENABLED` | Boolean | `true` | If this option is set to False, Langflow does not enable the MCP server. |
| <sup><sup>`LANGFLOW_MCP_SERVER_ENABLE_PROGRESS_NOTIFICATIONS`</sup></sup> | Boolean | `false` | If this option is set to True, Langflow sends progress notifications in the MCP server. |
| `LANGFLOW_NEW_USER_IS_ACTIVE` | Boolean | `false` | See [`LANGFLOW_NEW_USER_IS_ACTIVE`](/api-keys-and-authentication#langflow-new-user-is-active). |
| `LANGFLOW_OPEN_BROWSER` | Boolean | `false` | Open the system web browser on startup. See [`--open-browser`](./configuration-cli.mdx#run-open-browser). |
| `LANGFLOW_PORT` | Integer | `7860` | The port on which the Langflow server runs. The server automatically selects a free port if the specified port is in use. See [`--port`](./configuration-cli.mdx#run-port). |
| `LANGFLOW_PROMETHEUS_ENABLED` | Boolean | `false` | Expose Prometheus metrics. |
| `LANGFLOW_PROMETHEUS_PORT` | Integer | `9090` | Set the port on which Langflow exposes Prometheus metrics. |
| `LANGFLOW_REDIS_CACHE_EXPIRE` | Integer | `3600` | See `LANGFLOW_CACHE_TYPE`. |
| `LANGFLOW_REDIS_DB` | Integer | `0` | See `LANGFLOW_CACHE_TYPE`. |
| `LANGFLOW_REDIS_HOST` | String | `localhost` | See `LANGFLOW_CACHE_TYPE`. |
| `LANGFLOW_REDIS_PORT` | String | `6379` | See `LANGFLOW_CACHE_TYPE`. |
| `LANGFLOW_REDIS_PASSWORD` | String | Not set | Password for Redis authentication when using Redis cache type. |
| `LANGFLOW_REMOVE_API_KEYS` | Boolean | `false` | Remove API keys from the projects saved in the database. See [`--remove-api-keys`](./configuration-cli.mdx#run-remove-api-keys). |
| `LANGFLOW_SAVE_DB_IN_CONFIG_DIR` | Boolean | `false` | Save the Langflow database in `LANGFLOW_CONFIG_DIR` instead of in the Langflow package directory. Note, when this variable is set to default (`false`), the database isn't shared between different virtual environments and the database is deleted when you uninstall Langflow. |
| `LANGFLOW_SECRET_KEY` | String | Automated | See [`LANGFLOW_SECRET_KEY`](/api-keys-and-authentication#langflow-secret-key). |
| `LANGFLOW_STORE` | Boolean | `true` | Enable the Langflow Store. See [`--store`](/configuration-cli#run-store). |
| <sup><sup>`LANGFLOW_STORE_ENVIRONMENT_VARIABLES`</sup></sup> | Boolean | `true` | Store environment variables as [global variables](/configuration-global-variables) in the database. |
| `LANGFLOW_CREATE_STARTER_PROJECTS` | Boolean | `true` | If this option is enabled, Langflow creates starter projects during initialization. Set to `false` to skip all starter project creation and updates. |
| `LANGFLOW_UPDATE_STARTER_PROJECTS` | Boolean | `true` | If this option is enabled, Langflow updates starter projects with the latest component versions when initializing. |
| `LANGFLOW_SUPERUSER` | String | `langflow` | See [`LANGFLOW_SUPERUSER` and `LANGFLOW_SUPERUSER_PASSWORD`](/api-keys-and-authentication#langflow-superuser). |
| `LANGFLOW_SUPERUSER_PASSWORD` | String | `langflow` | See [`LANGFLOW_SUPERUSER` and `LANGFLOW_SUPERUSER_PASSWORD`](/api-keys-and-authentication#langflow-superuser). |
| <sup><sup>`LANGFLOW_VARIABLES_TO_GET_FROM_ENVIRONMENT`</sup></sup> | String | Not set | Comma-separated list of environment variables to get from the environment and store as [global variables](/configuration-global-variables). |
| `LANGFLOW_LOAD_FLOWS_PATH` | String | Not set | Path to a directory containing flow JSON files to be loaded on startup. Note that this feature only works if `LANGFLOW_AUTO_LOGIN` is enabled. |
| `LANGFLOW_WORKER_TIMEOUT` | Integer | `300` | Worker timeout in seconds. See [`--worker-timeout`](./configuration-cli.mdx#run-worker-timeout). |
| `LANGFLOW_WORKERS` | Integer | `1` | Number of worker processes. See [`--workers`](./configuration-cli.mdx#run-workers). |
| `LANGFLOW_SSL_CERT_FILE` | String | Not set | Path to the SSL certificate file on the local system. |
| `LANGFLOW_SSL_KEY_FILE` | String | Not set | Path to the SSL key file on the local system. |
| `LANGFLOW_SKIP_AUTH_AUTO_LOGIN` | Boolean | `true` | See [`LANGFLOW_AUTO_LOGIN`](/api-keys-and-authentication#langflow-auto-login). |

## Configure .env, override.conf, and tasks.json files

The following examples show how to configure Langflow using environment variables in different scenarios.

<Tabs>
<TabItem value="env" label=".env file" default>

The `.env` file is a text file that contains key-value pairs of environment variables.

Create or edit a file named `.env` in your project root directory and add your configuration:

```text title=".env"
DO_NOT_TRACK=true
LANGFLOW_AUTO_LOGIN=false
LANGFLOW_AUTO_SAVING=true
LANGFLOW_AUTO_SAVING_INTERVAL=1000
LANGFLOW_BACKEND_ONLY=false
LANGFLOW_BUNDLE_URLS=["https://github.com/user/repo/commit/hash"]
LANGFLOW_CACHE_TYPE=async
LANGFLOW_COMPONENTS_PATH=/path/to/components/
LANGFLOW_CONFIG_DIR=/path/to/config/
LANGFLOW_DATABASE_URL=postgresql://user:password@localhost:5432/langflow
LANGFLOW_DEV=false
LANGFLOW_FALLBACK_TO_ENV_VAR=false
LANGFLOW_HEALTH_CHECK_MAX_RETRIES=5
LANGFLOW_HOST=localhost
LANGFLOW_LANGCHAIN_CACHE=InMemoryCache
LANGFLOW_MAX_FILE_SIZE_UPLOAD=10000
LANGFLOW_MAX_ITEMS_LENGTH=100
LANGFLOW_MAX_TEXT_LENGTH=1000
LANGFLOW_LOG_LEVEL=error
LANGFLOW_OPEN_BROWSER=false
LANGFLOW_PORT=7860
LANGFLOW_REMOVE_API_KEYS=false
LANGFLOW_SAVE_DB_IN_CONFIG_DIR=true
LANGFLOW_SECRET_KEY=somesecretkey
LANGFLOW_STORE=true
LANGFLOW_STORE_ENVIRONMENT_VARIABLES=true
LANGFLOW_SUPERUSER=adminuser
LANGFLOW_SUPERUSER_PASSWORD=adminpass
LANGFLOW_WORKER_TIMEOUT=60000
LANGFLOW_WORKERS=3
```

</TabItem>
<TabItem value="systemd" label="Systemd service">

A systemd service configuration file configures Linux system services.

To add environment variables, create or edit a service configuration file and add an `override.conf` file. This file allows you to override the default environment variables for the service.

```ini title="override.conf"
[Service]
Environment="DO_NOT_TRACK=true"
Environment="LANGFLOW_AUTO_LOGIN=false"
Environment="LANGFLOW_AUTO_SAVING=true"
Environment="LANGFLOW_AUTO_SAVING_INTERVAL=1000"
Environment="LANGFLOW_BACKEND_ONLY=false"
Environment="LANGFLOW_BUNDLE_URLS=[\"https://github.com/user/repo/commit/hash\"]"
Environment="LANGFLOW_CACHE_TYPE=async"
Environment="LANGFLOW_COMPONENTS_PATH=/path/to/components/"
Environment="LANGFLOW_CONFIG_DIR=/path/to/config"
Environment="LANGFLOW_DATABASE_URL=postgresql://user:password@localhost:5432/langflow"
Environment="LANGFLOW_DEV=false"
Environment="LANGFLOW_FALLBACK_TO_ENV_VAR=false"
Environment="LANGFLOW_HEALTH_CHECK_MAX_RETRIES=5"
Environment="LANGFLOW_HOST=localhost"
Environment="LANGFLOW_LANGCHAIN_CACHE=InMemoryCache"
Environment="LANGFLOW_MAX_FILE_SIZE_UPLOAD=10000"
Environment="LANGFLOW_MAX_ITEMS_LENGTH=100"
Environment="LANGFLOW_MAX_TEXT_LENGTH=1000"
Environment="LANGFLOW_LOG_ENV=container_json"
Environment="LANGFLOW_LOG_FILE=logs/langflow.log"
Environment="LANGFLOW_LOG_LEVEL=error"
Environment="LANGFLOW_OPEN_BROWSER=false"
Environment="LANGFLOW_PORT=7860"
Environment="LANGFLOW_REMOVE_API_KEYS=false"
Environment="LANGFLOW_SAVE_DB_IN_CONFIG_DIR=true"
Environment="LANGFLOW_SECRET_KEY=somesecretkey"
Environment="LANGFLOW_STORE=true"
Environment="LANGFLOW_STORE_ENVIRONMENT_VARIABLES=true"
Environment="LANGFLOW_SUPERUSER=adminuser"
Environment="LANGFLOW_SUPERUSER_PASSWORD=adminpass"
Environment="LANGFLOW_WORKER_TIMEOUT=60000"
Environment="LANGFLOW_WORKERS=3"
```

For more information on systemd, see the [Red Hat documentation](https://docs.redhat.com/en/documentation/red_hat_enterprise_linux/9/html/using_systemd_unit_files_to_customize_and_optimize_your_system/assembly_working-with-systemd-unit-files_working-with-systemd).

</TabItem>
<TabItem value="vscode" label="VSCode tasks.json">

The `tasks.json` file located in `.vscode/tasks.json` is a configuration file for development environments using Visual Studio Code.

Create or edit the `.vscode/tasks.json` file in your project root:

```json title=".vscode/tasks.json"
{
    "version": "2.0.0",
    "options": {
        "env": {
            "DO_NOT_TRACK": "true",
            "LANGFLOW_AUTO_LOGIN": "false",
            "LANGFLOW_AUTO_SAVING": "true",
            "LANGFLOW_AUTO_SAVING_INTERVAL": "1000",
            "LANGFLOW_BACKEND_ONLY": "false",
            "LANGFLOW_BUNDLE_URLS": "[\"https://github.com/user/repo/commit/hash\"]",
            "LANGFLOW_CACHE_TYPE": "async",
            "LANGFLOW_COMPONENTS_PATH": "D:/path/to/components/",
            "LANGFLOW_CONFIG_DIR": "D:/path/to/config/",
            "LANGFLOW_DATABASE_URL": "postgresql://postgres:password@localhost:5432/langflow",
            "LANGFLOW_DEV": "false",
            "LANGFLOW_FALLBACK_TO_ENV_VAR": "false",
            "LANGFLOW_HEALTH_CHECK_MAX_RETRIES": "5",
            "LANGFLOW_HOST": "localhost",
            "LANGFLOW_LANGCHAIN_CACHE": "InMemoryCache",
            "LANGFLOW_MAX_FILE_SIZE_UPLOAD": "10000",
            "LANGFLOW_MAX_ITEMS_LENGTH": "100",
            "LANGFLOW_MAX_TEXT_LENGTH": "1000",
            "LANGFLOW_LOG_ENV": "container_csv",
            "LANGFLOW_LOG_FILE": "langflow.log",
            "LANGFLOW_LOG_LEVEL": "error",
            "LANGFLOW_OPEN_BROWSER": "false",
            "LANGFLOW_PORT": "7860",
            "LANGFLOW_REMOVE_API_KEYS": "true",
            "LANGFLOW_SAVE_DB_IN_CONFIG_DIR": "false",
            "LANGFLOW_SECRET_KEY": "somesecretkey",
            "LANGFLOW_STORE": "true",
            "LANGFLOW_STORE_ENVIRONMENT_VARIABLES": "true",
            "LANGFLOW_SUPERUSER": "adminuser",
            "LANGFLOW_SUPERUSER_PASSWORD": "adminpass",
            "LANGFLOW_WORKER_TIMEOUT": "60000",
            "LANGFLOW_WORKERS": "3"
        }
    },
    "tasks": [
        {
            "label": "langflow backend",
            "type": "shell",
            "command": ". ./langflownightly/Scripts/activate && langflow run",
            "isBackground": true,
            "problemMatcher": []
        }
    ]
}
```

To run Langflow using the above VSCode `tasks.json` file, in the VSCode command palette, select **Tasks: Run Task** > **langflow backend**.

</TabItem>
</Tabs>

## Set environment variables for Langflow Desktop

Environment variables set in your terminal aren't automatically available to GUI-based applications like Langflow Desktop when you launch them from the Windows or macOS GUI.

For Windows, this means any GUI-based app launched from the Start menu, desktop shortcuts, or Windows Explorer.

For macOS, this means any GUI-based app launched from Finder, Spotlight, Launchpad, or the Dock.

To set environment variables for Langflow Desktop, you need to use specific commands or files, depending on your OS.

<Tabs>
<TabItem value="macos" label="macOS" default>

Langflow Desktop for macOS cannot automatically use variables set in your terminal, such as those in`.zshrc` or `.bash_profile`, when launched from the macOS GUI.

To make environment variables available to GUI apps on macOS, you need to use `launchctl` with a `plist` file:

1. Create the `LaunchAgents` directory if it doesn't exist:

    ```bash
    mkdir -p ~/Library/LaunchAgents
    ```

2. In the `LaunchAgents` directory, create a `.plist` file called `dev.langflow.env`.

3. Add the following content to `dev.langflow.env.plist`, and then add, change, or remove Langflow environment variables as needed for your configuration.

    This example sets the `LANGFLOW_CONFIG_DIR` environment variable for all GUI apps launched from the macOS GUI.

    ```xml
    <?xml version="1.0" encoding="UTF-8"?>
    <!DOCTYPE plist PUBLIC "-//Apple//DTD PLIST 1.0//EN"
    "http://www.apple.com/DTDs/PropertyList-1.0.dtd">
    <plist version="1.0">
      <dict>
        <key>Label</key>
        <string>dev.langflow.env</string>
        <key>ProgramArguments</key>
        <array>
          <string>launchctl</string>
          <string>setenv</string>
          <string>LANGFLOW_CONFIG_DIR</string>
          <string>/Users/your_user/custom/config</string>
        </array>
        <key>RunAtLoad</key>
        <true/>
      </dict>
    </plist>
    ```

4. Load the file with `launchctl`:

    ```bash
    launchctl load ~/Library/LaunchAgents/dev.langflow.env.plist
    ```

</TabItem>
<TabItem value="windows1" label="Window System Properties">

Langflow Desktop for Windows cannot automatically use variables set in your terminal, such as those defined with `set` in `cmd` or `$env:VAR=...` in PowerShell, when launched from the Windows GUI.

To make environment variables available to the Langflow Desktop app, you must set them at the user or system level using the **System Properties** interface or the Terminal.

To set environment variables using the System Properties interface, do the following:

1. Press <kbd>Win + R</kbd>, enter `SystemPropertiesAdvanced`, and then press <kbd>Enter</kbd>.
2. Click **Environment Variables**.
3. Under **User variables**, click **New**.

    :::tip
    To apply the setting to all users, select **System variables**.
    :::

4. Enter the name of the Langflow variable you want to set, such as `LANGFLOW_CONFIG_DIR`, and the desired value, such as `C:\Users\your_user\.langflow_config`.
5. Click **OK** to save the variable.
6. Repeat until you have set all necessary Langflow environment variables.
7. Launch or restart Langflow Desktop to apply the environment variables.

</TabItem>
<TabItem value="windows2" label="Powershell">

To define environment variables for Windows using PowerShell, do the following:

1. Enter the name of the Langflow variable you want to set, such as `LANGFLOW_CONFIG_DIR`, and the desired value, such as `C:\Users\your_user\.langflow_config`.

    To set an environment variable for the current user:
    ```powershell
    [System.Environment]::SetEnvironmentVariable("LANGFLOW_CONFIG_DIR", "C:\Users\your_user\.langflow_config", "User")
    ```

   To set an environment variable for all users (you must have Administrator priveleges):
   ```powershell
   [System.Environment]::SetEnvironmentVariable("LANGFLOW_CONFIG_DIR", "C:\Langflow\Config", "Machine")
   ```

2. Repeat until you have set all necessary Langflow environment variables.
3. Launch or restart Langflow Desktop to apply the environment variables.

</TabItem>
</Tabs><|MERGE_RESOLUTION|>--- conflicted
+++ resolved
@@ -163,11 +163,7 @@
 | `LANGFLOW_DB_CONNECTION_SETTINGS` | JSON | Not set | A JSON dictionary to centralize database connection parameters. Example: `{"pool_size": 10, "max_overflow": 20}` |
 | `LANGFLOW_DISABLE_TRACK_APIKEY_USAGE` | Boolean | `false` | If set to `true`, disables tracking of API key usage (`total_uses` and `last_used_at`) to avoid database contention under high concurrency. |
 | `LANGFLOW_ENABLE_LOG_RETRIEVAL` | Boolean | `false` | Enable log retrieval functionality. |
-<<<<<<< HEAD
-| `LANGFLOW_ENABLE_SUPERUSER_CLI` | Boolean | `true` | Allow creation of superusers with the Langflow CLI. Recommended to be `false` in production for security reasons. See [`langflow superuser`](./configuration-cli.mdx#langflow-superuser). |
-=======
 | `LANGFLOW_ENABLE_SUPERUSER_CLI` | Boolean | `true` | Allow creation of superusers with the Langflow CLI command [`langflow superuser`](./configuration-cli.mdx#langflow-superuser). Recommended to be `false` in production for security reasons. |
->>>>>>> 483af5b0
 | `LANGFLOW_FALLBACK_TO_ENV_VAR` | Boolean | `true` | If enabled, [global variables](/configuration-global-variables) set in the Langflow UI fall back to an environment variable with the same name when Langflow fails to retrieve the variable value. |
 | `LANGFLOW_FRONTEND_PATH` | String | `./frontend` | Path to the frontend directory containing build files. This is for development purposes only. See [`--frontend-path`](./configuration-cli.mdx#run-frontend-path). |
 | `LANGFLOW_HEALTH_CHECK_MAX_RETRIES` | Integer | `5` | Set the maximum number of retries for the health check. See [`--health-check-max-retries`](./configuration-cli.mdx#run-health-check-max-retries). |

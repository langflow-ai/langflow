---
title: Langflow CLI
slug: /configuration-cli
---

import Link from '@docusaurus/Link';

The Langflow command line interface (Langflow CLI) is the main interface for managing and running the Langflow server.

## CLI commands

The following sections describe the available CLI commands and their options.

### langflow

Running the CLI without any arguments displays a list of available options and commands.

```bash
langflow [OPTIONS]
# or
python -m langflow [OPTIONS]
```

#### Options

| Option | Default | Values | Description |
|--------|---------|--------|-------------|
| `--install-completion` | *Not applicable* | *Not applicable* | Install auto-completion for the current shell. |
| `--show-completion` | *Not applicable* | *Not applicable* | Show the location of the auto-completion config file, if installed. |
| `--help` | *Not applicable* | *Not applicable* | Display information about the command usage and its options and arguments. |

### langflow api-key

To create API keys with the Langflow CLI, `AUTO_LOGIN` must be set to `TRUE`, or you must be logged in as a superuser.

* If `AUTO_LOGIN` is `FALSE`, you must be logged in as a superuser.
* If `AUTO LOGIN` is `TRUE`, you're already logged in as superuser.

<<<<<<< HEAD
:::note
API key creation via the CLI requires superuser privileges. If [`LANGFLOW_ENABLE_SUPERUSER_CLI`](./environment-variables.mdx#LANGFLOW_ENABLE_SUPERUSER_CLI) is set to `false`, you cannot create superusers via the CLI, which may prevent API key creation if no superuser exists.
:::

For more information, see [API keys](/configuration-api-keys).
=======
For more information, see [API keys and authentication](/api-keys-and-authentication).
>>>>>>> 067c1d7f

```bash
langflow api-key [OPTIONS]
# or
uv run langflow api-key [OPTIONS]
```

#### Options

| Option | Default | Values | Description |
|--------|---------|--------|-------------|
| `--install-completion` | *Not applicable* | *Not applicable* | Install auto-completion for the current shell. |
| `--show-completion` | *Not applicable* | *Not applicable* | Show the location of the auto-completion config file (if installed). |
| `--help` | *Not applicable* | *Not applicable* | Display information about the command usage and its options and arguments. |

### langflow copy-db

Copy the database files to the current directory, which is the directory containing `__main__.py`.
You can find this directory by running `which langflow`.

Copy the Langflow database files, `langflow.db` and `langflow-pre.db` (if they exist), from the cache directory to the current directory.

```bash
langflow copy-db
# or
python -m langflow copy-db
```

#### Options

| Option | Default | Values | Description |
|--------|---------|--------|-------------|
| `--help` | *Not applicable* | *Not applicable* | Display information about the command usage and its options and arguments. |

### langflow migration

Run or test database migrations.

```bash
langflow migration [OPTIONS]
# or
python -m langflow migration [OPTIONS]
```

#### Options

| Option | Default | Values | Description |
|--------|---------|--------|-------------|
| `--test` | `true` | Boolean | Run migrations in test mode. Use `--no-test` to disable test mode. |
| `--fix` | `false` (`--no-fix`) | Boolean | Fix migrations. This is a destructive operation, and all affected data will be deleted. Only use this option if you know what you are doing. |
| `--help` | *Not applicable* | *Not applicable* | Display information about the command usage and its options and arguments. |

### langflow run

Start the Langflow server.

```bash
langflow run [OPTIONS]
# or
python -m langflow run [OPTIONS]
```

#### Options

| Option | Default | Values | Description |
|--------|---------|--------|-------------|
| <Link id="run-host"/>`--host` | `localhost` | String | The host on which the Langflow server will run. |
| <Link id="run-workers"/>`--workers` | `1` | Integer | Number of worker processes. |
| <Link id="run-worker-timeout"/>`--worker-timeout` | `300` | Integer | Worker timeout in seconds. |
| <Link id="run-port"/>`--port` | `7860` | Integer | The port on which the Langflow server will run. The server automatically selects a free port if the specified port is in use. |
| <Link id="run-components-path"/>`--components-path` | `langflow/components` | String | Path to the directory containing custom components. |
| `--env-file` | Not set | String | Path to the `.env` file containing environment variables. |
| `--log-level` | `critical` | `debug`<br/>`info`<br/>`warning`<br/>`error`<br/>`critical` | Set the logging level. |
| `--log-file` | `logs/langflow.log` | String | Set the path to the log file for Langflow. |
| <Link id="run-cache"/>`--cache` | `async` | `async`<br/>`redis`<br/>`memory`<br/>`disk` | Type of cache to use. |
| <Link id="run-frontend-path"/>`--frontend-path` | `./frontend` | String | Path to the frontend directory containing build files. This is for development purposes only. |
| <Link id="run-open-browser"/>`--open-browser` | `true` | Boolean | Open the system web browser on startup. Use `--no-open-browser` to disable opening the system web browser on startup. |
| <Link id="run-remove-api-keys"/>`--remove-api-keys` | `false` (`--no-remove-api-keys`) | Boolean | Remove API keys from the projects saved in the database. |
| <Link id="run-backend-only"/>`--backend-only` | `false` (`--no-backend-only`) | Boolean | Only run Langflow's backend server (no frontend). |
| <Link id="run-store"/>`--store` | `true` | Boolean | Enable the Langflow Store features. Use `--no-store` to disable the Langflow Store features. |
| <Link id="run-auto-saving"/>`--auto-saving` | `true` | Boolean | Enable flow auto-saving. Use `--no-auto-saving` to disable flow auto-saving. |
| <Link id="run-auto-saving-interval"/>`--auto-saving-interval` | `1000` | Integer | Set the interval for flow auto-saving in milliseconds. |
| <Link id="run-health-check-max-retries"/>`--health-check-max-retries` | `5` | Integer | Set the maximum number of retries for the health check. Use `--no-health-check-max-retries` to disable the maximum number of retries for the health check. |
| <Link id="run-max-file-size-upload"/>`--max-file-size-upload` | `100` | Integer | Set the maximum file size for the upload in megabytes. |
| `--ssl-cert-file-path` | Not set | String | Path to the SSL certificate file on the local system. |
| `--ssl-key-file-path` | Not set | String | Path to the SSL key file on the local system. |
| `--help` | *Not applicable* | *Not applicable* | Display information about the command usage and its options and arguments. |

For information about the environment variables that correspond to these options, see [Supported environment variables](/environment-variables#supported-variables).

### langflow superuser

Create a superuser account.

:::note
If [`LANGFLOW_ENABLE_SUPERUSER_CLI`](./environment-variables.mdx#LANGFLOW_ENABLE_SUPERUSER_CLI) is set to `false`, this command will be disabled for security reasons, typically in production environments.
:::

```bash
langflow superuser [OPTIONS]
# or
python -m langflow superuser [OPTIONS]
```

#### Options

| Option | Default | Values | Description |
|--------|---------|--------|-------------|
| `--username` | Required | String | Specify the name for the superuser. |
| `--password` | Required | String | Specify the password for the superuser. |

For more information about these values, see [`LANGFLOW_SUPERUSER` and `LANGFLOW_SUPERUSER_PASSWORD`](/api-keys-and-authentication#langflow-superuser).

## Precedence

Langflow CLI options override the values of [environment variables](/environment-variables) set in your terminal or primary `.env` file.

For example, if you have `LANGFLOW_PORT=7860` defined as an environment variable, but you run the CLI with `--port 7880`, Langflow sets the port to **`7880`**, the value passed with the CLI.

## Assign values

There are two ways you can assign a value to a CLI option.
You can write the option flag and its value with a single space between them: `--option value`.
Or, you can write them using an equals sign (`=`) between the option flag and the value: `--option=value`.

Values that contain spaces must be surrounded by quotation marks: `--option 'Value with Spaces'` or `--option='Value with Spaces'`.

### Boolean values {#boolean}

Boolean options turn a behavior on or off, and therefore accept no arguments.
To activate a boolean option, type it on the command line.
For example:

```bash
langflow run --remove-api-keys
```

All boolean options have a corresponding option that negates it.
For example, the negating option for `--remove-api-keys` is `--no-remove-api-keys`.
These options let you negate boolean options that you may have set in your primary `.env` [environment variables](/environment-variables).<|MERGE_RESOLUTION|>--- conflicted
+++ resolved
@@ -36,15 +36,7 @@
 * If `AUTO_LOGIN` is `FALSE`, you must be logged in as a superuser.
 * If `AUTO LOGIN` is `TRUE`, you're already logged in as superuser.
 
-<<<<<<< HEAD
-:::note
-API key creation via the CLI requires superuser privileges. If [`LANGFLOW_ENABLE_SUPERUSER_CLI`](./environment-variables.mdx#LANGFLOW_ENABLE_SUPERUSER_CLI) is set to `false`, you cannot create superusers via the CLI, which may prevent API key creation if no superuser exists.
-:::
-
-For more information, see [API keys](/configuration-api-keys).
-=======
 For more information, see [API keys and authentication](/api-keys-and-authentication).
->>>>>>> 067c1d7f
 
 ```bash
 langflow api-key [OPTIONS]
@@ -139,10 +131,6 @@
 
 Create a superuser account.
 
-:::note
-If [`LANGFLOW_ENABLE_SUPERUSER_CLI`](./environment-variables.mdx#LANGFLOW_ENABLE_SUPERUSER_CLI) is set to `false`, this command will be disabled for security reasons, typically in production environments.
-:::
-
 ```bash
 langflow superuser [OPTIONS]
 # or

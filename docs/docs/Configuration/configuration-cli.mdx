---
title: Langflow CLI
slug: /configuration-cli
---

import Tabs from '@theme/Tabs';
import TabItem from '@theme/TabItem';
import Icon from "@site/src/components/icon";

The Langflow command line interface is the main interface for managing and running the Langflow server.

The Langflow CLI is automatically installed when you [install the Langflow package](/get-started-installation).

## How to use the CLI

The Langflow CLI can be invoked in several ways, depending on your installation method and environment.

The recommended approach is to run the CLI with `uv run` from within a virtual environment where Langflow is installed.

For example, to start Langflow on the default port, run the following command:

    ```bash
    uv run langflow run
    ```

If Langflow is installed globally or added to your PATH, you can execute the CLI directly with `langflow`.

    ```bash
    langflow run
    ```

## Precedence

Langflow CLI options override the values of [environment variables](/environment-variables) set in your terminal or primary `.env` file.

For example, if you have `LANGFLOW_PORT=7860` defined as an environment variable, and you run the CLI with `--port 7880`, then Langflow sets the port to `7880` because the CLI option overrides the environment variable.

This also applies to Boolean environment variables.
For example, if your set `LANGFLOW_REMOVE_API_KEYS=True` in your `.env` file, then you can change this to `False` by running the CLI with `--no-remove-api-keys`.

## Langflow CLI options

All Langflow CLI commands support options that modify the command's behavior or set environment variables.

To set values for options, you can use either of the following syntax styles:

* `--option value`
* `--option=value`

Values with spaces must be surrounded by quotation marks:

* `--option 'Value with Spaces'`
* `--option="Value with Spaces"`

Boolean options enable and disable settings.
They have a true (enabled) and false (disabled) form:

* Enabled (true): `--option`
* Disabled (false): `--no-option`

For example, `--remove-api-keys` is equivalent to setting `LANGFLOW_REMOVE_API_KEYS=True` as an [environment variable](/environment-variables).

```bash
uv run langflow run --remove-api-keys
```

In contrast, `--no-remove-api-keys` is equivalent to `LANGFLOW_REMOVE_API_KEYS=False` as an [environment variable](/environment-variables).

```bash
uv run langflow run --no-remove-api-keys
```

### Default options

The following options are available for all Langflow CLI commands:

* `--version`, `-v`: Show the version and exit.
* `--install-completion`: Install auto-completion for the current shell.
* `--show-completion`: Show the location of the auto-completion config file, if installed.
* `--help`: Print information about command usage, options, and arguments.

## CLI commands

The following sections describe the available CLI commands and any non-default options available for each command.

### langflow

Running the CLI without any arguments prints a list of available options and commands:

<Tabs groupId="Invocation">
  <TabItem value="uv (recommended)" label="uv (recommended)" default>

```bash
uv run langflow
```

  </TabItem>
  <TabItem value="Direct" label="Direct">

```bash
langflow
```

  </TabItem>
</Tabs>

### langflow api-key {#langflow-api-key}

Create a Langflow API key.

The logged-in user must be a superuser to create API keys with the CLI.

For more information, see [Langflow API keys](/api-keys-and-authentication#langflow-api-keys).

<Tabs groupId="Invocation">
  <TabItem value="uv (recommended)" label="uv (recommended)" default>

```bash
uv run langflow api-key
```

  </TabItem>
  <TabItem value="Direct" label="Direct">

```bash
langflow api-key
```

  </TabItem>
</Tabs>

#### Options

| Option | Default | Type | Description |
|--------|---------|--------|-------------|
| `--log-level` | `error` | String | Set the logging level. |

### langflow copy-db

Copy the Langflow database files from the cache directory to the current Langflow installation directory, which is the directory containing `__main__.py`.
You can find the copy target directory by running `which langflow`.

The files copied are:

* `langflow.db` - The main Langflow database, stored in the user cache directory.
* `langflow-pre.db` - The pre-release database, if it exists.

If these files don't exist in the cache directory, then nothing is copied.

<Tabs groupId="Invocation">
  <TabItem value="uv (recommended)" label="uv (recommended)" default>

```bash
uv run langflow copy-db
```

  </TabItem>
  <TabItem value="Direct" label="Direct">

```bash
langflow copy-db
```

  </TabItem>
</Tabs>

### langflow migration

Manages database schema migrations for Langflow using [Alembic](https://alembic.sqlalchemy.org/en/latest/), a database migration tool for SQLAlchemy.

The `migration` command has two modes:

* Test mode checks if migrations can be applied safely without actually running the migrations.
This is the default mode, and should be run before running `--fix`.

* Fix mode actually applies the migrations to update your database schema.
This is a destructive operation that can potentially delete data, so run `langflow migration --test` before running `--fix`.

<Tabs groupId="Invocation">
  <TabItem value="uv (recommended)" label="uv (recommended)" default>

```bash
uv run langflow migration [OPTIONS]
```

  </TabItem>
  <TabItem value="Global" label="Global">

```bash
langflow migration [OPTIONS]
```

  </TabItem>
</Tabs>

#### Options

| Option | Default | Type | Description |
|--------|---------|--------|-------------|
| `--test` | `test` | Boolean | Run migrations in test mode. Use `--no-test` to disable test mode. |
| `--fix` | `no-fix` | Boolean | Fix migrations. This is a destructive operation, and all affected data will be deleted.|

### langflow run

Start the Langflow server.

<Tabs groupId="Invocation">
  <TabItem value="uv (recommended)" label="uv (recommended)" default>

```bash
uv run langflow run [OPTIONS]
```

  </TabItem>
  <TabItem value="Direct" label="Direct">

```bash
langflow run [OPTIONS]
```

  </TabItem>
</Tabs>

#### Options

| Option | Default | Type | Description |
|--------|---------|--------|-------------|
<<<<<<< HEAD
| `--auto-saving` | `true` | Boolean | Enable flow auto-saving. Use `--no-auto-saving` to disable flow auto-saving. |
| `--auto-saving-interval` | `1000` | Integer | Set the interval for flow auto-saving in milliseconds. |
| `--backend-only` | `false` (`--no-backend-only`) | Boolean | Only run Langflow's backend server (no frontend). |
| `--cache` | `async` | Enum | Type of cache to use as one of `async`, `redis`, `memory`, or `disk`. |
| `--components-path` | Not set | String | Path to the directory containing custom components. |
| `--dev` | `false` (`--no-dev`) | Boolean | Run in development mode (may contain bugs). |
=======
| <Link id="run-host"/>`--host` | `localhost` | String | The host on which the Langflow server will run. |
| <Link id="run-workers"/>`--workers` | `1` | Integer | Number of worker processes. |
| <Link id="run-worker-timeout"/>`--worker-timeout` | `300` | Integer | Worker timeout in seconds. |
| <Link id="run-port"/>`--port` | `7860` | Integer | The port on which the Langflow server will run. The server automatically selects a free port if the specified port is in use. |
| <Link id="run-components-path"/>`--components-path` | `/components` | String | Path to the directory containing custom components. |
>>>>>>> 15637403
| `--env-file` | Not set | String | Path to the `.env` file containing environment variables. |
| `--frontend-path` | Not set | String | Path to the frontend directory containing build files. This is for development purposes only. |
| `--health-check-max-retries` | `5` | Integer | Set the maximum number of retries for the health check. |
| `--host` | `localhost` | String | The host on which the Langflow server will run. |
| `--log-file` | `logs/langflow.log` | String | Set the path to the log file for Langflow. |
| `--log-level` | `critical` | Enum | Set the logging level as one of `debug`, `info`, `warning`, `error`, or `critical`. |
| `--log-rotation` | Not set | String | Set the log rotation (Time/Size). |
| `--max-file-size-upload` | `100` | Integer | Set the maximum file size for the upload in megabytes. |
| `--open-browser` | `false` | Boolean | Open the system web browser on startup. Use `--no-open-browser` to disable opening the system web browser on startup. |
| `--port` | `7860` | Integer | The port on which the Langflow server will run. The server automatically selects a free port if the specified port is in use. |
| `--remove-api-keys` | `false` (`--no-remove-api-keys`) | Boolean | Remove API keys from the projects saved in the database. |
| `--ssl-cert-file-path` | Not set | String | Path to the SSL certificate file on the local system. |
| `--ssl-key-file-path` | Not set | String | Path to the SSL key file on the local system. |
| `--store` | `true` | Boolean | Enable the Langflow Store features. Use `--no-store` to disable the Langflow Store features. |
| `--webhook-polling-interval` | `5000` | Integer | Set the polling interval for the webhook in milliseconds. |
| `--worker-timeout` | `300` | Integer | Worker timeout in seconds. |
| `--workers` | `1` | Integer | Number of worker processes. |

For information about the environment variables that correspond to these options, see [Supported environment variables](/environment-variables#supported-variables).

### langflow superuser {#langflow-superuser}

Create a superuser account.

Controlled by the [`LANGFLOW_ENABLE_SUPERUSER_CLI`](/api-keys-and-authentication#langflow-enable-superuser-cli) environment variable:

* `LANGFLOW_ENABLE_SUPERUSER_CLI=True` (Default): The `langflow superuser` command is available, and superuser creation is unrestricted.
* `LANGFLOW_ENABLE_SUPERUSER_CLI=False` Disables the `langflow superuser` command.
For security reasons, this is recommended to prevent unauthorized superuser creation, especially in production environments.

<Tabs groupId="Invocation">
  <TabItem value="uv (recommended)" label="uv (recommended)" default>

```bash
uv run langflow superuser [OPTIONS]
```

  </TabItem>
  <TabItem value="Direct" label="Direct">

```bash
langflow superuser [OPTIONS]
```

  </TabItem>
</Tabs>

#### Options

| Option | Default | Type | Description |
|--------|---------|--------|-------------|
| `--username` | Required | String | Specify the name for the superuser. |
| `--password` | Required | String | Specify the password for the superuser. |
| `--log-level` | `error` | String | Set the logging level. |

For more information, see [`LANGFLOW_SUPERUSER` and `LANGFLOW_SUPERUSER_PASSWORD`](/api-keys-and-authentication#langflow-superuser).<|MERGE_RESOLUTION|>--- conflicted
+++ resolved
@@ -36,7 +36,7 @@
 For example, if you have `LANGFLOW_PORT=7860` defined as an environment variable, and you run the CLI with `--port 7880`, then Langflow sets the port to `7880` because the CLI option overrides the environment variable.
 
 This also applies to Boolean environment variables.
-For example, if your set `LANGFLOW_REMOVE_API_KEYS=True` in your `.env` file, then you can change this to `False` by running the CLI with `--no-remove-api-keys`.
+For example, if you set `LANGFLOW_REMOVE_API_KEYS=True` in your `.env` file, then you can change this to `False` by running the CLI with `--no-remove-api-keys`.
 
 ## Langflow CLI options
 
@@ -58,19 +58,19 @@
 * Enabled (true): `--option`
 * Disabled (false): `--no-option`
 
-For example, `--remove-api-keys` is equivalent to setting `LANGFLOW_REMOVE_API_KEYS=True` as an [environment variable](/environment-variables).
+For example, `--remove-api-keys` is equivalent to setting `LANGFLOW_REMOVE_API_KEYS=True` in `.env`:
 
 ```bash
 uv run langflow run --remove-api-keys
 ```
 
-In contrast, `--no-remove-api-keys` is equivalent to `LANGFLOW_REMOVE_API_KEYS=False` as an [environment variable](/environment-variables).
+In contrast, `--no-remove-api-keys` is equivalent to `LANGFLOW_REMOVE_API_KEYS=False` in `.env`:
 
 ```bash
 uv run langflow run --no-remove-api-keys
 ```
 
-### Default options
+### Universal options
 
 The following options are available for all Langflow CLI commands:
 
@@ -81,7 +81,7 @@
 
 ## CLI commands
 
-The following sections describe the available CLI commands and any non-default options available for each command.
+The following sections describe the available CLI commands and any additional options (beyond the [universal options](#universal-options)) available for each command.
 
 ### langflow
 
@@ -108,7 +108,7 @@
 
 Create a Langflow API key.
 
-The logged-in user must be a superuser to create API keys with the CLI.
+You must be a superuser to create API keys with the CLI.
 
 For more information, see [Langflow API keys](/api-keys-and-authentication#langflow-api-keys).
 
@@ -133,19 +133,17 @@
 
 | Option | Default | Type | Description |
 |--------|---------|--------|-------------|
-| `--log-level` | `error` | String | Set the logging level. |
+| `--log-level` | `error` | String | Set the logging level as one of `debug`, `info`, `warning`, `error`, or `critical`. |
 
 ### langflow copy-db
 
 Copy the Langflow database files from the cache directory to the current Langflow installation directory, which is the directory containing `__main__.py`.
 You can find the copy target directory by running `which langflow`.
 
-The files copied are:
-
-* `langflow.db` - The main Langflow database, stored in the user cache directory.
-* `langflow-pre.db` - The pre-release database, if it exists.
-
-If these files don't exist in the cache directory, then nothing is copied.
+The following files are copied if they exist in the cache directory:
+
+* `langflow.db`: The main Langflow database, stored in the user cache directory
+* `langflow-pre.db`: The pre-release database, if it exists
 
 <Tabs groupId="Invocation">
   <TabItem value="uv (recommended)" label="uv (recommended)" default>
@@ -170,11 +168,15 @@
 
 The `migration` command has two modes:
 
-* Test mode checks if migrations can be applied safely without actually running the migrations.
-This is the default mode, and should be run before running `--fix`.
-
-* Fix mode actually applies the migrations to update your database schema.
-This is a destructive operation that can potentially delete data, so run `langflow migration --test` before running `--fix`.
+* **Test mode (`--test`)**: Checks if migrations can be applied safely without actually running the migrations.
+	This is the default mode if not set.
+
+* **Fix mode (`--fix`)**: Applies the migrations to update your database schema.
+
+:::danger
+`langflow migration --fix` is a destructive operation that can delete data.
+Always run `--test` before running `--fix`.
+:::
 
 <Tabs groupId="Invocation">
   <TabItem value="uv (recommended)" label="uv (recommended)" default>
@@ -225,20 +227,12 @@
 
 | Option | Default | Type | Description |
 |--------|---------|--------|-------------|
-<<<<<<< HEAD
 | `--auto-saving` | `true` | Boolean | Enable flow auto-saving. Use `--no-auto-saving` to disable flow auto-saving. |
 | `--auto-saving-interval` | `1000` | Integer | Set the interval for flow auto-saving in milliseconds. |
 | `--backend-only` | `false` (`--no-backend-only`) | Boolean | Only run Langflow's backend server (no frontend). |
 | `--cache` | `async` | Enum | Type of cache to use as one of `async`, `redis`, `memory`, or `disk`. |
 | `--components-path` | Not set | String | Path to the directory containing custom components. |
 | `--dev` | `false` (`--no-dev`) | Boolean | Run in development mode (may contain bugs). |
-=======
-| <Link id="run-host"/>`--host` | `localhost` | String | The host on which the Langflow server will run. |
-| <Link id="run-workers"/>`--workers` | `1` | Integer | Number of worker processes. |
-| <Link id="run-worker-timeout"/>`--worker-timeout` | `300` | Integer | Worker timeout in seconds. |
-| <Link id="run-port"/>`--port` | `7860` | Integer | The port on which the Langflow server will run. The server automatically selects a free port if the specified port is in use. |
-| <Link id="run-components-path"/>`--components-path` | `/components` | String | Path to the directory containing custom components. |
->>>>>>> 15637403
 | `--env-file` | Not set | String | Path to the `.env` file containing environment variables. |
 | `--frontend-path` | Not set | String | Path to the frontend directory containing build files. This is for development purposes only. |
 | `--health-check-max-retries` | `5` | Integer | Set the maximum number of retries for the health check. |
@@ -292,6 +286,6 @@
 |--------|---------|--------|-------------|
 | `--username` | Required | String | Specify the name for the superuser. |
 | `--password` | Required | String | Specify the password for the superuser. |
-| `--log-level` | `error` | String | Set the logging level. |
+| `--log-level` | `error` | String | Set the logging level as one of `debug`, `info`, `warning`, `error`, or `critical`. |
 
 For more information, see [`LANGFLOW_SUPERUSER` and `LANGFLOW_SUPERUSER_PASSWORD`](/api-keys-and-authentication#langflow-superuser).
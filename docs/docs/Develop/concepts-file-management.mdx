--- conflicted
+++ resolved
@@ -50,28 +50,17 @@
 
 For example, add a **Read File** component to your flow, click **Select files**, and then select files from the **My Files** list.
 
-<<<<<<< HEAD
-This list includes all files in your server's file management system, but you can only select [file types that are supported by the **Read File** component](/components-data#file).
-If you need another file type, you must use a different component that supports that file type, or you need to convert it to a supported type before uploading it.
-
-For more information about the **Read File** component and other data loading components, see [Data components](/components-data).
-=======
 This list includes all files in your server's file management system, but you can only select [file types that are supported by the **Read File** component](/read-file).
 If you need another file type, you must use a different component that supports that file type, or you need to convert it to a supported type before uploading it.
 
 For more information about the **Read File** component and other data loading components, see the [**Read file** component](/read-file).
->>>>>>> 6c58c1e8
 
 ### Load files at runtime
 
 You can use preloaded files in your flows, and you can load files at runtime, if your flow accepts file input.
 To enable file input in your flow, do the following:
 
-<<<<<<< HEAD
-1. Add a [**Read File** component](/components-data#file) to your flow.
-=======
 1. Add a [**Read File** component](/read-file) to your flow.
->>>>>>> 6c58c1e8
 
 2. Click **Share**, select **API access**, and then click **Input Schema** to add [`tweaks`](/concepts-publish#input-schema) to the request payload in the flow's automatically generated code snippets.
 

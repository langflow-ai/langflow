--- conflicted
+++ resolved
@@ -13,7 +13,6 @@
 
 Anyone can contribute an example component. For example, to create a new data component called **DataFrame processor**, follow these steps to contribute it to Langflow.
 
-<<<<<<< HEAD
 <PartialBasicComponentStructure />
 
 5. Save the `dataframe_processor.py` to the `src/lfx/src/lfx/components` directory.
@@ -21,77 +20,6 @@
 
 6. Add the component dependency to `src/lfx/src/lfx/components/data/__init__.py` as `from .DataFrameProcessor import DataFrameProcessor`.
 You can view the [/data/__init__.py](https://github.com/langflow-ai/langflow/blob/dev/src/lfx/src/lfx/components/data/__init__.py) in the Langflow repository.
-=======
-1. Create a Python file called `dataframe_processor.py`.
-2. Write your processor as an object of the [`Component`](https://github.com/langflow-ai/langflow/blob/main/src/lfx/src/lfx/custom/custom_component/component.py) class. You'll create a new class, `DataFrameProcessor`, that will inherit from `Component` and override the base class's methods.
-
-```python
-from typing import Any, Dict, Optional
-import pandas as pd
-from langflow.custom import Component
-
-class DataFrameProcessor(Component):
-    """A component that processes pandas DataFrames with various operations."""
-```
-
-3. Define class attributes to provide information about your custom component:
-```python
-from typing import Any, Dict, Optional
-import pandas as pd
-from langflow.custom import Component
-
-class DataFrameProcessor(Component):
-    """A component that processes pandas DataFrames with various operations."""
-
-    display_name: str = "DataFrame Processor"
-    description: str = "Process and transform pandas DataFrames with various operations like filtering, sorting, and aggregation."
-    documentation: str = "https://docs.langflow.org/components-dataframe-processor"
-    icon: str = "DataframeIcon"
-    priority: int = 100
-    name: str = "dataframe_processor"
-```
-
-   * `display_name`: A user-friendly name shown in the visual editor.
-   * `description`: A brief description of what your component does.
-   * `documentation`: A link to detailed documentation.
-   * `icon`: An emoji or icon identifier for visual representation.
-    For more information, see [Contributing bundles](/contributing-bundles#add-the-bundle-to-the-frontend-folder).
-   * `priority`: An optional integer to control display order. Lower numbers appear first.
-   * `name`: An optional internal identifier that defaults to class name.
-
-4. Define the component's interface by specifying its inputs, outputs, and the method that will process them. The method name must match the `method` field in your outputs list, as this is how Langflow knows which method to call to generate each output.
-This example creates a minimal custom component skeleton.
-For more information on creating your custom component, see [Create custom Python components](/components-custom-components).
-```python
-from typing import Any, Dict, Optional
-import pandas as pd
-from langflow.custom import Component
-
-class DataFrameProcessor(Component):
-    """A component that processes pandas DataFrames with various operations."""
-
-    display_name: str = "DataFrame Processor"
-    description: str = "Process and transform pandas DataFrames with various operations like filtering, sorting, and aggregation."
-    documentation: str = "https://docs.langflow.org/components-dataframe-processor"
-    icon: str = "DataframeIcon"
-    priority: int = 100
-    name: str = "dataframe_processor"
-
-    # input and output lists
-    inputs = []
-    outputs = []
-
-    # method
-    def some_output_method(self):
-        return ...
-```
-
-5. Save the `dataframe_processor.py` to the `src/lfx/src/lfx/components` directory.
-This example adds a data component, so add it to the `/data` directory.
-
-6. Add the component dependency to `src > lfx > src > lfx > components > data > __init__.py` as `from .DataFrameProcessor import DataFrameProcessor`.
-You can view the [/data/__init__.py](https://github.com/langflow-ai/langflow/blob/main/src/lfx/src/lfx/components/data/__init__.py) in the Langflow repository.
->>>>>>> 4e467c5a
 
 7. Add any new dependencies to the [pyproject.toml](https://github.com/langflow-ai/langflow/blob/main/pyproject.toml#L20) file.
 

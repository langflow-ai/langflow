---
title: Telemetry
slug: /contributing-telemetry
---

Langflow uses anonymous telemetry to collect statistics about feature usage and performance.
The Langflow team uses this data to identify popular features and areas that need improvement based on actual usage patterns.
This helps prioritize development efforts on the most impactful changes and popular features.

<<<<<<< HEAD
## Privacy

The Langflow team respects your privacy, and the team is committed to protecting your data.

Langflow telemetry doesn't collect any personal information or sensitive data.
All telemetry data is anonymized and used solely for improving Langflow.
=======
We respect your privacy and are committed to protecting your data. We don't collect any personal information or sensitive data. All telemetry data is anonymized and used solely for improving Langflow.
>>>>>>> 15637403

## Opt out of telemetry

To opt out of telemetry, set the `LANGFLOW_DO_NOT_TRACK` or `DO_NOT_TRACK` environment variable to `true` before running Langflow. This disables telemetry data collection.

## Data that Langflow collects

Langflow telemetry collects data on flow runs, your environment, and component usage.

### Run

This telemetry event is sent every time a flow is executed.

- **IsWebhook**: Indicates whether the operation was triggered with a webhook.
- **Seconds**: Duration in seconds for how long the operation lasted, providing insights into performance.
- **Success**: Boolean value indicating whether the operation was successful, helping identify potential errors or issues.
- **ErrorMessage**: Provides error message details if the operation was unsuccessful, aiding in troubleshooting and enhancements.

### Shutdown

This telemetry event captures information about application lifecycle and runtime duration.

- **Time Running**: Total runtime before shutdown, which is useful for understanding the application lifecycle and optimizing uptime.

### Version

This telemetry event is sent once when the telemetry service starts.

- **Version**: The specific version of Langflow used, which helps in tracking feature adoption and compatibility.
- **Platform**: Operating system of the host machine, which helps determine the most popular platforms for development and testing efforts.
- **Python**: The version of Python used, assisting in maintaining compatibility and support for various Python versions.
- **Arch**: Architecture of the system, such as x86 or ARM, which helps prioritize hardware optimization and testing in the Langflow codebase.
- **AutoLogin**: Indicates whether the auto-login feature is enabled, reflecting user preference settings.
- **CacheType**: Type of caching mechanism used, which impacts performance and efficiency.
- **BackendOnly**: Boolean indicating whether Langflow is running in backend-only mode, useful for understanding deployment configurations.
- **Desktop**: Indicates whether Langflow is running in desktop mode (Langflow Desktop), helping to understand usage patterns across different deployment types.

### Playground

This telemetry event monitors performance and usage patterns in the Playground environment.

- **Seconds**: Duration in seconds for **Playground** execution, offering insights into performance during testing or experimental stages.
- **ComponentCount**: Number of components used in the **Playground**, which helps understand complexity and usage patterns.
- **Success**: Success status of the **Playground** operation, aiding in identifying the stability of experimental features.

### Component

This telemetry event is sent for each component execution.

- **Name**: Identifies the component, providing data on which components are most utilized or prone to issues.
- **Seconds**: Time taken by the component to execute, offering performance metrics.
- **Success**: Whether the component operated successfully, which helps in quality control.
- **ErrorMessage**: Details of any errors encountered, crucial for debugging and improvement.<|MERGE_RESOLUTION|>--- conflicted
+++ resolved
@@ -7,20 +7,16 @@
 The Langflow team uses this data to identify popular features and areas that need improvement based on actual usage patterns.
 This helps prioritize development efforts on the most impactful changes and popular features.
 
-<<<<<<< HEAD
 ## Privacy
 
 The Langflow team respects your privacy, and the team is committed to protecting your data.
 
 Langflow telemetry doesn't collect any personal information or sensitive data.
 All telemetry data is anonymized and used solely for improving Langflow.
-=======
-We respect your privacy and are committed to protecting your data. We don't collect any personal information or sensitive data. All telemetry data is anonymized and used solely for improving Langflow.
->>>>>>> 15637403
 
 ## Opt out of telemetry
 
-To opt out of telemetry, set the `LANGFLOW_DO_NOT_TRACK` or `DO_NOT_TRACK` environment variable to `true` before running Langflow. This disables telemetry data collection.
+To opt out of telemetry, set the `LANGFLOW_DO_NOT_TRACK` or `DO_NOT_TRACK` environment variable to `true` before running Langflow. This disables telemetry data collection.
 
 ## Data that Langflow collects
 
@@ -39,7 +35,7 @@
 
 This telemetry event captures information about application lifecycle and runtime duration.
 
-- **Time Running**: Total runtime before shutdown, which is useful for understanding the application lifecycle and optimizing uptime.
+- **TimeRunning**: Total runtime before shutdown, which is useful for understanding the application lifecycle and optimizing uptime.
 
 ### Version
 
@@ -56,7 +52,7 @@
 
 ### Playground
 
-This telemetry event monitors performance and usage patterns in the Playground environment.
+This telemetry event monitors performance and usage patterns in the **Playground** environment.
 
 - **Seconds**: Duration in seconds for **Playground** execution, offering insights into performance during testing or experimental stages.
 - **ComponentCount**: Number of components used in the **Playground**, which helps understand complexity and usage patterns.

--- conflicted
+++ resolved
@@ -10,22 +10,19 @@
 
 The **Playground** is a dynamic interface designed for real-time interaction with LLMs, allowing users to chat, access memories, and monitor inputs and outputs. Here, users can directly prototype their models, making adjustments and observing different outcomes.
 
-As long as you have a [Chat Input](/components-io) component in your flow, you can run and chat with your flow by clicking the **Playground** button.
+As long as you have a [Chat Input](/components-io) component in your flow, you can run the flow in the **Playground** test environment.
 
-## Run a flow in the playground
+## Run a flow in the Playground
 
-<<<<<<< HEAD
-## Run a flow in the Playground
-=======
-To run a flow in the **Playground**, click **Playground**.
->>>>>>> afb82019
-
-For example, click **Playground** in a flow that includes connected **Chat Input**, **Language Model**, and **Chat Output** components to chat with the LLM.
+To run a flow in the **Playground**, open the flow, and then click **Playground**.
 
 ![Playground window](/img/playground.png)
 
-If you have an **Agent** in your flow, the **Playground** displays its tool calls and outputs, so you can monitor the agent's tool use and understand how it came to the answer it returns.
-This agent used a connected `fetch_content` tool to perform a web search.
+If your flow has **Chat Input**, **Language Model**, and **Chat Output** components, you can chat with the LLM in the **Playground**.
+
+If your flow has an **Agent** component, the **Playground** prints the tools used by the agent and the output from each tool.
+This helps you monitor the agent's tool use and understand the logic behind the agent's responses.
+For example, the following agent used a connected `fetch_content` tool to perform a web search:
 
 ![Playground window with agent response](/img/playground-with-agent.png)
 
@@ -108,13 +105,9 @@
 }'
 ```
 
-<<<<<<< HEAD
 The image is displayed in the chat interface and can be processed by your flow components.
 
 ## See also
 
 - [Share a flow's Playground](/concepts-publish#share-a-flows-playground)
-- [Session ID](/session-id)
-=======
-The image is displayed in the chat interface and can be processed by your flow components.
->>>>>>> afb82019
+- [Session ID](/session-id)
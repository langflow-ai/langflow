---
title: Langflow overview
slug: /concepts-overview
---

import Icon from "@site/src/components/icon";

This page explores the fundamental building blocks of Langflow, beginning with the question, **"What is a flow?"**

## What is a flow?

A **flow** is an application. It receives input, processes it, and produces output.

Flows are created in the **workspace** with components dragged from the components sidebar.

![Basic prompting flow within in the workspace](/img/workspace-basic-prompting.png)

A flow can be as simple as the [basic prompting flow](/get-started-quickstart), which creates an OpenAI chatbot with four components.

- Each component in a flow is a **node** that performs a specific task, like an AI model or a data source.
- Each component has a **Configuration** menu. Click the <Icon name="Code" aria-hidden="true"/> **Code** button on a component to see its underlying Python code.
- Components are connected with **edges** to form flows.

If you're familiar with [React Flow](https://reactflow.dev/learn), a **flow** is a node-based application, a **component** is a node, and the connections between components are **edges**.

When a flow is run, Langflow builds a Directed Acyclic Graph (DAG) graph object from the nodes (components) and edges (connections between components), with the nodes sorted to determine the order of execution. The graph build calls the individual components' `def_build` functions to validate and prepare the nodes. This graph is then processed in dependency order. Each node is built and executed sequentially, with results from each built node being passed to nodes that are dependent on the previous node's results.

Flows are stored on local disk at the following default locations:

- **Linux and WSL**: `home/<username>/.cache/langflow/`
- **macOS**: `/Users/<username>/Library/Caches/langflow/`

The flow storage location can be customized with the [LANGFLOW_CONFIG_DIR](/environment-variables#LANGFLOW_CONFIG_DIR) environment variable.

## Find your way around

If you're new to Langflow, it's OK to feel a bit lost at first. We’ll take you on a tour, so you can orient yourself and start creating applications quickly.

Langflow has four distinct regions: the [workspace](#workspace) is the main area where you build your flows. The components sidebar is on the left, and lists the available [components](#components). The [playground](#playground) and [publish pane](#publish-pane) are available in the upper right corner.

## Workspace

The **workspace** is where you create AI applications by connecting and running components in flows.

- Click and drag the workspace to move it left, right, up, and down.
- Scroll up and down to zoom in and out of the workspace, or use the <Icon name="ZoomIn" aria-hidden="true"/> **Zoom In** and <Icon name="ZoomOut" aria-hidden="true"/> **Zoom Out** controls.
- Click <Icon name="Maximize" aria-hidden="true"/> **Fit To Zoom** to center the workspace on the current flow.
- Click <Icon name="LockOpen" aria-hidden="true"/> **Lock** to lock the workspace in place, preventing accidental movement.
- Click <Icon name="StickyNote" aria-hidden="true"/> **Add Note** to add a note to your flow, similar to commenting in code.

![Empty langflow workspace](/img/workspace.png)

## Components

A **component** is a single building block within a flow and consists of inputs, outputs, and parameters that define its functionality.

To add a component to your flow, drag it from the sidebar onto the workspace.

To connect components, drag a line from the output handle (⚪) of one component to the input handle of another.

For more information, see [Components overview](/concepts-components).

<img src="/img/prompt-component.png" alt="Prompt component" style={{display: 'block', margin: 'auto', width: 300}} />

## Playground

The **Playground** executes the current flow in the workspace.

Chat with your flow, view inputs and outputs, and modify your AI's memories to tune your responses in real time.

Either the **Chat Input** or **Chat Output** component can be opened in the **Playground** and tested in real time.

For more information, see the [Playground](/concepts-playground).

![](/img/playground.png)

## Publish pane {#publish-pane}

The **Publish** pane provides code templates to integrate your flows into external applications.

For more information, see the [Publish pane](/concepts-publish).

![](/img/api-pane.png)

## View logs

The **Logs** pane provides a detailed record of all component executions within a workspace.

To access the **Logs** pane, click your **Flow Name**, and then select **Logs**.

![](/img/logs.png)

Langflow stores logs at the location specified in the `LANGFLOW_CONFIG_DIR` environment variable.

This directory's default location depends on your operating system.

- **Linux and WSL**: `~/.cache/langflow/`
- **macOS**: `/Users/<username>/Library/Caches/langflow/`
- **Windows**: `%LOCALAPPDATA%\langflow\langflow\Cache`

To modify the location of your log file:

1. Add `LANGFLOW_LOG_FILE=path/to/logfile.log` in your `.env` file.
2. To start Langflow with the values from your `.env` file, start Langflow with `uv run langflow run --env-file .env`.

An example `.env` file is available in the [project repository](https://github.com/langflow-ai/langflow/blob/main/.env.example).

## Projects

<<<<<<< HEAD
The **My Projects** page displays all the flows and components you've created in the Langflow workspace.
=======
The **Projects** page displays all the flows you've created in the Langflow workspace.
>>>>>>> a412fce9

![](/img/my-projects.png)

**Starter Project** is the default space where all new projects are initially stored.
To create a new project, click <Icon name="Plus"aria-hidden="true"/> **Create new project**.

To upload a flow to your project, click <Icon name="Upload" aria-hidden="true"/> **Upload a flow**.

To delete a flow from your project, click a flow's checkbox to select it, and then click <Icon name="Trash2" aria-hidden="true"/> **Delete**.
You can select multiple flows in a single action.

## File management

Upload, store, and manage files in Langflow's **File management** system.

For more on managing your files, see [Manage files](/concepts-file-management).

## Options menu

The dropdown menu labeled with the project name offers several management and customization options for the current flow in the Langflow workspace:

- <Icon name="Plus" aria-hidden="true"/> **New**: Create a new flow from scratch.
- <Icon name="SquarePen" aria-hidden="true"/> **Edit Details**: Adjust settings specific to the current flow, such as its name, description, and endpoint name.
- <Icon name="ScrollText" aria-hidden="true"/> **Logs**: View logs for the current project, including execution history, errors, and other runtime events.
- <Icon name="FileUp" aria-hidden="true"/> **Import**: Import a flow or component from a JSON file into the workspace.
- <Icon name="FileDown" aria-hidden="true"/> **Export**: Export the current flow as a JSON file.
- <Icon name="Undo" aria-hidden="true"/> **Undo**: Revert the last action taken in the project. Keyboard shortcut: <kbd>Control+Z</kbd> (or <kbd>Command+Z</kbd> on macOS).
- <Icon name="Redo" aria-hidden="true"/> **Redo**: Reapply a previously undone action. Keyboard shortcut: <kbd>Control+Y</kbd> (or <kbd>Command+Y</kbd> on macOS).
- <Icon name="RefreshCcw" aria-hidden="true"/> **Refresh All**: Refresh all components and delete cache.

## Settings

Click <Icon name="Settings" aria-hidden="true"/> **Settings** to access **Global variables**, **Langflow API keys**, **Shortcuts**, and **Messages**.<|MERGE_RESOLUTION|>--- conflicted
+++ resolved
@@ -107,11 +107,7 @@
 
 ## Projects
 
-<<<<<<< HEAD
-The **My Projects** page displays all the flows and components you've created in the Langflow workspace.
-=======
 The **Projects** page displays all the flows you've created in the Langflow workspace.
->>>>>>> a412fce9
 
 ![](/img/my-projects.png)
 

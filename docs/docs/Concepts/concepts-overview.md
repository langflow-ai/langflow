---
title: Langflow overview
slug: /concepts-overview
---

import Icon from "@site/src/components/icon";

This page explores the fundamental building blocks of Langflow, beginning with the question, **"What is a flow?"**

## What is a flow?

A _flow_ is a functional representation of an application. It receives input, processes it, and produces output.

Flows consist of [components](/concepts-components) that you configure and connect in the **Workspace**.

![Basic prompting flow within in the workspace](/img/workspace-basic-prompting.png)

A flow can be as simple as the [basic prompting flow](/get-started-quickstart), which creates an OpenAI chatbot with four components.

- Each component in a flow is a **node** that performs a specific task, like an AI model or a data source.
- Each component has a **Configuration** menu. Click the <Icon name="Code" aria-hidden="true"/> **Code** button on a component to see its underlying Python code.
- Components are connected with **edges** to form flows.

If you're familiar with [React Flow](https://reactflow.dev/learn), a **flow** is a node-based application, a **component** is a node, and the connections between components are **edges**.

When a flow is run, Langflow builds a Directed Acyclic Graph (DAG) graph object from the nodes (components) and edges (connections between components), with the nodes sorted to determine the order of execution. The graph build calls the individual components' `def_build` functions to validate and prepare the nodes. This graph is then processed in dependency order. Each node is built and executed sequentially, with results from each built node being passed to nodes that are dependent on the previous node's results.

Flows are stored on local disk at the following default locations:

- **Linux and WSL**: `home/<username>/.cache/langflow/`
- **macOS**: `/Users/<username>/Library/Caches/langflow/`
- **Windows**: `%LOCALAPPDATA%\langflow\langflow\Cache`

The flow storage location can be customized with the [LANGFLOW_CONFIG_DIR](/environment-variables#LANGFLOW_CONFIG_DIR) environment variable.

## Find your way around

If you're new to Langflow, it's OK to feel a bit lost at first. We’ll take you on a tour, so you can orient yourself and start creating applications quickly.

<<<<<<< HEAD
Langflow has four distinct regions: the [workspace](#workspace) is the main area where you build your flows. The components sidebar is on the left, and lists the available [components](#components). The [playground](#playground) and [Share menu](#share-menu) are available in the upper right corner.
=======
Langflow has four distinct regions: the [workspace](#workspace) is the main area where you build your flows. The **Components** menu is on the left, and lists the available [components](#components). The [playground](#playground) and [publish pane](#publish-pane) are available in the upper right corner.
>>>>>>> ca613f5e

## Workspace

The **workspace** is where you create AI applications by connecting and running components in flows.

- Click and drag the workspace to move it left, right, up, and down.
- Scroll up and down to zoom in and out of the workspace, or use the <Icon name="ZoomIn" aria-hidden="true"/> **Zoom In** and <Icon name="ZoomOut" aria-hidden="true"/> **Zoom Out** controls.
- Click <Icon name="Maximize" aria-hidden="true"/> **Fit To Zoom** to center the workspace on the current flow.
- Click <Icon name="StickyNote" aria-hidden="true"/> **Add Note** to add a note to your flow, similar to commenting in code.
- Click <Icon name="LockOpen" aria-hidden="true"/> **Lock** to lock the workspace in place, preventing accidental movement.

![Empty langflow workspace](/img/workspace.png)

## Components

<<<<<<< HEAD
A **component** is a single building block within a flow and consists of inputs, outputs, and parameters that define its functionality.

To add a component to your flow, drag it from the sidebar onto the workspace.

To connect components, drag a line from the output handle (<Icon name="Circle" size="16" aria-label="A circle on the side of a component" style={{ color: '#4f46e5', fill: '#4f46e5' }}/>) of a component to the input handle of the same color (<Icon name="Circle" size="16" aria-label="A circle on the side of a component" style={{ color: '#4f46e5', fill: '#4f46e5' }}/>) of another.

For example, to connect **Chat Input**, **Language Model**, and **Chat Output** components, connect the blue **Message** handles to each other:

![Chat input and output connected to Language model component](/img/connect-component.png)

**Message** handles send text strings between components, so these components send text to each other.
Additional data types include **Data** (<Icon name="Circle" size="16" aria-label="A red circle on the side of a component" style={{ color: '#ef4444', fill: '#ef4444' }}/>) and **DataFrame** (<Icon name="Circle" size="16" aria-label="A red circle on the side of a component" style={{ color: '#d72670', fill: '#d72670' }}/>).
=======
Components are the building blocks of your flows.
For more information, see [Components overview](/concepts-components).
>>>>>>> ca613f5e

For more information, see [Components](/concepts-components).

## Playground

If a **Chat Input** component is in your current flow, the **Playground** enables you to run your flow, chat with your flow, view inputs and outputs, and modify your AI's memories to tune your responses in real time.

For example, click <Icon name="Play" aria-hidden="true"/> **Playground** in a flow that includes **Chat Input**, **Language Model**, and **Chat Output** components to chat with the LLM.

![Playground window](/img/playground.png)

If you have an **Agent** in your flow, the **Playground** displays its tool calls and outputs, so you can monitor the agent's tool use and understand how it came to the answer it returns.

![Playground window with agent response](/img/playground-with-agent.png)

For more information, see [Playground](/concepts-playground).

## Share {#share-menu}

The **Share** menu provides options for integrating your flow into external applications.

For more information, see the links below.

* [API access](/concepts-publish#api-access) - Integrate your flow into your applications with Python, JavaScript, or curl templates.
* [Export](/concepts-flows#export-flow) - Export your flow to your local machine as a JSON file.
* [MCP Server](/mcp-server) - Expose your flow as a tool for MCP-compatible clients.
* [Embed into site](/embedded-chat-widget) - Embed your flow in HTML, React, or Angular applications.
* [Shareable playground](/concepts-publish#shareable-playground) - Share your **Playground** interface with another user.

## View logs

The **Logs** pane provides a detailed record of all component executions within a workspace.

To access the **Logs** pane, click **Logs**.

![Logs pane](/img/logs.png)

Langflow stores logs at the location specified in the `LANGFLOW_CONFIG_DIR` environment variable.

This directory's default location depends on your operating system.

- **Linux and WSL**: `~/.cache/langflow/`
- **macOS**: `/Users/<username>/Library/Caches/langflow/`
- **Windows**: `%LOCALAPPDATA%\langflow\langflow\Cache`

To modify the location of your log file:

1. Add `LANGFLOW_LOG_FILE=path/to/logfile.log` in your `.env` file.
2. To start Langflow with the values from your `.env` file, start Langflow with `uv run langflow run --env-file .env`.

An example `.env` file is available in the [project repository](https://github.com/langflow-ai/langflow/blob/main/.env.example).

## Projects

The **Projects** page displays all the flows you've created in the Langflow workspace.

![](/img/my-projects.png)

**Starter Project** is the default space where all new projects are initially stored.
To create a new project, click <Icon name="Plus"aria-hidden="true"/> **Create new project**.

To upload a flow to your project, click <Icon name="Upload" aria-hidden="true"/> **Upload a flow**.

To delete a flow from your project, click a flow's checkbox to select it, and then click <Icon name="Trash2" aria-hidden="true"/> **Delete**.
You can select multiple flows in a single action.

## File management

Upload, store, and manage files in Langflow's **File management** system.

For more on managing your files, see [Manage files](/concepts-file-management).

## Settings

<<<<<<< HEAD
Click <Icon name="Settings" aria-hidden="true"/> **Settings** to access **Global variables**, **MCP Servers**, **Langflow API keys**, **Shortcuts**, and **Messages**.
=======
In the Langflow header, click your profile icon, and then select **Settings** to access general Langflow settings, including global variables, Langflow API keys, keyboard shortcuts, and log messages.
>>>>>>> ca613f5e
<|MERGE_RESOLUTION|>--- conflicted
+++ resolved
@@ -37,11 +37,7 @@
 
 If you're new to Langflow, it's OK to feel a bit lost at first. We’ll take you on a tour, so you can orient yourself and start creating applications quickly.
 
-<<<<<<< HEAD
-Langflow has four distinct regions: the [workspace](#workspace) is the main area where you build your flows. The components sidebar is on the left, and lists the available [components](#components). The [playground](#playground) and [Share menu](#share-menu) are available in the upper right corner.
-=======
 Langflow has four distinct regions: the [workspace](#workspace) is the main area where you build your flows. The **Components** menu is on the left, and lists the available [components](#components). The [playground](#playground) and [publish pane](#publish-pane) are available in the upper right corner.
->>>>>>> ca613f5e
 
 ## Workspace
 
@@ -57,23 +53,13 @@
 
 ## Components
 
-<<<<<<< HEAD
-A **component** is a single building block within a flow and consists of inputs, outputs, and parameters that define its functionality.
-
-To add a component to your flow, drag it from the sidebar onto the workspace.
-
-To connect components, drag a line from the output handle (<Icon name="Circle" size="16" aria-label="A circle on the side of a component" style={{ color: '#4f46e5', fill: '#4f46e5' }}/>) of a component to the input handle of the same color (<Icon name="Circle" size="16" aria-label="A circle on the side of a component" style={{ color: '#4f46e5', fill: '#4f46e5' }}/>) of another.
-
-For example, to connect **Chat Input**, **Language Model**, and **Chat Output** components, connect the blue **Message** handles to each other:
+Components are the building blocks of your flows.
+For more information, see [Components overview](/concepts-components).
 
 ![Chat input and output connected to Language model component](/img/connect-component.png)
 
 **Message** handles send text strings between components, so these components send text to each other.
 Additional data types include **Data** (<Icon name="Circle" size="16" aria-label="A red circle on the side of a component" style={{ color: '#ef4444', fill: '#ef4444' }}/>) and **DataFrame** (<Icon name="Circle" size="16" aria-label="A red circle on the side of a component" style={{ color: '#d72670', fill: '#d72670' }}/>).
-=======
-Components are the building blocks of your flows.
-For more information, see [Components overview](/concepts-components).
->>>>>>> ca613f5e
 
 For more information, see [Components](/concepts-components).
 
@@ -148,8 +134,4 @@
 
 ## Settings
 
-<<<<<<< HEAD
-Click <Icon name="Settings" aria-hidden="true"/> **Settings** to access **Global variables**, **MCP Servers**, **Langflow API keys**, **Shortcuts**, and **Messages**.
-=======
-In the Langflow header, click your profile icon, and then select **Settings** to access general Langflow settings, including global variables, Langflow API keys, keyboard shortcuts, and log messages.
->>>>>>> ca613f5e
+In the Langflow header, click your profile icon, and then select **Settings** to access general Langflow settings, including global variables, Langflow API keys, keyboard shortcuts, and log messages.
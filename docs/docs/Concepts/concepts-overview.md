--- conflicted
+++ resolved
@@ -11,7 +11,6 @@
 Langflow's drag-and-drop interface allows you to create complex AI workflows without writing extensive code.
 You can connect different resources, including prompts, large language models (LLMs), data sources, agents, MCP servers, and other tools and integrations.
 
-<<<<<<< HEAD
 :::tip
 To try building and running a flow in a few minutes, see the [Langflow quickstart](/get-started-quickstart).
 :::
@@ -20,53 +19,11 @@
 
 When building a [flow](/concepts-flows), you primarily interact with the **Workspace**.
 This is where you add [components](/concepts-components), configure them, and attach them together.
-=======
-A _flow_ is a functional representation of an application. It receives input, processes it, and produces output.
-
-Flows consist of [components](/concepts-components) that you configure and connect in the **Workspace**.
-
-![Basic prompting flow within in the workspace](/img/workspace-basic-prompting.png)
-
-A flow can be as simple as the [basic prompting flow](/get-started-quickstart), which creates an OpenAI chatbot with four components.
-
-- Each component in a flow is a **node** that performs a specific task, like an AI model or a data source.
-- Each component has a **Configuration** menu. Click the <Icon name="Code" aria-hidden="true"/> **Code** button on a component to see its underlying Python code.
-- Components are connected with **edges** to form flows.
-
-If you're familiar with [React Flow](https://reactflow.dev/learn), a **flow** is a node-based application, a **component** is a node, and the connections between components are **edges**.
-
-When a flow is run, Langflow builds a Directed Acyclic Graph (DAG) graph object from the nodes (components) and edges (connections between components), with the nodes sorted to determine the order of execution. The graph build calls the individual components' `def_build` functions to validate and prepare the nodes. This graph is then processed in dependency order. Each node is built and executed sequentially, with results from each built node being passed to nodes that are dependent on the previous node's results.
-
-Flows are stored on local disk at the following default locations:
-
-- **Linux and WSL**: `home/<username>/.cache/langflow/`
-- **macOS**: `/Users/<username>/Library/Caches/langflow/`
-- **Windows**: `%LOCALAPPDATA%\langflow\langflow\Cache`
-
-The flow storage location can be customized with the [LANGFLOW_CONFIG_DIR](/environment-variables#LANGFLOW_CONFIG_DIR) environment variable.
-
-## Find your way around
-
-If you're new to Langflow, it's OK to feel a bit lost at first. We’ll take you on a tour, so you can orient yourself and start creating applications quickly.
-
-Langflow has four distinct regions: the [workspace](#workspace) is the main area where you build your flows. The **Components** menu is on the left, and lists the available [components](#components). The [playground](#playground) and [publish pane](#share-menu) are available in the upper right corner.
-
-## Workspace
-
-The **workspace** is where you create AI applications by connecting and running components in flows.
-
-- Click and drag the workspace to move it left, right, up, and down.
-- Scroll up and down to zoom in and out of the workspace, or use the <Icon name="ZoomIn" aria-hidden="true"/> **Zoom In** and <Icon name="ZoomOut" aria-hidden="true"/> **Zoom Out** controls.
-- Click <Icon name="Maximize" aria-hidden="true"/> **Fit To Zoom** to center the workspace on the current flow.
-- Click <Icon name="StickyNote" aria-hidden="true"/> **Add Note** to add a note to your flow, similar to commenting in code.
-- Click <Icon name="LockOpen" aria-hidden="true"/> **Lock** to lock the workspace in place, preventing accidental movement.
->>>>>>> afb82019
 
 ![Empty langflow workspace](/img/workspace.png)
 
 From the **Workspace**, you can also access the [**Playground**](#playground), [**Share** menu](#share-menu), and [**Logs**](/concepts-flows#flow-logs).
 
-<<<<<<< HEAD
 ### Workspace gestures and interactions
 
 - To pan horizontally and vertically, click and drag an empty area of the workspace.
@@ -85,67 +42,6 @@
 - To add a text box for non-functional notes and comments, click <Icon name="StickyNote" aria-hidden="true"/> **Add Note**.
 
 ## Playground
-=======
-![Chat input and output connected to Language model component](/img/connect-component.png)
-
-**Message** handles send text strings between components, so these components send text to each other.
-Additional data types include **Data** (<Icon name="Circle" size="16" aria-label="A red circle on the side of a component" style={{ color: '#ef4444', fill: '#ef4444' }}/>) and **DataFrame** (<Icon name="Circle" size="16" aria-label="A red circle on the side of a component" style={{ color: '#d72670', fill: '#d72670' }}/>).
-
-For more information, see [Components](/concepts-components).
-
-## Playground
-
-If a **Chat Input** component is in your current flow, the **Playground** enables you to run your flow, chat with your flow, view inputs and outputs, and modify your AI's memories to tune your responses in real time.
-
-For example, click <Icon name="Play" aria-hidden="true"/> **Playground** in a flow that includes **Chat Input**, **Language Model**, and **Chat Output** components to chat with the LLM.
-
-![Playground window](/img/playground.png)
-
-If you have an **Agent** in your flow, the **Playground** displays its tool calls and outputs, so you can monitor the agent's tool use and understand how it came to the answer it returns.
-
-![Playground window with agent response](/img/playground-with-agent.png)
-
-For more information, see [Playground](/concepts-playground).
-
-## Share {#share-menu}
-
-The **Share** menu provides options for integrating your flow into external applications.
-
-For more information, see the links below.
-
-* [API access](/concepts-publish#api-access) - Integrate your flow into your applications with Python, JavaScript, or curl templates.
-* [Export](/concepts-publish#export) - Export your flow to your local machine as a JSON file.
-* [MCP Server](/mcp-server) - Expose your flow as a tool for MCP-compatible clients.
-* [Embed into site](/embedded-chat-widget) - Embed your flow in HTML, React, or Angular applications.
-* [Shareable playground](/concepts-publish#shareable-playground) - Share your **Playground** interface with another user.
-
-## View logs
-
-The **Logs** pane provides a detailed record of all component executions within a workspace.
-
-To access the **Logs** pane, click **Logs**.
-
-![Logs pane](/img/logs.png)
-
-Langflow stores logs at the location specified in the `LANGFLOW_CONFIG_DIR` environment variable.
-
-This directory's default location depends on your operating system.
-
-- **Linux and WSL**: `~/.cache/langflow/`
-- **macOS**: `/Users/<username>/Library/Caches/langflow/`
-- **Windows**: `%LOCALAPPDATA%\langflow\langflow\Cache`
-
-To modify the location of your log file:
-
-1. Add `LANGFLOW_LOG_FILE=path/to/logfile.log` in your `.env` file.
-2. To start Langflow with the values from your `.env` file, start Langflow with `uv run langflow run --env-file .env`.
-
-An example `.env` file is available in the [project repository](https://github.com/langflow-ai/langflow/blob/main/.env.example).
-
-## Projects
-
-The **Projects** page displays all the flows you've created in the Langflow workspace.
->>>>>>> afb82019
 
 From the **Workspace**, click <Icon name="Play" aria-hidden="true"/> **Playground** to test your flow.
 
@@ -159,11 +55,10 @@
 If you have an **Agent** component in your flow, the **Playground** displays its tool calls and outputs so you can monitor the agent's tool use and understand the reasoning behind its responses.
 To try this for yourself, you can use the [**Simple Agent** template](/simple-agent).
 
-<!-- ![Playground window with agent response](/img/playground-with-agent.png) -->
+![Playground window with agent response](/img/playground-with-agent.png)
 
 For more information, see [Playground](/concepts-playground).
 
-<<<<<<< HEAD
 ## Share {#share-menu}
 
 The **Share** menu provides the following options for integrating your flow into external applications:
@@ -175,9 +70,6 @@
 * [**Shareable Playground**](/concepts-publish#shareable-playground): Share your **Playground** interface with another user. This is specifically for sharing the **Playground** experience; it isn't for running a flow in a production application.
 
 ## See also
-=======
-## Settings
->>>>>>> afb82019
 
 * [Manage files in Langflow](/concepts-file-management)
 * [Global variables](/configuration-global-variables)

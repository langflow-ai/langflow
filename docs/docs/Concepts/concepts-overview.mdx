--- conflicted
+++ resolved
@@ -36,11 +36,7 @@
 
     To enable guide lines, click <Icon name="CircleQuestionMark" aria-hidden="true" /> **Help**, and then toggle **Enable smart guides**.
 
-<<<<<<< HEAD
-    If you can't move components, make sure the flow is [unlocked](/concepts-flows#lock-a-flow).
-=======
     If you can't edit any components, make sure the flow is [unlocked](/concepts-flows#lock-a-flow).
->>>>>>> 5e85fb68
 
 - **Zoom**: Scroll on the mouse or trackpad, or click <Icon name="ChevronUp" aria-hidden="true" /> **Canvas controls** next to the zoom percentage more zoom options: **Zoom In**, **Zoom Out**, **Zoom To 100%**, and **Zoom To Fit**.
 

--- conflicted
+++ resolved
@@ -103,15 +103,13 @@
 
     The **MCP Server** tab automatically includes the correct `PROJECT_NAME`, `LANGFLOW_SERVER_ADDRESS`, and `PROJECT_ID` values.
     The default Langflow server address is `http://localhost:7860`.
-<<<<<<< HEAD
-=======
+    
     If you have [deployed a public Langflow server](/deployment-public-server), the address is automatically included.
 
     :::important
     If your Langflow server [requires authentication](/configuration-authentication) ([`LANGFLOW_AUTO_LOGIN`](/environment-variables#LANGFLOW_AUTO_LOGIN) is set to `false`), you must include your Langflow API key in the configuration.
     For more information, see [MCP server authentication and environment variables](#authentication).
     :::
->>>>>>> db48cd38
 
 5. Save and close the `mcp.json` file in Cursor.
 The newly added MCP server will appear in the **MCP Servers** section.

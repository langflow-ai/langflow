--- conflicted
+++ resolved
@@ -113,8 +113,6 @@
 When editing a flow, the **Lock Status** indicates whether the flow is <Icon name="Lock" aria-hidden="true" /> **Locked** or <Icon name="LockOpen" aria-hidden="true" /> **Unlocked**.
 You cannot change the lock status while editing the flow.
 
-<<<<<<< HEAD
-=======
 ### Move a flow
 
 To move a flow from one project to another, do the following:
@@ -122,7 +120,6 @@
 1. On the **Projects** page, locate the flow you want to move.
 2. Click and drag the flow from the list of flows to the target project name in the list of projects.
 
->>>>>>> f0f05d60
 ### Delete a flow
 
 1. On the **Projects** page, locate the flow you want to delete.

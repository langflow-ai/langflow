--- conflicted
+++ resolved
@@ -178,11 +178,8 @@
 
 Once your MCP client is connected to your Langflow project's MCP server, your flows are registered as tools.
 Cursor determines when to use tools based on your queries, and requests permissions when necessary.
-<<<<<<< HEAD
-For more information, see [Cursor's MCP documentation](https://docs.cursor.com/context/model-context-protocol).
-=======
-For more information, see the the MCP documentation for your client, such as [Cursor's MCP documentation](https://docs.cursor.com/context/model-context-protocol).
->>>>>>> 7ad87539
+
+For more information, see the MCP documentation for your client, such as [Cursor's MCP documentation](https://docs.cursor.com/context/model-context-protocol).
 
 ### MCP server authentication and environment variables {#authentication}
 

---
title:  Use Langflow as an MCP server
slug: /mcp-server
---

import Tabs from '@theme/Tabs';
import TabItem from '@theme/TabItem';
import Icon from "@site/src/components/icon";

Langflow integrates with the [Model Context Protocol (MCP)](https://modelcontextprotocol.io/introduction) as both an MCP server and an MCP client.

This page describes how to use Langflow as an MCP server that exposes your flows as [tools](https://modelcontextprotocol.io/docs/concepts/tools) that [MCP clients](https://modelcontextprotocol.io/clients) can use when generating responses.

For information about using Langflow as an MCP client and managing MCP server connections within flows, see [Use Langflow as an MCP client](/mcp-client).

## Prerequisites

* A [Langflow project](/concepts-flows#projects) with at least one flow that has a [**Chat Output** component](/components-io#chat-output).

    The **Chat Output** component is required to use a flow as an MCP tool.

* Any LTS version of [Node.js](https://docs.npmjs.com/downloading-and-installing-node-js-and-npm) installed on your computer if you want to use MCP Inspector to [test and debug flows](#test-and-debug-flows).

* [ngrok installed](https://ngrok.com/docs/getting-started/#1-install-ngrok) and an [ngrok authtoken](https://dashboard.ngrok.com/get-started/your-authtoken) if you want to [deploy a public Langflow server](/deployment-public-server).

## Serve flows as MCP tools {#select-flows-to-serve}

Each [Langflow project](/concepts-flows#projects) has an MCP server that exposes the project's flows as tools for use by MCP clients.

By default, all flows in a project are exposed as tools on the project's MCP server.
You can change the exposed flows and tool metadata by managing the MCP server settings:

1. Click the **MCP Server** tab on the [**Projects** page](/concepts-flows#projects), or, when editing a flow, click **Share**, and then select **MCP Server**.

    ![MCP server projects page](/img/mcp-server.png)

    The **Flows/Tools** section lists the flows that are currently being served as tools on this MCP server.

2. To toggle exposed flows, click <Icon name="Settings2" aria-hidden="true"/> **Edit Tools**, and then select the flows that you want exposed as tools.
To prevent a flow from being used as a tool, clear the checkbox in the first column.

3. Close the **MCP Server Tools** dialog to save your changes.

    ![MCP Server Tools](/img/mcp-server-tools.png)

### Edit flow tool names and descriptions

Tool names and descriptions help MCP clients determine which actions your flows provide and when to use those actions.
It is recommended to provide clear, descriptive names and descriptions for all tools that you serve to MCP clients.

To edit the names and descriptions of flow tools on a Langflow MCP server, do the following:


1. Click the **MCP Server** tab on the [**Projects** page](/concepts-flows#projects), or, when editing a flow, click **Share**, and then select **MCP Server**.

2. Click <Icon name="Settings2" aria-hidden="true"/> **Edit Tools**.

3. Click the **Description** or **Tool** that you want to edit:

    - **Tool name**: Enter a name that makes it clear what the flow does when used as a tool by an agent.

    - **Tool description**: Enter a description that completely and accurately describes the specific actions the flow performs.

4. Close the **MCP Server Tools** dialog to save your changes.

#### Importance of tool names and descriptions

MCP clients use tool names and descriptions to determine which actions to use when generating responses.

Because MCP clients treat your Langflow project as a single MCP server with all of your enabled flows listed as tools, unclear names and descriptions can cause the agent to  select tools incorrectly or inconsistently.

For example, a flow's default tool name is the flow ID, such as `adbbf8c7-0a34-493b-90ea-5e8b42f78b66`.
This provides no information to an agent about the type of flow or it's purpose.

To provide more context about your flows, make sure to name and describe your flows clearly when configuring your Langflow project's MCP server.

Think of these names and descriptions as function names and code comments.
Use clear statements to describe the problems your flows solve.

<details>
<summary>Example: Tool name and description usage</summary>

For example, assume you create a flow based on the **Document Q&A** template that uses an LLM to chat about resumes, and then you give the flow the following name and description:

- **Tool name**: `document_qa_for_resume`

- **Tool description**: `A flow for analyzing Emily's resume.`

After connecting your Langflow MCP server to Cursor, you can ask Cursor about the resume, such as `What job experience does Emily have?`.
Using the context provided by your tool name and description, the agent can decide to use the `document_qa_for_resume` MCP tool to create a response about Emily's resume.
If necessary, the agent asks permission to use the flow tool before generating the response.

If you ask about a different resume, such as `What job experience does Alex have?`, the agent can decide that `document_qa_for_resume` isn't relevant to this request, because the tool description specifies that the flow is for Emily's resume.
In this case, the agent might use another available tool, or it can inform you that it doesn't have access to information about Alex's.
For example:

```
I notice you're asking about Alex's job experience.
Based on the available tools, I can see there is a Document QA for Resume flow that's designed for analyzing resumes.
However, the description mentions it's for "Emily's resume" not Alex's. I don't have access to Alex's resume or job experience information.
```

</details>

{/* The anchor on this section (connect-clients-to-use-the-servers-actions) is currently a link target in the Langflow UI. Do not change. */}
## Connect clients to your Langflow MCP server {#connect-clients-to-use-the-servers-actions}

Langflow provides automatic installation and code snippets to help you deploy your Langflow MCP servers to your local MCP clients.

<Tabs>
<TabItem value="auto" label="Auto install" default>

:::info
The auto install option is available only for specific MCP clients, and the client must be installed locally to your Langflow server.
If your client isn't supported or installed remotely from your Langflow server, use the **JSON** option.
:::

1. Install [Cursor](https://docs.cursor.com/get-started/installation), Claude, or Windsurf local to your Langflow instance.

2. In Langflow, on the **Projects** page, click the **MCP Server** tab.

<<<<<<< HEAD
3. On the **Auto install** tab, find your MCP client provider, and then click <Icon name="Plus" aria-hidden="True"/> **Add**.
=======
3. On the **Auto install** tab, find your MCP client provider, and then click <Icon name="Plus" aria-hidden="true"/> **Add**.
>>>>>>> 1dfd4719

Your Langflow project's MCP server is automatically added to the configuration file for your local Cursor, Claude, or Windsurf client.
For example, with Cursor, the server configuration is added to the `mcp.json` configuration file.

Langflow attempts to add this configuration even if the selected client isn't installed.
To verify the installation, check the available MCP servers in your client.

</TabItem>
<TabItem value="JSON" label="JSON">

The JSON option allows you to connect a Langflow MCP server to any local or remote MCP client.


You can modify this process for any [MCP-compatible client](https://modelcontextprotocol.io/clients).

1. Install [Cursor](https://docs.cursor.com/get-started/installation) or any other [MCP-compatible client](https://modelcontextprotocol.io/clients).

    These steps use Cursor as an example.
    Modify them as needed for other clients.

2. In Cursor, go to **Cursor Settings**, select **MCP**, and then click **Add New Global MCP Server** to open Cursor's global `mcp.json` configuration file.

3. In Langflow, on the **Projects** page, click the **MCP Server** tab.

4. Click the **JSON** tab, copy the code snippet for your operating system, and then paste it into Cursor's `mcp.json` file.
For example:

    ```json
    {
      "mcpServers": {
        "PROJECT_NAME": {
          "command": "uvx",
          "args": [
            "mcp-proxy",
            "http://LANGFLOW_SERVER_ADDRESS/api/v1/mcp/project/PROJECT_ID/sse"
          ]
        }
      }
    }
    ```

    The **MCP Server** tab automatically populates the `PROJECT_NAME`, `LANGFLOW_SERVER_ADDRESS`, and `PROJECT_ID` values.

    The default Langflow server address is `http://localhost:7860`.
    If you are using a [public Langflow server](/deployment-public-server), the server address is automatically included.

    If your Langflow server requires authentication, you must include your Langflow API key in the configuration.
    For more information, see [MCP server authentication and environment variables](#authentication).

5. In Cursor, save and close the `mcp.json` file.

6. Confirm that your Langflow MCP server is on Cursor's **MCP Servers** list.

</TabItem>
</Tabs>

Once your MCP client is connected to your Langflow project's MCP server, your flows are registered as tools.
Cursor determines when to use tools based on your queries, and requests permissions when necessary.
For more information, see the the MCP documentation for your client, such as [Cursor's MCP documentation](https://docs.cursor.com/context/model-context-protocol).

### MCP server authentication and environment variables {#authentication}

You must provide a Langflow API key in your MCP client configuration if your [Langflow server has authentication enabled](/api-keys-and-authentication#start-a-langflow-server-with-authentication-enabled).

When this is the case, the code template in your project's **MCP Server** tab automatically includes the `--header` and `x-api-key` arguments:

```json
{
  "mcpServers": {
    "PROJECT_NAME": {
      "command": "uvx",
      "args": [
        "mcp-proxy",
        "--headers",
        "x-api-key",
        "YOUR_API_KEY",
        "http://LANGFLOW_SERVER_ADDRESS/api/v1/mcp/project/PROJECT_ID/sse"
      ]
    }
  }
}
```

Click <Icon name="key" aria-hidden="true"/> **Generate API key** to automatically insert a new Langflow API key into the code template.
Alternatively, you can replace `YOUR_API_KEY` with an existing Langflow API key.

![MCP server tab showing Generate API key button](/img/mcp-server-api-key.png)

To include other environment variables with your MCP server command, use the `env` object with key-value pairs of environment variables:

```json
{
  "mcpServers": {
    "PROJECT_NAME": {
      "command": "uvx",
      "args": [
        "mcp-proxy",
        "http://LANGFLOW_SERVER_ADDRESS/api/v1/mcp/project/PROJECT_ID/sse"
      ],
      "env": {
        "KEY": "VALUE"
      }
    }
  }
}
```

{/* The anchor on this section (deploy-your-server-externally) is currently a link target in the Langflow UI. Do not change. */}
### Deploy your Langflow MCP server externally {#deploy-your-server-externally}

To deploy your Langflow MCP server externally, see [Deploy a public Langflow server](/deployment-public-server).

## Use MCP Inspector to test and debug flows {#test-and-debug-flows}

[MCP Inspector](https://modelcontextprotocol.io/docs/tools/inspector) is a common tool for testing and debugging MCP servers.
You can use MCP Inspector to monitor your flows and get insights into how they are being consumed by the MCP server:

1. Install MCP Inspector:

    ```bash
    npx @modelcontextprotocol/inspector
    ```

    For more information about configuring MCP Inspector, including specifying a proxy port, see the [MCP Inspector GitHub project](https://github.com/modelcontextprotocol/inspector).

2. Open a web browser and navigate to the MCP Inspector UI.
The default address is `http://localhost:6274`.

3. In the MCP Inspector UI, enter the connection details for your Langflow project's MCP server:

    - **Transport Type**: Select **SSE**.
    - **URL**: Enter the Langflow MCP server's `sse` endpoint. For example: `http://localhost:7860/api/v1/mcp/project/d359cbd4-6fa2-4002-9d53-fa05c645319c/sse`

    If you've [configured authentication for your MCP server](#authentication), fill out the following additional fields:
    - **Transport Type**: Select **STDIO**.
    - **Command**: `uvx`
    - **Arguments**: Enter the following list of arguments, separated by spaces. Replace the values for `YOUR_API_KEY`, `LANGFLOW_SERVER_ADDRESS`, and `PROJECT_ID` with the values from your Langflow MCP server. For example:
    ```bash
    mcp-proxy --headers x-api-key YOUR_API_KEY http://LANGFLOW_SERVER_ADDRESS/api/v1/mcp/project/PROJECT_ID/sse
    ```

4. Click **Connect**.

    If the connection was successful, you should see your project's flows in the **Tools** tab.
    From this tab, you can monitor how your flows are being registered as tools by MCP, as well as test the tools with custom input values.

5. To quit MCP Inspector, press <kbd>Control+C</kbd> in the same terminal window where you started it.

## Troubleshoot Langflow MCP servers {#troubleshooting-mcp-server}

If Claude for Desktop isn't using your server's tools correctly, you may need to explicitly define the path to your local `uvx` or `npx` executable file in the `claude_desktop_config.json` configuration file.

1. To find your UVX path, run `which uvx`.

    To find your NPX path, run `which npx`.

2. Copy the path, and then replace `PATH_TO_UVX` or `PATH_TO_NPX` in your `claude_desktop_config.json` file.

    <Tabs>
    <TabItem value="uvx" label="uvx" default>

    ```json
    {
      "mcpServers": {
        "PROJECT_NAME": {
          "command": "PATH_TO_UVX",
          "args": [
            "mcp-proxy",
            "http://LANGFLOW_SERVER_ADDRESS/api/v1/mcp/project/PROJECT_ID/sse"
          ]
        }
      }
    }
    ```

    </TabItem>
    <TabItem value="npx" label="npx">

    ```json
    {
      "mcpServers": {
        "PROJECT_NAME": {
          "command": "PATH_TO_NPX",
          "args": [
            "-y",
            "supergateway",
            "--sse",
            "http://LANGFLOW_SERVER_ADDRESS/api/v1/mcp/project/PROJECT_ID/sse"
          ]
        }
      }
    }
    ```

    </TabItem>
    </Tabs>

## See also

- [Use Langflow as an MCP client](/mcp-client)
- [Use a DataStax Astra DB MCP server](/mcp-component-astra)<|MERGE_RESOLUTION|>--- conflicted
+++ resolved
@@ -119,11 +119,7 @@
 
 2. In Langflow, on the **Projects** page, click the **MCP Server** tab.
 
-<<<<<<< HEAD
-3. On the **Auto install** tab, find your MCP client provider, and then click <Icon name="Plus" aria-hidden="True"/> **Add**.
-=======
 3. On the **Auto install** tab, find your MCP client provider, and then click <Icon name="Plus" aria-hidden="true"/> **Add**.
->>>>>>> 1dfd4719
 
 Your Langflow project's MCP server is automatically added to the configuration file for your local Cursor, Claude, or Windsurf client.
 For example, with Cursor, the server configuration is added to the `mcp.json` configuration file.

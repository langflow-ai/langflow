--- conflicted
+++ resolved
@@ -28,16 +28,7 @@
 | Runtime | 2Gi | 1000m | 3 | Use HPA for dynamic scaling. |
 | PostgreSQL | 4Gi | 2 | 1+ | Use replication for high availability. |
 
-<<<<<<< HEAD
 ### RAM
-=======
-* **Langflow API and visual editor**: The Langflow service is the core part of the Langflow platform. It provides a RESTful API for executing flows.
-* **Kubernetes cluster**: The Kubernetes cluster provides a platform for deploying and managing the Langflow service and supporting services.
-* **Persistent storage**: Persistent storage is used to store the Langflow service's data, such as models and training data.
-* **Ingress controller**: The ingress controller provides a single entry point for traffic to the Langflow service.
-* **Load balancer**: Balances traffic across multiple Langflow replicas.
-* **Vector database**: If you are using Langflow for RAG, you can integrate with the vector database in Astra Serverless.
->>>>>>> cf863ff4
 
  RAM usage in Langflow depends on flow complexity, the size of language models, and concurrent request volume. The runtime (for production flows) has a baseline requirement, while the IDE (for developers) requires additional resources for the frontend and backend.
 
@@ -59,7 +50,6 @@
 * Monitor memory usage with tools like Prometheus to identify bottlenecks.
 * Adjust memory requests and limits in Kubernetes. For example:
 
-<<<<<<< HEAD
     ```yaml
     resources:
       requests:
@@ -242,13 +232,4 @@
 
 * [Deploy the Langflow production environment on Kubernetes](/deployment-kubernetes-prod)
 * [Langflow Helm Charts repository](https://github.com/langflow-ai/langflow-helm-charts)
-* [Database guide for enterprise DBAs](/enterprise-database-guide)
-=======
-* **Security**
-  * **Isolation**: By separating the development and production environments, you can better isolate different phases of the application lifecycle. This isolation minimizes the risk of development-related issues impacting the production environments.
-  * **Access control**: Different security policies and access controls can be applied to each environment. Developers may require broader access in the IDE for testing and debugging, while the runtime environment can be locked down with stricter security measures.
-  * **Reduced attack surface**: The runtime environment is configured to include only essential parts, reducing the attack surface and potential vulnerabilities.
-* **Resource allocation**
-  * **Optimized resource usage and cost efficiency**: By separating the two environments, you can allocate resources more effectively. Each flow can be deployed independently, providing fine-grained resource control.
-  * **Scalability**: The runtime environment can be scaled independently based on application load and performance requirements, without affecting the development environment.
->>>>>>> cf863ff4
+* [Database guide for enterprise DBAs](/enterprise-database-guide)
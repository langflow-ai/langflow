---
title: LangChain
slug: /bundles-langchain
---

import Icon from "@site/src/components/icon";

<Icon name="Blocks" aria-hidden="true" /> [**Bundles**](/components-bundle-components) contain custom components that support specific third-party integrations with Langflow.

This page describes the components that are available in the **LangChain** bundle.

## CSV Agent

This component is based on the [**Agent** core component](/agents).

This component creates a CSV agent from a CSV file and LLM.
For more information, see the [LangChain CSV agent documentation](https://python.langchain.com/api_reference/experimental/agents/langchain_experimental.agents.agent_toolkits.csv.base.create_csv_agent.html).

### CSV Agent parameters

| Name | Type | Description |
|------|------|-------------|
| llm | LanguageModel | Input parameter. The language model to use for the agent. |
| path | File | Input parameter. The path to the CSV file. |
| agent_type | String | Input parameter. The type of agent to create. |
| agent | AgentExecutor | Output parameter. The CSV agent instance. |

## OpenAI Tools Agent

This component is based on the [**Agent** core component](/agents).

This component creates an OpenAI Tools Agent.
For more information, see the [LangChain OpenAI agent documentation](https://api.python.langchain.com/en/latest/agents/langchain.agents.openai_functions_agent.base.create_openai_functions_agent.html).

### OpenAI Tools Agent parameters

| Name | Type | Description |
|------|------|-------------|
| llm | LanguageModel | Input parameter. The language model to use. |
| tools | List of Tools | Input parameter. The tools to give the agent access to. |
| system_prompt | String | Input parameter. The system prompt to provide context to the agent. |
| input_value | String | Input parameter. The user's input to the agent. |
| memory | Memory | Input parameter. The memory for the agent to use for context persistence. |
| max_iterations | Integer | Input parameter. The maximum number of iterations to allow the agent to execute. |
| verbose | Boolean | Input parameter. This determines whether to print out the agent's intermediate steps. |
| handle_parsing_errors | Boolean | Input parameter. This determines whether to handle parsing errors in the agent. |
| agent | AgentExecutor | Output parameter. The OpenAI Tools agent instance. |
| output | String | Output parameter. The output from executing the agent on the input. |

## OpenAPI Agent

This component is based on the [**Agent** core component](/agents).

This component creates an agent for interacting with OpenAPI services.
For more information, see the [LangChain OpenAPI toolkit documentation](https://python.langchain.com/docs/integrations/tools/openapi/).

### OpenAPI Agent parameters

| Name | Type | Description |
|------|------|-------------|
| llm | LanguageModel | Input parameter. The language model to use. |
| openapi_spec | String | Input parameter. The OpenAPI specification for the service. |
| base_url | String | Input parameter. The base URL for the API. |
| headers | Dict | Input parameter. The optional headers for API requests. |
| agent_executor_kwargs | Dict | Input parameter. The optional parameters for the agent executor. |
| agent | AgentExecutor | Output parameter.The OpenAPI agent instance. |

## Prompt Hub

This component fetches prompts from the [LangChain Hub](https://docs.smith.langchain.com/old/category/prompt-hub).

Like the [**Prompt Template** core component](/components-prompts), additional fields are added to the component for each variable in the prompt.
For example, the default prompt `efriis/my-first-prompt` adds fields for `profession` and `question`.

### Prompt Hub parameters

| Name                | Display Name              | Description                              |
|---------------------|---------------------------|------------------------------------------|
| langchain_api_key   | Your LangChain API Key    | Input parameter. The LangChain API Key to use. |
| langchain_hub_prompt| LangChain Hub Prompt      | Input parameter. The LangChain Hub prompt to use.  |
| prompt              | Build Prompt              | Output parameter. The built prompt message returned by the `build_prompt` method.   |

## SQL Agent

This component is based on the [**Agent** core component](/agents).

This component creates an agent for interacting with SQL databases.
For more information, see the [LangChain SQL agent documentation](https://python.langchain.com/docs/tutorials/sql_qa/).

### SQL Agent parameters

| Name | Type | Description |
|------|------|-------------|
| llm | LanguageModel | Input parameter. The language model to use. |
| database | Database | Input parameter. The SQL database connection. |
| top_k | Integer | Input parameter. The number of results to return from a SELECT query. |
| use_tools | Boolean | Input parameter. This determines whether to use tools for query execution. |
| return_intermediate_steps | Boolean | Input parameter. This determines whether to return the agent's intermediate steps. |
| max_iterations | Integer | Input parameter. The maximum number of iterations to run the agent. |
| max_execution_time | Integer | Input parameter. The maximum execution time in seconds. |
| early_stopping_method | String | Input parameter. The method to use for early stopping. |
| verbose | Boolean | Input parameter. This determines whether to print the agent's thoughts. |
| agent | AgentExecutor | Output parameter. The SQL agent instance. |

## SQL Database

The LangChain **SQL Database** component establishes a connection to an SQL database.

This component is different from the [**SQL Database** core component](/components-data#sql-database), which executes SQL queries on SQLAlchemy-compatible databases.

## Text Splitters

The **LangChain** bundle includes the following text splitter components:

- **Character Text Splitter**
- **Language Recursive Text Splitter**
- **Natural Language Text Splitter**
- **Recursive Character Text Splitter**
- **Semantic Text Splitter**

## Tool Calling Agent

This component is based on the [**Agent** core component](/agents).

This component creates an agent for structured tool calling with various language models.
For more information, see the [LangChain tool calling documentation](https://python.langchain.com/docs/concepts/tool_calling/).

### Tool Calling Agent parameters

| Name | Type | Description |
|------|------|-------------|
| llm | LanguageModel | Input parameter. The language model to use. |
| tools | List[Tool] | Input parameter. The list of tools available to the agent. |
| system_message | String | Input parameter. The system message to use for the agent. |
| return_intermediate_steps | Boolean | Input parameter. This determines whether to return the agent's intermediate steps. |
| max_iterations | Integer | Input parameter. The maximum number of iterations to run the agent. |
| max_execution_time | Integer | Input parameter. The maximum execution time in seconds. |
| early_stopping_method | String | Input parameter. The method to use for early stopping. |
| verbose | Boolean | Input parameter. This determines whether to print the agent's thoughts. |
| agent | AgentExecutor | Output parameter. The tool calling agent instance. |

## XML Agent

This component is based on the [**Agent** core component](/agents).

This component creates an XML Agent using LangChain.
The agent uses XML formatting for tool instructions to the LLM.
For more information, see the [LangChain XML Agent documentation](https://python.langchain.com/api_reference/langchain/agents/langchain.agents.xml.base.XMLAgent.html).

### XML Agent parameters

| Name | Type | Description |
|------|------|-------------|
| llm | LanguageModel | Input parameter. The language model to use for the agent. |
| user_prompt | String | Input parameter. The custom prompt template for the agent with XML formatting instructions. |
| tools | List[Tool] | Input parameter. The list of tools available to the agent. |
| agent | AgentExecutor | Output parameter. The XML Agent instance. |

## Other LangChain components

Other components in the **LangChain** bundle include the following:

- **Fake Embeddings**
- **HTML Link Extractor**
- **Runnable Executor**
- **Spider Web Crawler & Scraper**

## Legacy LangChain components

import PartialLegacy from '@site/docs/_partial-legacy.mdx';

<PartialLegacy />

The following LangChain components are in legacy status:

* **Conversation Chain**
* **LLM Checker Chain**
* **LLM Math Chain**
* **Natural Language to SQL**
* **Retrieval QA**
* **Self Query Retriever**
* **JSON Agent**
* **Vector Store Info/Agent**
* **VectorStoreRouterAgent**

<<<<<<< HEAD
To replace these components, consider other components in the **LangChain** bundle or general Langflow components, such as the [**SQL Database** component](/components-data#sql-database).
=======
To replace these components, consider other components in the **LangChain** bundle or general Langflow components, such as the [**Agent** component](/components-agents) or the [**SQL Database** component](/components-data#sql-database).
>>>>>>> 1dfd4719
<|MERGE_RESOLUTION|>--- conflicted
+++ resolved
@@ -183,8 +183,4 @@
 * **Vector Store Info/Agent**
 * **VectorStoreRouterAgent**
 
-<<<<<<< HEAD
-To replace these components, consider other components in the **LangChain** bundle or general Langflow components, such as the [**SQL Database** component](/components-data#sql-database).
-=======
-To replace these components, consider other components in the **LangChain** bundle or general Langflow components, such as the [**Agent** component](/components-agents) or the [**SQL Database** component](/components-data#sql-database).
->>>>>>> 1dfd4719
+To replace these components, consider other components in the **LangChain** bundle or general Langflow components, such as the [**Agent** component](/components-agents) or the [**SQL Database** component](/components-data#sql-database).
---
title: Processing
slug: /components-processing
---

import Icon from "@site/src/components/icon";

Processing components process and transform data within a flow.

## Use a processing component in a flow

The **Split Text** processing component in this flow splits the incoming [Data](/concepts-objects) into chunks to be embedded into the vector store component.

The component offers control over chunk size, overlap, and separator, which affect context and granularity in vector store retrieval results.

![](/img/vector-store-document-ingestion.png)

## Alter metadata

This component modifies metadata of input objects. It can add new metadata, update existing metadata, and remove specified metadata fields. The component works with both [Message](/concepts-objects#message-object) and [Data](/concepts-objects#data-object) objects, and can also create a new Data object from user-provided text.

### Inputs

| Name | Display Name | Info |
|------|--------------|------|
| input_value | Input | Objects to which Metadata should be added |
| text_in | User Text | Text input; the value will be in the 'text' attribute of the [Data](/concepts-objects#data-object) object. Empty text entries are ignored. |
| metadata | Metadata | Metadata to add to each object |
| remove_fields | Fields to Remove | Metadata Fields to Remove |

### Outputs

| Name | Display Name | Info |
|------|--------------|------|
| data | Data | List of Input objects, each with added metadata |

## Combine text

This component concatenates two text sources into a single text chunk using a specified delimiter.

### Inputs

| Name | Display Name | Info |
|------|--------------|------|
| first_text | First Text | The first text input to concatenate. |
| second_text | Second Text | The second text input to concatenate. |
| delimiter | Delimiter | A string used to separate the two text inputs. Defaults to a space. |

### Outputs

| Name | Display Name | Info |
|------|--------------|------|
|message |Message |A [Message](/concepts-objects#message-object) object containing the combined text.


## Create data

:::important
This component is in **Legacy**, which means it is no longer in active development as of Langflow version 1.1.3.
:::

This component dynamically creates a [Data](/concepts-objects#data-object) object with a specified number of fields.

### Inputs
| Name | Display Name | Info |
|------|--------------|------|
| number_of_fields | Number of Fields | The number of fields to be added to the record. |
| text_key | Text Key | Key that identifies the field to be used as the text content. |
| text_key_validator | Text Key Validator | If enabled, checks if the given `Text Key` is present in the given `Data`. |

### Outputs

| Name | Display Name | Info |
|------|--------------|------|
| data | Data | A [Data](/concepts-objects#data-object) object created with the specified fields and text key. |

## Data combiner

:::important
Prior to Langflow version 1.1.3, this component was named **Merge Data**.
:::

This component combines multiple data sources into a single unified [Data](/concepts-objects#data-object) object.

The component iterates through the input list of data objects, merging them into a single data object. If the input list is empty, it returns an empty data object. If there's only one input data object, it returns that object unchanged. The merging process uses the addition operator to combine data objects.

### Inputs

| Name | Display Name | Info |
|------|--------------|------|
| data | Data | A list of data objects to be merged. |

### Outputs

| Name | Display Name | Info |
|------|--------------|------|
| merged_data | Merged Data | A single [Data](/concepts-objects#data-object) object containing the combined information from all input data objects. |

## DataFrame operations

This component performs the following operations on Pandas [DataFrame](https://pandas.pydata.org/docs/reference/api/pandas.DataFrame.html):

| Operation | Description | Required Inputs |
|-----------|-------------|-----------------|
| Add Column | Adds a new column with a constant value | new_column_name, new_column_value |
| Drop Column | Removes a specified column | column_name |
| Filter | Filters rows based on column value | column_name, filter_value |
| Head | Returns first n rows | num_rows |
| Rename Column | Renames an existing column | column_name, new_column_name |
| Replace Value | Replaces values in a column | column_name, replace_value, replacement_value |
| Select Columns | Selects specific columns | columns_to_select |
| Sort | Sorts DataFrame by column | column_name, ascending |
| Tail | Returns last n rows | num_rows |

### Inputs

| Name | Display Name | Info |
|------|--------------|------|
| df | DataFrame | The input DataFrame to operate on. |
| operation | Operation | Select the DataFrame operation to perform. Options: Add Column, Drop Column, Filter, Head, Rename Column, Replace Value, Select Columns, Sort, Tail |
| column_name | Column Name | The column name to use for the operation. |
| filter_value | Filter Value | The value to filter rows by. |
| ascending | Sort Ascending | Whether to sort in ascending order. |
| new_column_name | New Column Name | The new column name when renaming or adding a column. |
| new_column_value | New Column Value | The value to populate the new column with. |
| columns_to_select | Columns to Select | List of column names to select. |
| num_rows | Number of Rows | Number of rows to return (for head/tail). Default: 5 |
| replace_value | Value to Replace | The value to replace in the column. |
| replacement_value | Replacement Value | The value to replace with. |

### Outputs

| Name | Display Name | Info |
|------|--------------|------|
| output | DataFrame | The resulting DataFrame after the operation. |


## Data to message

:::important
This component is in **Legacy**, which means it is no longer in active development as of Langflow version 1.3.
Instead, use the [Parser](#parser) component.
:::

:::important
Prior to Langflow version 1.1.3, this component was named **Parse Data**.
:::

The ParseData component converts data objects into plain text using a specified template.
This component transforms structured data into human-readable text formats, allowing for customizable output through the use of templates.

### Inputs

| Name | Display Name | Info |
|------|--------------|------|
| data | Data | The data to convert to text. |
| template | Template | The template to use for formatting the data. It can contain the keys `{text}`, `{data}`, or any other key in the data. |
| sep | Separator | The separator to use between multiple data items. |

### Outputs

| Name | Display Name | Info |
|------|--------------|------|
| text | Text | The resulting formatted text string as a [Message](/concepts-objects#message-object) object. |

## Filter data

:::important
This component is in **Beta** as of Langflow version 1.1.3, and is not yet fully supported.
:::

This component filters a [Data](/concepts-objects#data-object) object based on a list of keys.

### Inputs

| Name | Display Name | Info |
|------|--------------|------|
| data | Data | Data object to filter. |
| filter_criteria | Filter Criteria | List of keys to filter by. |

### Outputs

| Name | Display Name | Info |
|------|--------------|------|
| filtered_data | Filtered Data | A new [Data](/concepts-objects#data-object) object containing only the key-value pairs that match the filter criteria. |

## Filter values

:::important
This component is in **Beta** as of Langflow version 1.1.3, and is not yet fully supported.
:::

The Filter values component filters a list of data items based on a specified key, filter value, and comparison operator.

### Inputs
| Name | Display Name | Info |
|------|--------------|------|
| input_data | Input data | The list of data items to filter. |
| filter_key | Filter Key | The key to filter on, for example, 'route'. |
| filter_value | Filter Value | The value to filter by, for example, 'CMIP'. |
| operator | Comparison Operator | The operator to apply for comparing the values. |

### Outputs

| Name | Display Name | Info |
|------|--------------|------|
| filtered_data | Filtered data | The resulting list of filtered data items. |

## JSON cleaner

The JSON cleaner component cleans JSON strings to ensure they are fully compliant with the JSON specification.

### Inputs

| Name | Display Name | Info |
|------|--------------|------|
| json_str | JSON String | The JSON string to be cleaned. This can be a raw, potentially malformed JSON string produced by language models or other sources that may not fully comply with JSON specifications. |
| remove_control_chars | Remove Control Characters | If set to True, this option removes control characters (ASCII characters 0-31 and 127) from the JSON string. This can help eliminate invisible characters that might cause parsing issues or make the JSON invalid. |
| normalize_unicode | Normalize Unicode | When enabled, this option normalizes Unicode characters in the JSON string to their canonical composition form (NFC). This ensures consistent representation of Unicode characters across different systems and prevents potential issues with character encoding. |
| validate_json | Validate JSON | If set to True, this option attempts to parse the JSON string to ensure it is well-formed before applying the final repair operation. It raises a ValueError if the JSON is invalid, allowing for early detection of major structural issues in the JSON. |

### Outputs

| Name | Display Name | Info |
|------|--------------|------|
| output | Cleaned JSON String | The resulting cleaned, repaired, and validated JSON string that fully complies with the JSON specification. |

## Lambda filter

This component uses an LLM to generate a Lambda function for filtering or transforming structured data.

To use the **Lambda filter** component, you must connect it to a [Language Model](/components-models#language-model) component, which the component uses to generate a function based on the natural language instructions in the **Instructions** field.

This example gets JSON data from the `https://jsonplaceholder.typicode.com/users` API endpoint.
The **Instructions** field in the **Lambda filter** component specifies the task `extract emails`.
The connected LLM creates a filter based on the instructions, and successfully extracts a list of email addresses from the JSON data.

![](/img/component-lambda-filter.png)

### Inputs

| Name | Display Name | Info |
|------|--------------|------|
| data | Data | The structured data to filter or transform using a Lambda function. |
| llm | Language Model | The connection port for a [Model](/components-models) component. |
| filter_instruction | Instructions | Natural language instructions for how to filter or transform the data using a Lambda function, such as `Filter the data to only include items where the 'status' is 'active'.` |
| sample_size | Sample Size | For large datasets, the number of characters to sample from the dataset head and tail. |
| max_size | Max Size | The number of characters for the data to be considered "large", which triggers sampling by the `sample_size` value. |

### Outputs

| Name | Display Name | Info |
|------|--------------|------|
| filtered_data | Filtered Data | The filtered or transformed [Data object](/concepts-objects#data-object). |
| dataframe | DataFrame | The filtered data as a [DataFrame](/concepts-objects#dataframe-object). |

## LLM router

This component routes requests to the most appropriate LLM based on OpenRouter model specifications.

### Inputs

| Name | Display Name | Info |
|------|--------------|------|
| models | Language Models | List of LLMs to route between |
| input_value | Input | The input message to be routed |
| judge_llm | Judge LLM | LLM that will evaluate and select the most appropriate model |
| optimization | Optimization | Optimization preference (quality/speed/cost/balanced) |

### Outputs

| Name | Display Name | Info |
|------|--------------|------|
| output | Output | The response from the selected model |
| selected_model | Selected Model | Name of the chosen model |


## Message to data

This component converts [Message](/concepts-objects#message-object) objects to [Data](/concepts-objects#data-object) objects.

### Inputs

| Name | Display Name | Info |
|------|--------------|------|
| message | Message | The [Message](/concepts-objects#message-object) object to convert to a [Data](/concepts-objects#data-object) object. |

### Outputs

| Name | Display Name | Info |
|------|--------------|------|
| data | Data | The converted [Data](/concepts-objects#data-object) object. |


## Parser

This component formats `DataFrame` or `Data` objects into text using templates, with an option to convert inputs directly to strings using `stringify`.

To use this component, create variables for values in the `template` the same way you would in a [Prompt](/components-prompts) component. For `DataFrames`, use column names, for example `Name: {Name}`. For `Data` objects, use `{text}`.

To use the **Parser** component with a **Structured Output** component, do the following:

1. Connect a **Structured Output** component's **DataFrame** output to the **Parser** component's **DataFrame** input.
2. Connect the **File** component to the **Structured Output** component's **Message** input.
3. Connect the **OpenAI** model component's **Language Model** output to the **Structured Output** component's **Language Model** input.

The flow looks like this:

![A parser component connected to OpenAI and structured output](/img/component-parser.png)

4. In the **Structured Output** component, click **Open Table**.
This opens a pane for structuring your table.
The table contains the rows **Name**, **Description**, **Type**, and **Multiple**.
5. Create a table that maps to the data you're loading from the **File** loader.
For example, to create a table for employees, you might have the rows `id`, `name`, and `email`, all of type `string`.
6. In the **Template** field of the **Parser** component, enter a template for parsing the **Structured Output** component's DataFrame output into structured text.
Create variables for values in the `template` the same way you would in a [Prompt](/components-prompts) component.
For example, to present a table of employees in Markdown:
```text
# Employee Profile
## Personal Information
- **Name:** {name}
- **ID:** {id}
- **Email:** {email}
```
7. To run the flow, in the **Parser** component, click <Icon name="Play" aria-label="Play icon" />.
8. To view your parsed text, in the **Parser** component, click <Icon name="TextSearch" aria-label="Inspect icon" />.
9. Optionally, connect a **Chat Output** component, and open the **Playground** to see the output.

For an additional example of using the **Parser** component to format a DataFrame from a **Structured Output** component, see the **Market Research** template flow.

### Inputs

| Name | Display Name | Info |
|------|--------------|------|
| mode | Mode | Tab selection between "Parser" and "Stringify" modes. "Stringify" converts input to a string instead of using a template. |
| pattern | Template | Template for formatting using variables in curly brackets. For DataFrames, use column names, such as `Name: {Name}`. For Data objects, use `{text}`. |
| input_data | Data or DataFrame | The input to parse - accepts either a DataFrame or Data object. |
| sep | Separator | String used to separate rows/items. Default: newline. |
| clean_data | Clean Data | When stringify is enabled, cleans data by removing empty rows and lines. |

### Outputs

| Name | Display Name | Info |
|------|--------------|------|
| parsed_text | Parsed Text | The resulting formatted text as a [Message](/concepts-objects#message-object) object. |

## Parse DataFrame

:::important
This component is in **Legacy**, which means it is no longer in active development as of Langflow version 1.3.
Instead, use the [Parser](#parser) component.
:::

This component converts DataFrames into plain text using templates.

### Inputs

| Name | Display Name | Info |
|------|--------------|------|
| df | DataFrame | The DataFrame to convert to text rows. |
| template | Template | Template for formatting (use `{column_name}` placeholders). |
| sep | Separator | String to join rows in output. |

### Outputs

| Name | Display Name | Info |
|------|--------------|------|
| text | Text | All rows combined into single text. |

## Parse JSON

:::important
This component is in **Legacy**, which means it is no longer in active development as of Langflow version 1.1.3.
:::

This component converts and extracts JSON fields using JQ queries.

### Inputs

| Name | Display Name | Info |
|------|--------------|------|
| input_value | Input | Data object to filter ([Message](/concepts-objects#message-object) or [Data](/concepts-objects#data-object)). |
| query | JQ Query | JQ Query to filter the data |

### Outputs

| Name | Display Name | Info |
|------|--------------|------|
| filtered_data | Filtered Data | Filtered data as list of [Data](/concepts-objects#data-object) objects. |

<<<<<<< HEAD
## Regex extractor

This component extracts patterns from text using regular expressions. It can be used to find and extract specific patterns or information from text data.

To use this component in a flow:

1. Connect the **Regex Extractor** to a **URL** component and a **Chat Output** component.

![Regex extractor connected to url component](/img/component-url-regex.png)

2. In the **Regex Extractor** tool, enter a pattern to extract text from the **URL** component's raw output.
This example extracts the first paragraph from the "In the News" section of `https://en.wikipedia.org/wiki/Main_Page`:
```
In the news\s*\n(.*?)(?=\n\n)
```

Result:
```
Peruvian writer and Nobel Prize in Literature laureate Mario Vargas Llosa (pictured) dies at the age of 89.
```
=======

## Save to File

This component saves [DataFrames, Data, or Messages](/concepts-objects) to various file formats.

1. To use this component in a flow, connect a component that outputs [DataFrames, Data, or Messages](/concepts-objects) to the **Save to File** component's input.
The following example connects a **Webhook** component to two **Save to File** components to demonstrate the different outputs.

![Two Save-to File components connected to a webhook](/img/component-save-to-file.png)

2. In the **Save to File** component's **Input Type** field, select the expected input type.
This example expects **Data** from the **Webhook**.
3. In the **File Format** field, select the file type for your saved file.
This example uses `.md` in one **Save to File** component, and `.xlsx` in another.
4. In the **File Path** field, enter the path for your saved file.
This example uses `./output/employees.xlsx` and `./output/employees.md` to save the files in a directory relative to where Langflow is running.
The component accepts both relative and absolute paths, and creates any necessary directories if they don't exist.
:::tip
If you enter a format in the `file_path` that is not accepted, the component appends the proper format to the file.
For example, if the selected `file_format` is `csv`, and you enter `file_path` as `./output/test.txt`, the file will be saved as `./output/test.txt.csv` so the file is not corrupted.
:::
5. Send a POST request to the **Webhook** containing your JSON data.
Replace `YOUR_FLOW_ID` with your flow ID.
This example uses the default Langflow server address.
```text
curl -X POST "http://127.0.0.1:7860/api/v1/webhook/YOUR_FLOW_ID" \
-H 'Content-Type: application/json' \
-d '{
    "Name": ["Alex Cruz", "Kalani Smith", "Noam Johnson"],
    "Role": ["Developer", "Designer", "Manager"],
    "Department": ["Engineering", "Design", "Management"]
}'
```
6. In your local filesystem, open the `outputs` directory.
You should see two files created from the data you've sent: one in `.xlsx` for structured spreadsheets, and one in Markdown.
```text
| Name         | Role      | Department   |
|:-------------|:----------|:-------------|
| Alex Cruz    | Developer | Engineering  |
| Kalani Smith | Designer  | Design       |
| Noam Johnson | Manager   | Management   |
```

### File input format options

For `DataFrame` and `Data` inputs, the component can create:
  - `csv`
  - `excel`
  - `json`
  - `markdown`
  - `pdf`

For `Message` inputs, the component can create:
  - `txt`
  - `json`
  - `markdown`
  - `pdf`
>>>>>>> 7dad1485

### Inputs

| Name | Display Name | Info |
|------|--------------|------|
<<<<<<< HEAD
| input_text | Input Text | The text to analyze and extract patterns from. |
| pattern | Regex Pattern | The regular expression pattern to match in the text. |
=======
| input_type | Input Type | Select the type of input to save.|
| df | DataFrame | The DataFrame to save. |
| data | Data | The Data object to save. |
| message | Message | The Message to save. |
| file_format | File Format | Select the file format to save the input. |
| file_path | File Path | The full file path including filename and extension. |
>>>>>>> 7dad1485

### Outputs

| Name | Display Name | Info |
|------|--------------|------|
<<<<<<< HEAD
| data | Data | List of extracted matches as [Data](/concepts-objects#data-object) objects. |
| text | Message | The extracted matches formatted as a [Message](/concepts-objects#message-object) object. |
=======
| confirmation | Confirmation | Confirmation message after saving the file. |

>>>>>>> 7dad1485

## Select data

:::important
This component is in **Legacy**, which means it is no longer in active development as of Langflow version 1.1.3.
:::

This component selects a single [Data](/concepts-objects#data-object) item from a list.

### Inputs

| Name | Display Name | Info |
|------|--------------|------|
| data_list | Data List | List of data to select from |
| data_index | Data Index | Index of the data to select |

### Outputs

| Name | Display Name | Info |
|------|--------------|------|
| selected_data | Selected Data | The selected [Data](/concepts-objects#data-object) object. |

## Split text

This component splits text into chunks based on specified criteria.

### Inputs

| Name | Display Name | Info |
|------|--------------|------|
| data_inputs | Input Documents | The data to split.The component accepts [Data](/concepts-objects#data-object) or [DataFrame](/concepts-objects#dataframe-object) objects. |
| chunk_overlap | Chunk Overlap | The number of characters to overlap between chunks. Default: `200`. |
| chunk_size | Chunk Size | The maximum number of characters in each chunk. Default: `1000`. |
| separator | Separator | The character to split on. Default: `newline`. |
| text_key | Text Key | The key to use for the text column (advanced). Default: `text`. |

### Outputs

| Name | Display Name | Info |
|------|--------------|------|
| chunks | Chunks | List of split text chunks as [Data](/concepts-objects#data-object) objects. |
| dataframe | DataFrame | List of split text chunks as [DataFrame](/concepts-objects#dataframe-object) objects. |

## Update data

This component dynamically updates or appends data with specified fields.

### Inputs

| Name | Display Name | Info |
|------|--------------|------|
| old_data | Data | The records to update |
| number_of_fields | Number of Fields | Number of fields to add (max 15) |
| text_key | Text Key | Key for text content |
| text_key_validator | Text Key Validator | Validates text key presence |

### Outputs

| Name | Display Name | Info |
|------|--------------|------|
| data | Data | Updated [Data](/concepts-objects#data-object) objects. |<|MERGE_RESOLUTION|>--- conflicted
+++ resolved
@@ -389,7 +389,6 @@
 |------|--------------|------|
 | filtered_data | Filtered Data | Filtered data as list of [Data](/concepts-objects#data-object) objects. |
 
-<<<<<<< HEAD
 ## Regex extractor
 
 This component extracts patterns from text using regular expressions. It can be used to find and extract specific patterns or information from text data.
@@ -410,7 +409,6 @@
 ```
 Peruvian writer and Nobel Prize in Literature laureate Mario Vargas Llosa (pictured) dies at the age of 89.
 ```
-=======
 
 ## Save to File
 
@@ -468,35 +466,27 @@
   - `json`
   - `markdown`
   - `pdf`
->>>>>>> 7dad1485
-
-### Inputs
-
-| Name | Display Name | Info |
-|------|--------------|------|
-<<<<<<< HEAD
+
+### Inputs
+
+| Name | Display Name | Info |
+|------|--------------|------|
 | input_text | Input Text | The text to analyze and extract patterns from. |
 | pattern | Regex Pattern | The regular expression pattern to match in the text. |
-=======
 | input_type | Input Type | Select the type of input to save.|
 | df | DataFrame | The DataFrame to save. |
 | data | Data | The Data object to save. |
 | message | Message | The Message to save. |
 | file_format | File Format | Select the file format to save the input. |
 | file_path | File Path | The full file path including filename and extension. |
->>>>>>> 7dad1485
-
-### Outputs
-
-| Name | Display Name | Info |
-|------|--------------|------|
-<<<<<<< HEAD
+
+### Outputs
+
+| Name | Display Name | Info |
+|------|--------------|------|
 | data | Data | List of extracted matches as [Data](/concepts-objects#data-object) objects. |
 | text | Message | The extracted matches formatted as a [Message](/concepts-objects#message-object) object. |
-=======
 | confirmation | Confirmation | Confirmation message after saving the file. |
-
->>>>>>> 7dad1485
 
 ## Select data
 

---
title: Processing
slug: /components-processing
---

import Icon from "@site/src/components/icon";

Processing components process and transform data within a flow, like converting `Data` to text with a [Parser](#parser) component, filtering data with natural language with the [Smart function](#smart-function), or saving data to your local machine with [Save File](#save-file).

## Batch Run

The **Batch Run** component runs a language model over **each row** of a [DataFrame](/concepts-objects#dataframe-object) text column and returns a new DataFrame with the original text and an LLM response.

The response contains the following columns:

* `text_input`: The original text from the input DataFrame.
* `model_response`: The model's response for each input.
* `batch_index`: The processing order, with a `0`-based index.
* `metadata` (optional): Additional information about the processing.

These columns, when connected to a **Parser** component, can be used as variables within curly braces.

To use the Batch Run component with a **Parser** component, do the following:

1. Connect a **Model** component to the **Batch Run** component's **Language model** port.
2. Connect a component that outputs DataFrame, like **File** component, to the **Batch Run** component's **DataFrame** input.
3. Connect the **Batch Run** component's **Batch Results** output to a **Parser** component's **DataFrame** input.
The flow looks like this:

![A batch run component connected to OpenAI and a Parser](/img/component-batch-run.png)

4. In the **Column Name** field of the **Batch Run** component, enter a column name based on the data you're loading from the **File** loader. For example, to process a column of `name`, enter `name`.
5. Optionally, in the **System Message** field of the **Batch Run** component, enter a **System Message** to instruct the connected LLM on how to process your file. For example, `Create a business card for each name.`
6. In the **Template** field of the **Parser** component, enter a template for using the **Batch Run** component's new DataFrame columns.
To use all three columns from the **Batch Run** component, include them like this:
```text
record_number: {batch_index}, name: {text_input}, summary: {model_response}
```
7. To run the flow, in the **Parser** component, click <Icon name="Play" aria-hidden="True" /> **Run component**.
8. To view your created DataFrame, in the **Parser** component, click <Icon name="TextSearch" aria-hidden="True" /> **Inspect output**.
9. Optionally, connect a **Chat Output** component, and open the **Playground** to see the output.

<details>
<summary>Parameters</summary>

**Inputs**

| Name | Type | Description |
|------|------|-------------|
| model | HandleInput | Connect the 'Language Model' output from your LLM component here. Required. |
| system_message | MultilineInput | A multi-line system instruction for all rows in the DataFrame. |
| df | DataFrameInput | The DataFrame whose column is treated as text messages, as specified by 'column_name'. Required. |
| column_name | MessageTextInput | The name of the DataFrame column to treat as text messages. If empty, all columns are formatted in TOML. |
| output_column_name | MessageTextInput | Name of the column where the model's response is stored. Default=`model_response`. |
| enable_metadata | BoolInput | If True, add metadata to the output DataFrame. |

**Outputs**

| Name | Type | Description |
|------|------|-------------|
| batch_results | DataFrame | A DataFrame with all original columns plus the model's response column. |

</details>

## Data operations

This component performs operations on [Data](/concepts-objects#data-object) objects, including selecting keys, evaluating literals, combining data, filtering values, appending/updating data, removing keys, and renaming keys.

1. To use this component in a flow, connect a component that outputs [Data](/concepts-objects#data-object) to the **Data Operations** component's input.
All operations in the component require at least one [Data](/concepts-objects#data-object) input.
2. In the **Operations** field, select the operation you want to perform.
For example, send this request to the **Webhook** component.
<<<<<<< HEAD
Replace `FLOW_ID` and `LANGFLOW_API_KEY` with the values from your deployment.
```bash
curl -X POST "http://localhost:7860/api/v1/webhook/FLOW_ID" \
-H 'Content-Type: application/json' \
-H 'x-api-key: LANGFLOW_API_KEY' \
-d '{
  "id": 1,
  "name": "Leanne Graham",
  "username": "Bret",
  "email": "Sincere@april.biz",
  "address": {
    "street": "Kulas Light",
    "suite": "Apt. 556",
    "city": "Gwenborough",
    "zipcode": "92998-3874",
    "geo": {
      "lat": "-37.3159",
      "lng": "81.1496"
    }
  },
  "phone": "1-770-736-8031 x56442",
  "website": "hildegard.org",
  "company": {
    "name": "Romaguera-Crona",
    "catchPhrase": "Multi-layered client-server neural-net",
    "bs": "harness real-time e-markets"
  }
}'
```
=======
Replace `YOUR_FLOW_ID` with your flow ID.
    ```bash
    curl -X POST "http://127.0.0.1:7860/api/v1/webhook/YOUR_FLOW_ID" \
    -H 'Content-Type: application/json' \
    -d '{
      "id": 1,
      "name": "Leanne Graham",
      "username": "Bret",
      "email": "Sincere@april.biz",
      "address": {
        "street": "Kulas Light",
        "suite": "Apt. 556",
        "city": "Gwenborough",
        "zipcode": "92998-3874",
        "geo": {
          "lat": "-37.3159",
          "lng": "81.1496"
        }
      },
      "phone": "1-770-736-8031 x56442",
      "website": "hildegard.org",
      "company": {
        "name": "Romaguera-Crona",
        "catchPhrase": "Multi-layered client-server neural-net",
        "bs": "harness real-time e-markets"
      }
    }'
    ```
>>>>>>> ea6bbc76

3. In the **Data Operations** component, select the **Select Keys** operation to extract specific user information.
To add additional keys, click <Icon name="Plus" aria-hidden="True" /> **Add more**.
![A webhook and data operations component](/img/component-data-operations-select-key.png)
4. Filter by `name`, `username`, and `email` to select the values from the request.
    ```json
    {
      "name": "Leanne Graham",
      "username": "Bret",
      "email": "Sincere@april.biz"
    }
    ```

### Operations

The component supports the following operations.
All operations in the **Data operations** component require at least one [Data](/concepts-objects#data-object) input.

| Operation | Required Inputs | Info |
|-----------|----------------|-------------|
| Select Keys | `select_keys_input` | Selects specific keys from the data. |
| Literal Eval | None | Evaluates string values as Python literals. |
| Combine | None | Combines multiple data objects into one. |
| Filter Values | `filter_key`, `filter_values`, `operator` | Filters data based on key-value pair. |
| Append or Update | `append_update_data` | Adds or updates key-value pairs. |
| Remove Keys | `remove_keys_input` | Removes specified keys from the data. |
| Rename Keys | `rename_keys_input` | Renames keys in the data. |

<details>
<summary>Parameters</summary>

**Inputs**

| Name | Display Name | Info |
|------|--------------|------|
| data | Data | The [Data](/concepts-objects#data-object) object to operate on. |
| operations | Operations | The operation to perform on the data. |
| select_keys_input | Select Keys | A list of keys to select from the data. |
| filter_key | Filter Key | The key to filter by. |
| operator | Comparison Operator | The operator to apply for comparing values. |
| filter_values | Filter Values | A list of values to filter by. |
| append_update_data | Append or Update | The data to append or update the existing data with. |
| remove_keys_input | Remove Keys | A list of keys to remove from the data. |
| rename_keys_input | Rename Keys | A list of keys to rename in the data. |

**Outputs**

| Name | Display Name | Info |
|------|--------------|------|
| data_output | Data | The resulting Data object after the operation. |

</details>

## DataFrame operations

This component performs operations on [DataFrame](https://pandas.pydata.org/docs/reference/api/pandas.DataFrame.html) rows and columns.

To use this component in a flow, connect a component that outputs [DataFrame](/concepts-objects#dataframe-object) to the **DataFrame Operations** component.

This example fetches JSON data from an API. The **Smart Filter** component extracts and flattens the results into a tabular DataFrame. The **DataFrame Operations** component can then work with the retrieved data.

<<<<<<< HEAD
3. Send a POST request to the **Webhook** containing your JSON data.
Replace `LANGFLOW_SERVER_ADDRESS`, `FLOW_ID`, and `LANGFLOW_API_KEY` with the values from your Langflow deployment.
```text
curl -X POST "http://LANGFLOW_SERVER_ADDRESS/api/v1/webhook/FLOW_ID" \
-H 'Content-Type: application/json' \
-H 'x-api-key: LANGFLOW_API_KEY' \
-d '{
    "text": "Alex Cruz - Employee Profile",
    "data": {
        "Name": "Alex Cruz",
        "Role": "Developer",
        "Department": "Engineering"
    }
}'
```
=======
![Dataframe operations with flattened dataframe](/img/component-dataframe-operations.png)
>>>>>>> ea6bbc76

1. The **API Request** component retrieves data with only `source` and `result` fields.
For this example, the desired data is nested within the `result` field.
2. Connect a **Smart Filter** to the API request component, and a **Language model** to the **Smart Filter**. This example connects a **Groq** model component.
3. In the **Groq** model component, add your **Groq** API key.
4. To filter the data, in the **Smart filter** component, in the **Instructions** field, use natural language to describe how the data should be filtered.
For this example, enter:
```
I want to explode the result column out into a Data object
```
:::tip
Avoid punctuation in the **Instructions** field, as it can cause errors.
:::
5. To run the flow, in the **Smart Filter** component, click <Icon name="Play" aria-hidden="true" /> **Run component**.
6. To inspect the filtered data, in the **Smart Filter** component, click <Icon name="TextSearch" aria-hidden="true" /> **Inspect output**.
The result is a structured DataFrame.
```text
<<<<<<< HEAD
curl -X POST "http://LANGFLOW_SERVER_ADDRESS/api/v1/webhook/FLOW_ID" \
-H 'Content-Type: application/json' \
-H 'x-api-key: LANGFLOW_API_KEY' \
-d '{
    "text": "Kalani Smith - Employee Profile",
    "data": {
        "Name": "Kalani Smith",
        "Role": "Designer",
        "Department": "Design"
    }
}'
=======
id | name             | company               | username        | email                              | address           | zip
---|------------------|----------------------|-----------------|------------------------------------|-------------------|-------
1  | Emily Johnson    | ABC Corporation      | emily_johnson   | emily.johnson@abccorporation.com   | 123 Main St       | 12345
2  | Michael Williams | XYZ Corp             | michael_williams| michael.williams@xyzcorp.com       | 456 Elm Ave       | 67890
>>>>>>> ea6bbc76
```
7. Add the **DataFrame Operations** component, and a **Chat Output** component to the flow.
8. In the **DataFrame Operations** component, in the **Operation** field, select **Filter**.
9. To apply a filter, in the **Column Name** field, enter a column to filter on. This example filters by `name`.
10. Click **Playground**, and then click **Run Flow**.
The flow extracts the values from the `name` column.
```text
name
Emily Johnson
Michael Williams
John Smith
...
```

### Operations

This component can perform the following operations on Pandas [DataFrame](https://pandas.pydata.org/docs/reference/api/pandas.DataFrame.html).

| Operation | Required Inputs | Info |
|-----------|----------------|-------------|
| Add Column | new_column_name, new_column_value | Adds a new column with a constant value. |
| Drop Column | column_name | Removes a specified column. |
| Filter | column_name, filter_value | Filters rows based on column value. |
| Head | num_rows | Returns first `n` rows. |
| Rename Column | column_name, new_column_name | Renames an existing column. |
| Replace Value | column_name, replace_value, replacement_value | Replaces values in a column. |
| Select Columns | columns_to_select | Selects specific columns. |
| Sort | column_name, ascending | Sorts DataFrame by column. |
| Tail | num_rows | Returns last `n` rows. |

<details>
<summary>Parameters</summary>

**Inputs**

| Name | Display Name | Info |
|------|--------------|------|
| df | DataFrame | The input DataFrame to operate on. |
| operation | Operation | The DataFrame operation to perform. Options include Add Column, Drop Column, Filter, Head, Rename Column, Replace Value, Select Columns, Sort, and Tail. |
| column_name | Column Name | The column name to use for the operation. |
| filter_value | Filter Value | The value to filter rows by. |
| ascending | Sort Ascending | Whether to sort in ascending order. |
| new_column_name | New Column Name | The new column name when renaming or adding a column. |
| new_column_value | New Column Value | The value to populate the new column with. |
| columns_to_select | Columns to Select | A list of column names to select. |
| num_rows | Number of Rows | The number of rows to return for head/tail operations. The default is 5. |
| replace_value | Value to Replace | The value to replace in the column. |
| replacement_value | Replacement Value | The value to replace with. |

**Outputs**

| Name | Display Name | Info |
|------|--------------|------|
| output | DataFrame | The resulting DataFrame after the operation. |

</details>

## LLM router

This component routes requests to the most appropriate LLM based on [OpenRouter](https://openrouter.ai/docs/quickstart) model specifications.

The judge LLM analyzed your input message to understand the evaluation context, and then selects the most appropriate model from your LLM pool.

The selected model processes your input and returns the response.

To use the **LLM Router** component in a flow, do the following:

1. Connect multiple **Language Model** components to the **LLM Router**'s **Language Models** input.

2. Connect a **Judge LLM** component to the **Judge LLM** input.

3. Connect **Chat Input** and **Chat Output** components to the **LLM Router**.
The flow looks like this:

![LLM router component](/img/component-llm-router.png)

4. In the LLM Router component, set your **Optimization** preference:
   - **Quality**: Prioritizes the highest quality response.
   - **Speed**: Prioritizes the fastest response time.
   - **Cost**: Prioritizes the most cost-effective option.
   - **Balanced**: Strikes a balance between quality, speed, and cost.

5. Run the flow.
Your input is the task that the LLM router evaluates the models against, such as `Write a story about horses` or `How do I parse data objects out of JSON?`.
6. In the LLM Router component, select the **Model Selection Decision** output to view the router's reasoning.

    ```text
    Model Selection Decision:
    - Selected Model Index: 0
    - Selected Langflow Model Name: gpt-4o-mini
    - Selected API Model ID (if resolved): openai/gpt-4o-mini
    - Optimization Preference: cost
    - Input Query Length: 27 characters (~5 tokens)
    - Number of Models Considered: 2
    - Specifications Source: OpenRouter API
    ```

<details>
<summary>Parameters</summary>

**Inputs**

| Name | Display Name | Info |
|------|--------------|------|
| models | Language Models | A list of LLMs to route between. |
| input_value | Input | The input message to be routed. |
| judge_llm | Judge LLM | The LLM that evaluates and selects the most appropriate model. |
| optimization | Optimization | The optimization preference between quality, speed, cost, or balanced. |

**Outputs**

| Name | Display Name | Info |
|------|--------------|------|
| output | Output | The response from the selected model. |
| selected_model | Selected Model | The name of the chosen model. |

</details>

## Parser

This component formats `DataFrame` or `Data` objects into text using templates, with an option to convert inputs directly to strings using `stringify`.

To use this component, create variables for values in the `template` the same way you would in a [Prompt](/components-prompts) component. For `DataFrames`, use column names, for example `Name: {Name}`. For `Data` objects, use `{text}`.

To use the **Parser** component with a **Structured Output** component, do the following:

1. Connect a **Structured Output** component's **DataFrame** output to the **Parser** component's **DataFrame** input.
2. Connect the **File** component to the **Structured Output** component's **Message** input.
3. Connect the **OpenAI** model component's **Language Model** output to the **Structured Output** component's **Language Model** input.

The flow looks like this:

![A parser component connected to OpenAI and structured output](/img/component-parser.png)

4. In the **Structured Output** component, click **Open Table**.
This opens a pane for structuring your table.
The table contains the rows **Name**, **Description**, **Type**, and **Multiple**.
5. Create a table that maps to the data you're loading from the **File** loader.
For example, to create a table for employees, you might have the rows `id`, `name`, and `email`, all of type `string`.
6. In the **Template** field of the **Parser** component, enter a template for parsing the **Structured Output** component's DataFrame output into structured text.
Create variables for values in the `template` the same way you would in a [Prompt](/components-prompts) component.
For example, to present a table of employees in Markdown:
```text
# Employee Profile
## Personal Information
- **Name:** {name}
- **ID:** {id}
- **Email:** {email}
```
7. To run the flow, in the **Parser** component, click <Icon name="Play" aria-hidden="true"/> **Run component**.
8. To view your parsed text, in the **Parser** component, click <Icon name="TextSearch" aria-hidden="true"/> **Inspect output**.
9. Optionally, connect a **Chat Output** component, and open the **Playground** to see the output.

For an additional example of using the **Parser** component to format a DataFrame from a **Structured Output** component, see the **Market Research** template flow.

<details>
<summary>Parameters</summary>

**Inputs**

| Name | Display Name | Info |
|------|--------------|------|
| mode | Mode | The tab selection between "Parser" and "Stringify" modes. "Stringify" converts input to a string instead of using a template. |
| pattern | Template | The template for formatting using variables in curly brackets. For DataFrames, use column names, such as `Name: {Name}`. For Data objects, use `{text}`. |
| input_data | Data or DataFrame | The input to parse. Accepts either a DataFrame or Data object. |
| sep | Separator | The string used to separate rows or items. The default is a newline. |
| clean_data | Clean Data | When stringify is enabled, this option cleans data by removing empty rows and lines. |

**Outputs**

| Name | Display Name | Info |
|------|--------------|------|
| parsed_text | Parsed Text | The resulting formatted text as a [Message](/concepts-objects#message-object) object. |

</details>

## Python interpreter

This component allows you to execute Python code with imported packages.

1. To use this component in a flow,in the **Global Imports** field, add the packages you want to import as a comma-separated list, such as `math,pandas`.
At least one import is required.
2. In the **Python Code** field, enter the Python code you want to execute. Use `print()` to see the output.
3. Optionally, enable **Tool Mode** and connect the interpreter to an **Agent** as a tool.
For example, connect a **Python Interpreter** and a [Calculator](/components-helpers#calculator) as tools for an Agent, and test how it chooses different tools to solve math problems.
The flow looks like this:
![Python Interpreter and calculator connected to Agent](/img/component-python-interpreter.png)
4. Ask the agent an easier math question.
The **Calculator** tool can add, subtract, multiple, divide, or perform exponentiation.
The agent executes the `evaluate_expression` tool to correctly answer the question.

Result:
```text
Executed evaluate_expression
Input:
{
  "expression": "2+5"
}
Output:
{
  "result": "7"
}
```

5. Give the agent complete Python code.
This example creates a Pandas DataFrame table with the imported `pandas` packages, and returns the square root of the mean squares.

```python
import pandas as pd
import math

# Create a simple DataFrame
df = pd.DataFrame({
    'numbers': [1, 2, 3, 4, 5],
    'squares': [x**2 for x in range(1, 6)]
})

# Calculate the square root of the mean
result = math.sqrt(df['squares'].mean())
print(f"Square root of mean squares: {result}")
```

The Agent correctly chooses the `run_python_repl` tool to solve the problem.

Result:
```text
Executed run_python_repl

Input:

{
  "python_code": "import pandas as pd\nimport math\n\n# Create a simple DataFrame\ndf = pd.DataFrame({\n    'numbers': [1, 2, 3, 4, 5],\n    'squares': [x**2 for x in range(1, 6)]\n})\n\n# Calculate the square root of the mean\nresult = math.sqrt(df['squares'].mean())\nprint(f\"Square root of mean squares: {result}\")"
}
Output:

{
  "result": "Square root of mean squares: 3.3166247903554"
}
```

If you don't include the package imports in the chat, the Agent can still create the table using `pd.DataFrame`, because the `pandas` package is imported globally by the Python interpreter component in the **Global Imports** field.

<details>
<summary>Parameters</summary>

**Inputs**

| Name | Type | Description |
|------|------|-------------|
| global_imports | String | A comma-separated list of modules to import globally, such as `math,pandas,numpy`. |
| python_code | Code | The Python code to execute. Only modules specified in Global Imports can be used. |

**Outputs**

| Name | Type | Description |
|------|------|-------------|
| results | Data | The output of the executed Python code, including any printed results or errors. |

</details>

## Save file

This component saves [DataFrames, Data, or Messages](/concepts-objects) to various file formats.

1. To use this component in a flow, connect a component that outputs [DataFrames, Data, or Messages](/concepts-objects) to the **Save to File** component's input.
The following example connects a **Webhook** component to two **Save to File** components to demonstrate the different outputs.

![Two Save-to File components connected to a webhook](/img/component-save-to-file.png)

2. In the **Save to File** component's **Input Type** field, select the expected input type.
This example expects **Data** from the **Webhook**.
3. In the **File Format** field, select the file type for your saved file.
This example uses `.md` in one **Save to File** component, and `.xlsx` in another.
4. In the **File Path** field, enter the path for your saved file.
This example uses `./output/employees.xlsx` and `./output/employees.md` to save the files in a directory relative to where Langflow is running.
The component accepts both relative and absolute paths, and creates any necessary directories if they don't exist.
:::tip
If you enter a format in the `file_path` that is not accepted, the component appends the proper format to the file.
For example, if the selected `file_format` is `csv`, and you enter `file_path` as `./output/test.txt`, the file is saved as `./output/test.txt.csv` so the file is not corrupted.
:::
5. Send a POST request to the **Webhook** containing your JSON data.
Replace `YOUR_FLOW_ID` with your flow ID.
This example uses the default Langflow server address.
```text
curl -X POST "http://127.0.0.1:7860/api/v1/webhook/YOUR_FLOW_ID" \
-H 'Content-Type: application/json' \
-H 'x-api-key: LANGFLOW_API_KEY' \
-d '{
    "Name": ["Alex Cruz", "Kalani Smith", "Noam Johnson"],
    "Role": ["Developer", "Designer", "Manager"],
    "Department": ["Engineering", "Design", "Management"]
}'
```
6. In your local filesystem, open the `outputs` directory.
You should see two files created from the data you've sent: one in `.xlsx` for structured spreadsheets, and one in Markdown.
```text
| Name         | Role      | Department   |
|:-------------|:----------|:-------------|
| Alex Cruz    | Developer | Engineering  |
| Kalani Smith | Designer  | Design       |
| Noam Johnson | Manager   | Management   |
```

### File input format options

For `DataFrame` and `Data` inputs, the component can create:
  - `csv`
  - `excel`
  - `json`
  - `markdown`
  - `pdf`

For `Message` inputs, the component can create:
  - `txt`
  - `json`
  - `markdown`
  - `pdf`

<details>
<summary>Parameters</summary>

**Inputs**

| Name | Display Name | Info |
|------|--------------|------|
| input_text | Input Text | The text to analyze and extract patterns from. |
| pattern | Regex Pattern | The regular expression pattern to match in the text. |
| input_type | Input Type | The type of input to save. |
| df | DataFrame | The DataFrame to save. |
| data | Data | The Data object to save. |
| message | Message | The Message to save. |
| file_format | File Format | The file format to save the input in. |
| file_path | File Path | The full file path including filename and extension. |

**Outputs**

| Name | Display Name | Info |
|------|--------------|------|
| data | Data | A list of extracted matches as Data objects. |
| text | Message | The extracted matches formatted as a Message object. |
| confirmation | Confirmation | The confirmation message after saving the file. |

</details>

## Smart function

:::tip
Prior to Langflow 1.5, this component was named the Lambda filter.
:::

This component uses an LLM to generate a function for filtering or transforming structured data.

To use the **Smart function** component, you must connect it to a [Language Model](/components-models) component, which the component uses to generate a function based on the natural language instructions in the **Instructions** field.

This example gets JSON data from the `https://jsonplaceholder.typicode.com/users` API endpoint.
The **Instructions** field in the **Smart function** component specifies the task `extract emails`.
The connected LLM creates a filter based on the instructions, and successfully extracts a list of email addresses from the JSON data.

![Smart function connected to an LLM](/img/component-lambda-filter.png)

<details>
<summary>Parameters</summary>

**Inputs**

| Name | Display Name | Info |
|------|--------------|------|
| data | Data | The structured data to filter or transform using a Lambda function. |
| llm | Language Model | The connection port for a [Model](/components-models) component. |
| filter_instruction | Instructions | The natural language instructions for how to filter or transform the data using a Lambda function, such as `Filter the data to only include items where the 'status' is 'active'`. |
| sample_size | Sample Size | For large datasets, the number of characters to sample from the dataset head and tail. |
| max_size | Max Size | The number of characters for the data to be considered "large", which triggers sampling by the `sample_size` value. |

**Outputs**

| Name | Display Name | Info |
|------|--------------|------|
| filtered_data | Filtered Data | The filtered or transformed [Data object](/concepts-objects#data-object). |
| dataframe | DataFrame | The filtered data as a [DataFrame](/concepts-objects#dataframe-object). |

</details>

## Split text

This component splits text into chunks based on specified criteria. It's ideal for chunking data to be tokenized and embedded into vector databases.

The **Split Text** component outputs **Chunks** or **DataFrame**.
The **Chunks** output returns a list of individual text chunks.
The **DataFrame** output returns a structured data format, with additional `text` and `metadata` columns applied.

1. To use this component in a flow, connect a component that outputs [Data or DataFrame](/concepts-objects) to the **Split Text** component's **Data** port.
This example uses the **URL** component, which is fetching JSON placeholder data.

![Split text component and chroma-db](/img/component-split-text.png)

2. In the **Split Text** component, define your data splitting parameters.

This example splits incoming JSON data at the separator `},`, so each chunk contains one JSON object.

The order of precedence is **Separator**, then **Chunk Size**, and then **Chunk Overlap**.
If any segment after separator splitting is longer than `chunk_size`, it is split again to fit within `chunk_size`.

After `chunk_size`, **Chunk Overlap** is applied between chunks to maintain context.

3. Connect a **Chat Output** component to the **Split Text** component's **DataFrame** output to view its output.
4. Click **Playground**, and then click **Run Flow**.
The output contains a table of JSON objects split at `},`.
```text
{
"userId": 1,
"id": 1,
"title": "Introduction to Artificial Intelligence",
"body": "Learn the basics of Artificial Intelligence and its applications in various industries.",
"link": "https://example.com/article1",
"comment_count": 8
},
{
"userId": 2,
"id": 2,
"title": "Web Development with React",
"body": "Build modern web applications using React.js and explore its powerful features.",
"link": "https://example.com/article2",
"comment_count": 12
},
```
5. Clear the **Separator** field, and then run the flow again.
Instead of JSON objects, the output contains 50-character lines of text with 10 characters of overlap.
```text
First chunk:  "title": "Introduction to Artificial Intelligence""
Second chunk: "elligence", "body": "Learn the basics of Artif"
Third chunk:  "s of Artificial Intelligence and its applications"
```

<details>
<summary>Parameters</summary>

**Inputs**

| Name | Display Name | Info |
|------|--------------|------|
| data_inputs | Input Documents | The data to split. The component accepts [Data](/concepts-objects#data-object) or [DataFrame](/concepts-objects#dataframe-object) objects. |
| chunk_overlap | Chunk Overlap | The number of characters to overlap between chunks. Default: `200`. |
| chunk_size | Chunk Size | The maximum number of characters in each chunk. Default: `1000`. |
| separator | Separator | The character to split on. Default: `newline`. |
| text_key | Text Key | The key to use for the text column. Default: `text`. |

**Outputs**

| Name | Display Name | Info |
|------|--------------|------|
| chunks | Chunks | A list of split text chunks as [Data](/concepts-objects#data-object) objects. |
| dataframe | DataFrame | A list of split text chunks as [DataFrame](/concepts-objects#dataframe-object) objects. |

</details>

## Structured output

This component transforms LLM responses into structured data formats.

In this example from the **Financial Support Parser** template, the **Structured Output** component transforms unstructured financial reports into structured data.

![Structured output example](/img/component-structured-output.png)

The connected LLM model is prompted by the **Structured Output** component's `Format Instructions` parameter to extract structured output from the unstructured text. `Format Instructions` is utilized as the system prompt for the **Structured Output** component.

In the **Structured Output** component, click the **Open table** button to view the `Output Schema` table.
The `Output Schema` parameter defines the structure and data types for the model's output using a table with the following fields:

* **Name**: The name of the output field.
* **Description**: The purpose of the output field.
* **Type**: The data type of the output field. The available types are `str`, `int`, `float`, `bool`, `list`, or `dict`. The default is `text`.
* **Multiple**: This feature is deprecated. Currently, it is set to `True` by default if you expect multiple values for a single field. For example, a `list` of `features` is set to `True` to contain multiple values, such as `["waterproof", "durable", "lightweight"]`. Default: `True`.

The **Parse DataFrame** component parses the structured output into a template for orderly presentation in chat output. The template receives the values from the `output_schema` table with curly braces.

For example, the template `EBITDA: {EBITDA}  ,  Net Income: {NET_INCOME} , GROSS_PROFIT: {GROSS_PROFIT}` presents the extracted values in the **Playground** as `EBITDA: 900 million , Net Income: 500 million , GROSS_PROFIT: 1.2 billion`.

<details>
<summary>Parameters</summary>

**Inputs**

| Name | Type | Description |
|------|------|-------------|
| llm | LanguageModel | The language model to use to generate the structured output. |
| input_value | String | The input message to the language model. |
| system_prompt | String | The instructions to the language model for formatting the output. |
| schema_name | String | The name for the output data schema. |
| output_schema | Table | The structure and data types for the model's output. |
| multiple | Boolean | [Deprecated] Always set to `True`. |

**Outputs**

| Name | Type | Description |
|------|------|-------------|
| structured_output | Data | The structured output is a Data object based on the defined schema. |

</details>

## Type convert

This component converts data types between different formats. It can transform data between [Data](/concepts-objects#data-object), [DataFrame](/concepts-objects#dataframe-object), and [Message](/concepts-objects#message-object) objects.

* **Data**: A structured object that contains both text and metadata.
```json
{
  "text": "User Profile",
  "data": {
    "name": "John Smith",
    "age": 30,
    "email": "john@example.com"
  }
}
```
* **DataFrame**: A tabular data structure with rows and columns.
Keys are columns, and each dictionary (a collection of key-value pairs) in the list is a row.
```json
[
  {
    "name": "John Smith",
    "age": 30,
    "email": "john@example.com"
  },
  {
    "name": "Jane Doe",
    "age": 25,
    "email": "jane@example.com"
  }
]
```
* **Message**: A string, such as`"Name: John Smith, Age: 30, Email: john@example.com"`.

To use this component in a flow, do the following:

1. Add the **Web search** component to the [Basic prompting](/basic-prompting) flow. In the **Search Query** field, enter a query, such as `environmental news`.
2. Connect the **Web search** component's output to a component that accepts the DataFrame input.
This example uses a **Prompt** component to give the chatbot context, so you must convert the **Web search** component's DataFrame output to a Message type.
3. Connect a **Type Convert** component to convert the DataFrame to a Message.
4. In the **Type Convert** component, in the **Output Type** field, select **Message**.
Your flow looks like this:

![Type convert web search output to chat](/img/component-type-convert-and-web-search.png)

5. In the **Language Model** component, in the **OpenAI API Key** field, add your OpenAI API key.
6. Click **Playground**, and then ask about `latest news`.

The search results are returned to the Playground as a message.

Result:
```text
Latest news
AI
gpt-4o-mini
Here are some of the latest news articles related to the environment:
Ozone Pollution and Global Warming: A recent study highlights that ozone pollution is a significant global environmental concern, threatening human health and crop production while exacerbating global warming. Read more
...
```

<details>
<summary>Parameters</summary>

**Inputs**

| Name | Display Name | Info |
|------|--------------|------|
| input_data | Input Data | The data to convert. Accepts Data, DataFrame, or Message objects. |
| output_type | Output Type | The desired output type. Options: Data, DataFrame, or Message. |

**Outputs**

| Name | Display Name | Info |
|------|--------------|------|
| output | Output | The converted data in the specified format. |

</details>

## Legacy components

**Legacy** components are available for use but are no longer supported.

### Alter metadata

:::important
This component is in **Legacy**, which means it is available for use but no longer in active development.
Instead, use the [Data operations](#data-operations) component.
:::

This component modifies metadata of input objects. It can add new metadata, update existing metadata, and remove specified metadata fields. The component works with both [Message](/concepts-objects#message-object) and [Data](/concepts-objects#data-object) objects, and can also create a new Data object from user-provided text.

<details>
<summary>Parameters</summary>

**Inputs**

| Name | Display Name | Info |
|------|--------------|------|
| input_value | Input | Objects to which Metadata should be added. |
| text_in | User Text | Text input; the value is contained in the 'text' attribute of the [Data](/concepts-objects#data-object) object. Empty text entries are ignored. |
| metadata | Metadata | Metadata to add to each object. |
| remove_fields | Fields to Remove | Metadata fields to remove. |

**Outputs**

| Name | Display Name | Info |
|------|--------------|------|
| data | Data | List of Input objects, each with added metadata. |

</details>

### Combine data

:::important
This component is in **Legacy**, which means it is available for use but no longer in active development.
Prior to Langflow version 1.1.3, this component was named **Merge Data**.
:::

This component combines multiple data sources into a single unified [Data](/concepts-objects#data-object) object.

The component iterates through the input list of data objects, merging them into a single data object. If the input list is empty, it returns an empty data object. If there's only one input data object, it returns that object unchanged. The merging process uses the addition operator to combine data objects.

<details>
<summary>Parameters</summary>

**Inputs**

| Name | Display Name | Info |
|------|--------------|------|
| data | Data | A list of data objects to be merged. |

**Outputs**

| Name | Display Name | Info |
|------|--------------|------|
| merged_data | Merged Data | A single [Data](/concepts-objects#data-object) object containing the combined information from all input data objects. |

</details>


### Combine text

:::important
This component is in **Legacy**, which means it is available for use but no longer in active development.
:::

This component concatenates two text sources into a single text chunk using a specified delimiter.

1. To use this component in a flow, connect two components that output [Messages](/concepts-objects#message-object) to the **Combine Text** component's **First Text** and **Second Text** inputs.
This example uses two **Text Input** components.

![Combine text component](/img/component-combine-text.png)

2. In the **Combine Text** component, in the **Text** fields of both **Text Input** components, enter some text to combine.
3. In the **Combine Text** component, enter an optional **Delimiter** value.
The delimiter character separates the combined texts.
This example uses `\n\n **end first text** \n\n **start second text** \n\n` to label the texts and create newlines between them.
4. Connect a **Chat Output** component to view the text combination.
5. Click **Playground**, and then click **Run Flow**.
The combined text appears in the **Playground**.
```text
This is the first text. Let's combine text!
end first text
start second text
Here's the second part. We'll see how combining text works.
```

<details>
<summary>Parameters</summary>

**Inputs**

| Name | Display Name | Info |
|------|--------------|------|
| first_text | First Text | The first text input to concatenate. |
| second_text | Second Text | The second text input to concatenate. |
| delimiter | Delimiter | A string used to separate the two text inputs. The default is a space. |

**Outputs**

| Name | Display Name | Info |
|------|--------------|------|
| message | Message | A Message object containing the combined text. |

</details>

### Create data

:::important
This component is in **Legacy**, which means it is available for use but no longer in active development.
:::

This component dynamically creates a [Data](/concepts-objects#data-object) object with a specified number of fields.

<details>
<summary>Parameters</summary>

**Inputs**
| Name | Display Name | Info |
|------|--------------|------|
| number_of_fields | Number of Fields | The number of fields to be added to the record. |
| text_key | Text Key | Key that identifies the field to be used as the text content. |
| text_key_validator | Text Key Validator | If enabled, checks if the given `Text Key` is present in the given `Data`. |

**Outputs**

| Name | Display Name | Info |
|------|--------------|------|
| data | Data | A [Data](/concepts-objects#data-object) object created with the specified fields and text key. |

</details>

### Data to DataFrame

:::important
This component is in **Legacy**, which means it is available for use but no longer in active development.
:::
This component converts one or multiple [Data](/concepts-objects#data-object) objects into a [DataFrame](/concepts-objects#dataframe-object). Each Data object corresponds to one row in the resulting DataFrame. Fields from the `.data` attribute become columns, and the `.text` field (if present) is placed in a 'text' column.

1. To use this component in a flow, connect a component that outputs [Data](/concepts-objects#data-object) to the **Data to Dataframe** component's input.
This example connects a **Webhook** component to convert `text` and `data` into a DataFrame.
2. To view the flow's output, connect a **Chat Output** component to the **Data to Dataframe** component.

![A webhook and data to dataframe](/img/component-data-to-dataframe.png)

3. Send a POST request to the **Webhook** containing your JSON data.
Replace `YOUR_FLOW_ID` with your flow ID.
This example uses the default Langflow server address.
```text
curl -X POST "http://127.0.0.1:7860/api/v1/webhook/YOUR_FLOW_ID" \
-H 'Content-Type: application/json' \
-d '{
    "text": "Alex Cruz - Employee Profile",
    "data": {
        "Name": "Alex Cruz",
        "Role": "Developer",
        "Department": "Engineering"
    }
}'
```

4. In the **Playground**, view the output of your flow.
The **Data to DataFrame** component converts the webhook request into a `DataFrame`, with `text` and `data` fields as columns.
```text
| text                         | data                                                                    |
|:-----------------------------|:------------------------------------------------------------------------|
| Alex Cruz - Employee Profile | {'Name': 'Alex Cruz', 'Role': 'Developer', 'Department': 'Engineering'} |
```

5. Send another employee data object.
```text
curl -X POST "http://127.0.0.1:7860/api/v1/webhook/YOUR_FLOW_ID" \
-H 'Content-Type: application/json' \
-d '{
    "text": "Kalani Smith - Employee Profile",
    "data": {
        "Name": "Kalani Smith",
        "Role": "Designer",
        "Department": "Design"
    }
}'
```

6. In the **Playground**, this request is also converted to `DataFrame`.
```text
| text                            | data                                                                 |
|:--------------------------------|:---------------------------------------------------------------------|
| Kalani Smith - Employee Profile | {'Name': 'Kalani Smith', 'Role': 'Designer', 'Department': 'Design'} |
```

<details>
<summary>Parameters</summary>

**Inputs**

| Name | Display Name | Info |
|------|--------------|------|
| data_list | Data or Data List | One or multiple Data objects to transform into a DataFrame. |

**Outputs**

| Name | Display Name | Info |
|------|--------------|------|
| dataframe | DataFrame | A DataFrame built from each Data object's fields plus a text column. |

</details>

### Filter data

:::important
This component is in **Legacy**, which means it is available for use but no longer in active development.
Instead, use the [Data operations](#data-operations) component.
:::

This component filters a [Data](/concepts-objects#data-object) object based on a list of keys.

<details>
<summary>Parameters</summary>

**Inputs**

| Name | Display Name | Info |
|------|--------------|------|
| data | Data | The Data object to filter. |
| filter_criteria | Filter Criteria | A list of keys to filter by. |

**Outputs**

| Name | Display Name | Info |
|------|--------------|------|
| filtered_data | Filtered Data | A new Data object containing only the key-value pairs that match the filter criteria. |

</details>

### Filter values

:::important
This component is in **Legacy**, which means it is available for use but no longer in active development.
Instead, use the [Data operations](#data-operations) component.
:::

The Filter values component filters a list of data items based on a specified key, filter value, and comparison operator.

<details>
<summary>Parameters</summary>

**Inputs**
| Name | Display Name | Info |
|------|--------------|------|
| input_data | Input data | The list of data items to filter. |
| filter_key | Filter Key | The key to filter on. |
| filter_value | Filter Value | The value to filter by. |
| operator | Comparison Operator | The operator to apply for comparing the values. |

**Outputs**

| Name | Display Name | Info |
|------|--------------|------|
| filtered_data | Filtered data | The resulting list of filtered data items. |

</details>

### JSON cleaner

:::important
This component is in **Legacy**, which means it is available for use but no longer in active development.
:::

The JSON cleaner component cleans JSON strings to ensure they are fully compliant with the JSON specification.

<details>
<summary>Parameters</summary>

**Inputs**

| Name | Display Name | Info |
|------|--------------|------|
| json_str | JSON String | The JSON string to be cleaned. This can be a raw, potentially malformed JSON string produced by language models or other sources that may not fully comply with JSON specifications. |
| remove_control_chars | Remove Control Characters | If set to True, this option removes control characters (ASCII characters 0-31 and 127) from the JSON string. This can help eliminate invisible characters that might cause parsing issues or make the JSON invalid. |
| normalize_unicode | Normalize Unicode | When enabled, this option normalizes Unicode characters in the JSON string to their canonical composition form (NFC). This ensures consistent representation of Unicode characters across different systems and prevents potential issues with character encoding. |
| validate_json | Validate JSON | If set to True, this option attempts to parse the JSON string to ensure it is well-formed before applying the final repair operation. It raises a ValueError if the JSON is invalid, allowing for early detection of major structural issues in the JSON. |

**Outputs**

| Name | Display Name | Info |
|------|--------------|------|
| output | Cleaned JSON String | The resulting cleaned, repaired, and validated JSON string that fully complies with the JSON specification. |

</details>

### Message to data

This component converts [Message](/concepts-objects#message-object) objects to [Data](/concepts-objects#data-object) objects.

<details>
<summary>Parameters</summary>

**Inputs**

| Name | Display Name | Info |
|------|--------------|------|
| message | Message | The Message object to convert to a Data object. |

**Outputs**

| Name | Display Name | Info |
|------|--------------|------|
| data | Data | The converted Data object. |

</details>

### Parse DataFrame

:::important
This component is in **Legacy**, which means it is available for use but no longer in active development.
Instead, use the [Parser](#parser) component.
:::

This component converts DataFrames into plain text using templates.

<details>
<summary>Parameters</summary>

**Inputs**

| Name | Display Name | Info |
|------|--------------|------|
| df | DataFrame | The DataFrame to convert to text rows. |
| template | Template | Template for formatting (use `{column_name}` placeholders). |
| sep | Separator | String to join rows in output. |

**Outputs**

| Name | Display Name | Info |
|------|--------------|------|
| text | Text | All rows combined into single text. |

</details>

### Parse JSON

:::important
This component is in **Legacy**, which means it is available for use but no longer in active development.
:::

This component converts and extracts JSON fields using JQ queries.

<details>
<summary>Parameters</summary>

**Inputs**

| Name | Display Name | Info |
|------|--------------|------|
| input_value | Input | Data object to filter ([Message](/concepts-objects#message-object) or [Data](/concepts-objects#data-object)). |
| query | JQ Query | JQ Query to filter the data |

**Outputs**

| Name | Display Name | Info |
|------|--------------|------|
| filtered_data | Filtered Data | Filtered data as list of [Data](/concepts-objects#data-object) objects. |

</details>

### Regex extractor

:::important
This component is in **Legacy**, which means it is available for use but no longer in active development.
:::

This component extracts patterns from text using regular expressions. It can be used to find and extract specific patterns or information from text data.

To use this component in a flow:

1. Connect the **Regex Extractor** to a **URL** component and a **Chat Output** component.

2. In the **Regex Extractor** tool, enter a pattern to extract text from the **URL** component's raw output.
This example extracts the first paragraph from the "In the News" section of `https://en.wikipedia.org/wiki/Main_Page`:
```
In the news\s*\n(.*?)(?=\n\n)
```

Result:
```
Peruvian writer and Nobel Prize in Literature laureate Mario Vargas Llosa (pictured) dies at the age of 89.
```

### Select data

:::important
This component is in **Legacy**, which means it is available for use but no longer in active development.
:::

This component selects a single [Data](/concepts-objects#data-object) item from a list.

<details>
<summary>Parameters</summary>

**Inputs**

| Name | Display Name | Info |
|------|--------------|------|
| data_list | Data List | List of data to select from |
| data_index | Data Index | Index of the data to select |

**Outputs**

| Name | Display Name | Info |
|------|--------------|------|
| selected_data | Selected Data | The selected [Data](/concepts-objects#data-object) object. |

</details>

### Update data

:::important
This component is in **Legacy**, which means it is available for use but no longer in active development.
:::

This component dynamically updates or appends data with specified fields.

<details>
<summary>Parameters</summary>

**Inputs**

| Name | Display Name | Info |
|------|--------------|------|
| old_data | Data | The records to update. |
| number_of_fields | Number of Fields | The number of fields to add. The maximum is 15. |
| text_key | Text Key | The key for text content. |
| text_key_validator | Text Key Validator | Validates the text key presence. |

**Outputs**

| Name | Display Name | Info |
|------|--------------|------|
| data | Data | The updated Data objects. |

</details>
<|MERGE_RESOLUTION|>--- conflicted
+++ resolved
@@ -70,7 +70,6 @@
 All operations in the component require at least one [Data](/concepts-objects#data-object) input.
 2. In the **Operations** field, select the operation you want to perform.
 For example, send this request to the **Webhook** component.
-<<<<<<< HEAD
 Replace `FLOW_ID` and `LANGFLOW_API_KEY` with the values from your deployment.
 ```bash
 curl -X POST "http://localhost:7860/api/v1/webhook/FLOW_ID" \
@@ -100,36 +99,6 @@
   }
 }'
 ```
-=======
-Replace `YOUR_FLOW_ID` with your flow ID.
-    ```bash
-    curl -X POST "http://127.0.0.1:7860/api/v1/webhook/YOUR_FLOW_ID" \
-    -H 'Content-Type: application/json' \
-    -d '{
-      "id": 1,
-      "name": "Leanne Graham",
-      "username": "Bret",
-      "email": "Sincere@april.biz",
-      "address": {
-        "street": "Kulas Light",
-        "suite": "Apt. 556",
-        "city": "Gwenborough",
-        "zipcode": "92998-3874",
-        "geo": {
-          "lat": "-37.3159",
-          "lng": "81.1496"
-        }
-      },
-      "phone": "1-770-736-8031 x56442",
-      "website": "hildegard.org",
-      "company": {
-        "name": "Romaguera-Crona",
-        "catchPhrase": "Multi-layered client-server neural-net",
-        "bs": "harness real-time e-markets"
-      }
-    }'
-    ```
->>>>>>> ea6bbc76
 
 3. In the **Data Operations** component, select the **Select Keys** operation to extract specific user information.
 To add additional keys, click <Icon name="Plus" aria-hidden="True" /> **Add more**.
@@ -191,25 +160,7 @@
 
 This example fetches JSON data from an API. The **Smart Filter** component extracts and flattens the results into a tabular DataFrame. The **DataFrame Operations** component can then work with the retrieved data.
 
-<<<<<<< HEAD
-3. Send a POST request to the **Webhook** containing your JSON data.
-Replace `LANGFLOW_SERVER_ADDRESS`, `FLOW_ID`, and `LANGFLOW_API_KEY` with the values from your Langflow deployment.
-```text
-curl -X POST "http://LANGFLOW_SERVER_ADDRESS/api/v1/webhook/FLOW_ID" \
--H 'Content-Type: application/json' \
--H 'x-api-key: LANGFLOW_API_KEY' \
--d '{
-    "text": "Alex Cruz - Employee Profile",
-    "data": {
-        "Name": "Alex Cruz",
-        "Role": "Developer",
-        "Department": "Engineering"
-    }
-}'
-```
-=======
 ![Dataframe operations with flattened dataframe](/img/component-dataframe-operations.png)
->>>>>>> ea6bbc76
 
 1. The **API Request** component retrieves data with only `source` and `result` fields.
 For this example, the desired data is nested within the `result` field.
@@ -226,31 +177,20 @@
 5. To run the flow, in the **Smart Filter** component, click <Icon name="Play" aria-hidden="true" /> **Run component**.
 6. To inspect the filtered data, in the **Smart Filter** component, click <Icon name="TextSearch" aria-hidden="true" /> **Inspect output**.
 The result is a structured DataFrame.
-```text
-<<<<<<< HEAD
-curl -X POST "http://LANGFLOW_SERVER_ADDRESS/api/v1/webhook/FLOW_ID" \
--H 'Content-Type: application/json' \
--H 'x-api-key: LANGFLOW_API_KEY' \
--d '{
-    "text": "Kalani Smith - Employee Profile",
-    "data": {
-        "Name": "Kalani Smith",
-        "Role": "Designer",
-        "Department": "Design"
-    }
-}'
-=======
+
+```text
 id | name             | company               | username        | email                              | address           | zip
 ---|------------------|----------------------|-----------------|------------------------------------|-------------------|-------
 1  | Emily Johnson    | ABC Corporation      | emily_johnson   | emily.johnson@abccorporation.com   | 123 Main St       | 12345
 2  | Michael Williams | XYZ Corp             | michael_williams| michael.williams@xyzcorp.com       | 456 Elm Ave       | 67890
->>>>>>> ea6bbc76
-```
+```
+
 7. Add the **DataFrame Operations** component, and a **Chat Output** component to the flow.
 8. In the **DataFrame Operations** component, in the **Operation** field, select **Filter**.
 9. To apply a filter, in the **Column Name** field, enter a column to filter on. This example filters by `name`.
 10. Click **Playground**, and then click **Run Flow**.
 The flow extracts the values from the `name` column.
+
 ```text
 name
 Emily Johnson

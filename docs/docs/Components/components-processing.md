---
title: Processing
slug: /components-processing
---

import Icon from "@site/src/components/icon";

Processing components process and transform data within a flow, like converting `Data` to text with a [Parser](#parser) component, filtering data with natural language with the [Smart filter](#smart-filter), or saving data to your local machine with [Save File](#save-file).

## Batch Run

The **Batch Run** component runs a language model over **each row** of a [DataFrame](/concepts-objects#dataframe-object) text column and returns a new DataFrame with the original text and an LLM response.

The response contains the following columns:

* `text_input`: The original text from the input DataFrame.
* `model_response`: The model's response for each input.
* `batch_index`: The processing order, with a `0`-based index.
* `metadata` (optional): Additional information about the processing.

These columns, when connected to a **Parser** component, can be used as variables within curly braces.

To use the Batch Run component with a **Parser** component, do the following:

1. Connect a **Model** component to the **Batch Run** component's **Language model** port.
2. Connect a component that outputs DataFrame, like **File** component, to the **Batch Run** component's **DataFrame** input.
3. Connect the **Batch Run** component's **Batch Results** output to a **Parser** component's **DataFrame** input.
The flow looks like this:

![A batch run component connected to OpenAI and a Parser](/img/component-batch-run.png)

4. In the **Column Name** field of the **Batch Run** component, enter a column name based on the data you're loading from the **File** loader. For example, to process a column of `name`, enter `name`.
5. Optionally, in the **System Message** field of the **Batch Run** component, enter a **System Message** to instruct the connected LLM on how to process your file. For example, `Create a business card for each name.`
6. In the **Template** field of the **Parser** component, enter a template for using the **Batch Run** component's new DataFrame columns.
To use all three columns from the **Batch Run** component, include them like this:
```text
record_number: {batch_index}, name: {text_input}, summary: {model_response}
```
7. To run the flow, in the **Parser** component, click <Icon name="Play" aria-hidden="True" /> **Run component**.
8. To view your created DataFrame, in the **Parser** component, click <Icon name="TextSearch" aria-label="Inspect icon" />.
9. Optionally, connect a **Chat Output** component, and open the **Playground** to see the output.

<details>
<summary>Parameters</summary>

**Inputs**

| Name | Type | Description |
|------|------|-------------|
| model | HandleInput | Connect the 'Language Model' output from your LLM component here. Required. |
| system_message | MultilineInput | A multi-line system instruction for all rows in the DataFrame. |
| df | DataFrameInput | The DataFrame whose column is treated as text messages, as specified by 'column_name'. Required. |
| column_name | MessageTextInput | The name of the DataFrame column to treat as text messages. If empty, all columns are formatted in TOML. |
| output_column_name | MessageTextInput | Name of the column where the model's response is stored. Default=`model_response`. |
| enable_metadata | BoolInput | If True, add metadata to the output DataFrame. |

**Outputs**

| Name | Type | Description |
|------|------|-------------|
| batch_results | DataFrame | A DataFrame with all original columns plus the model's response column. |

</details>

## Data operations

This component performs operations on [Data](/concepts-objects#data-object) objects, including selecting keys, evaluating literals, combining data, filtering values, appending/updating data, removing keys, and renaming keys.

1. To use this component in a flow, connect a component that outputs [Data](/concepts-objects#data-object) to the **Data Operations** component's input.
All operations in the component require at least one [Data](/concepts-objects#data-object) input.
2. In the **Operations** field, select the operation you want to perform.
For example, send this request to the **Webhook** component.
Replace `YOUR_FLOW_ID` with your flow ID.
```bash
curl -X POST "http://127.0.0.1:7860/api/v1/webhook/YOUR_FLOW_ID" \
-H 'Content-Type: application/json' \
-d '{
  "id": 1,
  "name": "Leanne Graham",
  "username": "Bret",
  "email": "Sincere@april.biz",
  "address": {
    "street": "Kulas Light",
    "suite": "Apt. 556",
    "city": "Gwenborough",
    "zipcode": "92998-3874",
    "geo": {
      "lat": "-37.3159",
      "lng": "81.1496"
    }
  },
  "phone": "1-770-736-8031 x56442",
  "website": "hildegard.org",
  "company": {
    "name": "Romaguera-Crona",
    "catchPhrase": "Multi-layered client-server neural-net",
    "bs": "harness real-time e-markets"
  }
}'
```

3. In the **Data Operations** component, select the **Select Keys** operation to extract specific user information.
To add additional keys, click <Icon name="Plus" aria-label="Add"/> **Add More**.
![A webhook and data operations component](/img/component-data-operations-select-key.png)
4. Filter by `name`, `username`, and `email` to select the values from the request.
```json
{
  "name": "Leanne Graham",
  "username": "Bret",
  "email": "Sincere@april.biz"
}
```

### Operations

The component supports the following operations.
All operations in the **Data operations** component require at least one [Data](/concepts-objects#data-object) input.

| Operation | Required Inputs | Info |
|-----------|----------------|-------------|
| Select Keys | `select_keys_input` | Selects specific keys from the data. |
| Literal Eval | None | Evaluates string values as Python literals. |
| Combine | None | Combines multiple data objects into one. |
| Filter Values | `filter_key`, `filter_values`, `operator` | Filters data based on key-value pair. |
| Append or Update | `append_update_data` | Adds or updates key-value pairs. |
| Remove Keys | `remove_keys_input` | Removes specified keys from the data. |
| Rename Keys | `rename_keys_input` | Renames keys in the data. |

<details>
<summary>Parameters</summary>

**Inputs**

| Name | Display Name | Info |
|------|--------------|------|
| data | Data | The [Data](/concepts-objects#data-object) object to operate on. |
| operations | Operations | The operation to perform on the data. |
| select_keys_input | Select Keys | A list of keys to select from the data. |
| filter_key | Filter Key | The key to filter by. |
| operator | Comparison Operator | The operator to apply for comparing values. |
| filter_values | Filter Values | A list of values to filter by. |
| append_update_data | Append or Update | The data to append or update the existing data with. |
| remove_keys_input | Remove Keys | A list of keys to remove from the data. |
| rename_keys_input | Rename Keys | A list of keys to rename in the data. |

**Outputs**

| Name | Display Name | Info |
|------|--------------|------|
| data_output | Data | The resulting Data object after the operation. |

</details>

## DataFrame operations

This component performs operations on [DataFrame](https://pandas.pydata.org/docs/reference/api/pandas.DataFrame.html) rows and columns.

To use this component in a flow, connect a component that outputs [DataFrame](/concepts-objects#dataframe-object) to the **DataFrame Operations** component.

This example fetches JSON data from an API. The **Smart Filter** component extracts and flattens the results into a tabular DataFrame. The **DataFrame Operations** component can then work with the retrieved data.

![Dataframe operations with flattened dataframe](/img/component-dataframe-operations.png)

1. The **API Request** component retrieves data with only `source` and `result` fields.
For this example, the desired data is nested within the `result` field.
2. Connect a **Smart Filter** to the API request component, and a **Language model** to the **Smart Filter**. This example connects a **Groq** model component.
3. In the **Groq** model component, add your **Groq** API key.
4. To filter the data, in the **Smart filter** component, in the **Instructions** field, use natural language to describe how the data should be filtered.
For this example, enter:
```
I want to explode the result column out into a Data object
```
:::tip
Avoid punctuation in the **Instructions** field, as it can cause errors.
:::
5. To run the flow, in the **Smart Filter** component, click <Icon name="Play" aria-label="Play icon" />.
6. To inspect the filtered data, in the **Smart Filter** component, click <Icon name="TextSearch" aria-label="Inspect icon" />.
The result is a structured DataFrame.
```text
id | name             | company               | username        | email                              | address           | zip
---|------------------|----------------------|-----------------|------------------------------------|-------------------|-------
1  | Emily Johnson    | ABC Corporation      | emily_johnson   | emily.johnson@abccorporation.com   | 123 Main St       | 12345
2  | Michael Williams | XYZ Corp             | michael_williams| michael.williams@xyzcorp.com       | 456 Elm Ave       | 67890
```
7. Add the **DataFrame Operations** component, and a **Chat Output** component to the flow.
8. In the **DataFrame Operations** component, in the **Operation** field, select **Filter**.
9. To apply a filter, in the **Column Name** field, enter a column to filter on. This example filters by `name`.
10. Click **Playground**, and then click **Run Flow**.
The flow extracts the values from the `name` column.
```text
name
Emily Johnson
Michael Williams
John Smith
...
```

<<<<<<< HEAD
### Operations

This component can perform the following operations on Pandas [DataFrame](https://pandas.pydata.org/docs/reference/api/pandas.DataFrame.html).

| Operation | Required Inputs | Info |
|-----------|----------------|-------------|
| Add Column | new_column_name, new_column_value | Adds a new column with a constant value. |
| Drop Column | column_name | Removes a specified column. |
| Filter | column_name, filter_value | Filters rows based on column value. |
| Head | num_rows | Returns first `n` rows. |
| Rename Column | column_name, new_column_name | Renames an existing column. |
| Replace Value | column_name, replace_value, replacement_value | Replaces values in a column. |
| Select Columns | columns_to_select | Selects specific columns. |
| Sort | column_name, ascending | Sorts DataFrame by column. |
| Tail | num_rows | Returns last `n` rows. |

=======
>>>>>>> a1188e03
<details>
<summary>Parameters</summary>

**Inputs**

| Name | Display Name | Info |
|------|--------------|------|
<<<<<<< HEAD
| df | DataFrame | The input DataFrame to operate on. |
| operation | Operation | The DataFrame operation to perform. Options include Add Column, Drop Column, Filter, Head, Rename Column, Replace Value, Select Columns, Sort, and Tail. |
| column_name | Column Name | The column name to use for the operation. |
| filter_value | Filter Value | The value to filter rows by. |
| ascending | Sort Ascending | Whether to sort in ascending order. |
| new_column_name | New Column Name | The new column name when renaming or adding a column. |
| new_column_value | New Column Value | The value to populate the new column with. |
| columns_to_select | Columns to Select | A list of column names to select. |
| num_rows | Number of Rows | The number of rows to return for head/tail operations. The default is 5. |
| replace_value | Value to Replace | The value to replace in the column. |
| replacement_value | Replacement Value | The value to replace with. |
=======
| data_list | Data or Data List | One or multiple Data objects to transform into a DataFrame. |
>>>>>>> a1188e03

**Outputs**

| Name | Display Name | Info |
|------|--------------|------|
<<<<<<< HEAD
| output | DataFrame | The resulting DataFrame after the operation. |
=======
| dataframe | DataFrame | A DataFrame built from each Data object's fields plus a text column. |
>>>>>>> a1188e03

</details>

## LLM router

This component routes requests to the most appropriate LLM based on OpenRouter model specifications.

<details>
<summary>Parameters</summary>

**Inputs**

| Name | Display Name | Info |
|------|--------------|------|
| models | Language Models | A list of LLMs to route between. |
| input_value | Input | The input message to be routed. |
| judge_llm | Judge LLM | The LLM that evaluates and selects the most appropriate model. |
| optimization | Optimization | The optimization preference between quality, speed, cost, or balanced. |

**Outputs**

| Name | Display Name | Info |
|------|--------------|------|
| output | Output | The response from the selected model. |
| selected_model | Selected Model | The name of the chosen model. |

</details>

## Parser

This component formats `DataFrame` or `Data` objects into text using templates, with an option to convert inputs directly to strings using `stringify`.

To use this component, create variables for values in the `template` the same way you would in a [Prompt](/components-prompts) component. For `DataFrames`, use column names, for example `Name: {Name}`. For `Data` objects, use `{text}`.

To use the **Parser** component with a **Structured Output** component, do the following:

1. Connect a **Structured Output** component's **DataFrame** output to the **Parser** component's **DataFrame** input.
2. Connect the **File** component to the **Structured Output** component's **Message** input.
3. Connect the **OpenAI** model component's **Language Model** output to the **Structured Output** component's **Language Model** input.

The flow looks like this:

![A parser component connected to OpenAI and structured output](/img/component-parser.png)

4. In the **Structured Output** component, click **Open Table**.
This opens a pane for structuring your table.
The table contains the rows **Name**, **Description**, **Type**, and **Multiple**.
5. Create a table that maps to the data you're loading from the **File** loader.
For example, to create a table for employees, you might have the rows `id`, `name`, and `email`, all of type `string`.
6. In the **Template** field of the **Parser** component, enter a template for parsing the **Structured Output** component's DataFrame output into structured text.
Create variables for values in the `template` the same way you would in a [Prompt](/components-prompts) component.
For example, to present a table of employees in Markdown:
```text
# Employee Profile
## Personal Information
- **Name:** {name}
- **ID:** {id}
- **Email:** {email}
```
7. To run the flow, in the **Parser** component, click <Icon name="Play" aria-label="Play icon" />.
8. To view your parsed text, in the **Parser** component, click <Icon name="TextSearch" aria-label="Inspect icon" />.
9. Optionally, connect a **Chat Output** component, and open the **Playground** to see the output.

For an additional example of using the **Parser** component to format a DataFrame from a **Structured Output** component, see the **Market Research** template flow.

<details>
<summary>Parameters</summary>

**Inputs**

| Name | Display Name | Info |
|------|--------------|------|
| mode | Mode | The tab selection between "Parser" and "Stringify" modes. "Stringify" converts input to a string instead of using a template. |
| pattern | Template | The template for formatting using variables in curly brackets. For DataFrames, use column names, such as `Name: {Name}`. For Data objects, use `{text}`. |
| input_data | Data or DataFrame | The input to parse. Accepts either a DataFrame or Data object. |
| sep | Separator | The string used to separate rows or items. The default is a newline. |
| clean_data | Clean Data | When stringify is enabled, this option cleans data by removing empty rows and lines. |

**Outputs**

| Name | Display Name | Info |
|------|--------------|------|
| parsed_text | Parsed Text | The resulting formatted text as a [Message](/concepts-objects#message-object) object. |

</details>

## Python interpreter

This component allows you to execute Python code with imported packages.

1. To use this component in a flow,in the **Global Imports** field, add the packages you want to import as a comma-separated list, such as `math,pandas`.
At least one import is required.
2. In the **Python Code** field, enter the Python code you want to execute. Use `print()` to see the output.
3. Optionally, enable **Tool Mode** and connect the interpreter to an **Agent** as a tool.
For example, connect a **Python Interpreter** and a [Calculator](/components-helpers#calculator) as tools for an Agent, and test how it chooses different tools to solve math problems.
The flow looks like this:
![Python Interpreter and calculator connected to Agent](/img/component-python-interpreter.png)
4. Ask the agent an easier math question.
The **Calculator** tool can add, subtract, multiple, divide, or perform exponentiation.
The agent executes the `evaluate_expression` tool to correctly answer the question.

Result:
```text
Executed evaluate_expression
Input:
{
  "expression": "2+5"
}
Output:
{
  "result": "7"
}
```

5. Give the agent complete Python code.
This example creates a Pandas DataFrame table with the imported `pandas` packages, and returns the square root of the mean squares.

```python
import pandas as pd
import math

# Create a simple DataFrame
df = pd.DataFrame({
    'numbers': [1, 2, 3, 4, 5],
    'squares': [x**2 for x in range(1, 6)]
})

# Calculate the square root of the mean
result = math.sqrt(df['squares'].mean())
print(f"Square root of mean squares: {result}")
```

The Agent correctly chooses the `run_python_repl` tool to solve the problem.

Result:
```text
Executed run_python_repl

Input:

{
  "python_code": "import pandas as pd\nimport math\n\n# Create a simple DataFrame\ndf = pd.DataFrame({\n    'numbers': [1, 2, 3, 4, 5],\n    'squares': [x**2 for x in range(1, 6)]\n})\n\n# Calculate the square root of the mean\nresult = math.sqrt(df['squares'].mean())\nprint(f\"Square root of mean squares: {result}\")"
}
Output:

{
  "result": "Square root of mean squares: 3.3166247903554"
}
```

If you don't include the package imports in the chat, the Agent can still create the table using `pd.DataFrame`, because the `pandas` package is imported globally by the Python interpreter component in the **Global Imports** field.

<details>
<summary>Parameters</summary>

**Inputs**

| Name | Type | Description |
|------|------|-------------|
| global_imports | String | A comma-separated list of modules to import globally, such as `math,pandas,numpy`. |
| python_code | Code | The Python code to execute. Only modules specified in Global Imports can be used. |

**Outputs**

| Name | Type | Description |
|------|------|-------------|
| results | Data | The output of the executed Python code, including any printed results or errors. |

</details>

## Save file

This component saves [DataFrames, Data, or Messages](/concepts-objects) to various file formats.

1. To use this component in a flow, connect a component that outputs [DataFrames, Data, or Messages](/concepts-objects) to the **Save to File** component's input.
The following example connects a **Webhook** component to two **Save to File** components to demonstrate the different outputs.

![Two Save-to File components connected to a webhook](/img/component-save-to-file.png)

2. In the **Save to File** component's **Input Type** field, select the expected input type.
This example expects **Data** from the **Webhook**.
3. In the **File Format** field, select the file type for your saved file.
This example uses `.md` in one **Save to File** component, and `.xlsx` in another.
4. In the **File Path** field, enter the path for your saved file.
This example uses `./output/employees.xlsx` and `./output/employees.md` to save the files in a directory relative to where Langflow is running.
The component accepts both relative and absolute paths, and creates any necessary directories if they don't exist.
:::tip
If you enter a format in the `file_path` that is not accepted, the component appends the proper format to the file.
For example, if the selected `file_format` is `csv`, and you enter `file_path` as `./output/test.txt`, the file is saved as `./output/test.txt.csv` so the file is not corrupted.
:::
5. Send a POST request to the **Webhook** containing your JSON data.
Replace `YOUR_FLOW_ID` with your flow ID.
This example uses the default Langflow server address.
```text
curl -X POST "http://127.0.0.1:7860/api/v1/webhook/YOUR_FLOW_ID" \
-H 'Content-Type: application/json' \
-d '{
    "Name": ["Alex Cruz", "Kalani Smith", "Noam Johnson"],
    "Role": ["Developer", "Designer", "Manager"],
    "Department": ["Engineering", "Design", "Management"]
}'
```
6. In your local filesystem, open the `outputs` directory.
You should see two files created from the data you've sent: one in `.xlsx` for structured spreadsheets, and one in Markdown.
```text
| Name         | Role      | Department   |
|:-------------|:----------|:-------------|
| Alex Cruz    | Developer | Engineering  |
| Kalani Smith | Designer  | Design       |
| Noam Johnson | Manager   | Management   |
```

### File input format options

For `DataFrame` and `Data` inputs, the component can create:
  - `csv`
  - `excel`
  - `json`
  - `markdown`
  - `pdf`

For `Message` inputs, the component can create:
  - `txt`
  - `json`
  - `markdown`
  - `pdf`

<details>
<summary>Parameters</summary>

**Inputs**

| Name | Display Name | Info |
|------|--------------|------|
| input_text | Input Text | The text to analyze and extract patterns from. |
| pattern | Regex Pattern | The regular expression pattern to match in the text. |
| input_type | Input Type | The type of input to save. |
| df | DataFrame | The DataFrame to save. |
| data | Data | The Data object to save. |
| message | Message | The Message to save. |
| file_format | File Format | The file format to save the input in. |
| file_path | File Path | The full file path including filename and extension. |

**Outputs**

| Name | Display Name | Info |
|------|--------------|------|
| data | Data | A list of extracted matches as Data objects. |
| text | Message | The extracted matches formatted as a Message object. |
| confirmation | Confirmation | The confirmation message after saving the file. |

</details>

<<<<<<< HEAD
## Smart filter

:::tip
Prior to Langflow 1.5, the **Smart Filter** component was named the **Lambda Filter** component.
:::

This component uses an LLM to generate a Lambda function for filtering or transforming structured data.

To use the **Smart Filter** component, you must connect it to a [Language Model](/components-models#language-model) component, which the component uses to generate a function based on the natural language instructions in the **Instructions** field.

This example retrieves JSON data from the `https://jsonplaceholder.typicode.com/users` API endpoint.
The **Instructions** field in the **Smart Filter** component specifies the task `extract emails`.
The connected LLM creates a filter based on the instructions, and successfully extracts a list of email addresses from the JSON data.

![Smart filter](/img/component-lambda-filter.png)
=======
## Smart function

This component uses an LLM to generate a Lambda function for filtering or transforming structured data.

To use the **Smart function** component, you must connect it to a [Language Model](/components-models#language-model) component, which the component uses to generate a function based on the natural language instructions in the **Instructions** field.

This example gets JSON data from the `https://jsonplaceholder.typicode.com/users` API endpoint.
The **Instructions** field in the **Smart function** component specifies the task `extract emails`.
The connected LLM creates a filter based on the instructions, and successfully extracts a list of email addresses from the JSON data.

![](/img/component-lambda-filter.png)
>>>>>>> a1188e03

<details>
<summary>Parameters</summary>

**Inputs**

| Name | Display Name | Info |
|------|--------------|------|
| data | Data | The structured data to filter or transform using a Lambda function. |
| llm | Language Model | The connection port for a [Model](/components-models) component. |
| filter_instruction | Instructions | The natural language instructions for how to filter or transform the data using a Lambda function, such as `Filter the data to only include items where the 'status' is 'active'`. |
| sample_size | Sample Size | For large datasets, the number of characters to sample from the dataset head and tail. |
| max_size | Max Size | The number of characters for the data to be considered "large", which triggers sampling by the `sample_size` value. |

**Outputs**

| Name | Display Name | Info |
|------|--------------|------|
| filtered_data | Filtered Data | The filtered or transformed [Data object](/concepts-objects#data-object). |
| dataframe | DataFrame | The filtered data as a [DataFrame](/concepts-objects#dataframe-object). |

</details>

## Split text

This component splits text into chunks based on specified criteria. It's ideal for chunking data to be tokenized and embedded into vector databases.

The **Split Text** component outputs **Chunks** or **DataFrame**.
The **Chunks** output returns a list of individual text chunks.
The **DataFrame** output returns a structured data format, with additional `text` and `metadata` columns applied.

1. To use this component in a flow, connect a component that outputs [Data or DataFrame](/concepts-objects) to the **Split Text** component's **Data** port.
This example uses the **URL** component, which is fetching JSON placeholder data.

![Split text component and chroma-db](/img/component-split-text.png)

2. In the **Split Text** component, define your data splitting parameters.

This example splits incoming JSON data at the separator `},`, so each chunk contains one JSON object.

The order of precedence is **Separator**, then **Chunk Size**, and then **Chunk Overlap**.
If any segment after separator splitting is longer than `chunk_size`, it is split again to fit within `chunk_size`.

After `chunk_size`, **Chunk Overlap** is applied between chunks to maintain context.

3. Connect a **Chat Output** component to the **Split Text** component's **DataFrame** output to view its output.
4. Click **Playground**, and then click **Run Flow**.
The output contains a table of JSON objects split at `},`.
```text
{
"userId": 1,
"id": 1,
"title": "Introduction to Artificial Intelligence",
"body": "Learn the basics of Artificial Intelligence and its applications in various industries.",
"link": "https://example.com/article1",
"comment_count": 8
},
{
"userId": 2,
"id": 2,
"title": "Web Development with React",
"body": "Build modern web applications using React.js and explore its powerful features.",
"link": "https://example.com/article2",
"comment_count": 12
},
```
5. Clear the **Separator** field, and then run the flow again.
Instead of JSON objects, the output contains 50-character lines of text with 10 characters of overlap.
```text
First chunk:  "title": "Introduction to Artificial Intelligence""
Second chunk: "elligence", "body": "Learn the basics of Artif"
Third chunk:  "s of Artificial Intelligence and its applications"
```

<details>
<summary>Parameters</summary>

**Inputs**

| Name | Display Name | Info |
|------|--------------|------|
| data_inputs | Input Documents | The data to split. The component accepts [Data](/concepts-objects#data-object) or [DataFrame](/concepts-objects#dataframe-object) objects. |
| chunk_overlap | Chunk Overlap | The number of characters to overlap between chunks. Default: `200`. |
| chunk_size | Chunk Size | The maximum number of characters in each chunk. Default: `1000`. |
| separator | Separator | The character to split on. Default: `newline`. |
| text_key | Text Key | The key to use for the text column. Default: `text`. |

**Outputs**

| Name | Display Name | Info |
|------|--------------|------|
| chunks | Chunks | A list of split text chunks as [Data](/concepts-objects#data-object) objects. |
| dataframe | DataFrame | A list of split text chunks as [DataFrame](/concepts-objects#dataframe-object) objects. |

</details>

## Structured output

This component transforms LLM responses into structured data formats.

In this example from the **Financial Support Parser** template, the **Structured Output** component transforms unstructured financial reports into structured data.

![Structured output example](/img/component-structured-output.png)

The connected LLM model is prompted by the **Structured Output** component's `Format Instructions` parameter to extract structured output from the unstructured text. `Format Instructions` is utilized as the system prompt for the **Structured Output** component.

In the **Structured Output** component, click the **Open table** button to view the `Output Schema` table.
The `Output Schema` parameter defines the structure and data types for the model's output using a table with the following fields:

* **Name**: The name of the output field.
* **Description**: The purpose of the output field.
* **Type**: The data type of the output field. The available types are `str`, `int`, `float`, `bool`, `list`, or `dict`. The default is `text`.
* **Multiple**: This feature is deprecated. Currently, it is set to `True` by default if you expect multiple values for a single field. For example, a `list` of `features` is set to `True` to contain multiple values, such as `["waterproof", "durable", "lightweight"]`. Default: `True`.

The **Parse DataFrame** component parses the structured output into a template for orderly presentation in chat output. The template receives the values from the `output_schema` table with curly braces.

For example, the template `EBITDA: {EBITDA}  ,  Net Income: {NET_INCOME} , GROSS_PROFIT: {GROSS_PROFIT}` presents the extracted values in the **Playground** as `EBITDA: 900 million , Net Income: 500 million , GROSS_PROFIT: 1.2 billion`.

<details>
<summary>Parameters</summary>

**Inputs**

| Name | Type | Description |
|------|------|-------------|
| llm | LanguageModel | The language model to use to generate the structured output. |
| input_value | String | The input message to the language model. |
| system_prompt | String | The instructions to the language model for formatting the output. |
| schema_name | String | The name for the output data schema. |
| output_schema | Table | The structure and data types for the model's output. |
| multiple | Boolean | [Deprecated] Always set to `True`. |

**Outputs**

| Name | Type | Description |
|------|------|-------------|
| structured_output | Data | The structured output is a Data object based on the defined schema. |

</details>

## Type convert

This component converts data types between different formats. It can transform data between [Data](/concepts-objects#data-object), [DataFrame](/concepts-objects#dataframe-object), and [Message](/concepts-objects#message-object) objects.

* **Data**: A structured object that contains both text and metadata.
```json
{
  "text": "User Profile",
  "data": {
    "name": "John Smith",
    "age": 30,
    "email": "john@example.com"
  }
}
```
* **DataFrame**: A tabular data structure with rows and columns.
Keys are columns, and each dictionary (a collection of key-value pairs) in the list is a row.
```json
[
  {
    "name": "John Smith",
    "age": 30,
    "email": "john@example.com"
  },
  {
    "name": "Jane Doe",
    "age": 25,
    "email": "jane@example.com"
  }
]
```
* **Message**: A string, such as`"Name: John Smith, Age: 30, Email: john@example.com"`.

To use this component in a flow, do the following:

1. Add the **Web search** component to the [Basic prompting](/basic-prompting) flow. In the **Search Query** field, enter a query, such as `environmental news`.
2. Connect the **Web search** component's output to a component that accepts the DataFrame input.
This example uses a **Prompt** component to give the chatbot context, so you must convert the **Web search** component's DataFrame output to a Message type.
3. Connect a **Type Convert** component to convert the DataFrame to a Message.
4. In the **Type Convert** component, in the **Output Type** field, select **Message**.
Your flow looks like this:

![Type convert web search output to chat](/img/component-type-convert-and-web-search.png)

5. In the **Language Model** component, in the **OpenAI API Key** field, add your OpenAI API key.
6. Click **Playground**, and then ask about `latest news`.

The search results are returned to the Playground as a message.

Result:
```text
Latest news
AI
gpt-4o-mini
Here are some of the latest news articles related to the environment:
Ozone Pollution and Global Warming: A recent study highlights that ozone pollution is a significant global environmental concern, threatening human health and crop production while exacerbating global warming. Read more
...
```

<details>
<summary>Parameters</summary>

**Inputs**

| Name | Display Name | Info |
|------|--------------|------|
| input_data | Input Data | The data to convert. Accepts Data, DataFrame, or Message objects. |
| output_type | Output Type | The desired output type. Options: Data, DataFrame, or Message. |

**Outputs**

| Name | Display Name | Info |
|------|--------------|------|
| output | Output | The converted data in the specified format. |

</details>

## Legacy components

**Legacy** components are available for use but are no longer supported.

### Alter metadata

:::important
This component is in **Legacy**, which means it is available for use but no longer in active development.
Instead, use the [Data operations](#data-operations) component.
:::

This component modifies metadata of input objects. It can add new metadata, update existing metadata, and remove specified metadata fields. The component works with both [Message](/concepts-objects#message-object) and [Data](/concepts-objects#data-object) objects, and can also create a new Data object from user-provided text.

<details>
<summary>Parameters</summary>

**Inputs**

| Name | Display Name | Info |
|------|--------------|------|
| input_value | Input | Objects to which Metadata should be added. |
| text_in | User Text | Text input; the value is contained in the 'text' attribute of the [Data](/concepts-objects#data-object) object. Empty text entries are ignored. |
| metadata | Metadata | Metadata to add to each object. |
| remove_fields | Fields to Remove | Metadata fields to remove. |

**Outputs**

| Name | Display Name | Info |
|------|--------------|------|
| data | Data | List of Input objects, each with added metadata. |

</details>

### Combine data

:::important
This component is in **Legacy**, which means it is available for use but no longer in active development.
Prior to Langflow version 1.1.3, this component was named **Merge Data**.
:::

This component combines multiple data sources into a single unified [Data](/concepts-objects#data-object) object.

The component iterates through the input list of data objects, merging them into a single data object. If the input list is empty, it returns an empty data object. If there's only one input data object, it returns that object unchanged. The merging process uses the addition operator to combine data objects.

<details>
<summary>Parameters</summary>

**Inputs**

| Name | Display Name | Info |
|------|--------------|------|
| data | Data | A list of data objects to be merged. |

**Outputs**

| Name | Display Name | Info |
|------|--------------|------|
| merged_data | Merged Data | A single [Data](/concepts-objects#data-object) object containing the combined information from all input data objects. |

</details>


### Combine text

:::important
This component is in **Legacy**, which means it is available for use but no longer in active development.
:::

This component concatenates two text sources into a single text chunk using a specified delimiter.

1. To use this component in a flow, connect two components that output [Messages](/concepts-objects#message-object) to the **Combine Text** component's **First Text** and **Second Text** inputs.
This example uses two **Text Input** components.

![Combine text component](/img/component-combine-text.png)

2. In the **Combine Text** component, in the **Text** fields of both **Text Input** components, enter some text to combine.
3. In the **Combine Text** component, enter an optional **Delimiter** value.
The delimiter character separates the combined texts.
This example uses `\n\n **end first text** \n\n **start second text** \n\n` to label the texts and create newlines between them.
4. Connect a **Chat Output** component to view the text combination.
5. Click **Playground**, and then click **Run Flow**.
The combined text appears in the **Playground**.
```text
This is the first text. Let's combine text!
end first text
start second text
Here's the second part. We'll see how combining text works.
```

<details>
<summary>Parameters</summary>

**Inputs**

| Name | Display Name | Info |
|------|--------------|------|
| first_text | First Text | The first text input to concatenate. |
| second_text | Second Text | The second text input to concatenate. |
| delimiter | Delimiter | A string used to separate the two text inputs. The default is a space. |

**Outputs**

| Name | Display Name | Info |
|------|--------------|------|
| message | Message | A Message object containing the combined text. |

</details>

### Create data

:::important
This component is in **Legacy**, which means it is available for use but no longer in active development.
:::

This component dynamically creates a [Data](/concepts-objects#data-object) object with a specified number of fields.

<details>
<summary>Parameters</summary>

**Inputs**
| Name | Display Name | Info |
|------|--------------|------|
| number_of_fields | Number of Fields | The number of fields to be added to the record. |
| text_key | Text Key | Key that identifies the field to be used as the text content. |
| text_key_validator | Text Key Validator | If enabled, checks if the given `Text Key` is present in the given `Data`. |

**Outputs**

| Name | Display Name | Info |
|------|--------------|------|
| data | Data | A [Data](/concepts-objects#data-object) object created with the specified fields and text key. |

</details>

### Data to DataFrame

:::important
This component is in **Legacy**, which means it is available for use but no longer in active development.
:::
This component converts one or multiple [Data](/concepts-objects#data-object) objects into a [DataFrame](/concepts-objects#dataframe-object). Each Data object corresponds to one row in the resulting DataFrame. Fields from the `.data` attribute become columns, and the `.text` field (if present) is placed in a 'text' column.

1. To use this component in a flow, connect a component that outputs [Data](/concepts-objects#data-object) to the **Data to Dataframe** component's input.
This example connects a **Webhook** component to convert `text` and `data` into a DataFrame.
2. To view the flow's output, connect a **Chat Output** component to the **Data to Dataframe** component.

![A webhook and data to dataframe](/img/component-data-to-dataframe.png)

3. Send a POST request to the **Webhook** containing your JSON data.
Replace `YOUR_FLOW_ID` with your flow ID.
This example uses the default Langflow server address.
```text
curl -X POST "http://127.0.0.1:7860/api/v1/webhook/YOUR_FLOW_ID" \
-H 'Content-Type: application/json' \
-d '{
    "text": "Alex Cruz - Employee Profile",
    "data": {
        "Name": "Alex Cruz",
        "Role": "Developer",
        "Department": "Engineering"
    }
}'
```

4. In the **Playground**, view the output of your flow.
The **Data to DataFrame** component converts the webhook request into a `DataFrame`, with `text` and `data` fields as columns.
```text
| text                         | data                                                                    |
|:-----------------------------|:------------------------------------------------------------------------|
| Alex Cruz - Employee Profile | {'Name': 'Alex Cruz', 'Role': 'Developer', 'Department': 'Engineering'} |
```

5. Send another employee data object.
```text
curl -X POST "http://127.0.0.1:7860/api/v1/webhook/YOUR_FLOW_ID" \
-H 'Content-Type: application/json' \
-d '{
    "text": "Kalani Smith - Employee Profile",
    "data": {
        "Name": "Kalani Smith",
        "Role": "Designer",
        "Department": "Design"
    }
}'
```

6. In the **Playground**, this request is also converted to `DataFrame`.
```text
| text                            | data                                                                 |
|:--------------------------------|:---------------------------------------------------------------------|
| Kalani Smith - Employee Profile | {'Name': 'Kalani Smith', 'Role': 'Designer', 'Department': 'Design'} |
```

<details>
<summary>Parameters</summary>

**Inputs**

| Name | Display Name | Info |
|------|--------------|------|
| data_list | Data or Data List | One or multiple Data objects to transform into a DataFrame. |

**Outputs**

| Name | Display Name | Info |
|------|--------------|------|
| dataframe | DataFrame | A DataFrame built from each Data object's fields plus a text column. |

</details>

### Filter data

:::important
This component is in **Legacy**, which means it is available for use but no longer in active development.
Instead, use the [Data operations](#data-operations) component.
:::

This component filters a [Data](/concepts-objects#data-object) object based on a list of keys.

<details>
<summary>Parameters</summary>

**Inputs**

| Name | Display Name | Info |
|------|--------------|------|
| data | Data | The Data object to filter. |
| filter_criteria | Filter Criteria | A list of keys to filter by. |

**Outputs**

| Name | Display Name | Info |
|------|--------------|------|
| filtered_data | Filtered Data | A new Data object containing only the key-value pairs that match the filter criteria. |

</details>

### Filter values

:::important
This component is in **Legacy**, which means it is available for use but no longer in active development.
Instead, use the [Data operations](#data-operations) component.
:::

The Filter values component filters a list of data items based on a specified key, filter value, and comparison operator.

<details>
<summary>Parameters</summary>

**Inputs**
| Name | Display Name | Info |
|------|--------------|------|
| input_data | Input data | The list of data items to filter. |
| filter_key | Filter Key | The key to filter on. |
| filter_value | Filter Value | The value to filter by. |
| operator | Comparison Operator | The operator to apply for comparing the values. |

**Outputs**

| Name | Display Name | Info |
|------|--------------|------|
| filtered_data | Filtered data | The resulting list of filtered data items. |

</details>

### JSON cleaner

:::important
This component is in **Legacy**, which means it is available for use but no longer in active development.
:::

The JSON cleaner component cleans JSON strings to ensure they are fully compliant with the JSON specification.

<details>
<summary>Parameters</summary>

**Inputs**

| Name | Display Name | Info |
|------|--------------|------|
| json_str | JSON String | The JSON string to be cleaned. This can be a raw, potentially malformed JSON string produced by language models or other sources that may not fully comply with JSON specifications. |
| remove_control_chars | Remove Control Characters | If set to True, this option removes control characters (ASCII characters 0-31 and 127) from the JSON string. This can help eliminate invisible characters that might cause parsing issues or make the JSON invalid. |
| normalize_unicode | Normalize Unicode | When enabled, this option normalizes Unicode characters in the JSON string to their canonical composition form (NFC). This ensures consistent representation of Unicode characters across different systems and prevents potential issues with character encoding. |
| validate_json | Validate JSON | If set to True, this option attempts to parse the JSON string to ensure it is well-formed before applying the final repair operation. It raises a ValueError if the JSON is invalid, allowing for early detection of major structural issues in the JSON. |

**Outputs**

| Name | Display Name | Info |
|------|--------------|------|
| output | Cleaned JSON String | The resulting cleaned, repaired, and validated JSON string that fully complies with the JSON specification. |

</details>

### Message to data

This component converts [Message](/concepts-objects#message-object) objects to [Data](/concepts-objects#data-object) objects.

<details>
<summary>Parameters</summary>

**Inputs**

| Name | Display Name | Info |
|------|--------------|------|
| message | Message | The Message object to convert to a Data object. |

**Outputs**

| Name | Display Name | Info |
|------|--------------|------|
| data | Data | The converted Data object. |

</details>

### Parse DataFrame

:::important
This component is in **Legacy**, which means it is available for use but no longer in active development.
Instead, use the [Parser](#parser) component.
:::

This component converts DataFrames into plain text using templates.

<details>
<summary>Parameters</summary>

**Inputs**

| Name | Display Name | Info |
|------|--------------|------|
| df | DataFrame | The DataFrame to convert to text rows. |
| template | Template | Template for formatting (use `{column_name}` placeholders). |
| sep | Separator | String to join rows in output. |

**Outputs**

| Name | Display Name | Info |
|------|--------------|------|
| text | Text | All rows combined into single text. |

</details>

### Parse JSON

:::important
This component is in **Legacy**, which means it is available for use but no longer in active development.
:::

This component converts and extracts JSON fields using JQ queries.

<details>
<summary>Parameters</summary>

**Inputs**

| Name | Display Name | Info |
|------|--------------|------|
| input_value | Input | Data object to filter ([Message](/concepts-objects#message-object) or [Data](/concepts-objects#data-object)). |
| query | JQ Query | JQ Query to filter the data |

**Outputs**

| Name | Display Name | Info |
|------|--------------|------|
| filtered_data | Filtered Data | Filtered data as list of [Data](/concepts-objects#data-object) objects. |

</details>

### Regex extractor

:::important
This component is in **Legacy**, which means it is available for use but no longer in active development.
:::

This component extracts patterns from text using regular expressions. It can be used to find and extract specific patterns or information from text data.

To use this component in a flow:

1. Connect the **Regex Extractor** to a **URL** component and a **Chat Output** component.

![Regex extractor connected to url component](/img/component-url-regex.png)

2. In the **Regex Extractor** tool, enter a pattern to extract text from the **URL** component's raw output.
This example extracts the first paragraph from the "In the News" section of `https://en.wikipedia.org/wiki/Main_Page`:
```
In the news\s*\n(.*?)(?=\n\n)
```

Result:
```
Peruvian writer and Nobel Prize in Literature laureate Mario Vargas Llosa (pictured) dies at the age of 89.
```

### Select data

:::important
This component is in **Legacy**, which means it is available for use but no longer in active development.
:::

This component selects a single [Data](/concepts-objects#data-object) item from a list.

<details>
<summary>Parameters</summary>

**Inputs**

| Name | Display Name | Info |
|------|--------------|------|
| data_list | Data List | List of data to select from |
| data_index | Data Index | Index of the data to select |

**Outputs**

| Name | Display Name | Info |
|------|--------------|------|
| selected_data | Selected Data | The selected [Data](/concepts-objects#data-object) object. |

</details>

### Update data

:::important
This component is in **Legacy**, which means it is available for use but no longer in active development.
:::

This component dynamically updates or appends data with specified fields.

<details>
<summary>Parameters</summary>

**Inputs**

| Name | Display Name | Info |
|------|--------------|------|
| old_data | Data | The records to update. |
| number_of_fields | Number of Fields | The number of fields to add. The maximum is 15. |
| text_key | Text Key | The key for text content. |
| text_key_validator | Text Key Validator | Validates the text key presence. |

**Outputs**

| Name | Display Name | Info |
|------|--------------|------|
| data | Data | The updated Data objects. |

</details>
<|MERGE_RESOLUTION|>--- conflicted
+++ resolved
@@ -195,7 +195,6 @@
 ...
 ```
 
-<<<<<<< HEAD
 ### Operations
 
 This component can perform the following operations on Pandas [DataFrame](https://pandas.pydata.org/docs/reference/api/pandas.DataFrame.html).
@@ -212,16 +211,13 @@
 | Sort | column_name, ascending | Sorts DataFrame by column. |
 | Tail | num_rows | Returns last `n` rows. |
 
-=======
->>>>>>> a1188e03
-<details>
-<summary>Parameters</summary>
-
-**Inputs**
-
-| Name | Display Name | Info |
-|------|--------------|------|
-<<<<<<< HEAD
+<details>
+<summary>Parameters</summary>
+
+**Inputs**
+
+| Name | Display Name | Info |
+|------|--------------|------|
 | df | DataFrame | The input DataFrame to operate on. |
 | operation | Operation | The DataFrame operation to perform. Options include Add Column, Drop Column, Filter, Head, Rename Column, Replace Value, Select Columns, Sort, and Tail. |
 | column_name | Column Name | The column name to use for the operation. |
@@ -233,19 +229,12 @@
 | num_rows | Number of Rows | The number of rows to return for head/tail operations. The default is 5. |
 | replace_value | Value to Replace | The value to replace in the column. |
 | replacement_value | Replacement Value | The value to replace with. |
-=======
-| data_list | Data or Data List | One or multiple Data objects to transform into a DataFrame. |
->>>>>>> a1188e03
-
-**Outputs**
-
-| Name | Display Name | Info |
-|------|--------------|------|
-<<<<<<< HEAD
+
+**Outputs**
+
+| Name | Display Name | Info |
+|------|--------------|------|
 | output | DataFrame | The resulting DataFrame after the operation. |
-=======
-| dataframe | DataFrame | A DataFrame built from each Data object's fields plus a text column. |
->>>>>>> a1188e03
 
 </details>
 
@@ -499,24 +488,11 @@
 
 </details>
 
-<<<<<<< HEAD
-## Smart filter
+## Smart function
 
 :::tip
-Prior to Langflow 1.5, the **Smart Filter** component was named the **Lambda Filter** component.
-:::
-
-This component uses an LLM to generate a Lambda function for filtering or transforming structured data.
-
-To use the **Smart Filter** component, you must connect it to a [Language Model](/components-models#language-model) component, which the component uses to generate a function based on the natural language instructions in the **Instructions** field.
-
-This example retrieves JSON data from the `https://jsonplaceholder.typicode.com/users` API endpoint.
-The **Instructions** field in the **Smart Filter** component specifies the task `extract emails`.
-The connected LLM creates a filter based on the instructions, and successfully extracts a list of email addresses from the JSON data.
-
-![Smart filter](/img/component-lambda-filter.png)
-=======
-## Smart function
+Prior to Langflow 1.5, this component was named the Lambda filter.
+:::
 
 This component uses an LLM to generate a Lambda function for filtering or transforming structured data.
 
@@ -527,7 +503,6 @@
 The connected LLM creates a filter based on the instructions, and successfully extracts a list of email addresses from the JSON data.
 
 ![](/img/component-lambda-filter.png)
->>>>>>> a1188e03
 
 <details>
 <summary>Parameters</summary>

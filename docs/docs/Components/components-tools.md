---
title: Tools
slug: /components-tools
---

import Icon from "@site/src/components/icon";

# Tool components in Langflow

Tools are typically connected to agent components at the **Tools** port. Agents use LLMs as a reasoning engine to decide which of the connected tool components to use to solve a problem.

Tools in agentic functions are, essentially, functions that the agent can call to perform tasks or access external resources.
A function is wrapped as a `Tool` object, with a common interface the agent understands.
Agents become aware of tools through tool registration, where the agent is provided a list of available tools, typically at agent initialization. The `Tool` object's description tells the agent what the tool can do.

The agent then uses a connected LLM to reason through the problem to decide which tool is best for the job.

## Use a tool in a flow

Tools are typically connected to agent components at the **Tools** port.

The [simple agent starter project](/starter-projects-simple-agent) uses URL and Calculator tools connected to an [agent component](/components-agents#agent-component) to answer a user's questions. The OpenAI LLM acts as a brain for the agent to decide which tool to use.

![Simple agent starter flow](/img/starter-flow-simple-agent.png)

To make a component into a tool that an agent can use, enable **Tool mode** in the component. Enabling **Tool mode** modifies a component input to accept calls from an agent.
If the component you want to connect to an agent doesn't have a **Tool mode** option, you can modify the component's inputs to become a tool.
For an example, see [Make any component a tool](/agents-tool-calling-agent-component#make-any-component-a-tool).

## arXiv

This component searches and retrieves papers from [arXiv.org](https://arXiv.org).

<details>
<summary>Parameters</summary>

**Inputs**

| Name | Type | Description |
|------|------|-------------|
| search_query | String | The search query for arXiv papers. For example, `quantum computing`. |
| search_type | String | The field to search in. |
| max_results | Integer | The maximum number of results to return. |

**Outputs**

| Name | Type | Description |
|------|------|-------------|
| papers | List[Data] | A list of retrieved arXiv papers. |

</details>

## Astra DB tool

This component allows agents to query data from Astra DB collections.

To use this tool in a flow, connect it to an **Agent** component.
The flow looks like this:

![Astra DB JSON tool connected to an Agent](/img/component-astra-db-json-tool.png)

The **Tool Name** and **Tool Description** fields are required for the Agent to decide when to use the tool.
**Tool Name** cannot contain spaces.

The values for **Collection Name**, **Astra DB Application Token**, and **Astra DB API Endpoint** are found in your Astra DB deployment. For more information, see the [DataStax documentation](https://docs.datastax.com/en/astra-db-serverless/databases/create-database.html).

In this example, an **OpenAI** embeddings component is connected to use the Astra DB tool component's **Semantic Search** capability.
To use **Semantic Search**, you must have an embedding model or Astra DB Vectorize enabled.
If you try to run the flow without an embedding model, you will get an error.

Open the **Playground** and ask a question about your data.
The Agent uses the **Astra DB Tool** to return information about your collection.

### Define Astra DB tool parameters

The **Tool Parameters** configuration pane allows you to define parameters for [filter conditions](https://docs.datastax.com/en/astra-db-serverless/api-reference/document-methods/find-many.html#parameters) for the component's **Find** command.

These filters become available as parameters that the LLM can use when calling the tool, with a better understanding of each parameter provided by the **Description** field.

1. To define a parameter for your query, in the **Tool Parameters** pane, click <Icon name="Plus" aria-label="Add"/>.
2. Complete the fields based on your data. For example, with this filter, the LLM can filter by unique `customer_id` values.

* Name: `customer_id`
* Attribute Name: Leave empty if the attribute matches the field name in the database.
* Description: `"The unique identifier of the customer to filter by"`.
* Is Metadata: `False` unless the value stored in the metadata field.
* Is Mandatory: `True` to require this filter.
* Is Timestamp: `False` since the value is an ID, not a timestamp.
* Operator: `$eq` to look for an exact match.

If you want to apply filters regardless of the LLM's input, use the **Static Filters** option, which is available in the component's **Controls** pane.

| Parameter | Description |
|-----------|-------------|
| Name | The name of the parameter that is exposed to the LLM. It can be the same as the underlying field name or a more descriptive label. The LLM uses this name, along with the description, to infer what value to provide during execution. |
| Attribute Name | When the parameter name shown to the LLM differs from the actual field or property in the database, use this setting to map the user-facing name to the correct attribute. For example, to apply a range filter to the timestamp field, define two separate parameters, such as `start_date` and `end_date`, that both reference the same timestamp attribute. |
| Description | Provides instructions to the LLM on how the parameter should be used. Clear and specific guidance helps the LLM provide valid input. For example, if a field such as `specialty` is stored in lowercase, the description should indicate that the input must be lowercase. |
| Is Metadata | When loading data using LangChain or Langflow, additional attributes may be stored under a metadata object. If the target attribute is stored this way, enable this option. It adjusts the query by generating a filter in the format: `{"metadata.<attribute_name>": "<value>"}` |
| Is Timestamp | For date or time-based filters, enable this option to automatically convert values to the timestamp format that the Astrapy client expects. This ensures compatibility with the underlying API without requiring manual formatting. |
| Operator | Defines the filtering logic applied to the attribute. You can use any valid [Data API filter operator](https://docs.datastax.com/en/astra-db-serverless/api-reference/filter-operator-collections.html). For example, to filter a time range on the timestamp attribute, use two parameters: one with the `$gt` operator for "greater than", and another with the `$lt` operator for "less than". |

<details>
<summary>Parameters</summary>

**Inputs**

| Name              | Type   | Description                                                                                                                      |
|-------------------|--------|----------------------------------------------------------------------------------------------------------------------------------|
| Tool Name         | String | The name used to reference the tool in the agent's prompt.                                                                       |
| Tool Description  | String | A brief description of the tool. This helps the model decide when to use it.                                                     |
| Collection Name   | String | The name of the Astra DB collection to query.                                                                                    |
| Token             | SecretString | The authentication token for accessing Astra DB.                                                                                 |
| API Endpoint      | String | The Astra DB API endpoint.                                                                                                       |
| Projection Fields | String | The attributes to return, separated by commas. The default is `*`.                                                                     |
| Tool Parameters   | Dict   | Parameters the model needs to fill to execute the tool. For required parameters, use an exclamation mark, for example `!customer_id`. |
| Static Filters    | Dict   | Attribute-value pairs used to filter query results.                                                                              |
| Limit             | String | The number of documents to return.                                                                                               |


**Outputs**

The **Data** output is used when directly querying Astra DB, while the **Tool** output is used when integrating with agents.

| Name | Type | Description |
|------|------|-------------|
| Data | List[Data] | A list of [Data](/concepts-objects) objects containing the query results from Astra DB. Each `Data` object contains the document fields specified by the projection attributes. Limited by the `number_of_results` parameter. |
| Tool | StructuredTool | A LangChain `StructuredTool` object that can be used in agent workflows. Contains the tool name, description, argument schema based on tool parameters, and the query function. |

</details>

## Astra DB CQL Tool

The `Astra DB CQL Tool` allows agents to query data from CQL tables in Astra DB.

<details>
<summary>Parameters</summary>

**Inputs**

| Name | Type | Description |
|------|------|-------------|
| Tool Name | String | The name used to reference the tool in the agent's prompt. |
| Tool Description | String | A brief description of the tool to guide the model in using it. |
| Keyspace | String | The name of the keyspace. |
| Table Name | String | The name of the Astra DB CQL table to query. |
| Token | SecretString | The authentication token for Astra DB. |
| API Endpoint | String | The Astra DB API endpoint. |
| Projection Fields | String | The attributes to return, separated by commas. Default: "*". |
| Partition Keys | Dict | Required parameters that the model must fill to query the tool. |
| Clustering Keys | Dict | Optional parameters the model can fill to refine the query. Required parameters should be marked with an exclamation mark (for example, `!customer_id`). |
| Static Filters | Dict | Attribute-value pairs used to filter query results. |
| Limit | String | The number of records to return. |

**Outputs**

| Name | Type | Description |
|------|------|-------------|
| Data | List[Data] | A list of [Data](/concepts-objects) objects containing the query results from the Astra DB CQL table. Each Data object contains the document fields specified by the projection fields. Limited by the `number_of_results` parameter. |
| Tool | StructuredTool | A LangChain StructuredTool object that can be used in agent workflows. Contains the tool name, description, argument schema based on partition and clustering keys, and the query function. |

</details>

## Bing Search API

This component allows you to call the Bing Search API.

<details>
<summary>Parameters</summary>

**Inputs**

| Name | Type | Description |
|------|------|-------------|
| bing_subscription_key | SecretString | A Bing API subscription key. |
| input_value | String | The search query input. |
| bing_search_url | String | A custom Bing Search URL. |
| k | Integer | The number of search results to return. |

**Outputs**

| Name | Type | Description |
|------|------|-------------|
| results | List[Data] | A list of search results. |
| tool | Tool | A Bing Search tool for use in LangChain. |

</details>

## Combinatorial Reasoner

This component runs Icosa's Combinatorial Reasoning (CR) pipeline on an input to create an optimized prompt with embedded reasons. For more information, see [Icosa computing](https://www.icosacomputing.com/).

<details>
<summary>Parameters</summary>

**Inputs**

<<<<<<< HEAD
| Name | Type | Description |
|------|------|-------------|
| prompt | String | The input to run CR on. |
| openai_api_key | SecretString | An OpenAI API key for authentication. |
| username | String | A username for Icosa API authentication. |
| password | SecretString | A password for Icosa API authentication. |
| model_name | String | The OpenAI LLM to use for reason generation. |
=======
## Combinatorial Reasoner

This component runs Icosa's Combinatorial Reasoning (CR) pipeline on an input to create an optimized prompt with embedded reasons. For more information, see [Icosa Computing](https://www.icosacomputing.com/).

### Inputs
>>>>>>> ca83cbe6

**Outputs**

| Name | Type | Description |
|------|------|-------------|
| optimized_prompt | Message | A message object containing the optimized prompt. |
| reasons | List[String] | A list of the selected reasons that are embedded in the optimized prompt. |

</details>

## DuckDuckGo search

This component performs web searches using the [DuckDuckGo](https://www.duckduckgo.com) search engine with result-limiting capabilities.

<details>
<summary>Parameters</summary>

**Inputs**

| Name | Type | Description |
|------|------|-------------|
| input_value | String | The search query to execute with DuckDuckGo. |
| max_results | Integer | The maximum number of search results to return. Default: 5. |
| max_snippet_length | Integer | The maximum length of each result snippet. Default: 100. |

**Outputs**

| Name | Type | Description |
|------|------|-------------|
| data | List[Data] | A list of search results as Data objects containing snippets and full content. |
| text | String | The search results formatted as a single text string. |

</details>

## Exa Search

This component provides an [https://exa.ai/](Exa Search) toolkit for search and content retrieval.

<details>
<summary>Parameters</summary>

**Inputs**

| Name | Type | Description |
|------|------|-------------|
| metaphor_api_key | SecretString | An API key for Exa Search. |
| use_autoprompt | Boolean | Whether to use the autoprompt feature. Default: true. |
| search_num_results | Integer | The number of results to return for search. Default: 5. |
| similar_num_results | Integer | The number of similar results to return. Default: 5. |

**Outputs**

| Name | Type | Description |
|------|------|-------------|
| tools | List[Tool] | A list of search tools provided by the toolkit. |

</details>

## Glean Search API

This component allows you to call the Glean Search API.

<details>
<summary>Parameters</summary>

**Inputs**

| Name | Type | Description |
|------|------|-------------|
| glean_api_url | String | The URL of the Glean API. |
| glean_access_token | SecretString | An access token for Glean API authentication. |
| query | String | The search query input. |
| page_size | Integer | The number of results per page. Default: 10. |
| request_options | Dict | Additional options for the API request. |

**Outputs**

| Name | Type | Description |
|------|------|-------------|
| results | List[Data] | A list of search results. |
| tool | Tool | A Glean Search tool for use in LangChain. |

</details>

## Google Serper API

This component allows you to call the Serper.dev Google Search API.

<details>
<summary>Parameters</summary>

**Inputs**

| Name | Type | Description |
|------|------|-------------|
| serper_api_key | SecretString | An API key for Serper.dev authentication. |
| input_value | String | The search query input. |
| k | Integer | The number of search results to return. |

**Outputs**

| Name | Type | Description |
|------|------|-------------|
| results | List[Data] | A list of search results. |
| tool | Tool | A Google Serper search tool for use in LangChain. |

</details>

## MCP server

This component connects to a [Model Context Protocol (MCP)](https://modelcontextprotocol.io/introduction) server and exposes the MCP server's tools as tools for Langflow agents.

In addition to being an MCP client that can leverage MCP servers, the MCP component's [SSE mode](#mcp-sse-mode) allows you to connect your flow to the Langflow MCP server at the `/api/v1/mcp/sse` API endpoint, exposing all flows within your [project](/concepts-overview#projects) as tools within a flow.

To use the MCP server component with an agent component, follow these steps:

1. Add the MCP server component to your workflow.

2. In the MCP server component, in the **MCP Command** field, enter the command to start your MCP server. For example, to start a [Fetch](https://github.com/modelcontextprotocol/servers/tree/main/src/fetch) server, the command is:

    ```bash
    uvx mcp-server-fetch
    ```

    `uvx` is included with `uv` in the Langflow package.
    To use `npx` server commands, you must first install an LTS release of [Node.js](https://docs.npmjs.com/downloading-and-installing-node-js-and-npm).
    For an example of starting `npx` MCP servers, see [Connect an Astra DB MCP server to Langflow](/mcp-component-astra).

    To include environment variables with your server command, add them to the **Env** field like this:

    ```bash
    ASTRA_DB_APPLICATION_TOKEN=AstraCS:...
    ```

    :::important
    Langflow passes environment variables from the `.env` file to MCP, but not global variables declared in the UI.
    To add a value for an environment variable as a global variable, add it to Langflow's `.env` file at startup.
    For more information, see [global variables](/configuration-global-variables).
    :::

3. Click <Icon name="RefreshCw" aria-label="Refresh"/> to get the server's list of **Tools**.

4. In the **Tool** field, select the server tool you want the component to use.
The available fields change based on the selected tool.
For information on the parameters, see the MCP server's documentation.

5. In the MCP server component, enable **Tool mode**.
Connect the MCP server component's **Toolset** port to an **Agent** component's **Tools** port.

    The flow looks similar to this:
    ![MCP server component](/img/component-mcp-stdio.png)

6. Open the **Playground**.
Ask the agent to summarize recent tech news. The agent calls the MCP server function `fetch` and returns the summary.
This confirms the MCP server is connected, and its tools are being used in Langflow.

For more information, see [MCP server](/mcp-server).

### MCP Server-Sent Events (SSE) mode {#mcp-sse-mode}

:::important
If you're using **Langflow for Desktop**, the default address is `http://127.0.0.1:7868/`.
:::

The MCP component's SSE mode connects your flow to the Langflow MCP server through the component.
This allows you to use all flows within your [project](/concepts-overview#projects) as tools within a flow.

1. In the **MCP Server** component, select **SSE**.
A default address appears in the **MCP SSE URL** field.
2. In the **MCP SSE URL** field, modify the default address to point at the SSE endpoint of the Langflow server you're currently running.
The default value is `http://localhost:7860/api/v1/mcp/sse`.
3. In the **MCP Server** component, click <Icon name="RefreshCw" aria-label="Refresh"/> to retrieve the server's list of **Tools**.
4. Click the **Tools** field.
All of your flows are listed as tools.
5. Enable **Tool Mode**, and then connect the **MCP Server** component to an agent component's tool port.
The flow looks like this:
![MCP server component](/img/component-mcp-sse-mode.png)
6. Open the **Playground** and chat with your tool.
The agent chooses the correct tool based on your query.

<details>
<summary>Parameters</summary>

**Inputs**

| Name | Type | Description |
|------|------|-------------|
| command | String | The MCP command. Default: `uvx mcp-sse-shim@latest`. |

**Outputs**

| Name | Type | Description |
|------|------|-------------|
| tools | List[Tool] | A list of tools exposed by the MCP server. |

</details>

## Wikidata

This component performs a search using the Wikidata API.

<details>
<summary>Parameters</summary>

**Inputs**

| Name | Type | Description |
|------|------|-------------|
| query | String | The text query for similarity search on Wikidata. |

**Outputs**

| Name | Type | Description |
|------|------|-------------|
| data | List[Data] | The search results from Wikidata API as a list of Data objects. |
| text | Message | The search results formatted as a text message. |

</details>

## Legacy components

Legacy components are available for use but are no longer supported.

### Calculator Tool

This component allows you to evaluate basic arithmetic expressions. It supports addition, subtraction, multiplication, division, and exponentiation.

<details>
<summary>Parameters</summary>

**Inputs**

| Name | Type | Description |
|------|------|-------------|
| expression | String | The arithmetic expression to evaluate. For example, `4*4*(33/22)+12-20`. |

**Outputs**

| Name | Type | Description |
|------|------|-------------|
| result | Tool | A calculator tool for use in LangChain. |

</details>

### Google Search API

This component allows you to call the Google Search API.

<details>
<summary>Parameters</summary>

**Inputs**

| Name | Type | Description |
|------|------|-------------|
| google_api_key | SecretString | A Google API key for authentication. |
| google_cse_id | SecretString | A Google Custom Search Engine ID. |
| input_value | String | The search query input. |
| k | Integer | The number of search results to return. |

**Outputs**

| Name | Type | Description |
|------|------|-------------|
| results | List[Data] | A list of search results. |
| tool | Tool | A Google Search tool for use in LangChain. |

</details>

### Python Code Structured Tool

This component creates a structured tool from Python code using a dataclass.

The component dynamically updates its configuration based on the provided Python code, allowing for custom function arguments and descriptions.

<details>
<summary>Parameters</summary>

**Inputs**

| Name | Type | Description |
|------|------|-------------|
| tool_code | String | The Python code for the tool's dataclass. |
| tool_name | String | The name of the tool. |
| tool_description | String | The description of the tool. |
| return_direct | Boolean | Whether to return the function output directly. |
| tool_function | String | The selected function for the tool. |
| global_variables | Dict | Global variables or data for the tool. |

**Outputs**

| Name | Type | Description |
|------|------|-------------|
| result_tool | Tool | A structured tool created from the Python code. |

</details>

### Python REPL Tool

This component creates a Python REPL (Read-Eval-Print Loop) tool for executing Python code.

<details>
<summary>Parameters</summary>

**Inputs**

| Name | Type | Description |
|------|------|-------------|
| name | String | The name of the tool. Default: `python_repl`. |
| description | String | A description of the tool's functionality. |
| global_imports | List[String] | A list of modules to import globally. Default: `math`. |

**Outputs**

| Name | Type | Description |
|------|------|-------------|
| tool | Tool | A Python REPL tool for use in LangChain. |

</details>

### Retriever Tool

This component creates a tool for interacting with a retriever in LangChain.

<details>
<summary>Parameters</summary>

**Inputs**

| Name | Type | Description |
|------|------|-------------|
| retriever | BaseRetriever | The retriever to interact with. |
| name | String | The name of the tool. |
| description | String | A description of the tool's functionality. |

**Outputs**

| Name | Type | Description |
|------|------|-------------|
| tool | Tool | A retriever tool for use in LangChain. |

</details>

### Search API

This component calls the `searchapi.io` API. It can be used to search the web for information.

For more information, see the [SearchAPI documentation](https://www.searchapi.io/docs/google).

<details>
<summary>Parameters</summary>

**Inputs**

| Name | Type | Description |
|------|------|-------------|
| engine | String | The search engine to use. Default: `google`. |
| api_key | SecretString | The API key for authenticating with SearchAPI. |
| input_value | String | The search query or input for the API call. |
| search_params | Dict | Additional parameters for customizing the search. |

**Outputs**

| Name | Type | Description |
|------|------|-------------|
| data | List[Data] | A list of Data objects containing search results. |
| tool | Tool | A Tool object for use in LangChain workflows. |

</details>

### SearXNG Search Tool

This component creates a tool for searching using SearXNG, a metasearch engine.

<details>
<summary>Parameters</summary>

**Inputs**

| Name | Type | Description |
|------|------|-------------|
| url | String | The URL of the SearXNG instance. |
| max_results | Integer | The maximum number of results to return. |
| categories | List[String] | The categories to search in. |
| language | String | The language for the search results. |

**Outputs**

| Name | Type | Description |
|------|------|-------------|
| result_tool | Tool | A SearXNG search tool for use in LangChain. |

</details>

### Wikipedia API

This component creates a tool for searching and retrieving information from Wikipedia.

<details>
<summary>Parameters</summary>

**Inputs**

| Name | Type | Description |
|------|------|-------------|
| input_value | String | The search query input. |
| lang | String | The language code for Wikipedia. Default: `en`. |
| k | Integer | The number of results to return. |
| load_all_available_meta | Boolean | Whether to load all available metadata. |
| doc_content_chars_max | Integer | The maximum number of characters for document content. |

**Outputs**

| Name | Type | Description |
|------|------|-------------|
| results | List[Data] | A list of Wikipedia search results. |
| tool | Tool | A Wikipedia search tool for use in LangChain. |

</details>

## Deprecated components

Deprecated components have been replaced by newer alternatives and should not be used in new projects.

### MCP Tools (stdio)
:::important
This component is deprecated as of Langflow version 1.3.
Instead, use the [MCP server component](/components-tools#mcp-server)
:::


### MCP Tools (SSE)
:::important
This component is deprecated as of Langflow version 1.3.
Instead, use the [MCP server component](/components-tools#mcp-server)
:::
<|MERGE_RESOLUTION|>--- conflicted
+++ resolved
@@ -194,7 +194,6 @@
 
 **Inputs**
 
-<<<<<<< HEAD
 | Name | Type | Description |
 |------|------|-------------|
 | prompt | String | The input to run CR on. |
@@ -202,13 +201,6 @@
 | username | String | A username for Icosa API authentication. |
 | password | SecretString | A password for Icosa API authentication. |
 | model_name | String | The OpenAI LLM to use for reason generation. |
-=======
-## Combinatorial Reasoner
-
-This component runs Icosa's Combinatorial Reasoning (CR) pipeline on an input to create an optimized prompt with embedded reasons. For more information, see [Icosa Computing](https://www.icosacomputing.com/).
-
-### Inputs
->>>>>>> ca83cbe6
 
 **Outputs**
 

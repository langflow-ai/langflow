---
title: Tools
slug: /components-tools
---

import Icon from "@site/src/components/icon";

# Tool components in Langflow

Tools are typically connected to agent components at the **Tools** port. Agents use LLMs as a reasoning engine to decide which of the connected tool components to use to solve a problem.

Tools in agentic functions are, essentially, functions that the agent can call to perform tasks or access external resources.
A function is wrapped as a `Tool` object, with a common interface the agent understands.
Agents become aware of tools through tool registration, where the agent is provided a list of available tools, typically at agent initialization. The `Tool` object's description tells the agent what the tool can do.

The agent then uses a connected LLM to reason through the problem to decide which tool is best for the job.

## Use a tool in a flow

Tools are typically connected to agent components at the **Tools** port.

The [simple agent starter project](/starter-projects-simple-agent) uses URL and Calculator tools connected to an [agent component](/components-agents#agent-component) to answer a user's questions. The OpenAI LLM acts as a brain for the agent to decide which tool to use.

![Simple agent starter flow](/img/starter-flow-simple-agent.png)

To make a component into a tool that an agent can use, enable **Tool mode** in the component. Enabling **Tool mode** modifies a component input to accept calls from an agent.
If the component you want to connect to an agent doesn't have a **Tool mode** option, you can modify the component's inputs to become a tool.
For an example, see [Make any component a tool](/agents-tool-calling-agent-component#make-any-component-a-tool).

## arXiv

This component searches and retrieves papers from [arXiv.org](https://arXiv.org).

<details>
<summary>Parameters</summary>

**Inputs**

| Name | Type | Description |
|------|------|-------------|
<<<<<<< HEAD
| search_query | String | The search query for arXiv papers (for example, `quantum computing`). |
=======
| search_query | String | The search query for arXiv papers. For example, `quantum computing`. |
>>>>>>> 5124a14f
| search_type | String | The field to search in. |
| max_results | Integer | The maximum number of results to return. |

**Outputs**

| Name | Type | Description |
|------|------|-------------|
| papers | List[Data] | A list of retrieved arXiv papers. |

</details>

## Astra DB tool

This component allows agents to query data from Astra DB collections.

To use this tool in a flow, connect it to an **Agent** component.
The flow looks like this:

![Astra DB JSON tool connected to an Agent](/img/component-astra-db-json-tool.png)

The **Tool Name** and **Tool Description** fields are required for the Agent to decide when to use the tool.
**Tool Name** cannot contain spaces.

The values for **Collection Name**, **Astra DB Application Token**, and **Astra DB API Endpoint** are found in your Astra DB deployment. For more information, see the [DataStax documentation](https://docs.datastax.com/en/astra-db-serverless/databases/create-database.html).

In this example, an **OpenAI** embeddings component is connected to use the Astra DB tool component's **Semantic Search** capability.
To use **Semantic Search**, you must have an embedding model or Astra DB Vectorize enabled.
If you try to run the flow without an embedding model, you will get an error.

Open the **Playground** and ask a question about your data.
The Agent uses the **Astra DB Tool** to return information about your collection.

### Define Astra DB tool parameters

The **Tool Parameters** configuration pane allows you to define parameters for [filter conditions](https://docs.datastax.com/en/astra-db-serverless/api-reference/document-methods/find-many.html#parameters) for the component's **Find** command.

These filters become available as parameters that the LLM can use when calling the tool, with a better understanding of each parameter provided by the **Description** field.

1. To define a parameter for your query, in the **Tool Parameters** pane, click <Icon name="Plus" aria-label="Add"/>.
2. Complete the fields based on your data. For example, with this filter, the LLM can filter by unique `customer_id` values.

* Name: `customer_id`
* Attribute Name: Leave empty if the attribute matches the field name in the database.
* Description: `"The unique identifier of the customer to filter by"`.
* Is Metadata: `False` unless the value stored in the metadata field.
* Is Mandatory: `True` to require this filter.
* Is Timestamp: `False` since the value is an ID, not a timestamp.
* Operator: `$eq` to look for an exact match.

If you want to apply filters regardless of the LLM's input, use the **Static Filters** option, which is available in the component's **Controls** pane.

| Parameter | Description |
|-----------|-------------|
| Name | The name of the parameter that is exposed to the LLM. It can be the same as the underlying field name or a more descriptive label. The LLM uses this name, along with the description, to infer what value to provide during execution. |
| Attribute Name | When the parameter name shown to the LLM differs from the actual field or property in the database, use this setting to map the user-facing name to the correct attribute. For example, to apply a range filter to the timestamp field, define two separate parameters, such as `start_date` and `end_date`, that both reference the same timestamp attribute. |
| Description | Provides instructions to the LLM on how the parameter should be used. Clear and specific guidance helps the LLM provide valid input. For example, if a field such as `specialty` is stored in lowercase, the description should indicate that the input must be lowercase. |
| Is Metadata | When loading data using LangChain or Langflow, additional attributes may be stored under a metadata object. If the target attribute is stored this way, enable this option. It adjusts the query by generating a filter in the format: `{"metadata.<attribute_name>": "<value>"}` |
| Is Timestamp | For date or time-based filters, enable this option to automatically convert values to the timestamp format that the Astrapy client expects. This ensures compatibility with the underlying API without requiring manual formatting. |
| Operator | Defines the filtering logic applied to the attribute. You can use any valid [Data API filter operator](https://docs.datastax.com/en/astra-db-serverless/api-reference/filter-operator-collections.html). For example, to filter a time range on the timestamp attribute, use two parameters: one with the `$gt` operator for "greater than", and another with the `$lt` operator for "less than". |

<details>
<summary>Parameters</summary>
<<<<<<< HEAD
=======

**Inputs**
>>>>>>> 5124a14f

**Inputs**

<<<<<<< HEAD
| Name | Type | Description |
|------|------|-------------|
| Tool Name | String | The name used to reference the tool in the agent's prompt. |
| Tool Description | String | A brief description of the tool. This helps the model decide when to use it. |
| Collection Name | String | The name of the Astra DB collection to query. |
| Token | SecretString | The authentication token required for accessing Astra DB. |
| API Endpoint | String | The Astra DB API endpoint. |
| Projection Fields | String | The attributes to return, separated by commas. Default: `"*"`. |
| Tool Parameters | Dict | The parameters the model needs to fill to execute the tool. For required parameters, use an exclamation mark (for example, `!customer_id`). |
| Static Filters | Dict | The attribute-value pairs used to filter query results. |
| Limit | String | The number of documents to return. |
=======
>>>>>>> 5124a14f

**Outputs**

The **Data** output is used when directly querying Astra DB, while the **Tool** output is used when integrating with agents.

| Name | Type | Description |
|------|------|-------------|
| Data | List[Data] | A list of [Data](/concepts-objects) objects containing the query results from Astra DB. Each `Data` object contains the document fields specified by the projection attributes. Limited by the `number_of_results` parameter. |
| Tool | StructuredTool | A LangChain `StructuredTool` object that can be used in agent workflows. Contains the tool name, description, argument schema based on tool parameters, and the query function. |

</details>

## Astra DB CQL Tool

The `Astra DB CQL Tool` allows agents to query data from CQL tables in Astra DB.

<details>
<summary>Parameters</summary>
<<<<<<< HEAD

**Inputs**

=======

**Inputs**

>>>>>>> 5124a14f
| Name | Type | Description |
|------|------|-------------|
| Tool Name | String | The name used to reference the tool in the agent's prompt. |
| Tool Description | String | A brief description of the tool to guide the model in using it. |
| Keyspace | String | The name of the keyspace. |
| Table Name | String | The name of the Astra DB CQL table to query. |
<<<<<<< HEAD
| Token | SecretString | The authentication token required for Astra DB. |
| API Endpoint | String | The Astra DB API endpoint. |
| Projection Fields | String | The attributes to return, separated by commas. Default: `"*"`. |
| Partition Keys | Dict | The required parameters that the model must fill to query the tool. |
| Clustering Keys | Dict | The optional parameters the model can fill to refine the query. Required parameters should be marked with an exclamation mark (for example, `!customer_id`). |
| Static Filters | Dict | The attribute-value pairs used to filter query results. |
=======
| Token | SecretString | The authentication token for Astra DB. |
| API Endpoint | String | The Astra DB API endpoint. |
| Projection Fields | String | The attributes to return, separated by commas. Default: "*". |
| Partition Keys | Dict | Required parameters that the model must fill to query the tool. |
| Clustering Keys | Dict | Optional parameters the model can fill to refine the query. Required parameters should be marked with an exclamation mark, for example, `!customer_id`. |
| Static Filters | Dict | Attribute-value pairs used to filter query results. |
>>>>>>> 5124a14f
| Limit | String | The number of records to return. |

**Outputs**

| Name | Type | Description |
|------|------|-------------|
| Data | List[Data] | A list of [Data](/concepts-objects) objects containing the query results from the Astra DB CQL table. Each `Data` object contains the document fields specified by the projection fields. Limited by the `number_of_results` parameter. |
| Tool | StructuredTool | A LangChain `StructuredTool` object that can be used in agent workflows. Contains the tool name, description, argument schema based on partition and clustering keys, and the query function. |

</details>

</details>

## Bing Search API

This component allows you to call the Bing Search API.

<details>
<summary>Parameters</summary>
<<<<<<< HEAD

**Inputs**

| Name | Type | Description |
|------|------|-------------|
| bing_subscription_key | SecretString | The Bing API subscription key. |
| input_value | String | The search query input. |
| bing_search_url | String | The custom Bing Search URL (optional). |
=======

**Inputs**

| Name | Type | Description |
|------|------|-------------|
| bing_subscription_key | SecretString | A Bing API subscription key. |
| input_value | String | The search query input. |
| bing_search_url | String | A custom Bing Search URL. |
>>>>>>> 5124a14f
| k | Integer | The number of search results to return. |

**Outputs**

| Name | Type | Description |
|------|------|-------------|
| results | List[Data] | A list of search results. |
<<<<<<< HEAD
| tool | Tool | The Bing Search tool for use in LangChain. |
=======
| tool | Tool | A Bing Search tool for use in LangChain. |
>>>>>>> 5124a14f

</details>

## Combinatorial Reasoner

This component runs Icosa's Combinatorial Reasoning (CR) pipeline on an input to create an optimized prompt with embedded reasons. For more information, see [Icosa computing](https://www.icosacomputing.com/).

<details>
<summary>Parameters</summary>

**Inputs**

| Name | Type | Description |
|------|------|-------------|
| prompt | String | The input to run CR on. |
<<<<<<< HEAD
| openai_api_key | SecretString | The OpenAI API key required for authentication. |
| username | String | The username for Icosa API authentication. |
| password | SecretString | The password for Icosa API authentication. |
=======
| openai_api_key | SecretString | An OpenAI API key for authentication. |
| username | String | A username for Icosa API authentication. |
| password | SecretString | A password for Icosa API authentication. |
>>>>>>> 5124a14f
| model_name | String | The OpenAI LLM to use for reason generation. |

**Outputs**

| Name | Type | Description |
|------|------|-------------|
| optimized_prompt | Message | A message object containing the optimized prompt. |
| reasons | List[String] | A list of the selected reasons that are embedded in the optimized prompt. |

</details>

## DuckDuckGo search

This component performs web searches using the [DuckDuckGo](https://www.duckduckgo.com) search engine with result-limiting capabilities.

<details>
<summary>Parameters</summary>
<<<<<<< HEAD

**Inputs**

| Name | Type | Description |
|------|------|-------------|
| input_value | String | The search query to execute with DuckDuckGo. |
| max_results | Integer | The maximum number of search results to return. Default: `5`. |
| max_snippet_length | Integer | The maximum length of each result snippet. Default: `100`. |

**Outputs**

| Name | Type | Description |
|------|------|-------------|
| data | List[Data] | A list of search results as Data objects containing snippets and full content. |
| text | String | The search results formatted as a single text string. |

</details>
=======

**Inputs**

| Name | Type | Description |
|------|------|-------------|
| input_value | String | The search query to execute with DuckDuckGo. |
| max_results | Integer | The maximum number of search results to return. Default: 5. |
| max_snippet_length | Integer | The maximum length of each result snippet. Default: 100. |

**Outputs**
>>>>>>> 5124a14f

| Name | Type | Description |
|------|------|-------------|
| data | List[Data] | A list of search results as Data objects containing snippets and full content. |
| text | String | The search results formatted as a single text string. |

</details>

<<<<<<< HEAD
<details>
<summary>Parameters</summary>

**Inputs**

| Name | Type | Description |
|------|------|-------------|
| metaphor_api_key | SecretString | The API key required for Exa Search (entered as a password). |
| use_autoprompt | Boolean | Whether to use the autoprompt feature. Default: `true`. |
| search_num_results | Integer | The number of results to return for search. Default: `5`. |
| similar_num_results | Integer | The number of similar results to return. Default: `5`. |
=======
## Exa Search

This component provides an [Exa Search](https://exa.ai/) toolkit for search and content retrieval.

<details>
<summary>Parameters</summary>

**Inputs**

| Name | Type | Description |
|------|------|-------------|
| metaphor_api_key | SecretString | An API key for Exa Search. |
| use_autoprompt | Boolean | Whether to use the autoprompt feature. Default: true. |
| search_num_results | Integer | The number of results to return for search. Default: 5. |
| similar_num_results | Integer | The number of similar results to return. Default: 5. |
>>>>>>> 5124a14f

**Outputs**

| Name | Type | Description |
|------|------|-------------|
| tools | List[Tool] | A list of search tools provided by the toolkit. |

</details>

## Glean Search API

This component allows you to call the Glean Search API.

<details>
<summary>Parameters</summary>

**Inputs**

| Name | Type | Description |
|------|------|-------------|
| glean_api_url | String | The URL of the Glean API. |
<<<<<<< HEAD
| glean_access_token | SecretString | The access token required for Glean API authentication. |
| query | String | The search query input. |
| page_size | Integer | The number of results per page. Default: `10`. |
| request_options | Dict | Additional options for the API request (optional). |
=======
| glean_access_token | SecretString | An access token for Glean API authentication. |
| query | String | The search query input. |
| page_size | Integer | The number of results per page. Default: 10. |
| request_options | Dict | Additional options for the API request. |
>>>>>>> 5124a14f

**Outputs**

| Name | Type | Description |
|------|------|-------------|
| results | List[Data] | A list of search results. |
<<<<<<< HEAD
| tool | Tool | The Glean Search tool for use in LangChain. |
=======
| tool | Tool | A Glean Search tool for use in LangChain. |
>>>>>>> 5124a14f

</details>

## Google Serper API

This component allows you to call the Serper.dev Google Search API.

<details>
<summary>Parameters</summary>

**Inputs**

| Name | Type | Description |
|------|------|-------------|
<<<<<<< HEAD
| serper_api_key | SecretString | The API key required for Serper.dev authentication. |
=======
| serper_api_key | SecretString | An API key for Serper.dev authentication. |
>>>>>>> 5124a14f
| input_value | String | The search query input. |
| k | Integer | The number of search results to return. |

**Outputs**

| Name | Type | Description |
|------|------|-------------|
| results | List[Data] | A list of search results. |
<<<<<<< HEAD
| tool | Tool | The Google Serper search tool for use in LangChain. |
=======
| tool | Tool | A Google Serper search tool for use in LangChain. |
>>>>>>> 5124a14f

</details>

## MCP server

This component connects to a [Model Context Protocol (MCP)](https://modelcontextprotocol.io/introduction) server and exposes the MCP server's tools as tools for Langflow agents.

In addition to being an MCP client that can leverage MCP servers, the MCP component's [SSE mode](#mcp-sse-mode) allows you to connect your flow to the Langflow MCP server at the `/api/v1/mcp/sse` API endpoint, exposing all flows within your [project](/concepts-overview#projects) as tools within a flow.

To use the MCP server component with an agent component, follow these steps:

1. Add the MCP server component to your workflow.

2. In the MCP server component, in the **MCP Command** field, enter the command to start your MCP server. For example, to start a [Fetch](https://github.com/modelcontextprotocol/servers/tree/main/src/fetch) server, the command is:

    ```bash
    uvx mcp-server-fetch
    ```

    `uvx` is included with `uv` in the Langflow package.
    To use `npx` server commands, you must first install an LTS release of [Node.js](https://docs.npmjs.com/downloading-and-installing-node-js-and-npm).
    For an example of starting `npx` MCP servers, see [Connect an Astra DB MCP server to Langflow](/mcp-component-astra).

    To include environment variables with your server command, add them to the **Env** field like this:

    ```bash
    ASTRA_DB_APPLICATION_TOKEN=AstraCS:...
    ```

    :::important
    Langflow passes environment variables from the `.env` file to MCP, but not global variables declared in the UI.
    To add a value for an environment variable as a global variable, add it to Langflow's `.env` file at startup.
    For more information, see [global variables](/configuration-global-variables).
    :::

3. Click <Icon name="RefreshCw" aria-label="Refresh"/> to get the server's list of **Tools**.

4. In the **Tool** field, select the server tool you want the component to use.
The available fields change based on the selected tool.
For information on the parameters, see the MCP server's documentation.

5. In the MCP server component, enable **Tool mode**.
Connect the MCP server component's **Toolset** port to an **Agent** component's **Tools** port.

    The flow looks similar to this:
    ![MCP server component](/img/component-mcp-stdio.png)

6. Open the **Playground**.
Ask the agent to summarize recent tech news. The agent calls the MCP server function `fetch` and returns the summary.
This confirms the MCP server is connected, and its tools are being used in Langflow.

For more information, see [MCP server](/mcp-server).

### MCP Server-Sent Events (SSE) mode {#mcp-sse-mode}

:::important
If you're using **Langflow for Desktop**, the default address is `http://127.0.0.1:7868/`.
:::

The MCP component's SSE mode connects your flow to the Langflow MCP server through the component.
This allows you to use all flows within your [project](/concepts-overview#projects) as tools within a flow.

1. In the **MCP Server** component, select **SSE**.
A default address appears in the **MCP SSE URL** field.
2. In the **MCP SSE URL** field, modify the default address to point at the SSE endpoint of the Langflow server you're currently running.
The default value is `http://localhost:7860/api/v1/mcp/sse`.
3. In the **MCP Server** component, click <Icon name="RefreshCw" aria-label="Refresh"/> to retrieve the server's list of **Tools**.
4. Click the **Tools** field.
All of your flows are listed as tools.
5. Enable **Tool Mode**, and then connect the **MCP Server** component to an agent component's tool port.
The flow looks like this:
![MCP server component](/img/component-mcp-sse-mode.png)
6. Open the **Playground** and chat with your tool.
The agent chooses the correct tool based on your query.

<details>
<summary>Parameters</summary>

**Inputs**

| Name | Type | Description |
|------|------|-------------|
| command | String | The MCP command. Default: `uvx mcp-sse-shim@latest`. |

**Outputs**

| Name | Type | Description |
|------|------|-------------|
| tools | List[Tool] | A list of tools exposed by the MCP server. |

</details>

## Wikidata

This component performs a search using the Wikidata API.

<details>
<summary>Parameters</summary>

**Inputs**

| Name | Type | Description |
|------|------|-------------|
| query | String | The text query for similarity search on Wikidata. |

**Outputs**
<<<<<<< HEAD

| Name | Type | Description |
|------|------|-------------|
| data | List[Data] | The search results from the Wikidata API as a list of Data objects. |
| text | Message | The search results formatted as a text message. |

</details>

## Legacy components

Legacy components are available for use but are no longer supported.

### Calculator Tool

This component allows you to evaluate basic arithmetic expressions. It supports addition, subtraction, multiplication, division, and exponentiation.

<details>
<summary>Parameters</summary>

**Inputs**

| Name | Type | Description |
|------|------|-------------|
| expression | String | The arithmetic expression to evaluate (for example, `4*4*(33/22)+12-20`). |

**Outputs**

| Name | Type | Description |
|------|------|-------------|
| result | Tool | The calculator tool for use in LangChain. |

</details>

### Google Search API

This component allows you to call the Google Search API.

<details>
<summary>Parameters</summary>

**Inputs**

| Name | Type | Description |
|------|------|-------------|
| google_api_key | SecretString | The Google API key required for authentication. |
| google_cse_id | SecretString | The Google Custom Search Engine ID. |
| input_value | String | The search query input. |
| k | Integer | The number of search results to return. |

**Outputs**

| Name | Type | Description |
|------|------|-------------|
| results | List[Data] | A list of search results. |
| tool | Tool | The Google Search tool for use in LangChain. |

</details>

### Python Code Structured Tool

This component creates a structured tool from Python code using a dataclass.

The component dynamically updates its configuration based on the provided Python code, allowing for custom function arguments and descriptions.

<details>
<summary>Parameters</summary>

**Inputs**

| Name | Type | Description |
|------|------|-------------|
| tool_code | String | The Python code for the tool's dataclass. |
| tool_name | String | The name of the tool. |
| tool_description | String | The description of the tool. |
| return_direct | Boolean | Whether to return the function output directly. |
| tool_function | String | The selected function for the tool. |
| global_variables | Dict | The global variables or data for the tool. |

**Outputs**

| Name | Type | Description |
|------|------|-------------|
| result_tool | Tool | The structured tool created from the Python code. |

</details>

### Python REPL Tool

This component creates a Python REPL (Read-Eval-Print Loop) tool for executing Python code.

<details>
<summary>Parameters</summary>

**Inputs**

| Name | Type | Description |
|------|------|-------------|
| name | String | The name of the tool. Default: `"python_repl"`. |
| description | String | A description of the tool's functionality. |
| global_imports | List[String] | A list of modules to import globally. Default: `["math"]`. |

**Outputs**

| Name | Type | Description |
|------|------|-------------|
| tool | Tool | The Python REPL tool for use in LangChain. |

</details>

### Retriever Tool

This component creates a tool for interacting with a retriever in LangChain.

<details>
<summary>Parameters</summary>

**Inputs**

| Name | Type | Description |
|------|------|-------------|
| retriever | BaseRetriever | The retriever to interact with |
| name | String | The name of the tool |
| description | String | A description of the tool's functionality |

**Outputs**

| Name | Type | Description |
|------|------|-------------|
| tool | Tool | Retriever tool for use in LangChain |

</details>

### Search API

This component calls the `searchapi.io` API. It can be used to search the web for information.

For more information, see the [SearchAPI documentation](https://www.searchapi.io/docs/google).

<details>
<summary>Parameters</summary>

**Inputs**

| Name | Type | Description |
|------|------|-------------|
| engine | String | The search engine to use (default: "google") |
| api_key | SecretString | The API key for authenticating with SearchAPI |
| input_value | String | The search query or input for the API call |
| search_params | Dict | Additional parameters for customizing the search |

**Outputs**

| Name | Type | Description |
|------|------|-------------|
| data | List[Data] | List of Data objects containing search results |
| tool | Tool | A Tool object for use in LangChain workflows |

</details>

### SearXNG Search Tool

This component creates a tool for searching using SearXNG, a metasearch engine.

<details>
<summary>Parameters</summary>

**Inputs**

| Name | Type | Description |
|------|------|-------------|
| url | String | The URL of the SearXNG instance |
| max_results | Integer | Maximum number of results to return |
| categories | List[String] | Categories to search in |
| language | String | Language for the search results |

**Outputs**

| Name | Type | Description |
|------|------|-------------|
| result_tool | Tool | SearXNG search tool for use in LangChain |

</details>

### Wikipedia API

This component creates a tool for searching and retrieving information from Wikipedia.

<details>
<summary>Parameters</summary>

**Inputs**

| Name | Type | Description |
|------|------|-------------|
| input_value | String | Search query input |
| lang | String | Language code for Wikipedia (default: "en") |
| k | Integer | Number of results to return |
| load_all_available_meta | Boolean | Whether to load all available metadata (advanced) |
| doc_content_chars_max | Integer | Maximum number of characters for document content (advanced) |

**Outputs**

| Name | Type | Description |
|------|------|-------------|
| results | List[Data] | List of Wikipedia search results |
| tool | Tool | Wikipedia search tool for use in LangChain |
=======

| Name | Type | Description |
|------|------|-------------|
| data | List[Data] | The search results from Wikidata API as a list of Data objects. |
| text | Message | The search results formatted as a text message. |

</details>

## Legacy components

Legacy components are available for use but are no longer supported.

### Calculator Tool

This component allows you to evaluate basic arithmetic expressions. It supports addition, subtraction, multiplication, division, and exponentiation.

<details>
<summary>Parameters</summary>

**Inputs**

| Name | Type | Description |
|------|------|-------------|
| expression | String | The arithmetic expression to evaluate. For example, `4*4*(33/22)+12-20`. |

**Outputs**

| Name | Type | Description |
|------|------|-------------|
| result | Tool | A calculator tool for use in LangChain. |

</details>

### Google Search API

This component allows you to call the Google Search API.

<details>
<summary>Parameters</summary>

**Inputs**

| Name | Type | Description |
|------|------|-------------|
| google_api_key | SecretString | A Google API key for authentication. |
| google_cse_id | SecretString | A Google Custom Search Engine ID. |
| input_value | String | The search query input. |
| k | Integer | The number of search results to return. |

**Outputs**

| Name | Type | Description |
|------|------|-------------|
| results | List[Data] | A list of search results. |
| tool | Tool | A Google Search tool for use in LangChain. |

</details>

### Python Code Structured Tool

This component creates a structured tool from Python code using a dataclass.

The component dynamically updates its configuration based on the provided Python code, allowing for custom function arguments and descriptions.

<details>
<summary>Parameters</summary>

**Inputs**

| Name | Type | Description |
|------|------|-------------|
| tool_code | String | The Python code for the tool's dataclass. |
| tool_name | String | The name of the tool. |
| tool_description | String | The description of the tool. |
| return_direct | Boolean | Whether to return the function output directly. |
| tool_function | String | The selected function for the tool. |
| global_variables | Dict | Global variables or data for the tool. |

**Outputs**

| Name | Type | Description |
|------|------|-------------|
| result_tool | Tool | A structured tool created from the Python code. |

</details>

### Python REPL Tool

This component creates a Python REPL (Read-Eval-Print Loop) tool for executing Python code.

<details>
<summary>Parameters</summary>

**Inputs**

| Name | Type | Description |
|------|------|-------------|
| name | String | The name of the tool. Default: `python_repl`. |
| description | String | A description of the tool's functionality. |
| global_imports | List[String] | A list of modules to import globally. Default: `math`. |

**Outputs**

| Name | Type | Description |
|------|------|-------------|
| tool | Tool | A Python REPL tool for use in LangChain. |

</details>

### Retriever Tool

This component creates a tool for interacting with a retriever in LangChain.

<details>
<summary>Parameters</summary>

**Inputs**

| Name | Type | Description |
|------|------|-------------|
| retriever | BaseRetriever | The retriever to interact with. |
| name | String | The name of the tool. |
| description | String | A description of the tool's functionality. |

**Outputs**

| Name | Type | Description |
|------|------|-------------|
| tool | Tool | A retriever tool for use in LangChain. |

</details>

### Search API

This component calls the `searchapi.io` API. It can be used to search the web for information.

For more information, see the [SearchAPI documentation](https://www.searchapi.io/docs/google).

<details>
<summary>Parameters</summary>

**Inputs**

| Name | Type | Description |
|------|------|-------------|
| engine | String | The search engine to use. Default: `google`. |
| api_key | SecretString | The API key for authenticating with SearchAPI. |
| input_value | String | The search query or input for the API call. |
| search_params | Dict | Additional parameters for customizing the search. |

**Outputs**

| Name | Type | Description |
|------|------|-------------|
| data | List[Data] | A list of Data objects containing search results. |
| tool | Tool | A Tool object for use in LangChain workflows. |

</details>

### SearXNG Search Tool

This component creates a tool for searching using SearXNG, a metasearch engine.

<details>
<summary>Parameters</summary>

**Inputs**

| Name | Type | Description |
|------|------|-------------|
| url | String | The URL of the SearXNG instance. |
| max_results | Integer | The maximum number of results to return. |
| categories | List[String] | The categories to search in. |
| language | String | The language for the search results. |

**Outputs**

| Name | Type | Description |
|------|------|-------------|
| result_tool | Tool | A SearXNG search tool for use in LangChain. |

</details>

### Wikipedia API

This component creates a tool for searching and retrieving information from Wikipedia.

<details>
<summary>Parameters</summary>

**Inputs**

| Name | Type | Description |
|------|------|-------------|
| input_value | String | The search query input. |
| lang | String | The language code for Wikipedia. Default: `en`. |
| k | Integer | The number of results to return. |
| load_all_available_meta | Boolean | Whether to load all available metadata. |
| doc_content_chars_max | Integer | The maximum number of characters for document content. |

**Outputs**

| Name | Type | Description |
|------|------|-------------|
| results | List[Data] | A list of Wikipedia search results. |
| tool | Tool | A Wikipedia search tool for use in LangChain. |
>>>>>>> 5124a14f

</details>

## Deprecated components

Deprecated components have been replaced by newer alternatives and should not be used in new projects.

### MCP Tools (stdio)
:::important
This component is deprecated as of Langflow version 1.3.
Instead, use the [MCP server component](/components-tools#mcp-server)
:::


### MCP Tools (SSE)
:::important
This component is deprecated as of Langflow version 1.3.
Instead, use the [MCP server component](/components-tools#mcp-server)
:::
<|MERGE_RESOLUTION|>--- conflicted
+++ resolved
@@ -38,11 +38,7 @@
 
 | Name | Type | Description |
 |------|------|-------------|
-<<<<<<< HEAD
-| search_query | String | The search query for arXiv papers (for example, `quantum computing`). |
-=======
 | search_query | String | The search query for arXiv papers. For example, `quantum computing`. |
->>>>>>> 5124a14f
 | search_type | String | The field to search in. |
 | max_results | Integer | The maximum number of results to return. |
 
@@ -105,28 +101,21 @@
 
 <details>
 <summary>Parameters</summary>
-<<<<<<< HEAD
-=======
-
-**Inputs**
->>>>>>> 5124a14f
-
-**Inputs**
-
-<<<<<<< HEAD
-| Name | Type | Description |
-|------|------|-------------|
-| Tool Name | String | The name used to reference the tool in the agent's prompt. |
-| Tool Description | String | A brief description of the tool. This helps the model decide when to use it. |
-| Collection Name | String | The name of the Astra DB collection to query. |
-| Token | SecretString | The authentication token required for accessing Astra DB. |
-| API Endpoint | String | The Astra DB API endpoint. |
-| Projection Fields | String | The attributes to return, separated by commas. Default: `"*"`. |
-| Tool Parameters | Dict | The parameters the model needs to fill to execute the tool. For required parameters, use an exclamation mark (for example, `!customer_id`). |
-| Static Filters | Dict | The attribute-value pairs used to filter query results. |
-| Limit | String | The number of documents to return. |
-=======
->>>>>>> 5124a14f
+
+**Inputs**
+
+| Name              | Type   | Description                                                                                                                      |
+|-------------------|--------|----------------------------------------------------------------------------------------------------------------------------------|
+| Tool Name         | String | The name used to reference the tool in the agent's prompt.                                                                       |
+| Tool Description  | String | A brief description of the tool. This helps the model decide when to use it.                                                     |
+| Collection Name   | String | The name of the Astra DB collection to query.                                                                                    |
+| Token             | SecretString | The authentication token for accessing Astra DB.                                                                                 |
+| API Endpoint      | String | The Astra DB API endpoint.                                                                                                       |
+| Projection Fields | String | The attributes to return, separated by commas. The default is `*`.                                                                     |
+| Tool Parameters   | Dict   | Parameters the model needs to fill to execute the tool. For required parameters, use an exclamation mark, for example `!customer_id`. |
+| Static Filters    | Dict   | Attribute-value pairs used to filter query results.                                                                              |
+| Limit             | String | The number of documents to return.                                                                                               |
+
 
 **Outputs**
 
@@ -145,46 +134,29 @@
 
 <details>
 <summary>Parameters</summary>
-<<<<<<< HEAD
-
-**Inputs**
-
-=======
-
-**Inputs**
-
->>>>>>> 5124a14f
+
+**Inputs**
+
 | Name | Type | Description |
 |------|------|-------------|
 | Tool Name | String | The name used to reference the tool in the agent's prompt. |
 | Tool Description | String | A brief description of the tool to guide the model in using it. |
 | Keyspace | String | The name of the keyspace. |
 | Table Name | String | The name of the Astra DB CQL table to query. |
-<<<<<<< HEAD
-| Token | SecretString | The authentication token required for Astra DB. |
-| API Endpoint | String | The Astra DB API endpoint. |
-| Projection Fields | String | The attributes to return, separated by commas. Default: `"*"`. |
-| Partition Keys | Dict | The required parameters that the model must fill to query the tool. |
-| Clustering Keys | Dict | The optional parameters the model can fill to refine the query. Required parameters should be marked with an exclamation mark (for example, `!customer_id`). |
-| Static Filters | Dict | The attribute-value pairs used to filter query results. |
-=======
 | Token | SecretString | The authentication token for Astra DB. |
 | API Endpoint | String | The Astra DB API endpoint. |
 | Projection Fields | String | The attributes to return, separated by commas. Default: "*". |
 | Partition Keys | Dict | Required parameters that the model must fill to query the tool. |
 | Clustering Keys | Dict | Optional parameters the model can fill to refine the query. Required parameters should be marked with an exclamation mark, for example, `!customer_id`. |
 | Static Filters | Dict | Attribute-value pairs used to filter query results. |
->>>>>>> 5124a14f
 | Limit | String | The number of records to return. |
 
 **Outputs**
 
 | Name | Type | Description |
 |------|------|-------------|
-| Data | List[Data] | A list of [Data](/concepts-objects) objects containing the query results from the Astra DB CQL table. Each `Data` object contains the document fields specified by the projection fields. Limited by the `number_of_results` parameter. |
-| Tool | StructuredTool | A LangChain `StructuredTool` object that can be used in agent workflows. Contains the tool name, description, argument schema based on partition and clustering keys, and the query function. |
-
-</details>
+| Data | List[Data] | A list of [Data](/concepts-objects) objects containing the query results from the Astra DB CQL table. Each Data object contains the document fields specified by the projection fields. Limited by the `number_of_results` parameter. |
+| Tool | StructuredTool | A LangChain StructuredTool object that can be used in agent workflows. Contains the tool name, description, argument schema based on partition and clustering keys, and the query function. |
 
 </details>
 
@@ -194,16 +166,6 @@
 
 <details>
 <summary>Parameters</summary>
-<<<<<<< HEAD
-
-**Inputs**
-
-| Name | Type | Description |
-|------|------|-------------|
-| bing_subscription_key | SecretString | The Bing API subscription key. |
-| input_value | String | The search query input. |
-| bing_search_url | String | The custom Bing Search URL (optional). |
-=======
 
 **Inputs**
 
@@ -212,7 +174,6 @@
 | bing_subscription_key | SecretString | A Bing API subscription key. |
 | input_value | String | The search query input. |
 | bing_search_url | String | A custom Bing Search URL. |
->>>>>>> 5124a14f
 | k | Integer | The number of search results to return. |
 
 **Outputs**
@@ -220,11 +181,7 @@
 | Name | Type | Description |
 |------|------|-------------|
 | results | List[Data] | A list of search results. |
-<<<<<<< HEAD
-| tool | Tool | The Bing Search tool for use in LangChain. |
-=======
 | tool | Tool | A Bing Search tool for use in LangChain. |
->>>>>>> 5124a14f
 
 </details>
 
@@ -240,15 +197,9 @@
 | Name | Type | Description |
 |------|------|-------------|
 | prompt | String | The input to run CR on. |
-<<<<<<< HEAD
-| openai_api_key | SecretString | The OpenAI API key required for authentication. |
-| username | String | The username for Icosa API authentication. |
-| password | SecretString | The password for Icosa API authentication. |
-=======
 | openai_api_key | SecretString | An OpenAI API key for authentication. |
 | username | String | A username for Icosa API authentication. |
 | password | SecretString | A password for Icosa API authentication. |
->>>>>>> 5124a14f
 | model_name | String | The OpenAI LLM to use for reason generation. |
 
 **Outputs**
@@ -266,25 +217,6 @@
 
 <details>
 <summary>Parameters</summary>
-<<<<<<< HEAD
-
-**Inputs**
-
-| Name | Type | Description |
-|------|------|-------------|
-| input_value | String | The search query to execute with DuckDuckGo. |
-| max_results | Integer | The maximum number of search results to return. Default: `5`. |
-| max_snippet_length | Integer | The maximum length of each result snippet. Default: `100`. |
-
-**Outputs**
-
-| Name | Type | Description |
-|------|------|-------------|
-| data | List[Data] | A list of search results as Data objects containing snippets and full content. |
-| text | String | The search results formatted as a single text string. |
-
-</details>
-=======
 
 **Inputs**
 
@@ -295,7 +227,6 @@
 | max_snippet_length | Integer | The maximum length of each result snippet. Default: 100. |
 
 **Outputs**
->>>>>>> 5124a14f
 
 | Name | Type | Description |
 |------|------|-------------|
@@ -304,19 +235,6 @@
 
 </details>
 
-<<<<<<< HEAD
-<details>
-<summary>Parameters</summary>
-
-**Inputs**
-
-| Name | Type | Description |
-|------|------|-------------|
-| metaphor_api_key | SecretString | The API key required for Exa Search (entered as a password). |
-| use_autoprompt | Boolean | Whether to use the autoprompt feature. Default: `true`. |
-| search_num_results | Integer | The number of results to return for search. Default: `5`. |
-| similar_num_results | Integer | The number of similar results to return. Default: `5`. |
-=======
 ## Exa Search
 
 This component provides an [Exa Search](https://exa.ai/) toolkit for search and content retrieval.
@@ -332,7 +250,6 @@
 | use_autoprompt | Boolean | Whether to use the autoprompt feature. Default: true. |
 | search_num_results | Integer | The number of results to return for search. Default: 5. |
 | similar_num_results | Integer | The number of similar results to return. Default: 5. |
->>>>>>> 5124a14f
 
 **Outputs**
 
@@ -354,28 +271,17 @@
 | Name | Type | Description |
 |------|------|-------------|
 | glean_api_url | String | The URL of the Glean API. |
-<<<<<<< HEAD
-| glean_access_token | SecretString | The access token required for Glean API authentication. |
-| query | String | The search query input. |
-| page_size | Integer | The number of results per page. Default: `10`. |
-| request_options | Dict | Additional options for the API request (optional). |
-=======
 | glean_access_token | SecretString | An access token for Glean API authentication. |
 | query | String | The search query input. |
 | page_size | Integer | The number of results per page. Default: 10. |
 | request_options | Dict | Additional options for the API request. |
->>>>>>> 5124a14f
 
 **Outputs**
 
 | Name | Type | Description |
 |------|------|-------------|
 | results | List[Data] | A list of search results. |
-<<<<<<< HEAD
-| tool | Tool | The Glean Search tool for use in LangChain. |
-=======
 | tool | Tool | A Glean Search tool for use in LangChain. |
->>>>>>> 5124a14f
 
 </details>
 
@@ -390,11 +296,7 @@
 
 | Name | Type | Description |
 |------|------|-------------|
-<<<<<<< HEAD
-| serper_api_key | SecretString | The API key required for Serper.dev authentication. |
-=======
 | serper_api_key | SecretString | An API key for Serper.dev authentication. |
->>>>>>> 5124a14f
 | input_value | String | The search query input. |
 | k | Integer | The number of search results to return. |
 
@@ -403,11 +305,7 @@
 | Name | Type | Description |
 |------|------|-------------|
 | results | List[Data] | A list of search results. |
-<<<<<<< HEAD
-| tool | Tool | The Google Serper search tool for use in LangChain. |
-=======
 | tool | Tool | A Google Serper search tool for use in LangChain. |
->>>>>>> 5124a14f
 
 </details>
 
@@ -514,214 +412,6 @@
 | query | String | The text query for similarity search on Wikidata. |
 
 **Outputs**
-<<<<<<< HEAD
-
-| Name | Type | Description |
-|------|------|-------------|
-| data | List[Data] | The search results from the Wikidata API as a list of Data objects. |
-| text | Message | The search results formatted as a text message. |
-
-</details>
-
-## Legacy components
-
-Legacy components are available for use but are no longer supported.
-
-### Calculator Tool
-
-This component allows you to evaluate basic arithmetic expressions. It supports addition, subtraction, multiplication, division, and exponentiation.
-
-<details>
-<summary>Parameters</summary>
-
-**Inputs**
-
-| Name | Type | Description |
-|------|------|-------------|
-| expression | String | The arithmetic expression to evaluate (for example, `4*4*(33/22)+12-20`). |
-
-**Outputs**
-
-| Name | Type | Description |
-|------|------|-------------|
-| result | Tool | The calculator tool for use in LangChain. |
-
-</details>
-
-### Google Search API
-
-This component allows you to call the Google Search API.
-
-<details>
-<summary>Parameters</summary>
-
-**Inputs**
-
-| Name | Type | Description |
-|------|------|-------------|
-| google_api_key | SecretString | The Google API key required for authentication. |
-| google_cse_id | SecretString | The Google Custom Search Engine ID. |
-| input_value | String | The search query input. |
-| k | Integer | The number of search results to return. |
-
-**Outputs**
-
-| Name | Type | Description |
-|------|------|-------------|
-| results | List[Data] | A list of search results. |
-| tool | Tool | The Google Search tool for use in LangChain. |
-
-</details>
-
-### Python Code Structured Tool
-
-This component creates a structured tool from Python code using a dataclass.
-
-The component dynamically updates its configuration based on the provided Python code, allowing for custom function arguments and descriptions.
-
-<details>
-<summary>Parameters</summary>
-
-**Inputs**
-
-| Name | Type | Description |
-|------|------|-------------|
-| tool_code | String | The Python code for the tool's dataclass. |
-| tool_name | String | The name of the tool. |
-| tool_description | String | The description of the tool. |
-| return_direct | Boolean | Whether to return the function output directly. |
-| tool_function | String | The selected function for the tool. |
-| global_variables | Dict | The global variables or data for the tool. |
-
-**Outputs**
-
-| Name | Type | Description |
-|------|------|-------------|
-| result_tool | Tool | The structured tool created from the Python code. |
-
-</details>
-
-### Python REPL Tool
-
-This component creates a Python REPL (Read-Eval-Print Loop) tool for executing Python code.
-
-<details>
-<summary>Parameters</summary>
-
-**Inputs**
-
-| Name | Type | Description |
-|------|------|-------------|
-| name | String | The name of the tool. Default: `"python_repl"`. |
-| description | String | A description of the tool's functionality. |
-| global_imports | List[String] | A list of modules to import globally. Default: `["math"]`. |
-
-**Outputs**
-
-| Name | Type | Description |
-|------|------|-------------|
-| tool | Tool | The Python REPL tool for use in LangChain. |
-
-</details>
-
-### Retriever Tool
-
-This component creates a tool for interacting with a retriever in LangChain.
-
-<details>
-<summary>Parameters</summary>
-
-**Inputs**
-
-| Name | Type | Description |
-|------|------|-------------|
-| retriever | BaseRetriever | The retriever to interact with |
-| name | String | The name of the tool |
-| description | String | A description of the tool's functionality |
-
-**Outputs**
-
-| Name | Type | Description |
-|------|------|-------------|
-| tool | Tool | Retriever tool for use in LangChain |
-
-</details>
-
-### Search API
-
-This component calls the `searchapi.io` API. It can be used to search the web for information.
-
-For more information, see the [SearchAPI documentation](https://www.searchapi.io/docs/google).
-
-<details>
-<summary>Parameters</summary>
-
-**Inputs**
-
-| Name | Type | Description |
-|------|------|-------------|
-| engine | String | The search engine to use (default: "google") |
-| api_key | SecretString | The API key for authenticating with SearchAPI |
-| input_value | String | The search query or input for the API call |
-| search_params | Dict | Additional parameters for customizing the search |
-
-**Outputs**
-
-| Name | Type | Description |
-|------|------|-------------|
-| data | List[Data] | List of Data objects containing search results |
-| tool | Tool | A Tool object for use in LangChain workflows |
-
-</details>
-
-### SearXNG Search Tool
-
-This component creates a tool for searching using SearXNG, a metasearch engine.
-
-<details>
-<summary>Parameters</summary>
-
-**Inputs**
-
-| Name | Type | Description |
-|------|------|-------------|
-| url | String | The URL of the SearXNG instance |
-| max_results | Integer | Maximum number of results to return |
-| categories | List[String] | Categories to search in |
-| language | String | Language for the search results |
-
-**Outputs**
-
-| Name | Type | Description |
-|------|------|-------------|
-| result_tool | Tool | SearXNG search tool for use in LangChain |
-
-</details>
-
-### Wikipedia API
-
-This component creates a tool for searching and retrieving information from Wikipedia.
-
-<details>
-<summary>Parameters</summary>
-
-**Inputs**
-
-| Name | Type | Description |
-|------|------|-------------|
-| input_value | String | Search query input |
-| lang | String | Language code for Wikipedia (default: "en") |
-| k | Integer | Number of results to return |
-| load_all_available_meta | Boolean | Whether to load all available metadata (advanced) |
-| doc_content_chars_max | Integer | Maximum number of characters for document content (advanced) |
-
-**Outputs**
-
-| Name | Type | Description |
-|------|------|-------------|
-| results | List[Data] | List of Wikipedia search results |
-| tool | Tool | Wikipedia search tool for use in LangChain |
-=======
 
 | Name | Type | Description |
 |------|------|-------------|
@@ -928,7 +618,6 @@
 |------|------|-------------|
 | results | List[Data] | A list of Wikipedia search results. |
 | tool | Tool | A Wikipedia search tool for use in LangChain. |
->>>>>>> 5124a14f
 
 </details>
 

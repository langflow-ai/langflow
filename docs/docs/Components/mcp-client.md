--- conflicted
+++ resolved
@@ -9,11 +9,7 @@
 
 Langflow integrates with the [Model Context Protocol (MCP)](https://modelcontextprotocol.io/introduction) as both an MCP server and an MCP client.
 
-<<<<<<< HEAD
 This page describes how to use Langflow as an MCP client with the [MCP Tools](#use-the-mcp-tools-component) component and the [MCP servers](#manage-connected-mcp-servers) page in **Settings**.
-=======
-This page describes how to use Langflow as an MCP client with the [**MCP Tools** component](#use-the-mcp-tools-component) component and your [connected MCP servers](#manage-connected-mcp-servers).
->>>>>>> 27f5416e
 
 For information about using Langflow as an MCP server, see [Use Langflow as an MCP server](/mcp-server).
 

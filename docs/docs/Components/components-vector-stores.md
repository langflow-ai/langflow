--- conflicted
+++ resolved
@@ -45,13 +45,8 @@
 | keyspace | Keyspace | An optional keyspace within Astra DB to use for the collection. |
 | embedding_choice | Embedding Model or Astra Vectorize | Choose an embedding model or use Astra vectorize. |
 | embedding_model | Embedding Model | Specify the embedding model. Not required for Astra vectorize collections. |
-<<<<<<< HEAD
-| number_of_results | Number of Search Results | The number of search results to return. Default: `4`. |
-| search_type | Search Type | The search type to use . The options are `Similarity`, `Similarity with score threshold`, and `MMR (Max Marginal Relevance)`. |
-=======
 | number_of_results | Number of Search Results | The number of search results to return (default: `4`). |
 | search_type | Search Type | The search type to use. The options are `Similarity`, `Similarity with score threshold`, and `MMR (Max Marginal Relevance)`. |
->>>>>>> 2a2ca983
 | search_score_threshold | Search Score Threshold | The minimum similarity score threshold for search results when using the `Similarity with score threshold` option. |
 | advanced_search_filter | Search Metadata Filter | An optional dictionary of filters to apply to the search query. |
 | autodetect_collection | Autodetect Collection | A boolean flag to determine whether to autodetect the collection. |

---
title: Language models
slug: /components-models
---

import Icon from "@site/src/components/icon";

:::important
Components in the **Language models** category are moved to **Bundles** as of Langflow 1.5.
Instead, use the [Language model](/components-models#language-model) component.
:::

Model components in Langflow generate text or text embeddings using the selected Large Language Model.

Prior to Langflow 1.5, each LLM and embedding model provider had its own component in the Components menu.

Most use cases can be performed with the **Language Model** and **Embeddings Model** components.

If you want to try additional providers not supported by the new components, the single-provider LLM components of both the **Model** and **Embedding Model** types are now found in **Bundles**, and are still available to use.

<<<<<<< HEAD
## Language model
=======
**Outputs**

| Name | Type | Description |
|------|------|-------------|
| model | LanguageModel | An instance of ChatAnthropic configured with the specified parameters. |

</details>

## Azure OpenAI

This component generates text using Azure OpenAI LLM.

For more information, see the [Azure OpenAI documentation](https://learn.microsoft.com/en-us/azure/ai-services/openai/).

<details>
<summary>Parameters</summary>

**Inputs**

| Name | Type | Description |
|------|------|-------------|
| Model Name | String | Specifies the name of the Azure OpenAI model to be used for text generation. |
| Azure Endpoint | String | Your Azure endpoint, including the resource. |
| Deployment Name | String | Specifies the name of the deployment. |
| API Version | String | Specifies the version of the Azure OpenAI API to be used. |
| API Key | SecretString | Your Azure OpenAI API key. |
| Temperature | Float | Specifies the sampling temperature. Defaults to `0.7`. |
| Max Tokens | Integer | Specifies the maximum number of tokens to generate. Defaults to `1000`. |
| Input Value | String | Specifies the input text for text generation. |
| Stream | Boolean | Specifies whether to stream the response from the model. Defaults to `False`. |

**Outputs**

| Name | Type | Description |
|------|------|-------------|
| model | LanguageModel | An instance of AzureOpenAI configured with the specified parameters. |

</details>

## Cohere

This component generates text using Cohere's language models.

For more information, see the [Cohere documentation](https://cohere.ai/).

<details>
<summary>Parameters</summary>

**Inputs**

| Name | Type | Description |
|------|------|-------------|
| Cohere API Key | SecretString | Your Cohere API key. |
| Max Tokens | Integer | Specifies the maximum number of tokens to generate. Defaults to `256`. |
| Temperature | Float | Specifies the sampling temperature. Defaults to `0.75`. |
| Input Value | String | Specifies the input text for text generation. |

**Outputs**

| Name | Type | Description |
|------|------|-------------|
| model | LanguageModel | An instance of the Cohere model configured with the specified parameters. |

</details>

## DeepSeek

This component generates text using DeepSeek's language models.

For more information, see the [DeepSeek documentation](https://api-docs.deepseek.com/).

<details>
<summary>Parameters</summary>

**Inputs**

| Name | Type | Description |
|------|------|-------------|
| max_tokens | Integer | Maximum number of tokens to generate. Set to `0` for unlimited. Range: `0-128000`. |
| model_kwargs | Dictionary | Additional keyword arguments for the model. |
| json_mode | Boolean | If `True`, outputs JSON regardless of passing a schema. |
| model_name | String | The DeepSeek model to use. Default: `deepseek-chat`. |
| api_base | String | Base URL for API requests. Default: `https://api.deepseek.com`. |
| api_key | SecretString | Your DeepSeek API key for authentication. |
| temperature | Float | Controls randomness in responses. Range: `[0.0, 2.0]`. Default: `1.0`. |
| seed | Integer | Number initialized for random number generation. Use the same seed integer for more reproducible results, and use a different seed number for more random results. |

**Outputs**

| Name | Type | Description |
|------|------|-------------|
| model | LanguageModel | An instance of ChatOpenAI configured with the specified parameters. |

</details>

## Google Generative AI

This component generates text using Google's Generative AI models.

For more information, see the [Google Generative AI documentation](https://cloud.google.com/vertex-ai/docs/).

<details>
<summary>Parameters</summary>

**Inputs**

| Name | Type | Description |
|------|------|-------------|
| Google API Key | SecretString | Your Google API key to use for the Google Generative AI. |
| Model | String | The name of the model to use, such as `"gemini-pro"`. |
| Max Output Tokens | Integer | The maximum number of tokens to generate. |
| Temperature | Float | Run inference with this temperature. |
| Top K | Integer | Consider the set of top K most probable tokens. |
| Top P | Float | The maximum cumulative probability of tokens to consider when sampling. |
| N | Integer | Number of chat completions to generate for each prompt. |

**Outputs**

| Name | Type | Description |
|------|------|-------------|
| model | LanguageModel | An instance of ChatGoogleGenerativeAI configured with the specified parameters. |

</details>

## Groq

This component generates text using Groq's language models.

1. To use this component in a flow, connect it as a **Model** in a flow like the [Basic prompting flow](/basic-prompting), or select it as the **Model Provider** if you're using an **Agent** component.

![Groq component in a basic prompting flow](/img/component-groq.png)

2. In the **Groq API Key** field, paste your Groq API key.
The Groq model component automatically retrieves a list of the latest models.
To refresh your list of models, click <Icon name="RefreshCw" aria-hidden="true"/> **Refresh**.
3. In the **Model** field, select the model you want to use for your LLM.
This example uses [llama-3.1-8b-instant](https://console.groq.com/docs/model/llama-3.1-8b-instant), which Groq recommends for real-time conversational interfaces.
4. In the **Prompt** component, enter:
```text
You are a helpful assistant who supports their claims with sources.
```
5. Click **Playground** and ask your Groq LLM a question.
The responses include a list of sources.

For more information, see the [Groq documentation](https://groq.com/).

<details>
<summary>Parameters</summary>

**Inputs**

| Name | Type | Description |
|------|------|-------------|
| groq_api_key | SecretString | API key for the Groq API. |
| groq_api_base | String | Base URL path for API requests. Default: `https://api.groq.com`. |
| max_tokens | Integer | The maximum number of tokens to generate. |
| temperature | Float | Controls randomness in the output. Range: `[0.0, 1.0]`. Default: `0.1`. |
| n | Integer | Number of chat completions to generate for each prompt. |
| model_name | String | The name of the Groq model to use. Options are dynamically fetched from the Groq API. |
| tool_mode_enabled | Bool | If enabled, the component only displays models that work with tools. |

**Outputs**

| Name | Type | Description |
|------|------|-------------|
| model | LanguageModel | An instance of ChatGroq configured with the specified parameters. |

</details>

## Hugging Face API

This component sends requests to the Hugging Face API to generate text using the model specified in the **Model ID** field.

The Hugging Face API is a hosted inference API for models hosted on Hugging Face, and requires a [Hugging Face API token](https://huggingface.co/docs/hub/security-tokens) to authenticate.

In this example based on the [Basic prompting flow](/basic-prompting), the **Hugging Face API** model component replaces the **Open AI** model. By selecting different hosted models, you can see how different models return different results.

1. Create a [Basic prompting flow](/basic-prompting).
>>>>>>> ca613f5e

This component generates text using language models selected within the dropdown menu.

Instead of swapping out model components when you want to try a different provider, like switching between OpenAI and Anthropic components, change the provider dropdown in this single component. This makes it easier to experiment with and compare different models while keeping the rest of your flow intact.

### Use a Language Model component in a flow

Use a **Language Moodel** component in your flow anywhere you would use an LLM.

Model components receive inputs and prompts for generating text, and the generated text is sent to an output component.

This example has the OpenAI model in a chatbot flow. For more information, see the [Basic prompting flow](/basic-prompting).

1. Add the **Language Model** component to your flow.
The default model is OpenAI's GPT-4.1 mini model. Based on [OpenAI's recommendations](https://platform.openai.com/docs/models/gpt-4.1-mini), this model is a good, balanced starter model.
2. In the **OpenAI API Key** field, enter your OpenAI API key.
3. Add a [Prompt](/components-prompts) component to your flow.
4. To connect the [Prompt](/components-prompts) component to the **Language Model** component, on the **Language Model** component, click **Controls**.
5. Enable the **System Message** setting.
On the **Language Model** component, a new **System Message** port opens.
6. Connect the **Prompt** port to the **System Message** port.
7. Add [Chat input](/components-io#chat-input) and [Chat output](/components-io#chat-output) components to your flow.
Your flow looks like this:
![A Language Model component for basic prompting](/img/component-language-model.png)

8. Open the **Playground**, and ask a question.
The bot responds to your question with sources.

    ```
    What is the capital of Utah?

    AI
    gpt-4o-mini
    The capital of Utah is Salt Lake City. It is not only the largest city in the state but also serves as the cultural and economic center of Utah. Salt Lake City was founded in 1847 by Mormon pioneers and is known for its proximity to the Great Salt Lake and its role in the history of the Church of Jesus Christ of Latter-day Saints. For more information, you can refer to sources such as the U.S. Geological Survey or the official state website of Utah.
    ```

9. Try an alternate model provider, and test how the response differs.
In the **Language Model** component, in the **Model Provider** field, select **Anthropic**.
10. In the **Model Name** field, select your Anthropic model.
This model uses Claude 3.5 Haiku, based on [Anthropic's recommendation](https://docs.anthropic.com/en/docs/about-claude/models/choosing-a-model) for a fast and cost-effective model.
11. In the **Anthropic API Key** field, enter your Anthropic API key.
12. Open the **Playground**, and ask the same question as you did before.

    ```
    User
    What is the capital of Utah?

    AI
    claude-3-5-haiku-latest
    The capital of Utah is Salt Lake City. It is also the most populous city in the state. Salt Lake City has been the capital of Utah since 1896, when Utah became a state.
    Sources:
    Utah State Government Official Website (utah.gov)
    U.S. Census Bureau
    Encyclopedia Britannica
    ```

The response from the Anthropic model is less verbose, and lists its sources outside of the informative paragraph.
For more information, see your LLM provider's documentation.

### Use the LanguageModel output

The default output of the language model is the model's response as a `Message`, but it also supports a `LanguageModel` output.
Select the Language Model's **LanguageModel** output to connect it to components that require an LLM.

For an example, see the [Smart function component](/components-processing#smart-function), which requires an LLM connected through this port to create a function from your natural language.

<details>
<summary>Parameters</summary>

**Inputs**

| Name | Type | Description |
|------|------|-------------|
| provider | String | The model provider to use. |
| model_name | String | The name of the model to use. Options depend on the selected provider. |
| api_key | SecretString | The API Key for authentication with the selected provider. |
| input_value | String | The input text to send to the model. |
| system_message | String | A system message that helps set the behavior of the assistant. |
| stream | Boolean | Whether to stream the response. Default: `False`. |
<<<<<<< HEAD
| temperature | Float | Controls randomness in responses. Range: `[0.0, 1.0]`. Default: `0.1`. |
=======
| presence_penalty | Float | Penalizes repeated tokens. Range: `[-2.0, 2.0]`. Default: `0.0`. |
| frequency_penalty | Float | Penalizes frequent tokens. Range: `[-2.0, 2.0]`. Default: `0.0`. |

**Outputs**

| Name | Type | Description |
|------|------|-------------|
| model | LanguageModel | An instance of LMStudio configured with the specified parameters. |

</details>

## Maritalk

This component generates text using Maritalk LLMs.

For more information, see [Maritalk documentation](https://www.maritalk.com/).

<details>
<summary>Parameters</summary>

**Inputs**

| Name | Type | Description |
|------|------|-------------|
| max_tokens | Integer | The maximum number of tokens to generate. Set to `0` for unlimited tokens. Default: `512`. |
| model_name | String | The name of the Maritalk model to use. Options: `sabia-2-small`, `sabia-2-medium`. Default: `sabia-2-small`. |
| api_key | SecretString | The Maritalk API Key to use for authentication. |
| temperature | Float | Controls randomness in the output. Range: `[0.0, 1.0]`. Default: `0.5`. |
| endpoint_url | String | The Maritalk API endpoint. Default: `https://api.maritalk.com`. |

**Outputs**

| Name | Type | Description |
|------|------|-------------|
| model | LanguageModel | An instance of ChatMaritalk configured with the specified parameters. |

</details>

## Mistral

This component generates text using MistralAI LLMs.

For more information, see [Mistral AI documentation](https://docs.mistral.ai/).

<details>
<summary>Parameters</summary>

**Inputs**

| Name | Type | Description |
|------|------|-------------|
| max_tokens | Integer | The maximum number of tokens to generate. Set to 0 for unlimited tokens (advanced). |
| model_name | String | The name of the Mistral AI model to use. Options include `open-mixtral-8x7b`, `open-mixtral-8x22b`, `mistral-small-latest`, `mistral-medium-latest`, `mistral-large-latest`, and `codestral-latest`. Default: `codestral-latest`. |
| mistral_api_base | String | The base URL of the Mistral API. Defaults to `https://api.mistral.ai/v1` (advanced). |
| api_key | SecretString | The Mistral API Key to use for authentication. |
| temperature | Float | Controls randomness in the output. Default: 0.5. |
| max_retries | Integer | Maximum number of retries for API calls. Default: 5 (advanced). |
| timeout | Integer | Timeout for API calls in seconds. Default: 60 (advanced). |
| max_concurrent_requests | Integer | Maximum number of concurrent API requests. Default: 3 (advanced). |
| top_p | Float | Nucleus sampling parameter. Default: 1 (advanced). |
| random_seed | Integer | Seed for random number generation. Default: 1 (advanced). |
| safe_mode | Boolean | Enables safe mode for content generation (advanced). |

**Outputs**

| Name | Type | Description |
|------|------|-------------|
| model | LanguageModel | An instance of ChatMistralAI configured with the specified parameters. |

</details>

## Novita AI

This component generates text using Novita AI's language models.

For more information, see [Novita AI documentation](https://novita.ai/docs/model-api/reference/llm/llm.html?utm_source=github_langflow&utm_medium=github_readme&utm_campaign=link).

<details>
<summary>Parameters</summary>

**Inputs**

| Name | Type | Description |
|------|------|-------------|
| api_key | SecretString | Your Novita AI API Key. |
| model | String | The id of the Novita AI model to use. |
| max_tokens | Integer | The maximum number of tokens to generate. Set to 0 for unlimited tokens. |
| temperature | Float | Controls randomness in the output. Range: [0.0, 1.0]. Default: 0.7. |
| top_p | Float | Controls the nucleus sampling. Range: [0.0, 1.0]. Default: 1.0. |
| frequency_penalty | Float | Controls the frequency penalty. Range: [0.0, 2.0]. Default: 0.0. |
| presence_penalty | Float | Controls the presence penalty. Range: [0.0, 2.0]. Default: 0.0. |

**Outputs**

| Name | Type | Description |
|------|------|-------------|
| model | LanguageModel | An instance of Novita AI model configured with the specified parameters. |

</details>

## NVIDIA

This component generates text using NVIDIA LLMs.

For more information, see [NVIDIA AI documentation](https://developer.nvidia.com/generative-ai).

<details>
<summary>Parameters</summary>

**Inputs**

| Name | Type | Description |
|------|------|-------------|
| max_tokens | Integer | The maximum number of tokens to generate. Set to `0` for unlimited tokens (advanced). |
| model_name | String | The name of the NVIDIA model to use. Default: `mistralai/mixtral-8x7b-instruct-v0.1`. |
| base_url | String | The base URL of the NVIDIA API. Default: `https://integrate.api.nvidia.com/v1`. |
| nvidia_api_key | SecretString | The NVIDIA API Key for authentication. |
| temperature | Float | Controls randomness in the output. Default: `0.1`. |
| seed | Integer | The seed controls the reproducibility of the job (advanced). Default: `1`. |

**Outputs**

| Name | Type | Description |
|------|------|-------------|
| model | LanguageModel | An instance of ChatNVIDIA configured with the specified parameters. |

</details>

## Ollama

This component generates text using Ollama's language models.

To use this component in a flow, connect Langflow to your locally running Ollama server and select a model.

1. In the Ollama component, in the **Base URL** field, enter the address for your locally running Ollama server.
This value is set as the `OLLAMA_HOST` environment variable in Ollama.
The default base URL is `http://localhost:11434`.
2. To refresh the server's list of models, click <Icon name="RefreshCw" aria-hidden="true"/> **Refresh**.
3. In the **Model Name** field, select a model. This example uses `llama3.2:latest`.
4. Connect the **Ollama** model component to a flow. For example, this flow connects a local Ollama server running a Llama 3.2 model as the custom model for an [Agent](/components-agents) component.

![Ollama model as Agent custom model](/img/component-ollama-model.png)

For more information, see the [Ollama documentation](https://ollama.com/).

<details>
<summary>Parameters</summary>

**Inputs**

| Name | Type | Description |
|------|------|-------------|
| Base URL | String | Endpoint of the Ollama API. |
| Model Name | String | The model name to use. |
| Temperature | Float | Controls the creativity of model responses. |

**Outputs**

| Name | Type | Description |
|------|------|-------------|
| model | LanguageModel | An instance of an Ollama model configured with the specified parameters. |

</details>

## OpenAI

This component generates text using OpenAI's language models.

For more information, see [OpenAI documentation](https://beta.openai.com/docs/).

<details>
<summary>Parameters</summary>

**Inputs**

| Name | Type | Description |
|------|------|-------------|
| api_key | SecretString | Your OpenAI API Key. |
| model | String | The name of the OpenAI model to use. Options include "gpt-3.5-turbo" and "gpt-4". |
| max_tokens | Integer | The maximum number of tokens to generate. Set to 0 for unlimited tokens. |
| temperature | Float | Controls randomness in the output. Range: [0.0, 1.0]. Default: 0.7. |
| top_p | Float | Controls the nucleus sampling. Range: [0.0, 1.0]. Default: 1.0. |
| frequency_penalty | Float | Controls the frequency penalty. Range: [0.0, 2.0]. Default: 0.0. |
| presence_penalty | Float | Controls the presence penalty. Range: [0.0, 2.0]. Default: 0.0. |

**Outputs**

| Name | Type | Description |
|------|------|-------------|
| model | LanguageModel | An instance of OpenAI model configured with the specified parameters. |

</details>

## OpenRouter

This component generates text using OpenRouter's unified API for multiple AI models from different providers.

For more information, see [OpenRouter documentation](https://openrouter.ai/docs).

<details>
<summary>Parameters</summary>

**Inputs**

| Name | Type | Description |
|------|------|-------------|
| api_key | SecretString | Your OpenRouter API key for authentication. |
| site_url | String | Your site URL for OpenRouter rankings (advanced). |
| app_name | String | Your app name for OpenRouter rankings (advanced). |
| provider | String | The AI model provider to use. |
| model_name | String | The specific model to use for chat completion. |
| temperature | Float | Controls randomness in the output. Range: [0.0, 2.0]. Default: 0.7. |
| max_tokens | Integer | The maximum number of tokens to generate (advanced). |

**Outputs**

| Name | Type | Description |
|------|------|-------------|
| model | LanguageModel | An instance of ChatOpenAI configured with the specified parameters. |

</details>

## Perplexity

This component generates text using Perplexity's language models.

For more information, see [Perplexity documentation](https://perplexity.ai/).

<details>
<summary>Parameters</summary>

**Inputs**

| Name | Type | Description |
|------|------|-------------|
| model_name | String | The name of the Perplexity model to use. Options include various Llama 3.1 models. |
| max_output_tokens | Integer | The maximum number of tokens to generate. |
| api_key | SecretString | The Perplexity API Key for authentication. |
| temperature | Float | Controls randomness in the output. Default: 0.75. |
| top_p | Float | The maximum cumulative probability of tokens to consider when sampling (advanced). |
| n | Integer | Number of chat completions to generate for each prompt (advanced). |
| top_k | Integer | Number of top tokens to consider for top-k sampling. Must be positive (advanced). |

**Outputs**

| Name | Type | Description |
|------|------|-------------|
| model | LanguageModel | An instance of ChatPerplexity configured with the specified parameters. |

</details>

## Qianfan

This component generates text using Qianfan's language models.

For more information, see [Qianfan documentation](https://github.com/baidubce/bce-qianfan-sdk).

## SambaNova

This component generates text using SambaNova LLMs.

For more information, see [Sambanova Cloud documentation](https://cloud.sambanova.ai/).

<details>
<summary>Parameters</summary>

**Inputs**

| Name | Type | Description |
|------|------|-------------|
| sambanova_url | String | Base URL path for API requests. Default: `https://api.sambanova.ai/v1/chat/completions`. |
| sambanova_api_key | SecretString | Your SambaNova API Key. |
| model_name | String | The name of the Sambanova model to use. Options include various Llama models. |
| max_tokens | Integer | The maximum number of tokens to generate. Set to 0 for unlimited tokens. |
| temperature | Float | Controls randomness in the output. Range: [0.0, 1.0]. Default: 0.07. |

**Outputs**

| Name | Type | Description |
|------|------|-------------|
| model | LanguageModel | An instance of SambaNova model configured with the specified parameters. |

</details>

## VertexAI

This component generates text using Vertex AI LLMs.

For more information, see [Google Vertex AI documentation](https://cloud.google.com/vertex-ai).

<details>
<summary>Parameters</summary>

**Inputs**

| Name | Type | Description |
|------|------|-------------|
| credentials | File | JSON credentials file. Leave empty to fall back to environment variables. File type: JSON. |
| model_name | String | The name of the Vertex AI model to use. Default: "gemini-1.5-pro". |
| project | String | The project ID (advanced). |
| location | String | The location for the Vertex AI API. Default: "us-central1" (advanced). |
| max_output_tokens | Integer | The maximum number of tokens to generate (advanced). |
| max_retries | Integer | Maximum number of retries for API calls. Default: 1 (advanced). |
| temperature | Float | Controls randomness in the output. Default: 0.0. |
| top_k | Integer | The number of highest probability vocabulary tokens to keep for top-k-filtering (advanced). |
| top_p | Float | The cumulative probability of parameter highest probability vocabulary tokens to keep for nucleus sampling. Default: 0.95 (advanced). |
| verbose | Boolean | Whether to print verbose output. Default: False (advanced). |

**Outputs**

| Name | Type | Description |
|------|------|-------------|
| model | LanguageModel | An instance of ChatVertexAI configured with the specified parameters. |

</details>

## xAI

This component generates text using xAI models like [Grok](https://x.ai/grok).

For more information, see the [xAI documentation](https://x.ai/).

<details>
<summary>Parameters</summary>

**Inputs**

| Name | Type | Description |
|------|------|-------------|
| max_tokens | Integer | Maximum number of tokens to generate. Set to `0` for unlimited. Range: `0-128000`. |
| model_kwargs | Dictionary | Additional keyword arguments for the model. |
| json_mode | Boolean | If `True`, outputs JSON regardless of passing a schema. |
| model_name | String | The xAI model to use. Default: `grok-2-latest`. |
| base_url | String | Base URL for API requests. Default: `https://api.x.ai/v1`. |
| api_key | SecretString | Your xAI API key for authentication. |
| temperature | Float | Controls randomness in the output. Range: `[0.0, 2.0]`. Default: `0.1`. |
| seed | Integer | Controls reproducibility of the job. |
>>>>>>> ca613f5e

**Outputs**

| Name | Type | Description |
|------|------|-------------|
| model | LanguageModel | An instance of Chat configured with the specified parameters. |

</details>

<|MERGE_RESOLUTION|>--- conflicted
+++ resolved
@@ -18,188 +18,7 @@
 
 If you want to try additional providers not supported by the new components, the single-provider LLM components of both the **Model** and **Embedding Model** types are now found in **Bundles**, and are still available to use.
 
-<<<<<<< HEAD
 ## Language model
-=======
-**Outputs**
-
-| Name | Type | Description |
-|------|------|-------------|
-| model | LanguageModel | An instance of ChatAnthropic configured with the specified parameters. |
-
-</details>
-
-## Azure OpenAI
-
-This component generates text using Azure OpenAI LLM.
-
-For more information, see the [Azure OpenAI documentation](https://learn.microsoft.com/en-us/azure/ai-services/openai/).
-
-<details>
-<summary>Parameters</summary>
-
-**Inputs**
-
-| Name | Type | Description |
-|------|------|-------------|
-| Model Name | String | Specifies the name of the Azure OpenAI model to be used for text generation. |
-| Azure Endpoint | String | Your Azure endpoint, including the resource. |
-| Deployment Name | String | Specifies the name of the deployment. |
-| API Version | String | Specifies the version of the Azure OpenAI API to be used. |
-| API Key | SecretString | Your Azure OpenAI API key. |
-| Temperature | Float | Specifies the sampling temperature. Defaults to `0.7`. |
-| Max Tokens | Integer | Specifies the maximum number of tokens to generate. Defaults to `1000`. |
-| Input Value | String | Specifies the input text for text generation. |
-| Stream | Boolean | Specifies whether to stream the response from the model. Defaults to `False`. |
-
-**Outputs**
-
-| Name | Type | Description |
-|------|------|-------------|
-| model | LanguageModel | An instance of AzureOpenAI configured with the specified parameters. |
-
-</details>
-
-## Cohere
-
-This component generates text using Cohere's language models.
-
-For more information, see the [Cohere documentation](https://cohere.ai/).
-
-<details>
-<summary>Parameters</summary>
-
-**Inputs**
-
-| Name | Type | Description |
-|------|------|-------------|
-| Cohere API Key | SecretString | Your Cohere API key. |
-| Max Tokens | Integer | Specifies the maximum number of tokens to generate. Defaults to `256`. |
-| Temperature | Float | Specifies the sampling temperature. Defaults to `0.75`. |
-| Input Value | String | Specifies the input text for text generation. |
-
-**Outputs**
-
-| Name | Type | Description |
-|------|------|-------------|
-| model | LanguageModel | An instance of the Cohere model configured with the specified parameters. |
-
-</details>
-
-## DeepSeek
-
-This component generates text using DeepSeek's language models.
-
-For more information, see the [DeepSeek documentation](https://api-docs.deepseek.com/).
-
-<details>
-<summary>Parameters</summary>
-
-**Inputs**
-
-| Name | Type | Description |
-|------|------|-------------|
-| max_tokens | Integer | Maximum number of tokens to generate. Set to `0` for unlimited. Range: `0-128000`. |
-| model_kwargs | Dictionary | Additional keyword arguments for the model. |
-| json_mode | Boolean | If `True`, outputs JSON regardless of passing a schema. |
-| model_name | String | The DeepSeek model to use. Default: `deepseek-chat`. |
-| api_base | String | Base URL for API requests. Default: `https://api.deepseek.com`. |
-| api_key | SecretString | Your DeepSeek API key for authentication. |
-| temperature | Float | Controls randomness in responses. Range: `[0.0, 2.0]`. Default: `1.0`. |
-| seed | Integer | Number initialized for random number generation. Use the same seed integer for more reproducible results, and use a different seed number for more random results. |
-
-**Outputs**
-
-| Name | Type | Description |
-|------|------|-------------|
-| model | LanguageModel | An instance of ChatOpenAI configured with the specified parameters. |
-
-</details>
-
-## Google Generative AI
-
-This component generates text using Google's Generative AI models.
-
-For more information, see the [Google Generative AI documentation](https://cloud.google.com/vertex-ai/docs/).
-
-<details>
-<summary>Parameters</summary>
-
-**Inputs**
-
-| Name | Type | Description |
-|------|------|-------------|
-| Google API Key | SecretString | Your Google API key to use for the Google Generative AI. |
-| Model | String | The name of the model to use, such as `"gemini-pro"`. |
-| Max Output Tokens | Integer | The maximum number of tokens to generate. |
-| Temperature | Float | Run inference with this temperature. |
-| Top K | Integer | Consider the set of top K most probable tokens. |
-| Top P | Float | The maximum cumulative probability of tokens to consider when sampling. |
-| N | Integer | Number of chat completions to generate for each prompt. |
-
-**Outputs**
-
-| Name | Type | Description |
-|------|------|-------------|
-| model | LanguageModel | An instance of ChatGoogleGenerativeAI configured with the specified parameters. |
-
-</details>
-
-## Groq
-
-This component generates text using Groq's language models.
-
-1. To use this component in a flow, connect it as a **Model** in a flow like the [Basic prompting flow](/basic-prompting), or select it as the **Model Provider** if you're using an **Agent** component.
-
-![Groq component in a basic prompting flow](/img/component-groq.png)
-
-2. In the **Groq API Key** field, paste your Groq API key.
-The Groq model component automatically retrieves a list of the latest models.
-To refresh your list of models, click <Icon name="RefreshCw" aria-hidden="true"/> **Refresh**.
-3. In the **Model** field, select the model you want to use for your LLM.
-This example uses [llama-3.1-8b-instant](https://console.groq.com/docs/model/llama-3.1-8b-instant), which Groq recommends for real-time conversational interfaces.
-4. In the **Prompt** component, enter:
-```text
-You are a helpful assistant who supports their claims with sources.
-```
-5. Click **Playground** and ask your Groq LLM a question.
-The responses include a list of sources.
-
-For more information, see the [Groq documentation](https://groq.com/).
-
-<details>
-<summary>Parameters</summary>
-
-**Inputs**
-
-| Name | Type | Description |
-|------|------|-------------|
-| groq_api_key | SecretString | API key for the Groq API. |
-| groq_api_base | String | Base URL path for API requests. Default: `https://api.groq.com`. |
-| max_tokens | Integer | The maximum number of tokens to generate. |
-| temperature | Float | Controls randomness in the output. Range: `[0.0, 1.0]`. Default: `0.1`. |
-| n | Integer | Number of chat completions to generate for each prompt. |
-| model_name | String | The name of the Groq model to use. Options are dynamically fetched from the Groq API. |
-| tool_mode_enabled | Bool | If enabled, the component only displays models that work with tools. |
-
-**Outputs**
-
-| Name | Type | Description |
-|------|------|-------------|
-| model | LanguageModel | An instance of ChatGroq configured with the specified parameters. |
-
-</details>
-
-## Hugging Face API
-
-This component sends requests to the Hugging Face API to generate text using the model specified in the **Model ID** field.
-
-The Hugging Face API is a hosted inference API for models hosted on Hugging Face, and requires a [Hugging Face API token](https://huggingface.co/docs/hub/security-tokens) to authenticate.
-
-In this example based on the [Basic prompting flow](/basic-prompting), the **Hugging Face API** model component replaces the **Open AI** model. By selecting different hosted models, you can see how different models return different results.
-
-1. Create a [Basic prompting flow](/basic-prompting).
->>>>>>> ca613f5e
 
 This component generates text using language models selected within the dropdown menu.
 
@@ -279,347 +98,7 @@
 | input_value | String | The input text to send to the model. |
 | system_message | String | A system message that helps set the behavior of the assistant. |
 | stream | Boolean | Whether to stream the response. Default: `False`. |
-<<<<<<< HEAD
 | temperature | Float | Controls randomness in responses. Range: `[0.0, 1.0]`. Default: `0.1`. |
-=======
-| presence_penalty | Float | Penalizes repeated tokens. Range: `[-2.0, 2.0]`. Default: `0.0`. |
-| frequency_penalty | Float | Penalizes frequent tokens. Range: `[-2.0, 2.0]`. Default: `0.0`. |
-
-**Outputs**
-
-| Name | Type | Description |
-|------|------|-------------|
-| model | LanguageModel | An instance of LMStudio configured with the specified parameters. |
-
-</details>
-
-## Maritalk
-
-This component generates text using Maritalk LLMs.
-
-For more information, see [Maritalk documentation](https://www.maritalk.com/).
-
-<details>
-<summary>Parameters</summary>
-
-**Inputs**
-
-| Name | Type | Description |
-|------|------|-------------|
-| max_tokens | Integer | The maximum number of tokens to generate. Set to `0` for unlimited tokens. Default: `512`. |
-| model_name | String | The name of the Maritalk model to use. Options: `sabia-2-small`, `sabia-2-medium`. Default: `sabia-2-small`. |
-| api_key | SecretString | The Maritalk API Key to use for authentication. |
-| temperature | Float | Controls randomness in the output. Range: `[0.0, 1.0]`. Default: `0.5`. |
-| endpoint_url | String | The Maritalk API endpoint. Default: `https://api.maritalk.com`. |
-
-**Outputs**
-
-| Name | Type | Description |
-|------|------|-------------|
-| model | LanguageModel | An instance of ChatMaritalk configured with the specified parameters. |
-
-</details>
-
-## Mistral
-
-This component generates text using MistralAI LLMs.
-
-For more information, see [Mistral AI documentation](https://docs.mistral.ai/).
-
-<details>
-<summary>Parameters</summary>
-
-**Inputs**
-
-| Name | Type | Description |
-|------|------|-------------|
-| max_tokens | Integer | The maximum number of tokens to generate. Set to 0 for unlimited tokens (advanced). |
-| model_name | String | The name of the Mistral AI model to use. Options include `open-mixtral-8x7b`, `open-mixtral-8x22b`, `mistral-small-latest`, `mistral-medium-latest`, `mistral-large-latest`, and `codestral-latest`. Default: `codestral-latest`. |
-| mistral_api_base | String | The base URL of the Mistral API. Defaults to `https://api.mistral.ai/v1` (advanced). |
-| api_key | SecretString | The Mistral API Key to use for authentication. |
-| temperature | Float | Controls randomness in the output. Default: 0.5. |
-| max_retries | Integer | Maximum number of retries for API calls. Default: 5 (advanced). |
-| timeout | Integer | Timeout for API calls in seconds. Default: 60 (advanced). |
-| max_concurrent_requests | Integer | Maximum number of concurrent API requests. Default: 3 (advanced). |
-| top_p | Float | Nucleus sampling parameter. Default: 1 (advanced). |
-| random_seed | Integer | Seed for random number generation. Default: 1 (advanced). |
-| safe_mode | Boolean | Enables safe mode for content generation (advanced). |
-
-**Outputs**
-
-| Name | Type | Description |
-|------|------|-------------|
-| model | LanguageModel | An instance of ChatMistralAI configured with the specified parameters. |
-
-</details>
-
-## Novita AI
-
-This component generates text using Novita AI's language models.
-
-For more information, see [Novita AI documentation](https://novita.ai/docs/model-api/reference/llm/llm.html?utm_source=github_langflow&utm_medium=github_readme&utm_campaign=link).
-
-<details>
-<summary>Parameters</summary>
-
-**Inputs**
-
-| Name | Type | Description |
-|------|------|-------------|
-| api_key | SecretString | Your Novita AI API Key. |
-| model | String | The id of the Novita AI model to use. |
-| max_tokens | Integer | The maximum number of tokens to generate. Set to 0 for unlimited tokens. |
-| temperature | Float | Controls randomness in the output. Range: [0.0, 1.0]. Default: 0.7. |
-| top_p | Float | Controls the nucleus sampling. Range: [0.0, 1.0]. Default: 1.0. |
-| frequency_penalty | Float | Controls the frequency penalty. Range: [0.0, 2.0]. Default: 0.0. |
-| presence_penalty | Float | Controls the presence penalty. Range: [0.0, 2.0]. Default: 0.0. |
-
-**Outputs**
-
-| Name | Type | Description |
-|------|------|-------------|
-| model | LanguageModel | An instance of Novita AI model configured with the specified parameters. |
-
-</details>
-
-## NVIDIA
-
-This component generates text using NVIDIA LLMs.
-
-For more information, see [NVIDIA AI documentation](https://developer.nvidia.com/generative-ai).
-
-<details>
-<summary>Parameters</summary>
-
-**Inputs**
-
-| Name | Type | Description |
-|------|------|-------------|
-| max_tokens | Integer | The maximum number of tokens to generate. Set to `0` for unlimited tokens (advanced). |
-| model_name | String | The name of the NVIDIA model to use. Default: `mistralai/mixtral-8x7b-instruct-v0.1`. |
-| base_url | String | The base URL of the NVIDIA API. Default: `https://integrate.api.nvidia.com/v1`. |
-| nvidia_api_key | SecretString | The NVIDIA API Key for authentication. |
-| temperature | Float | Controls randomness in the output. Default: `0.1`. |
-| seed | Integer | The seed controls the reproducibility of the job (advanced). Default: `1`. |
-
-**Outputs**
-
-| Name | Type | Description |
-|------|------|-------------|
-| model | LanguageModel | An instance of ChatNVIDIA configured with the specified parameters. |
-
-</details>
-
-## Ollama
-
-This component generates text using Ollama's language models.
-
-To use this component in a flow, connect Langflow to your locally running Ollama server and select a model.
-
-1. In the Ollama component, in the **Base URL** field, enter the address for your locally running Ollama server.
-This value is set as the `OLLAMA_HOST` environment variable in Ollama.
-The default base URL is `http://localhost:11434`.
-2. To refresh the server's list of models, click <Icon name="RefreshCw" aria-hidden="true"/> **Refresh**.
-3. In the **Model Name** field, select a model. This example uses `llama3.2:latest`.
-4. Connect the **Ollama** model component to a flow. For example, this flow connects a local Ollama server running a Llama 3.2 model as the custom model for an [Agent](/components-agents) component.
-
-![Ollama model as Agent custom model](/img/component-ollama-model.png)
-
-For more information, see the [Ollama documentation](https://ollama.com/).
-
-<details>
-<summary>Parameters</summary>
-
-**Inputs**
-
-| Name | Type | Description |
-|------|------|-------------|
-| Base URL | String | Endpoint of the Ollama API. |
-| Model Name | String | The model name to use. |
-| Temperature | Float | Controls the creativity of model responses. |
-
-**Outputs**
-
-| Name | Type | Description |
-|------|------|-------------|
-| model | LanguageModel | An instance of an Ollama model configured with the specified parameters. |
-
-</details>
-
-## OpenAI
-
-This component generates text using OpenAI's language models.
-
-For more information, see [OpenAI documentation](https://beta.openai.com/docs/).
-
-<details>
-<summary>Parameters</summary>
-
-**Inputs**
-
-| Name | Type | Description |
-|------|------|-------------|
-| api_key | SecretString | Your OpenAI API Key. |
-| model | String | The name of the OpenAI model to use. Options include "gpt-3.5-turbo" and "gpt-4". |
-| max_tokens | Integer | The maximum number of tokens to generate. Set to 0 for unlimited tokens. |
-| temperature | Float | Controls randomness in the output. Range: [0.0, 1.0]. Default: 0.7. |
-| top_p | Float | Controls the nucleus sampling. Range: [0.0, 1.0]. Default: 1.0. |
-| frequency_penalty | Float | Controls the frequency penalty. Range: [0.0, 2.0]. Default: 0.0. |
-| presence_penalty | Float | Controls the presence penalty. Range: [0.0, 2.0]. Default: 0.0. |
-
-**Outputs**
-
-| Name | Type | Description |
-|------|------|-------------|
-| model | LanguageModel | An instance of OpenAI model configured with the specified parameters. |
-
-</details>
-
-## OpenRouter
-
-This component generates text using OpenRouter's unified API for multiple AI models from different providers.
-
-For more information, see [OpenRouter documentation](https://openrouter.ai/docs).
-
-<details>
-<summary>Parameters</summary>
-
-**Inputs**
-
-| Name | Type | Description |
-|------|------|-------------|
-| api_key | SecretString | Your OpenRouter API key for authentication. |
-| site_url | String | Your site URL for OpenRouter rankings (advanced). |
-| app_name | String | Your app name for OpenRouter rankings (advanced). |
-| provider | String | The AI model provider to use. |
-| model_name | String | The specific model to use for chat completion. |
-| temperature | Float | Controls randomness in the output. Range: [0.0, 2.0]. Default: 0.7. |
-| max_tokens | Integer | The maximum number of tokens to generate (advanced). |
-
-**Outputs**
-
-| Name | Type | Description |
-|------|------|-------------|
-| model | LanguageModel | An instance of ChatOpenAI configured with the specified parameters. |
-
-</details>
-
-## Perplexity
-
-This component generates text using Perplexity's language models.
-
-For more information, see [Perplexity documentation](https://perplexity.ai/).
-
-<details>
-<summary>Parameters</summary>
-
-**Inputs**
-
-| Name | Type | Description |
-|------|------|-------------|
-| model_name | String | The name of the Perplexity model to use. Options include various Llama 3.1 models. |
-| max_output_tokens | Integer | The maximum number of tokens to generate. |
-| api_key | SecretString | The Perplexity API Key for authentication. |
-| temperature | Float | Controls randomness in the output. Default: 0.75. |
-| top_p | Float | The maximum cumulative probability of tokens to consider when sampling (advanced). |
-| n | Integer | Number of chat completions to generate for each prompt (advanced). |
-| top_k | Integer | Number of top tokens to consider for top-k sampling. Must be positive (advanced). |
-
-**Outputs**
-
-| Name | Type | Description |
-|------|------|-------------|
-| model | LanguageModel | An instance of ChatPerplexity configured with the specified parameters. |
-
-</details>
-
-## Qianfan
-
-This component generates text using Qianfan's language models.
-
-For more information, see [Qianfan documentation](https://github.com/baidubce/bce-qianfan-sdk).
-
-## SambaNova
-
-This component generates text using SambaNova LLMs.
-
-For more information, see [Sambanova Cloud documentation](https://cloud.sambanova.ai/).
-
-<details>
-<summary>Parameters</summary>
-
-**Inputs**
-
-| Name | Type | Description |
-|------|------|-------------|
-| sambanova_url | String | Base URL path for API requests. Default: `https://api.sambanova.ai/v1/chat/completions`. |
-| sambanova_api_key | SecretString | Your SambaNova API Key. |
-| model_name | String | The name of the Sambanova model to use. Options include various Llama models. |
-| max_tokens | Integer | The maximum number of tokens to generate. Set to 0 for unlimited tokens. |
-| temperature | Float | Controls randomness in the output. Range: [0.0, 1.0]. Default: 0.07. |
-
-**Outputs**
-
-| Name | Type | Description |
-|------|------|-------------|
-| model | LanguageModel | An instance of SambaNova model configured with the specified parameters. |
-
-</details>
-
-## VertexAI
-
-This component generates text using Vertex AI LLMs.
-
-For more information, see [Google Vertex AI documentation](https://cloud.google.com/vertex-ai).
-
-<details>
-<summary>Parameters</summary>
-
-**Inputs**
-
-| Name | Type | Description |
-|------|------|-------------|
-| credentials | File | JSON credentials file. Leave empty to fall back to environment variables. File type: JSON. |
-| model_name | String | The name of the Vertex AI model to use. Default: "gemini-1.5-pro". |
-| project | String | The project ID (advanced). |
-| location | String | The location for the Vertex AI API. Default: "us-central1" (advanced). |
-| max_output_tokens | Integer | The maximum number of tokens to generate (advanced). |
-| max_retries | Integer | Maximum number of retries for API calls. Default: 1 (advanced). |
-| temperature | Float | Controls randomness in the output. Default: 0.0. |
-| top_k | Integer | The number of highest probability vocabulary tokens to keep for top-k-filtering (advanced). |
-| top_p | Float | The cumulative probability of parameter highest probability vocabulary tokens to keep for nucleus sampling. Default: 0.95 (advanced). |
-| verbose | Boolean | Whether to print verbose output. Default: False (advanced). |
-
-**Outputs**
-
-| Name | Type | Description |
-|------|------|-------------|
-| model | LanguageModel | An instance of ChatVertexAI configured with the specified parameters. |
-
-</details>
-
-## xAI
-
-This component generates text using xAI models like [Grok](https://x.ai/grok).
-
-For more information, see the [xAI documentation](https://x.ai/).
-
-<details>
-<summary>Parameters</summary>
-
-**Inputs**
-
-| Name | Type | Description |
-|------|------|-------------|
-| max_tokens | Integer | Maximum number of tokens to generate. Set to `0` for unlimited. Range: `0-128000`. |
-| model_kwargs | Dictionary | Additional keyword arguments for the model. |
-| json_mode | Boolean | If `True`, outputs JSON regardless of passing a schema. |
-| model_name | String | The xAI model to use. Default: `grok-2-latest`. |
-| base_url | String | Base URL for API requests. Default: `https://api.x.ai/v1`. |
-| api_key | SecretString | Your xAI API key for authentication. |
-| temperature | Float | Controls randomness in the output. Range: `[0.0, 2.0]`. Default: `0.1`. |
-| seed | Integer | Controls reproducibility of the job. |
->>>>>>> ca613f5e
 
 **Outputs**
 
@@ -627,5 +106,4 @@
 |------|------|-------------|
 | model | LanguageModel | An instance of Chat configured with the specified parameters. |
 
-</details>
-
+</details>
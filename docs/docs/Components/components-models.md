---
title: Language models
slug: /components-models
---

import Icon from "@site/src/components/icon";

:::important
In [Langflow version 1.5](/release-notes), the singular **Language model** component replaces many provider-specific model components. Any provider-specific model components that weren't incorporated into the singular component were moved to [Bundles](/components-bundle-components).
:::

Language components in Langflow generate text using the selected Large Language Model (LLM). The core **Language model** component supports many LLM providers, models, and use cases. For additional providers and models not supported by the core **Language model** component, see [**Bundles**](/components-bundle-components).

Most use cases can be performed with the **Language Model** and **Embedding Model** components.

If you want to try additional providers not supported by the new components, the single-provider LLM components of both the **Language Model** and **Embedding Model** types are now found in **Bundles**, and are still available for use.

### Use a Language Model component in a flow

Use a **Language Model** component in your flow anywhere you would use an LLM.

Model components receive inputs and prompts for generating text, and the generated text is sent to an output component.

This example has the OpenAI model in a chatbot flow. For more information, see the [Basic prompting flow](/basic-prompting).

1. Add the **Language Model** component to your flow.
The default model is OpenAI's GPT-4.1 mini model. Based on [OpenAI's recommendations](https://platform.openai.com/docs/models/gpt-4.1-mini), this model is a good, balanced starter model.
2. In the **OpenAI API Key** field, enter your OpenAI API key.
3. Add a [Prompt](/components-prompts) component to your flow.
4. To connect the [Prompt](/components-prompts) component to the **Language Model** component, on the **Language Model** component, click **Controls**.
5. Enable the **System Message** setting.
On the **Language Model** component, a new **System Message** port opens.
6. Connect the **Prompt** port to the **System Message** port.
7. Add [Chat input](/components-io#chat-input) and [Chat output](/components-io#chat-output) components to your flow.
Your flow looks like this:
![A Language Model component for basic prompting](/img/component-language-model.png)

8. Open the **Playground**, and ask a question.
The bot responds to your question with sources.

    ```
    What is the capital of Utah?

    AI
    gpt-4o-mini
    The capital of Utah is Salt Lake City. It is not only the largest city in the state but also serves as the cultural and economic center of Utah. Salt Lake City was founded in 1847 by Mormon pioneers and is known for its proximity to the Great Salt Lake and its role in the history of the Church of Jesus Christ of Latter-day Saints. For more information, you can refer to sources such as the U.S. Geological Survey or the official state website of Utah.
    ```

9. Try an alternate model provider, and test how the response differs.
In the **Language Model** component, in the **Model Provider** field, select **Anthropic**.
10. In the **Model Name** field, select your Anthropic model.
This model uses Claude 3.5 Haiku, based on [Anthropic's recommendation](https://docs.anthropic.com/en/docs/about-claude/models/choosing-a-model) for a fast and cost-effective model.
11. In the **Anthropic API Key** field, enter your Anthropic API key.
12. Open the **Playground**, and ask the same question as you did before.

    ```
    User
    What is the capital of Utah?

    AI
    claude-3-5-haiku-latest
    The capital of Utah is Salt Lake City. It is also the most populous city in the state. Salt Lake City has been the capital of Utah since 1896, when Utah became a state.
    Sources:
    Utah State Government Official Website (utah.gov)
    U.S. Census Bureau
    Encyclopedia Britannica
    ```

The response from the Anthropic model is less verbose, and lists its sources outside of the informative paragraph.
For more information, see your LLM provider's documentation.

### Use the LanguageModel output

The default output of the language model is the model's response as a `Message`, but it also supports a `LanguageModel` output.
Select the Language Model's **LanguageModel** output to connect it to components that require an LLM.

For an example, see the [Smart function component](/components-processing#smart-function), which requires an LLM connected through this port to create a function from your natural language.

<details>
<summary>Parameters</summary>

**Inputs**

| Name | Type | Description |
|------|------|-------------|
| provider | String | The model provider to use. |
| model_name | String | The name of the model to use. Options depend on the selected provider. |
| api_key | SecretString | The API Key for authentication with the selected provider. |
| input_value | String | The input text to send to the model. |
| system_message | String | A system message that helps set the behavior of the assistant. |
| stream | Boolean | Whether to stream the response. Default: `False`. |
| temperature | Float | Controls randomness in responses. Range: `[0.0, 1.0]`. Default: `0.1`. |

**Outputs**

| Name | Type | Description |
|------|------|-------------|
| model | LanguageModel | An instance of Chat configured with the specified parameters. |

</details>

<<<<<<< HEAD
## Qianfan

This component generates text using Qianfan's language models.

For more information, see [Qianfan documentation](https://github.com/baidubce/bce-qianfan-sdk).

## SambaNova

This component generates text using SambaNova LLMs.

For more information, see [Sambanova Cloud documentation](https://cloud.sambanova.ai?utm_source=langflow&utm_medium=external&utm_campaign=cloud_signup).

<details>
<summary>Parameters</summary>

**Inputs**

| Name | Type | Description |
|------|------|-------------|
| sambanova_url | String | Base URL path for API requests. Default: `https://api.sambanova.ai/v1/chat/completions`. |
| sambanova_api_key | SecretString | Your SambaNova API Key. |
| model_name | String | The name of the Sambanova model to use. Options include various Llama models. |
| max_tokens | Integer | The maximum number of tokens to generate. Set to 0 for unlimited tokens. |
| temperature | Float | Controls randomness in the output. Range: [0.0, 1.0]. Default: 0.07. |

**Outputs**

| Name | Type | Description |
|------|------|-------------|
| model | LanguageModel | An instance of SambaNova model configured with the specified parameters. |

</details>

## VertexAI

This component generates text using Vertex AI LLMs.

For more information, see [Google Vertex AI documentation](https://cloud.google.com/vertex-ai).

<details>
<summary>Parameters</summary>

**Inputs**

| Name | Type | Description |
|------|------|-------------|
| credentials | File | JSON credentials file. Leave empty to fall back to environment variables. File type: JSON. |
| model_name | String | The name of the Vertex AI model to use. Default: "gemini-1.5-pro". |
| project | String | The project ID (advanced). |
| location | String | The location for the Vertex AI API. Default: "us-central1" (advanced). |
| max_output_tokens | Integer | The maximum number of tokens to generate (advanced). |
| max_retries | Integer | Maximum number of retries for API calls. Default: 1 (advanced). |
| temperature | Float | Controls randomness in the output. Default: 0.0. |
| top_k | Integer | The number of highest probability vocabulary tokens to keep for top-k-filtering (advanced). |
| top_p | Float | The cumulative probability of parameter highest probability vocabulary tokens to keep for nucleus sampling. Default: 0.95 (advanced). |
| verbose | Boolean | Whether to print verbose output. Default: False (advanced). |

**Outputs**

| Name | Type | Description |
|------|------|-------------|
| model | LanguageModel | An instance of ChatVertexAI configured with the specified parameters. |

</details>

## xAI

This component generates text using xAI models like [Grok](https://x.ai/grok).

For more information, see the [xAI documentation](https://x.ai/).

<details>
<summary>Parameters</summary>

**Inputs**

| Name | Type | Description |
|------|------|-------------|
| max_tokens | Integer | Maximum number of tokens to generate. Set to `0` for unlimited. Range: `0-128000`. |
| model_kwargs | Dictionary | Additional keyword arguments for the model. |
| json_mode | Boolean | If `True`, outputs JSON regardless of passing a schema. |
| model_name | String | The xAI model to use. Default: `grok-2-latest`. |
| base_url | String | Base URL for API requests. Default: `https://api.x.ai/v1`. |
| api_key | SecretString | Your xAI API key for authentication. |
| temperature | Float | Controls randomness in the output. Range: `[0.0, 2.0]`. Default: `0.1`. |
| seed | Integer | Controls reproducibility of the job. |

**Outputs**

| Name | Type | Description |
|------|------|-------------|
| model | LanguageModel | An instance of ChatOpenAI configured with the specified parameters. |

</details>
=======
## Language models bundles
>>>>>>> 63307ebc

If your provider or model isn't supported by the core **Language model** component, see [Bundles](/components-bundle-components) for additional language model and embedding model components developed by third-party contributors.<|MERGE_RESOLUTION|>--- conflicted
+++ resolved
@@ -89,7 +89,6 @@
 | input_value | String | The input text to send to the model. |
 | system_message | String | A system message that helps set the behavior of the assistant. |
 | stream | Boolean | Whether to stream the response. Default: `False`. |
-| temperature | Float | Controls randomness in responses. Range: `[0.0, 1.0]`. Default: `0.1`. |
 
 **Outputs**
 
@@ -99,103 +98,6 @@
 
 </details>
 
-<<<<<<< HEAD
-## Qianfan
-
-This component generates text using Qianfan's language models.
-
-For more information, see [Qianfan documentation](https://github.com/baidubce/bce-qianfan-sdk).
-
-## SambaNova
-
-This component generates text using SambaNova LLMs.
-
-For more information, see [Sambanova Cloud documentation](https://cloud.sambanova.ai?utm_source=langflow&utm_medium=external&utm_campaign=cloud_signup).
-
-<details>
-<summary>Parameters</summary>
-
-**Inputs**
-
-| Name | Type | Description |
-|------|------|-------------|
-| sambanova_url | String | Base URL path for API requests. Default: `https://api.sambanova.ai/v1/chat/completions`. |
-| sambanova_api_key | SecretString | Your SambaNova API Key. |
-| model_name | String | The name of the Sambanova model to use. Options include various Llama models. |
-| max_tokens | Integer | The maximum number of tokens to generate. Set to 0 for unlimited tokens. |
-| temperature | Float | Controls randomness in the output. Range: [0.0, 1.0]. Default: 0.07. |
-
-**Outputs**
-
-| Name | Type | Description |
-|------|------|-------------|
-| model | LanguageModel | An instance of SambaNova model configured with the specified parameters. |
-
-</details>
-
-## VertexAI
-
-This component generates text using Vertex AI LLMs.
-
-For more information, see [Google Vertex AI documentation](https://cloud.google.com/vertex-ai).
-
-<details>
-<summary>Parameters</summary>
-
-**Inputs**
-
-| Name | Type | Description |
-|------|------|-------------|
-| credentials | File | JSON credentials file. Leave empty to fall back to environment variables. File type: JSON. |
-| model_name | String | The name of the Vertex AI model to use. Default: "gemini-1.5-pro". |
-| project | String | The project ID (advanced). |
-| location | String | The location for the Vertex AI API. Default: "us-central1" (advanced). |
-| max_output_tokens | Integer | The maximum number of tokens to generate (advanced). |
-| max_retries | Integer | Maximum number of retries for API calls. Default: 1 (advanced). |
-| temperature | Float | Controls randomness in the output. Default: 0.0. |
-| top_k | Integer | The number of highest probability vocabulary tokens to keep for top-k-filtering (advanced). |
-| top_p | Float | The cumulative probability of parameter highest probability vocabulary tokens to keep for nucleus sampling. Default: 0.95 (advanced). |
-| verbose | Boolean | Whether to print verbose output. Default: False (advanced). |
-
-**Outputs**
-
-| Name | Type | Description |
-|------|------|-------------|
-| model | LanguageModel | An instance of ChatVertexAI configured with the specified parameters. |
-
-</details>
-
-## xAI
-
-This component generates text using xAI models like [Grok](https://x.ai/grok).
-
-For more information, see the [xAI documentation](https://x.ai/).
-
-<details>
-<summary>Parameters</summary>
-
-**Inputs**
-
-| Name | Type | Description |
-|------|------|-------------|
-| max_tokens | Integer | Maximum number of tokens to generate. Set to `0` for unlimited. Range: `0-128000`. |
-| model_kwargs | Dictionary | Additional keyword arguments for the model. |
-| json_mode | Boolean | If `True`, outputs JSON regardless of passing a schema. |
-| model_name | String | The xAI model to use. Default: `grok-2-latest`. |
-| base_url | String | Base URL for API requests. Default: `https://api.x.ai/v1`. |
-| api_key | SecretString | Your xAI API key for authentication. |
-| temperature | Float | Controls randomness in the output. Range: `[0.0, 2.0]`. Default: `0.1`. |
-| seed | Integer | Controls reproducibility of the job. |
-
-**Outputs**
-
-| Name | Type | Description |
-|------|------|-------------|
-| model | LanguageModel | An instance of ChatOpenAI configured with the specified parameters. |
-
-</details>
-=======
 ## Language models bundles
->>>>>>> 63307ebc
 
 If your provider or model isn't supported by the core **Language model** component, see [Bundles](/components-bundle-components) for additional language model and embedding model components developed by third-party contributors.
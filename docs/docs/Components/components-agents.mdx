---
title: Agents
slug: /components-agents
---

import PartialAgentsWork from '@site/docs/_partial-agents-work.mdx';

Langflow's **Agent** component is critical for building agent flows.
This component defines the behavior and capabilities of AI agents in your flows.

<PartialAgentsWork />

## Examples of agent flows

For examples of flows using the **Agent** component, see the following:

* [Langflow quickstart](/get-started-quickstart): Start with the **Simple Agent** template, modify its tools, and then learn how to use an agent flow in an application.

    The **Simple Agent** template creates a basic agent flow with an **Agent** component that can use two other Langflow components as tools.
    The LLM specified in the **Agent** component's settings can use its own built-in functionality as well as the functionality provided by the connected tools when generating responses.

* [Use an agent as a tool](/agents-tools#use-an-agent-as-a-tool): Create a multi-agent flow.

* [Use Langflow as an MCP client](/mcp-client) and [Use Langflow as an MCP server](/mcp-server): Use the **Agent** and [**MCP Tools** component](/mcp-tools) to implement the Model Context Protocol (MCP) in your flows.

## Agent component {#agent-component}

The **Agent** component is the primary agent actor in your agent flows.
This component uses an LLM integration to respond to input, such as a chat message or file upload.

The agent can use the tools already available in the base LLM as well as additional tools that you connect to the **Agent** component's **Tools** port.
You can connect any Langflow component as a tool, including other **Agent** components and MCP servers through the [**MCP Tools** component](/mcp-tools).

For more information about using this component, see [Use Langflow agents](/agents).

<<<<<<< HEAD
## MCP Tools component {#mcp-connection}

The **MCP Tools** component connects to a Model Context Protocol (MCP) server and exposes the MCP server's functions as tools for Langflow agents to use to respond to input.

In addition to publicly available MCP servers and your own custom-built MCP servers, you can connect Langflow MCP servers, which allow your agent to use your Langflow flows as tools.
To do this, use the **MCP Tools** component's [HTTP/SSE mode](/mcp-client#mcp-http-mode) to connect to your Langflow project's MCP server. Langflow automatically uses streamable HTTP when available, with SSE as a fallback.

For more information, see [Use Langflow as an MCP client](/mcp-client) and [Use Langflow as an MCP server](/mcp-server).

<details>
<summary>Earlier versions of the MCP Tools component</summary>

* In Langflow version 1.5, the **MCP Connection** component was renamed to the **MCP Tools** component.
* In Langflow version 1.3, the **MCP Tools (stdio)** and **MCP Tools (SSE)** components were removed and replaced by the unified **MCP Connection** component, which was later renamed to **MCP Tools**.

</details>

=======
>>>>>>> dffd0858
## See also

* [**MCP Tools** component](/mcp-tools)
* [**Message History** component](/message-history)
* [Store chat memory](/memory#store-chat-memory)
* [Bundles](/components-bundle-components)
* [Legacy LangChain components](/bundles-langchain#legacy-langchain-components)<|MERGE_RESOLUTION|>--- conflicted
+++ resolved
@@ -33,26 +33,6 @@
 
 For more information about using this component, see [Use Langflow agents](/agents).
 
-<<<<<<< HEAD
-## MCP Tools component {#mcp-connection}
-
-The **MCP Tools** component connects to a Model Context Protocol (MCP) server and exposes the MCP server's functions as tools for Langflow agents to use to respond to input.
-
-In addition to publicly available MCP servers and your own custom-built MCP servers, you can connect Langflow MCP servers, which allow your agent to use your Langflow flows as tools.
-To do this, use the **MCP Tools** component's [HTTP/SSE mode](/mcp-client#mcp-http-mode) to connect to your Langflow project's MCP server. Langflow automatically uses streamable HTTP when available, with SSE as a fallback.
-
-For more information, see [Use Langflow as an MCP client](/mcp-client) and [Use Langflow as an MCP server](/mcp-server).
-
-<details>
-<summary>Earlier versions of the MCP Tools component</summary>
-
-* In Langflow version 1.5, the **MCP Connection** component was renamed to the **MCP Tools** component.
-* In Langflow version 1.3, the **MCP Tools (stdio)** and **MCP Tools (SSE)** components were removed and replaced by the unified **MCP Connection** component, which was later renamed to **MCP Tools**.
-
-</details>
-
-=======
->>>>>>> dffd0858
 ## See also
 
 * [**MCP Tools** component](/mcp-tools)

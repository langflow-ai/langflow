---
title: Data
slug: /components-data
---

import Icon from "@site/src/components/icon";
import Tabs from '@theme/Tabs';
import TabItem from '@theme/TabItem';
import PartialParams from '@site/docs/_partial-hidden-params.mdx';

Data components bring data into your flows from various sources like files, API endpoints, and URLs.
For example:

* **Load files**: Import data from a file or directory with the [**File** component](#file) and [**Directory** component](#directory).

* **Search the web**: Fetch data from the web with components like the [**News Search** component](#news-search), [**RSS Reader** component](#rss-reader), [**Web Search** component](#web-search), and [**URL** component](#url).

* **Make API calls**: Use APIs to trigger flows or perform actions with the [**API Request** component](#api-request) and [**Webhook** component](#webhook).

* **Run SQL queries**: Query an SQL database with the [**SQL Database** component](#sql-database).

Each component runs different commands for retrieval, processing, and type checking.
Some components are a minimal wrapper for a command that you provide, and others include built-in scripts to fetch and process data based on variable inputs.
Additionally, some components return raw data, whereas others can convert, restructure, or validate the data before outputting it.
This means that some similar components might produce different results.

:::tip
Data components pair well with [Processing components](/components-processing) that can perform additional parsing, transformation, and validation after retrieving the data.

This can include basic operations, like saving a file in a specific format, or more complex tasks, like using a **Text Splitter** component to break down a large document into smaller chunks before generating embeddings for vector search.
:::

## Use Data components in flows

Data components are used often in flows because they offer a versatile way to perform common functions.

You can use these components to perform their base functions as isolated steps in your flow, or you can connect them to an **Agent** component as tools.

![An agent flow with three Data components connected to the agent as tools](/img/connect-data-components-to-agent.png)

For example flows, see the following:

* [Create a chatbot that can ingest files](/chat-with-files): Learn how to use a **File** component to load a file as context for a chatbot.
The file and user input are both passed to the LLM so you can ask questions about the file you uploaded.

* [Create a vector RAG chatbot](/chat-with-rag): Learn how to ingest files for use in Retrieval-Augmented Generation (RAG), and then set up a chatbot that can use the ingested files as context.
The two flows in this tutorial prepare files for RAG, and then let your LLM use vector search to retrieve contextually relevant data during a chat session.

* [Configure tools for agents](/agents-tools): Learn how to use any component as a tool for an agent.
When used as tools, the agent autonomously decides when to call a component based on the user's query.

* [Trigger flows with webhooks](/webhook): Learn how to use the **Webhook** component to trigger a flow run in response to an external event.

## API Request

The **API Request** component constructs and sends HTTP requests using URLs or curl commands:

* **URL mode**: Enter one or more comma-separated URLs, and then select the method for the request to each URL.
* **curl mode**: Enter the curl command to execute.

You can enable additional request options and fields in the component's parameters.

Returns a [`Data` object](/data-types#data) containing the response.

For provider-specific API components, see <Icon name="Blocks" aria-hidden="true" /> [**Bundles**](/components-bundle-components).

### API Request parameters

<PartialParams />

| Name | Display Name | Info |
|------|--------------|------|
| mode | Mode | Input parameter. Set the mode to either **URL** or **curl**. |
| urls | URL | Input parameter. Enter one or more comma-separated URLs for the request. |
| curl | curl | Input parameter. **curl mode** only. Enter a complete curl command. Other component parameters are populated from the command arguments. |
| method | Method | Input parameter. The HTTP method to use. |
| query_params | Query Parameters | Input parameter. The query parameters to append to the URL. |
| body | Body | Input parameter. The body to send with POST, PATCH, and PUT requests as a dictionary. |
| headers | Headers | Input parameter. The headers to send with the request as a dictionary. |
| timeout | Timeout | Input parameter. The timeout to use for the request. |
| follow_redirects | Follow Redirects | Input parameter. Whether to follow HTTP redirects. The default is enabled (true). If disabled (false), HTTP redirects aren't followed. |
| save_to_file | Save to File | Input parameter. Whether to save the API response to a temporary file. Default: Disabled/false |
| include_httpx_metadata | Include HTTPx Metadata | Input parameter. Whether to include properties such as `headers`, `status_code`, `response_headers`, and `redirection_history` in the output. Default: Disabled/false |

## Directory

The **Directory** component recursively loads files from a directory, with options for file types, depth, and concurrency.

Files must be of a [supported type and size](#file-type-and-size-limits) to be loaded.

Outputs either a [`Data`](/data-types#data) or [`DataFrame`](/data-types#dataframe) object, depending on the directory contents.

### Directory parameters

<PartialParams />

| Name               | Type             | Description                                        |
| ------------------ | ---------------- | -------------------------------------------------- |
| path               | MessageTextInput | Input parameter. The path to the directory to load files from. Default: Current directory (`.`) |
| types              | MessageTextInput | Input parameter. The file types to load. Select one or more, or leave empty to attempt to load all files. |
| depth              | IntInput         | Input parameter. The depth to search for files. |
| max_concurrency    | IntInput         | Input parameter. The maximum concurrency for loading multiple files. |
| load_hidden        | BoolInput        | Input parameter. If true, hidden files are loaded.                  |
| recursive          | BoolInput        | Input parameter. If true, the search is recursive.                  |
| silent_errors      | BoolInput        | Input parameter. If true, errors don't raise an exception.         |
| use_multithreading | BoolInput        | Input parameter. If true, multithreading is used.                   |

## File

The **File** component loads and parses files, converts the content into a `Data`, `DataFrame`, or `Message` object.
It supports multiple file types, provides parameters for parallel processing and error handling, and supports advanced parsing with the Docling library.

You can add files to the **File** component in the visual editor or at runtime, and you can upload multiple files at once.
For more information about uploading files and working with files in flows, see [File management](/concepts-file-management) and [Create a chatbot that can ingest files](/chat-with-files).

### File type and size limits

By default, the maximum file size is 1024 MB.
To modify this value, change the `LANGFLOW_MAX_FILE_SIZE_UPLOAD` [environment variable](/environment-variables).

<details>
<summary>Supported file types</summary>

The following file types are supported by the **File** component.
Use archive and compressed formats to bundle multiple files together, or use the [**Directory** component](#directory) to load all files in a directory.

- `.bz2`
- `.csv`
- `.docx`
- `.gz`
- `.htm`
- `.html`
- `.json`
- `.js`
- `.md`
- `.mdx`
- `.pdf`
- `.py`
- `.sh`
- `.sql`
- `.tar`
- `.tgz`
- `.ts`
- `.tsx`
- `.txt`
- `.xml`
- `.yaml`
- `.yml`
- `.zip`

</details>

If you need to load an unsupported file type, you must use a different component that supports that file type and, potentially, parses it outside Langflow, or you must convert it to a supported type before uploading it.

For images, see [Upload images](/concepts-file-management#upload-images).

For videos, see the **Twelve Labs** and **YouTube** <Icon name="Blocks" aria-hidden="true" /> [**Bundles**](/components-bundle-components).

### File parameters

<PartialParams />

| Name | Display Name | Info |
|------|--------------|------|
| path | Files | Input parameter. The path to files to load. Can be local or in [Langflow file management](/concepts-file-management). Supports individual files and bundled archives. |
| file_path | Server File Path | Input parameter. A `Data` object with a `file_path` property pointing to a file in [Langflow file management](/concepts-file-management) or a `Message` object with a path to the file. Supersedes **Files** (`path`) but supports the same file types. |
| separator | Separator | Input parameter. The separator to use between multiple outputs in `Message` format. |
| silent_errors | Silent Errors | Input parameter. If true, errors in the component don't raise an exception. The default is false/disabled. |
| delete_server_file_after_processing | Delete Server File After Processing | Input parameter. If true (default), the **Server File Path** (`file_path`) is deleted after processing. |
| ignore_unsupported_extensions | Ignore Unsupported Extensions | Input parameter. If enabled (true), files with unsupported extensions are accepted but not processed. If disabled (false), the **File** component either can throw an error if an unsupported file type is provided. The default is true. |
| ignore_unspecified_files | Ignore Unspecified Files | Input parameter. If true, `Data` with no `file_path` property is ignored. If false (default), the component errors when a file isn't specified. |
| concurrency_multithreading | Processing Concurrency | Input parameter. The number of files to process concurrently if multiple files are uploaded. Default is 1. Values greater than 1 enable parallel processing for 2 or more files. Ignored for single-file uploads and advanced parsing. |
| advanced_parser | Advanced Parser | Input parameter. If true, enables [advanced parsing](#advanced-parsing). Only available for single-file uploads of compatible file types. Default: Disabled (false). |

### Advanced parsing

In Langflow version 1.6 and later, the **File** component supports advanced document parsing using the [Docling](https://docling-project.github.io/docling/) library for supported file types.

To use advanced parsing, do the following:

1. Add one valid file to the **File** component.

    :::info Advanced parsing limitations
    * Advanced parsing processes only one file.
    If you select multiple files, the **File** component processes the first file only, ignoring any additional files.
    To process multiple files with advanced parsing, pass each file to a separate **File** components, or use the dedicated [**Docling** components](/integrations-docling).

    * Advanced parsing can process any of the **File** component's supported file types except `.csv`, `.xlsx`, and `.parquet` files because it is designed for document processing, such as extracting text from PDFs.
    For structured data analysis, use the [**Parser** component](/components-processing#parser).
    :::

2. Enable **Advanced Parsing**.

3. Click <Icon name="SlidersHorizontal" aria-hidden="true"/> **Controls** in the [component's header menu](/concepts-components#component-menus) to configure advanced parsing parameters, which are hidden by default:

    | Name | Display Name | Info |
    |------|--------------|------|
<<<<<<< HEAD
    | pipeline | Pipeline | Input parameter, advanced parsing. The Docling pipeline to use, either `standard` (default, recommended) or `vlm`. |
    | ocr_engine | OCR Engine | Input parameter, advanced parsing. The OCR parser to use if `pipeline` is `standard`. Options are `None` (default) or [`EasyOCR`](https://pypi.org/project/easyocr/). `None` means that no OCR engine is used, and this can produce inconsistent or broken results for some documents. |
=======
    | pipeline | Pipeline | Input parameter, advanced parsing. The Docling pipeline to use, either `standard` (default, recommended) or `vlm` (may produce inconsistent results). |
    | ocr_engine | OCR Engine | Input parameter, advanced parsing. The OCR parser to use if `pipeline` is `standard`. Options are `None` (default) or [`EasyOCR`](https://pypi.org/project/easyocr/). `None` means that no OCR engine is used, and this can produce inconsistent or broken results for some documents. This setting has no effect with the `vlm` pipeline. |
>>>>>>> f0f05d60
    | md_image_placeholder | Markdown Image Placeholder | Input parameter, advanced parsing. Defines the placeholder for image files if the output type is **Markdown**. Default: `<!-- image -->`. |
    | md_page_break_placeholder | Markdown Page Break Placeholder | Input parameter, advanced parsing. Defines the placeholder for page breaks if the output type is **Markdown**. Default: `""` (empty string). |
    | doc_key | Document Key | Input parameter, advanced parsing. The key to use for the `DoclingDocument` column, which holds the structured information extracted from the source document. See [Docling Document](https://docling-project.github.io/docling/concepts/docling_document/) for details. Default: `doc`. |

    :::tip
    For additional Docling features, including other components and OCR parsers, use the [**Docling** bundle](/integrations-docling).
    :::

### File output

The output of the **File** component depends on the number of files loaded and whether advanced parsing is enabled.
If multiple options are available, you can set the output type near the component's output port.

<Tabs>
<TabItem value="zero" label="No files">

If you run the **File** component with no file selected, it throws an error, or, if **Silent Errors** is enabled, produces no output.

</TabItem>
<TabItem value="one-false" label="One file without advanced parsing">

If advanced parsing is disabled and you upload one file, the following output types are available:

- **Structured Content**: Available only for `.csv`, `.xlsx`, `.parquet`, and `.json` files.

    - For `.csv` files, produces a [`DataFrame`](/data-types#dataframe) representing the table data.
    - For `.json` files, produces a [`Data`](/data-types#data) object with the parsed JSON data.

- **Raw Content**: A [`Message`](/data-types#message) containing the file's raw text content.

- **File Path**: A [`Message`](/data-types#message) containing the path to the file in [Langflow file management](/concepts-file-management).

</TabItem>
<TabItem value="one-true" label="One file with advanced parsing">

If advanced parsing is enabled and you upload one file, the following output types are available:

- **Structured Output**: A [`DataFrame`](/data-types#dataframe) containing the Docling-processed document data with text elements, page numbers, and metadata.

- **Markdown**: A [`Message`](/data-types#message) containing the uploaded document contents in Markdown format with image placeholders.

- **File Path**: A [`Message`](/data-types#message) containing the path to the file in [Langflow file management](/concepts-file-management).

</TabItem>
<TabItem value="multi" label="Multiple files">

If you upload multiple files, the component outputs **Files**, which is a [`DataFrame`](/data-types#dataframe) containing the content and metadata of all selected files.

[Advanced parsing](#advanced-parsing) doesn't support multiple files; it processes only the first file.

</TabItem>
</Tabs>

## News Search

The **News Search** component searches Google News through RSS, and then returns clean article data as a [`DataFrame`](/data-types#dataframe) containing article titles, links, publication dates, and summaries.
The component's `clean_html` method parses the HTML content with the BeautifulSoup library, removes HTML markup, and strips whitespace to output clean data.

For other RSS feeds, use the [**RSS Reader** component](#rss-reader), and for other searches use the [**Web Search** component](#web-search) or provider-specific <Icon name="Blocks" aria-hidden="true" /> [**Bundles**](/components-bundle-components).

When used as a standard component in a flow, the **News Search** component must be connected to a component that accepts `DataFrame` input.
You can connect the **News Search** component directly to a compatible component, or you can use a [Processing component](/components-processing) to convert or extract data of a different type between components.

When used in **Tool Mode** with an **Agent** component, the **News Search** component can be connected directly to the **Agent** component's **Tools** port without converting the data.
The agent decides whether to use the **News Search** component based on the user's query, and it can process the `DataFrame` output directly.

### News Search parameters

<PartialParams />

| Name | Display Name | Info |
|------|--------------|------|
| query | Search Query | Input parameter. Search keywords for news articles. |
| hl | Language (hl) | Input parameter. Language code, such as en-US, fr, de. Default: `en-US`. |
| gl | Country (gl) | Input parameter. Country code, such as US, FR, DE. Default: `US`. |
| ceid | Country:Language (ceid) | Input parameter. Language, such as US:en, FR:fr. Default: `US:en`. |
| topic | Topic | Input parameter. One of: `WORLD`, `NATION`, `BUSINESS`, `TECHNOLOGY`, `ENTERTAINMENT`, `SCIENCE`, `SPORTS`, `HEALTH`. |
| location | Location (Geo) | Input parameter. City, state, or country for location-based news. Leave blank for keyword search. |
| timeout | Timeout | Input parameter. Timeout for the request in seconds. |
| articles | News Articles | Output parameter. A `DataFrame` with the key columns `title`, `link`, `published` and `summary`. |

## RSS Reader

The **RSS Reader** component fetches and parses RSS feeds from any valid RSS feed URL, and then returns the feed content as a [`DataFrame`](/data-types#dataframe) containing article titles, links, publication dates, and summaries.

When used as a standard component in a flow, the **RSS Reader** component must be connected to a component that accepts `DataFrame` input.
You can connect the **RSS Reader** component directly to a compatible component, or you can use a [Processing component](/components-processing) to convert or extract data of a different type between components.

When used in **Tool Mode** with an **Agent** component, the **RSS Reader** component can be connected directly to the **Agent** component's **Tools** port without converting the data.
The agent decides whether to use the **RSS Reader** component based on the user's query, and it can process the `DataFrame` output directly.

### RSS Reader parameters

| Name | Display Name | Info |
|------|--------------|------|
| rss_url | RSS Feed URL | Input parameter. URL of the RSS feed to parse, such as `https://rss.nytimes.com/services/xml/rss/nyt/HomePage.xml`. |
| timeout | Timeout | Input parameter. Timeout for the RSS feed request in seconds. Default: `5`. |
| articles | Articles | Output parameter. A `DataFrame` containing the key columns `title`, `link`, `published` and `summary`. |

## SQL Database

The **SQL Database** component executes SQL queries on [SQLAlchemy-compatible databases](https://docs.sqlalchemy.org/en/20/).
It supports any SQLAlchemy-compatible database, such as PostgreSQL, MySQL, and SQLite.

For CQL queries, see the [**DataStax** bundle](/bundles-datastax).

### Query an SQL database with natural language prompts

The following example demonstrates how to use the **SQL Database** component in a flow, and then modify the component to support natural language queries through an **Agent** component.

This allows you to use the same **SQL Database** component for any query, rather than limiting it to a single manually entered query or requiring the user, application, or another component to provide valid SQL syntax as input.
Users don't need to master SQL syntax because the **Agent** component translates the users' natural language prompts into SQL queries, passes the query to the **SQL Database** component, and then returns the results to the user.

Additionally, input from applications and other components doesn't have to be extracted and transformed to exact SQL queries.
Instead, you only need to provide enough context for the agent to understand that it should create and run a SQL query according to the incoming data.

1. Use your own sample database or create a test database.

    <details>
    <summary>Create a test SQL database</summary>

    1. Create a database called `test.db`:

        ```shell
        sqlite3 test.db
        ```

    2. Add some values to the database:

        ```shell
        sqlite3 test.db "
        CREATE TABLE users (
            id INTEGER PRIMARY KEY,
            name TEXT,
            email TEXT,
            age INTEGER
        );

        INSERT INTO users (name, email, age) VALUES
            ('John Doe', 'john@example.com', 30),
            ('Jane Smith', 'jane@example.com', 25),
            ('Bob Johnson', 'bob@example.com', 35);
        "
        ```

    3. Verify that the database has been created and contains your data:

        ```shell
        sqlite3 test.db "SELECT * FROM users;"
        ```

        The result should list the text data you entered in the previous step:

        ```shell
        1|John Doe|john@example.com
        2|Jane Smith|jane@example.com
        3|John Doe|john@example.com
        4|Jane Smith|jane@example.com
        ```

    </details>

2. Add an **SQL Database** component to your flow.

3. In the **Database URL** field, add the connection string for your database, such as `sqlite:///test.db`.

    At this point, you can enter an SQL query in the **SQL Query** field or use the [port](/concepts-components#component-ports) to pass a query from another component, such as a **Chat Input** component.
    If you need more space, click <Icon name="Expand" aria-hidden="true"/> **Expand** to open a full-screen text field.

    However, to make this component more dynamic in an agentic context, use an **Agent** component to transform natural language input to SQL queries, as explained in the following steps.

4. Click the **SQL Database** component to expose the [component's header menu](/concepts-components#component-menus), and then enable **Tool Mode**.

    You can now use this component as a tool for an agent.
    In **Tool Mode**, no query is set in the **SQL Database** component because the agent will generate and send one if it determines that the tool is required to complete the user's request.
    For more information, see [Configure tools for agents](/agents-tools).

5. Add an **Agent** component to your flow, and then enter your OpenAI API key.

    The default model is an OpenAI model.
    If you want to use a different model, edit the **Model Provider**, **Model Name**, and **API Key** fields accordingly.

    If you need to execute highly specialized queries, consider selecting a model that is trained for tasks like advanced SQL queries.
    If your preferred model isn't in the **Agent** component's built-in model list, set **Model Provider** to **Connect other models**, and then connect any [language model component](/components-models).

6. Connect the **SQL Database** component's **Toolset** output to the **Agent** component's **Tools** input.

    ![SQL Database component connected to an Agent component](/img/component-sql-database.png)

7. Click **Playground**, and then ask the agent a question about the data in your database, such as `Which users are in my database?`

    The agent determines that it needs to query the database to answer the question, uses the LLM to generate an SQL query, and then uses the **SQL Database** component's `RUN_SQL_QUERY` action to run the query on your database.
    Finally, it returns the results in a conversational format, unless you provide instructions to return raw results or a different format.

    The following example queried a test database with little data, but with a more robust dataset you could ask more detailed or complex questions.

    ```text
    Here are the users in your database:

    1. **John Doe** - Email: john@example.com
    2. **Jane Smith** - Email: jane@example.com
    3. **John Doe** - Email: john@example.com
    4. **Jane Smith** - Email: jane@example.com

    It seems there are duplicate entries for the users.
    ```

### SQL Database parameters

<PartialParams />

| Name | Display Name | Info |
|------|--------------|------|
| database_url | Database URL | Input parameter. The SQLAlchemy-compatible database connection URL. |
| query | SQL Query | Input parameter. The SQL query to execute, which can be entered directly, passed in from another component, or, in **Tool Mode**, automatically provided by an **Agent** component. |
| include_columns | Include Columns | Input parameter. Whether to include column names in the result. The default is enabled (true). |
| add_error | Add Error | Input parameter. If enabled, adds any error messages to the result, if any are returned. The default is disabled (false). |
| run_sql_query | Result Table | Output parameter. The query results as a [`DataFrame`](/data-types#dataframe). |

## URL

The **URL** component fetches content from one or more URLs, processes the content, and returns it in various formats.
It follows links recursively to a given depth, and it supports output in plain text or raw HTML.

### URL parameters

<PartialParams />

Some of the available parameters include the following:

| Name | Display Name | Info |
|------|--------------|------|
| urls | URLs | Input parameter. One or more URLs to crawl recursively. In the visual editor, click <Icon name="Plus" aria-hidden="true"/> **Add URL** to add multiple URLs. |
| max_depth | Depth | Input parameter. Controls link traversal: how many "clicks" away from the initial page the crawler will go. A depth of 1 limits the crawl to the first page at the given URL only. A depth of 2 means the crawler crawls the first page plus each page directly linked from the first page, then stops. This setting exclusively controls link traversal; it doesn't limit the number of URL path segments or the domain. |
| prevent_outside | Prevent Outside | Input parameter. If enabled, only crawls URLs within the same domain as the root URL. This prevents the crawler from accessing sites outside the given URL's domain, even if they are linked from one of the crawled pages. |
| use_async | Use Async | Input parameter. If enabled, uses asynchronous loading which can be significantly faster but might use more system resources. |
| format | Output Format | Input parameter. Sets the desired output format as **Text** or **HTML**. The default is **Text**. For more information, see [URL output](#url-output).|
| timeout | Timeout | Input parameter. Timeout for the request in seconds. |
| headers | Headers | Input parameter. The headers to send with the request if needed for authentication or otherwise. |

Additional input parameters are available for error handling and encoding.

### URL output

There are two settings that control the output of the **URL** component at different stages:

* **Output Format**: This optional parameter controls the content extracted from the crawled pages:

    * **Text (default)**: The component extracts only the text from the HTML of the crawled pages.
    * **HTML**: The component extracts the entire raw HTML content of the crawled pages.

* **Output data type**: In the component's output field (near the output port) you can select the structure of the outgoing data when it is passed to other components:

    * **Extracted Pages**: Outputs a [`DataFrame`](/data-types#dataframe) that breaks the crawled pages into columns for the entire page content (`text`) and metadata like `url` and `title`.
    * **Raw Content**: Outputs a [`Message`](/data-types#message) containing the entire text or HTML from the crawled pages, including metadata, in a single block of text.

When used as a standard component in a flow, the **URL** component must be connected to a component that accepts the selected output data type (`DataFrame` or `Message`).
You can connect the **URL** component directly to a compatible component, or you can use a [**Type Convert** component](/components-processing#type-convert) to convert the output to another type before passing the data to other components if the data types aren't directly compatible.

Processing components like the **Type Convert** component are useful with the **URL** component because it can extract a large amount of data from the crawled pages.
For example, if you only want to pass specific fields to other components, you can use a [**Parser** component](/components-processing#parser) to extract only that data from the crawled pages before passing the data to other components.

When used in **Tool Mode** with an **Agent** component, the **URL** component can be connected directly to the **Agent** component's **Tools** port without converting the data.
The agent decides whether to use the **URL** component based on the user's query, and it can process the `DataFrame` or `Message` output directly.

## Web Search

The **Web Search** component performs a basic web search using DuckDuckGo's HTML scraping interface.
For other search APIs, see <Icon name="Blocks" aria-hidden="true" /> [**Bundles**](/components-bundle-components).

:::important
The **Web Search** component uses web scraping that can be subject to rate limits.

For production use, consider using another search component with more robust API support, such as provider-specific bundles.
:::

### Use the Web Search component in a flow

The following steps demonstrate one way that you can use a **Web Search** component in a flow:

1. Create a flow based on the **Basic Prompting** template.

2. Add a **Web Search** component, and then enter a search query, such as `environmental news`.

3. Add a [**Type Convert** component](/components-processing#type-convert), set the **Output Type** to **Message**, and then connect the **Web Search** component's output to the **Type Convert** component's input.

    By default, the **Web Search** component outputs a `DataFrame`.
    Because the **Prompt Template** component only accepts `Message` data, this conversion is required so that the flow can pass the search results to the **Prompt Template** component.
    For more information, see [Web Search output](#web-search-output).

5. In the **Prompt Template** component's **Template** field, add a variable like `{searchresults}` or `{context}`.

    This adds a field to the **Prompt Template** component that you can use to pass the converted search results to the prompt.

6. Connect the **Type Convert** component's output to the new variable field on the **Prompt Template** component.

    ![Type convert web search output to chat](/img/component-type-convert-and-web-search.png)

7. In the **Language Model** component, add your OpenAI API key, or select a different provider and model.

8. Click **Playground**, and then enter `latest news`.

    The LLM processes the request, including the context passed through the **Prompt Template** component, and then prints the response in the **Playground** chat interface.

    <details>
    <summary>Result</summary>

    The following is an example of a possible response.
    Your response may vary based on the current state of the web, your specific query, the model, and other factors.

    ```text
    Here are some of the latest news articles related to the environment:
    Ozone Pollution and Global Warming: A recent study highlights that ozone pollution is a significant global environmental concern, threatening human health and crop production while exacerbating global warming. Read more
    ...
    ```

    </details>

### Web Search parameters

| Name | Display Name | Info |
|------|--------------|------|
| query | Search Query | Input parameter. Keywords to search for. |
| timeout | Timeout | Input parameter. Timeout for the web search request in seconds. Default: `5`. |
| results | Search Results | Output parameter. Returns a `DataFrame` containing `title`, `links`, and `snippets`. For more information, see [Web Search output](#web-search-output). |

### Web Search output

The **Web Search** component outputs a [`DataFrame`](/data-types#dataframe) containing the key columns `title`, `links`, and `snippets`.

When used as a standard component in a flow, the **Web Search** component must be connected to a component that accepts `DataFrame` input, or you must use a [**Type Convert** component](/components-processing#type-convert) to convert the output to `Data` or `Message` type before passing the data to other components.

When used in **Tool Mode** with an **Agent** component, the **Web Search** component can be connected directly to the **Agent** component's **Tools** port without converting the data.
The agent decides whether to use the **Web Search** component based on the user's query, and it can process the `DataFrame` output directly.

## Webhook

The **Webhook** component defines a webhook trigger that runs a flow when it receives an HTTP POST request.

### Trigger the webhook

When you add a **Webhook** component to your flow, a **Webhook curl** tab is added to the flow's [**API Access** pane](/concepts-publish#api-access).
This tab automatically generates an HTTP POST request code snippet that you can use to trigger your flow through the **Webhook** component.
For example:

```bash
curl -X POST \
  "http://$LANGFLOW_SERVER_ADDRESS/api/v1/webhook/$FLOW_ID" \
  -H 'Content-Type: application/json' \
  -H 'x-api-key: $LANGFLOW_API_KEY' \
  -d '{"any": "data"}'
```

For more information, see [Trigger flows with webhooks](/webhook).

### Webhook parameters

| Name | Display Name | Description |
|------|--------------|-------------|
| data | Payload | Input parameter. Receives a payload from external systems through HTTP POST requests. |
| curl | curl | Input parameter. The curl command template for making requests to this webhook. |
| endpoint | Endpoint | Input parameter. The endpoint URL where this webhook receives requests. |
| output_data | Data | Output parameter. The processed data from the webhook input. Returns an empty [`Data`](/data-types#data) object if no input is provided. If the input isn't valid JSON, the **Webhook** component wraps it in a `payload` object so that it can be accepted as input to trigger the flow. |

## Additional Data components

Langflow's core components are meant to be generic and support a range of use cases.
Core components typically aren't limited to a single provider.

If the core components don't meet your needs, you can find provider-specific components in <Icon name="Blocks" aria-hidden="true" /> [**Bundles**](/components-bundle-components).

For example, the [**DataStax** bundle](/bundles-datastax) includes components for CQL queries, and the [**Google** bundle](/bundles-google) includes components for Google Search APIs.

## Legacy Data components

import PartialLegacy from '@site/docs/_partial-legacy.mdx';

<PartialLegacy />

The following Data components are in legacy status:

* **Load CSV**
* **Load JSON**

Replace these components with the **File** component, which supports loading CSV and JSON files, as well as many other file types.

## See also

- [**Google** bundle](/bundles-google)
- [**Composio** bundle](/integrations-composio)
- [File management](/concepts-file-management)<|MERGE_RESOLUTION|>--- conflicted
+++ resolved
@@ -195,13 +195,8 @@
 
     | Name | Display Name | Info |
     |------|--------------|------|
-<<<<<<< HEAD
-    | pipeline | Pipeline | Input parameter, advanced parsing. The Docling pipeline to use, either `standard` (default, recommended) or `vlm`. |
-    | ocr_engine | OCR Engine | Input parameter, advanced parsing. The OCR parser to use if `pipeline` is `standard`. Options are `None` (default) or [`EasyOCR`](https://pypi.org/project/easyocr/). `None` means that no OCR engine is used, and this can produce inconsistent or broken results for some documents. |
-=======
     | pipeline | Pipeline | Input parameter, advanced parsing. The Docling pipeline to use, either `standard` (default, recommended) or `vlm` (may produce inconsistent results). |
     | ocr_engine | OCR Engine | Input parameter, advanced parsing. The OCR parser to use if `pipeline` is `standard`. Options are `None` (default) or [`EasyOCR`](https://pypi.org/project/easyocr/). `None` means that no OCR engine is used, and this can produce inconsistent or broken results for some documents. This setting has no effect with the `vlm` pipeline. |
->>>>>>> f0f05d60
     | md_image_placeholder | Markdown Image Placeholder | Input parameter, advanced parsing. Defines the placeholder for image files if the output type is **Markdown**. Default: `<!-- image -->`. |
     | md_page_break_placeholder | Markdown Page Break Placeholder | Input parameter, advanced parsing. Defines the placeholder for page breaks if the output type is **Markdown**. Default: `""` (empty string). |
     | doc_key | Document Key | Input parameter, advanced parsing. The key to use for the `DoclingDocument` column, which holds the structured information extracted from the source document. See [Docling Document](https://docling-project.github.io/docling/concepts/docling_document/) for details. Default: `doc`. |

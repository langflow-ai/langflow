---
title: Helpers
slug: /components-helpers
---

import Icon from "@site/src/components/icon";
import Tabs from '@theme/Tabs';
import TabItem from '@theme/TabItem';

Helper components provide utility functions to help manage data and perform simple tasks in your flow.

## Calculator

The Calculator component performs basic arithmetic operations on mathematical expressions.
It supports addition, subtraction, multiplication, division, and exponentiation operations.

For an example of using this component in a flow, see the [Python interpreter](/components-processing#python-interpreter) component.

### Calculator parameters

| Name | Type | Description |
|------|------|-------------|
| expression | String | Input parameter. The arithmetic expression to evaluate, such as `4*4*(33/22)+12-20`. |
| result | Data | Output parameter. The calculation result as a [`Data` object](/data-types) containing the evaluated expression. |

## Current Date

The Current Date component returns the current date and time in a selected timezone. This component provides a flexible way to obtain timezone-specific date and time information within a Langflow pipeline.

### Current Date parameters

| Name | Type | Description |
|------|------|-------------|
| timezone | String | Input parameter. The timezone for the current date and time. |
| current_date | String | Output parameter. The resulting current date and time in the selected timezone. |

## Message History

The **Message History** component provides combined chat history and message storage functionality.

This component can use Langflow's SQLite database _or_ external chat memory to store and retrieve chat messages.

This component replaces the legacy **Chat History** and **Message Store** components.

<details>
<summary>How does chat memory work?</summary>

Chat memory is a cache for the LLM or agent to preserve past conversations to retain and reference that context in future interactions.
For example, if a user has already told the LLM their name, the LLM can retrieve that information from chat memory rather than asking the user to repeat themselves in future conversations or messages.

Chat memory is distinct from vector store memory because it is built specifically for storing and retrieving chat messages from databases.

The **Message History** component and provider-specific chat memory components provide access to their respective external databases _as memory_.
Retrieval as memory is an important distinction for LLMs and agents because this storage and retrieval mechanism is specifically designed to recall context from past conversations.
Unlike vector stores, which are designed for semantic search and retrieval of text chunks, chat memory is designed to store and retrieve chat messages in a way that is optimized for conversation history.

</details>

The **Message History** component uses the [session ID](/session-id) to identify related chat memories.
For example, if you use user IDs as session IDs, then each user's chat history is stored separately, isolating the context of their chats from other users' chats.

For more information about memory in Langflow, see [Memory](/memory).

<<<<<<< HEAD
### Use the Message History component in a flow
=======
This component handles chat history and message storage using Langflow’s SQLite database or an external memory source to save and retrieve chat messages. The default storage option is a [SQLite](https://www.sqlite.org/) database stored in your system's cache directory:

- **macOS Desktop**: `/Users/<username>/.langflow/data/database.db`
- **Windows Desktop**: `C:\Users\<name>\AppData\Roaming\com.Langflow\data\langflow.db`
- **OSS macOS/Windows/Linux/WSL (uv pip install)**: `<path_to_venv>/lib/python3.12/site-packages/langflow/langflow.db` (Python version may vary)
- **OSS macOS/Windows/Linux/WSL (git clone)**: `<path_to_clone>/src/backend/base/langflow/langflow.db`

If your Langflow deployment has `LANGFLOW_DATABASE_URL` set to PostgreSQL, the Message History component will use the PostgreSQL database.
>>>>>>> 8f84d910

The **Message History** component has two modes, depending on where you want to use it in your flow:

* **Retrieve mode**: The component retrieves chat messages from your Langflow database or external memory.
* **Store mode**: The component stores chat messages in your Langflow database or external memory.

This means that you need multiple **Message History** components in your flow if you want to both store and retrieve chat messages.

<Tabs>
<TabItem value="langflow" label="Langflow chat memory" default>

The following steps explain how to create a flow that uses **Message History** components to store and retrieve chat memory from your Langflow server's database:

1. Create or edit a flow where you want to use chat memory.
2. At the beginning of the flow, add a **Message History** component, set it to **Retrieve** mode, and then connect it to a **Type Convert** component.

3. Set the **Type Convert** component to output **Message** data.

   The first **Message History** component retrieves previous conversation data, then the **Type Convert** component transforms the history into [`Message` data](/data-types) so that it can be ingested by the LLM.

4. Add a [**Prompt Template** component](/components-prompts), add a `{memory}` variable to the template, and then connect the **Type Convert** component's output to the **Prompt Template** component's **memory** input.

    If your flow already has a **Prompt Template** component, you can add the `{memory}` variable to your existing template.

    The **Prompt Template** component supplies instructions and context to LLMs, separate from chat messages passed through a **Chat Input** component.
    Variables in a **Prompt Template** component dynamically add fields to the **Prompt Template** component so that your flow can receive definitions for those values from other components, Langflow global variables, or fixed input.
    In this case, the `{memory}` variable is populated by the converted chat history passed from the **Type Convert** component.

5. Connect the **Prompt Template** component's output to a **Language Model** component's **System Message** input.

6. Add a **Chat Input** component, and then connect it to the **Language Model** component's **Input** input.

7. Connect the **Language Model** component's output to a **Chat Output** component.

8. Add another **Message History** component to the end of the flow, set it to **Store** mode, and then connect the **Chat Output** component's output to the **Message History** component's **Message** input.

    Each response from the LLM is output from the **Language Model** component to the **Chat Output** component, and then stored in chat memory by the final **Message History** component.

![A flow with Message History components](/img/component-message-history-message-store.png)

</TabItem>
<TabItem value="external" label="External chat memory">

To store and retrieve chat memory from an external chat memory provider, such as Redis, use the **Message History** component _and_ your provider-specific chat memory component.

Available provider-specific chat memory components include [**Cassandra Chat Memory** component](/bundles-datastax#cassandra-chat-memory), [**Mem0 Chat Memory**](/bundles-mem0), and [**Redis Chat Memory** component](/bundles-redis).
For all provider-specific chat memory components, see [Bundles](/components-bundle-components).

The following steps explain how to create a flow that stores and retrieves chat memory from Redis chat memory:

1. Create or edit a flow where you want to use chat memory.
2. At the beginning of the flow, add **Message History** and **Redis Chat Memory** components:

   1. Configure the **Redis Chat Memory** component to connect to your Redis database. For more information, see the [Redis documentation](https://redis.io/docs/latest/).
   2. Set the **Message History** component to **Retrieve** mode.
   3. In the **Message History** [component's header menu](/concepts-components#component-menus), click <Icon name="SlidersHorizontal" aria-hidden="true"/> **Controls**, enable **External Memory**, and then click **Close**.
   4. Connect the **Redis Chat Memory** component's output to the **Message History** component's **External Memory** input.

3. Add a [**Prompt Template** component](/components-prompts), add a `{memory}` variable to the template, and then connect the **Message History** component's output to the **Prompt Template** component's **memory** input.

    If your flow already has a **Prompt Template** component, you can add the `{memory}` variable to your existing template.

    The **Prompt Template** component supplies instructions and context to LLMs, separate from chat messages passed through a **Chat Input** component.
    Variables in a **Prompt Template** component dynamically add fields to the **Prompt Template** component so that your flow can receive definitions for those values from other components, Langflow global variables, or fixed input.
    In this case, the `{memory}` variable is populated by the converted chat history passed from the **Message History** component.

5. Connect the **Prompt Template** component's output to a **Language Model** component's **System Message** input.

6. Add a **Chat Input** component, and then connect it to the **Language Model** component's **Input** input.

7. Connect the **Language Model** component's output to a **Chat Output** component.

8. Add new **Message History** and **Redis Chat Memory** components to the end of the flow:

   1. Configure the **Redis Chat Memory** component to connect to your Redis database.
   2. Set the **Message History** component to **Store** mode.
   3. In the **Message History** [component's header menu](/concepts-components#component-menus), click <Icon name="SlidersHorizontal" aria-hidden="true"/> **Controls**, enable **External Memory**, and then click **Close**.
   4. Connect the **Redis Chat Memory** component's output to the **Message History** component's **External Memory** input.

9. Connect the **Chat Output** component's output to the **Message History** component's **Message** input.

    Each response from the LLM is output from the **Language Model** component to the **Chat Output** component, and then stored in chat memory by passing it to the final **Message History** and **Redis Chat Memory** components.

![A flow with Message History and Redis Chat Memory components](/img/component-message-history-external-memory.png)

</TabItem>
</Tabs>

### Message History

Many **Message History** component input parameters are hidden by default in the visual editor.
You can toggle parameters through the <Icon name="SlidersHorizontal" aria-hidden="true"/> **Controls** in the [component's header menu](/concepts-components#component-menus).

| Name | Type | Description |
|------|------|-------------|
| memory | Memory | Input parameter. Retrieve messages from an external memory. If empty, the Langflow tables are used. |
| sender | String | Input parameter. Filter by sender type. |
| sender_name | String | Input parameter. Filter by sender name. |
| n_messages | Integer | Input parameter. The number of messages to retrieve. |
| session_id | String | Input parameter. The chat [session ID](/session-id). If omitted or empty, the current session ID for the flow run is used. If your flow uses custom sessions IDs, it is important that the flow only retrieves chat memory relevant to a given session ID. |
| order | String | Input parameter. The order of the messages. |
| template | String | Input parameter. The template to use for formatting the data. It can contain the keys `{text}`, `{sender}` or any other key in the message data. |
| messages | Data | Output parameter. The retrieved messages as Data objects. |
| messages_text | Message | Output parameter. The retrieved messages formatted as text. |
| dataframe | DataFrame | Output parameter. A DataFrame containing the message data. |

## Legacy helper components

The following components are legacy components.
You can use these components in your flows, but they are no longer maintained and may be removed in a future release.
It is recommended that you replace legacy components with the recommended alternatives as soon as possible.

* **Chat History**: Replaced by the [**Message History** component](#message-history)
* **Message Store**: Replaced by the [**Message History** component](#message-history)

<details>
<summary>Create List</summary>

This component dynamically creates a record with a specified number of fields.

It accepts the following parameters:

| Name | Type | Description |
|------|------|-------------|
| n_fields | Integer | Input parameter. The number of fields to be added to the record. |
| text_key | String | Input parameter. The key used as text. |
| list | List | Output parameter. The dynamically created list with the specified number of fields. |

</details>

<details>
<summary>ID Generator</summary>

This component generates a unique ID.

It accepts the following parameters:

| Name | Type | Description |
|------|------|-------------|
| unique_id | String | Input parameter. The generated unique ID. |
| id | String | Output parameter. The generated unique ID. |

</details>

<details>
<summary>Output Parser</summary>

Replace the legacy **Output Parser** component with the [**Structured Output** component](/components-processing#structured-output) and [**Parser** component](/components-processing#parser).
The components you need depend on the data types and complexity of the parsing task.

The **Output Parser** component transforms the output of a language model into comma-separated values (CSV) format, such as `["item1", "item2", "item3"]`, using LangChain's `CommaSeparatedListOutputParser`.
The **Structured Output** component is a good alternative for this component because it also formats LLM responses with support for custom schemas and more complex parsing.

Parsing components only provide formatting instructions and parsing functionality.
_They don't include prompts._
You must connect parsers to **Prompt Template** components to create prompts that LLMs can use.

1. Open a flow that has a **Chat Input**, **Language Model**, and **Chat Output** components.

2. Add **Output Parser** and **Prompt Template** components to your flow.

3. Define your LLM's prompt in the **Prompt Template** component's **Template**, including all instructions and pre-loaded context.
Make sure to include a `{format_instructions}` variable where you will inject the formatting instructions from the **Output Parser** component.
For example:

    ```
    You are a helpful assistant that provides lists of information.

    {format_instructions}
    ```

    Variables in the template dynamically add fields to the **Prompt Template** component so that your flow can receive definitions for those values from other components, Langflow global variables, or fixed input.

4. Connect the **Output Parser** component's output to the **Prompt Template** component's **format instructions** input.

The **Output Parser** component accepts the following parameters:

| Name | Type | Description |
|------|------|-------------|
| parser_type | String | Input parameter. Sets the parser type as "CSV". |
| format_instructions | String | Output parameter. Pass to a prompt template to include formatting instructions for LLM responses. |
| output_parser | Parser | Output parameter. The constructed output parser that can be used to parse LLM responses. |

</details><|MERGE_RESOLUTION|>--- conflicted
+++ resolved
@@ -36,34 +36,13 @@
 
 ## Message History
 
-The **Message History** component provides combined chat history and message storage functionality.
-
-This component can use Langflow's SQLite database _or_ external chat memory to store and retrieve chat messages.
-
-This component replaces the legacy **Chat History** and **Message Store** components.
-
-<details>
-<summary>How does chat memory work?</summary>
-
-Chat memory is a cache for the LLM or agent to preserve past conversations to retain and reference that context in future interactions.
-For example, if a user has already told the LLM their name, the LLM can retrieve that information from chat memory rather than asking the user to repeat themselves in future conversations or messages.
-
-Chat memory is distinct from vector store memory because it is built specifically for storing and retrieving chat messages from databases.
-
-The **Message History** component and provider-specific chat memory components provide access to their respective external databases _as memory_.
-Retrieval as memory is an important distinction for LLMs and agents because this storage and retrieval mechanism is specifically designed to recall context from past conversations.
-Unlike vector stores, which are designed for semantic search and retrieval of text chunks, chat memory is designed to store and retrieve chat messages in a way that is optimized for conversation history.
-
-</details>
-
-The **Message History** component uses the [session ID](/session-id) to identify related chat memories.
-For example, if you use user IDs as session IDs, then each user's chat history is stored separately, isolating the context of their chats from other users' chats.
-
-For more information about memory in Langflow, see [Memory](/memory).
-
-<<<<<<< HEAD
-### Use the Message History component in a flow
-=======
+
+<!-- TODO: Message History component isn't required with Agent when using built in storage bc agent automatically uses the built in storage and message history. -->
+
+<!-- Message history component doesn't require Type Convert unless you need to convert the type. -->
+
+<!-- Built-in Storage - Align w. info on /memory page:
+
 This component handles chat history and message storage using Langflow’s SQLite database or an external memory source to save and retrieve chat messages. The default storage option is a [SQLite](https://www.sqlite.org/) database stored in your system's cache directory:
 
 - **macOS Desktop**: `/Users/<username>/.langflow/data/database.db`
@@ -72,7 +51,35 @@
 - **OSS macOS/Windows/Linux/WSL (git clone)**: `<path_to_clone>/src/backend/base/langflow/langflow.db`
 
 If your Langflow deployment has `LANGFLOW_DATABASE_URL` set to PostgreSQL, the Message History component will use the PostgreSQL database.
->>>>>>> 8f84d910
+-->
+
+
+The **Message History** component provides combined chat history and message storage functionality.
+
+This component can use Langflow's SQLite database _or_ external chat memory to store and retrieve chat messages.
+
+This component replaces the legacy **Chat History** and **Message Store** components.
+
+<details>
+<summary>How does chat memory work?</summary>
+
+Chat memory is a cache for the LLM or agent to preserve past conversations to retain and reference that context in future interactions.
+For example, if a user has already told the LLM their name, the LLM can retrieve that information from chat memory rather than asking the user to repeat themselves in future conversations or messages.
+
+Chat memory is distinct from vector store memory because it is built specifically for storing and retrieving chat messages from databases.
+
+The **Message History** component and provider-specific chat memory components provide access to their respective external databases _as memory_.
+Retrieval as memory is an important distinction for LLMs and agents because this storage and retrieval mechanism is specifically designed to recall context from past conversations.
+Unlike vector stores, which are designed for semantic search and retrieval of text chunks, chat memory is designed to store and retrieve chat messages in a way that is optimized for conversation history.
+
+</details>
+
+The **Message History** component uses the [session ID](/session-id) to identify related chat memories.
+For example, if you use user IDs as session IDs, then each user's chat history is stored separately, isolating the context of their chats from other users' chats.
+
+For more information about memory in Langflow, see [Memory](/memory).
+
+### Use the Message History component in a flow
 
 The **Message History** component has two modes, depending on where you want to use it in your flow:
 

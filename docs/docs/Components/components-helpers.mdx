--- conflicted
+++ resolved
@@ -46,11 +46,7 @@
 Use the **Message History** component for the following use cases:
 
 * You need to store and retrieve chat memory for a language model component (not an agent).
-<<<<<<< HEAD
-* You need to retrieve chat memories outside the chat context, such as sentiment analysis flow that retrieves and analyzes recently stored memories.
-=======
 * You need to retrieve chat memories outside the chat context, such as a sentiment analysis flow that retrieves and analyzes recently stored memories.
->>>>>>> 63ab2cac
 * You want to store memories in a specific database that is separate from Langflow storage.
 
 For more information, see [Store chat memory](/memory#store-chat-memory).
@@ -116,13 +112,8 @@
 
 To store and retrieve chat memory from a dedicated, external chat memory database, use the **Message History** component _and_ a provider-specific chat memory component.
 
-<<<<<<< HEAD
 The following steps explain how to create a flow that stores and retrieves chat memory from a [**Redis Chat Memory** component](/bundles-redis).
 Other options include the [**Mem0 Chat Memory** component](/bundles-mem0) and [**Cassandra Chat Memory** component](/bundles-cassandra#cassandra-chat-memory).
-=======
-The following steps explain how to create a flow that stores and retrieves chat memory with a [**Redis Chat Memory** component](/bundles-redis).
-Other options include the [**Mem0 Chat Memory** component](/bundles-mem0) and [**Cassandra Chat Memory** component](/bundles-datastax#cassandra-chat-memory).
->>>>>>> 63ab2cac
 
 1. Create or edit a flow where you want to use chat memory.
 

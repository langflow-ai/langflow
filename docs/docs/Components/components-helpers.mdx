---
title: Helpers
slug: /components-helpers
---

import Icon from "@site/src/components/icon";
import Tabs from '@theme/Tabs';
import TabItem from '@theme/TabItem';

Helper components provide utility functions to help manage data and perform simple tasks in your flow.

## Calculator

The **Calculator** component performs basic arithmetic operations on mathematical expressions.
It supports addition, subtraction, multiplication, division, and exponentiation operations.

For an example of using this component in a flow, see the [**Python Interpreter** component](/components-processing#python-interpreter).

### Calculator parameters

| Name | Type | Description |
|------|------|-------------|
| expression | String | Input parameter. The arithmetic expression to evaluate, such as `4*4*(33/22)+12-20`. |
| result | Data | Output parameter. The calculation result as a [`Data` object](/data-types) containing the evaluated expression. |

## Current Date

The **Current Date** component returns the current date and time in a selected timezone. This component provides a flexible way to obtain timezone-specific date and time information within a Langflow pipeline.

### Current Date parameters

| Name | Type | Description |
|------|------|-------------|
| timezone | String | Input parameter. The timezone for the current date and time. |
| current_date | String | Output parameter. The resulting current date and time in the selected timezone. |

## Message History

The **Message History** component provides combined chat history and message storage functionality.
It can store and retrieve chat messages from either [Langflow storage](/memory) _or_ a dedicated chat memory database like Mem0 or Redis.

:::important
The **Agent** component has built-in chat memory that is enabled by default and uses Langflow storage.
This built-in chat memory functionality is sufficient for most use cases.

Use the **Message History** component for the following use cases:

* You need to store and retrieve chat memory for a language model component (not an agent).
* You need to retrieve chat memories outside the chat context, such as a sentiment analysis flow that retrieves and analyzes recently stored memories.
* You want to store memories in a specific database that is separate from Langflow storage.

For more information, see [Store chat memory](/memory#store-chat-memory).
:::

### Use the Message History component in a flow

The **Message History** component has two modes, depending on where you want to use it in your flow:

* **Retrieve mode**: The component retrieves chat messages from your Langflow database or external memory.
* **Store mode**: The component stores chat messages in your Langflow database or external memory.

This means that you need multiple **Message History** components in your flow if you want to both store and retrieve chat messages.

<Tabs>
<TabItem value="langflow" label="Use Langflow storage" default>

The following steps explain how to create a chat-based flow that uses **Message History** components to store and retrieve chat memory from your Langflow installation's database:

1. Create or edit a flow where you want to use chat memory.

2. At the beginning of the flow, add a **Message History** component, and then set it to **Retrieve** mode.

3. Optional: In the **Message History** [component's header menu](/concepts-components#component-menus), click <Icon name="SlidersHorizontal" aria-hidden="true"/> **Controls** to enable parameters for memory sorting, filtering, and limits.

3. Add a [**Prompt Template** component](/components-prompts), add a `{memory}` variable to the **Template** field, and then connect the **Message History** output to the **memory** input.

    The **Prompt Template** component supplies instructions and context to LLMs, separate from chat messages passed through a **Chat Input** component.
    The template can include any text and variables that you want to supply to the LLM, for example:

    ```text
    You are a helpful assistant that answers questions.

    Use markdown to format your answer, properly embedding images and urls.

    History:

    {memory}
    ```

    Variables (`{variable}`) in the template dynamically add fields to the **Prompt Template** component so that your flow can receive definitions for those values from elsewhere, such as other components, Langflow global variables, or runtime input.

    In this example, the `{memory}` variable is populated by the retrieved chat memories, which are then passed to a **Language Model** or **Agent** component to provide additional context to the LLM.

4. Connect the **Prompt Template** component's output to a **Language Model** component's **System Message** input.

    This example uses the **Language Model** core component as the central chat driver, but you can also use another language model component or the **Agent** component.

5. Add a **Chat Input** component, and then connect it to the **Language Model** component's **Input** field.

6. Connect the **Language Model** component's output to a **Chat Output** component.

7. At the end of the flow, add another **Message History** component, and then set it to **Store** mode.

    Configure any additional parameters in the second **Message History** component as needed, taking into consideration that this particular component will store chat messages rather than retrieve them.

8. Connect the **Chat Output** component's output to the **Message History** component's **Message** input.

    Each response from the LLM is output from the **Language Model** component to the **Chat Output** component, and then stored in chat memory by the final **Message History** component.

</TabItem>
<TabItem value="external" label="Use external chat memory">

To store and retrieve chat memory from a dedicated, external chat memory database, use the **Message History** component _and_ a provider-specific chat memory component.

The following steps explain how to create a flow that stores and retrieves chat memory from a [**Redis Chat Memory** component](/bundles-redis).
Other options include the [**Mem0 Chat Memory** component](/bundles-mem0) and [**Cassandra Chat Memory** component](/bundles-cassandra#cassandra-chat-memory).

1. Create or edit a flow where you want to use chat memory.

2. At the beginning of the flow, add a **Message History** component and a **Redis Chat Memory** component:

   1. Configure the **Redis Chat Memory** component to connect to your Redis database. For more information, see the [Redis documentation](https://redis.io/docs/latest/).
   2. Set the **Message History** component to **Retrieve** mode.
   3. In the **Message History** [component's header menu](/concepts-components#component-menus), click <Icon name="SlidersHorizontal" aria-hidden="true"/> **Controls**, enable **External Memory**, and then click **Close**.

      In **Controls**, you can also enable parameters for memory sorting, filtering, and limits.

   4. Connect the **Redis Chat Memory** component's output to the **Message History** component's **External Memory** input.

3. Add a [**Prompt Template** component](/components-prompts), add a `{memory}` variable to the **Template** field, and then connect the **Message History** output to the **memory** input.

    The **Prompt Template** component supplies instructions and context to LLMs, separate from chat messages passed through a **Chat Input** component.
    The template can include any text and variables that you want to supply to the LLM, for example:

    ```text
    You are a helpful assistant that answers questions.

    Use markdown to format your answer, properly embedding images and urls.

    History:

    {memory}
    ```

    Variables (`{variable}`) in the template dynamically add fields to the **Prompt Template** component so that your flow can receive definitions for those values from elsewhere, such as other components, Langflow global variables, or runtime input.

    In this example, the `{memory}` variable is populated by the retrieved chat memories, which are then passed to a **Language Model** or **Agent** component to provide additional context to the LLM.

4. Connect the **Prompt Template** component's output to a **Language Model** component's **System Message** input.

    This example uses the **Language Model** core component as the central chat driver, but you can also use another language model component or the **Agent** component.

5. Add a **Chat Input** component, and then connect it to the **Language Model** component's **Input** input.

6. Connect the **Language Model** component's output to a **Chat Output** component.

7. At the end of the flow, add another pair of **Message History** and **Redis Chat Memory** components:

   1. Configure the **Redis Chat Memory** component to connect to your Redis database.
   2. Set the **Message History** component to **Store** mode.
   3. In the **Message History** [component's header menu](/concepts-components#component-menus), click <Icon name="SlidersHorizontal" aria-hidden="true"/> **Controls**, enable **External Memory**, and then click **Close**.

       Configure any additional parameters in this component as needed, taking into consideration that this particular component will store chat messages rather than retrieve them.

   4. Connect the **Redis Chat Memory** component to the **Message History** component's **External Memory** input.

8. Connect the **Chat Output** component's output to the **Message History** component's **Message** input.

    Each response from the LLM is output from the **Language Model** component to the **Chat Output** component, and then stored in chat memory by passing it to the final **Message History** and **Redis Chat Memory** components.

![A flow with Message History and Redis Chat Memory components](/img/component-message-history-external-memory.png)

</TabItem>
</Tabs>

### Message History parameters

import PartialParams from '@site/docs/_partial-hidden-params.mdx';

<PartialParams />

The available parameters depend on whether the component is in **Retrieve** or **Store** mode.

<Tabs>
<TabItem value="retrieve" label="Retrieve mode">

| Name | Type | Description |
|------|------|-------------|
| **Template** (`template`) | String | Input parameter. The template to use for formatting the data. It can contain the keys `{text}`, `{sender}` or any other key in the message data. |
| **External Memory** (`memory`) | External Memory | Input parameter. Retrieve messages from an external memory. If empty, Langflow storage is used. |
| **Number of Messages** (`n_messages`) | Integer | Input parameter. The number of messages to retrieve. Default: 100. |
| **Order** (`order`) | String | Input parameter. The order of the messages. Default: `Ascending`. |
| **Sender Type** (`sender_type`) | String | Input parameter. Filter by sender type, one of `User`, `Machine`, or `Machine and User` (default). |
<<<<<<< HEAD
=======
| **Session ID** (`session_id`) | String | Input parameter. The [session ID](/session-id) of the chat memories to retrieve. If omitted or empty, the current session ID for the flow run is used. |
>>>>>>> f0f05d60

</TabItem>
<TabItem value="store" label="Store mode">

| Name | Type | Description |
|------|------|-------------|
| **Template** (`template`) | String | Input parameter. The template to use for formatting the data. It can contain the keys `{text}`, `{sender}` or any other key in the message data. |
| **Message** (`message`) | String | Input parameter. The message to store, typically provided by connecting a **Chat Output** component. |
| **External Memory** (`memory`) | External Memory | Input parameter. Store messages in external memory. If empty, Langflow storage is used. |
| **Sender** (`sender`) | String | Input parameter. Choose which messages to store based on sender, one of `User`, `Machine`, or `Machine and User` (default). |
| **Sender Name** (`sender_name`) | String | Input parameter. A backup `sender` label to use if a message doesn't have sender metadata. |
| **Session ID** (`session_id`) | String | Input parameter. The [session ID](/session-id) of the chat memories to store. If omitted or empty, the current session ID for the flow run is used. Use custom session IDs if you need to segregate chat memory for different users or applications that run the same flow. |
| **Sender Type** (`sender_type`) | String | Input parameter. Filter by sender type, one of `User`, `Machine`, or `Machine and User` (default). |

</TabItem>
</Tabs>

### Message History output

Memories can be retrieved in one of two formats:

* **Message**: Retrieve memories as `Message` objects, including `messages_text` containing retrieved chat message text.
This is the typical output format used to pass memories _as chat messages_ to another component.

* **DataFrame**: Returns memories as a `DataFrame` containing the message data.
Useful for cases where you need to retrieve memories in a tabular format rather than as chat messages.

You can set the output type near the component's output port.

## Legacy Helper components

import PartialLegacy from '@site/docs/_partial-legacy.mdx';

<PartialLegacy />

The following Helper components are in legacy status:

* **Message Store**: Replaced by the [**Message History** component](#message-history)
* **Create List**: Replace with [Processing components](/components-processing)
* **ID Generator**: Replace with a component that executes arbitrary code to generate an ID or embed an ID generator script your application code (external to your Langflow flows).
* **Output Parser**: Replace with the [**Structured Output** component](/components-processing#structured-output) and [**Parser** component](/components-processing#parser).
The components you need depend on the data types and complexity of the parsing task.

    The **Output Parser** component transformed the output of a language model into comma-separated values (CSV) format, such as `["item1", "item2", "item3"]`, using LangChain's `CommaSeparatedListOutputParser`.
    The **Structured Output** component is a good alternative for this component because it also formats LLM responses with support for custom schemas and more complex parsing.

    **Parsing** components only provide formatting instructions and parsing functionality.
    _They don't include prompts._
    You must connect parsers to **Prompt Template** components to create prompts that LLMs can use.<|MERGE_RESOLUTION|>--- conflicted
+++ resolved
@@ -191,10 +191,7 @@
 | **Number of Messages** (`n_messages`) | Integer | Input parameter. The number of messages to retrieve. Default: 100. |
 | **Order** (`order`) | String | Input parameter. The order of the messages. Default: `Ascending`. |
 | **Sender Type** (`sender_type`) | String | Input parameter. Filter by sender type, one of `User`, `Machine`, or `Machine and User` (default). |
-<<<<<<< HEAD
-=======
 | **Session ID** (`session_id`) | String | Input parameter. The [session ID](/session-id) of the chat memories to retrieve. If omitted or empty, the current session ID for the flow run is used. |
->>>>>>> f0f05d60
 
 </TabItem>
 <TabItem value="store" label="Store mode">

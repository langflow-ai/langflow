---
title: Helpers
slug: /components-helpers
---

import Icon from "@site/src/components/icon";
import Tabs from '@theme/Tabs';
import TabItem from '@theme/TabItem';

Helper components provide utility functions to help manage data and perform simple tasks in your flow.

## Calculator

The **Calculator** component performs basic arithmetic operations on mathematical expressions.
It supports addition, subtraction, multiplication, division, and exponentiation operations.

For an example of using this component in a flow, see the [**Python Interpreter** component](/components-processing#python-interpreter).

### Calculator parameters

| Name | Type | Description |
|------|------|-------------|
| expression | String | Input parameter. The arithmetic expression to evaluate, such as `4*4*(33/22)+12-20`. |
| result | Data | Output parameter. The calculation result as a [`Data` object](/data-types) containing the evaluated expression. |

## Current Date

The **Current Date** component returns the current date and time in a selected timezone. This component provides a flexible way to obtain timezone-specific date and time information within a Langflow pipeline.

### Current Date parameters

| Name | Type | Description |
|------|------|-------------|
| timezone | String | Input parameter. The timezone for the current date and time. |
| current_date | String | Output parameter. The resulting current date and time in the selected timezone. |

## Message History

The **Message History** component provides combined chat history and message storage functionality.
It can store and retrieve chat messages from either [Langflow storage](/memory) _or_ a dedicated chat memory database like Mem0 or Redis.

:::important
The **Agent** component has built-in chat memory that is enabled by default and uses Langflow storage.
This built-in chat memory functionality is sufficient for most use cases.

Use the **Message History** component for the following use cases:

* You need to store and retrieve chat memory for a language model component (not an agent).
* You need to retrieve chat memories outside the chat context, such as a sentiment analysis flow that retrieves and analyzes recently stored memories.
* You want to store memories in a specific database that is separate from Langflow storage.

For more information, see [Store chat memory](/memory#store-chat-memory).
:::

### Use the Message History component in a flow

The **Message History** component has two modes, depending on where you want to use it in your flow:

* **Retrieve mode**: The component retrieves chat messages from your Langflow database or external memory.
* **Store mode**: The component stores chat messages in your Langflow database or external memory.

This means that you need multiple **Message History** components in your flow if you want to both store and retrieve chat messages.

<Tabs>
<TabItem value="langflow" label="Use Langflow storage" default>

The following steps explain how to create a chat-based flow that uses **Message History** components to store and retrieve chat memory from your Langflow installation's database:

1. Create or edit a flow where you want to use chat memory.

2. At the beginning of the flow, add a **Message History** component, and then set it to **Retrieve** mode.

3. Optional: In the **Message History** [component's header menu](/concepts-components#component-menus), click <Icon name="SlidersHorizontal" aria-hidden="true"/> **Controls** to enable parameters for memory sorting, filtering, and limits.

3. Add a [**Prompt Template** component](/components-prompts), add a `{memory}` variable to the **Template** field, and then connect the **Message History** output to the **memory** input.

    The **Prompt Template** component supplies instructions and context to LLMs, separate from chat messages passed through a **Chat Input** component.
    The template can include any text and variables that you want to supply to the LLM, for example:

    ```text
    You are a helpful assistant that answers questions.

    Use markdown to format your answer, properly embedding images and urls.

    History:

    {memory}
    ```

    Variables (`{variable}`) in the template dynamically add fields to the **Prompt Template** component so that your flow can receive definitions for those values from elsewhere, such as other components, Langflow global variables, or runtime input.

    In this example, the `{memory}` variable is populated by the retrieved chat memories, which are then passed to a **Language Model** or **Agent** component to provide additional context to the LLM.

4. Connect the **Prompt Template** component's output to a **Language Model** component's **System Message** input.

    This example uses the **Language Model** core component as the central chat driver, but you can also use another language model component or the **Agent** component.

5. Add a **Chat Input** component, and then connect it to the **Language Model** component's **Input** field.

6. Connect the **Language Model** component's output to a **Chat Output** component.

7. At the end of the flow, add another **Message History** component, and then set it to **Store** mode.

    Configure any additional parameters in the second **Message History** component as needed, taking into consideration that this particular component will store chat messages rather than retrieve them.

8. Connect the **Chat Output** component's output to the **Message History** component's **Message** input.

    Each response from the LLM is output from the **Language Model** component to the **Chat Output** component, and then stored in chat memory by the final **Message History** component.

</TabItem>
<TabItem value="external" label="Use external chat memory">

To store and retrieve chat memory from a dedicated, external chat memory database, use the **Message History** component _and_ a provider-specific chat memory component.

The following steps explain how to create a flow that stores and retrieves chat memory from a [**Redis Chat Memory** component](/bundles-redis).
Other options include the [**Mem0 Chat Memory** component](/bundles-mem0) and [**Cassandra Chat Memory** component](/bundles-cassandra#cassandra-chat-memory).

1. Create or edit a flow where you want to use chat memory.

2. At the beginning of the flow, add **Message History** and a **Redis Chat Memory** component.

   1. Configure the **Redis Chat Memory** component to connect to your Redis database. For more information, see the [Redis documentation](https://redis.io/docs/latest/).
   2. Set the **Message History** component to **Retrieve** mode.
   3. In the **Message History** [component's header menu](/concepts-components#component-menus), click <Icon name="SlidersHorizontal" aria-hidden="true"/> **Controls**, enable **External Memory**, and then click **Close**.

      In **Controls**, you can also enable parameters for memory sorting, filtering, and limits.

   4. Connect the **Redis Chat Memory** component's output to the **Message History** component's **External Memory** input.

3. Add a [**Prompt Template** component](/components-prompts), add a `{memory}` variable to the **Template** field, and then connect the **Message History** output to the **memory** input.

    The **Prompt Template** component supplies instructions and context to LLMs, separate from chat messages passed through a **Chat Input** component.
    The template can include any text and variables that you want to supply to the LLM, for example:

    ```text
    You are a helpful assistant that answers questions.

    Use markdown to format your answer, properly embedding images and urls.

    History:

    {memory}
    ```

    Variables (`{variable}`) in the template dynamically add fields to the **Prompt Template** component so that your flow can receive definitions for those values from elsewhere, such as other components, Langflow global variables, or runtime input.

    In this example, the `{memory}` variable is populated by the retrieved chat memories, which are then passed to a **Language Model** or **Agent** component to provide additional context to the LLM.

4. Connect the **Prompt Template** component's output to a **Language Model** component's **System Message** input.

    This example uses the **Language Model** core component as the central chat driver, but you can also use another language model component or the **Agent** component.

5. Add a **Chat Input** component, and then connect it to the **Language Model** component's **Input** input.

6. Connect the **Language Model** component's output to a **Chat Output** component.

7. At the end of the flow, add another pair of **Message History** and **Redis Chat Memory** components:

   1. Configure the **Redis Chat Memory** component to connect to your Redis database.
   2. Set the **Message History** component to **Store** mode.
   3. In the **Message History** [component's header menu](/concepts-components#component-menus), click <Icon name="SlidersHorizontal" aria-hidden="true"/> **Controls**, enable **External Memory**, and then click **Close**.

       Configure any additional parameters in this component as needed, taking into consideration that this particular component will store chat messages rather than retrieve them.

   4. Connect the **Redis Chat Memory** component to the **Message History** component's **External Memory** input.

8. Connect the **Chat Output** component's output to the **Message History** component's **Message** input.

    Each response from the LLM is output from the **Language Model** component to the **Chat Output** component, and then stored in chat memory by passing it to the final **Message History** and **Redis Chat Memory** components.

![A flow with Message History and Redis Chat Memory components](/img/component-message-history-external-memory.png)

</TabItem>
</Tabs>

### Message History parameters

import PartialParams from '@site/docs/_partial-hidden-params.mdx';

<PartialParams />
<<<<<<< HEAD

The available parameters depend on whether the component is in **Retrieve** or **Store** mode.

=======

The available parameters depend on whether the component is in **Retrieve** or **Store** mode.

>>>>>>> 1dfd4719
<Tabs>
<TabItem value="retrieve" label="Retrieve mode">

| Name | Type | Description |
|------|------|-------------|
| **Template** (`template`) | String | Input parameter. The template to use for formatting the data. It can contain the keys `{text}`, `{sender}` or any other key in the message data. |
| **External Memory** (`memory`) | External Memory | Input parameter. Retrieve messages from an external memory. If empty, Langflow storage is used. |
| **Number of Messages** (`n_messages`) | Integer | Input parameter. The number of messages to retrieve. Default: 100. |
| **Order** (`order`) | String | Input parameter. The order of the messages. Default: `Ascending`. |
| **Sender Type** (`sender_type`) | String | Input parameter. Filter by sender type, one of `User`, `Machine`, or `Machine and User` (default). |

</TabItem>
<TabItem value="store" label="Store mode">

| Name | Type | Description |
|------|------|-------------|
| **Template** (`template`) | String | Input parameter. The template to use for formatting the data. It can contain the keys `{text}`, `{sender}` or any other key in the message data. |
| **Message** (`message`) | String | Input parameter. The message to store, typically provided by connecting a **Chat Output** component. |
| **External Memory** (`memory`) | External Memory | Input parameter. Store messages in external memory. If empty, Langflow storage is used. |
| **Sender** (`sender`) | String | Input parameter. Choose which messages to store based on sender, one of `User`, `Machine`, or `Machine and User` (default). |
| **Sender Name** (`sender_name`) | String | Input parameter. A backup `sender` label to use if a message doesn't have sender metadata. |
| **Session ID** (`session_id`) | String | Input parameter. The [session ID](/session-id) of the chat memories to store. If omitted or empty, the current session ID for the flow run is used. Use custom session IDs if you need to segregate chat memory for different users or applications that run the same flow. |
| **Sender Type** (`sender_type`) | String | Input parameter. Filter by sender type, one of `User`, `Machine`, or `Machine and User` (default). |

</TabItem>
</Tabs>

### Message History output

Memories can be retrieved in one of two formats:

* **Message**: Retrieve memories as `Message` objects, including `messages_text` containing retrieved chat message text.
This is the typical output format used to pass memories _as chat messages_ to another component.

* **DataFrame**: Returns memories as a `DataFrame` containing the message data.
Useful for cases where you need to retrieve memories in a tabular format rather than as chat messages.

You can set the output type near the component's output port.

## Legacy Helper components

import PartialLegacy from '@site/docs/_partial-legacy.mdx';

<PartialLegacy />

The following Helper components are in legacy status:

<<<<<<< HEAD
* **Chat History**: Replaced by the [**Message History** component](#message-history)
=======
>>>>>>> 1dfd4719
* **Message Store**: Replaced by the [**Message History** component](#message-history)
* **Create List**: Replace with [Processing components](/components-processing)
* **ID Generator**: Replace with a component that executes arbitrary code to generate an ID or embed an ID generator script your application code (external to your Langflow flows).
* **Output Parser**: Replace with the [**Structured Output** component](/components-processing#structured-output) and [**Parser** component](/components-processing#parser).
The components you need depend on the data types and complexity of the parsing task.

    The **Output Parser** component transformed the output of a language model into comma-separated values (CSV) format, such as `["item1", "item2", "item3"]`, using LangChain's `CommaSeparatedListOutputParser`.
    The **Structured Output** component is a good alternative for this component because it also formats LLM responses with support for custom schemas and more complex parsing.

    **Parsing** components only provide formatting instructions and parsing functionality.
    _They don't include prompts._
    You must connect parsers to **Prompt Template** components to create prompts that LLMs can use.<|MERGE_RESOLUTION|>--- conflicted
+++ resolved
@@ -178,15 +178,9 @@
 import PartialParams from '@site/docs/_partial-hidden-params.mdx';
 
 <PartialParams />
-<<<<<<< HEAD
 
 The available parameters depend on whether the component is in **Retrieve** or **Store** mode.
 
-=======
-
-The available parameters depend on whether the component is in **Retrieve** or **Store** mode.
-
->>>>>>> 1dfd4719
 <Tabs>
 <TabItem value="retrieve" label="Retrieve mode">
 
@@ -234,10 +228,6 @@
 
 The following Helper components are in legacy status:
 
-<<<<<<< HEAD
-* **Chat History**: Replaced by the [**Message History** component](#message-history)
-=======
->>>>>>> 1dfd4719
 * **Message Store**: Replaced by the [**Message History** component](#message-history)
 * **Create List**: Replace with [Processing components](/components-processing)
 * **ID Generator**: Replace with a component that executes arbitrary code to generate an ID or embed an ID generator script your application code (external to your Langflow flows).

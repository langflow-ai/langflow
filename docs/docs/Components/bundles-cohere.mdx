---
title: Cohere
slug: /bundles-cohere
---

import Icon from "@site/src/components/icon";
import PartialParams from '@site/docs/_partial-hidden-params.mdx';

<Icon name="Blocks" aria-hidden="true" /> [**Bundles**](/components-bundle-components) contain custom components that support specific third-party integrations with Langflow.

This page describes the components that are available in the **Cohere** bundle.

For more information about Cohere features and functionality used by Cohere components, see the [Cohere documentation](https://cohere.ai/).

## Cohere text generation

This component generates text using Cohere's language models.

It can output either a **Model Response** ([`Message`](/data-types#message)) or a **Language Model** ([`LanguageModel`](/data-types#languagemodel)).

Use the **Language Model** output when you want to use a Cohere model as the LLM for another LLM-driven component, such as an **Agent** or **Smart Function** component.

For more information, see [Language model components](/components-models).

### Cohere text generation parameters

<PartialParams />

| Name | Type | Description |
|------|------|-------------|
| Input | String | Input parameter. Specifies the input text for text generation. |
| System Message | String | Input parameter. A [system message](https://docs.cohere.com/docs/system-instructions) to pass to the model. |
| Stream | Boolean | Input parameter. Whether to stream the response. Only works in chat. Default: false. |
| Cohere API Key | SecretString | Input parameter. Your Cohere API key. |
| Temperature | Float | Input parameter. Specifies the randomness of sampling. Lower values (near 0) are more deterministic, and higher values (near 1) are more creative. Defaults to `0.75`. |

## Cohere Embeddings

The **Cohere Embeddings** component is used to load embedding models from Cohere.

For more information about using embedding model components in flows, see [Embedding model components](/components-embedding-models).

### Cohere Embeddings parameters

<PartialParams />

| Name | Type | Description |
|------|------|-------------|
| cohere_api_key | SecretString | Input parameter. The API key required to authenticate with the Cohere service. |
| model | String | Input parameter. The language model used for embedding text documents and performing queries. Default: `embed-english-v2.0` |
| truncate | Boolean | Input parameter. How to handle input that exceeds the model's token limit. One of `NONE`, `START`, or `END` (default). For more information, see the [Cohere `truncate` API reference](https://docs.cohere.com/reference/embed#request.body.truncate). |
| max_retries | Integer | Input parameter. The maximum number of retry attempts for failed requests. Default: `3` |
| user_agent | String | Input parameter. A user agent string to include in requests. Default: `langchain`|
<<<<<<< HEAD
| request_timeout | Float | Input parameter. The timeout duration for requests in milliseconds. Default: `10000` |
=======
| request_timeout | Float | Input parameter. The timeout duration for requests in seconds. Default: None |
>>>>>>> 5e85fb68

## Cohere Rerank

This component finds and reranks documents using the Cohere API.

Outputs `Data` containing the reranked documents, limited by the **Top N** parameter.

### Cohere Rerank parameters

<PartialParams />

| Name | Type | Description |
|------|------|-------------|
| **Search Query** | String | Input parameter. The search query for reranking documents. |
| **Search Results** | Data | Input parameter. Connect search results output from a vector store component. Use this parameter to apply reranking after running a similarity search on your vector database. |
| **Top N** | Integer | Input parameter. The number of documents to return after reranking. Default: `3`. |
| **Cohere API Key** | SecretString | Input parameter. Your Cohere API key. |
| **Model** | String | Input parameter. The re-ranker model to use. Default: `rerank-english-v3.0` |<|MERGE_RESOLUTION|>--- conflicted
+++ resolved
@@ -51,11 +51,7 @@
 | truncate | Boolean | Input parameter. How to handle input that exceeds the model's token limit. One of `NONE`, `START`, or `END` (default). For more information, see the [Cohere `truncate` API reference](https://docs.cohere.com/reference/embed#request.body.truncate). |
 | max_retries | Integer | Input parameter. The maximum number of retry attempts for failed requests. Default: `3` |
 | user_agent | String | Input parameter. A user agent string to include in requests. Default: `langchain`|
-<<<<<<< HEAD
-| request_timeout | Float | Input parameter. The timeout duration for requests in milliseconds. Default: `10000` |
-=======
 | request_timeout | Float | Input parameter. The timeout duration for requests in seconds. Default: None |
->>>>>>> 5e85fb68
 
 ## Cohere Rerank
 

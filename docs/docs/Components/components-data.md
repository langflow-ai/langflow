--- conflicted
+++ resolved
@@ -85,13 +85,8 @@
 
 | Name | Display Name | Info |
 |------|--------------|------|
-<<<<<<< HEAD
-| path | Files | Path to file to load. Supports individual files or bundled archives. |
-| file_path | Server File Path | Data object with a `file_path` property pointing to server file or a Message object with a path to the file. Supercedes 'Path' but supports the same file types. |
-=======
 | path | Files | Path to file(s) to load. Supports individual files or bundled archives. |
 | file_path | Server File Path | Data object with a `file_path` property pointing to the server file or a Message object with a path to the file. Supersedes 'Path' but supports the same file types. |
->>>>>>> 94242a48
 | separator | Separator | Specify the separator to use between multiple outputs in Message format. |
 | silent_errors | Silent Errors | If true, errors do not raise an exception. |
 | delete_server_file_after_processing | Delete Server File After Processing | If true, the Server File Path is deleted after processing. |

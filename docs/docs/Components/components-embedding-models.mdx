---
title: Embedding Model
slug: /components-embedding-models
---

import Icon from "@site/src/components/icon";

Embedding model components in Langflow generate text embeddings using a specified Large Language Model (LLM).

Langflow includes an **Embedding Model** core component that has built-in support for some LLMs.
Alternatively, you can use any [additional embedding model](#additional-embedding-models) in place of the **Embedding Model** core component.

## Use embedding model components in a flow

Use embedding model components anywhere you need to generate embeddings in a flow.

This example shows how to use an embedding model component in a flow to create a semantic search system.
This flow loads a text file, splits the text into chunks, generates embeddings for each chunk, and then loads the chunks and embeddings into a vector store. The input and output components allow a user to query the vector store through a chat interface.

![A semantic search flow that uses Embedding Model, File, Split Text, Chroma DB, Chat Input, and Chat Output components](/img/component-embedding-models-add-chat.png)

1. Create a flow, add a **File** component, and then select a file containing text data, such as a PDF, that you can use to test the flow.

<<<<<<< HEAD
2. Add the **Embedding Model** core component, and then provide a valid OpenAI API key.
=======
2. Add an **Embedding Model** component, and then provide a valid OpenAI API key.
>>>>>>> b1d5a801
You can enter the API key directly or use a <Icon name="Globe" aria-hidden="true"/> [global variable](/configuration-global-variables).

    :::tip My preferred provider or model isn't listed
    If your preferred embedding model provider or model isn't supported by the **Embedding Model** core component, you can use any [additional embedding models](#additional-embedding-models) in place of the core component.

    Browse <Icon name="Blocks" aria-hidden="true" /> [**Bundles**](/components-bundle-components) or <Icon name="Search" aria-hidden="true" /> **Search** for your preferred provider to find additional embedding models, such as the [**Hugging Face Embeddings Inference** component](/bundles-huggingface#hugging-face-embeddings-inference).
    :::

3. Add a [**Split Text** component](/components-processing#split-text) to your flow.
This component splits text input into smaller chunks to be processed into embeddings.

4. Add a vector store component, such as the **Chroma DB** component, to your flow, and then configure the component to connect to your vector database.
This component stores the generated embeddings so they can be used for similarity search.

5. Connect the components:

    * Connect the **File** component's **Loaded Files** output to the **Split Text** component's **Data or DataFrame** input.
    * Connect the **Split Text** component's **Chunks** output to the vector store component's **Ingest Data** input.
    * Connect the **Embedding Model** component's **Embeddings** output to the vector store component's **Embedding** input.

6. To query the vector store, add [**Chat Input and Output** components](/components-io#chat-io):

    * Connect the **Chat Input** component to the vector store component's **Search Query** input.
    * Connect the vector store component's **Search Results** output to the **Chat Output** component.

7. Click **Playground**, and then enter a search query to retrieve text chunks that are most semantically similar to your query.

<<<<<<< HEAD
## Embedding model parameters
=======
## Embedding Model parameters
>>>>>>> b1d5a801

The following parameters are for the **Embedding Model** core component.
Other embedding model components can have additional or different parameters.

import PartialParams from '@site/docs/_partial-hidden-params.mdx';

<PartialParams />

| Name | Display Name | Type | Description |
|------|--------------|------|-------------|
| provider | Model Provider | List | Input parameter. Select the embedding model provider. |
| model | Model Name | List | Input parameter. Select the embedding model to use.|
| api_key | OpenAI API Key | Secret[String] | Input parameter. The API key required for authenticating with the provider. |
| api_base | API Base URL | String | Input parameter. Base URL for the API. Leave empty for default. |
| dimensions | Dimensions | Integer | Input parameter. The number of dimensions for the output embeddings. |
| chunk_size | Chunk Size | Integer | Input parameter. The size of text chunks to process. Default: `1000`. |
| request_timeout | Request Timeout | Float | Input parameter. Timeout for API requests. |
| max_retries | Max Retries | Integer | Input parameter. Maximum number of retry attempts. Default: `3`. |
| show_progress_bar | Show Progress Bar | Boolean | Input parameter. Whether to display a progress bar during embedding generation. |
| model_kwargs | Model Kwargs | Dictionary | Input parameter. Additional keyword arguments to pass to the model. |
| embeddings | Embeddings | Embeddings | Output parameter. An instance for generating embeddings using the selected provider. |

## Additional embedding models

If your provider or model isn't supported by the **Embedding Model** core component, you can replace this component with any other component that generates embeddings.

To find additional embedding model components, browse <Icon name="Blocks" aria-hidden="true" /> [**Bundles**](/components-bundle-components) or <Icon name="Search" aria-hidden="true" /> **Search** for your preferred provider.

## Pair models with vector stores

import PartialVectorRagBlurb from '@site/docs/_partial-vector-rag-blurb.mdx';

<PartialVectorRagBlurb />

<details>
<summary>Example: Vector search flow</summary>

import PartialVectorRagFlow from '@site/docs/_partial-vector-rag-flow.mdx';

<PartialVectorRagFlow />

</details><|MERGE_RESOLUTION|>--- conflicted
+++ resolved
@@ -21,11 +21,7 @@
 
 1. Create a flow, add a **File** component, and then select a file containing text data, such as a PDF, that you can use to test the flow.
 
-<<<<<<< HEAD
 2. Add the **Embedding Model** core component, and then provide a valid OpenAI API key.
-=======
-2. Add an **Embedding Model** component, and then provide a valid OpenAI API key.
->>>>>>> b1d5a801
 You can enter the API key directly or use a <Icon name="Globe" aria-hidden="true"/> [global variable](/configuration-global-variables).
 
     :::tip My preferred provider or model isn't listed
@@ -53,11 +49,7 @@
 
 7. Click **Playground**, and then enter a search query to retrieve text chunks that are most semantically similar to your query.
 
-<<<<<<< HEAD
-## Embedding model parameters
-=======
 ## Embedding Model parameters
->>>>>>> b1d5a801
 
 The following parameters are for the **Embedding Model** core component.
 Other embedding model components can have additional or different parameters.

---
title: Novita
slug: /bundles-novita
---

import Icon from "@site/src/components/icon";
import PartialParams from '@site/docs/_partial-hidden-params.mdx';

<Icon name="Blocks" aria-hidden="true" /> [**Bundles**](/components-bundle-components) contain custom components that support specific third-party integrations with Langflow.

This page describes the components that are available in the **Novita** bundle.

## Novita AI

This component generates text using [Novita's language models](https://novita.ai/docs/guides/llm-api).

It can output either a **Model Response** ([`Message`](/data-types#message)) or a **Language Model** ([`LanguageModel`](/data-types#languagemodel)).

Use the **Language Model** output when you want to use a Novita model as the LLM for another LLM-driven component, such as a **Language Model** or **Smart Function** component.

For more information, see [Language model components](/components-models).

### Novita AI parameters

<<<<<<< HEAD
import PartialParams from '@site/docs/_partial-hidden-params.mdx';

=======
>>>>>>> b1d5a801
<PartialParams />

| Name | Type | Description |
|------|------|-------------|
| api_key | SecretString | Input parameter. Your Novita AI API Key. |
| model | String | Input parameter. The id of the Novita AI model to use. |
| max_tokens | Integer | Input parameter. The maximum number of tokens to generate. Set to 0 for unlimited tokens. |
| temperature | Float | Input parameter. Controls randomness in the output. Range: [0.0, 1.0]. Default: 0.7. |
| top_p | Float | Input parameter. Controls the nucleus sampling. Range: [0.0, 1.0]. Default: 1.0. |
| frequency_penalty | Float | Input parameter. Controls the frequency penalty. Range: [0.0, 2.0]. Default: 0.0. |
| presence_penalty | Float | Input parameter. Controls the presence penalty. Range: [0.0, 2.0]. Default: 0.0. |<|MERGE_RESOLUTION|>--- conflicted
+++ resolved
@@ -22,11 +22,6 @@
 
 ### Novita AI parameters
 
-<<<<<<< HEAD
-import PartialParams from '@site/docs/_partial-hidden-params.mdx';
-
-=======
->>>>>>> b1d5a801
 <PartialParams />
 
 | Name | Type | Description |

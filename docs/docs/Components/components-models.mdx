--- conflicted
+++ resolved
@@ -99,7 +99,6 @@
 
 A component must accept a `LanguageModel` input to use a language model component as a driver, and you must set the language model component's output type to `LanguageModel`.
 For more information, see [Language Model output types](#language-model-output-types).
-<<<<<<< HEAD
 
 </TabItem>
 <TabItem value="agents" label="Agents">
@@ -114,35 +113,14 @@
 
 2. Configure the language model component as needed to connect to your preferred model.
 
-=======
-
-</TabItem>
-<TabItem value="agents" label="Agents">
-
-If you don't want to use the **Agent** component's built-in LLMs, you can use a language model component to connect your preferred model:
-
-1. Add a language model component to your flow.
-
-    You can use the **Language Model** core component or browse <Icon name="Blocks" aria-hidden="true" /> [**Bundles**](/components-bundle-components) to find additional language models.
-    Components in bundles may not have `language model` in the name.
-    For example, Azure OpenAI LLMs are provided through the [**Azure OpenAI** component](/bundles-azure#azure-openai).
-
-2. Configure the language model component as needed to connect to your preferred model.
-
->>>>>>> 5e85fb68
 3. Change the language model component's output type from **Model Response** to **Language Model**.
 The output port changes to a `LanguageModel` port.
 This is required to connect the language model component to the **Agent** component.
 For more information, see [Language Model output types](#language-model-output-types).
 
-<<<<<<< HEAD
-4. Add an **Agent** component to the flow, and then set **Model Provider** to **Custom**.
-The **Model Provider** field changes to a **Language Model** (`LanguageModel`) input.
-=======
 4. Add an **Agent** component to the flow, and then set **Model Provider** to **Connect other models**.
 
     The **Model Provider** field changes to a **Language Model** (`LanguageModel`) input.
->>>>>>> 5e85fb68
 
 5. Connect the language model component's output to the **Agent** component's **Language Model** input.
 The **Agent** component now inherits the language model settings from the connected language model component instead of using any of the built-in models.

--- conflicted
+++ resolved
@@ -363,11 +363,7 @@
     }}
     />
 
-<<<<<<< HEAD
-</div>import ZoomableImage from "/src/theme/ZoomableImage.js";
-=======
 </div>
 
 import ZoomableImage from "/src/theme/ZoomableImage.js";
->>>>>>> f3476670
 import Admonition from "@theme/Admonition";

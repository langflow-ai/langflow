---
title: Configure tools for agents
slug: /agents-tools
---

import Icon from "@site/src/components/icon";

Configure tools connected to agents to extend their capabilities.

## Edit a tool component's actions

To edit a tool's actions, in the tool component, click <Icon name="SlidersHorizontal" aria-hidden="true"/> **Edit Tools** to modify its `name`, `description`, or `enabled` metadata.
These fields help connected agents understand how to use the action, without having to modify the agent's prompt instructions.

For example, the [URL](/components-data#url) component has two actions available when **Tool Mode** is enabled:

| Tool Name | Description | Enabled |
|-----------|-------------|---------|
| `fetch_content` | Fetch content from web pages recursively | true |
| `fetch_content_as_message` | Fetch web content formatted as messages | true |

A Langflow Agent has a clear idea of each tool's capabilities based on the `name` and `description` metadata. The `enabled` boolean controls the tool's availability to the agent. If you think an agent is using a tool incorrectly, edit a tool's `description` metadata to help the agent better understand the tool.

Tool names and descriptions can be edited, but the default tool identifiers cannot be changed. If you want to change the tool identifier, create a custom component.

## Use an agent as a tool

To create multi-agent flows, you can set another **Agent** component to **Tool Mode**, and then attach that agent as a tool for your primary **Agent** component.

To try this for yourself, add an additional agent to the **Simple Agent** template:

1. Create a flow based on the **Simple Agent** template.
2. Add a second **Agent** component to the flow.
3. Add your **OpenAI API Key** to both **Agent** components.
4. In the second **Agent** component, change the model to `gpt-4.1`, and then enable **Tool Mode**.
5. Click <Icon name="SlidersHorizontal" aria-hidden="true"/> **Edit Tools** to set tool names and descriptions that help the primary agent understand how to use those tools.

    For this example, change the tool name to `Agent-gpt-41` and set the description to `Use the gpt-4.1 model for complex problem solving`.
    This lets the primary agent know that this tool uses the `gpt-4.1` model, which could be helpful for tasks requiring a larger context window, such as large scrape and search tasks.

    As another example, you could attach several specialized models to a primary agent, such as agents that are trained on certain tasks or domains, and then the primary agent would call each specialized agent as needed to respond to queries.

    You can also enable and disable tools if you want to limit the available toolset.

<<<<<<< HEAD
An agent can use [custom components](/components-custom-components) as tools.
=======
6. Connect the new agent's **Toolset** port to the existing agent's **Tools** port.
>>>>>>> 938d3581

    ![Agent as a tool](/img/agent-example-agent-as-tool.png)

<<<<<<< HEAD
=======
## Add custom components as tools {#components-as-tools}

An agent can use [custom components](/components-custom-components) as tools.

1. To add a custom component to the agent flow, click **New Custom Component**.

>>>>>>> 938d3581
2. Enter Python code into the **Code** pane to create the custom component.

    If you don't already have code for a custom component, you can use the following code snippet as an example before creating your own.

    <details>
    <summary>Text Analyzer custom component</summary>

    This code creates a text analyzer component.

    ```python
    from langflow.custom import Component
    from langflow.io import MessageTextInput, Output
    from langflow.schema import Data
    import re

    class TextAnalyzerComponent(Component):
        display_name = "Text Analyzer"
        description = "Analyzes and transforms input text."
        documentation: str = "http://docs.langflow.org/components/custom"
        icon = "chart-bar"
        name = "TextAnalyzerComponent"

        inputs = [
            MessageTextInput(
                name="input_text",
                display_name="Input Text",
                info="Enter text to analyze",
                value="Hello, World!",
                tool_mode=True,
            ),
        ]

        outputs = [
            Output(display_name="Analysis Result", name="output", method="analyze_text"),
        ]

        def analyze_text(self) -> Data:
            text = self.input_text

            # Perform text analysis
            word_count = len(text.split())
            char_count = len(text)
            sentence_count = len(re.findall(r'\w+[.!?]', text))

            # Transform text
            reversed_text = text[::-1]
            uppercase_text = text.upper()

            analysis_result = {
                "original_text": text,
                "word_count": word_count,
                "character_count": char_count,
                "sentence_count": sentence_count,
                "reversed_text": reversed_text,
                "uppercase_text": uppercase_text
            }

            data = Data(value=analysis_result)
            self.status = data
            return data
    ```
    </details>

3. To use the custom component as a tool, click **Tool Mode**.
4. Connect the custom component's tool output to the agent's tools input.
5. Open the <Icon name="Play" aria-hidden="true" /> **Playground** and instruct the agent, `Use the text analyzer on this text: "Agents really are thinking machines!"`

    Based on your instruction, the agent should call the `analyze_text` action and return the result.
    For example:

    ```
    gpt-4o
    Finished
    0.6s
    Here is the analysis of the text "Agents really are thinking machines!":
    Original Text: Agents really are thinking machines!
    Word Count: 5
    Character Count: 36
    Sentence Count: 1
    Reversed Text: !senihcam gnikniht era yllaer stnegA
    Uppercase Text: AGENTS REALLY ARE THINKING MACHINES!
    ```

## Make any component a tool

If the component you want to use as a tool doesn't have a **Tool Mode** button, add `tool_mode=True` to one of the component's inputs, and connect the new **Toolset** output to the agent's **Tools** input.

Langflow supports **Tool Mode** for the following data types:

* `DataInput`
* `DataFrameInput`
* `PromptInput`
* `MessageTextInput`
* `MultilineInput`
* `DropdownInput`

For example, the [components as tools](#components-as-tools) example above adds `tool_mode=True` to the `MessageTextInput` input so the custom component can be used as a tool.

```python
inputs = [
    MessageTextInput(
        name="input_text",
        display_name="Input Text",
        info="Enter text to analyze",
        value="Hello, World!",
        tool_mode=True,
    ),
]
```

## Use flows as tools

An agent can use flows that are saved in your workspace as tools with the [Run flow](/components-logic#run-flow) component.

1. To add a **Run flow** component, click and drag a **Run flow** component to your workspace.
2. Select the flow you want the agent to use as a tool.
3. Enable **Tool Mode** in the component.
The **Run flow** component displays your flow as an available action.
4. Connect the **Run flow** component's tool output to the agent's tools input.
5. Ask the agent, `What tools are you using to answer my questions?`
Your flow should be visible in the response as a tool.
6. Ask the agent to specifically use the connected tool to answer your question.
The connected flow returns an answer based on your question.
For example, a Basic Prompting flow connected as a tool returns a different result depending upon its LLM and prompt instructions.

![Run Flow as tool connected to an agent](/img/agent-example-run-flow-as-tool.png)

## See also

* [**Agent** and **MCP Tools** components](/components-agents)
* [Use Langflow agents](/agents)
* [Use Langflow as an MCP client](/mcp-client)
* [Use Langflow as an MCP server](/mcp-server)<|MERGE_RESOLUTION|>--- conflicted
+++ resolved
@@ -42,23 +42,16 @@
 
     You can also enable and disable tools if you want to limit the available toolset.
 
-<<<<<<< HEAD
-An agent can use [custom components](/components-custom-components) as tools.
-=======
 6. Connect the new agent's **Toolset** port to the existing agent's **Tools** port.
->>>>>>> 938d3581
 
     ![Agent as a tool](/img/agent-example-agent-as-tool.png)
 
-<<<<<<< HEAD
-=======
 ## Add custom components as tools {#components-as-tools}
 
 An agent can use [custom components](/components-custom-components) as tools.
 
 1. To add a custom component to the agent flow, click **New Custom Component**.
 
->>>>>>> 938d3581
 2. Enter Python code into the **Code** pane to create the custom component.
 
     If you don't already have code for a custom component, you can use the following code snippet as an example before creating your own.

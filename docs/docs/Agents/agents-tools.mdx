---
title: Configure tools for agents
slug: /agents-tools
---

import Icon from "@site/src/components/icon";

By default, [Langflow agents](/agents) only include the functionality built-in to their base LLM.

You can attach tools to agents to provide access to additional, targeted functionality.
For example, tools can be used to create domain-specific agents, such as a customer support agent that can access a company's knowledge base, a financial agent that can retrieve stock prices, or a math tutor agent that can use advanced math functions to solve complex equations.

## Attach tools

To attach a tool to an agent, you connect any component's **Tool** output to the **Agent** component's **Tools** input.

Some components emit **Tool** output by default.
For all other components, you must enable **Tool Mode** in the [component's header menu](/concepts-components#component-menus).
Then, you can connect the tool to the agent.

You can connect multiple tools to one agent, and each tool can have multiple actions (functions) that the agent can call.

When you run your flow, the agent decides when to call on certain tools, if it determines that a tool can help it respond to the user's prompt.

### Edit a tool's actions {#edit-a-tools-actions}

When you attach components to an agent as tools, each tool can have multiple actions (functions) that the agent can call.
Available actions are listed in each tool component's **Actions** list.

You can change each action's labels, descriptions, and availability to help the agent understand how to use the tool and prevent it from using irrelevant or undesired actions.

:::tip
If an agent seems to be using a tool incorrectly, try editing the actions metadata to clarify the tool's purpose and disable unnecessary actions.

You can also try using a **Prompt Template** component to pass additional instructions or examples to the agent.
:::

To view and edit a tool's actions, click <Icon name="Settings2" aria-hidden="true"/> **Edit Tool Actions** on the tool component.

The following information is provided for each action:

* **Enabled**: A checkbox that determines whether the action is available to the agent.
If selected, the action is enabled.
If not selected, the action is disabled.

* **Name**: A human-readable string name for the action, such as `Fetch Content`. This cannot be changed.

* **Description**: A human-readable description of the action's purpose, such as `Fetch content from web pages recursively`.
<<<<<<< HEAD

    To edit this value, double-click the description cell to open the edit pane.
    Then, edit the **Description** field.
    Changes are saved automatically when you click out of the field or close the dialog.

* **Slug**: An encoded name for the action, usually the same as the **Name** but in snake case, such as `fetch_content`.

    To edit this value, double-click the action's row to open the edit pane.
    Then, edit the **Slug** field.
    Changes are saved automatically when you click out of the field or close the dialog.
=======
To edit this value, double-click the action's row to open the edit pane.
Changes are saved automatically when you click out of the field or close the dialog.

* **Slug**: An encoded name for the action, usually the same as the name but in snake case, such as `fetch_content`.
To edit this value, double-click the action's row to open the edit pane.
Changes are saved automatically when you click out of the field or close the dialog.

Some actions allow you to provide fixed values for their inputs.
Typically, you want to leave these blank so the agent can provide its own values.
However, you might use a fixed value if you're trying to debug an agent's behavior or your use case requires a fixed input for an action.
>>>>>>> eaebcc9d

## Use an agent as a tool

To create multi-agent flows, you can set another **Agent** component to **Tool Mode**, and then attach that agent as a tool for your primary **Agent** component.

To try this for yourself, add an additional agent to the **Simple Agent** template:

1. Create a flow based on the **Simple Agent** template.
2. Add a second **Agent** component to the flow.
3. Add your **OpenAI API Key** to both **Agent** components.
4. In the second **Agent** component, change the model to `gpt-4.1`, and then enable **Tool Mode**.
5. Click <Icon name="Settings2" aria-hidden="true"/> **Edit Tool Actions** to [edit the tool's actions](#edit-a-tools-actions).

    For this example, change the action's slug to `Agent-gpt-41`, and set the description to `Use the gpt-4.1 model for complex problem solving`.
    This lets the primary agent know that this tool uses the `gpt-4.1` model, which could be helpful for tasks requiring a larger context window, such as large scrape and search tasks.

    As another example, you could attach several specialized models to a primary agent, such as agents that are trained on certain tasks or domains, and then the primary agent would call each specialized agent as needed to respond to queries.

    You can also enable and disable tools if you want to limit the available toolset.

6. Connect the new agent's **Toolset** port to the existing agent's **Tools** port.

    ![Agent as a tool](/img/agent-example-agent-as-tool.png)

## Add custom components as tools {#components-as-tools}

An agent can use [custom components](/components-custom-components) as tools.

1. To add a custom component to an agent flow, click **New Custom Component** in the <Icon name="Component" aria-hidden="true" /> **Core components** or <Icon name="Blocks" aria-hidden="true" /> **Bundles** menus.

2. Enter Python code into the **Code** pane to create the custom component.

    If you don't already have code for a custom component, you can use the following code snippet as an example before creating your own.

    <details>
    <summary>Text Analyzer custom component</summary>

    This code creates a text analyzer component.

    ```python
    from langflow.custom import Component
    from langflow.io import MessageTextInput, Output
    from langflow.schema import Data
    import re

    class TextAnalyzerComponent(Component):
        display_name = "Text Analyzer"
        description = "Analyzes and transforms input text."
        documentation: str = "http://docs.langflow.org/components/custom"
        icon = "chart-bar"
        name = "TextAnalyzerComponent"

        inputs = [
            MessageTextInput(
                name="input_text",
                display_name="Input Text",
                info="Enter text to analyze",
                value="Hello, World!",
                tool_mode=True,
            ),
        ]

        outputs = [
            Output(display_name="Analysis Result", name="output", method="analyze_text"),
        ]

        def analyze_text(self) -> Data:
            text = self.input_text

            # Perform text analysis
            word_count = len(text.split())
            char_count = len(text)
            sentence_count = len(re.findall(r'\w+[.!?]', text))

            # Transform text
            reversed_text = text[::-1]
            uppercase_text = text.upper()

            analysis_result = {
                "original_text": text,
                "word_count": word_count,
                "character_count": char_count,
                "sentence_count": sentence_count,
                "reversed_text": reversed_text,
                "uppercase_text": uppercase_text
            }

            data = Data(value=analysis_result)
            self.status = data
            return data
    ```
    </details>

3. Enable **Tool Mode** in the custom component.
4. Connect the custom component's tool output to the **Agent** component's **Tools** input.
5. Open the <Icon name="Play" aria-hidden="true" /> **Playground** and instruct the agent, `Use the text analyzer on this text: "Agents really are thinking machines!"`

    Based on your instruction, the agent should call the `analyze_text` action and return the result.
    For example:

    ```
    gpt-4o
    Finished
    0.6s
    Here is the analysis of the text "Agents really are thinking machines!":
    Original Text: Agents really are thinking machines!
    Word Count: 5
    Character Count: 36
    Sentence Count: 1
    Reversed Text: !senihcam gnikniht era yllaer stnegA
    Uppercase Text: AGENTS REALLY ARE THINKING MACHINES!
    ```

## Make any component a tool

If the component you want to use as a tool doesn't have a **Tool Mode** button, add `tool_mode=True` to one of the component's inputs, and connect the new **Toolset** output to the agent's **Tools** input.

Langflow supports **Tool Mode** for the following data types:

* `DataInput`
* `DataFrameInput`
* `PromptInput`
* `MessageTextInput`
* `MultilineInput`
* `DropdownInput`

For example, the example code in [Use custom components as tools](#components-as-tools) included `tool_mode=True` to the `MessageTextInput` input so the custom component could be used as a tool:

```python
inputs = [
    MessageTextInput(
        name="input_text",
        display_name="Input Text",
        info="Enter text to analyze",
        value="Hello, World!",
        tool_mode=True,
    ),
]
```

## Use flows as tools

An agent can use your other flows as tools with the [**Run Flow** component](/components-logic#run-flow).

1. Add a **Run Flow** component to your flow.
2. Select the flow you want the agent to use as a tool.
3. Enable **Tool Mode**.
The selected flow becomes an [action](#edit-a-tools-actions) in the **Run Flow** component.
4. Connect the **Run Flow** component's **Tool** output to the **Agent** component's **Tools** input.
5. Open the **Playground**, and then ask the agent, `What tools are you using to answer my questions?`
Your flow should be visible in the response as an available tool.
6. Ask the agent a question that specifically uses the connected flow as a tool.
The connected flow returns an answer based on your question.

![Run Flow component connected to an Agent component as a tool](/img/agent-example-run-flow-as-tool.png)

## See also

* [Agent components](/components-agents)
* [Use Langflow as an MCP client](/mcp-client)
* [Use Langflow as an MCP server](/mcp-server)<|MERGE_RESOLUTION|>--- conflicted
+++ resolved
@@ -46,18 +46,6 @@
 * **Name**: A human-readable string name for the action, such as `Fetch Content`. This cannot be changed.
 
 * **Description**: A human-readable description of the action's purpose, such as `Fetch content from web pages recursively`.
-<<<<<<< HEAD
-
-    To edit this value, double-click the description cell to open the edit pane.
-    Then, edit the **Description** field.
-    Changes are saved automatically when you click out of the field or close the dialog.
-
-* **Slug**: An encoded name for the action, usually the same as the **Name** but in snake case, such as `fetch_content`.
-
-    To edit this value, double-click the action's row to open the edit pane.
-    Then, edit the **Slug** field.
-    Changes are saved automatically when you click out of the field or close the dialog.
-=======
 To edit this value, double-click the action's row to open the edit pane.
 Changes are saved automatically when you click out of the field or close the dialog.
 
@@ -68,7 +56,6 @@
 Some actions allow you to provide fixed values for their inputs.
 Typically, you want to leave these blank so the agent can provide its own values.
 However, you might use a fixed value if you're trying to debug an agent's behavior or your use case requires a fixed input for an action.
->>>>>>> eaebcc9d
 
 ## Use an agent as a tool
 

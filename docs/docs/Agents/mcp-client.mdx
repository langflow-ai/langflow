--- conflicted
+++ resolved
@@ -19,13 +19,8 @@
 
 This component has two modes, depending on the type of server you want to access:
 
-<<<<<<< HEAD
-* [Connect to a non-Langflow MCP server](#mcp-stdio-mode) with a JSON configuration file, server start command, or HTTP/SSE URL to access tools provided by external, non-Langflow MCP servers.
-* [Connect to a Langflow MCP server](#mcp-http-mode) to use flows from your [Langflow projects](/concepts-flows#projects) as MCP tools.
-=======
 * [Connect to a non-Langflow MCP server](#mcp-stdio-mode) with a JSON configuration file, a server start command (STDIO mode), or a Streamable HTTP/SSE URL to access tools provided by external, non-Langflow MCP servers.
 * [Connect to a Langflow MCP server](#mcp-sse-mode) to use flows from your [Langflow projects](/concepts-flows#projects) as MCP tools. You must use SSE transport because Langflow MCP servers currently only support SSE.
->>>>>>> e94c9684
 
 ### Connect to a non-Langflow MCP server {#mcp-stdio-mode}
 
@@ -38,14 +33,9 @@
     * **JSON**: Paste the MCP server's JSON configuration object into the field, including required and optional parameters that you want to use, and then click **Add Server**.
     * **STDIO**: Enter the MCP server's **Name**, **Command**, and any **Arguments** and **Environment Variables** the server uses, and then click **Add Server**.
     For example, to start a [Fetch](https://github.com/modelcontextprotocol/servers/tree/main/src/fetch) server, the **Command** is `uvx mcp-server-fetch`.
-<<<<<<< HEAD
-    * **HTTP/SSE**: Enter your MCP server's **Name**, **URL**, and any **Headers** and **Environment Variables** the server uses, and then click **Add Server**.
-    The default **URL** for Langflow MCP servers is `http://localhost:7860/api/v1/mcp/project/PROJECT_ID/streamable` or `http://localhost:7860/api/v1/mcp/streamable`. For more information, see [Connect to a Langflow MCP server](#mcp-http-mode).
-=======
     * **Streamable HTTP/SSE**: Enter the MCP server's **Name**, **URL**, and any **Headers** and **Environment Variables** the server uses, and then click **Add Server**.
     Langflow automatically tries Streamable HTTP transport first, and falls back to Server-Sent Events (SSE) transport if Streamable HTTP is not available.
     The URL depends on the specific MCP server you're connecting to. For information about connecting to a Langflow MCP server, see [Connect a Langflow MCP server](#mcp-sse-mode).
->>>>>>> e94c9684
 
     <PartialMcpNodeTip />
 
@@ -77,36 +67,22 @@
 
 8. If you want the agent to be able to use more tools, repeat these steps to add more tools components with different servers or tools.
 
-### Connect a Langflow MCP server {#mcp-http-mode}
+### Connect a Langflow MCP server {#mcp-sse-mode}
 
 Every Langflow project runs a separate MCP server that exposes the project's flows as MCP tools.
 For more information about your projects' MCP servers, including exposing flows as MCP tools, see [Use Langflow as an MCP server](/mcp-server).
 
-<<<<<<< HEAD
-Langflow MCP servers support both the **streamable HTTP** transport and **Server-Sent Events (SSE)** as a fallback.
-
-To leverage flows-as-tools, use the **MCP Tools** component to connect to a project's MCP endpoint:
-
-1. Add an **MCP Tools** component to your flow, click <Icon name="Plus" aria-hidden="true"/> **Add MCP Server**, and then select **HTTP/SSE** mode.
-2. In the **MCP URL** field, enter your Langflow server's MCP endpoint.
-   - For project-specific servers: `http://localhost:7860/api/v1/mcp/project/PROJECT_ID/streamable`
-   - For global MCP server: `http://localhost:7860/api/v1/mcp/streamable`
-   - Default for Langflow Desktop: `http://localhost:7868/`
-
-   All flows available from the targeted server are treated as tools.
-=======
 To leverage flows-as-tools, use the **MCP Tools** component to connect to a project's MCP server endpoint.
 Langflow MCP servers currently only support Server-Sent Events (SSE) transport, so you must use **Streamable HTTP/SSE** mode to connect to them.
 
 1. Add an **MCP Tools** component to your flow, click <Icon name="Plus" aria-hidden="true"/> **Add MCP Server**, and then select **Streamable HTTP/SSE** mode.
 2. In the **URL** field, modify the default address to point at your Langflow server's MCP endpoint. The default value for other Langflow installations is `http://localhost:7860/api/v1/mcp/sse`.
    In SSE mode, all flows available from the targeted server are treated as tools.
->>>>>>> e94c9684
 3. In the [component's header menu](/concepts-components#component-menus), enable **Tool Mode** so you can use the component with an agent.
 4. Connect the **MCP Tools** component's **Toolset** port to an **Agent** component's **Tools** port.
 5. If not already present in your flow, make sure you also attach **Chat Input** and **Chat Output** components to the **Agent** component.
 
-    ![MCP component with HTTP/SSE mode enabled](/img/component-mcp-sse-mode.png)
+    ![MCP component with SSE mode enabled](/img/component-mcp-sse-mode.png)
 
 6. Test your flow to make sure the agent uses your flows to respond to queries. Open the **Playground**, and then enter a prompt that uses a flow that you connected through the **MCP Tools** component.
 

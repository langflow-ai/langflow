---
title: Use Langflow Agents
slug: /agents
---

import Icon from "@site/src/components/icon";

Agents use LLMs as a brain to autonomously analyze problems and select tools to solve them.

Langflow's [Agent component](/components-agents#agent-component) simplifies agent configuration so you can focus on application development.

The Agent component provides everything you need to create an agent, including multiple LLM providers and custom instructions.

## Agent settings

You can configure the Agent component to use your preferred provider and model, custom instructions, and tools.

### Agent models and providers

Use the **Model Provider** and **Model Name** settings to select the LLM that you want the Agent to use.

You must provide an authentication key for the selected provider, such as an OpenAI API key for OpenAI models.

### Agent instructions and input

In the **Agent Instructions** field, you can provide custom instructions that you want the Agent component to use for every conversation.

These instructions are applied in addition to the **Input**, which is provided at runtime.

### Agent tools

Agents are most useful when they have the appropriate tools available to complete requests.

An Agent component can use any Langflow component as a tool, as long as you attach it to the Agent component.

:::tip
<<<<<<< HEAD
To allow agents to use tools from MCP servers, use the [**MCP connection** component](/components-tools#mcp-connection).
=======
To allow agents to use tools from MCP servers, use the [**MCP Tools** component](/components-tools#mcp-connection).
>>>>>>> afb82019
:::

When you attach a component as a tool, you must configure the component as a tool by enabling **Tool Mode**.

For more information, see [Configure tools for agents](/agents-tools).

## Use the Agent component in a flow

:::tip
For a pre-built demonstration, open the **Simple Agent** template flow and follow along.
:::

Create an agent in Langflow, starting with the **Agent** component and working outward.

1. Click **New Flow**, and then click **Blank Flow**.
2. Add an **Agent** component to your workspace.
3. Use the default model or select another provider and model, and then provide credentials for your chosen provider. For example, to use the default model, you must provide an OpenAI API key.
4. Add **Chat input** and **Chat output** components to your flow, and connect them to the tool calling agent.

![Chat with agent component](/img/agent-example-add-chat.png)

This basic flow allows you to chat with the agent in the **Playground**, but you're only chatting with the OpenAI LLM.
To unlock the power of the Agent component, connect some tools.

5. Add the **News Search**, **URL**, and **Calculator** components to your flow.
6. Enable **Tool Mode** in the **News Search**, **URL**, and **Calculator** components.
In the [component's header menu](/concepts-components#component-menus), enable **Tool Mode** so you can use the component with an agent.

    **Tool Mode** makes a component into a tool by modifying the component's inputs to accept requests from the Agent component to use a tool's available actions. A component in tool mode has a **Toolset** port that you must connect to an Agent component's **Tools** port if you want to allow the agent to use the tool's actions.
7. Connect the **Toolset** port on the three tool components to the **Tools** port on the Agent component.

![Chat with agent component](/img/agent-example-add-tools.png)

8. Open the <Icon name="Play" aria-hidden="true" /> **Playground**. Ask the agent, `What tools are you using to answer my questions?`
The agent should respond with a list of the connected tools.

```text
I use a combination of my built-in knowledge (up to June 2024) and a set of external tools to answer your questions. Here are the main types of tools I can use:
Web Search & Content Fetching: I can fetch and summarize content from web pages, including crawling links recursively.
News Search: I can search for recent news articles using Google News via RSS feeds.
Calculator: I can perform arithmetic calculations and evaluate mathematical expressions.
Date & Time: I can provide the current date and time in various time zones.
These tools help me provide up-to-date information, perform calculations, and retrieve specific data from the internet when needed. If you have a specific question, let me know, and I'll use the most appropriate tool(s) to help!
```

9. Ask the agent, `Summarize today's tech news`.
The Playground displays the agent's tool calls, what input was provided, and the raw output the agent received before generating the summary. The agent should call the **News Search** component's `search_news` action.

You've successfully constructed a flow with the Langflow Agent.
Connect more tools to solve more specialized problems.

## See also

* [Configure tools for agents](/agents-tools)<|MERGE_RESOLUTION|>--- conflicted
+++ resolved
@@ -34,11 +34,7 @@
 An Agent component can use any Langflow component as a tool, as long as you attach it to the Agent component.
 
 :::tip
-<<<<<<< HEAD
-To allow agents to use tools from MCP servers, use the [**MCP connection** component](/components-tools#mcp-connection).
-=======
 To allow agents to use tools from MCP servers, use the [**MCP Tools** component](/components-tools#mcp-connection).
->>>>>>> afb82019
 :::
 
 When you attach a component as a tool, you must configure the component as a tool by enabling **Tool Mode**.

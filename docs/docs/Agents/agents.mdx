--- conflicted
+++ resolved
@@ -5,20 +5,12 @@
 
 import Icon from "@site/src/components/icon";
 import PartialParams from '@site/docs/_partial-hidden-params.mdx';
-<<<<<<< HEAD
-=======
 import PartialAgentsWork from '@site/docs/_partial-agents-work.mdx';
->>>>>>> b1d5a801
 
 Langflow's [**Agent** component](/components-agents) is critical for building agent flows.
 This component provides everything you need to create an agent, including multiple Large Language Model (LLM) providers, tool calling, and custom instructions.
 It simplifies agent configuration so you can focus on application development.
 
-<<<<<<< HEAD
-import PartialAgentsWork from '@site/docs/_partial-agents-work.mdx';
-
-=======
->>>>>>> b1d5a801
 <PartialAgentsWork />
 
 ## Use the Agent component in a flow
@@ -145,11 +137,7 @@
 
 ### Additional parameters
 
-<<<<<<< HEAD
-With the **Agent** component, the available parameters can change depending on the selected provider and model, which can support additional modes, arguments, or features like chat memory and temperature.
-=======
 With the **Agent** component, the available parameters can change depending on the selected provider and model, including support for additional modes, arguments, or features like chat memory and temperature.
->>>>>>> b1d5a801
 For example:
 
 * **Current Date** (`add_current_date_tool`): When enabled (true), this setting adds a tool to the agent that can retrieve the current date.

---
title: Use Langflow agents
slug: /agents
---

import Icon from "@site/src/components/icon";
import PartialParams from '@site/docs/_partial-hidden-params.mdx';
import PartialAgentsWork from '@site/docs/_partial-agents-work.mdx';

Langflow's [**Agent** component](/components-agents) is critical for building agent flows.
This component provides everything you need to create an agent, including multiple Large Language Model (LLM) providers, tool calling, and custom instructions.
It simplifies agent configuration so you can focus on application development.

<PartialAgentsWork />

## Use the Agent component in a flow

The following steps explain how to create an agent flow in Langflow from a blank flow.
For a prebuilt example, use the **Simple Agent** template or the [Langflow quickstart](/get-started-quickstart).

1. Click **New Flow**, and then click **Blank Flow**.
2. Add an **Agent** component to your flow.
3. Enter a valid OpenAI API key.

    The default model for the **Agent** component is an OpenAI model.
    If you want to use a different provider, edit the **Model Provider**, **Model Name**, and **API Key** fields accordingly.
    For more information, see [Agent component parameters](#agent-component-parameters).

4. Add [**Chat Input** and **Chat Output** components](/components-io) to your flow, and then connect them to the **Agent** component.

    At this point, you have created a basic LLM-based chat flow that you can test in the <Icon name="Play" aria-hidden="true" /> **Playground**.
    However, this flow only chats with the LLM.
    To enhance this flow and make it truly agentic, add some tools, as explained in the next steps.

    ![A basic agent chat flow with Chat Input, Agent, and Chat Output components.](/img/agent-example-add-chat.png)

5. Add **News Search**, **URL**, and **Calculator** components to your flow.
6. Enable **Tool Mode** in the **News Search**, **URL**, and **Calculator** components:

    1. Click the **News Search** component to expose the [component's header menu](/concepts-components#component-menus), and then enable **Tool Mode**.
    2. Repeat for the **URL** and **Calculator** components.
    3. Connect the **Toolset** port for each tool component to the **Tools** port on the **Agent** component.

    **Tool Mode** makes a component into a tool by modifying the component's inputs.
    With **Tool Mode** enabled, a component can accept requests from an **Agent** component to use the component's available actions as tools.

    When in **Tool Mode**, a component has a **Toolset** port that you must connect to an **Agent** component's **Tools** port if you want to allow the agent to use that component's actions as tools.

    For more information, see [Configure tools for agents](/agents-tools).

    ![A more complex agent chat flow where three components are connected to the Agent component as tools](/img/agent-example-add-tools.png)

8. Open the <Icon name="Play" aria-hidden="true" /> **Playground**, and then ask the agent, `What tools are you using to answer my questions?`

    The agent should respond with a list of the connected tools.
    It may also include built-in tools.

    ```text
    I use a combination of my built-in knowledge (up to June 2024) and a set of external tools to answer your questions. Here are the main types of tools I can use:
    Web Search & Content Fetching: I can fetch and summarize content from web pages, including crawling links recursively.
    News Search: I can search for recent news articles using Google News via RSS feeds.
    Calculator: I can perform arithmetic calculations and evaluate mathematical expressions.
    Date & Time: I can provide the current date and time in various time zones.
    These tools help me provide up-to-date information, perform calculations, and retrieve specific data from the internet when needed. If you have a specific question, let me know, and I'll use the most appropriate tool(s) to help!
    ```

9. To test a specific tool, ask the agent a question that uses one of the tools, such as `Summarize today's tech news`.

    To help you debug and test your flows, the **Playground** displays the agent's tool calls, the provided input, and the raw output the agent received before generating the summary.
    With the given example, the agent should call the **News Search** component's `search_news` action.

You've successfully created a basic agent flow that uses some generic tools.

To continue building on this tutorial, try connecting other tool components or [use Langflow as an MCP client](/mcp-client) to support more complex and specialized tasks.

For a multi-agent example, see [Use an agent as a tool](/agents-tools#use-an-agent-as-a-tool).

## Agent component parameters

You can configure the **Agent** component to use your preferred provider and model, custom instructions, and tools.

<PartialParams />

### Provider and model

Use the **Model Provider** (`agent_llm`) and **Model Name** (`llm_model`) settings to select the model provider and LLM that you want the agent to use.

The **Agent** component includes many models from several popular model providers.
<<<<<<< HEAD
To access other providers and models, set **Model Provider** to **Custom**, and then connect any [language model component](/components-models).
=======
To access other providers and models, set **Model Provider** to **Connect other models**, and then connect any [language model component](/components-models).
>>>>>>> 5e85fb68

If you need to generate embeddings in your flow, use an [embedding model component](/components-embedding-models).

### Model provider API key

In the **API Key** field, enter a valid authentication key for your selected model provider, if you are using a built-in provider.
For example, to use the default OpenAI model, you must provide a valid OpenAI API key for an OpenAI account that has credits and permission to call OpenAI LLMs.

You can enter the key directly, but it is recommended that you follow industry best practices for storing and referencing API keys.
For example, you can use a <Icon name="Globe" aria-hidden="true"/> [global variable](/configuration-global-variables) or [environment variables](/environment-variables).
For more information, see [Add component API keys to Langflow](/api-keys-and-authentication#component-api-keys).

<<<<<<< HEAD
If you select **Custom** as the model provider, authentication is handled in the incoming language model component.
=======
If you select **Connect other models** as the model provider, authentication is handled in the incoming language model component.
>>>>>>> 5e85fb68

### Agent instructions and input

In the **Agent Instructions** (`system_prompt`) field, you can provide custom instructions that you want the **Agent** component to use for every conversation.

These instructions are applied in addition to the **Input** (`input_value`), which can be entered directly or provided through another component, such as a **Chat Input** component.

### Tools

Agents are most useful when they have the appropriate tools available to complete requests.

An **Agent** component can use any Langflow component as a tool, including other agents and MCP servers.

To attach a component as a tool, you must enable **Tool Mode** on the component that you want to attach, and then attach it to the **Agent** component's **Tools** port.
For more information, see [Configure tools for agents](/agents-tools).

:::tip
To allow agents to use tools from MCP servers, use the [**MCP Tools** component](/components-agents#mcp-connection).
:::

### Agent memory

Langflow agents have built-in chat memory that is enabled by default.
This memory allows them to retrieve and reference messages from previous conversations, maintaining a rolling context window for each chat session ID.

Chat memories are grouped by [session ID (`session_id`)](/session-id).
It is recommended to use custom session IDs if you need to segregate chat memory for different users or applications that run the same flow.

By default, the **Agent** component uses your Langflow installation's storage, and it retrieves a limited number of chat messages, which you can configure with the **Number of Chat History Messages** parameter.

The **Message History** component isn't required for default chat memory, but it is required if you want to use external chat memory like Mem0.
Additionally, the **Message History** component provides more options for sorting, filtering, and limiting memories. Although, most of these options are built-in to the **Agent** component with default values.

For more information, see [Store chat memory](/memory#store-chat-memory) and [**Message History** component](/components-helpers#message-history).

### Additional parameters

With the **Agent** component, the available parameters can change depending on the selected provider and model, including support for additional modes, arguments, or features like chat memory and temperature.
For example:

* **Current Date** (`add_current_date_tool`): When enabled (true), this setting adds a tool to the agent that can retrieve the current date.
* **Handle Parse Errors** (`handle_parsing_errors`): When enabled (true), this setting allows the agent to fix errors, like typos, when analyzing user input.
* **Verbose** (`verbose`): When enabled (true), this setting records detailed logging output for debugging and analysis.

<PartialParams />

## Agent component output

The **Agent** component outputs a **Response** (`response`) that is [`Message` data](/data-types#message) containing the agent's raw response to the query.

Typically, this is passed to a **Chat Output** component to return the response in a human-readable format.
It can also be passed to other components if you need to process the response further before, or in addition to, returning it to the user.

## See also

* [**Agent** and **MCP Tools** components](/components-agents)
* [Configure tools for agents](/agents-tools)<|MERGE_RESOLUTION|>--- conflicted
+++ resolved
@@ -86,11 +86,7 @@
 Use the **Model Provider** (`agent_llm`) and **Model Name** (`llm_model`) settings to select the model provider and LLM that you want the agent to use.
 
 The **Agent** component includes many models from several popular model providers.
-<<<<<<< HEAD
-To access other providers and models, set **Model Provider** to **Custom**, and then connect any [language model component](/components-models).
-=======
 To access other providers and models, set **Model Provider** to **Connect other models**, and then connect any [language model component](/components-models).
->>>>>>> 5e85fb68
 
 If you need to generate embeddings in your flow, use an [embedding model component](/components-embedding-models).
 
@@ -103,11 +99,7 @@
 For example, you can use a <Icon name="Globe" aria-hidden="true"/> [global variable](/configuration-global-variables) or [environment variables](/environment-variables).
 For more information, see [Add component API keys to Langflow](/api-keys-and-authentication#component-api-keys).
 
-<<<<<<< HEAD
-If you select **Custom** as the model provider, authentication is handled in the incoming language model component.
-=======
 If you select **Connect other models** as the model provider, authentication is handled in the incoming language model component.
->>>>>>> 5e85fb68
 
 ### Agent instructions and input
 

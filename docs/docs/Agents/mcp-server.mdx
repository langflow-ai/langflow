--- conflicted
+++ resolved
@@ -11,8 +11,6 @@
 
 This page describes how to use Langflow as an MCP server that exposes your flows as [tools](https://modelcontextprotocol.io/docs/concepts/tools) that [MCP clients](https://modelcontextprotocol.io/clients) can use when generating responses.
 
-Langflow MCP servers support both the **streamable HTTP** transport and **Server-Sent Events (SSE)** as a fallback.
-
 For information about using Langflow as an MCP client and managing MCP server connections within flows, see [Use Langflow as an MCP client](/mcp-client).
 
 ## Prerequisites
@@ -28,7 +26,6 @@
 ## Serve flows as MCP tools {#select-flows-to-serve}
 
 When you create a [Langflow project](/concepts-flows#projects), Langflow automatically adds the project to your MCP server's configuration and makes the project's flows available as MCP tools.
-<<<<<<< HEAD
 
 If your Langflow server has authentication enabled (`AUTO_LOGIN=false`), the project's MCP server is automatically configured with API key authentication, and a new API key is generated specifically for accessing the new project's flows.
 For more information, see [MCP server authentication](#authentication).
@@ -36,15 +33,6 @@
 
 ### Prevent automatic MCP server configuration for Langflow projects
 
-=======
-
-If your Langflow server has authentication enabled (`AUTO_LOGIN=false`), the project's MCP server is automatically configured with API key authentication, and a new API key is generated specifically for accessing the new project's flows.
-For more information, see [MCP server authentication](#authentication).
-
-
-### Prevent automatic MCP server configuration for Langflow projects
-
->>>>>>> e94c9684
 To disable automatic MCP server configuration for new projects, set the `LANGFLOW_ADD_PROJECTS_TO_MCP_SERVERS` environment variable to `false`.
 For more information, see [MCP server environment variables](#mcp-server-environment-variables).
 
@@ -156,7 +144,7 @@
           "command": "uvx",
           "args": [
             "mcp-proxy",
-            "http://LANGFLOW_SERVER_ADDRESS/api/v1/mcp/project/PROJECT_ID/streamable"
+            "http://LANGFLOW_SERVER_ADDRESS/api/v1/mcp/project/PROJECT_ID/sse"
           ]
         }
       }
@@ -180,7 +168,7 @@
           "command": "uvx",
           "args": [
             "mcp-proxy",
-            "http://LANGFLOW_SERVER_ADDRESS/api/v1/mcp/project/PROJECT_ID/streamable"
+            "http://LANGFLOW_SERVER_ADDRESS/api/v1/mcp/project/PROJECT_ID/sse"
           ],
           "env": {
             "KEY": "VALUE"
@@ -346,7 +334,7 @@
         - **Command**: `uvx`
         - **Arguments**: Enter the following list of arguments, separated by spaces. Replace the values for `YOUR_API_KEY`, `LANGFLOW_SERVER_ADDRESS`, and `PROJECT_ID` with the values from your Langflow MCP server. For example:
             ```bash
-            mcp-proxy --headers x-api-key YOUR_API_KEY http://LANGFLOW_SERVER_ADDRESS/api/v1/mcp/project/PROJECT_ID/streamable
+            mcp-proxy --headers x-api-key YOUR_API_KEY http://LANGFLOW_SERVER_ADDRESS/api/v1/mcp/project/PROJECT_ID/sse
             ```
 
       </TabItem>
@@ -363,9 +351,9 @@
       <TabItem value="None" label="None">
 
         - **Transport Type**: Select **SSE**.
-        - **URL**: Enter the Langflow MCP server's endpoint. For example:
+        - **URL**: Enter the Langflow MCP server's `sse` endpoint. For example:
             ```bash
-            http://localhost:7860/api/v1/mcp/project/d359cbd4-6fa2-4002-9d53-fa05c645319c/streamable
+            http://localhost:7860/api/v1/mcp/project/d359cbd4-6fa2-4002-9d53-fa05c645319c/sse
             ```
 
       </TabItem>

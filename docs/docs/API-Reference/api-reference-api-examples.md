--- conflicted
+++ resolved
@@ -24,21 +24,13 @@
 
 ## Form Langflow API requests
 
-<<<<<<< HEAD
-While individual parameters vary by endpoint, all Langflow API requests share some commonalities, like a URL, method, parameters, and authentication.
-=======
 While individual options vary by endpoint, all Langflow API requests share some commonalities, like a URL, method, parameters, and authentication.
->>>>>>> 30c678b2
 
 As an example of a Langflow API request, the following curl command calls the `/v1/run` endpoint, and it passes a runtime override (`tweaks`) to the flow's Chat Output component:
 
 ```bash
 curl --request POST \
-<<<<<<< HEAD
-  --url "http://$LANGFLOW_SERVER_URL/api/v1/run/$FLOW_ID$?stream=false" \
-=======
   --url "$LANGFLOW_SERVER_URL/api/v1/run/$FLOW_ID?stream=false" \
->>>>>>> 30c678b2
   --header "Content-Type: application/json" \
   --header "x-api-key: $LANGFLOW_API_KEY" \
   --data '{
@@ -111,16 +103,10 @@
 
 ## Set environment variables
 
-<<<<<<< HEAD
-As a best practice with any API, store commonly used values in environment variables to facilitate reuse, simplify token rotation, and securely reference sensitive values.
-
-You can use any method you prefer to set environment variables, such as `export`, `.env`, `zshrc`, or `.curlrc`, and then reference those environment variables in your API requests.
-=======
 You can store commonly used values in environment variables to facilitate reuse, simplify token rotation, and securely reference sensitive values.
 
 You can use any method you prefer to set environment variables, such as `export`, `.env`, `zshrc`, or `.curlrc`.
 Then, reference those environment variables in your API requests.
->>>>>>> 30c678b2
 For example:
 
 ```bash
@@ -131,11 +117,7 @@
 
 # Use environment variables in API requests
 curl --request POST \
-<<<<<<< HEAD
-  --url "http://$LANGFLOW_SERVER_URL/api/v1/run/$FLOW_ID$?stream=false" \
-=======
   --url "$LANGFLOW_SERVER_URL/api/v1/run/$FLOW_ID$?stream=false" \
->>>>>>> 30c678b2
   --header "Content-Type: application/json" \
   --header "x-api-key: $LANGFLOW_API_KEY" \
   --data '{

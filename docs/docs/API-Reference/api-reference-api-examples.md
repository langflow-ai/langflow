---
title: Get started with the Langflow API
slug: /api-reference-api-examples
---

import Tabs from '@theme/Tabs';
import TabItem from '@theme/TabItem';

You can use the Langflow API for programmatic interactions with Langflow, such as the following:

* Create and edit flows, including file management for flows.
* Develop applications that use your flows.
* Develop custom components.
* Build Langflow as a dependency of a larger project.
* Contribute to the overall Langflow project.

To view and test all available endpoints, you can access the Langflow API's OpenAPI specification at your Langflow deployment's `/docs` endpoint, such as `http://localhost:7860/docs`.

:::tip Try it
For an example of the Langflow API in a script, see the [Langflow quickstart](/get-started-quickstart).

The quickstart demonstrates how to get automatically generated code snippets for your flows, use a script to run a flow, and extract data from the Langfow API response.
:::

## Form Langflow API requests

While individual options vary by endpoint, all Langflow API requests share some commonalities, like a URL, method, parameters, and authentication.

As an example of a Langflow API request, the following curl command calls the `/v1/run` endpoint, and it passes a runtime override (`tweaks`) to the flow's Chat Output component:

```bash
curl --request POST \
  --url "$LANGFLOW_SERVER_URL/api/v1/run/$FLOW_ID?stream=false" \
  --header "Content-Type: application/json" \
  --header "x-api-key: $LANGFLOW_API_KEY" \
  --data '{
  "input_value": "hello world!",
  "output_type": "chat",
  "input_type": "chat",
  "tweaks": {
    "ChatOutput-6zcZt": {
      "should_store_message": true
    }
  }
}'
```

### Base URL

<<<<<<< HEAD
By default, local deployments serve the Langflow API at `http://localhost:7860/api`.
=======
<!-- For 1.5
By default, local deployments serve the Langflow API at `http://localhost:7860/api`.

Remotely hosted Langflow deployments are available at the domain set by the hosting service, such as `http://IP_OR_DNS/api` or `http://IP_OR_DNS:LANGFLOW_PORT/api`.

You can configure the Langflow port number in the `LANGFLOW_PORT` [environment variable](/environment-variables).
-->

Local deployments serve the Langflow API at `http://localhost:LANGFLOW_PORT/api`.
The default port is 7868 or 7860:
>>>>>>> 24db0cdc

Remotely hosted Langflow deployments are available at the domain set by the hosting service, such as `http://IP_OR_DNS/api` or `http://IP_OR_DNS:LANGFLOW_PORT/api`.

You can configure the Langflow port number in the `LANGFLOW_PORT` [environment variable](/environment-variables).

* `https://UUID.ngrok.app/api`
* `http://IP_OR_DNS/api`
* `http://IP_OR_DNS:LANGFLOW_PORT/api`

### Authentication

As of Langflow v1.5, all API requests require a Langflow API key, even when `AUTO_LOGIN` is enabled.

The only exceptions are the MCP endpoints at `/v1/mcp`, `/v1/mcp-projects`, and `/v2/mcp`.
The MCP-related endpoints will continue to require no authentication when `AUTO_LOGIN=true`.

You must provide a valid Langflow API key in either an `x-api-key` header or a query parameter.
For more information, see [API keys](/configuration-api-keys).

<details closed>
<summary>Auto-login and API key authentication in earlier Langflow versions</summary>

Prior to Langflow v1.5, when `AUTO_LOGIN` was enabled with `AUTO_LOGIN=true`, Langflow automatically logged users in as a superuser without requiring authentication, and API requests could be made without a Langflow API key.

If you set `SKIP_AUTH_AUTO_LOGIN=true`, authentication will be skipped entirely, and API requests will not require a Langflow API key, regardless of the `AUTO_LOGIN` setting.

</details>

As with any API, follow industry best practices for storing and referencing sensitive credentials.
For example, you can [set environment variables](#set-environment-variables) for your API keys, and then reference those environment variables in your API requests.

### Methods, paths, and parameters

Langflow API requests use various methods, paths, path parameters, query parameters, and body parameters.
The specific requirements and options depend on the endpoint that you want to call.

For example, to create a flow, you pass a JSON-formatted flow definition to `POST /v1/flows`.
Then, to run your flow, you call `POST /v1/run/$FLOW_ID` with optional run parameters in the request body.

### API versions

The Langflow API serves `/v1` and `/v2` endpoints.

Some endpoints only exist under a single version and some exist under both the `/v1` and `/v2` versions.

If a request fails or has an unexpected result, make sure your endpoint path has the correct version.

## Set environment variables

You can store commonly used values in environment variables to facilitate reuse, simplify token rotation, and securely reference sensitive values.

You can use any method you prefer to set environment variables, such as `export`, `.env`, `zshrc`, or `.curlrc`.
Then, reference those environment variables in your API requests.
For example:

```bash
# Set environment variables
export LANGFLOW_API_KEY="sk..."
export LANGFLOW_SERVER_URL="https://localhost:7860"
export FLOW_ID="359cd752-07ea-46f2-9d3b-a4407ef618da"
<<<<<<< HEAD
export PROJECT_ID="1415de42-8f01-4f36-bf34-539f23e47466"
export LANGFLOW_API_KEY="sk-..."
=======

# Use environment variables in API requests
curl --request POST \
  --url "$LANGFLOW_SERVER_URL/api/v1/run/$FLOW_ID$?stream=false" \
  --header "Content-Type: application/json" \
  --header "x-api-key: $LANGFLOW_API_KEY" \
  --data '{
  "input_value": "hello world!",
  "output_type": "chat",
  "input_type": "chat",
  "tweaks": {
    "ChatOutput-6zcZt": {
      "should_store_message": true
    }
  }
}'
>>>>>>> 24db0cdc
```

Commonly used values in Langflow API requests include your [Langflow server URL](#base-url), [Langflow API keys](/configuration-api-keys), flow IDs, and [project IDs](/api-projects#read-projects).

You can retrieve flow IDs from the [**API access** pane](/concepts-publish#api-access), in a flow's URL, and with [`GET /flows`](/api-flows#read-flows).

## Try some Langflow API requests

Once you have your Langflow server URL, try calling these endpoints that return Langflow metadata.

### Get version

Returns the current Langflow API version:

```bash
curl -X GET \
<<<<<<< HEAD
  "$LANGFLOW_URL/api/v1/version" \
  -H "accept: application/json" \
  -H "x-api-key: $LANGFLOW_API_KEY"
=======
  "$LANGFLOW_SERVER_URL/api/v1/version" \
  -H "accept: application/json"
>>>>>>> 24db0cdc
```

<details>
<summary>Result</summary>
```text
{
    "version": "1.1.1",
    "main_version": "1.1.1",
    "package": "Langflow"
}
```
</details>

### Get configuration

Returns configuration details for your Langflow deployment:

```bash
curl -X GET \
<<<<<<< HEAD
  "$LANGFLOW_URL/api/v1/config" \
  -H "accept: application/json" \
  -H "x-api-key: $LANGFLOW_API_KEY"
=======
  "$LANGFLOW_SERVER_URL/api/v1/config" \
  -H "accept: application/json"
>>>>>>> 24db0cdc
```

<details>
<summary>Result</summary>
```json
{
  "feature_flags": {
    "mvp_components": false
  },
  "frontend_timeout": 0,
  "auto_saving": true,
  "auto_saving_interval": 1000,
  "health_check_max_retries": 5,
  "max_file_size_upload": 100
}
```
</details>

### Get all components

Returns a dictionary of all Langflow components:

```bash
curl -X GET \
<<<<<<< HEAD
  "$LANGFLOW_URL/api/v1/all" \
  -H "accept: application/json" \
  -H "x-api-key: $LANGFLOW_API_KEY"
=======
  "$LANGFLOW_SERVER_URL/api/v1/all" \
  -H "accept: application/json"
>>>>>>> 24db0cdc
```

## Next steps

- Use the Langflow API to [run a flow](/api-flows-run).
- Use the Langflow API to [upload files](/api-files).
- Use the Langflow API to [get flow logs](/api-logs).
- Explore all endpoints in the [Langflow API specification](/api).<|MERGE_RESOLUTION|>--- conflicted
+++ resolved
@@ -47,20 +47,7 @@
 
 ### Base URL
 
-<<<<<<< HEAD
 By default, local deployments serve the Langflow API at `http://localhost:7860/api`.
-=======
-<!-- For 1.5
-By default, local deployments serve the Langflow API at `http://localhost:7860/api`.
-
-Remotely hosted Langflow deployments are available at the domain set by the hosting service, such as `http://IP_OR_DNS/api` or `http://IP_OR_DNS:LANGFLOW_PORT/api`.
-
-You can configure the Langflow port number in the `LANGFLOW_PORT` [environment variable](/environment-variables).
--->
-
-Local deployments serve the Langflow API at `http://localhost:LANGFLOW_PORT/api`.
-The default port is 7868 or 7860:
->>>>>>> 24db0cdc
 
 Remotely hosted Langflow deployments are available at the domain set by the hosting service, such as `http://IP_OR_DNS/api` or `http://IP_OR_DNS:LANGFLOW_PORT/api`.
 
@@ -121,10 +108,8 @@
 export LANGFLOW_API_KEY="sk..."
 export LANGFLOW_SERVER_URL="https://localhost:7860"
 export FLOW_ID="359cd752-07ea-46f2-9d3b-a4407ef618da"
-<<<<<<< HEAD
 export PROJECT_ID="1415de42-8f01-4f36-bf34-539f23e47466"
 export LANGFLOW_API_KEY="sk-..."
-=======
 
 # Use environment variables in API requests
 curl --request POST \
@@ -141,7 +126,6 @@
     }
   }
 }'
->>>>>>> 24db0cdc
 ```
 
 Commonly used values in Langflow API requests include your [Langflow server URL](#base-url), [Langflow API keys](/configuration-api-keys), flow IDs, and [project IDs](/api-projects#read-projects).
@@ -158,14 +142,9 @@
 
 ```bash
 curl -X GET \
-<<<<<<< HEAD
-  "$LANGFLOW_URL/api/v1/version" \
-  -H "accept: application/json" \
-  -H "x-api-key: $LANGFLOW_API_KEY"
-=======
   "$LANGFLOW_SERVER_URL/api/v1/version" \
   -H "accept: application/json"
->>>>>>> 24db0cdc
+  -H "x-api-key: $LANGFLOW_API_KEY"
 ```
 
 <details>
@@ -185,14 +164,9 @@
 
 ```bash
 curl -X GET \
-<<<<<<< HEAD
-  "$LANGFLOW_URL/api/v1/config" \
-  -H "accept: application/json" \
-  -H "x-api-key: $LANGFLOW_API_KEY"
-=======
   "$LANGFLOW_SERVER_URL/api/v1/config" \
   -H "accept: application/json"
->>>>>>> 24db0cdc
+  -H "x-api-key: $LANGFLOW_API_KEY"
 ```
 
 <details>
@@ -217,14 +191,9 @@
 
 ```bash
 curl -X GET \
-<<<<<<< HEAD
-  "$LANGFLOW_URL/api/v1/all" \
+  "$LANGFLOW_SERVER_URL/api/v1/all" \
   -H "accept: application/json" \
   -H "x-api-key: $LANGFLOW_API_KEY"
-=======
-  "$LANGFLOW_SERVER_URL/api/v1/all" \
-  -H "accept: application/json"
->>>>>>> 24db0cdc
 ```
 
 ## Next steps

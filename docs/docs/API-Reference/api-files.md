---
title: Files endpoints
slug: /api-files
---

import Tabs from '@theme/Tabs';
import TabItem from '@theme/TabItem';

Use the `/files` endpoints to move files between your local machine and Langflow.

## Differences between `/v1/files` and `/v2/files`

There are two versions of the `/files` endpoints.

`/v2/files` offers the following improvements over `/v1/files`:

- `/v2` files are organized by `user_id` instead of `flow_id`.
  This means files are owned by users, and they aren't attached to specific flows.
  You can upload a file to Langflow one time, and use it with multiple flows.
- `/v2` files are tracked in the Langflow database.
- `/v2` supports bulk upload and delete.
- `/v2` responses contain more descriptive metadata.
- `/v2` endpoints have more strict security, requiring authentication by an API key or JWT.

However, `/v2/files` doesn't support image files.
To send image files to your flows through the API, use [Upload image files (v1)](#upload-image-files-v1).

## Files/V1 endpoints

Use the `/files` endpoints to move files between your local machine and Langflow.

### Upload file (v1)

Upload a file to the `v1/files/upload/<YOUR-FLOW-ID>` endpoint of your flow.
Replace **FILE_NAME** with the uploaded file name.

<Tabs>

  <TabItem value="curl" label="curl" default>

```bash
curl -X POST \
  "$LANGFLOW_URL/api/v1/files/upload/$FLOW_ID" \
  -H "accept: application/json" \
  -H "Content-Type: multipart/form-data" \
  -H "x-api-key: $LANGFLOW_API_KEY" \
  -F "file=@FILE_NAME.txt"
```

  </TabItem>
  <TabItem value="result" label="Result">

```json
{
  "flowId": "92f9a4c5-cfc8-4656-ae63-1f0881163c28",
  "file_path": "92f9a4c5-cfc8-4656-ae63-1f0881163c28/2024-12-30_15-19-43_your_file.txt"
}
```

  </TabItem>
</Tabs>

### Upload image files (v1)

Send image files to the Langflow API for use in a flow.

The default file limit is 100 MB.
To change this limit, set the `LANGFLOW_MAX_FILE_SIZE_UPLOAD` [environment variable](/environment-variables).

1. Attach the image to a `POST /v1/files/upload/$FLOW_ID` request with `--form` and the file path:

<<<<<<< HEAD
    ```bash
    curl -X POST "$LANGFLOW_URL/api/v1/files/upload/$FLOW_ID" \
      -H "Content-Type: multipart/form-data" \
      -F "file=@PATH/TO/FILE.png"
    ```
=======
```bash
curl -X POST "$LANGFLOW_URL/api/v1/files/upload/a430cc57-06bb-4c11-be39-d3d4de68d2c4" \
  -H "Content-Type: multipart/form-data" \
  -H "x-api-key: $LANGFLOW_API_KEY" \
  -F "file=@FILE_NAME.png"
```
>>>>>>> afb82019

    A successful request returns the `file_path` for the image in the Langflow file management system in the format `FLOW_ID/TIMESTAMP_FILENAME.TYPE`.
    For example:

<<<<<<< HEAD
    ```json
    {
      "flowId": "a430cc57-06bb-4c11-be39-d3d4de68d2c4",
      "file_path": "a430cc57-06bb-4c11-be39-d3d4de68d2c4/2024-11-27_14-47-50_image-file.png"
    }
    ```

2. Use the returned `file_path` to send the image file to other components that can accept file input. Where you specify the file path depends on the component type.

    The following example runs a [Basic Prompting flow](/basic-prompting), passing the image file and the query `describe this image` as input for the **Chat Input** component.
    In this case, the file path is specified in `tweaks`.

    ```bash
    curl -X POST \
        "$LANGFLOW_URL/api/v1/run/a430cc57-06bb-4c11-be39-d3d4de68d2c4?stream=false" \
        -H 'Content-Type: application/json'\
        -d '{
        "output_type": "chat",
        "input_type": "chat",
        "tweaks": {
          "ChatInput-b67sL": {
            "files": "a430cc57-06bb-4c11-be39-d3d4de68d2c4/2024-11-27_14-47-50_image-file.png",
            "input_value": "describe this image"
          }
        }
      }'
    ```

    :::tip
    For help with tweaks, use the **Input Schema** in a flow's [**API access** pane](/concepts-publish#api-access).
    Setting tweaks with **Input Schema** also automatically populates the required component IDs.
    :::
=======
2. Post the image file to the **Chat Input** component of a **Basic prompting** flow.
   Pass the file path value as an input in the **Tweaks** section of the curl call to Langflow.
   Component `id` values can be found in [Langflow JSON files](/concepts-flows#langflow-json-file-contents).

```bash
curl -X POST \
    "$LANGFLOW_URL/api/v1/run/a430cc57-06bb-4c11-be39-d3d4de68d2c4?stream=false" \
    -H 'Content-Type: application/json' \
    -H "x-api-key: $LANGFLOW_API_KEY" \
    -d '{
    "output_type": "chat",
    "input_type": "chat",
    "tweaks": {
  "ChatInput-b67sL": {
    "files": "a430cc57-06bb-4c11-be39-d3d4de68d2c4/2024-11-27_14-47-50_image-file.png",
    "input_value": "what do you see?"
  }
}}'
```

Your chatbot describes the image file you sent.

```text
"text": "This flowchart appears to represent a complex system for processing financial inquiries using various AI agents and tools. Here's a breakdown of its components and how they might work together..."
```
>>>>>>> afb82019

### List files (v1)

List all files associated with a specific flow.

<Tabs>
  <TabItem value="curl" label="curl" default>

```bash
curl -X GET \
  "$LANGFLOW_URL/api/v1/files/list/$FLOW_ID" \
  -H "accept: application/json" \
  -H "x-api-key: $LANGFLOW_API_KEY"
```

  </TabItem>
  <TabItem value="result" label="Result">

```json
{
  "files": ["2024-12-30_15-19-43_your_file.txt"]
}
```

  </TabItem>
</Tabs>

### Download file (v1)

Download a specific file from a flow.

<Tabs>
  <TabItem value="curl" label="curl" default>

```bash
curl -X GET \
  "$LANGFLOW_URL/api/v1/files/download/$FLOW_ID/2024-12-30_15-19-43_your_file.txt" \
  -H "accept: application/json" \
  -H "x-api-key: $LANGFLOW_API_KEY" \
  --output downloaded_file.txt
```

  </TabItem>
  <TabItem value="result" label="Result">

```text
File contents downloaded to downloaded_file.txt
```

  </TabItem>
</Tabs>

### Delete file (v1)

Delete a specific file from a flow.

<Tabs>
  <TabItem value="curl" label="curl" default>

```bash
curl -X DELETE \
  "$LANGFLOW_URL/api/v1/files/delete/$FLOW_ID/2024-12-30_15-19-43_your_file.txt" \
  -H "accept: application/json" \
  -H "x-api-key: $LANGFLOW_API_KEY"
```

  </TabItem>
  <TabItem value="result" label="Result">

```json
{
  "message": "File 2024-12-30_15-19-43_your_file.txt deleted successfully"
}
```

  </TabItem>
</Tabs>

## Files/V2 endpoints

Use the `/files` endpoints to move files between your local machine and Langflow.

The `v2` endpoints require authentication by an API key or JWT.
To create a Langflow API key and export it as an environment variable, see [Get started with the Langflow API](/api-reference-api-examples).

### Upload file (v2)

Upload a file to your user account. The file can be used across multiple flows.

The file is uploaded in the format `USER_ID/FILE_ID.FILE_EXTENSION`, such as `07e5b864-e367-4f52-b647-a48035ae7e5e/d44dc2e1-9ae9-4cf6-9114-8d34a6126c94.pdf`.

To retrieve your current `user_id`, call the `/whoami` endpoint.
```bash
curl -X GET \
  "$LANGFLOW_URL/api/v1/users/whoami" \
  -H "accept: application/json" \
  -H "x-api-key: $LANGFLOW_API_KEY"
```

Result:
```
{"id":"07e5b864-e367-4f52-b647-a48035ae7e5e","username":"langflow","profile_image":null,"store_api_key":null,"is_active":true,"is_superuser":true,"create_at":"2025-05-08T17:59:07.855965","updated_at":"2025-05-28T19:00:42.556460","last_login_at":"2025-05-28T19:00:42.554338","optins":{"github_starred":false,"dialog_dismissed":true,"discord_clicked":false,"mcp_dialog_dismissed":true}}
```

In the POST request to `v2/files`, replace **@FILE_NAME.EXTENSION** with the uploaded file name and its extension.
You must include the ampersand (`@`) in the request to instruct curl to upload the contents of the file, not the string `FILE_NAME.EXTENSION`.

```bash
curl -X POST \
  "$LANGFLOW_URL/api/v2/files" \
  -H "accept: application/json" \
  -H "Content-Type: multipart/form-data" \
  -H "x-api-key: $LANGFLOW_API_KEY" \
  -F "file=@FILE_NAME.EXTENSION"
```

The file is uploaded in the format `USER_ID/FILE_ID.FILE_EXTENSION`, and the API returns metadata about the uploaded file:

```json
{
  "id":"d44dc2e1-9ae9-4cf6-9114-8d34a6126c94",
  "name":"engine_manual",
  "path":"07e5b864-e367-4f52-b647-a48035ae7e5e/d44dc2e1-9ae9-4cf6-9114-8d34a6126c94.pdf",
  "size":851160,
  "provider":null
}
```

### Send files to your flows (v2)

:::important
The `/v2/files` endpoint does not support sending **image** files to flows.
To send **image** files to your flows through the API, follow the procedure in [Upload image files (v1)](#upload-image-files-v1).
:::

Send a file to your flow for analysis using the [File](/components-data#file) component and the API.
Your flow must contain a [File](/components-data#file) component to receive the file.

The default file limit is 100 MB. To configure this value, change the `LANGFLOW_MAX_FILE_SIZE_UPLOAD` environment variable.
For more information, see [Supported environment variables](/environment-variables#supported-variables).

1. To send a file to your flow with the API, POST the file to the `/api/v2/files` endpoint.
   Replace **FILE_NAME** with the uploaded file name.
   This is the same step described in [Upload file (v2)](#upload-file-v2), but since you need the filename to upload to your flow, it is included here.

```bash
curl -X POST \
  "$LANGFLOW_URL/api/v2/files" \
  -H "accept: application/json" \
  -H "Content-Type: multipart/form-data" \
  -H "x-api-key: $LANGFLOW_API_KEY" \
  -F "file=@FILE_NAME.EXTENSION"
```

The file is uploaded in the format `USER_ID/FILE_ID.FILE_EXTENSION`, and the API returns metadata about the uploaded file:

```json
{
  "id":"d44dc2e1-9ae9-4cf6-9114-8d34a6126c94",
  "name":"engine_manual",
  "path":"07e5b864-e367-4f52-b647-a48035ae7e5e/d44dc2e1-9ae9-4cf6-9114-8d34a6126c94.pdf",
  "size":851160,
  "provider": null
}
```

2. To use this file in your flow, add a [File](/components-data#file) component to load a file into the flow.
3. To load the file into your flow, send it to the **File** component.
To retrieve the **File** component's full name with the UUID attached, call the [Read flow](/api-flows#read-flow) endpoint, and then include your **File** component and the file path as a tweak with the `/v1/run` POST request.
In this example, the file uploaded to `/v2/files` is included with the `/v1/run` POST request.

```text
curl --request POST \
  --url "$LANGFLOW_URL/api/v1/run/$FLOW_ID" \
  --header "Content-Type: application/json" \
  --header "x-api-key: $LANGFLOW_API_KEY" \
  --data '{
  "input_value": "what do you see?",
  "output_type": "chat",
  "input_type": "text",
  "tweaks": {
    "File-1olS3": {
      "path": [
        "07e5b864-e367-4f52-b647-a48035ae7e5e/3a290013-fe1e-4d3d-a454-cacae81288f3.pdf"
      ]
    }
  }
}'
```

Result:
```text
"text":"This document provides important safety information and instructions for selecting, installing, and operating Briggs & Stratton engines. It includes warnings and guidelines to prevent injury, fire, or damage, such as choosing the correct engine model, proper installation procedures, safe fuel handling, and correct engine operation. The document emphasizes following all safety precautions and using authorized parts to ensure safe and effective engine use."
```

### List files (v2)

List all files associated with your user account.

<Tabs>
  <TabItem value="curl" label="curl" default>

```bash
curl -X GET \
  "$LANGFLOW_URL/api/v2/files" \
  -H "accept: application/json" \
  -H "x-api-key: $LANGFLOW_API_KEY"
```

  </TabItem>
  <TabItem value="result" label="Result">

```json
[
  {
    "id": "c7b22c4c-d5e0-4ec9-af97-5d85b7657a34",
    "name": "your_file",
    "path": "6f17a73e-97d7-4519-a8d9-8e4c0be411bb/c7b22c4c-d5e0-4ec9-af97-5d85b7657a34.txt",
    "size": 1234,
    "provider": null
  }
]
```

  </TabItem>
</Tabs>

### Download file (v2)

Download a specific file by its ID and file extension.

:::tip
You must specify the file type you expect in the `--output` value.
:::

<Tabs>
  <TabItem value="curl" label="curl" default>

```bash
curl -X GET \
  "$LANGFLOW_URL/api/v2/files/c7b22c4c-d5e0-4ec9-af97-5d85b7657a34" \
  -H "accept: application/json" \
  -H "x-api-key: $LANGFLOW_API_KEY" \
  --output downloaded_file.txt
```

  </TabItem>
  <TabItem value="result" label="Result">

```text
File contents downloaded to downloaded_file.txt
```

  </TabItem>
</Tabs>

### Edit file name (v2)

Change a file name.

<Tabs>
  <TabItem value="curl" label="curl" default>

```bash
curl -X PUT \
  "$LANGFLOW_URL/api/v2/files/$FILE_ID?name=new_file_name" \
  -H "accept: application/json" \
  -H "x-api-key: $LANGFLOW_API_KEY"
```

  </TabItem>
  <TabItem value="result" label="Result">

```json
{
  "id": "76543e40-f388-4cb3-b0ee-a1e870aca3d3",
  "name": "new_file_name",
  "path": "6f17a73e-97d7-4519-a8d9-8e4c0be411bb/76543e40-f388-4cb3-b0ee-a1e870aca3d3.png",
  "size": 2728251,
  "provider": null
}
```

  </TabItem>
</Tabs>
### Delete file (v2)

Delete a specific file by its ID.

<Tabs>
  <TabItem value="curl" label="curl" default>

```bash
curl -X DELETE \
  "$LANGFLOW_URL/api/v2/files/$FILE_ID" \
  -H "accept: application/json" \
  -H "x-api-key: $LANGFLOW_API_KEY"
```

  </TabItem>
  <TabItem value="result" label="Result">

```json
{
  "message": "File deleted successfully"
}
```

  </TabItem>
</Tabs>

### Delete all files (v2)

Delete all files associated with your user account.

<Tabs>
  <TabItem value="curl" label="curl" default>

```bash
curl -X DELETE \
  "$LANGFLOW_URL/api/v2/files" \
  -H "accept: application/json" \
  -H "x-api-key: $LANGFLOW_API_KEY"
```

  </TabItem>
  <TabItem value="result" label="Result">

```json
{
  "message": "All files deleted successfully"
}
```

  </TabItem>
</Tabs>

## Create upload file (Deprecated)

This endpoint is deprecated. Use the `/files` endpoints instead.<|MERGE_RESOLUTION|>--- conflicted
+++ resolved
@@ -67,27 +67,18 @@
 The default file limit is 100 MB.
 To change this limit, set the `LANGFLOW_MAX_FILE_SIZE_UPLOAD` [environment variable](/environment-variables).
 
-1. Attach the image to a `POST /v1/files/upload/$FLOW_ID` request with `--form` and the file path:
-
-<<<<<<< HEAD
+1. Attach the image to a `POST /v1/files/upload/$FLOW_ID` request with `--form` (`-F`) and the file path:
+
     ```bash
     curl -X POST "$LANGFLOW_URL/api/v1/files/upload/$FLOW_ID" \
       -H "Content-Type: multipart/form-data" \
+      -H "x-api-key: $LANGFLOW_API_KEY" \
       -F "file=@PATH/TO/FILE.png"
     ```
-=======
-```bash
-curl -X POST "$LANGFLOW_URL/api/v1/files/upload/a430cc57-06bb-4c11-be39-d3d4de68d2c4" \
-  -H "Content-Type: multipart/form-data" \
-  -H "x-api-key: $LANGFLOW_API_KEY" \
-  -F "file=@FILE_NAME.png"
-```
->>>>>>> afb82019
 
     A successful request returns the `file_path` for the image in the Langflow file management system in the format `FLOW_ID/TIMESTAMP_FILENAME.TYPE`.
     For example:
 
-<<<<<<< HEAD
     ```json
     {
       "flowId": "a430cc57-06bb-4c11-be39-d3d4de68d2c4",
@@ -103,7 +94,8 @@
     ```bash
     curl -X POST \
         "$LANGFLOW_URL/api/v1/run/a430cc57-06bb-4c11-be39-d3d4de68d2c4?stream=false" \
-        -H 'Content-Type: application/json'\
+        -H "Content-Type: application/json" \
+        -H "x-api-key: $LANGFLOW_API_KEY" \
         -d '{
         "output_type": "chat",
         "input_type": "chat",
@@ -120,33 +112,6 @@
     For help with tweaks, use the **Input Schema** in a flow's [**API access** pane](/concepts-publish#api-access).
     Setting tweaks with **Input Schema** also automatically populates the required component IDs.
     :::
-=======
-2. Post the image file to the **Chat Input** component of a **Basic prompting** flow.
-   Pass the file path value as an input in the **Tweaks** section of the curl call to Langflow.
-   Component `id` values can be found in [Langflow JSON files](/concepts-flows#langflow-json-file-contents).
-
-```bash
-curl -X POST \
-    "$LANGFLOW_URL/api/v1/run/a430cc57-06bb-4c11-be39-d3d4de68d2c4?stream=false" \
-    -H 'Content-Type: application/json' \
-    -H "x-api-key: $LANGFLOW_API_KEY" \
-    -d '{
-    "output_type": "chat",
-    "input_type": "chat",
-    "tweaks": {
-  "ChatInput-b67sL": {
-    "files": "a430cc57-06bb-4c11-be39-d3d4de68d2c4/2024-11-27_14-47-50_image-file.png",
-    "input_value": "what do you see?"
-  }
-}}'
-```
-
-Your chatbot describes the image file you sent.
-
-```text
-"text": "This flowchart appears to represent a complex system for processing financial inquiries using various AI agents and tools. Here's a breakdown of its components and how they might work together..."
-```
->>>>>>> afb82019
 
 ### List files (v1)
 

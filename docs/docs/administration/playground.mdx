import ThemedImage from "@theme/ThemedImage";
import useBaseUrl from "@docusaurus/useBaseUrl";
import ZoomableImage from "/src/theme/ZoomableImage.js";
import ReactPlayer from "react-player";
import Admonition from "@theme/Admonition";

# Playground

In Langflow 1.0 alpha, the **Playground** replaces the **Interaction Panel**.

The **Playground** provides an interface for interacting with flows without opening them in the flow editor.

It even works for flows hosted on the Langflow store!

As long as you have a flow's environment variables set, you can run it by clicking the **Playground** button.

1. From your **Collections** page, click the **![Playground icon](/logos/botmessage.svg)Playground** in one of your flows.
   The **Playground** window opens.

<ZoomableImage
  alt="Docusaurus themed image"
  sources={{
    light: useBaseUrl("img/playground-chat.png"),
    dark: useBaseUrl("img/playground-chat.png"),
  }}
  style={{ width: "100%", maxWidth: "800px", margin: "0 auto" }}
/>

2. Chat with your bot as you normally would, all without having to open the editor.

<div
  style={{ marginBottom: "20px", display: "flex", justifyContent: "center" }}
>
  <ReactPlayer playing controls url="/videos/langflow_playground.mp4" />
</div>

## Playground I/O

The Playground's appearance changes depending on what components are in your canvas.

Adding or removing any of the below components modifies your Playground so you can monitor the inputs and outputs.

- Chat Input
- Text Input
- Chat Output
- Text Output
- Data Output
- Inspect Memory

You can also select **Options** > **Logs** to see your flow's logs.

<<<<<<< HEAD
For more information, see [Inputs and Outputs](../components/inputs-and-outputs.mdx).

## Memory Management

When you send a message, under **Memories**, you can view a table of previous interactions for this session.

Langflow allows every chat message to be stored, and a single flow can have multiple memory sessions. This enables you to create multiple “memories” for agents to store and recall specific information as needed.

You can edit and remove previous messages to inspect and validate a model’s response behavior.
=======
For more information, see [Inputs and Outputs](../components/inputs-and-outputs)
>>>>>>> b70d08e5
<|MERGE_RESOLUTION|>--- conflicted
+++ resolved
@@ -49,7 +49,6 @@
 
 You can also select **Options** > **Logs** to see your flow's logs.
 
-<<<<<<< HEAD
 For more information, see [Inputs and Outputs](../components/inputs-and-outputs.mdx).
 
 ## Memory Management
@@ -59,6 +58,3 @@
 Langflow allows every chat message to be stored, and a single flow can have multiple memory sessions. This enables you to create multiple “memories” for agents to store and recall specific information as needed.
 
 You can edit and remove previous messages to inspect and validate a model’s response behavior.
-=======
-For more information, see [Inputs and Outputs](../components/inputs-and-outputs)
->>>>>>> b70d08e5

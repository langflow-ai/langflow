--- conflicted
+++ resolved
@@ -14,21 +14,14 @@
 - [OpenAI API key](https://platform.openai.com/account/api-keys)
 - [Download Flow Conversation Agent Flow](./Conversational_Notion_Agent.json)(Download link)
 
-<<<<<<< HEAD
-=======
-![Notion Components Toolkit](./notion_conversational_agent_tools.png)
+## Components
 
->>>>>>> 7b3c4b2c
 ## Components
 
 - **Chat Input**: Accepts user queries and commands
 - **Chat Output**: Displays the agent's responses
 - **Language Model**: Processes user input and generates responses with an OpenAI model
-<<<<<<< HEAD
-- **Agent**: Coordinates the use of various Notion tools based on user input
-=======
 - **Tool Calling Agent**: Coordinates the use of various Notion tools based on user input
->>>>>>> 7b3c4b2c
 - **Toolkit**: Combines multiple Notion-specific tools into a single toolkit
 - **Notion Tools**: Various components for interacting with Notion, including:
   - List Users

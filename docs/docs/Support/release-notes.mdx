--- conflicted
+++ resolved
@@ -71,11 +71,7 @@
 - Changes to read/write file components
 
     The **Save File** component was renamed to **Write File**, and it can now save to S3 and Google Drive.
-<<<<<<< HEAD
-    The **Read File** component was renamed to **Read File**.
-=======
     The **File** component was renamed to **Read File**.
->>>>>>> 4f2e8ccf
     Both components support **Tool Mode**.
 
 - New integrations, bundles, and components:
@@ -101,11 +97,8 @@
 
   New [**CometAPI** bundle](/bundles-cometapi)
 
-<<<<<<< HEAD
-=======
   New [**CUGA** bundle](/bundles-cuga)
 
->>>>>>> 4f2e8ccf
   The **LLM Router** component is now called the [**LLM Selector** component](/llm-selector).
 
   The [**Web Search** component](/web-search) now consolidates Web Search, News Search, and RSS Reader into a single component with tabs for different search modes. You can search the web using DuckDuckGo, search Google News, or read RSS feeds—all from one component. The separate **News Search** and **RSS Reader** components have been removed.

---
title: Langflow release notes
slug: /release-notes
---

import Icon from "@site/src/components/icon";
import McpIcon from '@site/static/logos/mcp-icon.svg';

This page summarizes significant changes to Langflow in each release.
For all changes, see the [Changelog](https://github.com/langflow-ai/langflow/releases/latest).

Due to strict SemVer requirements, Langflow Desktop can have different patch versions than the core Langflow OSS Python package, but the major and minor versions are aligned.

## Prepare to upgrade

:::warning
Whenever possible, the Langflow team recommends installing new Langflow versions in a new virtual environment or VM before upgrading your primary installation.
This allows you to [import flows](/concepts-flows-import#import-a-flow) from your existing installation and test them in the new version without disrupting your existing installation.
In the event of breaking changes or bugs, your existing installation is preserved in a stable state.
If you are upgrading Windows Desktop to 1.6.0, don't auto-upgrade with the in-app **Update** button. Instead, follow the instructions in [Known issue: Don't auto-upgrade Windows Desktop](#windows-desktop-update-issue).
:::

To avoid the impact of potential breaking changes and test new versions, the Langflow team recommends the following upgrade process:

1. Recommended: [Export your projects](/api-projects#export-a-project) to create backups of your flows:

    ```bash
    curl -X GET \
    "$LANGFLOW_SERVER_URL/api/v1/projects/download/$PROJECT_ID" \
      -H "accept: application/json" \
      -H "x-api-key: $LANGFLOW_API_KEY"
    ```

   To export flows from the visual editor, see [Import and export flows](/concepts-flows-import).

2. Install the new version:

   * **Langflow OSS Python package**: Install the new version in a new virtual environment. For instructions, see [Install and run the Langflow OSS Python package](/get-started-installation#install-and-run-the-langflow-oss-python-package).
   * **Langflow Docker image**: Run the new image in a separate container.
   * **Langflow Desktop**: To upgrade in place, open Langflow Desktop, and then click **Upgrade Available** in the Langflow header. If you want to isolate the new version, you must install Langflow Desktop on a separate physical or virtual machine, and then [import your flows](/concepts-flows-import) to the new installation.

3. [Import your flows](/concepts-flows-import) to test them in the new version, [upgrading components](/concepts-components#component-versions) as needed.

    When upgrading components, you can use the **Create backup flow before updating** option if you didn't previously export your flows.

4. If you installed the new version in isolation, upgrade your primary installation after testing the new version.

    If you made changes to your flows in the isolated installation, you might want to export and import those flows back to your upgraded primary installation so you don't have to repeat the component upgrade process.

## 1.7.0

Highlights of this release include the following changes.
For all changes, see the [Changelog](https://github.com/langflow-ai/langflow/releases).

### New features and enhancements

- Support for streamable HTTP protocol for MCP clients

    When using Langflow as an MCP client, you can now connect to MCP servers with [streamable HTTP transport](https://modelcontextprotocol.io/specification/2025-06-18/basic/transports#streamable-http).
    SSE transport is still supported as a fallback for backwards compatibility.
    Streamable HTTP transport support for Langflow as an MCP server is planned for a future release.

- Webhook authentication

    Added the `LANGFLOW_WEBHOOK_AUTH_ENABLE` environment variable for authenticating requests to the [`/webhook` endpoint](/api-flows-run#webhook-run-flow). When `LANGFLOW_WEBHOOK_AUTH_ENABLE=TRUE`, webhook endpoints require API key authentication and validate that the authenticated user owns the flow being executed. When `FALSE`, no Langflow API key is required and all requests to the webhook endpoint are treated as being sent by the flow owner.

- SSRF protection

    Added SSRF (Server-Side Request Forgery) protection to the [**API Request** component](/api-request). HTTP redirects are disabled by default to prevent SSRF bypass attacks. To enable SSRF protection, set `LANGFLOW_SSRF_PROTECTION_ENABLED=TRUE`. Configure allowed hosts with `LANGFLOW_SSRF_ALLOWED_HOSTS`. Flows that relied on automatic redirects will need to enable it manually.

- Changes to read/write file components

    The **Save File** component was renamed to **Write File**, and it can now save to S3 and Google Drive.
    The **Read File** component was renamed to **Read File**.
    Both components support **Tool Mode**.

- New integrations, bundles, and components:

  New filter operator for **DataFrame Operations** component

    The [**DataFrame Operations** component](/dataframe-operations) now includes a `not contains` filter operator.
    Use it to clean data by extracting only records that _don't_ contain specific values.
    For example, you can filter out invalid email addresses that don't contain `@`.

  New JSON operations for **Data Operations** component

    The [**Data Operations** component](/data-operations) now includes two operations for advanced JSON data manipulation.
    The **Path Selection** operation extracts values from nested JSON structures, and the **JQ Expression** operation uses the [`jq`](https://jqlang.org/) query language to perform advanced JSON filtering, projections, and transformations.

  New [**Smart Router** component](/smart-router)

  New [**Mock Data** component](/mock-data)

  New [**Dynamic Create Data** component](/dynamic-create-data)

  New [**ALTK** bundle](/bundles-altk)

  New [**CometAPI** bundle](/bundles-cometapi)

<<<<<<< HEAD
  The **LLM Router** component is now called the [**LLM Selector** component](/llm-selector).
=======
  Unified Web Search component
>>>>>>> cb6fa139

    The [**Web Search** component](/web-search) now consolidates Web Search, News Search, and RSS Reader into a single component with tabs for different search modes. You can search the web using DuckDuckGo, search Google News, or read RSS feeds—all from one component. The separate **News Search** and **RSS Reader** components have been removed.

### Deprecations

## 1.6.0

Highlights of this release include the following changes.
For all changes, see the [Changelog](https://github.com/langflow-ai/langflow/releases).

### Known issue, potential security vulnerability: .env file not loaded in versions 1.6.0 through 1.6.3 {#env-file-bug}

Langflow versions 1.6.0 through 1.6.3 have a critical bug where environment variables from `.env` files aren't read.
This affects all deployments using environment variables for configuration, including security settings.

:::warning Potential security vulnerability
If your `.env` file includes `AUTO_LOGIN=false`, upgrading to the impacted versions causes Langflow to fall back to default settings, potentially giving all users superuser access immediately upon upgrade.
Additionally, database credentials, API keys, and other sensitive configurations can't be loaded from `.env` files.

_Don't_ upgrade to any Langflow version from 1.6.0 through 1.6.3 if you use `.env` files for configuration.
Instead, upgrade to 1.6.4, which includes a fix for this bug.
:::

### Known issue: Don't auto-upgrade Windows Desktop {#windows-desktop-update-issue}

:::warning
Windows users of Langflow Desktop should **not** use the in-app update feature to upgrade to Langflow version 1.6.0.
Only Windows Desktop users upgrading to Langflow version 1.6.0 are affected.
:::

The **Update** button in Langflow Desktop will not work for Windows users, and may result in data loss.

Instead, download a fresh installation from the [Langflow website](https://langflow.org) when a new version is available.

Follow the instructions below to minimize the risk of losing flows.

These instructions assume the default path for the Langflow database of `C:\Users\YOUR_USERNAME\AppData\Roaming\com.langflow\data\database.db` or `C:\Users\%YOUR_USERNAME%\AppData\Roaming\com.langflow\data\database.db`. Replace `YOUR_USERNAME` with your Windows username.

1. Ensure you have Administrator privileges.
2. Ensure you have enough disk space for a second installation of Langflow.
3. Close Langflow, and ensure no Langflow process is running in Task Manager.
4. The Langflow 1.6.0 installer automatically performs a database backup in a later step, but an additional manual backup provides additional redundancy and is recommended.
To manually back up your Langflow database file, do the following:
   1. In Windows Explorer, navigate to `C:\Users\YOUR_USERNAME\AppData\Roaming\com.langflow\data\`. Replace `YOUR_USERNAME` with your Windows username.
   2. Copy the `database.db` at this location, and paste it to a safe location.
5. Download the Windows installer from the [Langflow website](https://langflow.org).
6. Run the Windows installer as an Administrator. To run the installer as an Administrator, right-click the executable and select **Run as administrator**.
7. Follow the Windows installer's guided steps.
The Langflow 1.6.0 installer automatically performs a database backup.
These steps install Langflow from scratch, and result in two Langflow installations: the previously installed version, and version 1.6.0.
This is expected behavior.
8. Start version 1.6.0 of Langflow, and confirm your flows behave as expected.
9. **If flows are missing**, restore your flows from your manual backup by doing the following:
    1. Close Langflow.
    2. Navigate to your backup location, and copy the `database.db` file.
    3. Replace the database file in the new installation's `data` directory.
    4. Start Langflow, and confirm your flows behave as expected.
    5. After confirmation, uninstall the previous version of Langflow, and keep version 1.6.0.

### Breaking changes

- Authentication enforced for Langflow API requests by default

    In Langflow version 1.6, `LANGFLOW_AUTO_LOGIN=True` and `LANGFLOW_SKIP_AUTH_AUTO_LOGIN=False` by default.
    This enforces authentication for Langflow API requests while still automatically authenticating all users as superusers in the visual editor.

    **This is a breaking change from 1.5 where both of these environment variables were `true` by default, bypassing all authentication.**

    For temporary backwards compatibility, you can revert to the earlier unauthenticated behavior by setting both variables to `true`.
    However, a future release will set `LANGFLOW_AUTO_LOGIN=False` and remove `LANGFLOW_SKIP_AUTH_AUTO_LOGIN`.
    At that point, Langflow will strictly enforce API key authentication for API requests, and you can manually disable authentication for some features, like the visual editor, by setting `LANGFLOW_AUTO_LOGIN=True`.

    For more information, see the documentation for [`LANGFLOW_AUTO_LOGIN`](/api-keys-and-authentication#langflow-auto-login).

### New features and enhancements

- OpenAI Responses API compatibility

  Langflow now includes an endpoint that is compatible with the [OpenAI Responses API](https://platform.openai.com/docs/api-reference/responses) at `POST /api/v1/responses`.
  This allows you to use existing OpenAI client libraries with minimal code changes by replacing the `model` name with your `flow_id`.
  The endpoint supports streaming responses, conversation continuity, tool call results, and global variable passing through headers.
  For more information, see [OpenAI Responses API](/api-openai-responses).

- Advanced document parsing with built-in Docling support

  The **Read File** component supports advanced parsing with the Docling library.

  To make it easier to use the [**Docling** components](/bundles-docling) and the **Read File** component's new advanced parsing feature, the Docling dependency is now included with Langflow for all operating systems except macOS Intel (x86_64).

  For more information, see [Advanced parsing](/read-file#advanced-parsing).

- Reorganized component menus and visual editor controls

  - The [workspace](/concepts-overview#workspace) sidebar is divided into separate sections for <Icon name="Search" aria-hidden="true" /> **Search**, <Icon name="Component" aria-hidden="true" /> **Core components**, <McpIcon /> [**MCP servers**](/mcp-server), <Icon name="Blocks" aria-hidden="true" /> [**Bundles**](/components-bundle-components), and <Icon name="StickyNote" aria-hidden="true"/> **Add Note**.
  - Lock/unlock controls moved to flow details in [**Projects**](/concepts-flows#projects).
  - Zoom and help controls moved to the lower-right corner of the workspace.
  - Vector store components moved to provider-specific <Icon name="Blocks" aria-hidden="true" /> [**Bundles**](/components-bundle-components)
  - **Serper Google Search API** component moved to the **Serper** bundle

- Increased the default maximum file upload size from `100 MB` to `1024 MB`.

- New integrations and bundles:

  - [Traceloop](/integrations-instana-traceloop)
  - [Cohere Rerank](/bundles-cohere)
  - [S3 Bucket Uploader](/bundles-amazon)
  - [Composio single-service components](/bundles-composio)

### Deprecations

- The **Local DB** component is now in legacy status.
Replace this component with the [**Chroma DB** component](/bundles-chroma).

## 1.5.0

Highlights of this release include the following changes.
For all changes, see the [Changelog](https://github.com/langflow-ai/langflow/releases).

### New features and enhancements

- Langflow API requests can require authentication

    To enhance security and ensure proper authentication for automatic login features, Langflow API endpoints now require authentication with a Langflow API key, even when `LANGFLOW_AUTO_LOGIN=True`.
    This change will be enforced in a future release.
    For temporary backwards compatibility, this release adds the `LANGFLOW_SKIP_AUTH_AUTO_LOGIN` environment variable.
    The default value is `true`, which disables API authentication enforcement.
    To enforce API authentication, set `LANGFLOW_SKIP_AUTH_AUTO_LOGIN=False`.
    For more information, see the documentation for [`LANGFLOW_AUTO_LOGIN`](/api-keys-and-authentication#langflow-auto-login).

- Centralized **Language Model** and **Embedding Model** components

    The [**Language Model** component](/components-models) and [**Embedding Model** component](/components-embedding-models) are now core components for your LLM and embeddings flows. They support multiple models and model providers, and allow you to experiment with different models without swapping out single-provider components.
    Find them in the visual editor in the **Models** category.

    The single-provider components moved to the [**Bundles**](/components-bundle-components) section.
    You can use them to replace the **Language Model** and **Embedding Model** core components, or connect them to the **Agent** component with the **Connect other models** provider option.

- MCP server one-click installation

    On your Langflow project's **MCP server** page, click **Auto install** to install your Langflow MCP server to MCP clients with just one click.
    The option to install with a JSON configuration file is available for macOS, Windows, and WSL.
    For more information, see [Use Langflow as an MCP server](/mcp-server).

- MCP server management

    You can now add, remove, and edit your MCP servers in the **MCP Tools** components and through your Langflow **Settings** page.
    For more information, see [Use Langflow as an MCP client](/mcp-client).

- Input schema replaces temporary overrides

    The **Input schema** pane replaces the need to manage tweak values in the **API access** pane. When you enable a parameter in the **Input schema** pane, the parameter is automatically added to your flow's code snippets, providing ready-to-use templates for making requests in your preferred programming language.

- Tools components are redistributed

    All components in the **Tools** category were moved to other component categories, such as **Helpers** and [**Bundles**](/components-bundle-components), or marked as legacy.

    The [**MCP Tools** component](/mcp-client) is now under the **Agents** category.

    Tools that performed the same function were combined into single components that support multiple providers, such as the [**Web Search** component](/web-search) and the **News Search** component.


- Stability improvements

    General stability improvements and bug fixes for enhanced reliability.
    See an issue? [Raise it on GitHub](https://github.com/langflow-ai/langflow/issues).

- New integrations and bundles

   - [**Cleanlab** bundle](/bundles-cleanlab)

## 1.4.2

Highlights of this release include the following changes.
For all changes, see the [Changelog](https://github.com/langflow-ai/langflow/releases).

### New features and enhancements

- Enhanced file and flow management system with improved bulk capabilities.
- Added the **BigQuery** component
- Added the **Twelve Labs** bundle
- Added the **NVIDIA System-Assist** component

### Deprecations

- Deprecated the **Combine Text** component.

## 1.4.1

Highlights of this release include the following changes.
For all changes, see the [Changelog](https://github.com/langflow-ai/langflow/releases).

### New features and enhancements

- Added an enhanced **Breaking Changes** feature to help update components without breaking flows after updating Langflow.

## 1.4.0

Highlights of this release include the following changes.
For all changes, see the [Changelog](https://github.com/langflow-ai/langflow/releases).

### New features and enhancements

- Introduced MCP server functionality to serve Langflow tools to MCP-compatible clients.
- Renamed **Folders** to **Projects** in the visual editor.
- The `/folders` endpoints now redirect to `/projects`.

### Deprecations

- Deprecated the **Gmail**, **Google Drive**, and **Google Search** components.
For alternatives, see the [**Google** bundle](/bundles-google).

## Earlier releases

See the [Changelog](https://github.com/langflow-ai/langflow/releases).<|MERGE_RESOLUTION|>--- conflicted
+++ resolved
@@ -97,13 +97,9 @@
 
   New [**CometAPI** bundle](/bundles-cometapi)
 
-<<<<<<< HEAD
   The **LLM Router** component is now called the [**LLM Selector** component](/llm-selector).
-=======
-  Unified Web Search component
->>>>>>> cb6fa139
-
-    The [**Web Search** component](/web-search) now consolidates Web Search, News Search, and RSS Reader into a single component with tabs for different search modes. You can search the web using DuckDuckGo, search Google News, or read RSS feeds—all from one component. The separate **News Search** and **RSS Reader** components have been removed.
+
+  The [**Web Search** component](/web-search) now consolidates Web Search, News Search, and RSS Reader into a single component with tabs for different search modes. You can search the web using DuckDuckGo, search Google News, or read RSS feeds—all from one component. The separate **News Search** and **RSS Reader** components have been removed.
 
 ### Deprecations
 

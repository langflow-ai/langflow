---
title: Langflow release notes
slug: /release-notes
---

import Icon from "@site/src/components/icon";
import McpIcon from '@site/static/logos/mcp-icon.svg';

This page summarizes significant changes to Langflow in each release.
For all changes, see the [Changelog](https://github.com/langflow-ai/langflow/releases/latest).

Due to strict SemVer requirements, Langflow Desktop can have different patch versions than the core Langflow OSS Python package, but the major and minor versions are aligned.

## Prepare to upgrade

:::warning
Whenever possible, the Langflow team recommends installing new Langflow versions in a new virtual environment or VM before upgrading your primary installation.
This allows you to [import flows](/concepts-flows-import#import-a-flow) from your existing installation and test them in the new version without disrupting your existing installation.
In the event of breaking changes or bugs, your existing installation is preserved in a stable state.
If you are upgrading Windows Desktop to 1.6.0, don't auto-upgrade with the in-app **Update** button. Instead, follow the instructions in [Known issue: Don't auto-upgrade Windows Desktop](#windows-desktop-update-issue).
:::

To avoid the impact of potential breaking changes and test new versions, the Langflow team recommends the following upgrade process:

1. Recommended: [Export your projects](/api-projects#export-a-project) to create backups of your flows:

    ```bash
    curl -X GET \
    "$LANGFLOW_SERVER_URL/api/v1/projects/download/$PROJECT_ID" \
      -H "accept: application/json" \
      -H "x-api-key: $LANGFLOW_API_KEY"
    ```

   To export flows from the visual editor, see [Import and export flows](/concepts-flows-import).

2. Install the new version:

   * **Langflow OSS Python package**: Install the new version in a new virtual environment. For instructions, see [Install and run the Langflow OSS Python package](/get-started-installation#install-and-run-the-langflow-oss-python-package).
   * **Langflow Docker image**: Run the new image in a separate container.
   * **Langflow Desktop**: To upgrade in place, open Langflow Desktop, and then click **Upgrade Available** in the Langflow header. If you want to isolate the new version, you must install Langflow Desktop on a separate physical or virtual machine, and then [import your flows](/concepts-flows-import) to the new installation.

3. [Import your flows](/concepts-flows-import) to test them in the new version, [upgrading components](/concepts-components#component-versions) as needed.

    When upgrading components, you can use the **Create backup flow before updating** option if you didn't previously export your flows.

4. If you installed the new version in isolation, upgrade your primary installation after testing the new version.

    If you made changes to your flows in the isolated installation, you might want to export and import those flows back to your upgraded primary installation so you don't have to repeat the component upgrade process.

## 1.7.0

Highlights of this release include the following changes.
For all changes, see the [Changelog](https://github.com/langflow-ai/langflow/releases).

### New features and enhancements

<<<<<<< HEAD
=======
- Support for streamable HTTP protocol for MCP clients

    When using Langflow as an MCP client, you can now connect to MCP servers with [streamable HTTP transport](https://modelcontextprotocol.io/specification/2025-06-18/basic/transports#streamable-http).
    SSE transport is still supported as a fallback for backwards compatibility.
    Streamable HTTP transport support for Langflow as an MCP server is planned for a future release.

>>>>>>> de4a1a08
- Webhook authentication

    Added the `LANGFLOW_WEBHOOK_AUTH_ENABLE` environment variable for authenticating requests to the [`/webhook` endpoint](/api-flows-run#webhook-run-flow). When `LANGFLOW_WEBHOOK_AUTH_ENABLE=TRUE`, webhook endpoints require API key authentication and validate that the authenticated user owns the flow being executed. When `FALSE`, no Langflow API key is required and all requests to the webhook endpoint are treated as being sent by the flow owner.

- SSRF protection

    Added SSRF (Server-Side Request Forgery) protection to the [**API Request** component](/api-request). HTTP redirects are disabled by default to prevent SSRF bypass attacks. To enable SSRF protection, set `LANGFLOW_SSRF_PROTECTION_ENABLED=TRUE`. Configure allowed hosts with `LANGFLOW_SSRF_ALLOWED_HOSTS`. Flows that relied on automatic redirects will need to enable it manually.

- Changes to read/write file components

    The **Save File** component was renamed to **Write File**, and it can now save to S3 and Google Drive.
    The **Read File** component was renamed to **Read File**.
    Both components support **Tool Mode**.

- New integrations, bundles, and components:

  New filter operator for **DataFrame Operations** component

    The [**DataFrame Operations** component](/dataframe-operations) now includes a `not contains` filter operator.
    Use it to clean data by extracting only records that _don't_ contain specific values.
    For example, you can filter out invalid email addresses that don't contain `@`.

  New JSON operations for **Data Operations** component

    The [**Data Operations** component](/data-operations) now includes two operations for advanced JSON data manipulation.
    The **Path Selection** operation extracts values from nested JSON structures, and the **JQ Expression** operation uses the [`jq`](https://jqlang.org/) query language to perform advanced JSON filtering, projections, and transformations.

  New [**Smart Router** component](/smart-router)

  New [**Mock Data** component](/mock-data)

<<<<<<< HEAD
=======
  New [**Dynamic Create Data** component](/dynamic-create-data)

>>>>>>> de4a1a08
  New [**ALTK** bundle](/bundles-altk)

  New [**CometAPI** bundle](/bundles-cometapi)

<<<<<<< HEAD
### Deprecations

The [**Dynamic Create Data** component](/legacy-core-components) is now in legacy status.

The [**DataFrame to Toolset** component](/legacy-core-components) is now in legacy status.
=======
  The **LLM Router** component is now called the [**LLM Selector** component](/llm-selector).

  The [**Web Search** component](/web-search) now consolidates Web Search, News Search, and RSS Reader into a single component with tabs for different search modes. You can search the web using DuckDuckGo, search Google News, or read RSS feeds—all from one component. The separate **News Search** and **RSS Reader** components have been removed.

### Deprecations
>>>>>>> de4a1a08

## 1.6.0

Highlights of this release include the following changes.
For all changes, see the [Changelog](https://github.com/langflow-ai/langflow/releases).

### Known issue, potential security vulnerability: .env file not loaded in versions 1.6.0 through 1.6.3 {#env-file-bug}

Langflow versions 1.6.0 through 1.6.3 have a critical bug where environment variables from `.env` files aren't read.
This affects all deployments using environment variables for configuration, including security settings.

:::warning Potential security vulnerability
If your `.env` file includes `AUTO_LOGIN=false`, upgrading to the impacted versions causes Langflow to fall back to default settings, potentially giving all users superuser access immediately upon upgrade.
Additionally, database credentials, API keys, and other sensitive configurations can't be loaded from `.env` files.

_Don't_ upgrade to any Langflow version from 1.6.0 through 1.6.3 if you use `.env` files for configuration.
Instead, upgrade to 1.6.4, which includes a fix for this bug.
:::

### Known issue: Don't auto-upgrade Windows Desktop {#windows-desktop-update-issue}

:::warning
Windows users of Langflow Desktop should **not** use the in-app update feature to upgrade to Langflow version 1.6.0.
Only Windows Desktop users upgrading to Langflow version 1.6.0 are affected.
:::

The **Update** button in Langflow Desktop will not work for Windows users, and may result in data loss.

Instead, download a fresh installation from the [Langflow website](https://langflow.org) when a new version is available.

Follow the instructions below to minimize the risk of losing flows.

These instructions assume the default path for the Langflow database of `C:\Users\YOUR_USERNAME\AppData\Roaming\com.langflow\data\database.db` or `C:\Users\%YOUR_USERNAME%\AppData\Roaming\com.langflow\data\database.db`. Replace `YOUR_USERNAME` with your Windows username.

1. Ensure you have Administrator privileges.
2. Ensure you have enough disk space for a second installation of Langflow.
3. Close Langflow, and ensure no Langflow process is running in Task Manager.
4. The Langflow 1.6.0 installer automatically performs a database backup in a later step, but an additional manual backup provides additional redundancy and is recommended.
To manually back up your Langflow database file, do the following:
   1. In Windows Explorer, navigate to `C:\Users\YOUR_USERNAME\AppData\Roaming\com.langflow\data\`. Replace `YOUR_USERNAME` with your Windows username.
   2. Copy the `database.db` at this location, and paste it to a safe location.
5. Download the Windows installer from the [Langflow website](https://langflow.org).
6. Run the Windows installer as an Administrator. To run the installer as an Administrator, right-click the executable and select **Run as administrator**.
7. Follow the Windows installer's guided steps.
The Langflow 1.6.0 installer automatically performs a database backup.
These steps install Langflow from scratch, and result in two Langflow installations: the previously installed version, and version 1.6.0.
This is expected behavior.
8. Start version 1.6.0 of Langflow, and confirm your flows behave as expected.
9. **If flows are missing**, restore your flows from your manual backup by doing the following:
    1. Close Langflow.
    2. Navigate to your backup location, and copy the `database.db` file.
    3. Replace the database file in the new installation's `data` directory.
    4. Start Langflow, and confirm your flows behave as expected.
    5. After confirmation, uninstall the previous version of Langflow, and keep version 1.6.0.

### Breaking changes

- Authentication enforced for Langflow API requests by default

    In Langflow version 1.6, `LANGFLOW_AUTO_LOGIN=True` and `LANGFLOW_SKIP_AUTH_AUTO_LOGIN=False` by default.
    This enforces authentication for Langflow API requests while still automatically authenticating all users as superusers in the visual editor.

    **This is a breaking change from 1.5 where both of these environment variables were `true` by default, bypassing all authentication.**

    For temporary backwards compatibility, you can revert to the earlier unauthenticated behavior by setting both variables to `true`.
    However, a future release will set `LANGFLOW_AUTO_LOGIN=False` and remove `LANGFLOW_SKIP_AUTH_AUTO_LOGIN`.
    At that point, Langflow will strictly enforce API key authentication for API requests, and you can manually disable authentication for some features, like the visual editor, by setting `LANGFLOW_AUTO_LOGIN=True`.

    For more information, see the documentation for [`LANGFLOW_AUTO_LOGIN`](/api-keys-and-authentication#langflow-auto-login).

### New features and enhancements

- OpenAI Responses API compatibility

  Langflow now includes an endpoint that is compatible with the [OpenAI Responses API](https://platform.openai.com/docs/api-reference/responses) at `POST /api/v1/responses`.
  This allows you to use existing OpenAI client libraries with minimal code changes by replacing the `model` name with your `flow_id`.
  The endpoint supports streaming responses, conversation continuity, tool call results, and global variable passing through headers.
  For more information, see [OpenAI Responses API](/api-openai-responses).

- Advanced document parsing with built-in Docling support

  The **Read File** component supports advanced parsing with the Docling library.

  To make it easier to use the [**Docling** components](/bundles-docling) and the **Read File** component's new advanced parsing feature, the Docling dependency is now included with Langflow for all operating systems except macOS Intel (x86_64).

  For more information, see [Advanced parsing](/read-file#advanced-parsing).

- Reorganized component menus and visual editor controls

  - The [workspace](/concepts-overview#workspace) sidebar is divided into separate sections for <Icon name="Search" aria-hidden="true" /> **Search**, <Icon name="Component" aria-hidden="true" /> **Core components**, <McpIcon /> [**MCP servers**](/mcp-server), <Icon name="Blocks" aria-hidden="true" /> [**Bundles**](/components-bundle-components), and <Icon name="StickyNote" aria-hidden="true"/> **Add Note**.
  - Lock/unlock controls moved to flow details in [**Projects**](/concepts-flows#projects).
  - Zoom and help controls moved to the lower-right corner of the workspace.
  - Vector store components moved to provider-specific <Icon name="Blocks" aria-hidden="true" /> [**Bundles**](/components-bundle-components)
  - **Serper Google Search API** component moved to the **Serper** bundle

- Increased the default maximum file upload size from `100 MB` to `1024 MB`.

- New integrations and bundles:

  - [Traceloop](/integrations-instana-traceloop)
  - [Cohere Rerank](/bundles-cohere)
  - [S3 Bucket Uploader](/bundles-amazon)
  - [Composio single-service components](/bundles-composio)

### Deprecations

- The **Local DB** component is now in legacy status.
Replace this component with the [**Chroma DB** component](/bundles-chroma).

## 1.5.0

Highlights of this release include the following changes.
For all changes, see the [Changelog](https://github.com/langflow-ai/langflow/releases).

### New features and enhancements

- Langflow API requests can require authentication

    To enhance security and ensure proper authentication for automatic login features, Langflow API endpoints now require authentication with a Langflow API key, even when `LANGFLOW_AUTO_LOGIN=True`.
    This change will be enforced in a future release.
    For temporary backwards compatibility, this release adds the `LANGFLOW_SKIP_AUTH_AUTO_LOGIN` environment variable.
    The default value is `true`, which disables API authentication enforcement.
    To enforce API authentication, set `LANGFLOW_SKIP_AUTH_AUTO_LOGIN=False`.
    For more information, see the documentation for [`LANGFLOW_AUTO_LOGIN`](/api-keys-and-authentication#langflow-auto-login).

- Centralized **Language Model** and **Embedding Model** components

    The [**Language Model** component](/components-models) and [**Embedding Model** component](/components-embedding-models) are now core components for your LLM and embeddings flows. They support multiple models and model providers, and allow you to experiment with different models without swapping out single-provider components.
    Find them in the visual editor in the **Models** category.

    The single-provider components moved to the [**Bundles**](/components-bundle-components) section.
    You can use them to replace the **Language Model** and **Embedding Model** core components, or connect them to the **Agent** component with the **Connect other models** provider option.

- MCP server one-click installation

    On your Langflow project's **MCP server** page, click **Auto install** to install your Langflow MCP server to MCP clients with just one click.
    The option to install with a JSON configuration file is available for macOS, Windows, and WSL.
    For more information, see [Use Langflow as an MCP server](/mcp-server).

- MCP server management

    You can now add, remove, and edit your MCP servers in the **MCP Tools** components and through your Langflow **Settings** page.
    For more information, see [Use Langflow as an MCP client](/mcp-client).

- Input schema replaces temporary overrides

    The **Input schema** pane replaces the need to manage tweak values in the **API access** pane. When you enable a parameter in the **Input schema** pane, the parameter is automatically added to your flow's code snippets, providing ready-to-use templates for making requests in your preferred programming language.

- Tools components are redistributed

    All components in the **Tools** category were moved to other component categories, such as **Helpers** and [**Bundles**](/components-bundle-components), or marked as legacy.

    The [**MCP Tools** component](/mcp-client) is now under the **Agents** category.

<<<<<<< HEAD
    Tools that performed the same function were combined into single components that support multiple providers, such as the [**Web Search** component](/web-search) and the [**News Search** component](/news-search).
=======
    Tools that performed the same function were combined into single components that support multiple providers, such as the [**Web Search** component](/web-search) and the **News Search** component.
>>>>>>> de4a1a08


- Stability improvements

    General stability improvements and bug fixes for enhanced reliability.
    See an issue? [Raise it on GitHub](https://github.com/langflow-ai/langflow/issues).

- New integrations and bundles

   - [**Cleanlab** bundle](/bundles-cleanlab)

## 1.4.2

Highlights of this release include the following changes.
For all changes, see the [Changelog](https://github.com/langflow-ai/langflow/releases).

### New features and enhancements

- Enhanced file and flow management system with improved bulk capabilities.
- Added the **BigQuery** component
- Added the **Twelve Labs** bundle
- Added the **NVIDIA System-Assist** component

### Deprecations

- Deprecated the **Combine Text** component.

## 1.4.1

Highlights of this release include the following changes.
For all changes, see the [Changelog](https://github.com/langflow-ai/langflow/releases).

### New features and enhancements

- Added an enhanced **Breaking Changes** feature to help update components without breaking flows after updating Langflow.

## 1.4.0

Highlights of this release include the following changes.
For all changes, see the [Changelog](https://github.com/langflow-ai/langflow/releases).

### New features and enhancements

- Introduced MCP server functionality to serve Langflow tools to MCP-compatible clients.
- Renamed **Folders** to **Projects** in the visual editor.
- The `/folders` endpoints now redirect to `/projects`.

### Deprecations

- Deprecated the **Gmail**, **Google Drive**, and **Google Search** components.
For alternatives, see the [**Google** bundle](/bundles-google).

## Earlier releases

See the [Changelog](https://github.com/langflow-ai/langflow/releases).<|MERGE_RESOLUTION|>--- conflicted
+++ resolved
@@ -54,15 +54,12 @@
 
 ### New features and enhancements
 
-<<<<<<< HEAD
-=======
 - Support for streamable HTTP protocol for MCP clients
 
     When using Langflow as an MCP client, you can now connect to MCP servers with [streamable HTTP transport](https://modelcontextprotocol.io/specification/2025-06-18/basic/transports#streamable-http).
     SSE transport is still supported as a fallback for backwards compatibility.
     Streamable HTTP transport support for Langflow as an MCP server is planned for a future release.
 
->>>>>>> de4a1a08
 - Webhook authentication
 
     Added the `LANGFLOW_WEBHOOK_AUTH_ENABLE` environment variable for authenticating requests to the [`/webhook` endpoint](/api-flows-run#webhook-run-flow). When `LANGFLOW_WEBHOOK_AUTH_ENABLE=TRUE`, webhook endpoints require API key authentication and validate that the authenticated user owns the flow being executed. When `FALSE`, no Langflow API key is required and all requests to the webhook endpoint are treated as being sent by the flow owner.
@@ -94,28 +91,15 @@
 
   New [**Mock Data** component](/mock-data)
 
-<<<<<<< HEAD
-=======
-  New [**Dynamic Create Data** component](/dynamic-create-data)
-
->>>>>>> de4a1a08
   New [**ALTK** bundle](/bundles-altk)
 
   New [**CometAPI** bundle](/bundles-cometapi)
 
-<<<<<<< HEAD
 ### Deprecations
 
 The [**Dynamic Create Data** component](/legacy-core-components) is now in legacy status.
 
 The [**DataFrame to Toolset** component](/legacy-core-components) is now in legacy status.
-=======
-  The **LLM Router** component is now called the [**LLM Selector** component](/llm-selector).
-
-  The [**Web Search** component](/web-search) now consolidates Web Search, News Search, and RSS Reader into a single component with tabs for different search modes. You can search the web using DuckDuckGo, search Google News, or read RSS feeds—all from one component. The separate **News Search** and **RSS Reader** components have been removed.
-
-### Deprecations
->>>>>>> de4a1a08
 
 ## 1.6.0
 
@@ -270,11 +254,7 @@
 
     The [**MCP Tools** component](/mcp-client) is now under the **Agents** category.
 
-<<<<<<< HEAD
     Tools that performed the same function were combined into single components that support multiple providers, such as the [**Web Search** component](/web-search) and the [**News Search** component](/news-search).
-=======
-    Tools that performed the same function were combined into single components that support multiple providers, such as the [**Web Search** component](/web-search) and the **News Search** component.
->>>>>>> de4a1a08
 
 
 - Stability improvements

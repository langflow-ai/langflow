---
title: Langflow release notes
slug: /release-notes
---

import Icon from "@site/src/components/icon";
import McpIcon from '@site/static/logos/mcp-icon.svg';

This page summarizes significant changes to Langflow in each release.
For all changes, see the [Changelog](https://github.com/langflow-ai/langflow/releases/latest).

Due to strict SemVer requirements, Langflow Desktop can have different patch versions than the core Langflow OSS Python package, but the major and minor versions are aligned.

## Prepare to upgrade

:::important
Whenever possible, the Langflow team recommends installing new Langflow versions in a new virtual environment or VM before upgrading your primary installation.
This allows you to [import flows](/concepts-flows-import#import-a-flow) from your existing installation and test them in the new version without disrupting your existing installation.
In the event of breaking changes or bugs, your existing installation is preserved in a stable state.
:::

To avoid the impact of potential breaking changes and test new versions, the Langflow team recommends the following upgrade process:

1. Recommended: [Export your projects](/api-projects#export-a-project) to create backups of your flows:

    ```bash
    curl -X GET \
    "$LANGFLOW_SERVER_URL/api/v1/projects/download/$PROJECT_ID" \
      -H "accept: application/json" \
      -H "x-api-key: $LANGFLOW_API_KEY"
    ```

   To export flows from the visual editor, see [Import and export flows](/concepts-flows-import).

2. Install the new version:

   * **Langflow OSS Python package**: Install the new version in a new virtual environment. For instructions, see [Install and run the Langflow OSS Python package](/get-started-installation#install-and-run-the-langflow-oss-python-package).
   * **Langflow Docker image**: Run the new image in a separate container.
   * **Langflow Desktop**: To upgrade in place, open Langflow Desktop, and then click **Upgrade Available** in the Langflow header. If you want to isolate the new version, you must install Langflow Desktop on a separate physical or virtual machine, and then [import your flows](/concepts-flows-import) to the new installation.

3. [Import your flows](/concepts-flows-import) to test them in the new version, [upgrading components](/concepts-components#component-versions) as needed.

    When upgrading components, you can use the **Create backup flow before updating** option if you didn't previously export your flows.

4. If you installed the new version in isolation, upgrade your primary installation after testing the new version.

    If you made changes to your flows in the isolated installation, you might want to export and import those flows back to your upgraded primary installation so you don't have to repeat the component upgrade process.

## 1.6.0

Highlights of this release include the following changes.
For all changes, see the [Changelog](https://github.com/langflow-ai/langflow/releases).

### New features and enhancements

<<<<<<< HEAD
- Knowledge bases

  Langflow knowledge bases are local vector databases that exist in Langflow storage and can be re-used across flows.
  For more information, see [Knowledge base components](/components-kb).
=======
- OpenAI Responses API compatibility

  Langflow now includes an endpoint that is compatible with the [OpenAI Responses API](https://platform.openai.com/docs/api-reference/responses) at `POST /api/v1/responses`.
  This allows you to use existing OpenAI client libraries with minimal code changes by replacing the `model` name with your `flow_id`.
  The endpoint supports streaming responses, conversation continuity, tool call results, and global variable passing through headers.
  For more information, see [OpenAI Responses API](/api-openai-responses).
>>>>>>> 5e85fb68

- Advanced document parsing with built-in Docling support

  The **File** component supports [advanced parsing with the Docling library](/components-data#advanced-parsing).
  Additionally, the Docling dependency is now included with Langflow, making it easier to use the **Docling** components and the **File** component's new advanced parsing feature.

- Reorganized component menus and visual editor controls

<<<<<<< HEAD
  - [Bundles](/components-bundle-components) moved to a separate <Icon name="Blocks" aria-hidden="true" /> **Bundles** menu in the visual editor.
  - When editing a flow, click <McpIcon /> **MCP servers** to manage all of your MCP server connections without leaving the workspace.
  - Lock/unlock controls moved to flow details in [**Projects**](/concepts-flows#projects).
  - Moved the zoom, note, and help controls to the lower-right corner of the workspace.
  - Moved all vector store components to provider-specific <Icon name="Blocks" aria-hidden="true" /> [**Bundles**](/components-bundle-components)
  - Moved the **Serper Google Search API** component to the **Serper** bundle
=======
  - The [workspace](/concepts-overview#workspace) sidebar is divided into separate sections for <Icon name="Search" aria-hidden="true" /> **Search**, <Icon name="Component" aria-hidden="true" /> **Core components**, <McpIcon /> [**MCP servers**](/mcp-server), <Icon name="Blocks" aria-hidden="true" /> [**Bundles**](/components-bundle-components), and <Icon name="StickyNote" aria-hidden="true"/> **Add Note**.
  - Lock/unlock controls moved to flow details in [**Projects**](/concepts-flows#projects).
  - Zoom and help controls moved to the lower-right corner of the workspace.
  - Vector store components moved to provider-specific <Icon name="Blocks" aria-hidden="true" /> [**Bundles**](/components-bundle-components)
  - **Serper Google Search API** component moved to the **Serper** bundle
>>>>>>> 5e85fb68

- Increased the default maximum file upload size from `100 MB` to `1024 MB`.

- New integrations and bundles:

  - [Traceloop](/integrations-instana-traceloop)
  - [Cohere Rerank](/bundles-cohere)
  - [S3 Bucket Uploader](/bundles-amazon)
  - [Composio single-service components](/integrations-composio)

### Deprecations

- The **Local DB** component is now in legacy status.
<<<<<<< HEAD
Replace this component with the [**Chroma DB** component](/bundles-chroma) or [knowledge bases](/components-kb).
=======
Replace this component with the [**Chroma DB** component](/bundles-chroma).
>>>>>>> 5e85fb68

## 1.5.0

Highlights of this release include the following changes.
For all changes, see the [Changelog](https://github.com/langflow-ai/langflow/releases).

### New features and enhancements

- Authentication changes

    To enhance security and ensure proper authentication for automatic login features, most API endpoints now require authentication with a Langflow API key, regardless of the `AUTO_LOGIN` setting.
    The only exceptions are the MCP endpoints `/v1/mcp`, `/v1/mcp-projects`, and `/v2/mcp`, which never require authentication.
    For more information, see [API keys and authentication](/api-keys-and-authentication).

- Centralized **Language Model** and **Embedding Model** components

    The [**Language Model** component](/components-models) and [**Embedding Model** component](/components-embedding-models) are now core components for your LLM and embeddings flows. They support multiple models and model providers, and allow you to experiment with different models without swapping out single-provider components.
    Find them in the visual editor in the **Models** category.

    The single-provider components moved to the [**Bundles**](/components-bundle-components) section.
    You can use them to replace the **Language Model** and **Embedding Model** core components, or connect them to the **Agent** component with the **Connect other models** provider option.

- MCP server one-click installation

    On your Langflow project's **MCP server** page, click **Auto install** to install your Langflow MCP server to MCP clients with just one click.
    The option to install with a JSON configuration file is available for macOS, Windows, and WSL.
    For more information, see [Use Langflow as an MCP server](/mcp-server).

- MCP server management

    You can now add, remove, and edit your MCP servers in the **MCP Tools** components and through your Langflow **Settings** page.
    For more information, see [Use Langflow as an MCP client](/mcp-client).

- Input schema replaces temporary overrides

    The **Input schema** pane replaces the need to manage tweak values in the **API access** pane. When you enable a parameter in the **Input schema** pane, the parameter is automatically added to your flow's code snippets, providing ready-to-use templates for making requests in your preferred programming language.

- Tools components are redistributed

    All components in the **Tools** category were moved to other component categories, such as **Helpers** and [**Bundles**](/components-bundle-components), or marked as legacy.

    The [**MCP Tools** component](/mcp-client) is now under the **Agents** category.

    Tools that performed the same function were combined into single components that support multiple providers, such as the [**Web Search** component](/components-data#web-search) and the [**News Search** component](/components-data#news-search).

    For more information, see [Tools components](/components-tools).

- Stability improvements

    General stability improvements and bug fixes for enhanced reliability.
    See an issue? [Raise it on GitHub](https://github.com/langflow-ai/langflow/issues).

- New integrations and bundles

   - [**Cleanlab** bundle](/integrations-cleanlab)

## 1.4.2

Highlights of this release include the following changes.
For all changes, see the [Changelog](https://github.com/langflow-ai/langflow/releases).

### New features and enhancements

- Enhanced file and flow management system with improved bulk capabilities.
- Added the **BigQuery** component
- Added the **Twelve Labs** bundle
- Added the **NVIDIA System-Assist** component

### Deprecations

- Deprecated the **Combine Text** component.

## 1.4.1

Highlights of this release include the following changes.
For all changes, see the [Changelog](https://github.com/langflow-ai/langflow/releases).

### New features and enhancements

- Added an enhanced **Breaking Changes** feature to help update components without breaking flows after updating Langflow.

## 1.4.0

Highlights of this release include the following changes.
For all changes, see the [Changelog](https://github.com/langflow-ai/langflow/releases).

### New features and enhancements

- Introduced MCP server functionality to serve Langflow tools to MCP-compatible clients.
- Renamed **Folders** to **Projects** in the visual editor.
- The `/folders` endpoints now redirect to `/projects`.

### Deprecations

- Deprecated the **Gmail**, **Google Drive**, and **Google Search** components.
For alternatives, see the [**Google** bundle](/bundles-google).

## Earlier releases

See the [Changelog](https://github.com/langflow-ai/langflow/releases).<|MERGE_RESOLUTION|>--- conflicted
+++ resolved
@@ -53,19 +53,12 @@
 
 ### New features and enhancements
 
-<<<<<<< HEAD
-- Knowledge bases
-
-  Langflow knowledge bases are local vector databases that exist in Langflow storage and can be re-used across flows.
-  For more information, see [Knowledge base components](/components-kb).
-=======
 - OpenAI Responses API compatibility
 
   Langflow now includes an endpoint that is compatible with the [OpenAI Responses API](https://platform.openai.com/docs/api-reference/responses) at `POST /api/v1/responses`.
   This allows you to use existing OpenAI client libraries with minimal code changes by replacing the `model` name with your `flow_id`.
   The endpoint supports streaming responses, conversation continuity, tool call results, and global variable passing through headers.
   For more information, see [OpenAI Responses API](/api-openai-responses).
->>>>>>> 5e85fb68
 
 - Advanced document parsing with built-in Docling support
 
@@ -74,20 +67,11 @@
 
 - Reorganized component menus and visual editor controls
 
-<<<<<<< HEAD
-  - [Bundles](/components-bundle-components) moved to a separate <Icon name="Blocks" aria-hidden="true" /> **Bundles** menu in the visual editor.
-  - When editing a flow, click <McpIcon /> **MCP servers** to manage all of your MCP server connections without leaving the workspace.
-  - Lock/unlock controls moved to flow details in [**Projects**](/concepts-flows#projects).
-  - Moved the zoom, note, and help controls to the lower-right corner of the workspace.
-  - Moved all vector store components to provider-specific <Icon name="Blocks" aria-hidden="true" /> [**Bundles**](/components-bundle-components)
-  - Moved the **Serper Google Search API** component to the **Serper** bundle
-=======
   - The [workspace](/concepts-overview#workspace) sidebar is divided into separate sections for <Icon name="Search" aria-hidden="true" /> **Search**, <Icon name="Component" aria-hidden="true" /> **Core components**, <McpIcon /> [**MCP servers**](/mcp-server), <Icon name="Blocks" aria-hidden="true" /> [**Bundles**](/components-bundle-components), and <Icon name="StickyNote" aria-hidden="true"/> **Add Note**.
   - Lock/unlock controls moved to flow details in [**Projects**](/concepts-flows#projects).
   - Zoom and help controls moved to the lower-right corner of the workspace.
   - Vector store components moved to provider-specific <Icon name="Blocks" aria-hidden="true" /> [**Bundles**](/components-bundle-components)
   - **Serper Google Search API** component moved to the **Serper** bundle
->>>>>>> 5e85fb68
 
 - Increased the default maximum file upload size from `100 MB` to `1024 MB`.
 
@@ -101,11 +85,7 @@
 ### Deprecations
 
 - The **Local DB** component is now in legacy status.
-<<<<<<< HEAD
-Replace this component with the [**Chroma DB** component](/bundles-chroma) or [knowledge bases](/components-kb).
-=======
 Replace this component with the [**Chroma DB** component](/bundles-chroma).
->>>>>>> 5e85fb68
 
 ## 1.5.0
 

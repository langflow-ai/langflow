---
title: Langflow release notes
slug: /release-notes
---

import Icon from "@site/src/components/icon";
import McpIcon from '@site/static/logos/mcp-icon.svg';

This page summarizes significant changes to Langflow in each release.
For all changes, see the [Changelog](https://github.com/langflow-ai/langflow/releases/latest).

Due to strict SemVer requirements, Langflow Desktop can have different patch versions than the core Langflow OSS Python package, but the major and minor versions are aligned.

## Prepare to upgrade

:::warning
Whenever possible, the Langflow team recommends installing new Langflow versions in a new virtual environment or VM before upgrading your primary installation.
This allows you to [import flows](/concepts-flows-import#import-a-flow) from your existing installation and test them in the new version without disrupting your existing installation.
In the event of breaking changes or bugs, your existing installation is preserved in a stable state.
If you are upgrading Windows Desktop to 1.6.0, don't auto-upgrade with the in-app **Update** button. Instead, follow the instructions in [Known issue: Don't auto-upgrade Windows Desktop](#windows-desktop-update-issue).
:::

To avoid the impact of potential breaking changes and test new versions, the Langflow team recommends the following upgrade process:

1. Recommended: [Export your projects](/api-projects#export-a-project) to create backups of your flows:

    ```bash
    curl -X GET \
    "$LANGFLOW_SERVER_URL/api/v1/projects/download/$PROJECT_ID" \
      -H "accept: application/json" \
      -H "x-api-key: $LANGFLOW_API_KEY"
    ```

   To export flows from the visual editor, see [Import and export flows](/concepts-flows-import).

2. Install the new version:

   * **Langflow OSS Python package**: Install the new version in a new virtual environment. For instructions, see [Install and run the Langflow OSS Python package](/get-started-installation#install-and-run-the-langflow-oss-python-package).
   * **Langflow Docker image**: Run the new image in a separate container.
   * **Langflow Desktop**: To upgrade in place, open Langflow Desktop, and then click **Upgrade Available** in the Langflow header. If you want to isolate the new version, you must install Langflow Desktop on a separate physical or virtual machine, and then [import your flows](/concepts-flows-import) to the new installation.

3. [Import your flows](/concepts-flows-import) to test them in the new version, [upgrading components](/concepts-components#component-versions) as needed.

    When upgrading components, you can use the **Create backup flow before updating** option if you didn't previously export your flows.

4. If you installed the new version in isolation, upgrade your primary installation after testing the new version.

    If you made changes to your flows in the isolated installation, you might want to export and import those flows back to your upgraded primary installation so you don't have to repeat the component upgrade process.

## 1.7.0

Highlights of this release include the following changes.
For all changes, see the [Changelog](https://github.com/langflow-ai/langflow/releases).

### New features and enhancements

- Webhook authentication

    Added the `LANGFLOW_WEBHOOK_AUTH_ENABLE` environment variable for authenticating requests to the [`/webhook` endpoint](/api-flows-run#webhook-run-flow). When `LANGFLOW_WEBHOOK_AUTH_ENABLE=TRUE`, webhook endpoints require API key authentication and validate that the authenticated user owns the flow being executed. When `FALSE`, no Langflow API key is required and all requests to the webhook endpoint are treated as being sent by the flow owner.

- New filter operator for **DataFrame Operations** component

    The [**DataFrame Operations** component](components-processing#dataframe-operations) now includes a `not contains` filter operator.
    Use it to clean data by extracting only records that _don't_ contain specific values.
    For example, you can filter out invalid email addresses that don't contain `@`.

- New JSON operations for **Data Operations** component

    The [**Data Operations** component](components-processing#data-operations) now includes two operations for advanced JSON data manipulation.
    The **Path Selection** operation extracts values from nested JSON structures, and the **JQ Expression** operation uses the [`jq`](https://jqlang.org/) query language to perform advanced JSON filtering, projections, and transformations.

<<<<<<< HEAD
- Added the [**Smart Router** component](/components-logic#smart-router)
=======
- Changes to read/write file components
>>>>>>> 9d35b934

    The **Save File** component was renamed to **Write File**, and it can now save to S3 and Google Drive.
    The **Read File** component was renamed to **Read File**.
    Both components support **Tool Mode**.

- New integrations, bundles, and components:

### Deprecations


## 1.6.0

Highlights of this release include the following changes.
For all changes, see the [Changelog](https://github.com/langflow-ai/langflow/releases).

### Known issue: Don't auto-upgrade Windows Desktop {#windows-desktop-update-issue}

:::warning
Windows users of Langflow Desktop should **not** use the in-app update feature to upgrade to Langflow version 1.6.0.
Only Windows Desktop users upgrading to Langflow version 1.6.0 are affected.
:::

The **Update** button in Langflow Desktop will not work for Windows users, and may result in data loss.

Instead, download a fresh installation from the [Langflow website](https://langflow.org) when a new version is available.

Follow the instructions below to minimize the risk of losing flows.

These instructions assume the default path for the Langflow database of `C:\Users\YOUR_USERNAME\AppData\Roaming\com.langflow\data\database.db` or `C:\Users\%YOUR_USERNAME%\AppData\Roaming\com.langflow\data\database.db`. Replace `YOUR_USERNAME` with your Windows username.

1. Ensure you have Administrator privileges.
2. Ensure you have enough disk space for a second installation of Langflow.
3. Close Langflow, and ensure no Langflow process is running in Task Manager.
4. The Langflow 1.6.0 installer automatically performs a database backup in a later step, but an additional manual backup provides additional redundancy and is recommended.
To manually back up your Langflow database file, do the following:
   1. In Windows Explorer, navigate to `C:\Users\YOUR_USERNAME\AppData\Roaming\com.langflow\data\`. Replace `YOUR_USERNAME` with your Windows username.
   2. Copy the `database.db` at this location, and paste it to a safe location.
5. Download the Windows installer from the [Langflow website](https://langflow.org).
6. Run the Windows installer as an Administrator. To run the installer as an Administrator, right-click the executable and select **Run as administrator**.
7. Follow the Windows installer's guided steps.
The Langflow 1.6.0 installer automatically performs a database backup.
These steps install Langflow from scratch, and result in two Langflow installations: the previously installed version, and version 1.6.0.
This is expected behavior.
8. Start version 1.6.0 of Langflow, and confirm your flows behave as expected.
9. **If flows are missing**, restore your flows from your manual backup by doing the following:
    1. Close Langflow.
    2. Navigate to your backup location, and copy the `database.db` file.
    3. Replace the database file in the new installation's `data` directory.
    4. Start Langflow, and confirm your flows behave as expected.
    5. After confirmation, uninstall the previous version of Langflow, and keep version 1.6.0.

### Breaking changes

- Authentication enforced for Langflow API requests by default

    In Langflow version 1.6, `LANGFLOW_AUTO_LOGIN=True` and `LANGFLOW_SKIP_AUTH_AUTO_LOGIN=False` by default.
    This enforces authentication for Langflow API requests while still automatically authenticating all users as superusers in the visual editor.

    **This is a breaking change from 1.5 where both of these environment variables were `true` by default, bypassing all authentication.**

    For temporary backwards compatibility, you can revert to the earlier unauthenticated behavior by setting both variables to `true`.
    However, a future release will set `LANGFLOW_AUTO_LOGIN=False` and remove `LANGFLOW_SKIP_AUTH_AUTO_LOGIN`.
    At that point, Langflow will strictly enforce API key authentication for API requests, and you can manually disable authentication for some features, like the visual editor, by setting `LANGFLOW_AUTO_LOGIN=True`.

    For more information, see the documentation for [`LANGFLOW_AUTO_LOGIN`](/api-keys-and-authentication#langflow-auto-login).

### New features and enhancements

- OpenAI Responses API compatibility

  Langflow now includes an endpoint that is compatible with the [OpenAI Responses API](https://platform.openai.com/docs/api-reference/responses) at `POST /api/v1/responses`.
  This allows you to use existing OpenAI client libraries with minimal code changes by replacing the `model` name with your `flow_id`.
  The endpoint supports streaming responses, conversation continuity, tool call results, and global variable passing through headers.
  For more information, see [OpenAI Responses API](/api-openai-responses).

- Advanced document parsing with built-in Docling support

  The **Read File** component supports advanced parsing with the Docling library.

  To make it easier to use the [**Docling** components](/bundles-docling) and the **Read File** component's new advanced parsing feature, the Docling dependency is now included with Langflow for all operating systems except macOS Intel (x86_64).

  For more information, see [Advanced parsing](/components-data#advanced-parsing).

- Reorganized component menus and visual editor controls

  - The [workspace](/concepts-overview#workspace) sidebar is divided into separate sections for <Icon name="Search" aria-hidden="true" /> **Search**, <Icon name="Component" aria-hidden="true" /> **Core components**, <McpIcon /> [**MCP servers**](/mcp-server), <Icon name="Blocks" aria-hidden="true" /> [**Bundles**](/components-bundle-components), and <Icon name="StickyNote" aria-hidden="true"/> **Add Note**.
  - Lock/unlock controls moved to flow details in [**Projects**](/concepts-flows#projects).
  - Zoom and help controls moved to the lower-right corner of the workspace.
  - Vector store components moved to provider-specific <Icon name="Blocks" aria-hidden="true" /> [**Bundles**](/components-bundle-components)
  - **Serper Google Search API** component moved to the **Serper** bundle

- Increased the default maximum file upload size from `100 MB` to `1024 MB`.

- New integrations and bundles:

  - [Traceloop](/integrations-instana-traceloop)
  - [Cohere Rerank](/bundles-cohere)
  - [S3 Bucket Uploader](/bundles-amazon)
  - [Composio single-service components](/bundles-composio)

### Deprecations

- The **Local DB** component is now in legacy status.
Replace this component with the [**Chroma DB** component](/bundles-chroma).

## 1.5.0

Highlights of this release include the following changes.
For all changes, see the [Changelog](https://github.com/langflow-ai/langflow/releases).

### New features and enhancements

- Langflow API requests can require authentication

    To enhance security and ensure proper authentication for automatic login features, Langflow API endpoints now require authentication with a Langflow API key, even when `LANGFLOW_AUTO_LOGIN=True`.
    This change will be enforced in a future release.
    For temporary backwards compatibility, this release adds the `LANGFLOW_SKIP_AUTH_AUTO_LOGIN` environment variable.
    The default value is `true`, which disables API authentication enforcement.
    To enforce API authentication, set `LANGFLOW_SKIP_AUTH_AUTO_LOGIN=False`.
    For more information, see the documentation for [`LANGFLOW_AUTO_LOGIN`](/api-keys-and-authentication#langflow-auto-login).

- Centralized **Language Model** and **Embedding Model** components

    The [**Language Model** component](/components-models) and [**Embedding Model** component](/components-embedding-models) are now core components for your LLM and embeddings flows. They support multiple models and model providers, and allow you to experiment with different models without swapping out single-provider components.
    Find them in the visual editor in the **Models** category.

    The single-provider components moved to the [**Bundles**](/components-bundle-components) section.
    You can use them to replace the **Language Model** and **Embedding Model** core components, or connect them to the **Agent** component with the **Connect other models** provider option.

- MCP server one-click installation

    On your Langflow project's **MCP server** page, click **Auto install** to install your Langflow MCP server to MCP clients with just one click.
    The option to install with a JSON configuration file is available for macOS, Windows, and WSL.
    For more information, see [Use Langflow as an MCP server](/mcp-server).

- MCP server management

    You can now add, remove, and edit your MCP servers in the **MCP Tools** components and through your Langflow **Settings** page.
    For more information, see [Use Langflow as an MCP client](/mcp-client).

- Input schema replaces temporary overrides

    The **Input schema** pane replaces the need to manage tweak values in the **API access** pane. When you enable a parameter in the **Input schema** pane, the parameter is automatically added to your flow's code snippets, providing ready-to-use templates for making requests in your preferred programming language.

- Tools components are redistributed

    All components in the **Tools** category were moved to other component categories, such as **Helpers** and [**Bundles**](/components-bundle-components), or marked as legacy.

    The [**MCP Tools** component](/mcp-client) is now under the **Agents** category.

    Tools that performed the same function were combined into single components that support multiple providers, such as the [**Web Search** component](/components-data#web-search) and the [**News Search** component](/components-data#news-search).

    For more information, see [Tools components](/components-tools).

- Stability improvements

    General stability improvements and bug fixes for enhanced reliability.
    See an issue? [Raise it on GitHub](https://github.com/langflow-ai/langflow/issues).

- New integrations and bundles

   - [**Cleanlab** bundle](/bundles-cleanlab)

## 1.4.2

Highlights of this release include the following changes.
For all changes, see the [Changelog](https://github.com/langflow-ai/langflow/releases).

### New features and enhancements

- Enhanced file and flow management system with improved bulk capabilities.
- Added the **BigQuery** component
- Added the **Twelve Labs** bundle
- Added the **NVIDIA System-Assist** component

### Deprecations

- Deprecated the **Combine Text** component.

## 1.4.1

Highlights of this release include the following changes.
For all changes, see the [Changelog](https://github.com/langflow-ai/langflow/releases).

### New features and enhancements

- Added an enhanced **Breaking Changes** feature to help update components without breaking flows after updating Langflow.

## 1.4.0

Highlights of this release include the following changes.
For all changes, see the [Changelog](https://github.com/langflow-ai/langflow/releases).

### New features and enhancements

- Introduced MCP server functionality to serve Langflow tools to MCP-compatible clients.
- Renamed **Folders** to **Projects** in the visual editor.
- The `/folders` endpoints now redirect to `/projects`.

### Deprecations

- Deprecated the **Gmail**, **Google Drive**, and **Google Search** components.
For alternatives, see the [**Google** bundle](/bundles-google).

## Earlier releases

See the [Changelog](https://github.com/langflow-ai/langflow/releases).<|MERGE_RESOLUTION|>--- conflicted
+++ resolved
@@ -58,28 +58,26 @@
 
     Added the `LANGFLOW_WEBHOOK_AUTH_ENABLE` environment variable for authenticating requests to the [`/webhook` endpoint](/api-flows-run#webhook-run-flow). When `LANGFLOW_WEBHOOK_AUTH_ENABLE=TRUE`, webhook endpoints require API key authentication and validate that the authenticated user owns the flow being executed. When `FALSE`, no Langflow API key is required and all requests to the webhook endpoint are treated as being sent by the flow owner.
 
-- New filter operator for **DataFrame Operations** component
+- Changes to read/write file components
+
+    The **Save File** component was renamed to **Write File**, and it can now save to S3 and Google Drive.
+    The **Read File** component was renamed to **Read File**.
+    Both components support **Tool Mode**.
+
+- New integrations, bundles, and components:
+
+  New filter operator for **DataFrame Operations** component
 
     The [**DataFrame Operations** component](components-processing#dataframe-operations) now includes a `not contains` filter operator.
     Use it to clean data by extracting only records that _don't_ contain specific values.
     For example, you can filter out invalid email addresses that don't contain `@`.
 
-- New JSON operations for **Data Operations** component
+  New JSON operations for **Data Operations** component
 
     The [**Data Operations** component](components-processing#data-operations) now includes two operations for advanced JSON data manipulation.
     The **Path Selection** operation extracts values from nested JSON structures, and the **JQ Expression** operation uses the [`jq`](https://jqlang.org/) query language to perform advanced JSON filtering, projections, and transformations.
 
-<<<<<<< HEAD
-- Added the [**Smart Router** component](/components-logic#smart-router)
-=======
-- Changes to read/write file components
->>>>>>> 9d35b934
-
-    The **Save File** component was renamed to **Write File**, and it can now save to S3 and Google Drive.
-    The **Read File** component was renamed to **Read File**.
-    Both components support **Tool Mode**.
-
-- New integrations, bundles, and components:
+  Added the [**Smart Router** component](/components-logic#smart-router)
 
 ### Deprecations
 

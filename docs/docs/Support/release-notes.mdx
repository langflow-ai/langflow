--- conflicted
+++ resolved
@@ -58,17 +58,6 @@
 
     Langflow Executor (LFX) is a new command-line tool for serving and running flows statelessly from JSON files without requiring the full Langflow UI or database setup. Use `lfx serve` to create lightweight REST API endpoints from your flows, or `lfx run` to execute flows locally and get results immediately. For more information, see [Run flows with Langflow Executor (LFX)](/lfx-stateless-flows).
 
-<<<<<<< HEAD
-- Support for streamable HTTP protocol for MCP clients
-
-    When using Langflow as an MCP client, you can now connect to MCP servers with [streamable HTTP transport](https://modelcontextprotocol.io/specification/2025-06-18/basic/transports#streamable-http).
-    SSE transport is still supported as a fallback for backwards compatibility.
-    Streamable HTTP transport support for Langflow as an MCP server is planned for a future release.
-
-- Webhook authentication
-
-    Added the `LANGFLOW_WEBHOOK_AUTH_ENABLE` environment variable for authenticating requests to the [`/webhook` endpoint](/api-flows-run#webhook-run-flow). When `LANGFLOW_WEBHOOK_AUTH_ENABLE=TRUE`, webhook endpoints require API key authentication and validate that the authenticated user owns the flow being executed. When `FALSE`, no Langflow API key is required and all requests to the webhook endpoint are treated as being sent by the flow owner.
-=======
 - Support for streamable HTTP transport for MCP clients and servers
 
     Langflow now supports [streamable HTTP transport](https://modelcontextprotocol.io/specification/2025-06-18/basic/transports#streamable-http) for both MCP clients and servers.
@@ -83,19 +72,15 @@
 - Configurable API key validation
 
     Added the `LANGFLOW_API_KEY_SOURCE` environment variable to control how Langflow validates API keys. When set to `db`, Langflow validates API keys against keys stored in the database. When set to `env`, Langflow validates API keys against the `LANGFLOW_API_KEY` environment variable. For more information, see [API keys and authentication](/api-keys-and-authentication#langflow-api-key-source).
->>>>>>> eaadf4c2
 
 - SSRF protection
 
     Added SSRF (Server-Side Request Forgery) protection to the [**API Request** component](/api-request). HTTP redirects are disabled by default to prevent SSRF bypass attacks. To enable SSRF protection, set `LANGFLOW_SSRF_PROTECTION_ENABLED=TRUE`. Configure allowed hosts with `LANGFLOW_SSRF_ALLOWED_HOSTS`. Flows that relied on automatic redirects will need to enable it manually.
 
-<<<<<<< HEAD
-=======
 - Email registration in Langflow Desktop
 
     Langflow Desktop now includes an email registration screen at startup. The registered email address helps track user registrations and understand the user base. For more information, see [Telemetry](/contributing-telemetry#email).
 
->>>>>>> eaadf4c2
 - Changes to read/write file components
 
     The **Save File** component was renamed to **Write File**, and it can now save to S3 and Google Drive.
@@ -131,11 +116,6 @@
 
   The [**Web Search** component](/web-search) now consolidates Web Search, News Search, and RSS Reader into a single component with tabs for different search modes. You can search the web using DuckDuckGo, search Google News, or read RSS feeds—all from one component. The separate **News Search** and **RSS Reader** components have been removed.
 
-<<<<<<< HEAD
-### Deprecations
-
-=======
->>>>>>> eaadf4c2
 ## 1.6.0
 
 Highlights of this release include the following changes.

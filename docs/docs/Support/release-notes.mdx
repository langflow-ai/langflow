---
title: Langflow release notes
slug: /release-notes
---

import Icon from "@site/src/components/icon";

This page summarizes significant changes to Langflow in each release.
For all changes, see the [Changelog](https://github.com/langflow-ai/langflow/releases/latest).

Due to strict SemVer requirements, Langflow Desktop can have different patch versions than the core Langflow OSS Python package, but the major and minor versions are aligned.

## Prepare to upgrade

:::important
Whenever possible, the Langflow team recommends installing new Langflow versions in a new virtual environment or VM before upgrading your primary installation.
This allows you to [import flows](/concepts-flows-import#import-a-flow) from your existing installation and test them in the new version without disrupting your existing installation.
In the event of breaking changes or bugs, your existing installation is preserved in a stable state.
:::

To avoid the impact of potential breaking changes and test new versions, the Langflow team recommends the following upgrade process:

1. Recommended: [Export your projects](/api-projects#export-a-project) to create backups of your flows:

    ```bash
    curl -X GET \
    "$LANGFLOW_SERVER_URL/api/v1/projects/download/$PROJECT_ID" \
      -H "accept: application/json" \
      -H "x-api-key: $LANGFLOW_API_KEY"
    ```

   To export flows from the visual editor, see [Import and export flows](/concepts-flows-import).

2. Install the new version:

   * **Langflow OSS Python package**: Install the new version in a new virtual environment. For instructions, see [Install and run the Langflow OSS Python package](/get-started-installation#install-and-run-the-langflow-oss-python-package).
   * **Langflow Docker image**: Run the new image in a separate container.
   * **Langflow Desktop**: To upgrade in place, open Langflow Desktop, and then click **Upgrade Available** in the Langflow header. If you want to isolate the new version, you must install Langflow Desktop on a separate physical or virtual machine, and then [import your flows](/concepts-flows-import) to the new installation.

3. [Import your flows](/concepts-flows-import) to test them in the new version, [upgrading components](/concepts-components#component-versions) as needed.

    When upgrading components, you can use the **Create backup flow before updating** option if you didn't previously export your flows.

4. If you installed the new version in isolation, upgrade your primary installation after testing the new version.

    If you made changes to your flows in the isolated installation, you might want to export and import those flows back to your upgraded primary installation so you don't have to repeat the component upgrade process.

## 1.6.0

Highlights of this release include the following changes.
For all changes, see the [Changelog](https://github.com/langflow-ai/langflow/releases).

### New features and enhancements

- Knowledge bases

  Knowledge bases create a local vector database of your data, and allow it to be re-used across flows, similar to using a File component.
  The **Create knowledge** component ingests knowledge into a knowledge base. The **Retrieve knowledge** component is added to flows to access a knowledge base.
  For more information, see Knowledge bases.

<<<<<<< HEAD
- Advanced parsing available for File component

  The File component includes advanced parsing capabilities powered by the Docling library.

  The Docling dependency is now included with the Langflow OSS package.

- Additional Structured Output for Agent component

  In addition to the `Message` output, the Agent component now includes a structured output for `Data`.
  This output parses JSON into a structured `Data` object to make it easier to work with the Agent's output downstream.

- Increased max file upload size

  Increased the default max file upload size from `100 MB` to `1024 MB`.

- The Langflow `config_dir` default directory is moved

  The default Langflow `config_dir` is now moved.
  The directory location can still be modified with the `LANGFLOW_CONFIG_DIR` [environment variable](/environment-variables).

  ```
  Current:
  macOS | ~/Library/Caches/langflow/
  Linux | ~/.cache/langflow/
  Windows | %LOCALAPPDATA%\langflow\Cache\

  1.6:
  macOS | ~/Library/Application Support/langflow/
  Linux | ~/.config/langflow/
  Windows | %APPDATA%\langflow\
  ```

- New integrations and bundles

   - Traceloop

### Deprecations


=======
- Advanced parsing available for the **File** component

  The **File** component supports [advanced parsing with the Docling library](/components-data#advanced-parsing).

- Built-in Docling support

  The Docling dependency is now included with Langflow, making it easier to use the **Docling** components and the **File** component's new advanced parsing feature.

- Structured output option for the **Agent** component

  In addition to the `Message` output, the Agent component now includes a structured output for `Data`.
  This output parses JSON into a structured `Data` object to make it easier to work with the agent's output downstream.

- Reorganized visual editor menus and controls

  - [Bundles](/components-bundle-components) moved to <Icon name="Blocks" aria-hidden="true" /> **Bundles** in the visual editor.
  - Click **MCP servers** to manage all of your MCP server connections without leaving the workspace.
  - Lock/unlock controls moved to flow details in [**Projects**](/concepts-flows#projects).
  - Moved the zoom, note, and help controls to the lower-right corner of the visual editor.

- Increased max file upload size

  Increased the default max file upload size from `100 MB` to `1024 MB`.

- Moved all vector store components to provider-specific <Icon name="Blocks" aria-hidden="true" /> [**Bundles**](/components-bundle-components)
- Moved the **Serper Google Search API** component to the **Serper** bundle
- Added **S3 Bucket Uploader** component
- Added **Cohere Rerank** component

- New integrations and bundles:

  - [Traceloop](/integrations-instana-traceloop)

### Deprecations

>>>>>>> be8afcfe
## 1.5.0

Highlights of this release include the following changes.
For all changes, see the [Changelog](https://github.com/langflow-ai/langflow/releases).

### New features and enhancements

- Authentication changes

    To enhance security and ensure proper authentication for automatic login features, most API endpoints now require authentication with a Langflow API key, regardless of the `AUTO_LOGIN` setting.
    The only exceptions are the MCP endpoints `/v1/mcp`, `/v1/mcp-projects`, and `/v2/mcp`, which never require authentication.
    For more information, see [API keys and authentication](/api-keys-and-authentication).

- Centralized **Language Model** and **Embedding Model** components

    The [**Language Model** component](/components-models) and [**Embedding Model** component](/components-embedding-models) are now core components for your LLM and embeddings flows. They support multiple models and model providers, and allow you to experiment with different models without swapping out single-provider components.
    Find them in the **Components** menu in the **Models** category.

    The single-provider components are still available for your flows in the **Components** menu in the [**Bundles**](/components-bundle-components) section, and you can use them to replace the **Language Model** and **Embedding Model** core components, or connect them to the **Agent** component with the **Custom** provider option.

- MCP server one-click installation

    On your Langflow project's **MCP server** page, click **Auto install** to install your Langflow MCP server to MCP clients with just one click.
    The option to install with a JSON configuration file is available for macOS, Windows, and WSL.
    For more information, see [Use Langflow as an MCP server](/mcp-server).

- MCP server management

    You can now add, remove, and edit your MCP servers in the **MCP Tools** components and through your Langflow **Settings** page.
    For more information, see [Use Langflow as an MCP client](/mcp-client).

- Input schema replaces temporary overrides

    The **Input schema** pane replaces the need to manage tweak values in the **API access** pane. When you enable a parameter in the **Input schema** pane, the parameter is automatically added to your flow's code snippets, providing ready-to-use templates for making requests in your preferred programming language.

- **Tools** components are redistributed

    All components in the **Tools** category were moved to other component categories, such as **Helpers** and [bundles](/components-bundle-components), or marked as legacy.

    The [**MCP Tools** component](/mcp-client) is now under the **Agents** category.

    Tools that performed the same function were combined into single components that support multiple providers, such as the [**Web Search** component](/components-data#web-search) and the [**News Search** component](/components-data#news-search).

    For more information, see [**Tools** components](/components-tools).

- Stability improvements

    General stability improvements and bug fixes for enhanced reliability.
    See an issue? [Raise it on GitHub](https://github.com/langflow-ai/langflow/issues).

- New integrations and bundles

   - [**Cleanlab** bundle](/integrations-cleanlab)

## 1.4.2

Highlights of this release include the following changes.
For all changes, see the [Changelog](https://github.com/langflow-ai/langflow/releases).

### New features and enhancements

- Enhanced file and flow management system with improved bulk capabilities.
- Added the **BigQuery** component
- Added the **Twelve Labs** bundle
- Added the **NVIDIA G-Assist** component

### Deprecations

- Deprecated the **Combine Text** component.

## 1.4.1

Highlights of this release include the following changes.
For all changes, see the [Changelog](https://github.com/langflow-ai/langflow/releases).

### New features and enhancements

- Added an enhanced **Breaking Changes** feature to help update components without breaking flows after updating Langflow.

## 1.4.0

Highlights of this release include the following changes.
For all changes, see the [Changelog](https://github.com/langflow-ai/langflow/releases).

### New features and enhancements

- Introduced MCP server functionality to serve Langflow tools to MCP-compatible clients.
- Renamed **Folders** to **Projects** in the visual editor.
- The `/folders` endpoints now redirect to `/projects`.

### Deprecations

- Deprecated the **Gmail**, **Google Drive**, and **Google Search** components.
For alternatives, see the [**Google** bundle](/bundles-google).

## Earlier releases

See the [Changelog](https://github.com/langflow-ai/langflow/releases).<|MERGE_RESOLUTION|>--- conflicted
+++ resolved
@@ -58,47 +58,6 @@
   The **Create knowledge** component ingests knowledge into a knowledge base. The **Retrieve knowledge** component is added to flows to access a knowledge base.
   For more information, see Knowledge bases.
 
-<<<<<<< HEAD
-- Advanced parsing available for File component
-
-  The File component includes advanced parsing capabilities powered by the Docling library.
-
-  The Docling dependency is now included with the Langflow OSS package.
-
-- Additional Structured Output for Agent component
-
-  In addition to the `Message` output, the Agent component now includes a structured output for `Data`.
-  This output parses JSON into a structured `Data` object to make it easier to work with the Agent's output downstream.
-
-- Increased max file upload size
-
-  Increased the default max file upload size from `100 MB` to `1024 MB`.
-
-- The Langflow `config_dir` default directory is moved
-
-  The default Langflow `config_dir` is now moved.
-  The directory location can still be modified with the `LANGFLOW_CONFIG_DIR` [environment variable](/environment-variables).
-
-  ```
-  Current:
-  macOS | ~/Library/Caches/langflow/
-  Linux | ~/.cache/langflow/
-  Windows | %LOCALAPPDATA%\langflow\Cache\
-
-  1.6:
-  macOS | ~/Library/Application Support/langflow/
-  Linux | ~/.config/langflow/
-  Windows | %APPDATA%\langflow\
-  ```
-
-- New integrations and bundles
-
-   - Traceloop
-
-### Deprecations
-
-
-=======
 - Advanced parsing available for the **File** component
 
   The **File** component supports [advanced parsing with the Docling library](/components-data#advanced-parsing).
@@ -134,7 +93,6 @@
 
 ### Deprecations
 
->>>>>>> be8afcfe
 ## 1.5.0
 
 Highlights of this release include the following changes.

---
title: Langflow release notes
slug: /release-notes
---

import Icon from "@site/src/components/icon";
import McpIcon from '@site/static/logos/mcp-icon.svg';

This page summarizes significant changes to Langflow in each release.
For all changes, see the [Changelog](https://github.com/langflow-ai/langflow/releases/latest).

Due to strict SemVer requirements, Langflow Desktop can have different patch versions than the core Langflow OSS Python package, but the major and minor versions are aligned.

## Prepare to upgrade

:::warning
Whenever possible, the Langflow team recommends installing new Langflow versions in a new virtual environment or VM before upgrading your primary installation.
This allows you to [import flows](/concepts-flows-import#import-a-flow) from your existing installation and test them in the new version without disrupting your existing installation.
In the event of breaking changes or bugs, your existing installation is preserved in a stable state.
If you are upgrading Windows Desktop to 1.6.0, don't auto-upgrade with the in-app **Update** button. Instead, follow the instructions in [Known issue: Don't auto-upgrade Windows Desktop](#windows-desktop-update-issue).
:::

To avoid the impact of potential breaking changes and test new versions, the Langflow team recommends the following upgrade process:

1. Recommended: [Export your projects](/api-projects#export-a-project) to create backups of your flows:

    ```bash
    curl -X GET \
    "$LANGFLOW_SERVER_URL/api/v1/projects/download/$PROJECT_ID" \
      -H "accept: application/json" \
      -H "x-api-key: $LANGFLOW_API_KEY"
    ```

   To export flows from the visual editor, see [Import and export flows](/concepts-flows-import).

2. Install the new version:

   * **Langflow OSS Python package**: Install the new version in a new virtual environment. For instructions, see [Install and run the Langflow OSS Python package](/get-started-installation#install-and-run-the-langflow-oss-python-package).
   * **Langflow Docker image**: Run the new image in a separate container.
   * **Langflow Desktop**: To upgrade in place, open Langflow Desktop, and then click **Upgrade Available** in the Langflow header. If you want to isolate the new version, you must install Langflow Desktop on a separate physical or virtual machine, and then [import your flows](/concepts-flows-import) to the new installation.

3. [Import your flows](/concepts-flows-import) to test them in the new version, [upgrading components](/concepts-components#component-versions) as needed.

    When upgrading components, you can use the **Create backup flow before updating** option if you didn't previously export your flows.

4. If you installed the new version in isolation, upgrade your primary installation after testing the new version.

    If you made changes to your flows in the isolated installation, you might want to export and import those flows back to your upgraded primary installation so you don't have to repeat the component upgrade process.

## 1.7.0

Highlights of this release include the following changes.
For all changes, see the [Changelog](https://github.com/langflow-ai/langflow/releases).

### New features and enhancements

<<<<<<< HEAD
- Langflow Executor (LFX)

    Langflow Executor (LFX) is a new command-line tool for serving and running flows statelessly from JSON files without requiring the full Langflow UI or database setup. Use `lfx serve` to create lightweight REST API endpoints from your flows, or `lfx run` to execute flows locally and get results immediately. LFX automatically installs flow dependencies and runs flows with minimal overhead. For more information, see [Run flows with Langflow Executor (LFX)](/lfx-stateless-flows).

=======
>>>>>>> 6c58c1e8
- Webhook authentication

    Added the `LANGFLOW_WEBHOOK_AUTH_ENABLE` environment variable for authenticating requests to the [`/webhook` endpoint](/api-flows-run#webhook-run-flow). When `LANGFLOW_WEBHOOK_AUTH_ENABLE=TRUE`, webhook endpoints require API key authentication and validate that the authenticated user owns the flow being executed. When `FALSE`, no Langflow API key is required and all requests to the webhook endpoint are treated as being sent by the flow owner.

<<<<<<< HEAD
=======
- SSRF protection

    Added SSRF (Server-Side Request Forgery) protection to the [**API Request** component](/api-request). HTTP redirects are disabled by default to prevent SSRF bypass attacks. To enable SSRF protection, set `LANGFLOW_SSRF_PROTECTION_ENABLED=TRUE`. Configure allowed hosts with `LANGFLOW_SSRF_ALLOWED_HOSTS`. Flows that relied on automatic redirects will need to enable it manually.

>>>>>>> 6c58c1e8
- Changes to read/write file components

    The **Save File** component was renamed to **Write File**, and it can now save to S3 and Google Drive.
    The **Read File** component was renamed to **Read File**.
    Both components support **Tool Mode**.

- New integrations, bundles, and components:

  New filter operator for **DataFrame Operations** component

<<<<<<< HEAD
    The [**DataFrame Operations** component](components-processing#dataframe-operations) now includes a `not contains` filter operator.
=======
    The [**DataFrame Operations** component](/dataframe-operations) now includes a `not contains` filter operator.
>>>>>>> 6c58c1e8
    Use it to clean data by extracting only records that _don't_ contain specific values.
    For example, you can filter out invalid email addresses that don't contain `@`.

  New JSON operations for **Data Operations** component

<<<<<<< HEAD
    The [**Data Operations** component](components-processing#data-operations) now includes two operations for advanced JSON data manipulation.
    The **Path Selection** operation extracts values from nested JSON structures, and the **JQ Expression** operation uses the [`jq`](https://jqlang.org/) query language to perform advanced JSON filtering, projections, and transformations.

  New [**Smart Router** component](/components-logic#smart-router)

  New [**Mock Data** component](/components-data#mock-data)
=======
    The [**Data Operations** component](/data-operations) now includes two operations for advanced JSON data manipulation.
    The **Path Selection** operation extracts values from nested JSON structures, and the **JQ Expression** operation uses the [`jq`](https://jqlang.org/) query language to perform advanced JSON filtering, projections, and transformations.

  New [**Smart Router** component](/smart-router)

  New [**Mock Data** component](/mock-data)

  New [**Dynamic Create Data** component](/dynamic-create-data)

  New [**ALTK** bundle](/bundles-altk)
>>>>>>> 6c58c1e8

  New [**CometAPI** bundle](/bundles-cometapi)

  New [**Docling Remote VLM** component](/bundles-docling#docling-remote-vlm)

### Deprecations


## 1.6.0

Highlights of this release include the following changes.
For all changes, see the [Changelog](https://github.com/langflow-ai/langflow/releases).

### Known issue, potential security vulnerability: .env file not loaded in versions 1.6.0 through 1.6.3 {#env-file-bug}

Langflow versions 1.6.0 through 1.6.3 have a critical bug where environment variables from `.env` files aren't read.
This affects all deployments using environment variables for configuration, including security settings.

:::warning Potential security vulnerability
If your `.env` file includes `AUTO_LOGIN=false`, upgrading to the impacted versions causes Langflow to fall back to default settings, potentially giving all users superuser access immediately upon upgrade.
Additionally, database credentials, API keys, and other sensitive configurations can't be loaded from `.env` files.

_Don't_ upgrade to any Langflow version from 1.6.0 through 1.6.3 if you use `.env` files for configuration.
Instead, upgrade to 1.6.4, which includes a fix for this bug.
:::

### Known issue: Don't auto-upgrade Windows Desktop {#windows-desktop-update-issue}

:::warning
Windows users of Langflow Desktop should **not** use the in-app update feature to upgrade to Langflow version 1.6.0.
Only Windows Desktop users upgrading to Langflow version 1.6.0 are affected.
:::

The **Update** button in Langflow Desktop will not work for Windows users, and may result in data loss.

Instead, download a fresh installation from the [Langflow website](https://langflow.org) when a new version is available.

Follow the instructions below to minimize the risk of losing flows.

These instructions assume the default path for the Langflow database of `C:\Users\YOUR_USERNAME\AppData\Roaming\com.langflow\data\database.db` or `C:\Users\%YOUR_USERNAME%\AppData\Roaming\com.langflow\data\database.db`. Replace `YOUR_USERNAME` with your Windows username.

1. Ensure you have Administrator privileges.
2. Ensure you have enough disk space for a second installation of Langflow.
3. Close Langflow, and ensure no Langflow process is running in Task Manager.
4. The Langflow 1.6.0 installer automatically performs a database backup in a later step, but an additional manual backup provides additional redundancy and is recommended.
To manually back up your Langflow database file, do the following:
   1. In Windows Explorer, navigate to `C:\Users\YOUR_USERNAME\AppData\Roaming\com.langflow\data\`. Replace `YOUR_USERNAME` with your Windows username.
   2. Copy the `database.db` at this location, and paste it to a safe location.
5. Download the Windows installer from the [Langflow website](https://langflow.org).
6. Run the Windows installer as an Administrator. To run the installer as an Administrator, right-click the executable and select **Run as administrator**.
7. Follow the Windows installer's guided steps.
The Langflow 1.6.0 installer automatically performs a database backup.
These steps install Langflow from scratch, and result in two Langflow installations: the previously installed version, and version 1.6.0.
This is expected behavior.
8. Start version 1.6.0 of Langflow, and confirm your flows behave as expected.
9. **If flows are missing**, restore your flows from your manual backup by doing the following:
    1. Close Langflow.
    2. Navigate to your backup location, and copy the `database.db` file.
    3. Replace the database file in the new installation's `data` directory.
    4. Start Langflow, and confirm your flows behave as expected.
    5. After confirmation, uninstall the previous version of Langflow, and keep version 1.6.0.

### Breaking changes

- Authentication enforced for Langflow API requests by default

    In Langflow version 1.6, `LANGFLOW_AUTO_LOGIN=True` and `LANGFLOW_SKIP_AUTH_AUTO_LOGIN=False` by default.
    This enforces authentication for Langflow API requests while still automatically authenticating all users as superusers in the visual editor.

    **This is a breaking change from 1.5 where both of these environment variables were `true` by default, bypassing all authentication.**

    For temporary backwards compatibility, you can revert to the earlier unauthenticated behavior by setting both variables to `true`.
    However, a future release will set `LANGFLOW_AUTO_LOGIN=False` and remove `LANGFLOW_SKIP_AUTH_AUTO_LOGIN`.
    At that point, Langflow will strictly enforce API key authentication for API requests, and you can manually disable authentication for some features, like the visual editor, by setting `LANGFLOW_AUTO_LOGIN=True`.

    For more information, see the documentation for [`LANGFLOW_AUTO_LOGIN`](/api-keys-and-authentication#langflow-auto-login).

### New features and enhancements

- OpenAI Responses API compatibility

  Langflow now includes an endpoint that is compatible with the [OpenAI Responses API](https://platform.openai.com/docs/api-reference/responses) at `POST /api/v1/responses`.
  This allows you to use existing OpenAI client libraries with minimal code changes by replacing the `model` name with your `flow_id`.
  The endpoint supports streaming responses, conversation continuity, tool call results, and global variable passing through headers.
  For more information, see [OpenAI Responses API](/api-openai-responses).

- Advanced document parsing with built-in Docling support

  The **Read File** component supports advanced parsing with the Docling library.

  To make it easier to use the [**Docling** components](/bundles-docling) and the **Read File** component's new advanced parsing feature, the Docling dependency is now included with Langflow for all operating systems except macOS Intel (x86_64).

  For more information, see [Advanced parsing](/read-file#advanced-parsing).

- Reorganized component menus and visual editor controls

  - The [workspace](/concepts-overview#workspace) sidebar is divided into separate sections for <Icon name="Search" aria-hidden="true" /> **Search**, <Icon name="Component" aria-hidden="true" /> **Core components**, <McpIcon /> [**MCP servers**](/mcp-server), <Icon name="Blocks" aria-hidden="true" /> [**Bundles**](/components-bundle-components), and <Icon name="StickyNote" aria-hidden="true"/> **Add Note**.
  - Lock/unlock controls moved to flow details in [**Projects**](/concepts-flows#projects).
  - Zoom and help controls moved to the lower-right corner of the workspace.
  - Vector store components moved to provider-specific <Icon name="Blocks" aria-hidden="true" /> [**Bundles**](/components-bundle-components)
  - **Serper Google Search API** component moved to the **Serper** bundle

- Increased the default maximum file upload size from `100 MB` to `1024 MB`.

- New integrations and bundles:

  - [Traceloop](/integrations-instana-traceloop)
  - [Cohere Rerank](/bundles-cohere)
  - [S3 Bucket Uploader](/bundles-amazon)
  - [Composio single-service components](/bundles-composio)

### Deprecations

- The **Local DB** component is now in legacy status.
Replace this component with the [**Chroma DB** component](/bundles-chroma).

## 1.5.0

Highlights of this release include the following changes.
For all changes, see the [Changelog](https://github.com/langflow-ai/langflow/releases).

### New features and enhancements

- Langflow API requests can require authentication

    To enhance security and ensure proper authentication for automatic login features, Langflow API endpoints now require authentication with a Langflow API key, even when `LANGFLOW_AUTO_LOGIN=True`.
    This change will be enforced in a future release.
    For temporary backwards compatibility, this release adds the `LANGFLOW_SKIP_AUTH_AUTO_LOGIN` environment variable.
    The default value is `true`, which disables API authentication enforcement.
    To enforce API authentication, set `LANGFLOW_SKIP_AUTH_AUTO_LOGIN=False`.
    For more information, see the documentation for [`LANGFLOW_AUTO_LOGIN`](/api-keys-and-authentication#langflow-auto-login).

- Centralized **Language Model** and **Embedding Model** components

    The [**Language Model** component](/components-models) and [**Embedding Model** component](/components-embedding-models) are now core components for your LLM and embeddings flows. They support multiple models and model providers, and allow you to experiment with different models without swapping out single-provider components.
    Find them in the visual editor in the **Models** category.

    The single-provider components moved to the [**Bundles**](/components-bundle-components) section.
    You can use them to replace the **Language Model** and **Embedding Model** core components, or connect them to the **Agent** component with the **Connect other models** provider option.

- MCP server one-click installation

    On your Langflow project's **MCP server** page, click **Auto install** to install your Langflow MCP server to MCP clients with just one click.
    The option to install with a JSON configuration file is available for macOS, Windows, and WSL.
    For more information, see [Use Langflow as an MCP server](/mcp-server).

- MCP server management

    You can now add, remove, and edit your MCP servers in the **MCP Tools** components and through your Langflow **Settings** page.
    For more information, see [Use Langflow as an MCP client](/mcp-client).

- Input schema replaces temporary overrides

    The **Input schema** pane replaces the need to manage tweak values in the **API access** pane. When you enable a parameter in the **Input schema** pane, the parameter is automatically added to your flow's code snippets, providing ready-to-use templates for making requests in your preferred programming language.

- Tools components are redistributed

    All components in the **Tools** category were moved to other component categories, such as **Helpers** and [**Bundles**](/components-bundle-components), or marked as legacy.

    The [**MCP Tools** component](/mcp-client) is now under the **Agents** category.

    Tools that performed the same function were combined into single components that support multiple providers, such as the [**Web Search** component](/web-search) and the [**News Search** component](/news-search).


- Stability improvements

    General stability improvements and bug fixes for enhanced reliability.
    See an issue? [Raise it on GitHub](https://github.com/langflow-ai/langflow/issues).

- New integrations and bundles

   - [**Cleanlab** bundle](/bundles-cleanlab)

## 1.4.2

Highlights of this release include the following changes.
For all changes, see the [Changelog](https://github.com/langflow-ai/langflow/releases).

### New features and enhancements

- Enhanced file and flow management system with improved bulk capabilities.
- Added the **BigQuery** component
- Added the **Twelve Labs** bundle
- Added the **NVIDIA System-Assist** component

### Deprecations

- Deprecated the **Combine Text** component.

## 1.4.1

Highlights of this release include the following changes.
For all changes, see the [Changelog](https://github.com/langflow-ai/langflow/releases).

### New features and enhancements

- Added an enhanced **Breaking Changes** feature to help update components without breaking flows after updating Langflow.

## 1.4.0

Highlights of this release include the following changes.
For all changes, see the [Changelog](https://github.com/langflow-ai/langflow/releases).

### New features and enhancements

- Introduced MCP server functionality to serve Langflow tools to MCP-compatible clients.
- Renamed **Folders** to **Projects** in the visual editor.
- The `/folders` endpoints now redirect to `/projects`.

### Deprecations

- Deprecated the **Gmail**, **Google Drive**, and **Google Search** components.
For alternatives, see the [**Google** bundle](/bundles-google).

## Earlier releases

See the [Changelog](https://github.com/langflow-ai/langflow/releases).<|MERGE_RESOLUTION|>--- conflicted
+++ resolved
@@ -54,24 +54,18 @@
 
 ### New features and enhancements
 
-<<<<<<< HEAD
 - Langflow Executor (LFX)
 
     Langflow Executor (LFX) is a new command-line tool for serving and running flows statelessly from JSON files without requiring the full Langflow UI or database setup. Use `lfx serve` to create lightweight REST API endpoints from your flows, or `lfx run` to execute flows locally and get results immediately. LFX automatically installs flow dependencies and runs flows with minimal overhead. For more information, see [Run flows with Langflow Executor (LFX)](/lfx-stateless-flows).
 
-=======
->>>>>>> 6c58c1e8
 - Webhook authentication
 
     Added the `LANGFLOW_WEBHOOK_AUTH_ENABLE` environment variable for authenticating requests to the [`/webhook` endpoint](/api-flows-run#webhook-run-flow). When `LANGFLOW_WEBHOOK_AUTH_ENABLE=TRUE`, webhook endpoints require API key authentication and validate that the authenticated user owns the flow being executed. When `FALSE`, no Langflow API key is required and all requests to the webhook endpoint are treated as being sent by the flow owner.
 
-<<<<<<< HEAD
-=======
 - SSRF protection
 
     Added SSRF (Server-Side Request Forgery) protection to the [**API Request** component](/api-request). HTTP redirects are disabled by default to prevent SSRF bypass attacks. To enable SSRF protection, set `LANGFLOW_SSRF_PROTECTION_ENABLED=TRUE`. Configure allowed hosts with `LANGFLOW_SSRF_ALLOWED_HOSTS`. Flows that relied on automatic redirects will need to enable it manually.
 
->>>>>>> 6c58c1e8
 - Changes to read/write file components
 
     The **Save File** component was renamed to **Write File**, and it can now save to S3 and Google Drive.
@@ -82,24 +76,12 @@
 
   New filter operator for **DataFrame Operations** component
 
-<<<<<<< HEAD
-    The [**DataFrame Operations** component](components-processing#dataframe-operations) now includes a `not contains` filter operator.
-=======
     The [**DataFrame Operations** component](/dataframe-operations) now includes a `not contains` filter operator.
->>>>>>> 6c58c1e8
     Use it to clean data by extracting only records that _don't_ contain specific values.
     For example, you can filter out invalid email addresses that don't contain `@`.
 
   New JSON operations for **Data Operations** component
 
-<<<<<<< HEAD
-    The [**Data Operations** component](components-processing#data-operations) now includes two operations for advanced JSON data manipulation.
-    The **Path Selection** operation extracts values from nested JSON structures, and the **JQ Expression** operation uses the [`jq`](https://jqlang.org/) query language to perform advanced JSON filtering, projections, and transformations.
-
-  New [**Smart Router** component](/components-logic#smart-router)
-
-  New [**Mock Data** component](/components-data#mock-data)
-=======
     The [**Data Operations** component](/data-operations) now includes two operations for advanced JSON data manipulation.
     The **Path Selection** operation extracts values from nested JSON structures, and the **JQ Expression** operation uses the [`jq`](https://jqlang.org/) query language to perform advanced JSON filtering, projections, and transformations.
 
@@ -110,7 +92,6 @@
   New [**Dynamic Create Data** component](/dynamic-create-data)
 
   New [**ALTK** bundle](/bundles-altk)
->>>>>>> 6c58c1e8
 
   New [**CometAPI** bundle](/bundles-cometapi)
 

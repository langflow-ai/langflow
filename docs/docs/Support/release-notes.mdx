--- conflicted
+++ resolved
@@ -54,17 +54,15 @@
 
 ### New features and enhancements
 
-<<<<<<< HEAD
 - Langflow Executor (LFX)
 
     Langflow Executor (LFX) is a new command-line tool for serving and running flows statelessly from JSON files without requiring the full Langflow UI or database setup. Use `lfx serve` to create lightweight REST API endpoints from your flows, or `lfx run` to execute flows locally and get results immediately. LFX automatically installs flow dependencies and runs flows with minimal overhead. For more information, see [Run flows with Langflow Executor (LFX)](/lfx-stateless-flows).
-=======
+
 - Support for streamable HTTP protocol for MCP clients
 
     When using Langflow as an MCP client, you can now connect to MCP servers with [streamable HTTP transport](https://modelcontextprotocol.io/specification/2025-06-18/basic/transports#streamable-http).
     SSE transport is still supported as a fallback for backwards compatibility.
     Streamable HTTP transport support for Langflow as an MCP server is planned for a future release.
->>>>>>> 145c8a0f
 
 - Webhook authentication
 

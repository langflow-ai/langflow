---
title: Troubleshoot Langflow
slug: /troubleshoot
---

This page provides troubleshooting advice for issues you might encounter when using Langflow or contributing to Langflow.

## Missing components

As Langflow development continues, components are often recategorized or deprecated for better alignment or to prepare for new components.

If a component appears to be missing from the expected location on the **Components** menu, try the following:

* Search for the component or check other component categories, including [Bundles](/components-bundle-components).
* [Expose legacy components](/concepts-components#component-menus), which are hidden by default.
* Check the [Changelog](https://github.com/langflow-ai/langflow/releases/latest) for component changes in recent releases.
* Make sure the component isn't already present in your flow if it is a single-use component.

If you still cannot locate the component, see [Langflow GitHub Issues and Discussions](/contributing-github-issues).

## No input in the Playground

If there is no text box for input in the Playground, make sure your flow has a [Input component](/components-io) that is connected to the **Input** port of another component.

## Missing key, no key found, or invalid API key

If you get an API key error when running a flow, try the following:

* For all components that require credentials, make sure those components have a valid credential in the component's settings, such as the **API key** field.
* If you store your credentials in [Langflow global variables](/configuration-global-variables), make sure you selected the correct global variable and that the variable contains a valid credential.
* Make sure the provided credentials are active, have the required permissions, and, if applicable, have sufficient funds in the account to execute the required action. For example, model providers require credits to use their LLMs.

## Langflow installation issues

The following issues can occur when installing Langflow.

### Langflow installation freezes at pip dependency resolution

Installing Langflow OSS with `pip install langflow` slowly fails with this error message:

```text
pip is looking at multiple versions of <<library>> to determine which version is compatible with other requirements. This could take a while.
```

To work around this issue, install Langflow with `uv` instead of `pip`, as explained in [Install and run the Langflow OSS Python package](/get-started-installation#install-and-run-the-langflow-oss-python-package).

### Linux installation fails to build required package

When you try to install Langflow OSS on Linux, installation fails because of outdated or missing packages:

```bash
Resolved 455 packages in 18.92s
  × Failed to build `webrtcvad==2.0.10`
  ├─▶ The build backend returned an error
  ╰─▶ Call to `setuptools.build_meta:__legacy__.build_wheel` failed (exit status: 1)
```

To resolve this error, install the required build dependencies, and then retry the Langflow installation:

```bash
sudo apt-get update
sudo apt-get install build-essential python3-dev
```

If upgrading your packages doesn't fix the issue, install `gcc` separately, and then retry the Langflow installation:

```bash
sudo apt-get install gcc
```

### Installation failure from `webrtcvad` package

If you experience an error from the `webrtcvad` package, run `uv pip install webrtcvad-wheels` in your virtual environment, and then retry the Langflow installation.

### C++ build tools required for Langflow Desktop on Windows

Microsoft Windows installations of Langflow Desktop require a C++ compiler that may not be present on your system. If you receive a `C++ Build Tools Required!` error, follow the on-screen prompt to install Microsoft C++ Build Tools, or [install Microsoft Visual Studio](https://visualstudio.microsoft.com/downloads/).

## Langflow startup issues

The following issues can occur when attempting to start Langflow.

### No `langflow.__main__` module

When you try to run Langflow with the command `langflow run`, you encounter the following error:

```bash
> No module named 'langflow.__main__'
```

To resolve this issue, try the following:

1. Run `uv run langflow run` instead of `langflow run`.
2. If that doesn't work, reinstall the latest Langflow version with `uv pip install langflow -U`.
3. If that doesn't work, reinstall Langflow and its dependencies with `uv pip install langflow --pre -U --force-reinstall`.

### Langflow runTraceback

When you try to run Langflow using the command `langflow run`, you encounter the following error:

```bash
> langflow runTraceback (most recent call last): File ".../langflow", line 5, in <module>  from langflow.__main__ import mainModuleNotFoundError: No module named 'langflow.__main__'
```

There are two possible reasons for this error:

* **Multiple Langflow installations**: You installed Langflow using `pip install langflow` but you already had a previous version of Langflow installed in your system. In this case, you might be running the wrong executable.

    To solve this issue, run the correct executable by running `python -m langflow run` instead of `langflow run`.

    If that doesn't work, try uninstalling and reinstalling Langflow with `uv pip install langflow --pre -U`.

* **Version conflict during installation**: Some version conflicts might have occurred during the installation process. To resolve this issue, reinstall Langflow and its dependencies by running `python -m pip install langflow --pre -U --force-reinstall`.

<<<<<<< HEAD
### Environment variables not available from terminal

Environment variables set in your terminal are not automatically available to GUI-based applications like Langflow Desktop when launched through the Finder or the Start Menu.
To set environment variables for Langflow Desktop, see [Set environment variables for Langflow Desktop](/environment-variables#set-environment-variables-for-langflow-desktop).
=======
### Package is not installed

In Langflow OSS, you can follow the error message's instructions to install the missing dependency.

To manage dependencies in Langflow Desktop, see [Install custom dependencies in Langflow Desktop](/install-custom-dependencies#langflow-desktop).
>>>>>>> 41216f8a

## Langflow upgrade issues

The following issues can occur when upgrading your Langflow version.

For information about managing Langflow versions, see [Install Langflow](/get-started-installation).

### Something went wrong running migrations

The following error can occur during Langflow upgrades when the new version can't override `langflow-pre.db` in the Langflow cache folder:

```bash
> Something went wrong running migrations. Please, run 'langflow migration --fix'
```

To resolve this error, clear the cache by deleting the contents of the Langflow cache folder.

:::important
Clearing the cache erases your settings.
If you want to retain your settings files, create a backup of those files before clearing the cache folder.
:::

The cache folder location depends on your OS:

- **Linux**: `home/<username>/.cache/langflow/`
- **WSL2 on Windows**: `home/<username>/.cache/langflow/`
- **macOS**: `/Users/<username>/Library/Caches/langflow/`

## Langflow uninstall issues

The following issues can occur when uninstalling Langflow.

### Dot directory isn't deleted when uninstalling Langflow Desktop on macOS

On macOS, uninstalling Langflow Desktop deletes the `.app` file but doesn't delete files in `~/.langflow`, which includes files generated during usage like cache and settings.

If you reinstall Langflow Desktop, it starts with the existing data from the previous installation.

To fully remove a Langflow Desktop macOS installation, you must also delete `~/.langflow`:

    ```bash
    rm -rf .langflow
    ```

## MCP server issues

- [Use MCP Inspector to test and debug flows](/mcp-server#test-and-debug-flows)
- [Troubleshooting MCP server](/mcp-server#troubleshooting-mcp-server)

## Custom components and integrations issues

For troubleshooting advice for a third-party integration, see the information about that integration in the Langflow documentation and the provider's documentation.

If you are building a custom component, see [Error handling and logging for custom Python components](/components-custom-components#error-handling-and-logging).

## See also

- [Langflow GitHub Issues and Discussions](/contributing-github-issues)
- [Langflow telemetry](/contributing-telemetry)<|MERGE_RESOLUTION|>--- conflicted
+++ resolved
@@ -112,18 +112,16 @@
 
 * **Version conflict during installation**: Some version conflicts might have occurred during the installation process. To resolve this issue, reinstall Langflow and its dependencies by running `python -m pip install langflow --pre -U --force-reinstall`.
 
-<<<<<<< HEAD
 ### Environment variables not available from terminal
 
 Environment variables set in your terminal are not automatically available to GUI-based applications like Langflow Desktop when launched through the Finder or the Start Menu.
 To set environment variables for Langflow Desktop, see [Set environment variables for Langflow Desktop](/environment-variables#set-environment-variables-for-langflow-desktop).
-=======
+
 ### Package is not installed
 
 In Langflow OSS, you can follow the error message's instructions to install the missing dependency.
 
 To manage dependencies in Langflow Desktop, see [Install custom dependencies in Langflow Desktop](/install-custom-dependencies#langflow-desktop).
->>>>>>> 41216f8a
 
 ## Langflow upgrade issues
 

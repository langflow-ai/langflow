---
title: Create a chatbot that can ingest files
slug: /chat-with-files
---

import Icon from "@site/src/components/icon";

This tutorial shows you how to build a chatbot that can read and answer questions about files you upload, such as meeting notes or job applications.

For example, you could upload a contract and ask, “What are the termination clauses in this agreement?” Or upload a resume and ask, “Does this candidate have experience with marketing analytics?”

The main focus of this tutorial is to show you how to provide files as input to a Langflow flow, so your chatbot can use the content of those files in its responses.

## Prerequisites

* [Install and start Langflow](/get-started-installation)
* Create a [Langflow API key](/api-keys-and-authentication)
* Create an [OpenAI API key](https://platform.openai.com/api-keys)

This tutorial uses an OpenAI LLM. If you want to use a different provider, you need a valid credential for that provider.

## Create a flow that accepts file input

To ingest files, your flow must have a **Read File** component attached to a component that receives input, such as a **Prompt Template** or **Agent** component.

The following steps modify the **Basic Prompting** template to accept file input:

1. In Langflow, click **New Flow**, and then select the **Basic Prompting** template.
2. In the **Language Model** component, enter your OpenAI API key.

    If you want to use a different provider or model, edit the **Model Provider**, **Model Name**, and **API Key** fields accordingly.

3. To verify that your API key is valid, click <Icon name="Play" aria-hidden="true" /> **Playground**, and then ask the LLM a question.
The LLM should respond according to the specifications in the **Prompt Template** component's **Template** field.

4. Exit the **Playground**, and then modify the **Prompt Template** component to accept file input in addition to chat input.
To do this, edit the **Template** field, and then replace the default prompt with the following text:

    ```text
    ChatInput:
    {chat-input}
    File:
    {file}
    ```

    :::tip
    You can use any string to name your template variables.
    These strings become the names of the fields (input ports) on the **Prompt Template** component.

    For this tutorial, the variables are named after the components that connect to them: **chat-input** for the **Chat Input** component and **file** for the **Read File** component.
    :::

<<<<<<< HEAD
5. Add a [**Read File** component](/components-data#file) to the flow, and then connect the **Raw Content** output port to the **Prompt Template** component's **file** input port.
=======
5. Add a [**Read File** component](/read-file) to the flow, and then connect the **Raw Content** output port to the **Prompt Template** component's **file** input port.
>>>>>>> 6c58c1e8
To connect ports, click and drag from one port to the other.

    You can add files directly to the **Read File** component to pre-load input before running the flow, or you can load files at runtime. The next section of this tutorial covers runtime file uploads.

    At this point your flow has five components. The **Chat Input** and **Read File** components are connected to the **Prompt Template** component's input ports. Then, the **Prompt Template** component's output port is connected to the **Language Model** component's input port. Finally, the **Language Model** component's output port is connected to the **Chat Output** component, which returns the final response to the user.

    ![File loader chat flow](/img/tutorial-chat-file-loader.png)

## Send requests to your flow from a Python application

This section of the tutorial demonstrates how you can send file input to a flow from an application.

To do this, your application must send a `POST /run` request to your Langflow server with the file you want to upload and a text prompt.
The result includes the outcome of the flow run and the LLM's response.

This example uses a local Langflow instance, and it asks the LLM to evaluate a sample resume.
If you don't have a resume on hand, you can download [fake-resume.txt](/files/fake-resume.txt).

:::tip
For help with constructing file upload requests in Python, JavaScript, and curl, see the [Langflow File Upload Utility](https://langflow-file-upload-examples.21cgwws14kdz.us-east.codeengine.appdomain.cloud/).
:::

1. To construct the request, gather the following information:

    * `LANGFLOW_SERVER_ADDRESS`: Your Langflow server's domain. The default value is `127.0.0.1:7860`. You can get this value from the code snippets on your flow's [**API access** pane](/concepts-publish#api-access).
    * `FLOW_ID`: Your flow's UUID or custom endpoint name. You can get this value from the code snippets on your flow's [**API access** pane](/concepts-publish#api-access).
    * `FILE_COMPONENT_ID`: The UUID of the **Read File** component in your flow, such as `File-KZP68`. To find the component ID, open your flow in Langflow, click the **Read File** component, and then click **Controls**. The component ID is at the top of the **Controls** pane.
    * `CHAT_INPUT`: The message you want to send to the Chat Input of your flow, such as `Evaluate this resume for a job opening in my Marketing department.`
    * `FILE_NAME` and `FILE_PATH`: The name and path to the local file that you want to send to your flow.
    * `LANGFLOW_API_KEY`: A valid [Langflow API key](/api-keys-and-authentication).

2. Copy the following script into a Python file, and then replace the placeholders with the information you gathered in the previous step:

    ```python
    # Python example using requests
    import requests
    import json

    # 1. Set the upload URL
    url = "http://LANGFLOW_SERVER_ADDRESS/api/v2/files/"

    # 2. Prepare the file and payload
    payload = {}
    files = [
      ('file', ('FILE_PATH', open('FILE_NAME', 'rb'), 'application/octet-stream'))
    ]
    headers = {
      'Accept': 'application/json',
      'x-api-key': 'LANGFLOW_API_KEY'
    }

    # 3. Upload the file to Langflow
    response = requests.request("POST", url, headers=headers, data=payload, files=files)
    print(response.text)

    # 4. Get the uploaded file path from the response
    uploaded_data = response.json()
    uploaded_path = uploaded_data.get('path')

    # 5. Call the Langflow run endpoint with the uploaded file path
    run_url = "http://LANGFLOW_SERVER_ADDRESS/api/v1/run/FLOW_ID"
    run_payload = {
        "input_value": "CHAT_INPUT",
        "output_type": "chat",
        "input_type": "chat",
        "tweaks": {
            "FILE_COMPONENT_ID": {
                "path": uploaded_path
            }
        }
    }
    run_headers = {
        'Content-Type': 'application/json',
        'Accept': 'application/json',
        'x-api-key': 'LANGFLOW_API_KEY'
    }
    run_response = requests.post(run_url, headers=run_headers, data=json.dumps(run_payload))
    langflow_data = run_response.json()
    # Output only the message
    message = None
    try:
        message = langflow_data['outputs'][0]['outputs'][0]['results']['message']['data']['text']
    except (KeyError, IndexError, TypeError):
        pass
    print(message)

    ```

    This script contains two requests.

    The first request uploads a file, such as `fake-resume.txt`, to your Langflow server at the `/v2/files` endpoint. This request returns a file path that can be referenced in subsequent Langflow requests, such as `02791d46-812f-4988-ab1c-7c430214f8d5/fake-resume.txt`

    The second request sends a chat message to the Langflow flow at the `/v1/run/` endpoint.
    The `tweaks` parameter includes the path to the uploaded file as the variable `uploaded_path`, and sends this file directly to the **Read File** component.

3. Save and run the script to send the requests and test the flow.

    The initial output contains the JSON response object from the file upload endpoint, including the internal path where Langflow stores the file.
    Then, the LLM retrieves the file and evaluates its content, in this case the suitability of the resume for a job position.

    <details>
    <summary>Result</summary>

    The following is an example response from this tutorial's flow. Due to the nature of LLMs and variations in your inputs, your response might be different.

    ```
    {"id":"793ba3d8-5e7a-4499-8b89-d9a7b6325fee","name":"fake-resume (1)","path":"02791d46-812f-4988-ab1c-7c430214f8d5/fake-resume.txt","size":1779,"provider":null}
    The resume for Emily J. Wilson presents a strong candidate for a position in your Marketing department. Here are some key points to consider:

    ### Strengths:
    1. **Experience**: With over 8 years in marketing, Emily has held progressively responsible positions, culminating in her current role as Marketing Director. This indicates a solid foundation in the field.

    2. **Quantifiable Achievements**: The resume highlights specific accomplishments, such as a 25% increase in brand recognition and a 30% sales increase after launching new product lines. These metrics demonstrate her ability to drive results.

    3. **Diverse Skill Set**: Emily's skills encompass various aspects of marketing, including strategy development, team management, social media marketing, event planning, and data analysis. This versatility can be beneficial in a dynamic marketing environment.

    4. **Educational Background**: Her MBA and a Bachelor's degree in Marketing provide a strong academic foundation, which is often valued in marketing roles.

    5. **Certifications**: The Certified Marketing Professional (CMP) and Google Analytics Certification indicate a commitment to professional development and staying current with industry standards.

    ### Areas for Improvement:
    1. **Specificity in Skills**: While the skills listed are relevant, providing examples of how she has applied these skills in her previous roles could strengthen her resume further.

    2. **References**: While stating that references are available upon request is standard, including a couple of testimonials or notable endorsements could enhance credibility.

    3. **Formatting**: Ensure that the resume is visually appealing and easy to read. Clear headings and bullet points help in quickly identifying key information.

    ### Conclusion:
    Overall, Emily J. Wilson's resume reflects a well-rounded marketing professional with a proven track record of success. If her experience aligns with the specific needs of your Marketing department, she could be a valuable addition to your team. Consider inviting her for an interview to further assess her fit for the role.
    ```

    </details>

## Next steps

To continue building on this tutorial, try these next steps.

### Process multiple files loaded at runtime

To process multiple files in a single flow run, add a separate **Read File** component for each file you want to ingest. Then, modify your script to upload each file, retrieve each returned file path, and then pass a unique file path to each **Read File** component ID.

For example, you can modify `tweaks` to accept multiple **Read File** components.
The following code is just an example; it isn't working code:

```python
## set multiple file paths
file_paths = {
    FILE_COMPONENT_1: uploaded_path_1,
    FILE_COMPONENT_2: uploaded_path_2
}

def chat_with_flow(input_message, file_paths):
    """Compare the contents of these two files."""
    run_url = f"{LANGFLOW_SERVER_ADDRESS}/api/v1/run/{FLOW_ID}"
    # Prepare tweaks with both file paths
    tweaks = {}
    for component_id, file_path in file_paths.items():
        tweaks[component_id] = {"path": file_path}
```

<<<<<<< HEAD
You can also use a [**Directory** component](/components-data#directory) to load all files in a directory or pass an archive file to the **Read File** component.
=======
You can also use a [**Directory** component](/directory) to load all files in a directory or pass an archive file to the **Read File** component.
>>>>>>> 6c58c1e8

### Upload external files at runtime

To upload files from another machine that isn't your local environment, your Langflow server must first be accessible over the internet. Then, authenticated users can upload files to your public Langflow server's `/v2/files/` endpoint, as shown in the tutorial. For more information, see [Langflow deployment overview](/deployment-overview).

### Preload files outside the chat session

You can use the **Read File** component to load files anywhere in a flow, not just in a chat session.

In the visual editor, you can preload files to the **Read File** component by selecting them from your local machine or [Langflow file management](/concepts-file-management).

For example, you can preload an instructions file for a prompt template, or you can preload a vector store with documents that you want to query in a Retrieval Augmented Generation (RAG) flow.

<<<<<<< HEAD
For more information about the **Read File** component and other data loading components, see [Data components](/components-data).
=======
For more information about the **Read File** component and other data loading components, see the [**Read File** component](/read-file).
>>>>>>> 6c58c1e8
<|MERGE_RESOLUTION|>--- conflicted
+++ resolved
@@ -50,11 +50,7 @@
     For this tutorial, the variables are named after the components that connect to them: **chat-input** for the **Chat Input** component and **file** for the **Read File** component.
     :::
 
-<<<<<<< HEAD
-5. Add a [**Read File** component](/components-data#file) to the flow, and then connect the **Raw Content** output port to the **Prompt Template** component's **file** input port.
-=======
 5. Add a [**Read File** component](/read-file) to the flow, and then connect the **Raw Content** output port to the **Prompt Template** component's **file** input port.
->>>>>>> 6c58c1e8
 To connect ports, click and drag from one port to the other.
 
     You can add files directly to the **Read File** component to pre-load input before running the flow, or you can load files at runtime. The next section of this tutorial covers runtime file uploads.
@@ -215,11 +211,7 @@
         tweaks[component_id] = {"path": file_path}
 ```
 
-<<<<<<< HEAD
-You can also use a [**Directory** component](/components-data#directory) to load all files in a directory or pass an archive file to the **Read File** component.
-=======
 You can also use a [**Directory** component](/directory) to load all files in a directory or pass an archive file to the **Read File** component.
->>>>>>> 6c58c1e8
 
 ### Upload external files at runtime
 
@@ -233,8 +225,4 @@
 
 For example, you can preload an instructions file for a prompt template, or you can preload a vector store with documents that you want to query in a Retrieval Augmented Generation (RAG) flow.
 
-<<<<<<< HEAD
-For more information about the **Read File** component and other data loading components, see [Data components](/components-data).
-=======
-For more information about the **Read File** component and other data loading components, see the [**Read File** component](/read-file).
->>>>>>> 6c58c1e8
+For more information about the **Read File** component and other data loading components, see the [**Read File** component](/read-file).
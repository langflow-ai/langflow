---
title: Connect to MCP servers from your application
slug: /mcp-tutorial
---

import Icon from "@site/src/components/icon";
import Tabs from '@theme/Tabs';
import TabItem from '@theme/TabItem';

This tutorial shows you how to connect MCP tools to your applications using Langflow's [**MCP Tools**](/mcp-client) component.

The [Model Context Protocol (MCP)](https://modelcontextprotocol.io/) helps agents integrate with LLMs through _MCP clients_ and _MCP servers_.
Specifically, MCP servers host tools that agents (MCP clients) use to complete specialized tasks.
MCP servers are connected to MCP clients like Cursor.
Then, you interact with the client, and the client uses tools from the connected servers as needed to complete your requests.

You can run Langflow as an MCP client and an MCP server:

* [Use Langflow as an MCP client](/mcp-client): When run as an MCP client, an **Agent** component in a Langflow flow can use connected components as tools to handle requests.
You can use existing components as tools, and you can connect any MCP server to your flow to make that server's tools available to the agent.

* [Use Langflow as an MCP server](/mcp-server): When run as an MCP server, your flows become tools that can be used by an MCP client, which could be an external client or another Langflow flow.

In this tutorial, you will use the Langflow **MCP Tools** component to connect multiple MCP servers to your flow, and then you'll use a Python application to run your flow and chat with the agent programmatically.

## Prerequisites

<<<<<<< HEAD
* [A running Langflow instance](/get-started-installation)
* [A Langflow API key](/api-keys-and-authentication)
* [An OpenAI API key](https://platform.openai.com/api-keys)
=======
* [Install and start Langflow](/get-started-installation)
* Create a [Langflow API key](/configuration-api-keys)
* Create an [OpenAI API key](https://platform.openai.com/api-keys)
>>>>>>> 575cb7fb

This tutorial uses an OpenAI LLM. If you want to use a different provider, you need a valid credential for that provider.

## Create an agentic flow

1. In Langflow, click **New Flow**, and then select the [**Simple agent**](/simple-agent) template.

2. In the **Agent** component, enter your OpenAI API key.

    If you want to use a different provider or model, edit the **Model Provider**, **Model Name**, and **API Key** fields accordingly.

3. To test the flow, click <Icon name="Play" aria-hidden="true" /> **Playground**, and then ask the LLM `Is it safe to go hiking in the Adirondacks today?`

    This query demonstrates how an LLM, by itself, might not have access to information or functions designed to address specialized queries. In this example, the default OpenAI model provides a vague response, although the agent does know the current date by using its internal `get_current_date` function.

    ```text
    Today is July 11, 2025.
    To determine if it's safe to go hiking in the Adirondacks today, you should check the current weather conditions, trail advisories, and any local alerts (such as bear activity or flooding).
    Would you like a detailed weather forecast or information on trail conditions for the Adirondacks today?
    ```

    To improve the response, you can connect MCP servers to your flow that provide specialized tools for the agent to use when generating responses. In the next part of this tutorial, you'll connect an MCP server that provides the agent with real-time weather information so that it can generate a more specific response.

## Add an MCP Tools component

There are many MCP servers available online that offer different tools for different tasks.
To use an MCP server with an MCP client, you have to make the server available to the client.
With all MCP clients, there are several ways to do this:

* Install the server locally.
* Use `uvx` or `npx` to fetch and run a server package.
* Call a server running remotely, like those available on Smithery.

This tutorial demonstrates how to install a weather server locally with `uv pip install`, and how to use `npx` to run the geolocation server package.
Your particular MCP server's requirements may vary.

In Langflow, you use the **MCP Tools** component to connect a specific MCP server to a flow.
You need one **MCP Tools** component for each MCP server that you want your flow to use.

1. For this tutorial, install a [weather MCP server](https://github.com/isdaniel/mcp_weather_server) on your local machine with uv and Python:

    ```shell
    uv pip install mcp_weather_server
    ```

    Make sure you install the server in the same Python environment where Langflow is running:

    * Langflow in a virtual environment: Activate the environment before installing the server.
    * Langflow Docker image: Install the server inside the Docker container.
    * Langflow Desktop or system-wide Langflow OSS: Install the server globally or in the same user environment where you run Langflow.

2. In your **Simple agent** flow, remove the **URL** and **Calculator** tools, and then add the [**MCP Tools**](/mcp-client) component to your workspace.

3. Click the **MCP Tools** component, and then click <Icon name="Plus" aria-hidden="true"/> **Add MCP Server**.

4. In the **Add MCP Server** pane, provide the server startup command and arguments to connect the weather MCP server to your flow. For this tutorial, use either the **JSON** or **STDIO** option.

    Langflow runs the command to launch the server when the agent determines that it needs to use a tool provided by that server.

    Notice that both configurations provide the same information but in different formats.
    This means that if your MCP server repository only provides a JSON file for the server, you can still use those values with the STDIO option.

    <Tabs>
    <TabItem value="JSON" label="JSON" default>

    To provide the MCP server configuration as a JSON object, select **JSON**, and then paste the server configuration into the **JSON** field:

    ```json
    {
      "mcpServers": {
        "weather": {
          "command": "python",
          "args": [
            "-m",
            "mcp_weather_server"
          ],
          "disabled": false,
          "autoApprove": []
        }
      }
    }
    ```

    </TabItem>
    <TabItem value="STDIO" label="STDIO">

    To provide the MCP server configuration in a GUI format, select **STDIO**, and then enter the MCP server configuration values into the given fields:

    - **Name**: `weather`
    - **Command**: `python`
    - **Arguments**:
      - `-m`
      - `mcp_weather_server`

    </TabItem>
    </Tabs>

5. Click **Add Server**, and then wait for the **Actions** list to populate. This means that the MCP server successfully connected.

    With this weather server, the **MCP Tools** component also adds an optional **City** field.
    For this tutorial, don't enter anything in this field.
    Instead, you will add a geolocation MCP server in the next step, which the agent will use to detect your location.

6. Click the **MCP Tools** component, enable **Tool Mode** in the [component's header menu](/concepts-components#component-menus), and then connect the component's **Toolset** port to the **Agent** component's **Tools** port.

    At this point your flow has four connected components:

    * The **Chat Input** component is connected to the **Agent** component's **Input** port. This allows to flow to be triggered by an incoming prompt from a user or application.
    * The **MCP Tools** component with the weather MCP server is connected to the **Agent** component's **Tools** port. The agent may not use this server for every request; the agent only uses this connection if it decides the server can help respond to the prompt.
    * The **Agent** component's **Output** port is connected to the **Chat Output** component, which returns the final response to the user or application.

    ![An agent component connected to an MCP weather server](/img/tutorial-mcp-weather.png)

7. To test the weather MCP server, click <Icon name="Play" aria-hidden="true" /> **Playground**, and then ask the LLM `Is it safe to go hiking in the Adirondacks today?`

    The  **Playground** shows you the agent's logic as it analyzes the request and select tools to use.

    Ideally, the agent's response will be more specific than the previous response because of the additional context provided by the weather MCP server.
    For example:

    ```text
    The current weather in Lake Placid, a central location in the Adirondacks,
    is foggy with a temperature of 17.2°C (about 63°F).
    If you plan to go hiking today, be cautious as fog can reduce visibility
    on trails and make navigation more difficult.
    ```

    This is a better response, but what makes this MCP server more valuable than just calling a weather API?

    First, MCP servers are often customized for specific tasks, such as highly specialized actions or chained tools for complex, multi-step problem solving.
    Typically, you would have to write a custom script for a specific task, possibly including multiple API calls in a single script, and then you would have to either execute this script outside the context of the agent or provide it to your agent in some way.

    Instead, the MCP ensures that all MCP servers are added to agents in the same way, without having to know each server's specific endpoint structures or write custom integrations.
    The MCP is a standardized way to integrate many diverse tools into agentic applications.
    You don't have to learn a new API or write custom code every time you want to use a new MCP server.

    Additionally, you can attach many MCP servers to one agent, depending on the problems you want your application to solve.
    The more servers you add, the more specialized context the agent can use in its responses.
    In this tutorial, adding the weather MCP server already improved the quality of the LLM's response.
    In the next section of the tutorial, you will add a `ip_geolocation` MCP server so the agent can detect the user's location if they don't specify a location in their prompt.

## Add a geolocation server

The [Toolkit MCP server](https://github.com/cyanheads/toolkit-mcp-server) includes multiple MCP tools for network monitoring, including IP geolocation. It isn't extremely precise, but it doesn't require an API key.

Note that this tool returns the IP geolocation of your Langflow server, so if your server is deployed remotely, consider alternative approaches for getting user-specific location data, such as browser geolocation APIs.

This MCP server can be started with one [npx](https://docs.npmjs.com/cli/v8/commands/npx) command, which downloads and runs the [Toolkit MCP server Node registry package](https://www.npmjs.com/package/@cyanheads/toolkit-mcp-server) without installing the package locally.

To add the Toolkip MCP server to your flow, do the following:

1. Add another **MCP Tools** component to your flow, click the component, and then click <Icon name="Plus" aria-hidden="true"/> **Add MCP Server**.

2. Select **STDIO**.

3. For **Name**, enter `ip_geolocation`.

    :::tip
    The tool name and description help the agent select tools.
    If your agent is struggling to select tools, make sure the names and descriptions are clear and human-readable.
    :::

4. For **Command**, enter `npx @cyanheads/toolkit-mcp-server`.

5. Click **Add Server**, and then wait for the **Actions** list to populate. This means that the MCP server successfully connected.

6. Click the **MCP Tools** component, enable **Tool Mode** in the [component's header menu](/concepts-components#component-menus), and then connect the component's **Toolset** port to the **Agent** component's **Tools** port.

    Your flow now has an additional **MCP Tools** component for a total of five components.

    ![An agent component connected to MCP weather and geolocation servers](/img/tutorial-mcp-geolocation.png)

## Create a Python application that connects to Langflow

At this point, you can open the **Playground** and ask about the weather in your current location to test the IP geolocation tool.
However, geolocation tools are most useful in applications where you or your users want to ask about the weather from different places around the world.

In the last part of this tutorial, you'll learn how to use the Langflow API to run a flow in a script.
This could be part of a larger application, such as a mobile app where users want to know if the weather is good for a particular sport.

When you use the Langflow API to run a flow, you can change some aspects of the flow without changing the code.
For example, you can add more MCP servers to your flow in Langflow, and then use the same script to run the flow.
You can use the same input or a new input that prompts the agent to use other tools.

1. For this tutorial's Python script, gather the following information:

    * `LANGFLOW_SERVER_ADDRESS`: Your Langflow server's domain. The default value is `127.0.0.1:7860`. You can get this value from the code snippets on your flow's [**API access** pane](/concepts-publish#api-access).
    * `FLOW_ID`: Your flow's UUID or custom endpoint name. You can get this value from the code snippets on your flow's [**API access** pane](/concepts-publish#api-access).
    * `LANGFLOW_API_KEY`: A valid Langflow API key. To create an API key, see [API keys](/api-keys-and-authentication).

2. Copy the following script into a Python file, and then replace the placeholders with the information you gathered in the previous step:

    ```python
    import requests
    import os

    url = "LANGFLOW_SERVER_ADDRESS/api/v1/run/FLOW_ID"  # The complete API endpoint URL for this flow

    # Request payload configuration
    payload = {
        "output_type": "chat",
        "input_type": "chat",
        "input_value": "What's the weather like where I am right now?"
    }

    # Request headers
    headers = {
        "Content-Type": "application/json",
        "x-api-key": "LANGFLOW_API_KEY"
    }

    try:
        # Send API request
        response = requests.request("POST", url, json=payload, headers=headers)
        response.raise_for_status()  # Raise exception for bad status codes

        # Parse and print only the message text
        data = response.json()
        message = data["outputs"][0]["outputs"][0]["results"]["message"]["text"]
        print(message)

    except requests.exceptions.RequestException as e:
        print(f"Error making API request: {e}")
    except ValueError as e:
        print(f"Error parsing response: {e}")
    except (KeyError, IndexError) as e:
        print(f"Error extracting message from response: {e}")
    ```

    Notice that this script uses a different prompt than the previous **Playground** examples.
    In this script, the `input_value` asks about the weather in the user's current location without providing any hints about the user's location, such as a particular city.

    Additionally, this script includes parsing code to extract the LLM's reply from the entire Langflow API response.
    You will want to use similar extraction in your own applications because the Langflow API response includes metadata and other information that isn't relevant to the reply passed to the user.

3.  Save and run the script to send the request and test the flow.

    The agent uses the `ip_geolocation` tool to detect the requester's location, and then it uses the `weather` tool to retrieve weather information for that location.
    For example:

    ```text
    The weather in Waynesboro, Pennsylvania, is currently overcast with a temperature of 23.0°C (about 73.4°F).
    If you need more details or have any other questions, feel free to ask!
    ```

    Remember, the `ip_geolocation` tool used in this tutorial uses your Langflow server's location, which can be different from your actual location.

## Next steps

To continue building on the concepts introduced in this tutorial, see the following:

* [Use Langflow as an MCP client](/mcp-client)
* [Use Langflow Agents](/agents)
* [Use Langflow as an MCP server](/mcp-server)
* [Langflow deployment overview](/deployment-overview)<|MERGE_RESOLUTION|>--- conflicted
+++ resolved
@@ -25,15 +25,9 @@
 
 ## Prerequisites
 
-<<<<<<< HEAD
-* [A running Langflow instance](/get-started-installation)
-* [A Langflow API key](/api-keys-and-authentication)
-* [An OpenAI API key](https://platform.openai.com/api-keys)
-=======
 * [Install and start Langflow](/get-started-installation)
 * Create a [Langflow API key](/configuration-api-keys)
 * Create an [OpenAI API key](https://platform.openai.com/api-keys)
->>>>>>> 575cb7fb
 
 This tutorial uses an OpenAI LLM. If you want to use a different provider, you need a valid credential for that provider.
 
@@ -222,7 +216,7 @@
 
     * `LANGFLOW_SERVER_ADDRESS`: Your Langflow server's domain. The default value is `127.0.0.1:7860`. You can get this value from the code snippets on your flow's [**API access** pane](/concepts-publish#api-access).
     * `FLOW_ID`: Your flow's UUID or custom endpoint name. You can get this value from the code snippets on your flow's [**API access** pane](/concepts-publish#api-access).
-    * `LANGFLOW_API_KEY`: A valid Langflow API key. To create an API key, see [API keys](/api-keys-and-authentication).
+    * `LANGFLOW_API_KEY`: A valid Langflow API key. To create an API key, see [API keys](/configuration-api-keys).
 
 2. Copy the following script into a Python file, and then replace the placeholders with the information you gathered in the previous step:
 

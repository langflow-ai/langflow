---
title: Quickstart
slug: /get-started-quickstart
---

import Icon from "@site/src/components/icon";

Get to know Langflow by building an OpenAI-powered chatbot application. After you've constructed a chatbot, add Retrieval Augmented Generation (RAG) to chat with your own data.

## Prerequisites

- [A running Langflow instance](/get-started-installation)
- [An OpenAI API key](https://platform.openai.com/)
- [An Astra DB vector database](https://docs.datastax.com/en/astra-db-serverless/get-started/quickstart.html) with:
	- An Astra DB application token scoped to read and write to the database
	- A collection created in [Astra](https://docs.datastax.com/en/astra-db-serverless/databases/manage-collections.html#create-collection) or a new collection created in the **Astra DB** component

## Open Langflow and start a new project

1. From the Langflow dashboard, click **New Flow**, and then select **Blank Flow**. A blank workspace opens where you can build your flow.

:::tip
If you want a pre-built flow, click **New Flow**, and then select **Basic Prompting**.
Continue to [Run the basic prompting flow](#run-basic-prompting-flow).
:::

2. Select **Basic Prompting**.

3. The **Basic Prompting** flow is created.

## Build the basic prompting flow

The Basic Prompting flow will look like this when it's completed:

![Completed basic prompting flow](/img/starter-flow-basic-prompting.png)

To build the **Basic Prompting** flow, follow these steps:

1. Click **Inputs**, select the **Chat Input** component, and then drag it to the canvas.
The [Chat Input](/components-io#chat-input) component accepts user input to the chat.
2. Click **Prompt**, select the **Prompt** component, and then drag it to the canvas.
The [Prompt](/components-prompts) component combines the user input with a user-defined prompt.
3. Click **Outputs**, select the **Chat Output** component, and then drag it to the canvas.
The [Chat Output](/components-io#chat-output) component prints the flow's output to the chat.
4. Click **Models**, select the **OpenAI** component, and then drag it to the canvas.
The [OpenAI](components-models#openai) model component sends the user input and prompt to the OpenAI API and receives a response.

You should now have a flow that looks like this:

![Basic prompting flow with no connections](/img/quickstart-basic-prompt-no-connections.png)

With no connections between them, the components won't interact with each other.
You want data to flow from **Chat Input** to **Chat Output** through the connections between the components.
Each component accepts inputs on its left side, and sends outputs on its right side.
Hover over the connection ports to see the data types that the component accepts.
For more on component inputs and outputs, see [Components overview](/concepts-components).

5. To connect the **Chat Input** component to the OpenAI model component, click and drag a line from the blue **Message** port to the OpenAI model component's **Input** port.
6. To connect the **Prompt** component to the OpenAI model component, click and drag a line from the blue **Prompt Message** port to the OpenAI model component's **System Message** port.
7. To connect the **OpenAI** model component to the **Chat Output**, click and drag a line from the blue **Text** port to the **Chat Output** component's **Text** port.

Your finished basic prompting flow should look like this:

![](/img/starter-flow-basic-prompting.png)

### Run the Basic Prompting flow {#run-basic-prompting-flow}

Add your OpenAI API key to the OpenAI model component, and add a prompt to the Prompt component to instruct the model how to respond.

1. Add your credentials to the OpenAI component. The fastest way to complete these fields is with Langflow’s [Global Variables](/configuration-global-variables).

	1. In the OpenAI component’s OpenAI API Key field, click the <Icon name="Globe" aria-label="Globe" /> **Globe** button, and then click **Add New Variable**.
<<<<<<< HEAD
	Alternatively, click your username in the top right corner, and then click **Settings**, **Global Variables**, and then **Add New**.
=======
	Alternatively, click your user icon in the top right corner, and then click **Settings**, **Global Variables**, and then **Add New**.
>>>>>>> 7f42a5be
	2. Name your variable. Paste your OpenAI API key (sk-…​) in the Value field.
	3. In the **Apply To Fields** field, select the OpenAI API Key field to apply this variable to all OpenAI Embeddings components.

2. To add a prompt to the **Prompt** component, click the **Template** field, and then enter your prompt.
The prompt guides the bot's responses to input.
If you're unsure, use `Answer the user as if you were a GenAI expert, enthusiastic about helping them get started building something fresh.`
3. Click **Playground** to start a chat session.
4. Enter a query, and then make sure the bot responds according to the prompt you set in the **Prompt** component.

You have successfully created a chatbot application using OpenAI in the Langflow Workspace.

## Add vector RAG to your application

You created a chatbot application with Langflow, but let's try an experiment.

1. Ask the bot: `Who won the Oscar in 2024 for best movie?`
2. The bot's response is similar to this:

```text
I'm sorry, but I don't have information on events or awards that occurred after
October 2023, including the Oscars in 2024.
You may want to check the latest news or the official Oscars website
for the most current information.
```

Well, that's unfortunate, but you can load more up-to-date data with **Retrieval Augmented Generation**, or **RAG**.

Vector RAG allows you to load your own data and chat with it, unlocking a wider range of possibilities for your chatbot application.

## Add vector RAG with the Astra DB component

Build on the basic prompting flow and add vector RAG to your chatbot application with the **Astra DB Vector Store** component.

Add document ingestion to your basic prompting flow, with the **Astra DB** component as the vector store.

:::tip
If you don't want to create a blank flow, click **New Flow**, and then select **Vector RAG** for a pre-built flow.
:::

Adding vector RAG to the basic prompting flow will look like this when completed:

![Add document ingestion to the basic prompting flow](/img/quickstart-add-document-ingestion.png)

To build the flow, follow these steps:

1. Disconnect the **Chat Input** component from the **OpenAI** component by double-clicking on the connecting line.
2. Click **Vector Stores**, select the **Astra DB** component, and then drag it to the canvas.
The [Astra DB vector store](/components-vector-stores#astra-db-vector-store) component connects to your **Astra DB** database.
3. Click **Data**, select the **File** component, and then drag it to the canvas.
The [File](/components-data#file) component loads files from your local machine.
4. Click **Processing**, select the **Split Text** component, and then drag it to the canvas.
The [Split Text](/components-processing#split-text) component splits the loaded text into smaller chunks.
5. Click **Processing**, select the **Parser** component, and then drag it to the canvas.
The [Parser](/components-processing#parser) component converts the data from the **Astra DB** component into plain text.
6. Click **Embeddings**, select the **OpenAI Embeddings** component, and then drag it to the canvas.
The [OpenAI Embeddings](/components-embedding-models#openai-embeddings) component generates embeddings for the user's input, which are compared to the vector data in the database.
7. Connect the new components into the existing flow, so your flow looks like this:

![Add document ingestion to the basic prompting flow](/img/quickstart-add-document-ingestion.png)

8. Configure the **Astra DB** component.
	1. In the **Astra DB Application Token** field, add your **Astra DB** application token.
	The component connects to your database and populates the menus with existing databases and collections.
	2. Select your **Database**.
	If you don't have a collection, select **New database**.
	Complete the **Name**, **Cloud provider**, and **Region** fields, and then click **Create**. **Database creation takes a few minutes**.
	3. Select your **Collection**. Collections are created in your [Astra DB deployment](https://astra.datastax.com) for storing vector data.
	:::info
	If you select a collection embedded with NVIDIA through Astra's vectorize service, the **Embedding Model** port is removed, because you have already generated embeddings for this collection with the NVIDIA `NV-Embed-QA` model. The component fetches the data from the collection, and uses the same embeddings for queries.
	:::

9. If you don't have a collection, create a new one within the component.
	1. Select **New collection**.
	2. Complete the **Name**, **Embedding generation method**, **Embedding model**, and **Dimensions** fields, and then click **Create**.

		Your choice for the **Embedding generation method** and **Embedding model** depends on whether you want to use embeddings generated by a provider through Astra's vectorize service, or generated by a component in Langflow.

		* To use embeddings generated by a provider through Astra's vectorize service, select the model from the **Embedding generation method** dropdown menu, and then select the model from the **Embedding model** dropdown menu.
		* To use embeddings generated by a component in Langflow, select **Bring your own** for both the **Embedding generation method** and **Embedding model** fields. In this starter project, the option for the embeddings method and model is the **OpenAI Embeddings** component connected to the **Astra DB** component.
		* The **Dimensions** value must match the dimensions of your collection. This field is **not required** if you use embeddings generated through Astra's vectorize service. You can find this value in the **Collection** in your [Astra DB deployment](https://astra.datastax.com).

		For more information, see the [DataStax Astra DB Serverless documentation](https://docs.datastax.com/en/astra-db-serverless/databases/embedding-generation.html).


If you used Langflow's **Global Variables** feature, the RAG application flow components are already configured with the necessary credentials.

### Run the chatbot with retrieved context

1. Modify the **Prompt** component to contain variables for both `{user_question}` and `{context}`.
The `{context}` variable gives the bot additional context for answering `{user_question}` beyond what the LLM was trained on.

```text
Given the context
{context}
Answer the question
{user_question}
```

2. In the **File** component, upload a text file from your local machine with data you want to ingest into the **Astra DB** component database.
This example uploads an up-to-date CSV about Oscar winners.
3. Click **Playground** to start a chat session.
4. Ask the bot: `Who won the Oscar in 2024 for best movie?`
5. The bot's response should be similar to this:

```text
The Oscar for Best Picture in 2024 was awarded to "Oppenheimer,"
produced by Emma Thomas, Charles Roven, and Christopher Nolan.
```

Adding an **Astra DB** vector store brought your chatbot all the way into 2024.
You have successfully added RAG to your chatbot application using the **Astra DB** component.

## Next steps

This example used movie data, but the RAG pattern can be used with any data you want to load and chat with.

Make the **Astra DB** database the brain that [Agents](/agents-overview) use to make decisions.

Publish this flow as an [API](/concepts-publish) and call it from your external applications.

For more on the **Astra DB** component, see [Astra DB vector store](/components-vector-stores#astra-db-vector-store).<|MERGE_RESOLUTION|>--- conflicted
+++ resolved
@@ -70,11 +70,7 @@
 1. Add your credentials to the OpenAI component. The fastest way to complete these fields is with Langflow’s [Global Variables](/configuration-global-variables).
 
 	1. In the OpenAI component’s OpenAI API Key field, click the <Icon name="Globe" aria-label="Globe" /> **Globe** button, and then click **Add New Variable**.
-<<<<<<< HEAD
-	Alternatively, click your username in the top right corner, and then click **Settings**, **Global Variables**, and then **Add New**.
-=======
 	Alternatively, click your user icon in the top right corner, and then click **Settings**, **Global Variables**, and then **Add New**.
->>>>>>> 7f42a5be
 	2. Name your variable. Paste your OpenAI API key (sk-…​) in the Value field.
 	3. In the **Apply To Fields** field, select the OpenAI API Key field to apply this variable to all OpenAI Embeddings components.
 

---
title: Quickstart
slug: /get-started-quickstart
---

import Icon from "@site/src/components/icon";
import Tabs from '@theme/Tabs';
import TabItem from '@theme/TabItem';

Get started with Langflow by loading a template flow, running it, and then serving it at the `/run` API endpoint.

## Prerequisites

- [A running Langflow instance](/get-started-installation)
- [An OpenAI API key](https://platform.openai.com/api-keys)
- [A Langflow API key](/configuration-api-keys)

<details>
<summary>Need help creating an API key?</summary>

To generate a user-specific token to use with Langflow, do the following.

1. Open the Langflow UI, click your user icon, and then select **Settings**.
2. Click **Langflow API Keys**, and then click **Add New**.
3. Name your key, and then click **Create API Key**.
4. Copy the API key and store it in a secure location.
5. Include your `LANGFLOW_API_KEY` in requests like this:
    ```text
    curl --request POST \
     --url 'http://LANGFLOW_SERVER_ADDRESS/api/v1/run/FLOW_ID' \
     --header 'Content-Type: application/json' \
     --header 'x-api-key: LANGFLOW_API_KEY' \
     --data '{
       "output_type": "chat",
       "input_type": "chat",
       "input_value": "Hello"
     }'
    ```
</details>

## Run the Simple Agent template flow

1. In Langflow, click **New Flow**, and then select the **Simple Agent** template.

![Simple agent starter flow](/img/quickstart-simple-agent-flow.png)

The Simple Agent flow consists of an [Agent component](/agents) connected to [Chat I/O components](/components-io), a [Calculator component](/components-tools#calculator-tool), and a [URL component](/components-data#url). When you run this flow, you submit a query to the agent through the Chat Input component, the agent uses the Calculator and URL tools to generate a response, and then returns the response through the Chat Output component.

Many components can be tools for agents, including [Model Context Protocol (MCP) servers](/mcp-server). The agent decides which tools to call based on the context of a given query.

2. In the **Agent** component's settings, in the **OpenAI API Key** field, enter your OpenAI API key.
This guide uses an OpenAI model for demonstration purposes. If you want to use a different provider, change the **Model Provider** field, and then provide credentials for your selected provider.

    Optionally, you can click <Icon name="Globe" aria-hidden="true"/> **Globe** to store the key in a Langflow [global variable](/configuration-global-variables).

3. To run the flow, click <Icon name="Play" aria-hidden="true"/> **Playground**.

4. To test the Calculator tool, ask the agent a simple math question, such as `I want to add 4 and 4.`
To help you test and evaluate your flows, the Playground shows the agent's reasoning process as it analyzes the prompt, selects a tool, and then uses the tool to generate a response.
In this case, a math question causes the agent to select the Calculator tool and use an action like `evaluate_expression`.

![Playground with Agent tool](/img/quickstart-simple-agent-playground.png)

5. To test the URL tool, ask the agent about current events.
For this request, the agent selects the URL tool's `fetch_content` action, and then returns a summary of current news headlines.

6. When you are done testing the flow, click <Icon name="X" aria-hidden="true"/>**Close**.

Now that you've run your first flow, try these next steps:

- Edit your **Simple Agent** flow by attaching different tools or adding more components to the flow.
- Build your own flows from scratch or by modifying other template flows.
- Integrate flows into your applications, as explained in [Run your flows from external applications](#run-your-flows-from-external-applications).

Optionally, stop here if you just want to create more flows within Langflow.

If you want to learn how Langflow integrates into external applications, read on.

## Run your flows from external applications

Langflow is an IDE, but it's also a runtime you can call through an API with Python, JavaScript, or HTTP.

When you start Langflow locally, you can send requests to the local Langflow server.
For production applications, you need to deploy a stable Langflow instance to handle API calls.
For more information, see [Langflow deployment overview](/deployment-overview).

For example, you can use `POST /run` to run a flow and get the result.

Langflow provides code snippets to help you get started with the Langflow API.

1. To open the **API access pane**, in the **Playground**, click **Share**, and then click **API access**.

    The default code in the API access pane constructs a request with the Langflow server `url`, `headers`, and a `payload` of request data.
    The code snippets automatically include the `LANGFLOW_SERVER_ADDRESS` and `FLOW_ID` values for the flow.
    Replace these values if you're using the code for a different server or flow.
    The default Langflow server address is `http://localhost:7860`

    <Tabs groupId="Language">
      <TabItem value="Python" label="Python" default>

    ```python
    import requests

    url = "http://LANGFLOW_SERVER_ADDRESS/api/v1/run/FLOW_ID"  # The complete API endpoint URL for this flow

    # Request payload configuration
    payload = {
        "output_type": "chat",
        "input_type": "chat",
        "input_value": "hello world!"
    }

    # Request headers
    headers = {
        "Content-Type": "application/json",
        "x-api-key": "LANGFLOW_API_KEY"
    }

    try:
        # Send API request
        response = requests.request("POST", url, json=payload, headers=headers)
        response.raise_for_status()  # Raise exception for bad status codes

        # Print response
        print(response.text)

    except requests.exceptions.RequestException as e:
        print(f"Error making API request: {e}")
    except ValueError as e:
        print(f"Error parsing response: {e}")
    ```

      </TabItem>
      <TabItem value="JavaScript" label="JavaScript">

    ```js
    const payload = {
        "output_type": "chat",
        "input_type": "chat",
        "input_value": "hello world!",
        "session_id": "user_1"
    };

    const options = {
        method: 'POST',
        headers: {
            'Content-Type': 'application/json',
            'x-api-key': 'LANGFLOW_API_KEY'
        },
        body: JSON.stringify(payload)
    };

    fetch('http://LANGFLOW_SERVER_ADDRESS/api/v1/run/FLOW_ID', options)
        .then(response => response.json())
        .then(response => console.log(response))
        .catch(err => console.error(err));
    ```

      </TabItem>

      <TabItem value="curl" label="curl">

    ```bash
    curl --request POST \
<<<<<<< HEAD
     --url 'http://LANGFLOW_SERVER_ADDRESS/api/v1/run/FLOW_ID' \
     --header 'Content-Type: application/json' \
     --header 'x-api-key: LANGFLOW_API_KEY' \
     --data '{
       "output_type": "chat",
       "input_type": "chat",
       "input_value": "Hello"
     }'
=======
         --url 'http://LANGFLOW_SERVER_ADDRESS/api/v1/run/FLOW_ID?stream=false' \
         --header 'Content-Type: application/json' \
         --data '{
          "output_type": "chat",
          "input_type": "chat",
          "input_value": "hello world!"
          }'
>>>>>>> e28104c8

    # A 200 response confirms the call succeeded.
    ```

      </TabItem>

    </Tabs>

2. Copy the snippet, paste it in a script file, and then run the script to send the request.
If you are using the curl snippet, you can run the command directly in your terminal.

If the request is successful, the response includes many details about the flow run, including the session ID, inputs, outputs, components, durations, and more.
The following is an example of a response from running the **Simple Agent** template flow:

<details closed>
<summary>Response</summary>

```json
{
  "session_id": "29deb764-af3f-4d7d-94a0-47491ed241d6",
  "outputs": [
    {
      "inputs": {
        "input_value": "hello world!"
      },
      "outputs": [
        {
          "results": {
            "message": {
              "text_key": "text",
              "data": {
                "timestamp": "2025-06-16 19:58:23 UTC",
                "sender": "Machine",
                "sender_name": "AI",
                "session_id": "29deb764-af3f-4d7d-94a0-47491ed241d6",
                "text": "Hello world! 🌍 How can I assist you today?",
                "files": [],
                "error": false,
                "edit": false,
                "properties": {
                  "text_color": "",
                  "background_color": "",
                  "edited": false,
                  "source": {
                    "id": "Agent-ZOknz",
                    "display_name": "Agent",
                    "source": "gpt-4o-mini"
                  },
                  "icon": "bot",
                  "allow_markdown": false,
                  "positive_feedback": null,
                  "state": "complete",
                  "targets": []
                },
                "category": "message",
                "content_blocks": [
                  {
                    "title": "Agent Steps",
                    "contents": [
                      {
                        "type": "text",
                        "duration": 2,
                        "header": {
                          "title": "Input",
                          "icon": "MessageSquare"
                        },
                        "text": "**Input**: hello world!"
                      },
                      {
                        "type": "text",
                        "duration": 226,
                        "header": {
                          "title": "Output",
                          "icon": "MessageSquare"
                        },
                        "text": "Hello world! 🌍 How can I assist you today?"
                      }
                    ],
                    "allow_markdown": true,
                    "media_url": null
                  }
                ],
                "id": "f3d85d9a-261c-4325-b004-95a1bf5de7ca",
                "flow_id": "29deb764-af3f-4d7d-94a0-47491ed241d6",
                "duration": null
              },
              "default_value": "",
              "text": "Hello world! 🌍 How can I assist you today?",
              "sender": "Machine",
              "sender_name": "AI",
              "files": [],
              "session_id": "29deb764-af3f-4d7d-94a0-47491ed241d6",
              "timestamp": "2025-06-16T19:58:23+00:00",
              "flow_id": "29deb764-af3f-4d7d-94a0-47491ed241d6",
              "error": false,
              "edit": false,
              "properties": {
                "text_color": "",
                "background_color": "",
                "edited": false,
                "source": {
                  "id": "Agent-ZOknz",
                  "display_name": "Agent",
                  "source": "gpt-4o-mini"
                },
                "icon": "bot",
                "allow_markdown": false,
                "positive_feedback": null,
                "state": "complete",
                "targets": []
              },
              "category": "message",
              "content_blocks": [
                {
                  "title": "Agent Steps",
                  "contents": [
                    {
                      "type": "text",
                      "duration": 2,
                      "header": {
                        "title": "Input",
                        "icon": "MessageSquare"
                      },
                      "text": "**Input**: hello world!"
                    },
                    {
                      "type": "text",
                      "duration": 226,
                      "header": {
                        "title": "Output",
                        "icon": "MessageSquare"
                      },
                      "text": "Hello world! 🌍 How can I assist you today?"
                    }
                  ],
                  "allow_markdown": true,
                  "media_url": null
                }
              ],
              "duration": null
            }
          },
          "artifacts": {
            "message": "Hello world! 🌍 How can I assist you today?",
            "sender": "Machine",
            "sender_name": "AI",
            "files": [],
            "type": "object"
          },
          "outputs": {
            "message": {
              "message": "Hello world! 🌍 How can I assist you today?",
              "type": "text"
            }
          },
          "logs": {
            "message": []
          },
          "messages": [
            {
              "message": "Hello world! 🌍 How can I assist you today?",
              "sender": "Machine",
              "sender_name": "AI",
              "session_id": "29deb764-af3f-4d7d-94a0-47491ed241d6",
              "stream_url": null,
              "component_id": "ChatOutput-aF5lw",
              "files": [],
              "type": "text"
            }
          ],
          "timedelta": null,
          "duration": null,
          "component_display_name": "Chat Output",
          "component_id": "ChatOutput-aF5lw",
          "used_frozen_result": false
        }
      ]
    }
  ]
}
```

</details>

In a production application, you probably want to select parts of this response to return to the user, store in logs, and so on. The next steps demonstrate how you can extract data from a Langflow API response to use in your application.

### Extract data from the response

The following example builds on the API pane's example code to create a question-and-answer chat in your terminal that stores the Agent's previous answer.

1. Incorporate your **Simple Agent** flow's `/run` snippet into the following script.
This script runs a question-and-answer chat in your terminal and stores the Agent's previous answer so you can compare them.


    <Tabs groupId="Languages">
      <TabItem value="Python" label="Python" default>

    ```python
    import requests
    import json

    url = "http://LANGFLOW_SERVER_ADDRESS/api/v1/run/FLOW_ID"

    def ask_agent(question):
        payload = {
            "output_type": "chat",
            "input_type": "chat",
            "input_value": question,
        }

        headers = {
        "Content-Type": "application/json",
        "x-api-key": "LANGFLOW_API_KEY"
        }

        try:
            response = requests.post(url, json=payload, headers=headers)
            response.raise_for_status()

            # Get the response message
            data = response.json()
            message = data["outputs"][0]["outputs"][0]["outputs"]["message"]["message"]
            return message

        except Exception as e:
            return f"Error: {str(e)}"

    def extract_message(data):
        try:
            return data["outputs"][0]["outputs"][0]["outputs"]["message"]["message"]
        except (KeyError, IndexError):
            return None

    # Store the previous answer from ask_agent response
    previous_answer = None

    # the terminal chat
    while True:
        # Get user input
        print("\nAsk the agent anything, such as 'What is 15 * 7?' or 'What is the capital of France?')")
        print("Type 'quit' to exit or 'compare' to see the previous answer")
        user_question = input("Your question: ")

        if user_question.lower() == 'quit':
            break
        elif user_question.lower() == 'compare':
            if previous_answer:
                print(f"\nPrevious answer was: {previous_answer}")
            else:
                print("\nNo previous answer to compare with!")
            continue

        # Get and display the answer
        result = ask_agent(user_question)
        print(f"\nAgent's answer: {result}")
        # Store the answer for comparison
        previous_answer = result
    ```

      </TabItem>
      <TabItem value="JavaScript" label="JavaScript">

    ```js
    const readline = require('readline');

    const rl = readline.createInterface({
        input: process.stdin,
        output: process.stdout
    });

    const url = 'http://LANGFLOW_SERVER_ADDRESS/api/v1/run/FLOW_ID';

    // Store the previous answer from askAgent response
    let previousAnswer = null;

    // the agent flow, with question as input_value
    async function askAgent(question) {
        const payload = {
            "output_type": "chat",
            "input_type": "chat",
            "input_value": question
        };

        const options = {
            method: 'POST',
            headers: {
                'Content-Type': 'application/json',
                'x-api-key': 'LANGFLOW_API_KEY'
            },
            body: JSON.stringify(payload)
        };

        try {
            const response = await fetch(url, options);
            const data = await response.json();

            // Extract the message from the nested response
            const message = data.outputs[0].outputs[0].outputs.message.message;
            return message;
        } catch (error) {
            return `Error: ${error.message}`;
        }
    }

    // the terminal chat
    async function startChat() {
        console.log("\nAsk the agent anything, such as 'What is 15 * 7?' or 'What is the capital of France?'");
        console.log("Type 'quit' to exit or 'compare' to see the previous answer");

        const askQuestion = () => {
            rl.question('\nYour question: ', async (userQuestion) => {
                if (userQuestion.toLowerCase() === 'quit') {
                    rl.close();
                    return;
                }

                if (userQuestion.toLowerCase() === 'compare') {
                    if (previousAnswer) {
                        console.log(`\nPrevious answer was: ${previousAnswer}`);
                    } else {
                        console.log("\nNo previous answer to compare with!");
                    }
                    askQuestion();
                    return;
                }

                const result = await askAgent(userQuestion);
                console.log(`\nAgent's answer: ${result}`);
                previousAnswer = result;
                askQuestion();
            });
        };

        askQuestion();
    }

    startChat();
    ```

      </TabItem>
    </Tabs>

2. To view the Agent's previous answer, type `compare`. To close the terminal chat, type `exit`.

### Use tweaks to apply temporary overrides to a flow run

You can include tweaks with your requests to temporarily modify flow parameters.
Tweaks are added to the API request, and temporarily change component parameters within your flow.
Tweaks override the flow's components' settings for a single run only.
They don't modify the underlying flow configuration or persist between runs.

Tweaks are added to the `/run` endpoint's `payload`.
To assist with formatting, you can define tweaks in Langflow's **Input Schema** pane before copying the code snippet.

1. To open the **Input Schema** pane, from the **API access** pane, click **Input Schema**.
2. In the **Input Schema** pane, select the parameter you want to modify in your next request.
Enabling parameters in the **Input Schema** pane does not **allow** modifications to the listed parameters. It only adds them to the example code.
3. For example, to change the LLM provider from OpenAI to Groq, and include your Groq API key with the request, select the values **Model Providers**, **Model**, and **Groq API Key**.
Langflow updates the `tweaks` object in the code snippets based on your input parameters, and includes default values to guide you.
Use the updated code snippets in your script to run your flow with your overrides.

```json
payload = {
    "output_type": "chat",
    "input_type": "chat",
    "input_value": "hello world!",
    "tweaks": {
        "Agent-ZOknz": {
            "agent_llm": "Groq",
            "api_key": "GROQ_API_KEY",
            "model_name": "llama-3.1-8b-instant"
        }
    }
}
```

## Next steps

* [Model Context Protocol (MCP) servers](/mcp-server)
* [Langflow deployment overview](/deployment-overview)<|MERGE_RESOLUTION|>--- conflicted
+++ resolved
@@ -162,16 +162,6 @@
 
     ```bash
     curl --request POST \
-<<<<<<< HEAD
-     --url 'http://LANGFLOW_SERVER_ADDRESS/api/v1/run/FLOW_ID' \
-     --header 'Content-Type: application/json' \
-     --header 'x-api-key: LANGFLOW_API_KEY' \
-     --data '{
-       "output_type": "chat",
-       "input_type": "chat",
-       "input_value": "Hello"
-     }'
-=======
          --url 'http://LANGFLOW_SERVER_ADDRESS/api/v1/run/FLOW_ID?stream=false' \
          --header 'Content-Type: application/json' \
          --data '{
@@ -179,7 +169,6 @@
           "input_type": "chat",
           "input_value": "hello world!"
           }'
->>>>>>> e28104c8
 
     # A 200 response confirms the call succeeded.
     ```

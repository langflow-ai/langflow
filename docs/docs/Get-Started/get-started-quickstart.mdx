--- conflicted
+++ resolved
@@ -12,13 +12,8 @@
 ## Prerequisites
 
 - [Install and start Langflow](/get-started-installation)
-<<<<<<< HEAD
-- [Create an OpenAI API key](https://platform.openai.com/api-keys)
-- [Create a Langflow API key](/api-keys-and-authentication)
-=======
 - Create an [OpenAI API key](https://platform.openai.com/api-keys)
 - Create a [Langflow API key](/configuration-api-keys)
->>>>>>> 575cb7fb
 
     <details>
     <summary>Create a Langflow API key</summary>
@@ -559,4 +554,4 @@
 * [Use Langflow as a Model Context Protocol (MCP) server](/mcp-server)
 * [Containerize a Langflow application](/develop-application)
 * [File management](/concepts-file-management)
-* [Credential management](/api-keys-and-authentication)+* [Credential management](/configuration-api-keys)
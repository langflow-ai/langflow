--- conflicted
+++ resolved
@@ -1,15 +1,10 @@
 ---
-<<<<<<< HEAD
-description: Rules and checklist for adding and using langflow component icons.
-globs:
-=======
 description: "Rules for creating and implementing component icons in Langflow, covering both backend Python component icon attributes and frontend React icon implementation."
 globs:
   - "src/frontend/src/icons/**/*"
   - "src/frontend/src/icons/lazyIconImports.ts"
   - "src/backend/**/*component*.py"
   - "src/backend/**/components/**/*.py"
->>>>>>> b7735133
 alwaysApply: false
 ---
 

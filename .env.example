# Description: Example of .env file
# Usage: Copy this file to .env and change the values
#        according to your needs
#        Do not commit .env file to git
#        Do not change .env.example file

# Config directory
# Directory where files, logs and database will be stored
# Example: LANGFLOW_CONFIG_DIR=~/.langflow
LANGFLOW_CONFIG_DIR=

# Save database in the config directory
# Values: true, false
# If false, the database will be saved in Langflow's root directory
# This means that the database will be deleted when Langflow is uninstalled
# and that the database will not be shared between different virtual environments
# Example: LANGFLOW_SAVE_DB_IN_CONFIG_DIR=true
LANGFLOW_SAVE_DB_IN_CONFIG_DIR=

# Database URL
# Postgres example: LANGFLOW_DATABASE_URL=postgresql://postgres:postgres@localhost:5432/langflow
# SQLite example:
LANGFLOW_DATABASE_URL=sqlite:///./langflow.db

# Database connection retry
# Values: true, false
# If true, the database will retry to connect to the database if it fails
# Example: LANGFLOW_DATABASE_CONNECTION_RETRY=true
LANGFLOW_DATABASE_CONNECTION_RETRY=false

# Cache type
LANGFLOW_LANGCHAIN_CACHE=SQLiteCache

# Server host
# Example: LANGFLOW_HOST=localhost
LANGFLOW_HOST=

# Worker processes
# Example: LANGFLOW_WORKERS=1
LANGFLOW_WORKERS=

# Server port
# Example: LANGFLOW_PORT=7860
LANGFLOW_PORT=

# Logging level
# Example: LANGFLOW_LOG_LEVEL=critical
LANGFLOW_LOG_LEVEL=

# Path to the log file
# Example: LANGFLOW_LOG_FILE=logs/langflow.log
LANGFLOW_LOG_FILE=

# Time/Size for log to rotate
# Example: LANGFLOW_LOG_ROTATION=‘10 MB’/‘1 day’
LANGFLOW_LOG_ROTATION=

# Path to the frontend directory containing build files
# Example: LANGFLOW_FRONTEND_PATH=/path/to/frontend/build/files
LANGFLOW_FRONTEND_PATH=

# Whether to open the browser after starting the server
# Values: true, false
# Example: LANGFLOW_OPEN_BROWSER=true
LANGFLOW_OPEN_BROWSER=

# Whether to remove API keys from the projects saved in the database
# Values: true, false
# Example: LANGFLOW_REMOVE_API_KEYS=false
LANGFLOW_REMOVE_API_KEYS=

# Whether to use RedisCache or ThreadingInMemoryCache or AsyncInMemoryCache
# Values: async, memory, redis
# Example: LANGFLOW_CACHE_TYPE=memory
# If you want to use redis then the following environment variables must be set:
# LANGFLOW_REDIS_HOST (default: localhost)
# LANGFLOW_REDIS_PORT (default: 6379)
# LANGFLOW_REDIS_DB (default: 0)
# LANGFLOW_REDIS_CACHE_EXPIRE (default: 3600)
LANGFLOW_CACHE_TYPE=

# Set LANGFLOW_AUTO_LOGIN to false if you want to disable auto login
# and use the login form to login. LANGFLOW_SUPERUSER and LANGFLOW_SUPERUSER_PASSWORD
# must be set if AUTO_LOGIN is set to false
# Values: true, false
LANGFLOW_AUTO_LOGIN=

# SET LANGFLOW_ENABLE_SUPERUSER_CLI to false to disable
# superuser creation via the CLI
LANGFLOW_ENABLE_SUPERUSER_CLI=

# Superuser username
# Example: LANGFLOW_SUPERUSER=admin
LANGFLOW_SUPERUSER=

# Superuser password
# Example: LANGFLOW_SUPERUSER_PASSWORD=123456
LANGFLOW_SUPERUSER_PASSWORD=

# Should store environment variables in the database
# Values: true, false
LANGFLOW_STORE_ENVIRONMENT_VARIABLES=

# Should enable the MCP composer feature in MCP projects
# Values: true, false
<<<<<<< HEAD
# Default: false
LANGFLOW_FEATURE_MCP_COMPOSER=
=======
# Default: true
LANGFLOW_MCP_COMPOSER_ENABLED=
>>>>>>> 7df51739

# STORE_URL
# Example: LANGFLOW_STORE_URL=https://api.langflow.store
# LANGFLOW_STORE_URL=

# DOWNLOAD_WEBHOOK_URL
#
# LANGFLOW_DOWNLOAD_WEBHOOK_URL=

# LIKE_WEBHOOK_URL
#
# LANGFLOW_LIKE_WEBHOOK_URL=

# Value must finish with slash /
#BACKEND_URL=http://localhost:7860/
BACKEND_URL=<|MERGE_RESOLUTION|>--- conflicted
+++ resolved
@@ -103,13 +103,8 @@
 
 # Should enable the MCP composer feature in MCP projects
 # Values: true, false
-<<<<<<< HEAD
-# Default: false
-LANGFLOW_FEATURE_MCP_COMPOSER=
-=======
 # Default: true
 LANGFLOW_MCP_COMPOSER_ENABLED=
->>>>>>> 7df51739
 
 # STORE_URL
 # Example: LANGFLOW_STORE_URL=https://api.langflow.store

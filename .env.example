# Description: Example of .env file
# Usage: Copy this file to .env and change the values
#        according to your needs
#        Do not commit .env file to git
#        Do not change .env.example file

# Config directory
# Directory where files, logs and database will be stored
# Example: LANGFLOW_CONFIG_DIR=~/.langflow
LANGFLOW_CONFIG_DIR=

# Save database in the config directory
# Values: true, false
# If false, the database will be saved in Langflow's root directory
# This means that the database will be deleted when Langflow is uninstalled
# and that the database will not be shared between different virtual environments
# Example: LANGFLOW_SAVE_DB_IN_CONFIG_DIR=true
LANGFLOW_SAVE_DB_IN_CONFIG_DIR=

# Database URL
# Postgres example: LANGFLOW_DATABASE_URL=postgresql://postgres:postgres@localhost:5432/langflow
# SQLite example:
LANGFLOW_DATABASE_URL=sqlite:///./langflow.db

<<<<<<< HEAD
# Driver for engine database async
# MySQL example: LANGFLOW_DATABASE_DRIVER_ASYNC=mysql+aiomysql
LANGFLOW_DATABASE_DRIVER_ASYNC=
=======
# Database connection retry
# Values: true, false
# If true, the database will retry to connect to the database if it fails
# Example: LANGFLOW_DATABASE_CONNECTION_RETRY=true
LANGFLOW_DATABASE_CONNECTION_RETRY=false
>>>>>>> 22e24fa7

# Cache type
LANGFLOW_LANGCHAIN_CACHE=SQLiteCache

# Server host
# Example: LANGFLOW_HOST=127.0.0.1
LANGFLOW_HOST=

# Worker processes
# Example: LANGFLOW_WORKERS=1
LANGFLOW_WORKERS=

# Server port
# Example: LANGFLOW_PORT=7860
LANGFLOW_PORT=

# Logging level
# Example: LANGFLOW_LOG_LEVEL=critical
LANGFLOW_LOG_LEVEL=

# Path to the log file
# Example: LANGFLOW_LOG_FILE=logs/langflow.log
LANGFLOW_LOG_FILE=

# Path to the frontend directory containing build files
# Example: LANGFLOW_FRONTEND_PATH=/path/to/frontend/build/files
LANGFLOW_FRONTEND_PATH=

# Whether to open the browser after starting the server
# Values: true, false
# Example: LANGFLOW_OPEN_BROWSER=true
LANGFLOW_OPEN_BROWSER=

# Whether to remove API keys from the projects saved in the database
# Values: true, false
# Example: LANGFLOW_REMOVE_API_KEYS=false
LANGFLOW_REMOVE_API_KEYS=

# Whether to use RedisCache or ThreadingInMemoryCache or AsyncInMemoryCache
# Values: async, memory, redis
# Example: LANGFLOW_CACHE_TYPE=memory
# If you want to use redis then the following environment variables must be set:
# LANGFLOW_REDIS_HOST (default: localhost)
# LANGFLOW_REDIS_PORT (default: 6379)
# LANGFLOW_REDIS_DB (default: 0)
# LANGFLOW_REDIS_CACHE_EXPIRE (default: 3600)
LANGFLOW_CACHE_TYPE=

# Set AUTO_LOGIN to false if you want to disable auto login
# and use the login form to login. LANGFLOW_SUPERUSER and LANGFLOW_SUPERUSER_PASSWORD
# must be set if AUTO_LOGIN is set to false
# Values: true, false
LANGFLOW_AUTO_LOGIN=

# Superuser username
# Example: LANGFLOW_SUPERUSER=admin
LANGFLOW_SUPERUSER=

# Superuser password
# Example: LANGFLOW_SUPERUSER_PASSWORD=123456
LANGFLOW_SUPERUSER_PASSWORD=

# Should store environment variables in the database
# Values: true, false
LANGFLOW_STORE_ENVIRONMENT_VARIABLES=

# STORE_URL
# Example: LANGFLOW_STORE_URL=https://api.langflow.store
# LANGFLOW_STORE_URL=

# DOWNLOAD_WEBHOOK_URL
#
# LANGFLOW_DOWNLOAD_WEBHOOK_URL=

# LIKE_WEBHOOK_URL
#
# LANGFLOW_LIKE_WEBHOOK_URL=

# Value must finish with slash /
#BACKEND_URL=http://localhost:7860/
BACKEND_URL=<|MERGE_RESOLUTION|>--- conflicted
+++ resolved
@@ -22,17 +22,15 @@
 # SQLite example:
 LANGFLOW_DATABASE_URL=sqlite:///./langflow.db
 
-<<<<<<< HEAD
 # Driver for engine database async
 # MySQL example: LANGFLOW_DATABASE_DRIVER_ASYNC=mysql+aiomysql
 LANGFLOW_DATABASE_DRIVER_ASYNC=
-=======
+
 # Database connection retry
 # Values: true, false
 # If true, the database will retry to connect to the database if it fails
 # Example: LANGFLOW_DATABASE_CONNECTION_RETRY=true
 LANGFLOW_DATABASE_CONNECTION_RETRY=false
->>>>>>> 22e24fa7
 
 # Cache type
 LANGFLOW_LANGCHAIN_CACHE=SQLiteCache

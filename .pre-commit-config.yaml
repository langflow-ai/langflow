--- conflicted
+++ resolved
@@ -11,12 +11,7 @@
         args:
           - --fix=lf
       - id: trailing-whitespace
-<<<<<<< HEAD
-  - repo: https://github.com/astral-sh/ruff-pre-commit
-    rev: v0.12.2
-=======
   - repo: local
->>>>>>> ca595ac7
     hooks:
       - id: ruff
         name: ruff check

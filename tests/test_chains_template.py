from fastapi.testclient import TestClient
from langflow.settings import settings


def test_chains_settings(client: TestClient):
    response = client.get("api/v1/all")
    assert response.status_code == 200
    json_response = response.json()
    chains = json_response["chains"]
    assert set(chains.keys()) == set(settings.chains)


# Test the ConversationChain object
def test_conversation_chain(client: TestClient):
    response = client.get("api/v1/all")
    assert response.status_code == 200
    json_response = response.json()
    chains = json_response["chains"]

    chain = chains["ConversationChain"]
    # Test the base classes, template, memory, verbose, llm, input_key, output_key, and _type objects
    assert set(chain["base_classes"]) == {
        "ConversationChain",
        "LLMChain",
        "Chain",
        "function",
    }

    template = chain["template"]
    assert template["memory"] == {
        "required": False,
        "placeholder": "",
        "show": True,
        "multiline": False,
        "password": False,
        "name": "memory",
        "type": "BaseMemory",
        "list": False,
        "advanced": False,
<<<<<<< HEAD
        "root": False,
=======
        "info": "",
>>>>>>> 5d3a7f06
    }
    assert template["verbose"] == {
        "required": False,
        "placeholder": "",
        "show": False,
        "multiline": False,
        "password": False,
        "name": "verbose",
        "type": "bool",
        "list": False,
        "advanced": True,
<<<<<<< HEAD
        "root": False,
=======
        "info": "",
>>>>>>> 5d3a7f06
    }
    assert template["llm"] == {
        "required": True,
        "placeholder": "",
        "show": True,
        "multiline": False,
        "password": False,
        "name": "llm",
        "type": "BaseLanguageModel",
        "list": False,
        "advanced": False,
<<<<<<< HEAD
        "root": False,
=======
        "info": "",
>>>>>>> 5d3a7f06
    }
    assert template["input_key"] == {
        "required": True,
        "placeholder": "",
        "show": True,
        "multiline": False,
        "value": "input",
        "password": False,
        "name": "input_key",
        "type": "str",
        "list": False,
        "advanced": True,
<<<<<<< HEAD
        "root": False,
=======
        "info": "",
>>>>>>> 5d3a7f06
    }
    assert template["output_key"] == {
        "required": True,
        "placeholder": "",
        "show": True,
        "multiline": False,
        "value": "response",
        "password": False,
        "name": "output_key",
        "type": "str",
        "list": False,
        "advanced": True,
<<<<<<< HEAD
        "root": False,
=======
        "info": "",
>>>>>>> 5d3a7f06
    }
    assert template["_type"] == "ConversationChain"

    # Test the description object
    assert (
        chain["description"]
        == "Chain to have a conversation and load context from memory."
    )


def test_llm_chain(client: TestClient):
    response = client.get("api/v1/all")
    assert response.status_code == 200
    json_response = response.json()
    chains = json_response["chains"]
    chain = chains["LLMChain"]

    # Test the base classes, template, memory, verbose, llm, input_key, output_key, and _type objects
    assert set(chain["base_classes"]) == {
        "function",
        "LLMChain",
        "Chain",
    }

    template = chain["template"]
    assert template["memory"] == {
        "required": False,
        "placeholder": "",
        "show": True,
        "multiline": False,
        "password": False,
        "name": "memory",
        "type": "BaseMemory",
        "list": False,
        "advanced": False,
<<<<<<< HEAD
        "root": False,
=======
        "info": "",
>>>>>>> 5d3a7f06
    }
    assert template["verbose"] == {
        "required": False,
        "placeholder": "",
        "show": False,
        "multiline": False,
        "value": False,
        "password": False,
        "name": "verbose",
        "type": "bool",
        "list": False,
        "advanced": True,
<<<<<<< HEAD
        "root": False,
=======
        "info": "",
>>>>>>> 5d3a7f06
    }
    assert template["llm"] == {
        "required": True,
        "placeholder": "",
        "show": True,
        "multiline": False,
        "password": False,
        "name": "llm",
        "type": "BaseLanguageModel",
        "list": False,
        "advanced": False,
<<<<<<< HEAD
        "root": False,
=======
        "info": "",
>>>>>>> 5d3a7f06
    }
    assert template["output_key"] == {
        "required": True,
        "placeholder": "",
        "show": True,
        "multiline": False,
        "value": "text",
        "password": False,
        "name": "output_key",
        "type": "str",
        "list": False,
        "advanced": True,
<<<<<<< HEAD
        "root": False,
=======
        "info": "",
>>>>>>> 5d3a7f06
    }


def test_llm_checker_chain(client: TestClient):
    response = client.get("api/v1/all")
    assert response.status_code == 200
    json_response = response.json()
    chains = json_response["chains"]
    chain = chains["LLMCheckerChain"]

    # Test the base classes, template, memory, verbose, llm, input_key, output_key, and _type objects
    assert set(chain["base_classes"]) == {
        "function",
        "LLMCheckerChain",
        "Chain",
    }

    template = chain["template"]
    assert template["llm"] == {
        "required": True,
        "placeholder": "",
        "show": True,
        "multiline": False,
        "password": False,
        "name": "llm",
        "type": "BaseLanguageModel",
        "list": False,
        "advanced": False,
<<<<<<< HEAD
        "root": False,
=======
        "info": "",
>>>>>>> 5d3a7f06
    }
    assert template["_type"] == "LLMCheckerChain"

    # Test the description object
    assert chain["description"] == ""


def test_llm_math_chain(client: TestClient):
    response = client.get("api/v1/all")
    assert response.status_code == 200
    json_response = response.json()
    chains = json_response["chains"]

    chain = chains["LLMMathChain"]
    # Test the base classes, template, memory, verbose, llm, input_key, output_key, and _type objects
    assert set(chain["base_classes"]) == {
        "function",
        "LLMMathChain",
        "Chain",
    }

    template = chain["template"]
    assert template["memory"] == {
        "required": False,
        "placeholder": "",
        "show": True,
        "multiline": False,
        "password": False,
        "name": "memory",
        "type": "BaseMemory",
        "list": False,
        "advanced": False,
<<<<<<< HEAD
        "root": False,
=======
        "info": "",
>>>>>>> 5d3a7f06
    }
    assert template["verbose"] == {
        "required": False,
        "placeholder": "",
        "show": False,
        "multiline": False,
        "value": False,
        "password": False,
        "name": "verbose",
        "type": "bool",
        "list": False,
        "advanced": True,
<<<<<<< HEAD
        "root": False,
=======
        "info": "",
>>>>>>> 5d3a7f06
    }
    assert template["llm"] == {
        "required": True,
        "placeholder": "",
        "show": True,
        "multiline": False,
        "password": False,
        "name": "llm",
        "type": "BaseLanguageModel",
        "list": False,
        "advanced": False,
<<<<<<< HEAD
        "root": False,
=======
        "info": "",
>>>>>>> 5d3a7f06
    }
    assert template["input_key"] == {
        "required": True,
        "placeholder": "",
        "show": True,
        "multiline": False,
        "value": "question",
        "password": False,
        "name": "input_key",
        "type": "str",
        "list": False,
        "advanced": True,
<<<<<<< HEAD
        "root": False,
=======
        "info": "",
>>>>>>> 5d3a7f06
    }
    assert template["output_key"] == {
        "required": True,
        "placeholder": "",
        "show": True,
        "multiline": False,
        "value": "answer",
        "password": False,
        "name": "output_key",
        "type": "str",
        "list": False,
        "advanced": True,
<<<<<<< HEAD
        "root": False,
=======
        "info": "",
>>>>>>> 5d3a7f06
    }
    assert template["_type"] == "LLMMathChain"

    # Test the description object
    assert (
        chain["description"]
        == "Chain that interprets a prompt and executes python code to do math."
    )


def test_series_character_chain(client: TestClient):
    response = client.get("api/v1/all")
    assert response.status_code == 200
    json_response = response.json()
    chains = json_response["chains"]

    chain = chains["SeriesCharacterChain"]

    # Test the base classes, template, memory, verbose, llm, input_key, output_key, and _type objects
    assert set(chain["base_classes"]) == {
        "function",
        "LLMChain",
        "BaseCustomChain",
        "Chain",
        "ConversationChain",
        "SeriesCharacterChain",
    }
    template = chain["template"]

    assert template["llm"] == {
        "required": True,
        "display_name": "LLM",
        "placeholder": "",
        "show": True,
        "multiline": False,
        "password": False,
        "name": "llm",
        "type": "BaseLanguageModel",
        "list": False,
        "advanced": False,
<<<<<<< HEAD
        "root": False,
=======
        "info": "",
>>>>>>> 5d3a7f06
    }
    assert template["character"] == {
        "required": True,
        "placeholder": "",
        "show": True,
        "multiline": False,
        "password": False,
        "name": "character",
        "type": "str",
        "list": False,
        "advanced": False,
<<<<<<< HEAD
        "root": False,
=======
        "info": "",
>>>>>>> 5d3a7f06
    }
    assert template["series"] == {
        "required": True,
        "placeholder": "",
        "show": True,
        "multiline": False,
        "password": False,
        "name": "series",
        "type": "str",
        "list": False,
        "advanced": False,
<<<<<<< HEAD
        "root": False,
=======
        "info": "",
>>>>>>> 5d3a7f06
    }
    assert template["_type"] == "SeriesCharacterChain"

    # Test the description object
    assert (
        chain["description"]
        == "SeriesCharacterChain is a chain you can use to have a conversation with a character from a series."
    )


def test_mid_journey_prompt_chain(client: TestClient):
    response = client.get("api/v1/all")
    assert response.status_code == 200
    json_response = response.json()
    chains = json_response["chains"]
    chain = chains["MidJourneyPromptChain"]
    assert isinstance(chain, dict)

    # Test the base_classes object
    assert set(chain["base_classes"]) == {
        "LLMChain",
        "BaseCustomChain",
        "Chain",
        "ConversationChain",
        "MidJourneyPromptChain",
    }

    # Test the template object
    template = chain["template"]

    assert template["llm"] == {
        "required": True,
        "display_name": "LLM",
        "placeholder": "",
        "show": True,
        "multiline": False,
        "password": False,
        "name": "llm",
        "type": "BaseLanguageModel",
        "list": False,
        "advanced": False,
<<<<<<< HEAD
        "root": False,
=======
        "info": "",
>>>>>>> 5d3a7f06
    }
    # Test the description object
    assert (
        chain["description"]
        == "MidJourneyPromptChain is a chain you can use to generate new MidJourney prompts."
    )


def test_time_travel_guide_chain(client: TestClient):
    response = client.get("api/v1/all")
    assert response.status_code == 200
    json_response = response.json()
    chains = json_response["chains"]
    chain = chains["TimeTravelGuideChain"]
    assert isinstance(chain, dict)

    # Test the base_classes object
    assert set(chain["base_classes"]) == {
        "LLMChain",
        "BaseCustomChain",
        "TimeTravelGuideChain",
        "Chain",
        "ConversationChain",
    }

    # Test the template object
    template = chain["template"]

    assert template["llm"] == {
        "required": True,
        "placeholder": "",
        "display_name": "LLM",
        "show": True,
        "multiline": False,
        "password": False,
        "name": "llm",
        "type": "BaseLanguageModel",
        "list": False,
        "advanced": False,
<<<<<<< HEAD
        "root": False,
=======
        "info": "",
>>>>>>> 5d3a7f06
    }
    assert template["memory"] == {
        "required": False,
        "placeholder": "",
        "show": True,
        "multiline": False,
        "password": False,
        "name": "memory",
        "type": "BaseChatMemory",
        "list": False,
        "advanced": False,
<<<<<<< HEAD
        "root": False,
=======
        "info": "",
>>>>>>> 5d3a7f06
    }

    assert chain["description"] == "Time travel guide chain."<|MERGE_RESOLUTION|>--- conflicted
+++ resolved
@@ -37,11 +37,8 @@
         "type": "BaseMemory",
         "list": False,
         "advanced": False,
-<<<<<<< HEAD
-        "root": False,
-=======
-        "info": "",
->>>>>>> 5d3a7f06
+        "root": False,
+        "info": "",
     }
     assert template["verbose"] == {
         "required": False,
@@ -53,27 +50,21 @@
         "type": "bool",
         "list": False,
         "advanced": True,
-<<<<<<< HEAD
-        "root": False,
-=======
-        "info": "",
->>>>>>> 5d3a7f06
-    }
-    assert template["llm"] == {
-        "required": True,
-        "placeholder": "",
-        "show": True,
-        "multiline": False,
-        "password": False,
-        "name": "llm",
-        "type": "BaseLanguageModel",
-        "list": False,
-        "advanced": False,
-<<<<<<< HEAD
-        "root": False,
-=======
-        "info": "",
->>>>>>> 5d3a7f06
+        "root": False,
+        "info": "",
+    }
+    assert template["llm"] == {
+        "required": True,
+        "placeholder": "",
+        "show": True,
+        "multiline": False,
+        "password": False,
+        "name": "llm",
+        "type": "BaseLanguageModel",
+        "list": False,
+        "advanced": False,
+        "root": False,
+        "info": "",
     }
     assert template["input_key"] == {
         "required": True,
@@ -86,11 +77,8 @@
         "type": "str",
         "list": False,
         "advanced": True,
-<<<<<<< HEAD
-        "root": False,
-=======
-        "info": "",
->>>>>>> 5d3a7f06
+        "root": False,
+        "info": "",
     }
     assert template["output_key"] == {
         "required": True,
@@ -103,11 +91,8 @@
         "type": "str",
         "list": False,
         "advanced": True,
-<<<<<<< HEAD
-        "root": False,
-=======
-        "info": "",
->>>>>>> 5d3a7f06
+        "root": False,
+        "info": "",
     }
     assert template["_type"] == "ConversationChain"
 
@@ -143,11 +128,8 @@
         "type": "BaseMemory",
         "list": False,
         "advanced": False,
-<<<<<<< HEAD
-        "root": False,
-=======
-        "info": "",
->>>>>>> 5d3a7f06
+        "root": False,
+        "info": "",
     }
     assert template["verbose"] == {
         "required": False,
@@ -160,27 +142,21 @@
         "type": "bool",
         "list": False,
         "advanced": True,
-<<<<<<< HEAD
-        "root": False,
-=======
-        "info": "",
->>>>>>> 5d3a7f06
-    }
-    assert template["llm"] == {
-        "required": True,
-        "placeholder": "",
-        "show": True,
-        "multiline": False,
-        "password": False,
-        "name": "llm",
-        "type": "BaseLanguageModel",
-        "list": False,
-        "advanced": False,
-<<<<<<< HEAD
-        "root": False,
-=======
-        "info": "",
->>>>>>> 5d3a7f06
+        "root": False,
+        "info": "",
+    }
+    assert template["llm"] == {
+        "required": True,
+        "placeholder": "",
+        "show": True,
+        "multiline": False,
+        "password": False,
+        "name": "llm",
+        "type": "BaseLanguageModel",
+        "list": False,
+        "advanced": False,
+        "root": False,
+        "info": "",
     }
     assert template["output_key"] == {
         "required": True,
@@ -193,11 +169,8 @@
         "type": "str",
         "list": False,
         "advanced": True,
-<<<<<<< HEAD
-        "root": False,
-=======
-        "info": "",
->>>>>>> 5d3a7f06
+        "root": False,
+        "info": "",
     }
 
 
@@ -226,11 +199,8 @@
         "type": "BaseLanguageModel",
         "list": False,
         "advanced": False,
-<<<<<<< HEAD
-        "root": False,
-=======
-        "info": "",
->>>>>>> 5d3a7f06
+        "root": False,
+        "info": "",
     }
     assert template["_type"] == "LLMCheckerChain"
 
@@ -263,11 +233,8 @@
         "type": "BaseMemory",
         "list": False,
         "advanced": False,
-<<<<<<< HEAD
-        "root": False,
-=======
-        "info": "",
->>>>>>> 5d3a7f06
+        "root": False,
+        "info": "",
     }
     assert template["verbose"] == {
         "required": False,
@@ -280,27 +247,21 @@
         "type": "bool",
         "list": False,
         "advanced": True,
-<<<<<<< HEAD
-        "root": False,
-=======
-        "info": "",
->>>>>>> 5d3a7f06
-    }
-    assert template["llm"] == {
-        "required": True,
-        "placeholder": "",
-        "show": True,
-        "multiline": False,
-        "password": False,
-        "name": "llm",
-        "type": "BaseLanguageModel",
-        "list": False,
-        "advanced": False,
-<<<<<<< HEAD
-        "root": False,
-=======
-        "info": "",
->>>>>>> 5d3a7f06
+        "root": False,
+        "info": "",
+    }
+    assert template["llm"] == {
+        "required": True,
+        "placeholder": "",
+        "show": True,
+        "multiline": False,
+        "password": False,
+        "name": "llm",
+        "type": "BaseLanguageModel",
+        "list": False,
+        "advanced": False,
+        "root": False,
+        "info": "",
     }
     assert template["input_key"] == {
         "required": True,
@@ -313,11 +274,8 @@
         "type": "str",
         "list": False,
         "advanced": True,
-<<<<<<< HEAD
-        "root": False,
-=======
-        "info": "",
->>>>>>> 5d3a7f06
+        "root": False,
+        "info": "",
     }
     assert template["output_key"] == {
         "required": True,
@@ -330,11 +288,8 @@
         "type": "str",
         "list": False,
         "advanced": True,
-<<<<<<< HEAD
-        "root": False,
-=======
-        "info": "",
->>>>>>> 5d3a7f06
+        "root": False,
+        "info": "",
     }
     assert template["_type"] == "LLMMathChain"
 
@@ -375,11 +330,8 @@
         "type": "BaseLanguageModel",
         "list": False,
         "advanced": False,
-<<<<<<< HEAD
-        "root": False,
-=======
-        "info": "",
->>>>>>> 5d3a7f06
+        "root": False,
+        "info": "",
     }
     assert template["character"] == {
         "required": True,
@@ -391,11 +343,8 @@
         "type": "str",
         "list": False,
         "advanced": False,
-<<<<<<< HEAD
-        "root": False,
-=======
-        "info": "",
->>>>>>> 5d3a7f06
+        "root": False,
+        "info": "",
     }
     assert template["series"] == {
         "required": True,
@@ -407,11 +356,8 @@
         "type": "str",
         "list": False,
         "advanced": False,
-<<<<<<< HEAD
-        "root": False,
-=======
-        "info": "",
->>>>>>> 5d3a7f06
+        "root": False,
+        "info": "",
     }
     assert template["_type"] == "SeriesCharacterChain"
 
@@ -453,11 +399,8 @@
         "type": "BaseLanguageModel",
         "list": False,
         "advanced": False,
-<<<<<<< HEAD
-        "root": False,
-=======
-        "info": "",
->>>>>>> 5d3a7f06
+        "root": False,
+        "info": "",
     }
     # Test the description object
     assert (
@@ -497,11 +440,8 @@
         "type": "BaseLanguageModel",
         "list": False,
         "advanced": False,
-<<<<<<< HEAD
-        "root": False,
-=======
-        "info": "",
->>>>>>> 5d3a7f06
+        "root": False,
+        "info": "",
     }
     assert template["memory"] == {
         "required": False,
@@ -513,11 +453,8 @@
         "type": "BaseChatMemory",
         "list": False,
         "advanced": False,
-<<<<<<< HEAD
-        "root": False,
-=======
-        "info": "",
->>>>>>> 5d3a7f06
+        "root": False,
+        "info": "",
     }
 
     assert chain["description"] == "Time travel guide chain."
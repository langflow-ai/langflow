--- conflicted
+++ resolved
@@ -170,11 +170,8 @@
         "success-foreground": "var(--success-foreground)",
         "accent-pink": "hsl(var(--accent-pink))",
         "accent-pink-foreground": "hsl(var(--accent-pink-foreground))",
-<<<<<<< HEAD
         "accent-purple-foreground": "hsl(var(--accent-purple-foreground))",
-=======
         "accent-red-foreground": "hsl(var(--accent-red-foreground))",
->>>>>>> f8e8ad64
         filter: {
           foreground: "var(--filter-foreground)",
           background: "var(--filter-background)",

/** @type {import('tailwindcss').Config} */
import tailwindcssForms from "@tailwindcss/forms";
import tailwindcssTypography from "@tailwindcss/typography";
import tailwindcssAnimate from "tailwindcss-animate";
import tailwindcssDottedBackground from "tailwindcss-dotted-background";
import { fontFamily } from "tailwindcss/defaultTheme";

import plugin from "tailwindcss/plugin";

const config = {
  variants: {
    extend: {
      display: ["group-hover"],
    },
  },
  darkMode: ["class"],
  content: [
    "app/**/*.{ts,tsx}",
    "components/**/*.{ts,tsx}",
    "./index.html",
    "./src/**/*.{js,ts,tsx,jsx}",
  ],
  safelist: [
    "bg-status-blue",
    "bg-status-green",
    "bg-status-red",
    "bg-status-yellow",
  ],
  important: false,
  theme: {
    container: {
      center: true,
      padding: "2rem",
      screens: {
        "2xl": "1400px",
      },
    },
    extend: {
      keyframes: {
        wiggle: {
          "0%, 100%": { transform: "scale(100%)" },
          "50%": { transform: "scale(120%)" },
        },
      },
      animation: {
        wiggle: "wiggle 150ms ease-in-out 1",
        "slow-wiggle": "wiggle 500ms ease-in-out 1",
      },
      colors: {
        "frozen-blue": "rgba(128, 190, 219, 0.86)", // Custom blue color for the frozen effect
        "frosted-glass": "rgba(255, 255, 255, 0.8)", // Custom frosted glass effect
        "component-icon": "var(--component-icon)",
        "flow-icon": "var(--flow-icon)",
        "low-indigo": "var(--low-indigo)",
        "chat-send": "var(--chat-send)",
        connection: "var(--connection)",
        "almost-dark-gray": "var(--almost-dark-gray)",
        "almost-light-blue": "var(--almost-light-blue)",
        "almost-medium-gray": "var(--almost-medium-gray)",
        "almost-medium-green": "var(--almost-medium-green)",
        "almost-medium-red": "var(--almost-medium-red)",
        "btn-shadow": "var(--round-btn-shadow)",
        "build-trigger": "var(--build-trigger)",
        "chat-trigger": "var(--chat-trigger)",
        "chat-trigger-disabled": "var(--chat-trigger-disabled)",
        "blur-shared": "var(--blur-shared)",
        "dark-blue": "var(--dark-blue)",
        "dark-gray": "var(--dark-gray)",
        "dark-red": "var(--dark-red)",
        "note-placeholder": "var(--note-placeholder)",
        error: {
          DEFAULT: "var(--error)",
          background: "var(--error-background)",
          foreground: "var(--error-foreground)",
        },
        "high-dark-gray": "var(--high-dark-gray)",
        "high-indigo": "var(--high-indigo)",
        "high-light-gray": "var(--high-light-gray)",
        "info-background": "var(--info-background)",
        "info-foreground": "var(--info-foreground)",
        "light-blue": "var(--light-blue)",
        "light-gray": "var(--light-gray)",
        "light-slate": "var(--light-slate)",
        "medium-blue": "var(--medium-blue)",
        "status-blue": "var(--status-blue)",
        "medium-dark-gray": "var(--medium-dark-gray)",
        "medium-dark-green": "var(--medium-dark-green)",
        "medium-dark-red": "var(--medium-dark-red)",
        "medium-emerald": "var(--medium-emerald)",
        "medium-gray": "var(--medium-gray)",
        "medium-high-indigo": "var(--medium-high-indigo)",
        "medium-indigo": "var(--medium-indigo)",
        "medium-low-gray": "var(--medium-low-gray)",
        "note-amber": "var(--note-amber)",
        "status-green": "var(--status-green)",
        "status-red": "var(--status-red)",
        "status-yellow": "var(--status-yellow)",
        "status-gray": "var(--status-gray)",
        "success-background": "var(--success-background)",
        "success-foreground": "var(--success-foreground)",
        filter: {
          foreground: "var(--filter-foreground)",
          background: "var(--filter-background)",
        },
        beta: {
          background: "var(--beta-background)",
          foreground: "var(--beta-foreground)",
          "foreground-soft": "var(--beta-foreground-soft)",
        },
        "chat-bot-icon": "var(--chat-bot-icon)",
        "chat-user-icon": "var(--chat-user-icon)",
        canvas: "var(--canvas)",
        ice: "var(--ice)",
        selected: "var(--selected)",
        hover: "var(--hover)",
        border: "hsl(var(--border))",
        input: "hsl(var(--input))",
        ring: "hsl(var(--ring))",
        "node-selected": "hsl(var(--node-selected))",
        background: "hsl(var(--background))",
        foreground: "hsl(var(--foreground))",
        primary: {
          DEFAULT: "hsl(var(--primary))",
          foreground: "hsl(var(--primary-foreground))",
          hover: "hsl(var(--primary-hover))",
        },
        secondary: {
          DEFAULT: "hsl(var(--secondary))",
          foreground: "hsl(var(--secondary-foreground))",
          hover: "hsl(var(--secondary-hover))",
        },
        destructive: {
          DEFAULT: "hsl(var(--destructive))",
          foreground: "hsl(var(--destructive-foreground))",
        },
        muted: {
          DEFAULT: "hsl(var(--muted))",
          foreground: "hsl(var(--muted-foreground))",
        },
        accent: {
          DEFAULT: "hsl(var(--accent))",
          foreground: "hsl(var(--accent-foreground))",
        },
        "accent-emerald": {
          DEFAULT: "hsl(var(--accent-emerald))",
          foreground: "hsl(var(--accent-emerald-foreground))",
        },
        "accent-indigo": {
          DEFAULT: "hsl(var(--accent-indigo))",
          foreground: "hsl(var(--accent-indigo-foreground))",
        },
        "accent-pink": {
          DEFAULT: "hsl(var(--accent-pink))",
          foreground: "hsl(var(--accent-pink-foreground))",
        },
        popover: {
          DEFAULT: "hsl(var(--popover))",
          foreground: "hsl(var(--popover-foreground))",
        },
        card: {
          DEFAULT: "hsl(var(--card))",
          foreground: "hsl(var(--card-foreground))",
        },
<<<<<<< HEAD
        sidebar: {
          background: "hsl(var(--sidebar-background))",
          foreground: "hsl(var(--sidebar-foreground))",
          primary: "hsl(var(--sidebar-primary))",
          "primary-foreground": "hsl(var(--sidebar-primary-foreground))",
          accent: "hsl(var(--sidebar-accent))",
          "accent-foreground": "hsl(var(--sidebar-accent-foreground))",
          border: "hsl(var(--sidebar-border))",
          ring: "hsl(var(--sidebar-ring))",
=======
        tooltip: {
          DEFAULT: "hsl(var(--tooltip))",
          foreground: "hsl(var(--tooltip-foreground))",
>>>>>>> 5811857c
        },
      },
      borderRadius: {
        lg: `var(--radius)`,
        md: `calc(var(--radius) - 2px)`,
        sm: "calc(var(--radius) - 4px)",
      },
      fontFamily: {
        sans: ["var(--font-sans)", ...fontFamily.sans],
      },
      boxShadow: {
        "frozen-ring": "0 0 10px 2px rgba(128, 190, 230, 0.5)",
        node: "0 0px 15px -3px rgb(0 0 0 / 0.1), 0 0px 6px -4px rgb(0 0 0 / 0.1);",
        "frosted-ring": "0 0 10px 2px rgba(128, 190, 230, 0.7)",
      },
      backdropBlur: {
        xs: "2px",
      },
    },
  },

  plugins: [
    tailwindcssAnimate,
    tailwindcssForms({
      strategy: "class", // only generate classes
    }),
    plugin(function ({ addUtilities }) {
      addUtilities({
        ".scrollbar-hide": {
          /* IE and Edge */
          "-ms-overflow-style": "none",
          /* Firefox */
          "scrollbar-width": "none",
          /* Safari and Chrome */
          "&::-webkit-scrollbar": {
            display: "none",
          },
        },
        ".truncate-multiline": {
          display: "-webkit-box",
          "-webkit-line-clamp":
            "3" /* Change this number to the number of lines you want to show */,
          "-webkit-box-orient": "vertical",
          overflow: "hidden",
          "text-overflow": "ellipsis",
        },
        ".truncate-doubleline": {
          display: "-webkit-box",
          "-webkit-line-clamp":
            "2" /* Change this number to the number of lines you want to show */,
          "-webkit-box-orient": "vertical",
          overflow: "hidden",
          "text-overflow": "ellipsis",
        },
        ".word-break-break-word": {
          wordBreak: "break-word",
        },
        ".arrow-hide": {
          "&::-webkit-inner-spin-button": {
            "-webkit-appearance": "none",
            margin: 0,
          },
          "&::-webkit-outer-spin-button": {
            "-webkit-appearance": "none",
            margin: 0,
          },
        },
        ".password": {
          "-webkit-text-security": "disc",
          "font-family": "text-security-disc",
        },
        ".stop": {
          "-webkit-animation-play-state": "paused",
          "-moz-animation-play-state": "paused",
          "animation-play-state": "paused",
        },
        ".custom-scroll": {
          "&::-webkit-scrollbar": {
            width: "8px",
            height: "8px",
          },
          "&::-webkit-scrollbar-track": {
            backgroundColor: "hsl(var(--muted))",
          },
          "&::-webkit-scrollbar-thumb": {
            backgroundColor: "hsl(var(--border))",
            borderRadius: "999px",
          },
          "&::-webkit-scrollbar-thumb:hover": {
            backgroundColor: "hsl(var(--ring))",
          },
          cursor: "auto",
        },
        ".dark .theme-attribution .react-flow__attribution": {
          backgroundColor: "rgba(255, 255, 255, 0.2)",
          padding: "0px 5px",
        },
        ".dark .theme-attribution .react-flow__attribution a": {
          color: "black",
        },
        ".text-align-last-left": {
          "text-align-last": "left",
        },
        ".text-align-last-right": {
          "text-align-last": "right",
        },
        ":focus-visible": {
          outline: "none  !important",
          outlineOffset: "0px !important",
        },
        ".note-node-markdown": {
          lineHeight: "1",
          "& ul li::marker": {
            color: "black",
          },
          "& ol li::marker": {
            color: "black",
          },
          "& h1, & h2, & h3, & h4, & h5, & h6, & p, & ul, & ol": {
            marginBottom: "0.25rem",
          },
        },
      });
    }),
    tailwindcssTypography,
    tailwindcssDottedBackground,
  ],
};

export default config;<|MERGE_RESOLUTION|>--- conflicted
+++ resolved
@@ -161,21 +161,9 @@
           DEFAULT: "hsl(var(--card))",
           foreground: "hsl(var(--card-foreground))",
         },
-<<<<<<< HEAD
-        sidebar: {
-          background: "hsl(var(--sidebar-background))",
-          foreground: "hsl(var(--sidebar-foreground))",
-          primary: "hsl(var(--sidebar-primary))",
-          "primary-foreground": "hsl(var(--sidebar-primary-foreground))",
-          accent: "hsl(var(--sidebar-accent))",
-          "accent-foreground": "hsl(var(--sidebar-accent-foreground))",
-          border: "hsl(var(--sidebar-border))",
-          ring: "hsl(var(--sidebar-ring))",
-=======
         tooltip: {
           DEFAULT: "hsl(var(--tooltip))",
           foreground: "hsl(var(--tooltip-foreground))",
->>>>>>> 5811857c
         },
       },
       borderRadius: {

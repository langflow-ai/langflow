--- conflicted
+++ resolved
@@ -186,8 +186,8 @@
           DEFAULT: "hsl(var(--inner-yellow))",
           foreground: "hsl(var(--inner-foreground-yellow))",
           muted: "hsl(var(--inner-yellow-muted-foreground))",
-          },
-          "inner-blue": {
+        },
+        "inner-blue": {
           DEFAULT: "hsl(var(--inner-blue))",
           foreground: "hsl(var(--inner-foreground-blue))",
           muted: "hsl(var(--inner-blue-muted-foreground))",
@@ -244,33 +244,12 @@
         sm: "calc(var(--radius) - 4px)",
       },
       borderWidth: {
-        '1.75': '1.75px',
-        '1.5': '1.5px',
+        1.75: "1.75px",
+        1.5: "1.5px",
       },
       fontFamily: {
-<<<<<<< HEAD
         sans: ["var(--font-sans)", ...fontFamily.sans],
         mono: ["var(--font-mono)", ...fontFamily.mono],
-=======
-        sans: [
-          "Inter",
-          "ui-sans-serif",
-          "system-ui",
-          "-apple-system",
-          "BlinkMacSystemFont",
-          "Segoe UI",
-          "Roboto",
-          "Helvetica Neue",
-          "Arial",
-          "Noto Sans",
-          "sans-serif",
-          "Apple Color Emoji",
-          "Segoe UI Emoji",
-          "Segoe UI Symbol",
-          "Noto Color Emoji",
-        ],
-        jetbrains: ["JetBrains Mono", "monospace"],
->>>>>>> 099a057d
       },
       boxShadow: {
         "frozen-ring": "0 0 10px 2px rgba(128, 190, 230, 0.5)",

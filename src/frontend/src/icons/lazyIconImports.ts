// Export the lazy loading mapping for icons
export const lazyIconsMapping = {
  AIML: () => import("@/icons/AIML").then((mod) => ({ default: mod.AIMLIcon })),
  AgentQL: () =>
    import("@/icons/AgentQL").then((mod) => ({ default: mod.AgentQLIcon })),
  Agiled: () =>
    import("@/icons/Agiled").then((mod) => ({ default: mod.AgiledIcon })),
  Airbyte: () =>
    import("@/icons/Airbyte").then((mod) => ({ default: mod.AirbyteIcon })),
  Anthropic: () =>
    import("@/icons/Anthropic").then((mod) => ({ default: mod.AnthropicIcon })),
  Apify: () =>
    import("@/icons/Apify").then((mod) => ({ default: mod.ApifyIcon })),
  ApifyWhite: () =>
    import("@/icons/Apify").then((mod) => ({ default: mod.ApifyWhiteIcon })),
  ArXiv: () =>
    import("@/icons/ArXiv").then((mod) => ({ default: mod.ArXivIcon })),
  Arize: () =>
    import("@/icons/Arize").then((mod) => ({ default: mod.ArizeIcon })),
  AssemblyAI: () =>
    import("@/icons/AssemblyAI").then((mod) => ({
      default: mod.AssemblyAIIcon,
    })),
  Googledocs: () =>
    import("@/icons/googledocs").then((mod) => ({
      default: mod.GoogledocsIcon,
    })),
  Googlesheets: () =>
    import("@/icons/googlesheets").then((mod) => ({
      default: mod.GooglesheetsIcon,
    })),
  Klaviyo: () =>
    import("@/icons/klaviyo").then((mod) => ({ default: mod.KlaviyoIcon })),
  Klipfolio: () =>
    import("@/icons/Klipfolio").then((mod) => ({ default: mod.KlipfolioIcon })),
  One_Drive: () =>
    import("@/icons/one_drive").then((mod) => ({ default: mod.One_DriveIcon })),
  Wrike: () =>
    import("@/icons/wrike").then((mod) => ({ default: mod.WrikeIcon })),
  Miro: () => import("@/icons/miro").then((mod) => ({ default: mod.MiroIcon })),
  Figma: () =>
    import("@/icons/figma").then((mod) => ({ default: mod.FigmaIcon })),
  Discord: () =>
    import("@/icons/discord").then((mod) => ({
      default: mod.DiscordIcon,
    })),
  Digicert: () =>
    import("@/icons/Digicert").then((mod) => ({ default: mod.DigicertIcon })),
  Contentful: () =>
    import("@/icons/contentful").then((mod) => ({
      default: mod.ContentfulIcon,
    })),
  Calendly: () =>
    import("@/icons/calendly").then((mod) => ({
      default: mod.CalendlyIcon,
    })),
  CapsuleCRM: () =>
    import("@/icons/Capsulecrm").then((mod) => ({
      default: mod.CapsulecrmIcon,
    })),
  Canvas: () =>
    import("@/icons/Canvas").then((mod) => ({ default: mod.CanvasIcon })),
  Canvaas: () =>
    import("@/icons/Canvas").then((mod) => ({ default: mod.CanvasIcon })),
  Attio: () =>
    import("@/icons/attio").then((mod) => ({ default: mod.AttioIcon })),
  Asana: () =>
    import("@/icons/asana").then((mod) => ({ default: mod.AsanaIcon })),
  Airtable: () =>
    import("@/icons/airtable").then((mod) => ({ default: mod.AirtableIcon })),
  AstraDB: () =>
    import("@/icons/AstraDB").then((mod) => ({ default: mod.AstraDBIcon })),
  Athena: () =>
    import("@/icons/athena").then((mod) => ({ default: mod.AthenaIcon })),
  AWS: () => import("@/icons/AWS").then((mod) => ({ default: mod.AWSIcon })),
  AWSInverted: () =>
    import("@/icons/AWSInverted").then((mod) => ({
      default: mod.AWSInvertedIcon,
    })),
  Azure: () =>
    import("@/icons/Azure").then((mod) => ({ default: mod.AzureIcon })),
  Bing: () => import("@/icons/Bing").then((mod) => ({ default: mod.BingIcon })),
  Bolna: () =>
    import("@/icons/Bolna").then((mod) => ({ default: mod.BolnaIcon })),
  BotMessageSquareIcon: () =>
    import("@/icons/BotMessageSquare").then((mod) => ({
      default: mod.BotMessageSquareIcon,
    })),
  Brandfetch: () =>
    import("@/icons/Brandfetch").then((mod) => ({
      default: mod.BrandfetchIcon,
    })),
  Brightdata: () =>
    import("@/icons/Brightdata").then((mod) => ({
      default: mod.BrightdataIcon,
    })),
  BWPython: () =>
    import("@/icons/BW python").then((mod) => ({ default: mod.BWPythonIcon })),
  Cassandra: () =>
    import("@/icons/Cassandra").then((mod) => ({ default: mod.CassandraIcon })),
  Chroma: () =>
    import("@/icons/ChromaIcon").then((mod) => ({ default: mod.ChromaIcon })),
  Cleanlab: () =>
    import("@/icons/Cleanlab").then((mod) => ({ default: mod.CleanlabIcon })),
  Clickhouse: () =>
    import("@/icons/Clickhouse").then((mod) => ({
      default: mod.ClickhouseIcon,
    })),
  Cloudflare: () =>
    import("@/icons/Cloudflare").then((mod) => ({
      default: mod.CloudflareIcon,
    })),
  Cohere: () =>
    import("@/icons/Cohere").then((mod) => ({ default: mod.CohereIcon })),
  Composio: () =>
    import("@/icons/Composio").then((mod) => ({ default: mod.ComposioIcon })),
  Confluence: () =>
    import("@/icons/Confluence").then((mod) => ({
      default: mod.ConfluenceIcon,
    })),
  Couchbase: () =>
    import("@/icons/Couchbase").then((mod) => ({ default: mod.CouchbaseIcon })),
  Classroom: () =>
    import("@/icons/Classroom").then((mod) => ({ default: mod.ClassroomIcon })),
  Claude: () =>
    import("@/icons/Claude").then((mod) => ({ default: mod.ClaudeIcon })),
  CrewAI: () =>
    import("@/icons/CrewAI").then((mod) => ({ default: mod.CrewAiIcon })),
  Cursor: () =>
    import("@/icons/Cursor").then((mod) => ({ default: mod.CursorIcon })),
  DeepSeek: () =>
    import("@/icons/DeepSeek").then((mod) => ({ default: mod.DeepSeekIcon })),
  Docling: () =>
    import("@/icons/Docling").then((mod) => ({ default: mod.DoclingIcon })),
  Dropbox: () =>
    import("@/icons/Dropbox").then((mod) => ({ default: mod.DropboxIcon })),
  DuckDuckGo: () =>
    import("@/icons/DuckDuckGo").then((mod) => ({
      default: mod.DuckDuckGoIcon,
    })),
  ElasticsearchStore: () =>
    import("@/icons/ElasticsearchStore").then((mod) => ({
      default: mod.ElasticsearchIcon,
    })),
  Evernote: () =>
    import("@/icons/Evernote").then((mod) => ({ default: mod.EvernoteIcon })),
  Exa: () => import("@/icons/Exa").then((mod) => ({ default: mod.ExaIcon })),
  Excel: () =>
    import("@/icons/Excel").then((mod) => ({ default: mod.ExcelIcon })),
  FacebookMessenger: () =>
    import("@/icons/FacebookMessenger").then((mod) => ({
      default: mod.FBIcon,
    })),
  Firecrawl: () =>
    import("@/icons/Firecrawl").then((mod) => ({ default: mod.FirecrawlIcon })),
  Finage: () =>
    import("@/icons/Finage").then((mod) => ({ default: mod.FinageIcon })),
  Fixer: () =>
    import("@/icons/Fixer").then((mod) => ({ default: mod.FixerIcon })),
  Flexisign: () =>
    import("@/icons/Flexisign").then((mod) => ({ default: mod.FlexisignIcon })),
  FreezeAll: () =>
    import("@/icons/freezeAll").then((mod) => ({ default: mod.freezeAllIcon })),
  Freshdesk: () =>
    import("@/icons/Freshdesk").then((mod) => ({ default: mod.FreshdeskIcon })),
  GitBook: () =>
    import("@/icons/GitBook").then((mod) => ({ default: mod.GitBookIcon })),
  GitLoader: () =>
    import("@/icons/GitLoader").then((mod) => ({ default: mod.GitLoaderIcon })),
  Glean: () =>
    import("@/icons/Glean").then((mod) => ({ default: mod.GleanIcon })),
  GlobeOk: () =>
    import("@/icons/globe-ok").then((mod) => ({ default: mod.GlobeOkIcon })),
  Google: () =>
    import("@/icons/Google").then((mod) => ({ default: mod.GoogleIcon })),
  GoogleDrive: () =>
    import("@/icons/GoogleDrive").then((mod) => ({
      default: mod.GoogleDriveIcon,
    })),
  Googlemeet: () =>
    import("@/icons/googlemeet").then((mod) => ({
      default: mod.GooglemeetIcon,
    })),
  GoogleTasks: () =>
    import("@/icons/GoogleTasks").then((mod) => ({
      default: mod.GoogleTasksIcon,
    })),
  GoogleGenerativeAI: () =>
    import("@/icons/GoogleGenerativeAI").then((mod) => ({
      default: mod.GoogleGenerativeAIIcon,
    })),
  Gmail: () =>
    import("@/icons/gmail").then((mod) => ({ default: mod.GmailIcon })),
  Outlook: () =>
    import("@/icons/outlook").then((mod) => ({ default: mod.OutlookIcon })),
  Pandadoc: () =>
    import("@/icons/Pandadoc").then((mod) => ({ default: mod.PandadocIcon })),
  Googlecalendar: () =>
    import("@/icons/googlecalendar").then((mod) => ({
      default: mod.GooglecalendarIcon,
    })),
  GradientInfinity: () =>
    import("@/icons/GradientSparkles").then((mod) => ({
      default: mod.GradientInfinity,
    })),
  Googlemaps: () =>
    import("@/icons/googlemaps").then((mod) => ({
      default: mod.GooglemapsIcon,
    })),
  Todoist: () =>
    import("@/icons/todoist").then((mod) => ({
      default: mod.TodoistIcon,
    })),
  Zoom: () =>
    import("@/icons/zoom").then((mod) => ({
      default: mod.ZoomIcon,
    })),
  GradientUngroup: () =>
    import("@/icons/GradientSparkles").then((mod) => ({
      default: mod.GradientUngroup,
    })),
  GradientSave: () =>
    import("@/icons/GradientSparkles").then((mod) => ({
      default: mod.GradientSave,
    })),
  GridHorizontal: () =>
    import("@/icons/GridHorizontal").then((mod) => ({
      default: mod.GridHorizontalIcon,
    })),
  Groq: () => import("@/icons/Groq").then((mod) => ({ default: mod.GroqIcon })),
  HackerNews: () =>
    import("@/icons/hackerNews").then((mod) => ({
      default: mod.HackerNewsIcon,
    })),
  HCD: () => import("@/icons/HCD").then((mod) => ({ default: mod.HCDIcon })),
  HomeAssistant: () =>
    import("@/icons/HomeAssistant").then((mod) => ({
      default: mod.HomeAssistantIcon,
    })),
  HuggingFace: () =>
    import("@/icons/HuggingFace").then((mod) => ({
      default: mod.HuggingFaceIcon,
    })),
  Icosa: () =>
    import("@/icons/Icosa").then((mod) => ({ default: mod.IcosaIcon })),
  IFixIt: () =>
    import("@/icons/IFixIt").then((mod) => ({ default: mod.IFixIcon })),
  Instagram: () =>
    import("@/icons/Instagram").then((mod) => ({ default: mod.InstagramIcon })),
  javascript: () =>
    import("@/icons/JSicon").then((mod) => ({ default: mod.JSIcon })),
  JigsawStack: () =>
    import("@/icons/JigsawStack").then((mod) => ({
      default: mod.JigsawStackIcon,
    })),
<<<<<<< HEAD
  Jira: () => import("@/icons/Jira").then((mod) => ({ default: mod.JiraIcon })),
=======
  Jotform: () =>
    import("@/icons/Jotform").then((mod) => ({ default: mod.JotformIcon })),
>>>>>>> 81c19bca
  Linear: () =>
    import("@/icons/linear").then((mod) => ({ default: mod.LinearIcon })),
  LangChain: () =>
    import("@/icons/LangChain").then((mod) => ({ default: mod.LangChainIcon })),
  Langwatch: () =>
    import("@/icons/Langwatch").then((mod) => ({ default: mod.LangwatchIcon })),
  LMStudio: () =>
    import("@/icons/LMStudio").then((mod) => ({ default: mod.LMStudioIcon })),
  Listennotes: () =>
    import("@/icons/Listennotes").then((mod) => ({
      default: mod.ListennotesIcon,
    })),
  Maritalk: () =>
    import("@/icons/Maritalk").then((mod) => ({ default: mod.MaritalkIcon })),
  Mcp: () => import("@/icons/MCP").then((mod) => ({ default: mod.McpIcon })),
  Mem0: () => import("@/icons/Mem0").then((mod) => ({ default: mod.Mem0 })),
  Meta: () => import("@/icons/Meta").then((mod) => ({ default: mod.MetaIcon })),
  Midjourney: () =>
    import("@/icons/Midjorney").then((mod) => ({
      default: mod.MidjourneyIcon,
    })),
  Milvus: () =>
    import("@/icons/Milvus").then((mod) => ({ default: mod.MilvusIcon })),
  Missive: () =>
    import("@/icons/Missive").then((mod) => ({ default: mod.MissiveIcon })),
  Mistral: () =>
    import("@/icons/mistral").then((mod) => ({ default: mod.MistralIcon })),
  MongoDB: () =>
    import("@/icons/MongoDB").then((mod) => ({ default: mod.MongoDBIcon })),
  Needle: () =>
    import("@/icons/Needle").then((mod) => ({ default: mod.NeedleIcon })),
  Neon: () => import("@/icons/Neon").then((mod) => ({ default: mod.NeonIcon })),
  Newsapi: () =>
    import("@/icons/Newsapi").then((mod) => ({ default: mod.NewsapiIcon })),
  NotDiamond: () =>
    import("@/icons/NotDiamond").then((mod) => ({
      default: mod.NotDiamondIcon,
    })),
  Notion: () =>
    import("@/icons/Notion").then((mod) => ({ default: mod.NotionIcon })),
  Novita: () =>
    import("@/icons/Novita").then((mod) => ({ default: mod.NovitaIcon })),
  NVIDIA: () =>
    import("@/icons/Nvidia").then((mod) => ({ default: mod.NvidiaIcon })),
  Olivya: () =>
    import("@/icons/Olivya").then((mod) => ({ default: mod.OlivyaIcon })),
  Ollama: () =>
    import("@/icons/Ollama").then((mod) => ({ default: mod.OllamaIcon })),
  OpenAI: () =>
    import("@/icons/OpenAi").then((mod) => ({ default: mod.OpenAiIcon })),
  OpenAICopy: () =>
    import("@/icons/OpenAI copy").then((mod) => ({ default: mod.OpenAIIcon })),
  OpenRouter: () =>
    import("@/icons/OpenRouter").then((mod) => ({
      default: mod.OpenRouterIcon,
    })),
  OpenSearch: () =>
    import("@/icons/OpenSearch").then((mod) => ({ default: mod.OpenSearch })),
  Perplexity: () =>
    import("@/icons/Perplexity").then((mod) => ({
      default: mod.PerplexityIcon,
    })),
  Pinecone: () =>
    import("@/icons/Pinecone").then((mod) => ({ default: mod.PineconeIcon })),
  Postgres: () =>
    import("@/icons/Postgres").then((mod) => ({ default: mod.PostgresIcon })),
  Python: () =>
    import("@/icons/Python").then((mod) => ({ default: mod.PythonIcon })),
  QDrant: () =>
    import("@/icons/QDrant").then((mod) => ({ default: mod.QDrantIcon })),
  QianFanChat: () =>
    import("@/icons/QianFanChat").then((mod) => ({
      default: mod.QianFanChatIcon,
    })),
  Redis: () =>
    import("@/icons/Redis").then((mod) => ({ default: mod.RedisIcon })),
  Reddit: () =>
    import("@/icons/reddit").then((mod) => ({ default: mod.RedditIcon })),
  SambaNova: () =>
    import("@/icons/SambaNova").then((mod) => ({ default: mod.SambaNovaIcon })),
  ScrapeGraph: () =>
    import("@/icons/ScrapeGraphAI").then((mod) => ({
      default: mod.ScrapeGraph,
    })),
  SearchAPI: () =>
    import("@/icons/SearchAPI").then((mod) => ({ default: mod.SearchAPIIcon })),
  SearchLexical: () =>
    import("@/icons/SearchLexical").then((mod) => ({
      default: mod.SearchLexicalIcon,
    })),
  SearchHybrid: () =>
    import("@/icons/SearchHybrid").then((mod) => ({
      default: mod.SearchHybridIcon,
    })),
  SearchVector: () =>
    import("@/icons/SearchVector").then((mod) => ({
      default: mod.SearchVectorIcon,
    })),
  Searx: () =>
    import("@/icons/Searx").then((mod) => ({ default: mod.SearxIcon })),
  SerpSearch: () =>
    import("@/icons/SerpSearch").then((mod) => ({
      default: mod.SerpSearchIcon,
    })),
  Serper: () =>
    import("@/icons/Serper").then((mod) => ({ default: mod.SerperIcon })),
  Share: () =>
    import("@/icons/Share").then((mod) => ({ default: mod.ShareIcon })),
  Share2: () =>
    import("@/icons/Share2").then((mod) => ({ default: mod.Share2Icon })),
  Slack: () =>
    import("@/icons/Slack/SlackIcon").then((mod) => ({ default: mod.default })),
  Slides: () =>
    import("@/icons/Slides").then((mod) => ({ default: mod.SlidesIcon })),
  Spider: () =>
    import("@/icons/Spider").then((mod) => ({ default: mod.SpiderIcon })),
  Streamlit: () =>
    import("@/icons/Streamlit").then((mod) => ({ default: mod.Streamlit })),
  Supabase: () =>
    import("@/icons/supabase").then((mod) => ({ default: mod.SupabaseIcon })),
  Tavily: () =>
    import("@/icons/Tavily").then((mod) => ({ default: mod.TavilyIcon })),
  ThumbDownCustom: () =>
    import("@/icons/thumbs").then((mod) => ({
      default: mod.ThumbDownIconCustom,
    })),
  ThumbUpCustom: () =>
    import("@/icons/thumbs").then((mod) => ({
      default: mod.ThumbUpIconCustom,
    })),
  Timelinesai: () =>
    import("@/icons/Timelinesai").then((mod) => ({
      default: mod.TimelinesaiIcon,
    })),
  TwelveLabs: () =>
    import("@/icons/TwelveLabs").then((mod) => ({
      default: mod.TwelveLabsIcon,
    })),
  TwitterX: () =>
    import("@/icons/Twitter X").then((mod) => ({
      default: mod.TwitterXIcon,
    })),
  VLMRun: () =>
    import("@/icons/VLMRun").then((mod) => ({
      default: mod.VLMRunIcon,
    })),
  Unstructured: () =>
    import("@/icons/Unstructured").then((mod) => ({
      default: mod.UnstructuredIcon,
    })),
  Upstash: () =>
    import("@/icons/Upstash").then((mod) => ({ default: mod.UpstashSvgIcon })),
  Vectara: () =>
    import("@/icons/VectaraIcon").then((mod) => ({ default: mod.VectaraIcon })),
  VectorStores: () =>
    import("@/icons/vectorstores").then((mod) => ({
      default: mod.VectorStoresIcon,
    })),
  VertexAI: () =>
    import("@/icons/VertexAI").then((mod) => ({ default: mod.VertexAIIcon })),
  WatsonxAI: () =>
    import("@/icons/IBMWatsonx").then((mod) => ({
      default: mod.WatsonxAiIcon,
    })),
  Weaviate: () =>
    import("@/icons/Weaviate").then((mod) => ({ default: mod.WeaviateIcon })),
  Wikipedia: () =>
    import("@/icons/Wikipedia/Wikipedia").then((mod) => ({
      default: mod.default,
    })),
  Windsurf: () =>
    import("@/icons/Windsurf").then((mod) => ({ default: mod.WindsurfIcon })),
  Wolfram: () =>
    import("@/icons/Wolfram/Wolfram").then((mod) => ({ default: mod.default })),
  xAI: () => import("@/icons/xAI").then((mod) => ({ default: mod.XAIIcon })),
  YouTube: () =>
    import("@/icons/Youtube").then((mod) => ({ default: mod.YouTubeSvgIcon })),
  ZepMemory: () =>
    import("@/icons/ZepMemory").then((mod) => ({ default: mod.ZepMemoryIcon })),
};<|MERGE_RESOLUTION|>--- conflicted
+++ resolved
@@ -253,12 +253,9 @@
     import("@/icons/JigsawStack").then((mod) => ({
       default: mod.JigsawStackIcon,
     })),
-<<<<<<< HEAD
   Jira: () => import("@/icons/Jira").then((mod) => ({ default: mod.JiraIcon })),
-=======
   Jotform: () =>
     import("@/icons/Jotform").then((mod) => ({ default: mod.JotformIcon })),
->>>>>>> 81c19bca
   Linear: () =>
     import("@/icons/linear").then((mod) => ({ default: mod.LinearIcon })),
   LangChain: () =>

// Export the lazy loading mapping for icons
export const lazyIconsMapping = {
  "AI/ML": () =>
    import("@/icons/AIML").then((mod) => ({ default: mod.AIMLIcon })),
  AgentQL: () =>
    import("@/icons/AgentQL").then((mod) => ({ default: mod.AgentQLIcon })),
  Airbyte: () =>
    import("@/icons/Airbyte").then((mod) => ({ default: mod.AirbyteIcon })),
  Anthropic: () =>
    import("@/icons/Anthropic").then((mod) => ({ default: mod.AnthropicIcon })),
  Apify: () =>
    import("@/icons/Apify").then((mod) => ({ default: mod.ApifyIcon })),
  ApifyWhite: () =>
    import("@/icons/Apify").then((mod) => ({ default: mod.ApifyWhiteIcon })),
  ArXiv: () =>
    import("@/icons/ArXiv").then((mod) => ({ default: mod.ArXivIcon })),
  Arize: () =>
    import("@/icons/Arize").then((mod) => ({ default: mod.ArizeIcon })),
  AssemblyAI: () =>
    import("@/icons/AssemblyAI").then((mod) => ({
      default: mod.AssemblyAIIcon,
    })),
  AstraDB: () =>
    import("@/icons/AstraDB").then((mod) => ({ default: mod.AstraDBIcon })),
  Athena: () =>
    import("@/icons/athena").then((mod) => ({ default: mod.AthenaIcon })),
  AWS: () => import("@/icons/AWS").then((mod) => ({ default: mod.AWSIcon })),
  AWSInverted: () =>
    import("@/icons/AWSInverted").then((mod) => ({
      default: mod.AWSInvertedIcon,
    })),
  Azure: () =>
    import("@/icons/Azure").then((mod) => ({ default: mod.AzureIcon })),
  Bing: () => import("@/icons/Bing").then((mod) => ({ default: mod.BingIcon })),
  BotMessageSquareIcon: () =>
    import("@/icons/BotMessageSquare").then((mod) => ({
      default: mod.BotMessageSquareIcon,
    })),
  BWPython: () =>
    import("@/icons/BW python").then((mod) => ({ default: mod.BWPythonIcon })),
  Cassandra: () =>
    import("@/icons/Cassandra").then((mod) => ({ default: mod.CassandraIcon })),
  Chroma: () =>
    import("@/icons/ChromaIcon").then((mod) => ({ default: mod.ChromaIcon })),
  Clickhouse: () =>
    import("@/icons/Clickhouse").then((mod) => ({
      default: mod.ClickhouseIcon,
    })),
  Cloudflare: () =>
    import("@/icons/Cloudflare").then((mod) => ({
      default: mod.CloudflareIcon,
    })),
  Cohere: () =>
    import("@/icons/Cohere").then((mod) => ({ default: mod.CohereIcon })),
  Composio: () =>
    import("@/icons/Composio").then((mod) => ({ default: mod.ComposioIcon })),
  Confluence: () =>
    import("@/icons/Confluence").then((mod) => ({
      default: mod.ConfluenceIcon,
    })),
  Couchbase: () =>
    import("@/icons/Couchbase").then((mod) => ({ default: mod.CouchbaseIcon })),
  CrewAI: () =>
    import("@/icons/CrewAI").then((mod) => ({ default: mod.CrewAiIcon })),
  DeepSeek: () =>
    import("@/icons/DeepSeek").then((mod) => ({ default: mod.DeepSeekIcon })),
  Dropbox: () =>
    import("@/icons/Dropbox").then((mod) => ({ default: mod.DropboxIcon })),
  DuckDuckGo: () =>
    import("@/icons/DuckDuckGo").then((mod) => ({
      default: mod.DuckDuckGoIcon,
    })),
  ElasticsearchStore: () =>
    import("@/icons/ElasticsearchStore").then((mod) => ({
      default: mod.ElasticsearchIcon,
    })),
  Evernote: () =>
    import("@/icons/Evernote").then((mod) => ({ default: mod.EvernoteIcon })),
  Exa: () => import("@/icons/Exa").then((mod) => ({ default: mod.ExaIcon })),
  FacebookMessenger: () =>
    import("@/icons/FacebookMessenger").then((mod) => ({
      default: mod.FBIcon,
    })),
  Firecrawl: () =>
    import("@/icons/Firecrawl").then((mod) => ({ default: mod.FirecrawlIcon })),
  FreezeAll: () =>
    import("@/icons/freezeAll").then((mod) => ({ default: mod.freezeAllIcon })),
  GitBook: () =>
    import("@/icons/GitBook").then((mod) => ({ default: mod.GitBookIcon })),
  GitLoader: () =>
    import("@/icons/GitLoader").then((mod) => ({ default: mod.GitLoaderIcon })),
  Glean: () =>
    import("@/icons/Glean").then((mod) => ({ default: mod.GleanIcon })),
  GlobeOk: () =>
    import("@/icons/globe-ok").then((mod) => ({ default: mod.GlobeOkIcon })),
  Google: () =>
    import("@/icons/Google").then((mod) => ({ default: mod.GoogleIcon })),
  GoogleDrive: () =>
    import("@/icons/GoogleDrive").then((mod) => ({
      default: mod.GoogleDriveIcon,
    })),
  GoogleGenerativeAI: () =>
    import("@/icons/GoogleGenerativeAI").then((mod) => ({
      default: mod.GoogleGenerativeAIIcon,
    })),
  Gmail: () =>
    import("@/icons/gmail").then((mod) => ({ default: mod.GmailIcon })),
<<<<<<< HEAD
  GoogleMeet: () =>
    import("@/icons/googlemeet").then((mod) => ({
      default: mod.GooglemeetIcon,
=======
  Googlecalendar: () =>
    import("@/icons/googlecalendar").then((mod) => ({
      default: mod.GooglecalendarIcon,
>>>>>>> 116bee82
    })),
  GradientInfinity: () =>
    import("@/icons/GradientSparkles").then((mod) => ({
      default: mod.GradientInfinity,
    })),
  GradientUngroup: () =>
    import("@/icons/GradientSparkles").then((mod) => ({
      default: mod.GradientUngroup,
    })),
  GradientSave: () =>
    import("@/icons/GradientSparkles").then((mod) => ({
      default: mod.GradientSave,
    })),
  GridHorizontal: () =>
    import("@/icons/GridHorizontal").then((mod) => ({
      default: mod.GridHorizontalIcon,
    })),
  Groq: () => import("@/icons/Groq").then((mod) => ({ default: mod.GroqIcon })),
  HackerNews: () =>
    import("@/icons/hackerNews").then((mod) => ({
      default: mod.HackerNewsIcon,
    })),
  HCD: () => import("@/icons/HCD").then((mod) => ({ default: mod.HCDIcon })),
  HomeAssistant: () =>
    import("@/icons/HomeAssistant").then((mod) => ({
      default: mod.HomeAssistantIcon,
    })),
  HuggingFace: () =>
    import("@/icons/HuggingFace").then((mod) => ({
      default: mod.HuggingFaceIcon,
    })),
  Icosa: () =>
    import("@/icons/Icosa").then((mod) => ({ default: mod.IcosaIcon })),
  IFixIt: () =>
    import("@/icons/IFixIt").then((mod) => ({ default: mod.IFixIcon })),
  javascript: () =>
    import("@/icons/JSicon").then((mod) => ({ default: mod.JSIcon })),
  LangChain: () =>
    import("@/icons/LangChain").then((mod) => ({ default: mod.LangChainIcon })),
  Langwatch: () =>
    import("@/icons/Langwatch").then((mod) => ({ default: mod.LangwatchIcon })),
  LMStudio: () =>
    import("@/icons/LMStudio").then((mod) => ({ default: mod.LMStudioIcon })),
  Maritalk: () =>
    import("@/icons/Maritalk").then((mod) => ({ default: mod.MaritalkIcon })),
  Mcp: () => import("@/icons/MCP").then((mod) => ({ default: mod.McpIcon })),
  Mem0: () => import("@/icons/Mem0").then((mod) => ({ default: mod.Mem0 })),
  Meta: () => import("@/icons/Meta").then((mod) => ({ default: mod.MetaIcon })),
  Midjourney: () =>
    import("@/icons/Midjorney").then((mod) => ({
      default: mod.MidjourneyIcon,
    })),
  Milvus: () =>
    import("@/icons/Milvus").then((mod) => ({ default: mod.MilvusIcon })),
  Mistral: () =>
    import("@/icons/mistral").then((mod) => ({ default: mod.MistralIcon })),
  MongoDB: () =>
    import("@/icons/MongoDB").then((mod) => ({ default: mod.MongoDBIcon })),
  Needle: () =>
    import("@/icons/Needle").then((mod) => ({ default: mod.NeedleIcon })),
  NotDiamond: () =>
    import("@/icons/NotDiamond").then((mod) => ({
      default: mod.NotDiamondIcon,
    })),
  Notion: () =>
    import("@/icons/Notion").then((mod) => ({ default: mod.NotionIcon })),
  Novita: () =>
    import("@/icons/Novita").then((mod) => ({ default: mod.NovitaIcon })),
  NVIDIA: () =>
    import("@/icons/Nvidia").then((mod) => ({ default: mod.NvidiaIcon })),
  Olivya: () =>
    import("@/icons/Olivya").then((mod) => ({ default: mod.OlivyaIcon })),
  Ollama: () =>
    import("@/icons/Ollama").then((mod) => ({ default: mod.OllamaIcon })),
  OpenAI: () =>
    import("@/icons/OpenAi").then((mod) => ({ default: mod.OpenAiIcon })),
  OpenRouter: () =>
    import("@/icons/OpenRouter").then((mod) => ({
      default: mod.OpenRouterIcon,
    })),
  OpenSearch: () =>
    import("@/icons/OpenSearch").then((mod) => ({ default: mod.OpenSearch })),
  Perplexity: () =>
    import("@/icons/Perplexity").then((mod) => ({
      default: mod.PerplexityIcon,
    })),
  Pinecone: () =>
    import("@/icons/Pinecone").then((mod) => ({ default: mod.PineconeIcon })),
  Postgres: () =>
    import("@/icons/Postgres").then((mod) => ({ default: mod.PostgresIcon })),
  Python: () =>
    import("@/icons/Python").then((mod) => ({ default: mod.PythonIcon })),
  QDrant: () =>
    import("@/icons/QDrant").then((mod) => ({ default: mod.QDrantIcon })),
  QianFanChat: () =>
    import("@/icons/QianFanChat").then((mod) => ({
      default: mod.QianFanChatIcon,
    })),
  Redis: () =>
    import("@/icons/Redis").then((mod) => ({ default: mod.RedisIcon })),
  SambaNova: () =>
    import("@/icons/SambaNova").then((mod) => ({ default: mod.SambaNovaIcon })),
  ScrapeGraph: () =>
    import("@/icons/ScrapeGraphAI").then((mod) => ({
      default: mod.ScrapeGraph,
    })),
  SearchAPI: () =>
    import("@/icons/SearchAPI").then((mod) => ({ default: mod.SearchAPIIcon })),
  SearchLexical: () =>
    import("@/icons/SearchLexical").then((mod) => ({
      default: mod.SearchLexicalIcon,
    })),
  SearchHybrid: () =>
    import("@/icons/SearchHybrid").then((mod) => ({
      default: mod.SearchHybridIcon,
    })),
  SearchVector: () =>
    import("@/icons/SearchVector").then((mod) => ({
      default: mod.SearchVectorIcon,
    })),
  Searx: () =>
    import("@/icons/Searx").then((mod) => ({ default: mod.SearxIcon })),
  SerpSearch: () =>
    import("@/icons/SerpSearch").then((mod) => ({
      default: mod.SerpSearchIcon,
    })),
  Serper: () =>
    import("@/icons/Serper").then((mod) => ({ default: mod.SerperIcon })),
  Share: () =>
    import("@/icons/Share").then((mod) => ({ default: mod.ShareIcon })),
  Share2: () =>
    import("@/icons/Share2").then((mod) => ({ default: mod.Share2Icon })),
  Slack: () =>
    import("@/icons/Slack/SlackIcon").then((mod) => ({ default: mod.default })),
  Spider: () =>
    import("@/icons/Spider").then((mod) => ({ default: mod.SpiderIcon })),
  Streamlit: () =>
    import("@/icons/Streamlit").then((mod) => ({ default: mod.Streamlit })),
  Supabase: () =>
    import("@/icons/supabase").then((mod) => ({ default: mod.SupabaseIcon })),
  Tavily: () =>
    import("@/icons/Tavily").then((mod) => ({ default: mod.TavilyIcon })),
  ThumbDownCustom: () =>
    import("@/icons/thumbs").then((mod) => ({
      default: mod.ThumbDownIconCustom,
    })),
  ThumbUpCustom: () =>
    import("@/icons/thumbs").then((mod) => ({
      default: mod.ThumbUpIconCustom,
    })),
  TwitterX: () =>
    import("@/icons/Twitter X").then((mod) => ({
      default: mod.TwitterXIcon,
    })),
  Unstructured: () =>
    import("@/icons/Unstructured").then((mod) => ({
      default: mod.UnstructuredIcon,
    })),
  Upstash: () =>
    import("@/icons/Upstash").then((mod) => ({ default: mod.UpstashSvgIcon })),
  Vectara: () =>
    import("@/icons/VectaraIcon").then((mod) => ({ default: mod.VectaraIcon })),
  VertexAI: () =>
    import("@/icons/VertexAI").then((mod) => ({ default: mod.VertexAIIcon })),
  WatsonxAI: () =>
    import("@/icons/IBMWatsonx").then((mod) => ({
      default: mod.WatsonxAiIcon,
    })),
  Weaviate: () =>
    import("@/icons/Weaviate").then((mod) => ({ default: mod.WeaviateIcon })),
  Wikipedia: () =>
    import("@/icons/Wikipedia/Wikipedia").then((mod) => ({
      default: mod.default,
    })),
  Wolfram: () =>
    import("@/icons/Wolfram/Wolfram").then((mod) => ({ default: mod.default })),
  xAI: () => import("@/icons/xAI").then((mod) => ({ default: mod.XAIIcon })),
  YouTube: () =>
    import("@/icons/Youtube").then((mod) => ({ default: mod.YouTubeSvgIcon })),
  ZepMemory: () =>
    import("@/icons/ZepMemory").then((mod) => ({ default: mod.ZepMemoryIcon })),
};<|MERGE_RESOLUTION|>--- conflicted
+++ resolved
@@ -105,15 +105,13 @@
     })),
   Gmail: () =>
     import("@/icons/gmail").then((mod) => ({ default: mod.GmailIcon })),
-<<<<<<< HEAD
+  Googlecalendar: () =>
+    import("@/icons/googlecalendar").then((mod) => ({
+      default: mod.GooglecalendarIcon,
+    })),
   GoogleMeet: () =>
     import("@/icons/googlemeet").then((mod) => ({
       default: mod.GooglemeetIcon,
-=======
-  Googlecalendar: () =>
-    import("@/icons/googlecalendar").then((mod) => ({
-      default: mod.GooglecalendarIcon,
->>>>>>> 116bee82
     })),
   GradientInfinity: () =>
     import("@/icons/GradientSparkles").then((mod) => ({

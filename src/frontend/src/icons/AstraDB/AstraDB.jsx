--- conflicted
+++ resolved
@@ -7,30 +7,11 @@
     xmlns="http://www.w3.org/2000/svg"
     {...props}
   >
-<<<<<<< HEAD
-    <g clipPath="url(#clip0_702_1449)">
-      {/* <rect width="96" height="96" rx="6" fill="white"/> */}
-      <path
-        d="M38.0469 33H12V62.1892H38.0469L44.5902 57.1406V38.0485L38.0469 33ZM17.0478 38.0485H39.5424V57.1459H17.0478V38.0485Z"
-        fill="currentColor"
-      />
-      <path
-        d="M82.0705 38.2605V33.3243H58.2546L51.788 38.2605V45.038L58.2546 49.9742H79.0107V56.9286H53.076V61.8648H77.5334L84 56.9286V49.9742L77.5334 45.038H56.7772V38.2605H82.0705Z"
-        fill="currentColor"
-      />
-    </g>
-    <defs>
-      <clipPath id="clip0_702_1449">
-        <rect width="96" height="96" fill="white" />
-      </clipPath>
-    </defs>
-=======
     <rect width="100%" height="100%" rx="4" fill="white" />
     <path
       d="M6.89209 5.76894L5 10.8265H6.56835L8 6.4524L9.43165 10.8265H11L9.10791 5.76894C8.71942 4.76175 7.29496 4.72578 6.89209 5.76894Z"
-      fill="black"
+      fill="currentColor"
     />
->>>>>>> 3e181b91
   </svg>
 );
 export default AstraSVG;
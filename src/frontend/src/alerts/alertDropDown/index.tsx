--- conflicted
+++ resolved
@@ -43,42 +43,7 @@
           }
         }}
       >
-<<<<<<< HEAD
-        <div className="text-md text-foreground flex flex-row justify-between pl-3 font-medium">
-          Notifications
-          <div className="flex gap-3 pr-3">
-            <button
-              className="text-foreground hover:text-status-red"
-              onClick={() => {
-                setOpen(false);
-                setTimeout(clearNotificationList, 100);
-              }}
-            >
-              <IconComponent name="Trash2" className="h-4 w-4" />
-            </button>
-            <button
-              className="text-foreground opacity-70 hover:opacity-100"
-              onClick={() => {
-                setOpen(false);
-              }}
-            >
-              <Cross2Icon className="h-4 w-4" />
-            </button>
-          </div>
-        </div>
-        <div className="text-high-foreground scrollbar-hide mt-3 flex h-full w-full flex-col overflow-y-scroll">
-          {notificationList.length !== 0 ? (
-            notificationList.map((alertItem, index) => (
-              <SingleAlert
-                key={alertItem.id}
-                dropItem={alertItem}
-                removeAlert={removeFromNotificationList}
-              />
-            ))
-          ) : (
-            <div className="text-ring flex h-full w-full items-center justify-center pb-16">
-              {ZERO_NOTIFICATIONS}
-=======
+
         <PopoverTrigger asChild>{children}</PopoverTrigger>
         <PopoverContent
           ref={notificationRef}
@@ -105,7 +70,6 @@
               >
                 <Cross2Icon className="h-4 w-4" />
               </button>
->>>>>>> a8f6ee4a
             </div>
           </div>
           <div className="text-high-foreground mt-3 flex h-full w-full flex-col overflow-y-scroll scrollbar-hide">

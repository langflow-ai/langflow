import { useGetAutoLogin } from "@/controllers/API/queries/auth";
import { useGetConfig } from "@/controllers/API/queries/config/use-get-config";
import { useGetBasicExamplesQuery } from "@/controllers/API/queries/flows/use-get-basic-examples";
import { useGetFoldersQuery } from "@/controllers/API/queries/folders/use-get-folders";
import { useGetTagsQuery } from "@/controllers/API/queries/store";
import { useGetGlobalVariables } from "@/controllers/API/queries/variables";
import { useGetVersionQuery } from "@/controllers/API/queries/version";
import { CustomLoadingPage } from "@/customization/components/custom-loading-page";
import { useCustomPrimaryLoading } from "@/customization/hooks/use-custom-primary-loading";
import { useDarkStore } from "@/stores/darkStore";
import useFlowsManagerStore from "@/stores/flowsManagerStore";
import { useEffect } from "react";
import { Outlet } from "react-router-dom";
import { LoadingPage } from "../LoadingPage";

export function AppInitPage() {
  const dark = useDarkStore((state) => state.dark);
  const refreshStars = useDarkStore((state) => state.refreshStars);
  const isLoading = useFlowsManagerStore((state) => state.isLoading);

  const { isFetched: isLoaded } = useCustomPrimaryLoading();

  const { isFetched } = useGetAutoLogin({ enabled: isLoaded });
  useGetVersionQuery({ enabled: isFetched });
  useGetConfig({ enabled: isFetched });
  useGetGlobalVariables({ enabled: isFetched });
  useGetTagsQuery({ enabled: isFetched });
<<<<<<< HEAD
  const { isFetched: isExamplesFetched } = useGetBasicExamplesQuery({
=======
  const { refetch: refetchFolders } = useGetFoldersQuery({
>>>>>>> 67373680
    enabled: isFetched,
  });

  useEffect(() => {
    if (isFetched) {
      refreshStars();
      refetchFolders();
    }
  }, [isFetched]);

  useEffect(() => {
    if (!dark) {
      document.getElementById("body")!.classList.remove("dark");
    } else {
      document.getElementById("body")!.classList.add("dark");
    }
  }, [dark]);

  return (
    //need parent component with width and height
    <>
      {isLoaded ? (
        (isLoading || !isFetched || !isExamplesFetched) && (
          <LoadingPage overlay />
        )
      ) : (
        <CustomLoadingPage />
      )}
      {isFetched && isExamplesFetched && <Outlet />}
    </>
  );
}<|MERGE_RESOLUTION|>--- conflicted
+++ resolved
@@ -25,11 +25,9 @@
   useGetConfig({ enabled: isFetched });
   useGetGlobalVariables({ enabled: isFetched });
   useGetTagsQuery({ enabled: isFetched });
-<<<<<<< HEAD
-  const { isFetched: isExamplesFetched } = useGetBasicExamplesQuery({
-=======
+  const { isFetched: isExamplesFetched } = useGetBasicExamplesQuery({    enabled: isFetched,
+  });
   const { refetch: refetchFolders } = useGetFoldersQuery({
->>>>>>> 67373680
     enabled: isFetched,
   });
 

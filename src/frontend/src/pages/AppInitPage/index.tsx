import { useGetAutoLogin } from "@/controllers/API/queries/auth";
import { useGetConfig } from "@/controllers/API/queries/config/use-get-config";
<<<<<<< HEAD
=======
import { useGetBasicExamplesQuery } from "@/controllers/API/queries/flows/use-get-basic-examples";
import { useGetFoldersQuery } from "@/controllers/API/queries/folders/use-get-folders";
import { useGetTagsQuery } from "@/controllers/API/queries/store";
import { useGetGlobalVariables } from "@/controllers/API/queries/variables";
>>>>>>> 50dc34ed
import { useGetVersionQuery } from "@/controllers/API/queries/version";
import { CustomLoadingPage } from "@/customization/components/custom-loading-page";
import { useCustomPrimaryLoading } from "@/customization/hooks/use-custom-primary-loading";
import { useDarkStore } from "@/stores/darkStore";
import useFlowsManagerStore from "@/stores/flowsManagerStore";
import { useEffect } from "react";
import { Outlet, useLocation } from "react-router-dom";
import { LoadingPage } from "../LoadingPage";

export function AppInitPage() {
  const refreshStars = useDarkStore((state) => state.refreshStars);
  const isLoading = useFlowsManagerStore((state) => state.isLoading);
  const location = useLocation();
  const isKeycloakCallback = location.pathname.includes('keycloak/callback');

  const { isFetched: isLoaded } = useCustomPrimaryLoading();

<<<<<<< HEAD
  // Only enable auto login if we're not in the Keycloak callback flow
  const { isFetched } = useGetAutoLogin({ 
    enabled: isLoaded && !isKeycloakCallback 
  });

  useGetVersionQuery({ enabled: isFetched });
  useGetConfig({ enabled: isFetched });
=======
  const { isFetched, refetch } = useGetAutoLogin({ enabled: isLoaded });
  useGetVersionQuery({ enabled: isFetched });
  const { isFetched: isConfigFetched } = useGetConfig({ enabled: isFetched });
  useGetGlobalVariables({ enabled: isFetched });
  useGetTagsQuery({ enabled: isFetched });
  useGetFoldersQuery({ enabled: isFetched });
  const { isFetched: isExamplesFetched, refetch: refetchExamples } =
    useGetBasicExamplesQuery();
>>>>>>> 50dc34ed

  useEffect(() => {
    if (isFetched) {
      refreshStars();
    }

    if (isConfigFetched) {
      refetch();
      refetchExamples();
    }
  }, [isFetched, isConfigFetched]);

  // Always allow rendering of children when in Keycloak callback
  const shouldRenderOutlet = isFetched || isKeycloakCallback;

  return (
    //need parent component with width and height
    <>
      {isLoaded ? (
<<<<<<< HEAD
        (isLoading || (!shouldRenderOutlet && !isKeycloakCallback)) && (
=======
        (isLoading || !isFetched || !isExamplesFetched) && (
>>>>>>> 50dc34ed
          <LoadingPage overlay />
        )
      ) : (
        <CustomLoadingPage />
      )}
<<<<<<< HEAD
      {shouldRenderOutlet && <Outlet />}
=======
      {isFetched && isExamplesFetched && <Outlet />}
>>>>>>> 50dc34ed
    </>
  );
}<|MERGE_RESOLUTION|>--- conflicted
+++ resolved
@@ -1,12 +1,5 @@
 import { useGetAutoLogin } from "@/controllers/API/queries/auth";
 import { useGetConfig } from "@/controllers/API/queries/config/use-get-config";
-<<<<<<< HEAD
-=======
-import { useGetBasicExamplesQuery } from "@/controllers/API/queries/flows/use-get-basic-examples";
-import { useGetFoldersQuery } from "@/controllers/API/queries/folders/use-get-folders";
-import { useGetTagsQuery } from "@/controllers/API/queries/store";
-import { useGetGlobalVariables } from "@/controllers/API/queries/variables";
->>>>>>> 50dc34ed
 import { useGetVersionQuery } from "@/controllers/API/queries/version";
 import { CustomLoadingPage } from "@/customization/components/custom-loading-page";
 import { useCustomPrimaryLoading } from "@/customization/hooks/use-custom-primary-loading";
@@ -24,35 +17,19 @@
 
   const { isFetched: isLoaded } = useCustomPrimaryLoading();
 
-<<<<<<< HEAD
   // Only enable auto login if we're not in the Keycloak callback flow
-  const { isFetched } = useGetAutoLogin({ 
-    enabled: isLoaded && !isKeycloakCallback 
+  const { isFetched } = useGetAutoLogin({
+    enabled: isLoaded && !isKeycloakCallback
   });
 
   useGetVersionQuery({ enabled: isFetched });
   useGetConfig({ enabled: isFetched });
-=======
-  const { isFetched, refetch } = useGetAutoLogin({ enabled: isLoaded });
-  useGetVersionQuery({ enabled: isFetched });
-  const { isFetched: isConfigFetched } = useGetConfig({ enabled: isFetched });
-  useGetGlobalVariables({ enabled: isFetched });
-  useGetTagsQuery({ enabled: isFetched });
-  useGetFoldersQuery({ enabled: isFetched });
-  const { isFetched: isExamplesFetched, refetch: refetchExamples } =
-    useGetBasicExamplesQuery();
->>>>>>> 50dc34ed
 
   useEffect(() => {
     if (isFetched) {
       refreshStars();
     }
-
-    if (isConfigFetched) {
-      refetch();
-      refetchExamples();
-    }
-  }, [isFetched, isConfigFetched]);
+  }, [isFetched]);
 
   // Always allow rendering of children when in Keycloak callback
   const shouldRenderOutlet = isFetched || isKeycloakCallback;
@@ -61,21 +38,13 @@
     //need parent component with width and height
     <>
       {isLoaded ? (
-<<<<<<< HEAD
         (isLoading || (!shouldRenderOutlet && !isKeycloakCallback)) && (
-=======
-        (isLoading || !isFetched || !isExamplesFetched) && (
->>>>>>> 50dc34ed
           <LoadingPage overlay />
         )
       ) : (
         <CustomLoadingPage />
       )}
-<<<<<<< HEAD
       {shouldRenderOutlet && <Outlet />}
-=======
-      {isFetched && isExamplesFetched && <Outlet />}
->>>>>>> 50dc34ed
     </>
   );
 }
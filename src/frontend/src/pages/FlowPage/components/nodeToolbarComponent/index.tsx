import { countHandlesFn } from "@/CustomNodes/helpers/count-handles";
import { mutateTemplate } from "@/CustomNodes/helpers/mutate-template";
import useHandleOnNewValue from "@/CustomNodes/hooks/use-handle-new-value";
import useHandleNodeClass from "@/CustomNodes/hooks/use-handle-node-class";
import ShadTooltip from "@/components/common/shadTooltipComponent";
import { Button } from "@/components/ui/button";
import { usePatchUpdateFlow } from "@/controllers/API/queries/flows/use-patch-update-flow";
import { usePostTemplateValue } from "@/controllers/API/queries/nodes/use-post-template-value";
import { usePostRetrieveVertexOrder } from "@/controllers/API/queries/vertex";
import useAddFlow from "@/hooks/flows/use-add-flow";
import CodeAreaModal from "@/modals/codeAreaModal";
import { APIClassType } from "@/types/api";
import { useUpdateNodeInternals } from "@xyflow/react";
import _, { cloneDeep } from "lodash";
<<<<<<< HEAD
import { useCallback, useEffect, useRef, useState } from "react";
=======
import { memo, useCallback, useEffect, useMemo, useRef, useState } from "react";
import { useUpdateNodeInternals } from "reactflow";
>>>>>>> 02fbb450
import IconComponent from "../../../../components/common/genericIconComponent";
import {
  Select,
  SelectContentWithoutPortal,
  SelectItem,
  SelectTrigger,
} from "../../../../components/ui/select-custom";
import ConfirmationModal from "../../../../modals/confirmationModal";
import EditNodeModal from "../../../../modals/editNodeModal";
import ShareModal from "../../../../modals/shareModal";
import useAlertStore from "../../../../stores/alertStore";
import { useDarkStore } from "../../../../stores/darkStore";
import useFlowStore from "../../../../stores/flowStore";
import useFlowsManagerStore from "../../../../stores/flowsManagerStore";
import { useShortcutsStore } from "../../../../stores/shortcuts";
import { useStoreStore } from "../../../../stores/storeStore";
import { nodeToolbarPropsType } from "../../../../types/components";
import { FlowType } from "../../../../types/flow";
import {
  checkHasToolMode,
  createFlowComponent,
  downloadNode,
  expandGroupNode,
  updateFlowPosition,
} from "../../../../utils/reactflowUtils";
import { cn, getNodeLength, openInNewTab } from "../../../../utils/utils";
import { ToolbarButton } from "./components/toolbar-button";
import ToolbarModals from "./components/toolbar-modals";
import useShortcuts from "./hooks/use-shortcuts";
import ToolbarSelectItem from "./toolbarSelectItem";

<<<<<<< HEAD
export default function NodeToolbarComponent({
  data,
  deleteNode,
  setShowNode,
  numberOfOutputHandles,
  showNode,
  name = "code",
  onCloseAdvancedModal,
  updateNode,
  isOutdated,
  setOpenShowMoreOptions,
}: nodeToolbarPropsType): JSX.Element {
  const version = useDarkStore((state) => state.version);
  const [showModalAdvanced, setShowModalAdvanced] = useState(false);
  const [showconfirmShare, setShowconfirmShare] = useState(false);
  const [showOverrideModal, setShowOverrideModal] = useState(false);
  const [flowComponent, setFlowComponent] = useState<FlowType>(
    createFlowComponent(cloneDeep(data), version),
  );
  const nodeLength = getNodeLength(data);
  const updateFreezeStatus = useFlowStore((state) => state.updateFreezeStatus);
  const hasStore = useStoreStore((state) => state.hasStore);
  const hasApiKey = useStoreStore((state) => state.hasApiKey);
  const validApiKey = useStoreStore((state) => state.validApiKey);
  const shortcuts = useShortcutsStore((state) => state.shortcuts);
  const currentFlowId = useFlowsManagerStore((state) => state.currentFlowId);
  const [openModal, setOpenModal] = useState(false);
  const isGroup = data.node?.flow ? true : false;
  const frozen = data.node?.frozen ?? false;
  const currentFlow = useFlowStore((state) => state.currentFlow);

  const addFlow = useAddFlow();

  const { mutate: patchUpdateFlow } = usePatchUpdateFlow();

  const isMinimal = countHandlesFn(data) <= 1 && numberOfOutputHandles <= 1;
  function activateToolMode() {
    const newValue = !toolMode;
    setToolMode(newValue);

    updateToolMode(data.id, newValue);
    data.node!.tool_mode = newValue;

    mutateTemplate(
      newValue,
      data.node!,
      handleNodeClass,
      postToolModeValue,
      setErrorData,
      "tool_mode",
      () => {
        const node = currentFlow?.data?.nodes.find(
          (node) => node.id === data.id,
        );
        const index = currentFlow?.data?.nodes.indexOf(node!)!;
        if (currentFlow!.data!.nodes[index]!.type === "genericNode") {
          currentFlow!.data!.nodes[index]!.data.node.tool_mode = newValue;
        }

        patchUpdateFlow({
          id: currentFlow?.id!,
          name: currentFlow?.name!,
          data: currentFlow?.data!,
          description: currentFlow?.description!,
          folder_id: currentFlow?.folder_id!,
          endpoint_name: currentFlow?.endpoint_name!,
=======
const NodeToolbarComponent = memo(
  ({
    data,
    deleteNode,
    setShowNode,
    numberOfOutputHandles,
    showNode,
    name = "code",
    onCloseAdvancedModal,
    updateNode,
    isOutdated,
    setOpenShowMoreOptions,
  }: nodeToolbarPropsType): JSX.Element => {
    const version = useDarkStore((state) => state.version);
    const [showModalAdvanced, setShowModalAdvanced] = useState(false);
    const [showconfirmShare, setShowconfirmShare] = useState(false);
    const [showOverrideModal, setShowOverrideModal] = useState(false);
    const [flowComponent, setFlowComponent] = useState<FlowType>(
      createFlowComponent(cloneDeep(data), version),
    );
    const updateFreezeStatus = useFlowStore(
      (state) => state.updateFreezeStatus,
    );
    const { hasStore, hasApiKey, validApiKey } = useStoreStore((state) => ({
      hasStore: state.hasStore,
      hasApiKey: state.hasApiKey,
      validApiKey: state.validApiKey,
    }));
    const shortcuts = useShortcutsStore((state) => state.shortcuts);
    const currentFlowId = useFlowsManagerStore((state) => state.currentFlowId);
    const [openModal, setOpenModal] = useState(false);
    const frozen = data.node?.frozen ?? false;
    const currentFlow = useFlowStore((state) => state.currentFlow);

    const paste = useFlowStore((state) => state.paste);
    const nodes = useFlowStore((state) => state.nodes);
    const edges = useFlowStore((state) => state.edges);
    const setNodes = useFlowStore((state) => state.setNodes);
    const setEdges = useFlowStore((state) => state.setEdges);
    const getNodePosition = useFlowStore((state) => state.getNodePosition);
    const flows = useFlowsManagerStore((state) => state.flows);
    const takeSnapshot = useFlowsManagerStore((state) => state.takeSnapshot);
    const { mutate: FreezeAllVertices } = usePostRetrieveVertexOrder({
      onSuccess: ({ vertices_to_run }) => {
        updateFreezeStatus(vertices_to_run, !data.node?.frozen);
        vertices_to_run.forEach((vertex) => {
          updateNodeInternals(vertex);
>>>>>>> 02fbb450
        });
      },
    });
    const updateToolMode = useFlowStore((state) => state.updateToolMode);

    const isSaved = flows?.some((flow) =>
      Object.values(flow).includes(data.node?.display_name!),
    );

    const setNode = useFlowStore((state) => state.setNode);

<<<<<<< HEAD
  function handleungroup() {
    if (isGroup) {
      takeSnapshot();
      expandGroupNode(
        data.id,
        updateFlowPosition(getNodePosition(data.id), data.node?.flow!),
        data.node!.template,
        nodes,
        edges,
        setNodes,
        setEdges,
        data.node?.outputs,
      );
    }
  }

  function shareComponent() {
    if (hasApiKey || hasStore) {
      setShowconfirmShare((state) => !state);
    }
  }

  function handleCodeModal() {
    if (!hasCode)
      setNoticeData({ title: `You can not access ${data.id} code` });
    setOpenModal((state) => !state);
  }

  function saveComponent() {
    if (isSaved) {
      setShowOverrideModal((state) => !state);
      return;
    }
    addFlow({
      flow: flowComponent,
      override: false,
    });
    setSuccessData({ title: `${data.id} saved successfully` });
    return;
  }
  // Check if any of the data.node.template fields have tool_mode as True
  // if so we can show the tool mode button
  const hasToolMode = checkHasToolMode(data.node?.template ?? {});

  function openDocs() {
    if (data.node?.documentation) {
      return openInNewTab(data.node?.documentation);
    }
    setNoticeData({
      title: `${data.id} docs is not available at the moment.`,
    });
  }

  const freezeFunction = () => {
    setNode(data.id, (old) => {
      if (old.type === "genericNode") {
        return {
          ...old,
          data: {
            ...old.data,
            node: {
              ...old.data.node,
              frozen: old.data?.node?.frozen ? false : true,
            },
          },
        };
      }
      return old;
    });
  };

  useShortcuts({
    showOverrideModal,
    showModalAdvanced,
    openModal,
    showconfirmShare,
    FreezeAllVertices: () => {
      FreezeAllVertices({ flowId: currentFlowId, stopNodeId: data.id });
    },
    Freeze: freezeFunction,
    downloadFunction: () => downloadNode(flowComponent!),
    displayDocs: openDocs,
    saveComponent,
    showAdvance: () => setShowModalAdvanced((state) => !state),
    handleCodeModal,
    shareComponent,
    ungroup: handleungroup,
    minimizeFunction: minimize,
    activateToolMode: activateToolMode,
    hasToolMode,
  });

  const paste = useFlowStore((state) => state.paste);
  const nodes = useFlowStore((state) => state.nodes);
  const edges = useFlowStore((state) => state.edges);
  const setNodes = useFlowStore((state) => state.setNodes);
  const setEdges = useFlowStore((state) => state.setEdges);
  const getNodePosition = useFlowStore((state) => state.getNodePosition);
  const flows = useFlowsManagerStore((state) => state.flows);
  const takeSnapshot = useFlowsManagerStore((state) => state.takeSnapshot);
  const { mutate: FreezeAllVertices } = usePostRetrieveVertexOrder({
    onSuccess: ({ vertices_to_run }) => {
      updateFreezeStatus(vertices_to_run, !data.node?.frozen);
      vertices_to_run.forEach((vertex) => {
        updateNodeInternals(vertex);
      });
    },
  });
  const updateToolMode = useFlowStore((state) => state.updateToolMode);

  useEffect(() => {
    if (!showModalAdvanced) {
      onCloseAdvancedModal!(false);
    }
  }, [showModalAdvanced]);
  const updateNodeInternals = useUpdateNodeInternals();

  const setLastCopiedSelection = useFlowStore(
    (state) => state.setLastCopiedSelection,
  );

  const setSuccessData = useAlertStore((state) => state.setSuccessData);
  const setNoticeData = useAlertStore((state) => state.setNoticeData);
  const setErrorData = useAlertStore((state) => state.setErrorData);

  useEffect(() => {
    setFlowComponent(createFlowComponent(cloneDeep(data), version));
  }, [
    data,
    data.node,
    data.node?.display_name,
    data.node?.description,
    data.node?.template,
    showModalAdvanced,
    showconfirmShare,
  ]);

  const [selectedValue, setSelectedValue] = useState(null);

  const handleSelectChange = (event) => {
    setSelectedValue(event);

    switch (event) {
      case "save":
        saveComponent();
        break;
      case "freeze":
        freezeFunction();
        break;
      case "freezeAll":
        FreezeAllVertices({ flowId: currentFlowId, stopNodeId: data.id });
        break;
      case "code":
        setOpenModal(!openModal);
        break;
      case "advanced":
        setShowModalAdvanced(true);
        break;
      case "show":
        takeSnapshot();
        minimize();
        break;
      case "Share":
        shareComponent();
        break;
      case "Download":
        downloadNode(flowComponent!);
        break;
      case "SaveAll":
        addFlow({
          flow: flowComponent,
          override: false,
        });
        break;
      case "documentation":
        openDocs();
        break;
      case "disabled":
        break;
      case "ungroup":
        handleungroup();
        break;
      case "override":
        setShowOverrideModal(true);
        break;
      case "delete":
        deleteNode(data.id);
        break;
      case "update":
        updateNode();
        break;
      case "copy":
        const node = nodes.filter((node) => node.id === data.id);
        setLastCopiedSelection({ nodes: _.cloneDeep(node), edges: [] });
        break;
      case "duplicate":
        paste(
          {
            nodes: [nodes.find((node) => node.id === data.id)!],
            edges: [],
          },
          {
            x: 50,
            y: 10,
            paneX: nodes.find((node) => node.id === data.id)?.position.x,
            paneY: nodes.find((node) => node.id === data.id)?.position.y,
          },
        );
        break;
      case "toolMode":
        activateToolMode();
        break;
    }
=======
    const nodeLength = useMemo(() => getNodeLength(data), [data]);
    const hasCode = useMemo(
      () => Object.keys(data.node!.template).includes("code"),
      [data.node],
    );
    // Check if any of the data.node.template fields have tool_mode as True
    // if so we can show the tool mode button
    const hasToolMode = useMemo(
      () => checkHasToolMode(data.node?.template ?? {}),
      [data.node?.template],
    );
    const isGroup = useMemo(
      () => (data.node?.flow ? true : false),
      [data.node],
    );

    const addFlow = useAddFlow();
>>>>>>> 02fbb450

    const { mutate: patchUpdateFlow } = usePatchUpdateFlow();

    const isMinimal = useMemo(
      () => countHandlesFn(data) <= 1 && numberOfOutputHandles <= 1,
      [data, numberOfOutputHandles],
    );

    const [toolMode, setToolMode] = useState(() => {
      // Check if tool mode is explicitly set on the node
      const hasToolModeProperty = data.node?.tool_mode;
      if (hasToolModeProperty) {
        return hasToolModeProperty;
      }

      // Otherwise check if node has component_as_tool output
      const hasComponentAsTool = data.node?.outputs?.some(
        (output) => output.name === "component_as_tool",
      );

      return hasComponentAsTool ?? false;
    });

    const handleActivateToolMode = useCallback(() => {
      const newValue = !toolMode;
      updateToolMode(data.id, newValue);
      data.node!.tool_mode = newValue;

      mutateTemplate(
        newValue,
        data.node!,
        handleNodeClass,
        postToolModeValue,
        setErrorData,
        "tool_mode",
        () => {
          const node = currentFlow?.data?.nodes.find((n) => n.id === data.id);
          const index = currentFlow?.data?.nodes.indexOf(node!)!;
          currentFlow!.data!.nodes[index]!.data.node.tool_mode = newValue;

          patchUpdateFlow({
            id: currentFlow?.id!,
            name: currentFlow?.name!,
            data: currentFlow?.data!,
            description: currentFlow?.description!,
            folder_id: currentFlow?.folder_id!,
            endpoint_name: currentFlow?.endpoint_name!,
          });
        },
      );

      updateNodeInternals(data.id);
    }, [toolMode, data, currentFlow]);

    const handleMinimize = useCallback(() => {
      if (isMinimal || !showNode) {
        setShowNode(!showNode);
        updateNodeInternals(data.id);
        return;
      }
      setNoticeData({
        title:
          "Minimization only available for components with one handle or fewer.",
      });
    }, [isMinimal, showNode, data.id]);

    const handleungroup = useCallback(() => {
      if (isGroup) {
        takeSnapshot();
        expandGroupNode(
          data.id,
          updateFlowPosition(getNodePosition(data.id), data.node?.flow!),
          data.node!.template,
          nodes,
          edges,
          setNodes,
          setEdges,
          data.node?.outputs,
        );
      }
    }, [
      isGroup,
      data.id,
      data.node?.flow,
      data.node?.template,
      data.node?.outputs,
      nodes,
      edges,
      setNodes,
      setEdges,
      takeSnapshot,
      getNodePosition,
      updateFlowPosition,
      expandGroupNode,
    ]);

    const shareComponent = useCallback(() => {
      if (hasApiKey || hasStore) {
        setShowconfirmShare((state) => !state);
      }
    }, [hasApiKey, hasStore]);

    const handleCodeModal = useCallback(() => {
      if (!hasCode) {
        setNoticeData({ title: `You can not access ${data.id} code` });
      }
      setOpenModal((state) => !state);
    }, [hasCode, data.id]);

    const saveComponent = useCallback(() => {
      if (isSaved) {
        setShowOverrideModal((state) => !state);
        return;
      }
      addFlow({
        flow: flowComponent,
        override: false,
      });
      setSuccessData({ title: `${data.id} saved successfully` });
    }, [isSaved, data.id, flowComponent, addFlow]);

    const openDocs = useCallback(() => {
      if (data.node?.documentation) {
        return openInNewTab(data.node.documentation);
      }
      setNoticeData({
        title: `${data.id} docs is not available at the moment.`,
      });
    }, [data.id, data.node?.documentation, openInNewTab]);

    const freezeFunction = useCallback(() => {
      setNode(data.id, (old) => ({
        ...old,
        data: {
          ...old.data,
          node: {
            ...old.data.node,
            frozen: old.data?.node?.frozen ? false : true,
          },
        },
      }));
    }, [data.id, setNode]);

    useShortcuts({
      showOverrideModal,
      showModalAdvanced,
      openModal,
      showconfirmShare,
      FreezeAllVertices: () => {
        FreezeAllVertices({ flowId: currentFlowId, stopNodeId: data.id });
      },
      Freeze: freezeFunction,
      downloadFunction: () => downloadNode(flowComponent!),
      displayDocs: openDocs,
      saveComponent,
      showAdvance: () => setShowModalAdvanced((state) => !state),
      handleCodeModal,
      shareComponent,
      ungroup: handleungroup,
      minimizeFunction: handleMinimize,
      activateToolMode: handleActivateToolMode,
      hasToolMode,
    });

    useEffect(() => {
      if (!showModalAdvanced) {
        onCloseAdvancedModal!(false);
      }
    }, [showModalAdvanced]);
    const updateNodeInternals = useUpdateNodeInternals();

    const setLastCopiedSelection = useFlowStore(
      (state) => state.setLastCopiedSelection,
    );

    const setSuccessData = useAlertStore((state) => state.setSuccessData);
    const setNoticeData = useAlertStore((state) => state.setNoticeData);
    const setErrorData = useAlertStore((state) => state.setErrorData);

    useEffect(() => {
      setFlowComponent(createFlowComponent(cloneDeep(data), version));
    }, [
      data,
      data.node,
      data.node?.display_name,
      data.node?.description,
      data.node?.template,
      showModalAdvanced,
      showconfirmShare,
    ]);

    const [selectedValue, setSelectedValue] = useState(null);

    const handleSelectChange = useCallback((event) => {
      setSelectedValue(event);

      switch (event) {
        case "save":
          saveComponent();
          break;
        case "freeze":
          freezeFunction();
          break;
        case "freezeAll":
          FreezeAllVertices({ flowId: currentFlowId, stopNodeId: data.id });
          break;
        case "code":
          setOpenModal(!openModal);
          break;
        case "advanced":
          setShowModalAdvanced(true);
          break;
        case "show":
          takeSnapshot();
          handleMinimize();
          break;
        case "Share":
          shareComponent();
          break;
        case "Download":
          downloadNode(flowComponent!);
          break;
        case "SaveAll":
          addFlow({
            flow: flowComponent,
            override: false,
          });
          break;
        case "documentation":
          openDocs();
          break;
        case "disabled":
          break;
        case "ungroup":
          handleungroup();
          break;
        case "override":
          setShowOverrideModal(true);
          break;
        case "delete":
          deleteNode(data.id);
          break;
        case "update":
          updateNode();
          break;
        case "copy":
          const node = nodes.filter((node) => node.id === data.id);
          setLastCopiedSelection({ nodes: _.cloneDeep(node), edges: [] });
          break;
        case "duplicate":
          paste(
            {
              nodes: [nodes.find((node) => node.id === data.id)!],
              edges: [],
            },
            {
              x: 50,
              y: 10,
              paneX: nodes.find((node) => node.id === data.id)?.position.x,
              paneY: nodes.find((node) => node.id === data.id)?.position.y,
            },
          );
          break;
        case "toolMode":
          handleActivateToolMode();
          break;
      }

      setSelectedValue(null);
    }, []);

    const { handleOnNewValue: handleOnNewValueHook } = useHandleOnNewValue({
      node: data.node!,
      nodeId: data.id,
      name,
    });

    const handleOnNewValue = (value: string | string[]) => {
      handleOnNewValueHook({ value });
    };

    const { handleNodeClass: handleNodeClassHook } = useHandleNodeClass(
      data.id,
    );

    const handleNodeClass = (newNodeClass: APIClassType, type: string) => {
      handleNodeClassHook(newNodeClass, type);
    };

    const selectTriggerRef = useRef(null);

    const handleButtonClick = () => {
      (selectTriggerRef.current! as HTMLElement)?.click();
    };

    const handleOpenChange = (open: boolean) => {
      setOpenShowMoreOptions && setOpenShowMoreOptions(open);
    };

    const postToolModeValue = usePostTemplateValue({
      node: data.node!,
      nodeId: data.id,
      parameterId: "tool_mode",
      tool_mode: data.node!.tool_mode ?? false,
    });

    const renderToolbarButtons = useMemo(
      () => (
        <>
          {hasCode && (
            <ToolbarButton
              icon="Code"
              label="Code"
              onClick={() => setOpenModal(true)}
              shortcut={shortcuts.find((s) =>
                s.name.toLowerCase().startsWith("code"),
              )}
              dataTestId="code-button-modal"
            />
          )}
          {nodeLength > 0 && (
            <ToolbarButton
              icon="SlidersHorizontal"
              label="Controls"
              onClick={() => setShowModalAdvanced(true)}
              shortcut={shortcuts.find((s) =>
                s.name.toLowerCase().startsWith("advanced"),
              )}
              dataTestId="edit-button-modal"
            />
          )}
          {!hasToolMode && (
            <ToolbarButton
              icon="FreezeAll"
              label="Freeze Path"
              onClick={() => {
                takeSnapshot();
                FreezeAllVertices({
                  flowId: currentFlowId,
                  stopNodeId: data.id,
                });
              }}
              shortcut={shortcuts.find((s) =>
                s.name.toLowerCase().startsWith("freeze path"),
              )}
              className={cn("node-toolbar-buttons", frozen && "text-blue-500")}
            />
          )}
          {hasToolMode && (
            <ToolbarButton
              icon="Hammer"
              label="Tool Mode"
              onClick={() => {
                takeSnapshot();
                handleSelectChange("toolMode");
              }}
              shortcut={shortcuts.find((s) =>
                s.name.toLowerCase().startsWith("tool mode"),
              )}
              className={cn(
                "node-toolbar-buttons h-[2rem]",
                toolMode && "text-primary",
              )}
            />
          )}
        </>
      ),
      [
        hasCode,
        nodeLength,
        hasToolMode,
        toolMode,
        data.id,
        takeSnapshot,
        FreezeAllVertices,
        currentFlowId,
        shortcuts,
        frozen,
        handleSelectChange,
      ],
    );

    return (
      <>
        <div className="noflow nopan nodelete nodrag">
          <div className="toolbar-wrapper">
            {renderToolbarButtons}
            <Select
              onValueChange={handleSelectChange}
              value={selectedValue!}
              onOpenChange={handleOpenChange}
            >
              <SelectTrigger className="w-62">
                <ShadTooltip content="Show More" side="top">
                  <div data-testid="more-options-modal">
                    <Button
                      className="node-toolbar-buttons h-[2rem] w-[2rem]"
                      variant="ghost"
                      onClick={handleButtonClick}
                      size="node-toolbar"
                      asChild
                    >
                      <IconComponent
                        name="MoreHorizontal"
                        className="h-4 w-4"
                      />
                    </Button>
                  </div>
                </ShadTooltip>
              </SelectTrigger>
              <SelectContentWithoutPortal
                className={"relative top-1 w-56 bg-background"}
              >
                {hasCode && (
                  <SelectItem value={"code"}>
                    <ToolbarSelectItem
                      shortcut={
                        shortcuts.find((obj) => obj.name === "Code")?.shortcut!
                      }
                      value={"Code"}
                      icon={"Code"}
                      dataTestId="code-button-modal"
                    />
                  </SelectItem>
                )}
                {nodeLength > 0 && (
                  <SelectItem
                    value={nodeLength === 0 ? "disabled" : "advanced"}
                  >
                    <ToolbarSelectItem
                      shortcut={
                        shortcuts.find(
                          (obj) => obj.name === "Advanced Settings",
                        )?.shortcut!
                      }
                      value={"Controls"}
                      icon={"SlidersHorizontal"}
                      dataTestId="advanced-button-modal"
                    />
                  </SelectItem>
                )}
                <SelectItem value={"save"}>
                  <ToolbarSelectItem
                    shortcut={
                      shortcuts.find((obj) => obj.name === "Save Component")
                        ?.shortcut!
                    }
                    value={"Save"}
                    icon={"SaveAll"}
                    dataTestId="save-button-modal"
                  />
                </SelectItem>
                <SelectItem value={"duplicate"}>
                  <ToolbarSelectItem
                    shortcut={
                      shortcuts.find((obj) => obj.name === "Duplicate")
                        ?.shortcut!
                    }
                    value={"Duplicate"}
                    icon={"Copy"}
                    dataTestId="copy-button-modal"
                  />
                </SelectItem>
                <SelectItem value={"copy"}>
                  <ToolbarSelectItem
                    shortcut={
                      shortcuts.find((obj) => obj.name === "Copy")?.shortcut!
                    }
                    value={"Copy"}
                    icon={"Clipboard"}
                    dataTestId="copy-button-modal"
                  />
                </SelectItem>
                {isOutdated && (
                  <SelectItem value={"update"}>
                    <ToolbarSelectItem
                      shortcut={
                        shortcuts.find((obj) => obj.name === "Update")
                          ?.shortcut!
                      }
                      value={"Restore"}
                      icon={"RefreshCcwDot"}
                      dataTestId="update-button-modal"
                    />
                  </SelectItem>
                )}
                {hasStore && (
                  <SelectItem
                    value={"Share"}
                    disabled={!hasApiKey || !validApiKey}
                  >
                    <ToolbarSelectItem
                      shortcut={
                        shortcuts.find((obj) => obj.name === "Component Share")
                          ?.shortcut!
                      }
                      value={"Share"}
                      icon={"Share3"}
                      dataTestId="share-button-modal"
                    />
                  </SelectItem>
                )}

                <SelectItem
                  value={"documentation"}
                  disabled={data.node?.documentation === ""}
                >
                  <ToolbarSelectItem
                    shortcut={
                      shortcuts.find((obj) => obj.name === "Docs")?.shortcut!
                    }
                    value={"Docs"}
                    icon={"FileText"}
                    dataTestId="docs-button-modal"
                  />
                </SelectItem>
                {(isMinimal || !showNode) && (
                  <SelectItem
                    value={"show"}
                    data-testid={`${showNode ? "minimize" : "expand"}-button-modal`}
                  >
                    <ToolbarSelectItem
                      shortcut={
                        shortcuts.find((obj) => obj.name === "Minimize")
                          ?.shortcut!
                      }
                      value={showNode ? "Minimize" : "Expand"}
                      icon={showNode ? "Minimize2" : "Maximize2"}
                      dataTestId="minimize-button-modal"
                    />
                  </SelectItem>
                )}
                {isGroup && (
                  <SelectItem value="ungroup">
                    <ToolbarSelectItem
                      shortcut={
                        shortcuts.find((obj) => obj.name === "Group")?.shortcut!
                      }
                      value={"Ungroup"}
                      icon={"Ungroup"}
                      dataTestId="group-button-modal"
                    />
                  </SelectItem>
                )}
                <SelectItem value="freeze">
                  <ToolbarSelectItem
                    shortcut={
                      shortcuts.find((obj) => obj.name === "Freeze")?.shortcut!
                    }
                    value={"Freeze"}
                    icon={"Snowflake"}
                    dataTestId="freeze-button"
                    style={`${frozen ? " text-ice" : ""} transition-all`}
                  />
                </SelectItem>
                <SelectItem value="freezeAll">
                  <ToolbarSelectItem
                    shortcut={
                      shortcuts.find((obj) => obj.name === "Freeze Path")
                        ?.shortcut!
                    }
                    value={"Freeze Path"}
                    icon={"FreezeAll"}
                    dataTestId="freeze-path-button"
                    style={`${frozen ? " text-ice" : ""} transition-all`}
                  />
                </SelectItem>
                <SelectItem value="Download">
                  <ToolbarSelectItem
                    shortcut={
                      shortcuts.find((obj) => obj.name === "Download")
                        ?.shortcut!
                    }
                    value={"Download"}
                    icon={"Download"}
                    dataTestId="download-button-modal"
                  />
                </SelectItem>
                <SelectItem value={"delete"} className="focus:bg-red-400/[.20]">
                  <div className="font-red flex text-status-red">
                    <IconComponent
                      name="Trash2"
                      className="relative top-0.5 mr-2 h-4 w-4"
                    />{" "}
                    <span className="">Delete</span>{" "}
                    <span
                      className={`absolute right-2 top-2 flex items-center justify-center rounded-sm px-1 py-[0.2]`}
                    >
                      <IconComponent
                        name="Delete"
                        className="h-4 w-4 stroke-2 text-red-400"
                      ></IconComponent>
                    </span>
                  </div>
                </SelectItem>
                {hasToolMode && (
                  <SelectItem value="toolMode">
                    <ToolbarSelectItem
                      shortcut={
                        shortcuts.find((obj) => obj.name === "Tool Mode")
                          ?.shortcut!
                      }
                      value={"Tool Mode"}
                      icon={"Hammer"}
                      dataTestId="tool-mode-button"
                      style={`${toolMode ? "text-primary" : ""} transition-all`}
                    />
                  </SelectItem>
                )}
              </SelectContentWithoutPortal>
            </Select>
          </div>

          <ToolbarModals
            showModalAdvanced={showModalAdvanced}
            showconfirmShare={showconfirmShare}
            showOverrideModal={showOverrideModal}
            openModal={openModal}
            hasCode={hasCode}
            setShowModalAdvanced={setShowModalAdvanced}
            setShowconfirmShare={setShowconfirmShare}
            setShowOverrideModal={setShowOverrideModal}
            setOpenModal={setOpenModal}
            data={data}
            flowComponent={flowComponent}
            handleOnNewValue={handleOnNewValue}
            handleNodeClass={handleNodeClass}
            setToolMode={setToolMode}
            setSuccessData={setSuccessData}
            addFlow={addFlow}
            name={name}
          />
        </div>
      </>
    );
  },
);

NodeToolbarComponent.displayName = "NodeToolbarComponent";

export default NodeToolbarComponent;<|MERGE_RESOLUTION|>--- conflicted
+++ resolved
@@ -12,12 +12,7 @@
 import { APIClassType } from "@/types/api";
 import { useUpdateNodeInternals } from "@xyflow/react";
 import _, { cloneDeep } from "lodash";
-<<<<<<< HEAD
-import { useCallback, useEffect, useRef, useState } from "react";
-=======
 import { memo, useCallback, useEffect, useMemo, useRef, useState } from "react";
-import { useUpdateNodeInternals } from "reactflow";
->>>>>>> 02fbb450
 import IconComponent from "../../../../components/common/genericIconComponent";
 import {
   Select,
@@ -49,74 +44,6 @@
 import useShortcuts from "./hooks/use-shortcuts";
 import ToolbarSelectItem from "./toolbarSelectItem";
 
-<<<<<<< HEAD
-export default function NodeToolbarComponent({
-  data,
-  deleteNode,
-  setShowNode,
-  numberOfOutputHandles,
-  showNode,
-  name = "code",
-  onCloseAdvancedModal,
-  updateNode,
-  isOutdated,
-  setOpenShowMoreOptions,
-}: nodeToolbarPropsType): JSX.Element {
-  const version = useDarkStore((state) => state.version);
-  const [showModalAdvanced, setShowModalAdvanced] = useState(false);
-  const [showconfirmShare, setShowconfirmShare] = useState(false);
-  const [showOverrideModal, setShowOverrideModal] = useState(false);
-  const [flowComponent, setFlowComponent] = useState<FlowType>(
-    createFlowComponent(cloneDeep(data), version),
-  );
-  const nodeLength = getNodeLength(data);
-  const updateFreezeStatus = useFlowStore((state) => state.updateFreezeStatus);
-  const hasStore = useStoreStore((state) => state.hasStore);
-  const hasApiKey = useStoreStore((state) => state.hasApiKey);
-  const validApiKey = useStoreStore((state) => state.validApiKey);
-  const shortcuts = useShortcutsStore((state) => state.shortcuts);
-  const currentFlowId = useFlowsManagerStore((state) => state.currentFlowId);
-  const [openModal, setOpenModal] = useState(false);
-  const isGroup = data.node?.flow ? true : false;
-  const frozen = data.node?.frozen ?? false;
-  const currentFlow = useFlowStore((state) => state.currentFlow);
-
-  const addFlow = useAddFlow();
-
-  const { mutate: patchUpdateFlow } = usePatchUpdateFlow();
-
-  const isMinimal = countHandlesFn(data) <= 1 && numberOfOutputHandles <= 1;
-  function activateToolMode() {
-    const newValue = !toolMode;
-    setToolMode(newValue);
-
-    updateToolMode(data.id, newValue);
-    data.node!.tool_mode = newValue;
-
-    mutateTemplate(
-      newValue,
-      data.node!,
-      handleNodeClass,
-      postToolModeValue,
-      setErrorData,
-      "tool_mode",
-      () => {
-        const node = currentFlow?.data?.nodes.find(
-          (node) => node.id === data.id,
-        );
-        const index = currentFlow?.data?.nodes.indexOf(node!)!;
-        if (currentFlow!.data!.nodes[index]!.type === "genericNode") {
-          currentFlow!.data!.nodes[index]!.data.node.tool_mode = newValue;
-        }
-
-        patchUpdateFlow({
-          id: currentFlow?.id!,
-          name: currentFlow?.name!,
-          data: currentFlow?.data!,
-          description: currentFlow?.description!,
-          folder_id: currentFlow?.folder_id!,
-          endpoint_name: currentFlow?.endpoint_name!,
-=======
 const NodeToolbarComponent = memo(
   ({
     data,
@@ -164,7 +91,6 @@
         updateFreezeStatus(vertices_to_run, !data.node?.frozen);
         vertices_to_run.forEach((vertex) => {
           updateNodeInternals(vertex);
->>>>>>> 02fbb450
         });
       },
     });
@@ -176,221 +102,6 @@
 
     const setNode = useFlowStore((state) => state.setNode);
 
-<<<<<<< HEAD
-  function handleungroup() {
-    if (isGroup) {
-      takeSnapshot();
-      expandGroupNode(
-        data.id,
-        updateFlowPosition(getNodePosition(data.id), data.node?.flow!),
-        data.node!.template,
-        nodes,
-        edges,
-        setNodes,
-        setEdges,
-        data.node?.outputs,
-      );
-    }
-  }
-
-  function shareComponent() {
-    if (hasApiKey || hasStore) {
-      setShowconfirmShare((state) => !state);
-    }
-  }
-
-  function handleCodeModal() {
-    if (!hasCode)
-      setNoticeData({ title: `You can not access ${data.id} code` });
-    setOpenModal((state) => !state);
-  }
-
-  function saveComponent() {
-    if (isSaved) {
-      setShowOverrideModal((state) => !state);
-      return;
-    }
-    addFlow({
-      flow: flowComponent,
-      override: false,
-    });
-    setSuccessData({ title: `${data.id} saved successfully` });
-    return;
-  }
-  // Check if any of the data.node.template fields have tool_mode as True
-  // if so we can show the tool mode button
-  const hasToolMode = checkHasToolMode(data.node?.template ?? {});
-
-  function openDocs() {
-    if (data.node?.documentation) {
-      return openInNewTab(data.node?.documentation);
-    }
-    setNoticeData({
-      title: `${data.id} docs is not available at the moment.`,
-    });
-  }
-
-  const freezeFunction = () => {
-    setNode(data.id, (old) => {
-      if (old.type === "genericNode") {
-        return {
-          ...old,
-          data: {
-            ...old.data,
-            node: {
-              ...old.data.node,
-              frozen: old.data?.node?.frozen ? false : true,
-            },
-          },
-        };
-      }
-      return old;
-    });
-  };
-
-  useShortcuts({
-    showOverrideModal,
-    showModalAdvanced,
-    openModal,
-    showconfirmShare,
-    FreezeAllVertices: () => {
-      FreezeAllVertices({ flowId: currentFlowId, stopNodeId: data.id });
-    },
-    Freeze: freezeFunction,
-    downloadFunction: () => downloadNode(flowComponent!),
-    displayDocs: openDocs,
-    saveComponent,
-    showAdvance: () => setShowModalAdvanced((state) => !state),
-    handleCodeModal,
-    shareComponent,
-    ungroup: handleungroup,
-    minimizeFunction: minimize,
-    activateToolMode: activateToolMode,
-    hasToolMode,
-  });
-
-  const paste = useFlowStore((state) => state.paste);
-  const nodes = useFlowStore((state) => state.nodes);
-  const edges = useFlowStore((state) => state.edges);
-  const setNodes = useFlowStore((state) => state.setNodes);
-  const setEdges = useFlowStore((state) => state.setEdges);
-  const getNodePosition = useFlowStore((state) => state.getNodePosition);
-  const flows = useFlowsManagerStore((state) => state.flows);
-  const takeSnapshot = useFlowsManagerStore((state) => state.takeSnapshot);
-  const { mutate: FreezeAllVertices } = usePostRetrieveVertexOrder({
-    onSuccess: ({ vertices_to_run }) => {
-      updateFreezeStatus(vertices_to_run, !data.node?.frozen);
-      vertices_to_run.forEach((vertex) => {
-        updateNodeInternals(vertex);
-      });
-    },
-  });
-  const updateToolMode = useFlowStore((state) => state.updateToolMode);
-
-  useEffect(() => {
-    if (!showModalAdvanced) {
-      onCloseAdvancedModal!(false);
-    }
-  }, [showModalAdvanced]);
-  const updateNodeInternals = useUpdateNodeInternals();
-
-  const setLastCopiedSelection = useFlowStore(
-    (state) => state.setLastCopiedSelection,
-  );
-
-  const setSuccessData = useAlertStore((state) => state.setSuccessData);
-  const setNoticeData = useAlertStore((state) => state.setNoticeData);
-  const setErrorData = useAlertStore((state) => state.setErrorData);
-
-  useEffect(() => {
-    setFlowComponent(createFlowComponent(cloneDeep(data), version));
-  }, [
-    data,
-    data.node,
-    data.node?.display_name,
-    data.node?.description,
-    data.node?.template,
-    showModalAdvanced,
-    showconfirmShare,
-  ]);
-
-  const [selectedValue, setSelectedValue] = useState(null);
-
-  const handleSelectChange = (event) => {
-    setSelectedValue(event);
-
-    switch (event) {
-      case "save":
-        saveComponent();
-        break;
-      case "freeze":
-        freezeFunction();
-        break;
-      case "freezeAll":
-        FreezeAllVertices({ flowId: currentFlowId, stopNodeId: data.id });
-        break;
-      case "code":
-        setOpenModal(!openModal);
-        break;
-      case "advanced":
-        setShowModalAdvanced(true);
-        break;
-      case "show":
-        takeSnapshot();
-        minimize();
-        break;
-      case "Share":
-        shareComponent();
-        break;
-      case "Download":
-        downloadNode(flowComponent!);
-        break;
-      case "SaveAll":
-        addFlow({
-          flow: flowComponent,
-          override: false,
-        });
-        break;
-      case "documentation":
-        openDocs();
-        break;
-      case "disabled":
-        break;
-      case "ungroup":
-        handleungroup();
-        break;
-      case "override":
-        setShowOverrideModal(true);
-        break;
-      case "delete":
-        deleteNode(data.id);
-        break;
-      case "update":
-        updateNode();
-        break;
-      case "copy":
-        const node = nodes.filter((node) => node.id === data.id);
-        setLastCopiedSelection({ nodes: _.cloneDeep(node), edges: [] });
-        break;
-      case "duplicate":
-        paste(
-          {
-            nodes: [nodes.find((node) => node.id === data.id)!],
-            edges: [],
-          },
-          {
-            x: 50,
-            y: 10,
-            paneX: nodes.find((node) => node.id === data.id)?.position.x,
-            paneY: nodes.find((node) => node.id === data.id)?.position.y,
-          },
-        );
-        break;
-      case "toolMode":
-        activateToolMode();
-        break;
-    }
-=======
     const nodeLength = useMemo(() => getNodeLength(data), [data]);
     const hasCode = useMemo(
       () => Object.keys(data.node!.template).includes("code"),
@@ -408,7 +119,6 @@
     );
 
     const addFlow = useAddFlow();
->>>>>>> 02fbb450
 
     const { mutate: patchUpdateFlow } = usePatchUpdateFlow();
 

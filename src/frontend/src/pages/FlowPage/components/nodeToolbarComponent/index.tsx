--- conflicted
+++ resolved
@@ -631,8 +631,7 @@
                   dataTestId="docs-button-modal"
                 />
               </SelectItem>
-<<<<<<< HEAD
-              {isMinimal && (
+              {(isMinimal  || !showNode) && (
                 <SelectItem
                   value={"show"}
                   data-testid={`${showNode ? "minimize" : "expand"}-button-modal`}
@@ -661,28 +660,6 @@
                 </SelectItem>
               )}
               <SelectItem value="freeze">
-=======
-            )}
-
-            <SelectItem
-              value={"documentation"}
-              disabled={data.node?.documentation === ""}
-            >
-              <ToolbarSelectItem
-                shortcut={
-                  shortcuts.find((obj) => obj.name === "Docs")?.shortcut!
-                }
-                value={"Docs"}
-                icon={"FileText"}
-                dataTestId="docs-button-modal"
-              />
-            </SelectItem>
-            {(isMinimal || !showNode) && (
-              <SelectItem
-                value={"show"}
-                data-testid={`${showNode ? "minimize" : "expand"}-button-modal`}
-              >
->>>>>>> 28813464
                 <ToolbarSelectItem
                   shortcut={
                     shortcuts.find((obj) => obj.name === "Freeze")?.shortcut!

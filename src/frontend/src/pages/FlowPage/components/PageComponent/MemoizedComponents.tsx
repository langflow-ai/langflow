--- conflicted
+++ resolved
@@ -30,7 +30,6 @@
     setIsAddingNote,
     shadowBoxWidth,
     shadowBoxHeight,
-<<<<<<< HEAD
   }: MemoizedCanvasControlsProps) => {
     const isLocked = useFlowStore(
       useShallow((state) => state.currentFlow?.locked),
@@ -60,34 +59,6 @@
       </CanvasControls>
     );
   },
-=======
-  }: MemoizedCanvasControlsProps) => (
-    <CanvasControls>
-      <Button
-        variant="ghost"
-        size="icon"
-        data-testid="add_note"
-        className="group flex items-center justify-center px-2 rounded-none"
-        title="Add sticky note"
-        onClick={(e) => {
-          e.stopPropagation();
-          setIsAddingNote(true);
-          const shadowBox = document.getElementById("shadow-box");
-          if (shadowBox) {
-            shadowBox.style.left = `${e.clientX - shadowBoxWidth / 2}px`;
-            shadowBox.style.top = `${e.clientY - shadowBoxHeight / 2}px`;
-            shadowBox.style.display = "block";
-          }
-        }}
-      >
-        <ForwardedIconComponent
-          name="sticky-note"
-          className="!h-5 !w-5 text-muted-foreground group-hover:text-primary"
-        />
-      </Button>
-    </CanvasControls>
-  ),
->>>>>>> 4bba723d
 );
 
 export const MemoizedSidebarTrigger = memo(() => {

import {
  type Connection,
  type Edge,
  type NodeChange,
  type OnNodeDrag,
  type OnSelectionChangeParams,
  ReactFlow,
  reconnectEdge,
  type SelectionDragHandler,
} from "@xyflow/react";
import _, { cloneDeep } from "lodash";
import {
  type KeyboardEvent,
  type MouseEvent,
  useCallback,
  useEffect,
  useRef,
  useState,
} from "react";
import { useHotkeys } from "react-hotkeys-hook";
import { useShallow } from "zustand/react/shallow";
import { DefaultEdge } from "@/CustomEdges";
import NoteNode from "@/CustomNodes/NoteNode";
import FlowToolbar from "@/components/core/flowToolbarComponent";
import {
  COLOR_OPTIONS,
  NOTE_NODE_MIN_HEIGHT,
  NOTE_NODE_MIN_WIDTH,
} from "@/constants/constants";
import { useGetBuildsQuery } from "@/controllers/API/queries/_builds";
import CustomLoader from "@/customization/components/custom-loader";
import { track } from "@/customization/utils/analytics";
import useAutoSaveFlow from "@/hooks/flows/use-autosave-flow";
import useUploadFlow from "@/hooks/flows/use-upload-flow";
import { useAddComponent } from "@/hooks/use-add-component";
import { nodeColorsName } from "@/utils/styleUtils";
import { isSupportedNodeTypes } from "@/utils/utils";
import GenericNode from "../../../../CustomNodes/GenericNode";
import {
  INVALID_SELECTION_ERROR_ALERT,
  UPLOAD_ALERT_LIST,
  UPLOAD_ERROR_ALERT,
  WRONG_FILE_ERROR_ALERT,
} from "../../../../constants/alerts_constants";
import useAlertStore from "../../../../stores/alertStore";
import useFlowStore from "../../../../stores/flowStore";
import useFlowsManagerStore from "../../../../stores/flowsManagerStore";
import { useShortcutsStore } from "../../../../stores/shortcuts";
import { useTypesStore } from "../../../../stores/typesStore";
import type { APIClassType } from "../../../../types/api";
import type {
  AllNodeType,
  EdgeType,
  NoteNodeType,
} from "../../../../types/flow";
import {
  generateFlow,
  generateNodeFromFlow,
  getNodeId,
  isValidConnection,
  scapeJSONParse,
  updateIds,
  validateSelection,
} from "../../../../utils/reactflowUtils";
import ConnectionLineComponent from "../ConnectionLineComponent";
import FlowBuildingComponent from "../flowBuildingComponent";
import SelectionMenu from "../SelectionMenuComponent";
import UpdateAllComponents from "../UpdateAllComponents";
import HelperLines from "./components/helper-lines";
import {
  getHelperLines,
  getSnapPosition,
  type HelperLinesState,
} from "./helpers/helper-lines";
import {
  MemoizedBackground,
  MemoizedCanvasControls,
  MemoizedLogCanvasControls,
  MemoizedSidebarTrigger,
} from "./MemoizedComponents";
import getRandomName from "./utils/get-random-name";
import isWrappedWithClass from "./utils/is-wrapped-with-class";

const nodeTypes = {
  genericNode: GenericNode,
  noteNode: NoteNode,
};

const edgeTypes = {
  default: DefaultEdge,
};

export default function Page({
  view,
  setIsLoading,
}: {
  view?: boolean;
  setIsLoading: (isLoading: boolean) => void;
}): JSX.Element {
  const uploadFlow = useUploadFlow();
  const autoSaveFlow = useAutoSaveFlow();
  const types = useTypesStore((state) => state.types);
  const templates = useTypesStore((state) => state.templates);
  const setFilterEdge = useFlowStore((state) => state.setFilterEdge);
  const setFilterComponent = useFlowStore((state) => state.setFilterComponent);
  const reactFlowWrapper = useRef<HTMLDivElement>(null);
  const setPositionDictionary = useFlowStore(
    (state) => state.setPositionDictionary,
  );
  const reactFlowInstance = useFlowStore((state) => state.reactFlowInstance);
  const setReactFlowInstance = useFlowStore(
    (state) => state.setReactFlowInstance,
  );
  const nodes = useFlowStore((state) => state.nodes);
  const edges = useFlowStore((state) => state.edges);
  const isEmptyFlow = useRef(nodes.length === 0);
  const onNodesChange = useFlowStore((state) => state.onNodesChange);
  const onEdgesChange = useFlowStore((state) => state.onEdgesChange);
  const setNodes = useFlowStore((state) => state.setNodes);
  const setEdges = useFlowStore((state) => state.setEdges);
  const deleteNode = useFlowStore((state) => state.deleteNode);
  const deleteEdge = useFlowStore((state) => state.deleteEdge);
  const undo = useFlowsManagerStore((state) => state.undo);
  const redo = useFlowsManagerStore((state) => state.redo);
  const takeSnapshot = useFlowsManagerStore((state) => state.takeSnapshot);
  const paste = useFlowStore((state) => state.paste);
  const lastCopiedSelection = useFlowStore(
    (state) => state.lastCopiedSelection,
  );
  const setLastCopiedSelection = useFlowStore(
    (state) => state.setLastCopiedSelection,
  );
  const onConnect = useFlowStore((state) => state.onConnect);
  const setErrorData = useAlertStore((state) => state.setErrorData);
  const updateCurrentFlow = useFlowStore((state) => state.updateCurrentFlow);
  const [selectionMenuVisible, setSelectionMenuVisible] = useState(false);
  const edgeUpdateSuccessful = useRef(true);

  const isLocked = useFlowStore(
    useShallow((state) => state.currentFlow?.locked),
  );

  const position = useRef({ x: 0, y: 0 });
  const [lastSelection, setLastSelection] =
    useState<OnSelectionChangeParams | null>(null);
  const currentFlowId = useFlowsManagerStore((state) => state.currentFlowId);

  useEffect(() => {
    if (currentFlowId !== "") {
      isEmptyFlow.current = nodes.length === 0;
    }
  }, [currentFlowId]);

  const [isAddingNote, setIsAddingNote] = useState(false);

  const addComponent = useAddComponent();

  const zoomLevel = reactFlowInstance?.getZoom();
  const shadowBoxWidth = NOTE_NODE_MIN_WIDTH * (zoomLevel || 1);
  const shadowBoxHeight = NOTE_NODE_MIN_HEIGHT * (zoomLevel || 1);
  const shadowBoxBackgroundColor = COLOR_OPTIONS[Object.keys(COLOR_OPTIONS)[0]];

  const handleGroupNode = useCallback(() => {
    takeSnapshot();
    const edgesState = useFlowStore.getState().edges;
    if (validateSelection(lastSelection!, edgesState).length === 0) {
      const clonedNodes = cloneDeep(useFlowStore.getState().nodes);
      const clonedEdges = cloneDeep(edgesState);
      const clonedSelection = cloneDeep(lastSelection);
      updateIds({ nodes: clonedNodes, edges: clonedEdges }, clonedSelection!);
      const { newFlow } = generateFlow(
        clonedSelection!,
        clonedNodes,
        clonedEdges,
        getRandomName(),
      );

      const newGroupNode = generateNodeFromFlow(newFlow, getNodeId);

      setNodes([
        ...clonedNodes.filter(
          (oldNodes) =>
            !clonedSelection?.nodes.some(
              (selectionNode) => selectionNode.id === oldNodes.id,
            ),
        ),
        newGroupNode,
      ]);
    } else {
      setErrorData({
        title: INVALID_SELECTION_ERROR_ALERT,
        list: validateSelection(lastSelection!, edgesState),
      });
    }
  }, [lastSelection, setNodes, setErrorData, takeSnapshot]);

  useEffect(() => {
    const handleMouseMove = (event) => {
      position.current = { x: event.clientX, y: event.clientY };
    };

    document.addEventListener("mousemove", handleMouseMove);

    return () => {
      document.removeEventListener("mousemove", handleMouseMove);
    };
  }, [lastCopiedSelection, lastSelection, takeSnapshot, selectionMenuVisible]);

  const { isFetching } = useGetBuildsQuery({ flowId: currentFlowId });

  const showCanvas =
    Object.keys(templates).length > 0 &&
    Object.keys(types).length > 0 &&
    !isFetching;

  useEffect(() => {
    setIsLoading(!showCanvas);
  }, [showCanvas]);

  useEffect(() => {
    useFlowStore.setState({ autoSaveFlow });
  }, [autoSaveFlow]);

  function handleUndo(e: KeyboardEvent) {
    if (!isWrappedWithClass(e, "noflow")) {
      e.preventDefault();
      (e as unknown as Event).stopImmediatePropagation();
      undo();
    }
  }

  function handleRedo(e: KeyboardEvent) {
    if (!isWrappedWithClass(e, "noflow")) {
      e.preventDefault();
      (e as unknown as Event).stopImmediatePropagation();
      redo();
    }
  }

  function handleGroup(e: KeyboardEvent) {
    if (selectionMenuVisible) {
      e.preventDefault();
      (e as unknown as Event).stopImmediatePropagation();
      handleGroupNode();
    }
  }

  function handleDuplicate(e: KeyboardEvent) {
    e.preventDefault();
    e.stopPropagation();
    (e as unknown as Event).stopImmediatePropagation();
    const selectedNode = nodes.filter((obj) => obj.selected);
    if (selectedNode.length > 0) {
      paste(
        { nodes: selectedNode, edges: [] },
        {
          x: position.current.x,
          y: position.current.y,
        },
      );
    }
  }

  function handleCopy(e: KeyboardEvent) {
    const multipleSelection = lastSelection?.nodes
      ? lastSelection?.nodes.length > 0
      : false;
    const hasTextSelection =
      (window.getSelection()?.toString().length ?? 0) > 0;

    if (
      !isWrappedWithClass(e, "noflow") &&
      !hasTextSelection &&
      (isWrappedWithClass(e, "react-flow__node") || multipleSelection)
    ) {
      e.preventDefault();
      (e as unknown as Event).stopImmediatePropagation();
      if (lastSelection) {
        setLastCopiedSelection(_.cloneDeep(lastSelection));
      }
    }
  }

  function handleCut(e: KeyboardEvent) {
    if (!isWrappedWithClass(e, "noflow")) {
      e.preventDefault();
      (e as unknown as Event).stopImmediatePropagation();
      if (window.getSelection()?.toString().length === 0 && lastSelection) {
        setLastCopiedSelection(_.cloneDeep(lastSelection), true);
      }
    }
  }

  function handlePaste(e: KeyboardEvent) {
    if (!isWrappedWithClass(e, "noflow")) {
      e.preventDefault();
      (e as unknown as Event).stopImmediatePropagation();
      if (
        window.getSelection()?.toString().length === 0 &&
        lastCopiedSelection
      ) {
        takeSnapshot();
        paste(lastCopiedSelection, {
          x: position.current.x,
          y: position.current.y,
        });
      }
    }
  }

  function handleDelete(e: KeyboardEvent) {
    if (isLocked) return;
    if (!isWrappedWithClass(e, "nodelete") && lastSelection) {
      e.preventDefault();
      (e as unknown as Event).stopImmediatePropagation();
      takeSnapshot();
      if (lastSelection.edges?.length) {
        track("Component Connection Deleted");
      }
      if (lastSelection.nodes?.length) {
        lastSelection.nodes.forEach((n) => {
          track("Component Deleted", { componentType: n.data.type });
        });
      }
      deleteNode(lastSelection.nodes.map((node) => node.id));
      deleteEdge(lastSelection.edges.map((edge) => edge.id));
    }
  }

  const undoAction = useShortcutsStore((state) => state.undo);
  const redoAction = useShortcutsStore((state) => state.redo);
  const redoAltAction = useShortcutsStore((state) => state.redoAlt);
  const copyAction = useShortcutsStore((state) => state.copy);
  const duplicate = useShortcutsStore((state) => state.duplicate);
  const deleteAction = useShortcutsStore((state) => state.delete);
  const groupAction = useShortcutsStore((state) => state.group);
  const cutAction = useShortcutsStore((state) => state.cut);
  const pasteAction = useShortcutsStore((state) => state.paste);
  //@ts-ignore
  useHotkeys(undoAction, handleUndo);
  //@ts-ignore
  useHotkeys(redoAction, handleRedo);
  //@ts-ignore
  useHotkeys(redoAltAction, handleRedo);
  //@ts-ignore
  useHotkeys(groupAction, handleGroup);
  //@ts-ignore
  useHotkeys(duplicate, handleDuplicate);
  //@ts-ignore
  useHotkeys(copyAction, handleCopy);
  //@ts-ignore
  useHotkeys(cutAction, handleCut);
  //@ts-ignore
  useHotkeys(pasteAction, handlePaste);
  //@ts-ignore
  useHotkeys(deleteAction, handleDelete);
  //@ts-ignore
  useHotkeys("delete", handleDelete);

  const onConnectMod = useCallback(
    (params: Connection) => {
      takeSnapshot();
      onConnect(params);
      track("New Component Connection Added");
    },
    [takeSnapshot, onConnect],
  );

  const [helperLines, setHelperLines] = useState<HelperLinesState>({});
  const [isDragging, setIsDragging] = useState(false);
  const helperLineEnabled = useFlowStore((state) => state.helperLineEnabled);

  const onNodeDrag: OnNodeDrag = useCallback(
    (_, node) => {
      if (helperLineEnabled) {
        const currentHelperLines = getHelperLines(node, nodes);
        setHelperLines(currentHelperLines);
      }
    },
    [helperLineEnabled, nodes],
  );

  const onNodeDragStart: OnNodeDrag = useCallback(
    (_, node) => {
      // 👇 make dragging a node undoable
      takeSnapshot();
      setIsDragging(true);
      // 👉 you can place your event handlers here
    },
    [takeSnapshot],
  );

  const onNodeDragStop: OnNodeDrag = useCallback(
    (_, node) => {
      // 👇 make moving the canvas undoable
      autoSaveFlow();
      updateCurrentFlow({ nodes });
      setPositionDictionary({});
      setIsDragging(false);
      setHelperLines({});
    },
    [
      takeSnapshot,
      autoSaveFlow,
      nodes,
      edges,
      reactFlowInstance,
      setPositionDictionary,
    ],
  );

  const onNodesChangeWithHelperLines = useCallback(
    (changes: NodeChange<AllNodeType>[]) => {
      if (!helperLineEnabled) {
        onNodesChange(changes);
        return;
      }

      // Apply snapping to position changes during drag
      const modifiedChanges = changes.map((change) => {
        if (
          change.type === "position" &&
          "dragging" in change &&
          "position" in change &&
          "id" in change &&
          isDragging
        ) {
          const nodeId = change.id as string;
          const draggedNode = nodes.find((n) => n.id === nodeId);

          if (draggedNode && change.position) {
            const updatedNode = {
              ...draggedNode,
              position: change.position,
            };

            const snapPosition = getSnapPosition(updatedNode, nodes);

            // Only snap if we're actively dragging
            if (change.dragging) {
              // Apply snap if there's a significant difference
              if (
                Math.abs(snapPosition.x - change.position.x) > 0.1 ||
                Math.abs(snapPosition.y - change.position.y) > 0.1
              ) {
                return {
                  ...change,
                  position: snapPosition,
                };
              }
            } else {
              // This is the final position change when drag ends
              // Force snap to ensure it stays where it should
              return {
                ...change,
                position: snapPosition,
              };
            }
          }
        }
        return change;
      });

      onNodesChange(modifiedChanges);
    },
    [onNodesChange, nodes, isDragging, helperLineEnabled],
  );

  const onSelectionDragStart: SelectionDragHandler = useCallback(() => {
    takeSnapshot();
  }, [takeSnapshot]);

  const onDragOver = useCallback((event: React.DragEvent) => {
    event.preventDefault();
    if (event.dataTransfer.types.some((types) => isSupportedNodeTypes(types))) {
      event.dataTransfer.dropEffect = "move";
    } else {
      event.dataTransfer.dropEffect = "copy";
    }
  }, []);

  const onDrop = useCallback(
    (event: React.DragEvent) => {
      event.preventDefault();
      if (isLocked) return;
      const grabbingElement =
        document.getElementsByClassName("cursor-grabbing");
      if (grabbingElement.length > 0) {
        document.body.removeChild(grabbingElement[0]);
      }
      if (event.dataTransfer.types.some((type) => isSupportedNodeTypes(type))) {
        takeSnapshot();

        const datakey = event.dataTransfer.types.find((type) =>
          isSupportedNodeTypes(type),
        );

        // Extract the data from the drag event and parse it as a JSON object
        const data: { type: string; node?: APIClassType } = JSON.parse(
          event.dataTransfer.getData(datakey!),
        );

        addComponent(data.node!, data.type, {
          x: event.clientX,
          y: event.clientY,
        });
      } else if (event.dataTransfer.types.some((types) => types === "Files")) {
        takeSnapshot();
        const position = {
          x: event.clientX,
          y: event.clientY,
        };
        uploadFlow({
          files: Array.from(event.dataTransfer.files!),
          position: position,
        }).catch((error) => {
          setErrorData({
            title: UPLOAD_ERROR_ALERT,
            list: [(error as Error).message],
          });
        });
      } else {
        setErrorData({
          title: WRONG_FILE_ERROR_ALERT,
          list: [UPLOAD_ALERT_LIST],
        });
      }
    },
    [takeSnapshot, addComponent],
  );

  const onEdgeUpdateStart = useCallback(() => {
    edgeUpdateSuccessful.current = false;
  }, []);

  const onEdgeUpdate = useCallback(
    (oldEdge: EdgeType, newConnection: Connection) => {
      if (isValidConnection(newConnection, nodes, edges)) {
        edgeUpdateSuccessful.current = true;
        oldEdge.data = {
          targetHandle: scapeJSONParse(newConnection.targetHandle!),
          sourceHandle: scapeJSONParse(newConnection.sourceHandle!),
        };
        setEdges((els) => reconnectEdge(oldEdge, newConnection, els));
      }
    },
    [setEdges],
  );

  const onEdgeUpdateEnd = useCallback((_, edge: Edge): void => {
    if (!edgeUpdateSuccessful.current) {
      setEdges((eds) => eds.filter((edg) => edg.id !== edge.id));
    }
    edgeUpdateSuccessful.current = true;
  }, []);

  const [selectionEnded, setSelectionEnded] = useState(true);

  const onSelectionEnd = useCallback(() => {
    setSelectionEnded(true);
  }, []);
  const onSelectionStart = useCallback((event: MouseEvent) => {
    event.preventDefault();
    setSelectionEnded(false);
  }, []);

  // Workaround to show the menu only after the selection has ended.
  useEffect(() => {
    if (selectionEnded && lastSelection && lastSelection.nodes.length > 1) {
      setSelectionMenuVisible(true);
    } else {
      setSelectionMenuVisible(false);
    }
  }, [selectionEnded, lastSelection]);

  const onSelectionChange = useCallback(
    (flow: OnSelectionChangeParams): void => {
      setLastSelection(flow);
    },
    [],
  );

  const onPaneClick = useCallback(
    (event: React.MouseEvent) => {
      setFilterEdge([]);
      setFilterComponent("");
      if (isAddingNote) {
        const shadowBox = document.getElementById("shadow-box");
        if (shadowBox) {
          shadowBox.style.display = "none";
        }
        const position = reactFlowInstance?.screenToFlowPosition({
          x: event.clientX - shadowBoxWidth / 2,
          y: event.clientY - shadowBoxHeight / 2,
        });
        const data = {
          node: {
            description: "",
            display_name: "",
            documentation: "",
            template: {},
          },
          type: "note",
        };
        const newId = getNodeId(data.type);

        const newNode: NoteNodeType = {
          id: newId,
          type: "noteNode",
          position: position || { x: 0, y: 0 },
          data: {
            ...data,
            id: newId,
          },
        };
        setNodes((nds) => nds.concat(newNode));
        setIsAddingNote(false);
      }
    },
    [
      isAddingNote,
      setNodes,
      reactFlowInstance,
      getNodeId,
      setFilterEdge,
      setFilterComponent,
    ],
  );

  const handleEdgeClick = (event, edge) => {
    if (isLocked) {
      event.preventDefault();
      event.stopPropagation();
      return;
    }
    const color =
      nodeColorsName[edge?.data?.sourceHandle?.output_types[0]] || "cyan";

    const accentColor = `hsl(var(--datatype-${color}))`;
    reactFlowWrapper.current?.style.setProperty("--selected", accentColor);
  };

  const handleKeyDown = (e: KeyboardEvent) => {
    if (isLocked) {
      e.preventDefault();
      e.stopPropagation();
    }
  };

  useEffect(() => {
    const handleGlobalMouseMove = (event) => {
      if (isAddingNote) {
        const shadowBox = document.getElementById("shadow-box");
        if (shadowBox) {
          shadowBox.style.display = "block";
          shadowBox.style.left = `${event.clientX - shadowBoxWidth / 2}px`;
          shadowBox.style.top = `${event.clientY - shadowBoxHeight / 2}px`;
        }
      }
    };

    document.addEventListener("mousemove", handleGlobalMouseMove);

    return () => {
      document.removeEventListener("mousemove", handleGlobalMouseMove);
    };
  }, [isAddingNote, shadowBoxWidth, shadowBoxHeight]);

  const MIN_ZOOM = 0.25;
  const MAX_ZOOM = 2;
  const fitViewOptions = {
    minZoom: MIN_ZOOM,
    maxZoom: MAX_ZOOM,
  };

  return (
    <div className="h-full w-full bg-canvas" ref={reactFlowWrapper}>
      {showCanvas ? (
<<<<<<< HEAD
        <>
          <div id="react-flow-id" className="h-full w-full bg-canvas relative">
            {!view && (
              <>
                <MemoizedLogCanvasControls />
                <MemoizedCanvasControls
                  setIsAddingNote={setIsAddingNote}
                  shadowBoxWidth={shadowBoxWidth}
                  shadowBoxHeight={shadowBoxHeight}
                />
                <FlowToolbar />
              </>
            )}
            <MemoizedSidebarTrigger />
            <SelectionMenu
              lastSelection={lastSelection}
              isVisible={selectionMenuVisible}
              nodes={lastSelection?.nodes}
              onClick={handleGroupNode}
            />
            <ReactFlow<AllNodeType, EdgeType>
              nodes={nodes}
              edges={edges}
              onNodesChange={onNodesChangeWithHelperLines}
              onEdgesChange={onEdgesChange}
              onConnect={isLocked ? undefined : onConnectMod}
              disableKeyboardA11y={true}
              onInit={setReactFlowInstance}
              nodeTypes={nodeTypes}
              onReconnect={isLocked ? undefined : onEdgeUpdate}
              onReconnectStart={isLocked ? undefined : onEdgeUpdateStart}
              onReconnectEnd={isLocked ? undefined : onEdgeUpdateEnd}
              onNodeDrag={onNodeDrag}
              onNodeDragStart={onNodeDragStart}
              onSelectionDragStart={onSelectionDragStart}
              elevateEdgesOnSelect={false}
              onSelectionEnd={onSelectionEnd}
              onSelectionStart={onSelectionStart}
              connectionRadius={30}
              edgeTypes={edgeTypes}
              connectionLineComponent={ConnectionLineComponent}
              onDragOver={onDragOver}
              onNodeDragStop={onNodeDragStop}
              onDrop={onDrop}
              onSelectionChange={onSelectionChange}
              deleteKeyCode={[]}
              fitView={isEmptyFlow.current ? false : true}
              fitViewOptions={fitViewOptions}
              className="theme-attribution"
              minZoom={MIN_ZOOM}
              maxZoom={MAX_ZOOM}
              zoomOnScroll={!view}
              zoomOnPinch={!view}
              panOnDrag={!view}
              panActivationKeyCode={""}
              proOptions={{ hideAttribution: true }}
              onPaneClick={onPaneClick}
              onEdgeClick={handleEdgeClick}
            >
              <FlowBuildingComponent />
              <UpdateAllComponents />
              <MemoizedBackground />
              {helperLineEnabled && <HelperLines helperLines={helperLines} />}
            </ReactFlow>
          </div>
=======
        <div id="react-flow-id" className="h-full w-full bg-canvas">
          {!view && (
            <>
              <MemoizedLogCanvasControls />
              <MemoizedCanvasControls
                setIsAddingNote={setIsAddingNote}
                position={position.current}
                shadowBoxWidth={shadowBoxWidth}
                shadowBoxHeight={shadowBoxHeight}
              />
              <FlowToolbar />
            </>
          )}
          <MemoizedSidebarTrigger />
          <SelectionMenu
            lastSelection={lastSelection}
            isVisible={selectionMenuVisible}
            nodes={lastSelection?.nodes}
            onClick={handleGroupNode}
          />
          <ReactFlow<AllNodeType, EdgeType>
            nodes={nodes}
            edges={edges}
            onNodesChange={onNodesChangeWithHelperLines}
            onEdgesChange={onEdgesChange}
            onConnect={isLocked ? undefined : onConnectMod}
            disableKeyboardA11y={true}
            nodesFocusable={!isLocked}
            edgesFocusable={!isLocked}
            onInit={setReactFlowInstance}
            nodeTypes={nodeTypes}
            onReconnect={isLocked ? undefined : onEdgeUpdate}
            onReconnectStart={isLocked ? undefined : onEdgeUpdateStart}
            onReconnectEnd={isLocked ? undefined : onEdgeUpdateEnd}
            onNodeDrag={onNodeDrag}
            onNodeDragStart={onNodeDragStart}
            onSelectionDragStart={onSelectionDragStart}
            elevateEdgesOnSelect={false}
            onSelectionEnd={onSelectionEnd}
            onSelectionStart={onSelectionStart}
            connectionRadius={30}
            edgeTypes={edgeTypes}
            connectionLineComponent={ConnectionLineComponent}
            onDragOver={onDragOver}
            onNodeDragStop={onNodeDragStop}
            onDrop={onDrop}
            onSelectionChange={onSelectionChange}
            deleteKeyCode={[]}
            fitView={isEmptyFlow.current ? false : true}
            fitViewOptions={fitViewOptions}
            className="theme-attribution"
            tabIndex={isLocked ? -1 : undefined}
            minZoom={MIN_ZOOM}
            maxZoom={MAX_ZOOM}
            zoomOnScroll={!view}
            zoomOnPinch={!view}
            panOnDrag={!view}
            panActivationKeyCode={""}
            proOptions={{ hideAttribution: true }}
            onPaneClick={onPaneClick}
            onEdgeClick={handleEdgeClick}
            onKeyDown={handleKeyDown}
          >
            <FlowBuildingComponent />
            <UpdateAllComponents />
            <MemoizedBackground />
            {helperLineEnabled && <HelperLines helperLines={helperLines} />}
          </ReactFlow>
>>>>>>> 1c262de8
          <div
            id="shadow-box"
            style={{
              position: "absolute",
              width: `${shadowBoxWidth}px`,
              height: `${shadowBoxHeight}px`,
              backgroundColor: `${shadowBoxBackgroundColor}`,
              opacity: 0.7,
              pointerEvents: "none",
              // Prevent shadow-box from showing unexpectedly during initial renders
              display: "none",
            }}
          ></div>
        </>
      ) : (
        <div className="flex h-full w-full items-center justify-center">
          <CustomLoader remSize={30} />
        </div>
      )}
    </div>
  );
}<|MERGE_RESOLUTION|>--- conflicted
+++ resolved
@@ -676,7 +676,6 @@
   return (
     <div className="h-full w-full bg-canvas" ref={reactFlowWrapper}>
       {showCanvas ? (
-<<<<<<< HEAD
         <>
           <div id="react-flow-id" className="h-full w-full bg-canvas relative">
             {!view && (
@@ -704,6 +703,8 @@
               onEdgesChange={onEdgesChange}
               onConnect={isLocked ? undefined : onConnectMod}
               disableKeyboardA11y={true}
+              nodesFocusable={!isLocked}
+              edgesFocusable={!isLocked}
               onInit={setReactFlowInstance}
               nodeTypes={nodeTypes}
               onReconnect={isLocked ? undefined : onEdgeUpdate}
@@ -726,6 +727,7 @@
               fitView={isEmptyFlow.current ? false : true}
               fitViewOptions={fitViewOptions}
               className="theme-attribution"
+              tabIndex={isLocked ? -1 : undefined}
               minZoom={MIN_ZOOM}
               maxZoom={MAX_ZOOM}
               zoomOnScroll={!view}
@@ -735,6 +737,7 @@
               proOptions={{ hideAttribution: true }}
               onPaneClick={onPaneClick}
               onEdgeClick={handleEdgeClick}
+              onKeyDown={handleKeyDown}
             >
               <FlowBuildingComponent />
               <UpdateAllComponents />
@@ -742,76 +745,6 @@
               {helperLineEnabled && <HelperLines helperLines={helperLines} />}
             </ReactFlow>
           </div>
-=======
-        <div id="react-flow-id" className="h-full w-full bg-canvas">
-          {!view && (
-            <>
-              <MemoizedLogCanvasControls />
-              <MemoizedCanvasControls
-                setIsAddingNote={setIsAddingNote}
-                position={position.current}
-                shadowBoxWidth={shadowBoxWidth}
-                shadowBoxHeight={shadowBoxHeight}
-              />
-              <FlowToolbar />
-            </>
-          )}
-          <MemoizedSidebarTrigger />
-          <SelectionMenu
-            lastSelection={lastSelection}
-            isVisible={selectionMenuVisible}
-            nodes={lastSelection?.nodes}
-            onClick={handleGroupNode}
-          />
-          <ReactFlow<AllNodeType, EdgeType>
-            nodes={nodes}
-            edges={edges}
-            onNodesChange={onNodesChangeWithHelperLines}
-            onEdgesChange={onEdgesChange}
-            onConnect={isLocked ? undefined : onConnectMod}
-            disableKeyboardA11y={true}
-            nodesFocusable={!isLocked}
-            edgesFocusable={!isLocked}
-            onInit={setReactFlowInstance}
-            nodeTypes={nodeTypes}
-            onReconnect={isLocked ? undefined : onEdgeUpdate}
-            onReconnectStart={isLocked ? undefined : onEdgeUpdateStart}
-            onReconnectEnd={isLocked ? undefined : onEdgeUpdateEnd}
-            onNodeDrag={onNodeDrag}
-            onNodeDragStart={onNodeDragStart}
-            onSelectionDragStart={onSelectionDragStart}
-            elevateEdgesOnSelect={false}
-            onSelectionEnd={onSelectionEnd}
-            onSelectionStart={onSelectionStart}
-            connectionRadius={30}
-            edgeTypes={edgeTypes}
-            connectionLineComponent={ConnectionLineComponent}
-            onDragOver={onDragOver}
-            onNodeDragStop={onNodeDragStop}
-            onDrop={onDrop}
-            onSelectionChange={onSelectionChange}
-            deleteKeyCode={[]}
-            fitView={isEmptyFlow.current ? false : true}
-            fitViewOptions={fitViewOptions}
-            className="theme-attribution"
-            tabIndex={isLocked ? -1 : undefined}
-            minZoom={MIN_ZOOM}
-            maxZoom={MAX_ZOOM}
-            zoomOnScroll={!view}
-            zoomOnPinch={!view}
-            panOnDrag={!view}
-            panActivationKeyCode={""}
-            proOptions={{ hideAttribution: true }}
-            onPaneClick={onPaneClick}
-            onEdgeClick={handleEdgeClick}
-            onKeyDown={handleKeyDown}
-          >
-            <FlowBuildingComponent />
-            <UpdateAllComponents />
-            <MemoizedBackground />
-            {helperLineEnabled && <HelperLines helperLines={helperLines} />}
-          </ReactFlow>
->>>>>>> 1c262de8
           <div
             id="shadow-box"
             style={{

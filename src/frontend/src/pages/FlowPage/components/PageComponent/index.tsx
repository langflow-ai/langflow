import {
  type Connection,
  type Edge,
  type NodeChange,
  type OnNodeDrag,
  type OnSelectionChangeParams,
  ReactFlow,
  reconnectEdge,
  type SelectionDragHandler,
} from "@xyflow/react";
import _, { cloneDeep } from "lodash";
import {
  type KeyboardEvent,
  type MouseEvent,
  useCallback,
  useEffect,
  useRef,
  useState,
} from "react";
import { useHotkeys } from "react-hotkeys-hook";
import { useShallow } from "zustand/react/shallow";
import { DefaultEdge } from "@/CustomEdges";
import NoteNode from "@/CustomNodes/NoteNode";
import FlowToolbar from "@/components/core/flowToolbarComponent";
import {
  COLOR_OPTIONS,
  NOTE_NODE_MIN_HEIGHT,
  NOTE_NODE_MIN_WIDTH,
} from "@/constants/constants";
import { useGetBuildsQuery } from "@/controllers/API/queries/_builds";
import CustomLoader from "@/customization/components/custom-loader";
import { LANGFLOW_ONLY_CANVAS } from "@/customization/feature-flags";
import { track } from "@/customization/utils/analytics";
import useAutoSaveFlow from "@/hooks/flows/use-autosave-flow";
import useUploadFlow from "@/hooks/flows/use-upload-flow";
import { useAddComponent } from "@/hooks/use-add-component";
import { nodeColorsName } from "@/utils/styleUtils";
import { isSupportedNodeTypes } from "@/utils/utils";
import GenericNode from "../../../../CustomNodes/GenericNode";
import {
  INVALID_SELECTION_ERROR_ALERT,
  UPLOAD_ALERT_LIST,
  UPLOAD_ERROR_ALERT,
  WRONG_FILE_ERROR_ALERT,
} from "../../../../constants/alerts_constants";
import ExportModal from "../../../../modals/exportModal";
import useAlertStore from "../../../../stores/alertStore";
import useFlowStore from "../../../../stores/flowStore";
import useFlowsManagerStore from "../../../../stores/flowsManagerStore";
import { useShortcutsStore } from "../../../../stores/shortcuts";
import { useTypesStore } from "../../../../stores/typesStore";
import type { APIClassType } from "../../../../types/api";
import type {
  AllNodeType,
  EdgeType,
  NoteNodeType,
} from "../../../../types/flow";
import {
  generateFlow,
  generateNodeFromFlow,
  getNodeId,
  isValidConnection,
  scapeJSONParse,
  updateIds,
  validateSelection,
} from "../../../../utils/reactflowUtils";
import ConnectionLineComponent from "../ConnectionLineComponent";
import FlowBuildingComponent from "../flowBuildingComponent";
import SelectionMenu from "../SelectionMenuComponent";
import UpdateAllComponents from "../UpdateAllComponents";
import HelperLines from "./components/helper-lines";
import {
  getHelperLines,
  getSnapPosition,
  type HelperLinesState,
} from "./helpers/helper-lines";
import {
  MemoizedBackground,
  MemoizedCanvasControls,
  MemoizedLogCanvasControls,
  MemoizedSidebarTrigger,
} from "./MemoizedComponents";
import getRandomName from "./utils/get-random-name";
import isWrappedWithClass from "./utils/is-wrapped-with-class";

const nodeTypes = {
  genericNode: GenericNode,
  noteNode: NoteNode,
};

const edgeTypes = {
  default: DefaultEdge,
};

export default function Page({
  view,
  setIsLoading,
}: {
  view?: boolean;
  setIsLoading: (isLoading: boolean) => void;
}): JSX.Element {
  const uploadFlow = useUploadFlow();
  const autoSaveFlow = useAutoSaveFlow();
  const types = useTypesStore((state) => state.types);
  const templates = useTypesStore((state) => state.templates);
  const setFilterEdge = useFlowStore((state) => state.setFilterEdge);
  const setFilterComponent = useFlowStore((state) => state.setFilterComponent);
  const reactFlowWrapper = useRef<HTMLDivElement>(null);
  const setPositionDictionary = useFlowStore(
    (state) => state.setPositionDictionary,
  );
  const reactFlowInstance = useFlowStore((state) => state.reactFlowInstance);
  const setReactFlowInstance = useFlowStore(
    (state) => state.setReactFlowInstance,
  );
  const nodes = useFlowStore((state) => state.nodes);
  const edges = useFlowStore((state) => state.edges);
  const isEmptyFlow = useRef(nodes.length === 0);
  const onNodesChange = useFlowStore((state) => state.onNodesChange);
  const onEdgesChange = useFlowStore((state) => state.onEdgesChange);
  const setNodes = useFlowStore((state) => state.setNodes);
  const setEdges = useFlowStore((state) => state.setEdges);
  const deleteNode = useFlowStore((state) => state.deleteNode);
  const deleteEdge = useFlowStore((state) => state.deleteEdge);
  const undo = useFlowsManagerStore((state) => state.undo);
  const redo = useFlowsManagerStore((state) => state.redo);
  const takeSnapshot = useFlowsManagerStore((state) => state.takeSnapshot);
  const paste = useFlowStore((state) => state.paste);
  const lastCopiedSelection = useFlowStore(
    (state) => state.lastCopiedSelection,
  );
  const setLastCopiedSelection = useFlowStore(
    (state) => state.setLastCopiedSelection,
  );
  const onConnect = useFlowStore((state) => state.onConnect);
  const setRightClickedNodeId = useFlowStore(
    (state) => state.setRightClickedNodeId,
  );
  const setErrorData = useAlertStore((state) => state.setErrorData);
  const updateCurrentFlow = useFlowStore((state) => state.updateCurrentFlow);
  const [selectionMenuVisible, setSelectionMenuVisible] = useState(false);
  const [openExportModal, setOpenExportModal] = useState(false);
  const edgeUpdateSuccessful = useRef(true);

  const isLocked = useFlowStore(
    useShallow((state) => state.currentFlow?.locked),
  );

  const position = useRef({ x: 0, y: 0 });
  const [lastSelection, setLastSelection] =
    useState<OnSelectionChangeParams | null>(null);
  const currentFlowId = useFlowsManagerStore((state) => state.currentFlowId);

  useEffect(() => {
    if (currentFlowId !== "") {
      isEmptyFlow.current = nodes.length === 0;
    }
  }, [currentFlowId]);

  const [isAddingNote, setIsAddingNote] = useState(false);

  const addComponent = useAddComponent();

  const zoomLevel = reactFlowInstance?.getZoom();
  const shadowBoxWidth = NOTE_NODE_MIN_WIDTH * (zoomLevel || 1);
  const shadowBoxHeight = NOTE_NODE_MIN_HEIGHT * (zoomLevel || 1);
  const shadowBoxBackgroundColor = COLOR_OPTIONS[Object.keys(COLOR_OPTIONS)[0]];

  const handleGroupNode = useCallback(() => {
    takeSnapshot();
    const edgesState = useFlowStore.getState().edges;
    if (validateSelection(lastSelection!, edgesState).length === 0) {
      const clonedNodes = cloneDeep(useFlowStore.getState().nodes);
      const clonedEdges = cloneDeep(edgesState);
      const clonedSelection = cloneDeep(lastSelection);
      updateIds({ nodes: clonedNodes, edges: clonedEdges }, clonedSelection!);
      const { newFlow } = generateFlow(
        clonedSelection!,
        clonedNodes,
        clonedEdges,
        getRandomName(),
      );

      const newGroupNode = generateNodeFromFlow(newFlow, getNodeId);

      setNodes([
        ...clonedNodes.filter(
          (oldNodes) =>
            !clonedSelection?.nodes.some(
              (selectionNode) => selectionNode.id === oldNodes.id,
            ),
        ),
        newGroupNode,
      ]);
    } else {
      setErrorData({
        title: INVALID_SELECTION_ERROR_ALERT,
        list: validateSelection(lastSelection!, edgesState),
      });
    }
  }, [lastSelection, setNodes, setErrorData, takeSnapshot]);

  useEffect(() => {
    const handleMouseMove = (event) => {
      position.current = { x: event.clientX, y: event.clientY };
    };

    document.addEventListener("mousemove", handleMouseMove);

    return () => {
      document.removeEventListener("mousemove", handleMouseMove);
    };
  }, [lastCopiedSelection, lastSelection, takeSnapshot, selectionMenuVisible]);

  const { isFetching } = useGetBuildsQuery({ flowId: currentFlowId });

  const showCanvas =
    Object.keys(templates).length > 0 &&
    Object.keys(types).length > 0 &&
    !isFetching;

  useEffect(() => {
    setIsLoading(!showCanvas);
  }, [showCanvas]);

  useEffect(() => {
    useFlowStore.setState({ autoSaveFlow });
  }, [autoSaveFlow]);

  function handleUndo(e: KeyboardEvent) {
    if (!isWrappedWithClass(e, "noflow")) {
      e.preventDefault();
      (e as unknown as Event).stopImmediatePropagation();
      undo();
    }
  }

  function handleRedo(e: KeyboardEvent) {
    if (!isWrappedWithClass(e, "noflow")) {
      e.preventDefault();
      (e as unknown as Event).stopImmediatePropagation();
      redo();
    }
  }

  function handleGroup(e: KeyboardEvent) {
    if (selectionMenuVisible) {
      e.preventDefault();
      (e as unknown as Event).stopImmediatePropagation();
      handleGroupNode();
    }
  }

  function handleDuplicate(e: KeyboardEvent) {
    e.preventDefault();
    e.stopPropagation();
    (e as unknown as Event).stopImmediatePropagation();
    const selectedNode = nodes.filter((obj) => obj.selected);
    if (selectedNode.length > 0) {
      paste(
        { nodes: selectedNode, edges: [] },
        {
          x: position.current.x,
          y: position.current.y,
        },
      );
    }
  }

  function handleCopy(e: KeyboardEvent) {
    const multipleSelection = lastSelection?.nodes
      ? lastSelection?.nodes.length > 0
      : false;
    const hasTextSelection =
      (window.getSelection()?.toString().length ?? 0) > 0;

    if (
      !isWrappedWithClass(e, "noflow") &&
      !hasTextSelection &&
      (isWrappedWithClass(e, "react-flow__node") || multipleSelection)
    ) {
      e.preventDefault();
      (e as unknown as Event).stopImmediatePropagation();
      if (lastSelection) {
        setLastCopiedSelection(_.cloneDeep(lastSelection));
      }
    }
  }

  function handleCut(e: KeyboardEvent) {
    if (!isWrappedWithClass(e, "noflow")) {
      e.preventDefault();
      (e as unknown as Event).stopImmediatePropagation();
      if (window.getSelection()?.toString().length === 0 && lastSelection) {
        setLastCopiedSelection(_.cloneDeep(lastSelection), true);
      }
    }
  }

  function handlePaste(e: KeyboardEvent) {
    if (!isWrappedWithClass(e, "noflow")) {
      e.preventDefault();
      (e as unknown as Event).stopImmediatePropagation();
      if (
        window.getSelection()?.toString().length === 0 &&
        lastCopiedSelection
      ) {
        takeSnapshot();
        paste(lastCopiedSelection, {
          x: position.current.x,
          y: position.current.y,
        });
      }
    }
  }

  function handleDelete(e: KeyboardEvent) {
    if (isLocked) return;
    if (!isWrappedWithClass(e, "nodelete") && lastSelection) {
      e.preventDefault();
      (e as unknown as Event).stopImmediatePropagation();
      takeSnapshot();
      if (lastSelection.edges?.length) {
        track("Component Connection Deleted");
      }
      if (lastSelection.nodes?.length) {
        lastSelection.nodes.forEach((n) => {
          track("Component Deleted", { componentType: n.data.type });
        });
      }
      deleteNode(lastSelection.nodes.map((node) => node.id));
      deleteEdge(lastSelection.edges.map((edge) => edge.id));
    }
  }

  function handleEscape(e: KeyboardEvent) {
    if (e.key === "Escape") {
      setRightClickedNodeId(null);
    }
  }

  function handleDownload(e: KeyboardEvent) {
    if (!isWrappedWithClass(e, "noflow")) {
      e.preventDefault();
      (e as unknown as Event).stopImmediatePropagation();
      setOpenExportModal(true);
    }
  }

  const undoAction = useShortcutsStore((state) => state.undo);
  const redoAction = useShortcutsStore((state) => state.redo);
  const redoAltAction = useShortcutsStore((state) => state.redoAlt);
  const copyAction = useShortcutsStore((state) => state.copy);
  const duplicate = useShortcutsStore((state) => state.duplicate);
  const deleteAction = useShortcutsStore((state) => state.delete);
  const groupAction = useShortcutsStore((state) => state.group);
  const cutAction = useShortcutsStore((state) => state.cut);
  const pasteAction = useShortcutsStore((state) => state.paste);
  const downloadAction = useShortcutsStore((state) => state.download);
  //@ts-ignore
  useHotkeys(undoAction, handleUndo, { enabled: !LANGFLOW_ONLY_CANVAS });
  //@ts-ignore
  useHotkeys(redoAction, handleRedo, { enabled: !LANGFLOW_ONLY_CANVAS });
  //@ts-ignore
  useHotkeys(redoAltAction, handleRedo, { enabled: !LANGFLOW_ONLY_CANVAS });
  //@ts-ignore
  useHotkeys(groupAction, handleGroup, { enabled: !LANGFLOW_ONLY_CANVAS });
  //@ts-ignore
  useHotkeys(duplicate, handleDuplicate, { enabled: !LANGFLOW_ONLY_CANVAS });
  //@ts-ignore
  useHotkeys(copyAction, handleCopy, { enabled: !LANGFLOW_ONLY_CANVAS });
  //@ts-ignore
  useHotkeys(cutAction, handleCut, { enabled: !LANGFLOW_ONLY_CANVAS });
  //@ts-ignore
  useHotkeys(pasteAction, handlePaste, { enabled: !LANGFLOW_ONLY_CANVAS });
  //@ts-ignore
  useHotkeys(deleteAction, handleDelete, { enabled: !LANGFLOW_ONLY_CANVAS });
  //@ts-ignore
  useHotkeys(downloadAction, handleDownload, {
    enabled: !LANGFLOW_ONLY_CANVAS,
  });
  //@ts-ignore
<<<<<<< HEAD
  useHotkeys("delete", handleDelete, { enabled: !LANGFLOW_ONLY_CANVAS });
=======
  useHotkeys("delete", handleDelete);
  //@ts-ignore
  useHotkeys("escape", handleEscape);
>>>>>>> 5ce2801e

  const onConnectMod = useCallback(
    (params: Connection) => {
      takeSnapshot();
      onConnect(params);
      track("New Component Connection Added");
    },
    [takeSnapshot, onConnect],
  );

  const [helperLines, setHelperLines] = useState<HelperLinesState>({});
  const [isDragging, setIsDragging] = useState(false);
  const helperLineEnabled = useFlowStore((state) => state.helperLineEnabled);

  const onNodeDrag: OnNodeDrag = useCallback(
    (_, node) => {
      if (helperLineEnabled) {
        const currentHelperLines = getHelperLines(node, nodes);
        setHelperLines(currentHelperLines);
      }
    },
    [helperLineEnabled, nodes],
  );

  const onNodeDragStart: OnNodeDrag = useCallback(
    (_, node) => {
      // 👇 make dragging a node undoable
      takeSnapshot();
      setIsDragging(true);
      // 👉 you can place your event handlers here
    },
    [takeSnapshot],
  );

  const onNodeDragStop: OnNodeDrag = useCallback(
    (_, node) => {
      // 👇 make moving the canvas undoable
      autoSaveFlow();
      updateCurrentFlow({ nodes });
      setPositionDictionary({});
      setIsDragging(false);
      setHelperLines({});
    },
    [
      takeSnapshot,
      autoSaveFlow,
      nodes,
      edges,
      reactFlowInstance,
      setPositionDictionary,
    ],
  );

  const onNodesChangeWithHelperLines = useCallback(
    (changes: NodeChange<AllNodeType>[]) => {
      if (!helperLineEnabled) {
        onNodesChange(changes);
        return;
      }

      // Apply snapping to position changes during drag
      const modifiedChanges = changes.map((change) => {
        if (
          change.type === "position" &&
          "dragging" in change &&
          "position" in change &&
          "id" in change &&
          isDragging
        ) {
          const nodeId = change.id as string;
          const draggedNode = nodes.find((n) => n.id === nodeId);

          if (draggedNode && change.position) {
            const updatedNode = {
              ...draggedNode,
              position: change.position,
            };

            const snapPosition = getSnapPosition(updatedNode, nodes);

            // Only snap if we're actively dragging
            if (change.dragging) {
              // Apply snap if there's a significant difference
              if (
                Math.abs(snapPosition.x - change.position.x) > 0.1 ||
                Math.abs(snapPosition.y - change.position.y) > 0.1
              ) {
                return {
                  ...change,
                  position: snapPosition,
                };
              }
            } else {
              // This is the final position change when drag ends
              // Force snap to ensure it stays where it should
              return {
                ...change,
                position: snapPosition,
              };
            }
          }
        }
        return change;
      });

      onNodesChange(modifiedChanges);
    },
    [onNodesChange, nodes, isDragging, helperLineEnabled],
  );

  const onSelectionDragStart: SelectionDragHandler = useCallback(() => {
    takeSnapshot();
  }, [takeSnapshot]);

  const onDragOver = useCallback((event: React.DragEvent) => {
    event.preventDefault();
    if (event.dataTransfer.types.some((types) => isSupportedNodeTypes(types))) {
      event.dataTransfer.dropEffect = "move";
    } else {
      event.dataTransfer.dropEffect = "copy";
    }
  }, []);

  const onDrop = useCallback(
    (event: React.DragEvent) => {
      event.preventDefault();
      if (isLocked) return;
      const grabbingElement =
        document.getElementsByClassName("cursor-grabbing");
      if (grabbingElement.length > 0) {
        document.body.removeChild(grabbingElement[0]);
      }
      if (event.dataTransfer.types.some((type) => isSupportedNodeTypes(type))) {
        takeSnapshot();

        const datakey = event.dataTransfer.types.find((type) =>
          isSupportedNodeTypes(type),
        );

        // Extract the data from the drag event and parse it as a JSON object
        const data: { type: string; node?: APIClassType } = JSON.parse(
          event.dataTransfer.getData(datakey!),
        );

        addComponent(data.node!, data.type, {
          x: event.clientX,
          y: event.clientY,
        });
      } else if (event.dataTransfer.types.some((types) => types === "Files")) {
        takeSnapshot();
        const position = {
          x: event.clientX,
          y: event.clientY,
        };
        uploadFlow({
          files: Array.from(event.dataTransfer.files!),
          position: position,
        }).catch((error) => {
          setErrorData({
            title: UPLOAD_ERROR_ALERT,
            list: [(error as Error).message],
          });
        });
      } else {
        setErrorData({
          title: WRONG_FILE_ERROR_ALERT,
          list: [UPLOAD_ALERT_LIST],
        });
      }
    },
    [takeSnapshot, addComponent],
  );

  const onEdgeUpdateStart = useCallback(() => {
    edgeUpdateSuccessful.current = false;
  }, []);

  const onEdgeUpdate = useCallback(
    (oldEdge: EdgeType, newConnection: Connection) => {
      if (isValidConnection(newConnection, nodes, edges)) {
        edgeUpdateSuccessful.current = true;
        oldEdge.data = {
          targetHandle: scapeJSONParse(newConnection.targetHandle!),
          sourceHandle: scapeJSONParse(newConnection.sourceHandle!),
        };
        setEdges((els) => reconnectEdge(oldEdge, newConnection, els));
      }
    },
    [setEdges],
  );

  const onEdgeUpdateEnd = useCallback((_, edge: Edge): void => {
    if (!edgeUpdateSuccessful.current) {
      setEdges((eds) => eds.filter((edg) => edg.id !== edge.id));
    }
    edgeUpdateSuccessful.current = true;
  }, []);

  const [selectionEnded, setSelectionEnded] = useState(true);

  const onSelectionEnd = useCallback(() => {
    setSelectionEnded(true);
  }, []);
  const onSelectionStart = useCallback((event: MouseEvent) => {
    event.preventDefault();
    setSelectionEnded(false);
  }, []);

  // Workaround to show the menu only after the selection has ended.
  useEffect(() => {
    if (selectionEnded && lastSelection && lastSelection.nodes.length > 1) {
      setSelectionMenuVisible(true);
    } else {
      setSelectionMenuVisible(false);
    }
  }, [selectionEnded, lastSelection]);

  const onSelectionChange = useCallback(
    (flow: OnSelectionChangeParams): void => {
      setLastSelection(flow);
      if (flow.nodes && (flow.nodes.length === 0 || flow.nodes.length > 1)) {
        setRightClickedNodeId(null);
      }
    },
    [setRightClickedNodeId],
  );

  const onNodeContextMenu = useCallback(
    (event: React.MouseEvent, node: AllNodeType) => {
      event.preventDefault();
      if (isLocked) return;

      // Set the right-clicked node ID to show its dropdown menu
      setRightClickedNodeId(node.id);

      // Focus/select the right-clicked node (same as left-click behavior)
      setNodes((currentNodes) => {
        return currentNodes.map((n) => ({
          ...n,
          selected: n.id === node.id,
        }));
      });
    },
    [isLocked, setRightClickedNodeId, setNodes],
  );

  const onPaneClick = useCallback(
    (event: React.MouseEvent) => {
      setFilterEdge([]);
      setFilterComponent("");
      // Hide right-click dropdown when clicking on the pane
      setRightClickedNodeId(null);
      if (isAddingNote) {
        const shadowBox = document.getElementById("shadow-box");
        if (shadowBox) {
          shadowBox.style.display = "none";
        }
        const position = reactFlowInstance?.screenToFlowPosition({
          x: event.clientX - shadowBoxWidth / 2,
          y: event.clientY - shadowBoxHeight / 2,
        });
        const data = {
          node: {
            description: "",
            display_name: "",
            documentation: "",
            template: {},
          },
          type: "note",
        };
        const newId = getNodeId(data.type);

        const newNode: NoteNodeType = {
          id: newId,
          type: "noteNode",
          position: position || { x: 0, y: 0 },
          data: {
            ...data,
            id: newId,
          },
        };
        setNodes((nds) => nds.concat(newNode));
        setIsAddingNote(false);
        // Signal sidebar to revert add_note active state
        window.dispatchEvent(new Event("lf:end-add-note"));
      }
    },
    [
      isAddingNote,
      setNodes,
      reactFlowInstance,
      getNodeId,
      setFilterEdge,
      setFilterComponent,
    ],
  );

  const handleEdgeClick = (event, edge) => {
    if (isLocked) {
      event.preventDefault();
      event.stopPropagation();
      return;
    }
    const color =
      nodeColorsName[edge?.data?.sourceHandle?.output_types[0]] || "cyan";

    const accentColor = `hsl(var(--datatype-${color}))`;
    reactFlowWrapper.current?.style.setProperty("--selected", accentColor);
  };

  const handleKeyDown = (e: KeyboardEvent) => {
    if (isLocked) {
      e.preventDefault();
      e.stopPropagation();
    }
  };

  useEffect(() => {
    const handleGlobalMouseMove = (event) => {
      if (isAddingNote) {
        const shadowBox = document.getElementById("shadow-box");
        if (shadowBox) {
          shadowBox.style.display = "block";
          shadowBox.style.left = `${event.clientX - shadowBoxWidth / 2}px`;
          shadowBox.style.top = `${event.clientY - shadowBoxHeight / 2}px`;
        }
      }
    };

    document.addEventListener("mousemove", handleGlobalMouseMove);

    return () => {
      document.removeEventListener("mousemove", handleGlobalMouseMove);
    };
  }, [isAddingNote, shadowBoxWidth, shadowBoxHeight]);

  // Listen for a global event to start the add-note flow from outside components
  useEffect(() => {
    const handleStartAddNote = () => {
      setIsAddingNote(true);
      const shadowBox = document.getElementById("shadow-box");
      if (shadowBox) {
        shadowBox.style.display = "block";
        shadowBox.style.left = `${position.current.x - shadowBoxWidth / 2}px`;
        shadowBox.style.top = `${position.current.y - shadowBoxHeight / 2}px`;
      }
    };

    window.addEventListener("lf:start-add-note", handleStartAddNote);
    return () => {
      window.removeEventListener("lf:start-add-note", handleStartAddNote);
    };
  }, [shadowBoxWidth, shadowBoxHeight]);

  const MIN_ZOOM = 0.25;
  const MAX_ZOOM = 2;
  const fitViewOptions = {
    minZoom: MIN_ZOOM,
    maxZoom: MAX_ZOOM,
  };

  return (
    <div className="h-full w-full bg-canvas" ref={reactFlowWrapper}>
      {showCanvas ? (
        <>
          <div id="react-flow-id" className="h-full w-full bg-canvas relative">
            {!view && (
              <>
                <MemoizedLogCanvasControls />
                <MemoizedCanvasControls
                  setIsAddingNote={setIsAddingNote}
                  shadowBoxWidth={shadowBoxWidth}
                  shadowBoxHeight={shadowBoxHeight}
                />
                <FlowToolbar />
              </>
            )}
            <MemoizedSidebarTrigger />
            <SelectionMenu
              lastSelection={lastSelection}
              isVisible={selectionMenuVisible}
              nodes={lastSelection?.nodes}
              onClick={handleGroupNode}
            />
            <ReactFlow<AllNodeType, EdgeType>
              nodes={nodes}
              edges={edges}
              onNodesChange={onNodesChangeWithHelperLines}
              onEdgesChange={onEdgesChange}
              onConnect={isLocked ? undefined : onConnectMod}
              disableKeyboardA11y={true}
              nodesFocusable={!isLocked}
              edgesFocusable={!isLocked}
              onInit={setReactFlowInstance}
              nodeTypes={nodeTypes}
              onReconnect={isLocked ? undefined : onEdgeUpdate}
              onReconnectStart={isLocked ? undefined : onEdgeUpdateStart}
              onReconnectEnd={isLocked ? undefined : onEdgeUpdateEnd}
              onNodeDrag={onNodeDrag}
              onNodeDragStart={onNodeDragStart}
              onSelectionDragStart={onSelectionDragStart}
              elevateEdgesOnSelect={false}
              onSelectionEnd={onSelectionEnd}
              onSelectionStart={onSelectionStart}
              connectionRadius={30}
              edgeTypes={edgeTypes}
              connectionLineComponent={ConnectionLineComponent}
              onDragOver={onDragOver}
              onNodeDragStop={onNodeDragStop}
              onDrop={onDrop}
              onSelectionChange={onSelectionChange}
              deleteKeyCode={[]}
              fitView={isEmptyFlow.current ? false : true}
              fitViewOptions={fitViewOptions}
              className="theme-attribution"
              tabIndex={isLocked ? -1 : undefined}
              minZoom={MIN_ZOOM}
              maxZoom={MAX_ZOOM}
              zoomOnScroll={!view}
              zoomOnPinch={!view}
              panOnDrag={!view}
              panActivationKeyCode={""}
              proOptions={{ hideAttribution: true }}
              onPaneClick={onPaneClick}
              onEdgeClick={handleEdgeClick}
              onKeyDown={handleKeyDown}
              onNodeContextMenu={onNodeContextMenu}
            >
              <FlowBuildingComponent />
              <UpdateAllComponents />
              <MemoizedBackground />
              {helperLineEnabled && <HelperLines helperLines={helperLines} />}
            </ReactFlow>
          </div>
          <div
            id="shadow-box"
            style={{
              position: "absolute",
              width: `${shadowBoxWidth}px`,
              height: `${shadowBoxHeight}px`,
              backgroundColor: `${shadowBoxBackgroundColor}`,
              opacity: 0.7,
              pointerEvents: "none",
              // Prevent shadow-box from showing unexpectedly during initial renders
              display: "none",
            }}
          ></div>
        </>
      ) : (
        <div className="flex h-full w-full items-center justify-center">
          <CustomLoader remSize={30} />
        </div>
      )}
      <ExportModal open={openExportModal} setOpen={setOpenExportModal} />
    </div>
  );
}<|MERGE_RESOLUTION|>--- conflicted
+++ resolved
@@ -380,13 +380,9 @@
     enabled: !LANGFLOW_ONLY_CANVAS,
   });
   //@ts-ignore
-<<<<<<< HEAD
   useHotkeys("delete", handleDelete, { enabled: !LANGFLOW_ONLY_CANVAS });
-=======
-  useHotkeys("delete", handleDelete);
-  //@ts-ignore
-  useHotkeys("escape", handleEscape);
->>>>>>> 5ce2801e
+  //@ts-ignore
+  useHotkeys("escape", handleEscape, { enabled: !LANGFLOW_ONLY_CANVAS });
 
   const onConnectMod = useCallback(
     (params: Connection) => {

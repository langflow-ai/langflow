--- conflicted
+++ resolved
@@ -475,7 +475,6 @@
             <Background className="" />
             {!view && (
               <Controls className="fill-foreground stroke-foreground text-primary [&>button]:border-b-border [&>button]:bg-muted hover:[&>button]:bg-border">
-<<<<<<< HEAD
                 <ControlButton
                   data-testid="add_note"
                   onClick={() => {
@@ -503,30 +502,6 @@
                       position: { x: 0, y: 0 },
                       data: {
                         ...data,
-=======
-                {ENABLE_MVPS && (
-                  <ControlButton
-                    data-testid="add_note"
-                    onClick={() => {
-                      const wrapper = reactFlowWrapper.current!;
-                      const x = wrapper.getBoundingClientRect().width / 2;
-                      const y = wrapper.getBoundingClientRect().height / 2;
-                      const nodePosition =
-                        reactFlowInstance?.screenToFlowPosition({ x, y })!;
-
-                      const data = {
-                        node: {
-                          description: "",
-                          display_name: "",
-                          documentation: "",
-                          template: {},
-                        },
-                        type: "note",
-                      };
-                      const newId = getNodeId(data.type);
-
-                      const newNode: NodeType = {
->>>>>>> 835559a0
                         id: newId,
                       },
                     };

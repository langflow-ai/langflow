import { DefaultEdge } from "@/CustomEdges";
import NoteNode from "@/CustomNodes/NoteNode";
import FlowToolbar from "@/components/core/flowToolbarComponent";
import {
  COLOR_OPTIONS,
  NOTE_NODE_MIN_HEIGHT,
  NOTE_NODE_MIN_WIDTH,
} from "@/constants/constants";
import { useGetBuildsQuery } from "@/controllers/API/queries/_builds";
import CustomLoader from "@/customization/components/custom-loader";
import { track } from "@/customization/utils/analytics";
import useAutoSaveFlow from "@/hooks/flows/use-autosave-flow";
import useUploadFlow from "@/hooks/flows/use-upload-flow";
import { useAddComponent } from "@/hooks/use-add-component";
import { nodeColorsName } from "@/utils/styleUtils";
import { cn, isSupportedNodeTypes } from "@/utils/utils";
import {
  Connection,
  Edge,
  OnNodeDrag,
  OnSelectionChangeParams,
  ReactFlow,
  reconnectEdge,
  SelectionDragHandler,
} from "@xyflow/react";
import _, { cloneDeep } from "lodash";
import {
  KeyboardEvent,
  MouseEvent,
  useCallback,
  useEffect,
  useRef,
  useState,
} from "react";
import { useHotkeys } from "react-hotkeys-hook";
import GenericNode from "../../../../CustomNodes/GenericNode";
import {
  INVALID_SELECTION_ERROR_ALERT,
  UPLOAD_ALERT_LIST,
  UPLOAD_ERROR_ALERT,
  WRONG_FILE_ERROR_ALERT,
} from "../../../../constants/alerts_constants";
import useAlertStore from "../../../../stores/alertStore";
import useFlowStore from "../../../../stores/flowStore";
import useFlowsManagerStore from "../../../../stores/flowsManagerStore";
import { useShortcutsStore } from "../../../../stores/shortcuts";
import { useTypesStore } from "../../../../stores/typesStore";
import { APIClassType } from "../../../../types/api";
import { AllNodeType, EdgeType, NoteNodeType } from "../../../../types/flow";
import {
  generateFlow,
  generateNodeFromFlow,
  getNodeId,
  isValidConnection,
  scapeJSONParse,
  updateIds,
  validateSelection,
} from "../../../../utils/reactflowUtils";
import ConnectionLineComponent from "../ConnectionLineComponent";
import SelectionMenu from "../SelectionMenuComponent";
import UpdateAllComponents from "../UpdateAllComponents";
import FlowBuildingComponent from "../flowBuildingComponent";
import {
  MemoizedBackground,
  MemoizedCanvasControls,
  MemoizedLogCanvasControls,
  MemoizedSidebarTrigger,
} from "./MemoizedComponents";
import getRandomName from "./utils/get-random-name";
import isWrappedWithClass from "./utils/is-wrapped-with-class";

const nodeTypes = {
  genericNode: GenericNode,
  noteNode: NoteNode,
};

const edgeTypes = {
  default: DefaultEdge,
};

export default function Page({
  view,
  setIsLoading,
}: {
  view?: boolean;
  setIsLoading: (isLoading: boolean) => void;
}): JSX.Element {
  const uploadFlow = useUploadFlow();
  const autoSaveFlow = useAutoSaveFlow();
  const types = useTypesStore((state) => state.types);
  const templates = useTypesStore((state) => state.templates);
  const setFilterEdge = useFlowStore((state) => state.setFilterEdge);
  const reactFlowWrapper = useRef<HTMLDivElement>(null);
  const setPositionDictionary = useFlowStore(
    (state) => state.setPositionDictionary,
  );
  const reactFlowInstance = useFlowStore((state) => state.reactFlowInstance);
  const setReactFlowInstance = useFlowStore(
    (state) => state.setReactFlowInstance,
  );
  const nodes = useFlowStore((state) => state.nodes);
  const edges = useFlowStore((state) => state.edges);
  const isEmptyFlow = useRef(nodes.length === 0);
  const onNodesChange = useFlowStore((state) => state.onNodesChange);
  const onEdgesChange = useFlowStore((state) => state.onEdgesChange);
  const setNodes = useFlowStore((state) => state.setNodes);
  const setEdges = useFlowStore((state) => state.setEdges);
  const deleteNode = useFlowStore((state) => state.deleteNode);
  const deleteEdge = useFlowStore((state) => state.deleteEdge);
  const undo = useFlowsManagerStore((state) => state.undo);
  const redo = useFlowsManagerStore((state) => state.redo);
  const takeSnapshot = useFlowsManagerStore((state) => state.takeSnapshot);
  const paste = useFlowStore((state) => state.paste);
  const lastCopiedSelection = useFlowStore(
    (state) => state.lastCopiedSelection,
  );
  const setLastCopiedSelection = useFlowStore(
    (state) => state.setLastCopiedSelection,
  );
  const onConnect = useFlowStore((state) => state.onConnect);
  const setErrorData = useAlertStore((state) => state.setErrorData);
  const updateCurrentFlow = useFlowStore((state) => state.updateCurrentFlow);
  const [selectionMenuVisible, setSelectionMenuVisible] = useState(false);
  const edgeUpdateSuccessful = useRef(true);

  const position = useRef({ x: 0, y: 0 });
  const [lastSelection, setLastSelection] =
    useState<OnSelectionChangeParams | null>(null);
  const currentFlowId = useFlowsManagerStore((state) => state.currentFlowId);

  useEffect(() => {
    if (currentFlowId !== "") {
      isEmptyFlow.current = nodes.length === 0;
    }
  }, [currentFlowId]);

  const [isAddingNote, setIsAddingNote] = useState(false);

  const addComponent = useAddComponent();

  const zoomLevel = reactFlowInstance?.getZoom();
  const shadowBoxWidth = NOTE_NODE_MIN_WIDTH * (zoomLevel || 1);
  const shadowBoxHeight = NOTE_NODE_MIN_HEIGHT * (zoomLevel || 1);
  const shadowBoxBackgroundColor = COLOR_OPTIONS[Object.keys(COLOR_OPTIONS)[0]];

  const handleGroupNode = useCallback(() => {
    takeSnapshot();
    const edgesState = useFlowStore.getState().edges;
    if (validateSelection(lastSelection!, edgesState).length === 0) {
      const clonedNodes = cloneDeep(useFlowStore.getState().nodes);
      const clonedEdges = cloneDeep(edgesState);
      const clonedSelection = cloneDeep(lastSelection);
      updateIds({ nodes: clonedNodes, edges: clonedEdges }, clonedSelection!);
      const { newFlow } = generateFlow(
        clonedSelection!,
        clonedNodes,
        clonedEdges,
        getRandomName(),
      );

      const newGroupNode = generateNodeFromFlow(newFlow, getNodeId);

      setNodes([
        ...clonedNodes.filter(
          (oldNodes) =>
            !clonedSelection?.nodes.some(
              (selectionNode) => selectionNode.id === oldNodes.id,
            ),
        ),
        newGroupNode,
      ]);
    } else {
      setErrorData({
        title: INVALID_SELECTION_ERROR_ALERT,
        list: validateSelection(lastSelection!, edgesState),
      });
    }
  }, [lastSelection, setNodes, setErrorData, takeSnapshot]);

  useEffect(() => {
    const handleMouseMove = (event) => {
      position.current = { x: event.clientX, y: event.clientY };
    };

    document.addEventListener("mousemove", handleMouseMove);

    return () => {
      document.removeEventListener("mousemove", handleMouseMove);
    };
  }, [lastCopiedSelection, lastSelection, takeSnapshot, selectionMenuVisible]);

  const { isFetching } = useGetBuildsQuery({ flowId: currentFlowId });

  const showCanvas =
    Object.keys(templates).length > 0 &&
    Object.keys(types).length > 0 &&
    !isFetching;

  useEffect(() => {
    setIsLoading(!showCanvas);
  }, [showCanvas]);

  useEffect(() => {
    useFlowStore.setState({ autoSaveFlow });
  }, [autoSaveFlow]);

  function handleUndo(e: KeyboardEvent) {
    if (!isWrappedWithClass(e, "noflow")) {
      e.preventDefault();
      (e as unknown as Event).stopImmediatePropagation();
      undo();
    }
  }

  function handleRedo(e: KeyboardEvent) {
    if (!isWrappedWithClass(e, "noflow")) {
      e.preventDefault();
      (e as unknown as Event).stopImmediatePropagation();
      redo();
    }
  }

  function handleGroup(e: KeyboardEvent) {
    if (selectionMenuVisible) {
      e.preventDefault();
      (e as unknown as Event).stopImmediatePropagation();
      handleGroupNode();
    }
  }

  function handleDuplicate(e: KeyboardEvent) {
    e.preventDefault();
    e.stopPropagation();
    (e as unknown as Event).stopImmediatePropagation();
    const selectedNode = nodes.filter((obj) => obj.selected);
    if (selectedNode.length > 0) {
      paste(
        { nodes: selectedNode, edges: [] },
        {
          x: position.current.x,
          y: position.current.y,
        },
      );
    }
  }

  function handleCopy(e: KeyboardEvent) {
    const multipleSelection = lastSelection?.nodes
      ? lastSelection?.nodes.length > 0
      : false;
    if (
      !isWrappedWithClass(e, "noflow") &&
      (isWrappedWithClass(e, "react-flow__node") || multipleSelection)
    ) {
      e.preventDefault();
      (e as unknown as Event).stopImmediatePropagation();
      if (window.getSelection()?.toString().length === 0 && lastSelection) {
        setLastCopiedSelection(_.cloneDeep(lastSelection));
      }
    }
  }

  function handleCut(e: KeyboardEvent) {
    if (!isWrappedWithClass(e, "noflow")) {
      e.preventDefault();
      (e as unknown as Event).stopImmediatePropagation();
      if (window.getSelection()?.toString().length === 0 && lastSelection) {
        setLastCopiedSelection(_.cloneDeep(lastSelection), true);
      }
    }
  }

  function handlePaste(e: KeyboardEvent) {
    if (!isWrappedWithClass(e, "noflow")) {
      e.preventDefault();
      (e as unknown as Event).stopImmediatePropagation();
      if (
        window.getSelection()?.toString().length === 0 &&
        lastCopiedSelection
      ) {
        takeSnapshot();
        paste(lastCopiedSelection, {
          x: position.current.x,
          y: position.current.y,
        });
      }
    }
  }

  function handleDelete(e: KeyboardEvent) {
    if (!isWrappedWithClass(e, "nodelete") && lastSelection) {
      e.preventDefault();
      (e as unknown as Event).stopImmediatePropagation();
      takeSnapshot();
      if (lastSelection.edges?.length) {
        track("Component Connection Deleted");
      }
      if (lastSelection.nodes?.length) {
        lastSelection.nodes.forEach((n) => {
          track("Component Deleted", { componentType: n.data.type });
        });
      }
      deleteNode(lastSelection.nodes.map((node) => node.id));
      deleteEdge(lastSelection.edges.map((edge) => edge.id));
    }
  }

  const undoAction = useShortcutsStore((state) => state.undo);
  const redoAction = useShortcutsStore((state) => state.redo);
  const redoAltAction = useShortcutsStore((state) => state.redoAlt);
  const copyAction = useShortcutsStore((state) => state.copy);
  const duplicate = useShortcutsStore((state) => state.duplicate);
  const deleteAction = useShortcutsStore((state) => state.delete);
  const groupAction = useShortcutsStore((state) => state.group);
  const cutAction = useShortcutsStore((state) => state.cut);
  const pasteAction = useShortcutsStore((state) => state.paste);
  //@ts-ignore
  useHotkeys(undoAction, handleUndo);
  //@ts-ignore
  useHotkeys(redoAction, handleRedo);
  //@ts-ignore
  useHotkeys(redoAltAction, handleRedo);
  //@ts-ignore
  useHotkeys(groupAction, handleGroup);
  //@ts-ignore
  useHotkeys(duplicate, handleDuplicate);
  //@ts-ignore
  useHotkeys(copyAction, handleCopy);
  //@ts-ignore
  useHotkeys(cutAction, handleCut);
  //@ts-ignore
  useHotkeys(pasteAction, handlePaste);
  //@ts-ignore
  useHotkeys(deleteAction, handleDelete);
  //@ts-ignore
  useHotkeys("delete", handleDelete);

  const onConnectMod = useCallback(
    (params: Connection) => {
      takeSnapshot();
      onConnect(params);
      track("New Component Connection Added");
    },
    [takeSnapshot, onConnect],
  );

  const onNodeDragStart: OnNodeDrag = useCallback(() => {
    // 👇 make dragging a node undoable

    takeSnapshot();
    // 👉 you can place your event handlers here
  }, [takeSnapshot]);

  const onNodeDragStop: OnNodeDrag = useCallback(() => {
    // 👇 make moving the canvas undoable
    autoSaveFlow();
    updateCurrentFlow({ nodes });
    setPositionDictionary({});
  }, [
    takeSnapshot,
    autoSaveFlow,
    nodes,
    edges,
    reactFlowInstance,
    setPositionDictionary,
  ]);

  const onSelectionDragStart: SelectionDragHandler = useCallback(() => {
    // 👇 make dragging a selection undoable

    takeSnapshot();
  }, [takeSnapshot]);

  const onDragOver = useCallback((event: React.DragEvent) => {
    event.preventDefault();
    if (event.dataTransfer.types.some((types) => isSupportedNodeTypes(types))) {
      event.dataTransfer.dropEffect = "move";
    } else {
      event.dataTransfer.dropEffect = "copy";
    }
  }, []);

  const onDrop = useCallback(
    (event: React.DragEvent) => {
      event.preventDefault();
      const grabbingElement =
        document.getElementsByClassName("cursor-grabbing");
      if (grabbingElement.length > 0) {
        document.body.removeChild(grabbingElement[0]);
      }
      if (event.dataTransfer.types.some((type) => isSupportedNodeTypes(type))) {
        takeSnapshot();

        const datakey = event.dataTransfer.types.find((type) =>
          isSupportedNodeTypes(type),
        );

        // Extract the data from the drag event and parse it as a JSON object
        const data: { type: string; node?: APIClassType } = JSON.parse(
          event.dataTransfer.getData(datakey!),
        );

        addComponent(data.node!, data.type, {
          x: event.clientX,
          y: event.clientY,
        });
      } else if (event.dataTransfer.types.some((types) => types === "Files")) {
        takeSnapshot();
        const position = {
          x: event.clientX,
          y: event.clientY,
        };
        uploadFlow({
          files: Array.from(event.dataTransfer.files!),
          position: position,
        }).catch((error) => {
          setErrorData({
            title: UPLOAD_ERROR_ALERT,
            list: [(error as Error).message],
          });
        });
      } else {
        setErrorData({
          title: WRONG_FILE_ERROR_ALERT,
          list: [UPLOAD_ALERT_LIST],
        });
      }
    },
    [takeSnapshot, addComponent],
  );

  const onEdgeUpdateStart = useCallback(() => {
    edgeUpdateSuccessful.current = false;
  }, []);

  const onEdgeUpdate = useCallback(
    (oldEdge: EdgeType, newConnection: Connection) => {
      if (isValidConnection(newConnection, nodes, edges)) {
        edgeUpdateSuccessful.current = true;
        oldEdge.data = {
          targetHandle: scapeJSONParse(newConnection.targetHandle!),
          sourceHandle: scapeJSONParse(newConnection.sourceHandle!),
        };
        setEdges((els) => reconnectEdge(oldEdge, newConnection, els));
      }
    },
    [setEdges],
  );

  const onEdgeUpdateEnd = useCallback((_, edge: Edge): void => {
    if (!edgeUpdateSuccessful.current) {
      setEdges((eds) => eds.filter((edg) => edg.id !== edge.id));
    }
    edgeUpdateSuccessful.current = true;
  }, []);

  const [selectionEnded, setSelectionEnded] = useState(true);

  const onSelectionEnd = useCallback(() => {
    setSelectionEnded(true);
  }, []);
  const onSelectionStart = useCallback((event: MouseEvent) => {
    event.preventDefault();
    setSelectionEnded(false);
  }, []);

  // Workaround to show the menu only after the selection has ended.
  useEffect(() => {
    if (selectionEnded && lastSelection && lastSelection.nodes.length > 1) {
      setSelectionMenuVisible(true);
    } else {
      setSelectionMenuVisible(false);
    }
  }, [selectionEnded, lastSelection]);

  const onSelectionChange = useCallback(
    (flow: OnSelectionChangeParams): void => {
      setLastSelection(flow);
    },
    [],
  );

  const onPaneClick = useCallback(
    (event: React.MouseEvent) => {
      setFilterEdge([]);
      if (isAddingNote) {
        const shadowBox = document.getElementById("shadow-box");
        if (shadowBox) {
          shadowBox.style.display = "none";
        }
        const position = reactFlowInstance?.screenToFlowPosition({
          x: event.clientX - shadowBoxWidth / 2,
          y: event.clientY - shadowBoxHeight / 2,
        });
        const data = {
          node: {
            description: "",
            display_name: "",
            documentation: "",
            template: {},
          },
          type: "note",
        };
        const newId = getNodeId(data.type);

        const newNode: NoteNodeType = {
          id: newId,
          type: "noteNode",
          position: position || { x: 0, y: 0 },
          data: {
            ...data,
            id: newId,
          },
        };
        setNodes((nds) => nds.concat(newNode));
        setIsAddingNote(false);
      }
    },
    [isAddingNote, setNodes, reactFlowInstance, getNodeId, setFilterEdge],
  );

  const handleEdgeClick = (event, edge) => {
    const color =
      nodeColorsName[edge?.data?.sourceHandle?.output_types[0]] || "cyan";

    const accentColor = `hsl(var(--datatype-${color}))`;
    reactFlowWrapper.current?.style.setProperty("--selected", accentColor);
  };

  useEffect(() => {
    const handleGlobalMouseMove = (event) => {
      if (isAddingNote) {
        const shadowBox = document.getElementById("shadow-box");
        if (shadowBox) {
          shadowBox.style.display = "block";
          shadowBox.style.left = `${event.clientX - shadowBoxWidth / 2}px`;
          shadowBox.style.top = `${event.clientY - shadowBoxHeight / 2}px`;
        }
      }
    };

    document.addEventListener("mousemove", handleGlobalMouseMove);

    return () => {
      document.removeEventListener("mousemove", handleGlobalMouseMove);
    };
  }, [isAddingNote, shadowBoxWidth, shadowBoxHeight]);

  const componentsToUpdate = useFlowStore((state) => state.componentsToUpdate);

  const MIN_ZOOM = 0.2;
  const MAX_ZOOM = 8;
  const fitViewOptions = {
    minZoom: MIN_ZOOM,
    maxZoom: MAX_ZOOM,
  };

  return (
    <div className="h-full w-full bg-canvas" ref={reactFlowWrapper}>
      {showCanvas ? (
        <div id="react-flow-id" className="h-full w-full bg-canvas">
          {!view && (
            <>
              <MemoizedCanvasControls
                setIsAddingNote={setIsAddingNote}
                position={position.current}
                shadowBoxWidth={shadowBoxWidth}
                shadowBoxHeight={shadowBoxHeight}
              />
              <FlowToolbar />
            </>
          )}
          <MemoizedSidebarTrigger />
          <div className={cn(componentsToUpdate.length === 0 && "hidden")}>
            <UpdateAllComponents />
          </div>
          <SelectionMenu
            lastSelection={lastSelection}
            isVisible={selectionMenuVisible}
            nodes={lastSelection?.nodes}
            onClick={handleGroupNode}
          />
          <ReactFlow<AllNodeType, EdgeType>
            nodes={nodes}
            edges={edges}
            onNodesChange={onNodesChange}
            onEdgesChange={onEdgesChange}
            onConnect={onConnectMod}
            disableKeyboardA11y={true}
            onInit={setReactFlowInstance}
            nodeTypes={nodeTypes}
            onReconnect={onEdgeUpdate}
            onReconnectStart={onEdgeUpdateStart}
            onReconnectEnd={onEdgeUpdateEnd}
            onNodeDragStart={onNodeDragStart}
            onSelectionDragStart={onSelectionDragStart}
            elevateEdgesOnSelect={true}
            onSelectionEnd={onSelectionEnd}
            onSelectionStart={onSelectionStart}
            connectionRadius={30}
            edgeTypes={edgeTypes}
            connectionLineComponent={ConnectionLineComponent}
            onDragOver={onDragOver}
            onNodeDragStop={onNodeDragStop}
            onDrop={onDrop}
            onSelectionChange={onSelectionChange}
            deleteKeyCode={[]}
            fitView={isEmptyFlow.current ? false : true}
            fitViewOptions={fitViewOptions}
            className="theme-attribution"
            minZoom={MIN_ZOOM}
            maxZoom={MAX_ZOOM}
            zoomOnScroll={!view}
            zoomOnPinch={!view}
            panOnDrag={!view}
            panActivationKeyCode={""}
            proOptions={{ hideAttribution: true }}
            onPaneClick={onPaneClick}
            onEdgeClick={handleEdgeClick}
          >
            <MemoizedBackground />
<<<<<<< HEAD
            {!view && (
              <>
                <MemoizedLogCanvasControls />
                <MemoizedCanvasControls
                  setIsAddingNote={setIsAddingNote}
                  position={position.current}
                  shadowBoxWidth={shadowBoxWidth}
                  shadowBoxHeight={shadowBoxHeight}
                />
                <FlowToolbar />
              </>
            )}
            <MemoizedSidebarTrigger />
            <div className={cn(componentsToUpdate.length === 0 && "hidden")}>
              <UpdateAllComponents />
            </div>
            <FlowBuildingComponent />
            <SelectionMenu
              lastSelection={lastSelection}
              isVisible={selectionMenuVisible}
              nodes={lastSelection?.nodes}
              onClick={() => {
                handleGroupNode();
              }}
            />
=======
>>>>>>> 3889d5ff
          </ReactFlow>
          <div
            id="shadow-box"
            style={{
              position: "absolute",
              width: `${shadowBoxWidth}px`,
              height: `${shadowBoxHeight}px`,
              backgroundColor: `${shadowBoxBackgroundColor}`,
              opacity: 0.7,
              pointerEvents: "none",
              // Prevent shadow-box from showing unexpectedly during initial renders
              display: "none",
            }}
          ></div>
        </div>
      ) : (
        <div className="flex h-full w-full items-center justify-center">
          <CustomLoader remSize={30} />
        </div>
      )}
    </div>
  );
}<|MERGE_RESOLUTION|>--- conflicted
+++ resolved
@@ -561,6 +561,7 @@
         <div id="react-flow-id" className="h-full w-full bg-canvas">
           {!view && (
             <>
+              <MemoizedLogCanvasControls />
               <MemoizedCanvasControls
                 setIsAddingNote={setIsAddingNote}
                 position={position.current}
@@ -574,6 +575,7 @@
           <div className={cn(componentsToUpdate.length === 0 && "hidden")}>
             <UpdateAllComponents />
           </div>
+          <FlowBuildingComponent />
           <SelectionMenu
             lastSelection={lastSelection}
             isVisible={selectionMenuVisible}
@@ -619,34 +621,6 @@
             onEdgeClick={handleEdgeClick}
           >
             <MemoizedBackground />
-<<<<<<< HEAD
-            {!view && (
-              <>
-                <MemoizedLogCanvasControls />
-                <MemoizedCanvasControls
-                  setIsAddingNote={setIsAddingNote}
-                  position={position.current}
-                  shadowBoxWidth={shadowBoxWidth}
-                  shadowBoxHeight={shadowBoxHeight}
-                />
-                <FlowToolbar />
-              </>
-            )}
-            <MemoizedSidebarTrigger />
-            <div className={cn(componentsToUpdate.length === 0 && "hidden")}>
-              <UpdateAllComponents />
-            </div>
-            <FlowBuildingComponent />
-            <SelectionMenu
-              lastSelection={lastSelection}
-              isVisible={selectionMenuVisible}
-              nodes={lastSelection?.nodes}
-              onClick={() => {
-                handleGroupNode();
-              }}
-            />
-=======
->>>>>>> 3889d5ff
           </ReactFlow>
           <div
             id="shadow-box"

import { ENABLE_MVPS } from "@/customization/feature-flags";
import { useStoreStore } from "@/stores/storeStore";
import { cloneDeep } from "lodash";
import { useEffect, useState } from "react";
import IconComponent from "../../../../components/genericIconComponent";
import { Input } from "../../../../components/ui/input";
import { Separator } from "../../../../components/ui/separator";
import {
  BUNDLES_SIDEBAR_FOLDER_NAMES,
  PRIORITY_SIDEBAR_ORDER,
} from "../../../../constants/constants";
import useAlertStore from "../../../../stores/alertStore";
import useFlowStore from "../../../../stores/flowStore";
import { useTypesStore } from "../../../../stores/typesStore";
import { APIClassType, APIObjectType } from "../../../../types/api";
import { nodeIconsLucide } from "../../../../utils/styleUtils";
import ParentDisclosureComponent from "../ParentDisclosureComponent";
<<<<<<< HEAD
import SidebarDraggableComponent from "./sideBarDraggableComponent";
import NoteDraggableComponent from "./sideBarNoteComponent";
=======
import { SidebarCategoryComponent } from "./SidebarCategoryComponent";
>>>>>>> 10d03360
import { sortKeys } from "./utils";

export default function ExtraSidebar(): JSX.Element {
  const data = useTypesStore((state) => state.data);
  const templates = useTypesStore((state) => state.templates);
  const getFilterEdge = useFlowStore((state) => state.getFilterEdge);
  const setFilterEdge = useFlowStore((state) => state.setFilterEdge);
  const hasStore = useStoreStore((state) => state.hasStore);

  const setErrorData = useAlertStore((state) => state.setErrorData);
  const [dataFilter, setFilterData] = useState(data);
  const [search, setSearch] = useState("");
  function onDragStart(
    event: React.DragEvent<any>,
    data: { type: string; node?: APIClassType },
  ): void {
    //start drag event
    var crt = event.currentTarget.cloneNode(true);
    crt.style.position = "absolute";
    crt.style.width = "215px";
    crt.style.top = "-500px";
    crt.style.right = "-500px";
    crt.classList.add("cursor-grabbing");
    document.body.appendChild(crt);
    event.dataTransfer.setDragImage(crt, 0, 0);
    event.dataTransfer.setData("genericNode", JSON.stringify(data));
  }

  // Handle showing components after use search input
  function handleSearchInput(e: string) {
    if (e === "") {
      setFilterData(data);
      return;
    }
    setFilterData((_) => {
      let ret = {};
      Object.keys(data).forEach((d: keyof APIObjectType, i) => {
        ret[d] = {};
        let keys = Object.keys(data[d]).filter(
          (nd) =>
            nd.toLowerCase().includes(e.toLowerCase()) ||
            data[d][nd].display_name?.toLowerCase().includes(e.toLowerCase()),
        );
        keys.forEach((element) => {
          ret[d][element] = data[d][element];
        });
      });
      return ret;
    });
  }

  useEffect(() => {
    // show components with error on load
    let errors: string[] = [];
    Object.keys(templates).forEach((component) => {
      if (templates[component].error) {
        errors.push(component);
      }
    });
    if (errors.length > 0)
      setErrorData({ title: " Components with errors: ", list: errors });
  }, []);

  function handleBlur() {
    // check if search is search to reset fitler on click input
    if ((!search && search === "") || search === "search") {
      setFilterData(data);
      setFilterEdge([]);
      setSearch("");
    }
  }

  useEffect(() => {
    if (getFilterEdge.length !== 0) {
      setSearch("");
    }

    if (getFilterEdge.length === 0 && search === "") {
      setSearch("");
      setFilterData(data);
    }
  }, [getFilterEdge, data]);

  useEffect(() => {
    handleSearchInput(search);
  }, [data]);

  useEffect(() => {
    if (getFilterEdge?.length > 0) {
      setFilterData((_) => {
        let dataClone = cloneDeep(data);
        let ret = {};
        Object.keys(dataClone).forEach((d: keyof APIObjectType, i) => {
          ret[d] = {};
          if (getFilterEdge.some((x) => x.family === d)) {
            ret[d] = dataClone[d];

            const filtered = getFilterEdge
              .filter((x) => x.family === d)
              .pop()
              .type.split(",");

            for (let i = 0; i < filtered.length; i++) {
              filtered[i] = filtered[i].trimStart();
            }

            if (filtered.some((x) => x !== "")) {
              let keys = Object.keys(dataClone[d]).filter((nd) =>
                filtered.includes(nd),
              );
              Object.keys(dataClone[d]).forEach((element) => {
                if (!keys.includes(element)) {
                  delete ret[d][element];
                }
              });
            }
          }
        });
        setSearch("");
        return ret;
      });
    }
  }, [getFilterEdge]);

  useEffect(() => {
    if (getFilterEdge?.length > 0) {
      setFilterData((_) => {
        let dataClone = cloneDeep(data);
        let ret = {};
        Object.keys(dataClone).forEach((d: keyof APIObjectType, i) => {
          ret[d] = {};
          if (getFilterEdge.some((x) => x.family === d)) {
            ret[d] = dataClone[d];

            const filtered = getFilterEdge
              .filter((x) => x.family === d)
              .pop()
              .type.split(",");

            for (let i = 0; i < filtered.length; i++) {
              filtered[i] = filtered[i].trimStart();
            }

            if (filtered.some((x) => x !== "")) {
              let keys = Object.keys(dataClone[d]).filter((nd) =>
                filtered.includes(nd),
              );
              Object.keys(dataClone[d]).forEach((element) => {
                if (!keys.includes(element)) {
                  delete ret[d][element];
                }
              });
            }
          }
        });
        setSearch("");
        return ret;
      });
    }
  }, [getFilterEdge, data]);

  return (
    <div className="side-bar-arrangement">
      <div className="side-bar-search-div-placement">
        <Input
          onFocusCapture={() => handleBlur()}
          value={search}
          type="text"
          name="search"
          id="search"
          placeholder="Search"
          className="nopan nodelete nodrag noflow input-search"
          onChange={(event) => {
            handleSearchInput(event.target.value);
            // Set search input state
            setSearch(event.target.value);
          }}
          autoComplete="off"
          readOnly
          onClick={() =>
            document?.getElementById("search")?.removeAttribute("readonly")
          }
        />
        <div
          className="search-icon"
          onClick={() => {
            if (search) {
              setFilterData(data);
              setSearch("");
            }
          }}
        >
          <IconComponent
            name={search ? "X" : "Search"}
            className={`h-5 w-5 stroke-[1.5] text-primary ${
              search ? "cursor-pointer" : "cursor-default"
            }`}
            aria-hidden="true"
          />
        </div>
      </div>
      <Separator />

      <div className="side-bar-components-div-arrangement">
        <div className="parent-disclosure-arrangement">
          <div className="flex items-center gap-4 align-middle">
            <span className="parent-disclosure-title">Components</span>
          </div>
        </div>
        <Separator />
        {Object.keys(dataFilter)
          .sort(sortKeys)
          .filter((x) => PRIORITY_SIDEBAR_ORDER.includes(x))
          .map((SBSectionName: keyof APIObjectType, index) =>
            Object.keys(dataFilter[SBSectionName]).length > 0 ? (
              <SidebarCategoryComponent
                index={index}
                search={search}
                getFilterEdge={getFilterEdge}
                category={dataFilter[SBSectionName]}
                name={SBSectionName}
                onDragStart={onDragStart}
              />
            ) : (
              <div key={index}></div>
            ),
          )}
        <ParentDisclosureComponent
          defaultOpen={search.length !== 0 || getFilterEdge.length !== 0}
          key={`${search.length !== 0}-${getFilterEdge.length !== 0}-Advanced`}
          button={{
            title: "Experimental",
            Icon: nodeIconsLucide.unknown,
            beta: true,
          }}
          testId="extended-disclosure"
        >
          {Object.keys(dataFilter)
            .sort(sortKeys)
            .filter((x) => !PRIORITY_SIDEBAR_ORDER.includes(x))
            .map((SBSectionName: keyof APIObjectType, index) =>
              Object.keys(dataFilter[SBSectionName]).length > 0 ? (
                <SidebarCategoryComponent
                  index={index}
                  search={search}
                  getFilterEdge={getFilterEdge}
                  category={dataFilter[SBSectionName]}
                  name={SBSectionName}
                  onDragStart={onDragStart}
                />
              ) : (
                <div key={index}></div>
              ),
            )}
          {hasStore && (
            <a
              target={"_blank"}
              href="https://langflow.store"
              className="components-disclosure-arrangement"
              draggable="false"
            >
              <div className="flex gap-4">
                {/* BUG ON THIS ICON */}
                <IconComponent
                  name="Sparkles"
                  strokeWidth={1.5}
                  className="w-[22px] text-primary"
                />

                <span className="components-disclosure-title">
                  Discover More
                </span>
              </div>
              <div className="components-disclosure-div">
                <div>
                  <IconComponent
                    name="Link"
                    className="h-4 w-4 text-foreground"
                  />
                </div>
              </div>
            </a>
          )}
        </ParentDisclosureComponent>
<<<<<<< HEAD
        {/* <Separator />
        <NoteDraggableComponent /> */}
        {FeatureFlags.ENABLE_MVPS && (
=======
        {ENABLE_MVPS && (
>>>>>>> 10d03360
          <>
            <Separator />

            <ParentDisclosureComponent
              defaultOpen={search.length !== 0 || getFilterEdge.length !== 0}
              key={`${search.length !== 0}-${getFilterEdge.length !== 0}-Bundle`}
              button={{
                title: "Bundles",
                Icon: nodeIconsLucide.unknown,
              }}
              testId="extended-disclosure"
            >
              {Object.keys(dataFilter)
                .sort(sortKeys)
                .filter((x) => BUNDLES_SIDEBAR_FOLDER_NAMES.includes(x))
                .map((SBSectionName: keyof APIObjectType, index) =>
                  Object.keys(dataFilter[SBSectionName]).length > 0 ? (
                    <SidebarCategoryComponent
                      index={index}
                      search={search}
                      getFilterEdge={getFilterEdge}
                      category={dataFilter[SBSectionName]}
                      name={SBSectionName}
                      onDragStart={onDragStart}
                    />
                  ) : (
                    <div key={index}></div>
                  ),
                )}
            </ParentDisclosureComponent>
          </>
        )}
      </div>
    </div>
  );
}<|MERGE_RESOLUTION|>--- conflicted
+++ resolved
@@ -15,12 +15,10 @@
 import { APIClassType, APIObjectType } from "../../../../types/api";
 import { nodeIconsLucide } from "../../../../utils/styleUtils";
 import ParentDisclosureComponent from "../ParentDisclosureComponent";
-<<<<<<< HEAD
 import SidebarDraggableComponent from "./sideBarDraggableComponent";
 import NoteDraggableComponent from "./sideBarNoteComponent";
-=======
 import { SidebarCategoryComponent } from "./SidebarCategoryComponent";
->>>>>>> 10d03360
+
 import { sortKeys } from "./utils";
 
 export default function ExtraSidebar(): JSX.Element {
@@ -305,13 +303,8 @@
             </a>
           )}
         </ParentDisclosureComponent>
-<<<<<<< HEAD
-        {/* <Separator />
-        <NoteDraggableComponent /> */}
         {FeatureFlags.ENABLE_MVPS && (
-=======
-        {ENABLE_MVPS && (
->>>>>>> 10d03360
+
           <>
             <Separator />
 

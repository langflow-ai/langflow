import { Disclosure } from "@headlessui/react";
import IconComponent from "../../../../components/genericIconComponent";
import { DisclosureComponentType } from "../../../../types/components";

export default function ParentDisclosureComponent({
  button: { title, Icon, buttons = [], beta },
  children,
  defaultOpen,
  testId,
}: DisclosureComponentType): JSX.Element {
  return (
    <Disclosure as="div" defaultOpen={defaultOpen} key={title}>
      {({ open }) => (
        <>
          <div>
            <Disclosure.Button
              className="parent-disclosure-arrangement"
              data-testid={testId}
            >
              <div className="flex items-baseline gap-1 align-baseline">
<<<<<<< HEAD
                <span className="text-sm font-medium">{title}</span>
                {title === "Experimental" && (
=======
                <span className="parent-disclosure-title">{title}</span>
                {beta && (
>>>>>>> dc908673
                  <div className="h-fit rounded-full bg-beta-background px-2 py-1 text-xs/3 font-semibold text-beta-foreground-soft">
                    BETA
                  </div>
                )}
              </div>
              <div className="components-disclosure-div">
                {buttons.map((btn, index) => (
                  <button key={index} onClick={btn.onClick}>
                    {btn.Icon}
                  </button>
                ))}
                <div>
                  <IconComponent
                    name="ChevronsUpDownIcon"
                    className={`${
                      open || defaultOpen ? "" : ""
                    } h-4 w-4 text-foreground`}
                  />
                </div>
              </div>
            </Disclosure.Button>
          </div>
          <Disclosure.Panel as="div">{children}</Disclosure.Panel>
        </>
      )}
    </Disclosure>
  );
}<|MERGE_RESOLUTION|>--- conflicted
+++ resolved
@@ -18,13 +18,8 @@
               data-testid={testId}
             >
               <div className="flex items-baseline gap-1 align-baseline">
-<<<<<<< HEAD
                 <span className="text-sm font-medium">{title}</span>
-                {title === "Experimental" && (
-=======
-                <span className="parent-disclosure-title">{title}</span>
                 {beta && (
->>>>>>> dc908673
                   <div className="h-fit rounded-full bg-beta-background px-2 py-1 text-xs/3 font-semibold text-beta-foreground-soft">
                     BETA
                   </div>

import Fuse from "fuse.js";
import { cloneDeep } from "lodash";
import {
  createContext,
  memo,
  useCallback,
  useContext,
  useEffect,
  useMemo,
  useRef,
  useState,
} from "react";
import { useHotkeys } from "react-hotkeys-hook";
import { useShallow } from "zustand/react/shallow";
import {
  Sidebar,
  SidebarContent,
  SidebarFooter,
  useSidebar,
} from "@/components/ui/sidebar";
import SkeletonGroup from "@/components/ui/skeletonGroup";
import { useGetMCPServers } from "@/controllers/API/queries/mcp/use-get-mcp-servers";
import { ENABLE_NEW_SIDEBAR } from "@/customization/feature-flags";
import { useAddComponent } from "@/hooks/use-add-component";
import { useShortcutsStore } from "@/stores/shortcuts";
<<<<<<< HEAD
import { useStoreStore } from "@/stores/storeStore";
import { useUtilityStore } from "@/stores/utilityStore";
import { checkChatInput, checkWebhookInput } from "@/utils/reactflowUtils";
=======
>>>>>>> 0191d1a5
import {
  nodeColors,
  SIDEBAR_BUNDLES,
  SIDEBAR_CATEGORIES,
} from "@/utils/styleUtils";
import { cn } from "@/utils/utils";
import useFlowStore from "../../../../stores/flowStore";
import { useTypesStore } from "../../../../stores/typesStore";
import type { APIClassType } from "../../../../types/api";
import isWrappedWithClass from "../PageComponent/utils/is-wrapped-with-class";
import { CategoryGroup } from "./components/categoryGroup";
import NoResultsMessage from "./components/emptySearchComponent";
import McpSidebarGroup from "./components/McpSidebarGroup";
import MemoizedSidebarGroup from "./components/sidebarBundles";
import SidebarMenuButtons from "./components/sidebarFooterButtons";
import { SidebarHeaderComponent } from "./components/sidebarHeader";
import SidebarSegmentedNav from "./components/sidebarSegmentedNav";
import { applyBetaFilter } from "./helpers/apply-beta-filter";
import { applyEdgeFilter } from "./helpers/apply-edge-filter";
import { applyLegacyFilter } from "./helpers/apply-legacy-filter";
import { combinedResultsFn } from "./helpers/combined-results";
import { filteredDataFn } from "./helpers/filtered-data";
import { normalizeString } from "./helpers/normalize-string";
import sensitiveSort from "./helpers/sensitive-sort";
import { traditionalSearchMetadata } from "./helpers/traditional-search-metadata";
import { UniqueInputsComponents } from "./types";

const CATEGORIES = SIDEBAR_CATEGORIES;
const BUNDLES = SIDEBAR_BUNDLES;

// Search context for the sidebar
export type SearchContextType = {
  focusSearch: () => void;
  isSearchFocused: boolean;
  // Additional properties for the sidebar to use
  search?: string;
  setSearch?: (value: string) => void;
  searchInputRef?: React.RefObject<HTMLInputElement>;
  handleInputFocus?: () => void;
  handleInputBlur?: () => void;
  handleInputChange?: (event: React.ChangeEvent<HTMLInputElement>) => void;
};

export const SearchContext = createContext<SearchContextType | null>(null);

export function useSearchContext() {
  const context = useContext(SearchContext);
  if (!context) {
    throw new Error("useSearchContext must be used within SearchProvider");
  }
  return context;
}

interface SearchProviderProps {
  children: React.ReactNode;
  searchInputRef: React.RefObject<HTMLInputElement>;
  isSearchFocused: boolean;
}

// Create a provider that can be used at the FlowPage level
export function FlowSearchProvider({
  children,
}: {
  children: React.ReactNode;
}) {
  const [search, setSearch] = useState("");
  const [isInputFocused, setIsInputFocused] = useState(false);
  const searchInputRef = useRef<HTMLInputElement | null>(null);

  const focusSearchInput = useCallback(() => {
    if (searchInputRef.current) {
      searchInputRef.current.focus();
    }
  }, []);

  const handleInputFocus = useCallback(() => {
    setIsInputFocused(true);
  }, []);

  const handleInputBlur = useCallback(() => {
    setIsInputFocused(false);
  }, []);

  const handleInputChange = useCallback(
    (event: React.ChangeEvent<HTMLInputElement>) => {
      setSearch(event.target.value);
    },
    [],
  );

  const searchContextValue = useMemo(
    () => ({
      focusSearch: focusSearchInput,
      isSearchFocused: isInputFocused,
      // Also expose the search state and handlers for the sidebar to use
      search,
      setSearch,
      searchInputRef,
      handleInputFocus,
      handleInputBlur,
      handleInputChange,
    }),
    [
      focusSearchInput,
      isInputFocused,
      search,
      handleInputFocus,
      handleInputBlur,
      handleInputChange,
    ],
  );

  return (
    <SearchContext.Provider value={searchContextValue}>
      {children}
    </SearchContext.Provider>
  );
}

interface FlowSidebarComponentProps {
  isLoading?: boolean;
  showLegacy?: boolean;
  setShowLegacy?: (value: boolean) => void;
}

export function FlowSidebarComponent({ isLoading }: FlowSidebarComponentProps) {
  const data = useTypesStore((state) => state.data);

  const lockAllComponents = useUtilityStore(
    (state) => state.lockAllComponents,
  );

  const { getFilterEdge, setFilterEdge, filterType } = useFlowStore(
    useShallow((state) => ({
      getFilterEdge: state.getFilterEdge,
      setFilterEdge: state.setFilterEdge,
      filterType: state.filterType,
    })),
  );

  const { activeSection, setOpen, setActiveSection } = useSidebar();
  const addComponent = useAddComponent();

  // Get MCP servers for search functionality (only when new sidebar is enabled)
  const {
    data: mcpServers,
    isLoading: mcpLoading,
    isSuccess: mcpSuccess,
    isError: mcpError,
  } = useGetMCPServers({ enabled: ENABLE_NEW_SIDEBAR });

  // Get search state from context
  const context = useSearchContext();
  // Unconditional fallback ref to satisfy Rules of Hooks
  const fallbackSearchInputRef = useRef<HTMLInputElement | null>(null);
  const {
    search = "",
    setSearch = () => {},
    searchInputRef = fallbackSearchInputRef,
    isSearchFocused = false,
    handleInputFocus = () => {},
    handleInputBlur = () => {},
    handleInputChange = () => {},
  } = context;

  // State
  const [fuse, setFuse] = useState<Fuse<any> | null>(null);
  const [openCategories, setOpenCategories] = useState<string[]>([]);
  const [showConfig, setShowConfig] = useState(false);
  const [showBeta, setShowBeta] = useState(true);
  const [showLegacy, setShowLegacy] = useState(false);
  const [mcpSearchData, setMcpSearchData] = useState<any[]>([]);

  // Create base data that includes MCP category when available
  const baseData = useMemo(() => {
    if (mcpSuccess && mcpServers && data["agents"]?.["MCPTools"]) {
      const mcpComponent = data["agents"]["MCPTools"];
      const newMcpSearchData = mcpServers.map((mcpServer) => ({
        ...mcpComponent,
        display_name: mcpServer.name,
        description: `MCP Server: ${mcpServer.name}`,
        category: "MCP",
        key: `mcp_${mcpServer.name}`,
        template: {
          ...mcpComponent.template,
          mcp_server: {
            ...mcpComponent.template.mcp_server,
            value: mcpServer,
          },
        },
      }));

      const mcpCategoryData: Record<string, any> = {};
      newMcpSearchData.forEach((mcp) => {
        mcpCategoryData[mcp.display_name] = mcp;
      });

      return {
        ...data,
        MCP: mcpCategoryData,
      };
    }
    return data;
  }, [data, mcpSuccess, mcpServers]);

  const [dataFilter, setFilterData] = useState(baseData);

  const customComponent = useMemo(() => {
    return data?.["custom_component"]?.["CustomComponent"] ?? null;
  }, [data]);

  const searchResults = useMemo(() => {
    if (!search || !fuse) return null;

    const searchTerm = normalizeString(search);
    const fuseResults = fuse.search(search).map((result) => ({
      ...result,
      item: { ...result.item, score: result.score },
    }));

    const fuseCategories = fuseResults.map((result) => result.item.category);
    const combinedResults = combinedResultsFn(fuseResults, baseData);
    const traditionalResults = traditionalSearchMetadata(baseData, searchTerm);

    return {
      fuseResults,
      fuseCategories,
      combinedResults,
      traditionalResults,
    };
  }, [search, fuse, baseData]);

  const searchFilteredData = useMemo(() => {
    if (!search || !searchResults) return cloneDeep(baseData);

    const filteredData = filteredDataFn(
      baseData,
      searchResults.combinedResults,
      searchResults.traditionalResults,
    );

    return filteredData;
  }, [baseData, search, searchResults]);

  const sortedCategories = useMemo(() => {
    if (!searchResults || !searchFilteredData) return [];

    return Object.keys(searchFilteredData).toSorted((a, b) =>
      searchResults.fuseCategories.indexOf(b) <
      searchResults.fuseCategories.indexOf(a)
        ? 1
        : -1,
    );
  }, [searchResults, searchFilteredData, CATEGORIES, BUNDLES]);

  const finalFilteredData = useMemo(() => {
    let filteredData = searchFilteredData;

    if (getFilterEdge?.length > 0) {
      filteredData = applyEdgeFilter(filteredData, getFilterEdge);
    }

    if (!showBeta) {
      filteredData = applyBetaFilter(filteredData);
    }

    if (!showLegacy) {
      filteredData = applyLegacyFilter(filteredData);
    }

    return filteredData;
  }, [searchFilteredData, getFilterEdge, showBeta, showLegacy]);

  const hasResults = useMemo(() => {
    return Object.entries(dataFilter).some(
      ([category, items]) =>
        (Object.keys(items).length > 0 &&
          (CATEGORIES.find((c) => c.name === category) ||
            BUNDLES.find((b) => b.name === category))) ||
        (dataFilter["MCP"] && Object.keys(dataFilter["MCP"]).length > 0),
    );
  }, [dataFilter]);

  const handleKeyDownInput = useCallback(
    (e: React.KeyboardEvent<HTMLDivElement>, name: string) => {
      if (e.key === "Enter" || e.key === " ") {
        e.preventDefault();
        setOpenCategories((prev) =>
          prev.includes(name)
            ? prev.filter((cat) => cat !== name)
            : [...prev, name],
        );
      }
    },
    [],
  );

  const handleClearSearch = useCallback(() => {
    setSearch("");
    setFilterData(baseData);
    setOpenCategories([]);
  }, [baseData, setSearch]);

  useEffect(() => {
    if (filterType) {
      setOpen(true);
      setActiveSection("search");
    }
  }, [filterType, setOpen]);

  useEffect(() => {
    setFilterData(finalFilteredData);

    if (search !== "" || filterType || getFilterEdge.length > 0) {
      const newOpenCategories = Object.keys(finalFilteredData).filter(
        (cat) => Object.keys(finalFilteredData[cat]).length > 0,
      );
      setOpenCategories(newOpenCategories);
    }
  }, [finalFilteredData, search, filterType, getFilterEdge]);

  // Update dataFilter when baseData changes
  useEffect(() => {
    setFilterData(baseData);
  }, [baseData]);

  useEffect(() => {
    const options = {
      keys: [
        "display_name",
        "description",
        "type",
        "category",
        "mcpServerName",
      ],
      threshold: 0.2,
      includeScore: true,
    };

    const fuseData = Object.entries(baseData).flatMap(([category, items]) =>
      Object.entries(items).map(([key, value]) => ({
        ...value,
        category,
        key,
      })),
    );

    // MCP data is already included in baseData, but we still need mcpSearchData for non-search display
    if (mcpSuccess && mcpServers && data["agents"]?.["MCPTools"]) {
      const mcpComponent = data["agents"]["MCPTools"];
      const newMcpSearchData = mcpServers.map((mcpServer) => ({
        ...mcpComponent,
        mcpServerName: mcpServer.name, // adds this field and makes it searchable
        category: "MCP",
        key: `mcp_${mcpServer.name}`,
        template: {
          ...mcpComponent.template,
          mcp_server: {
            ...mcpComponent.template.mcp_server,
            value: mcpServer,
          },
        },
      }));

      setMcpSearchData(newMcpSearchData);
      // No need to push to fuseData since it's already in baseData
    } else {
      setMcpSearchData([]);
    }
    setFuse(new Fuse(fuseData, options));
  }, [baseData, mcpSuccess, mcpServers]);

  useEffect(() => {
    if (getFilterEdge.length !== 0) {
      setSearch("");
    }
  }, [getFilterEdge, baseData]);

  useEffect(() => {
    if (search === "" && getFilterEdge.length === 0) {
      setOpenCategories([]);
    }
  }, [search, getFilterEdge]);

  const searchComponentsSidebar = useShortcutsStore(
    (state) => state.searchComponentsSidebar,
  );

  useHotkeys(
    searchComponentsSidebar,
    (e: KeyboardEvent) => {
      if (isWrappedWithClass(e, "noflow")) return;
      e.preventDefault();
      searchInputRef.current?.focus();
      setOpen(true);
    },
    {
      preventDefault: true,
    },
  );

  useHotkeys(
    "esc",
    (event) => {
      event.preventDefault();
      searchInputRef.current?.blur();
    },
    {
      enableOnFormTags: true,
      enabled: isSearchFocused,
    },
  );

  const onDragStart = useCallback(
    (
      event: React.DragEvent<any>,
      data: { type: string; node?: APIClassType },
    ) => {
      var crt = event.currentTarget.cloneNode(true);
      crt.style.position = "absolute";
      crt.style.width = "215px";
      crt.style.top = "-500px";
      crt.style.right = "-500px";
      crt.classList.add("cursor-grabbing");
      document.body.appendChild(crt);
      event.dataTransfer.setDragImage(crt, 0, 0);
      event.dataTransfer.setData("genericNode", JSON.stringify(data));
    },
    [],
  );

  const hasCoreComponents = useMemo(() => {
    const categoriesWithItems = CATEGORIES.filter(
      (item) =>
        dataFilter[item.name] && Object.keys(dataFilter[item.name]).length > 0,
    );
    const result = categoriesWithItems.length > 0;
    return result;
  }, [dataFilter]);

  const hasBundleItems = useMemo(() => {
    const bundlesWithItems = BUNDLES.filter(
      (item) =>
        dataFilter[item.name] && Object.keys(dataFilter[item.name]).length > 0,
    );
    const result = bundlesWithItems.length > 0;
    return result;
  }, [dataFilter]);

  const hasMcpComponents = useMemo(() => {
    return dataFilter["MCP"] && Object.keys(dataFilter["MCP"]).length > 0;
  }, [dataFilter]);

  const hasMcpServers = Boolean(mcpServers && mcpServers.length > 0);

  const hasSearchInput = search !== "" || filterType !== undefined;
  console.log("hasSearchInput", hasSearchInput);

  const showComponents =
    (ENABLE_NEW_SIDEBAR &&
      hasCoreComponents &&
      (activeSection === "components" || activeSection === "search")) ||
    (hasSearchInput && hasCoreComponents && ENABLE_NEW_SIDEBAR) ||
    !ENABLE_NEW_SIDEBAR;
  const showBundles =
    (hasBundleItems && ENABLE_NEW_SIDEBAR && activeSection === "bundles") ||
    (hasSearchInput && hasBundleItems && ENABLE_NEW_SIDEBAR) ||
    !ENABLE_NEW_SIDEBAR;
  const showMcp =
    (ENABLE_NEW_SIDEBAR && activeSection === "mcp") ||
    (hasSearchInput && hasMcpComponents && ENABLE_NEW_SIDEBAR);

  return (
    <Sidebar
      collapsible="offcanvas"
      data-testid="shad-sidebar"
      className="noflow select-none"
    >
      <div className="flex h-full">
        {ENABLE_NEW_SIDEBAR && <SidebarSegmentedNav />}
        <div
          className={cn(
            "flex flex-col h-full w-full group-data-[collapsible=icon]:hidden",
            ENABLE_NEW_SIDEBAR && "sidebar-segmented",
          )}
        >
          <SidebarHeaderComponent
            showConfig={showConfig}
            setShowConfig={setShowConfig}
            showBeta={showBeta}
            setShowBeta={setShowBeta}
            showLegacy={showLegacy}
            setShowLegacy={setShowLegacy}
            searchInputRef={searchInputRef}
            isInputFocused={isSearchFocused}
            search={search}
            handleInputFocus={handleInputFocus}
            handleInputBlur={handleInputBlur}
            handleInputChange={handleInputChange}
            filterType={filterType}
            setFilterEdge={setFilterEdge}
            setFilterData={setFilterData}
            data={baseData}
          />

          <SidebarContent
            segmentedSidebar={ENABLE_NEW_SIDEBAR}
            className="flex-1 group-data-[collapsible=icon]:hidden"
          >
            {isLoading ? (
              <div className="flex flex-col gap-2">
                <div className="flex flex-col gap-1 p-3">
                  <SkeletonGroup count={13} className="my-0.5 h-7" />
                </div>
                <div className="h-8" />
                <div className="flex flex-col gap-1 px-3 pt-2">
                  <SkeletonGroup count={21} className="my-0.5 h-7" />
                </div>
              </div>
            ) : (
              <>
                {hasResults ? (
                  <>
                    {showComponents && (
                      <CategoryGroup
                        dataFilter={dataFilter}
                        sortedCategories={sortedCategories}
                        CATEGORIES={CATEGORIES}
                        openCategories={openCategories}
                        setOpenCategories={setOpenCategories}
                        search={search}
                        nodeColors={nodeColors}
                        onDragStart={onDragStart}
                        sensitiveSort={sensitiveSort}
                        showConfig={showConfig}
                        setShowConfig={setShowConfig}
                      />
                    )}
                    {showMcp && (
                      <McpSidebarGroup
                        mcpComponents={
                          hasSearchInput
                            ? Object.values(dataFilter["MCP"] || {})
                            : mcpSearchData
                        }
                        nodeColors={nodeColors}
                        onDragStart={onDragStart}
                        openCategories={openCategories}
                        setOpenCategories={setOpenCategories}
                        mcpServers={mcpServers}
                        mcpLoading={mcpLoading}
                        mcpSuccess={mcpSuccess}
                        mcpError={mcpError}
                        search={search}
                        hasMcpServers={hasMcpServers}
                        showSearchConfigTrigger={
                          activeSection !== "mcp" &&
                          !showComponents &&
                          showBundles
                        }
                        showConfig={showConfig}
                        setShowConfig={setShowConfig}
                      />
                    )}
                    {showBundles && (
                      <MemoizedSidebarGroup
                        BUNDLES={BUNDLES}
                        search={search}
                        sortedCategories={sortedCategories}
                        dataFilter={dataFilter}
                        nodeColors={nodeColors}
                        onDragStart={onDragStart}
                        sensitiveSort={sensitiveSort}
                        openCategories={openCategories}
                        setOpenCategories={setOpenCategories}
                        handleKeyDownInput={handleKeyDownInput}
                        showSearchConfigTrigger={
                          activeSection === "bundles" ||
                          (!showComponents && !showMcp)
                        }
                        showConfig={showConfig}
                        setShowConfig={setShowConfig}
                      />
                    )}
                  </>
                ) : (
                  <NoResultsMessage
                    onClearSearch={handleClearSearch}
                    showConfig={showConfig}
                    setShowConfig={setShowConfig}
                  />
                )}
              </>
            )}
<<<<<<< HEAD
          </>
        )}
      </SidebarContent>
      {(!lockAllComponents || (lockAllComponents && hasStore)) && (
        <SidebarFooter className="border-t p-4 py-3">
          <SidebarMenuButtons
            hasStore={hasStore}
            createCustomComponentButton={!lockAllComponents}
            customComponent={customComponent}
            addComponent={addComponent}
            isLoading={isLoading}
          />
        </SidebarFooter>
      )}
=======
          </SidebarContent>
          {ENABLE_NEW_SIDEBAR &&
          activeSection === "mcp" &&
          !hasMcpServers ? null : (
            <SidebarFooter className="border-t p-4 py-3 group-data-[collapsible=icon]:hidden">
              <SidebarMenuButtons
                customComponent={customComponent}
                addComponent={addComponent}
                isLoading={isLoading}
              />
            </SidebarFooter>
          )}
        </div>
      </div>
>>>>>>> 0191d1a5
    </Sidebar>
  );
}

FlowSidebarComponent.displayName = "FlowSidebarComponent";

export default memo(
  FlowSidebarComponent,
  (
    prevProps: FlowSidebarComponentProps,
    nextProps: FlowSidebarComponentProps,
  ) => {
    return (
      prevProps.showLegacy === nextProps.showLegacy &&
      prevProps.setShowLegacy === nextProps.setShowLegacy
    );
  },
);<|MERGE_RESOLUTION|>--- conflicted
+++ resolved
@@ -23,12 +23,7 @@
 import { ENABLE_NEW_SIDEBAR } from "@/customization/feature-flags";
 import { useAddComponent } from "@/hooks/use-add-component";
 import { useShortcutsStore } from "@/stores/shortcuts";
-<<<<<<< HEAD
-import { useStoreStore } from "@/stores/storeStore";
 import { useUtilityStore } from "@/stores/utilityStore";
-import { checkChatInput, checkWebhookInput } from "@/utils/reactflowUtils";
-=======
->>>>>>> 0191d1a5
 import {
   nodeColors,
   SIDEBAR_BUNDLES,
@@ -623,24 +618,9 @@
                 )}
               </>
             )}
-<<<<<<< HEAD
-          </>
-        )}
-      </SidebarContent>
-      {(!lockAllComponents || (lockAllComponents && hasStore)) && (
-        <SidebarFooter className="border-t p-4 py-3">
-          <SidebarMenuButtons
-            hasStore={hasStore}
-            createCustomComponentButton={!lockAllComponents}
-            customComponent={customComponent}
-            addComponent={addComponent}
-            isLoading={isLoading}
-          />
-        </SidebarFooter>
-      )}
-=======
           </SidebarContent>
-          {ENABLE_NEW_SIDEBAR &&
+          {!lockAllComponents &&
+          ENABLE_NEW_SIDEBAR &&
           activeSection === "mcp" &&
           !hasMcpServers ? null : (
             <SidebarFooter className="border-t p-4 py-3 group-data-[collapsible=icon]:hidden">
@@ -653,7 +633,6 @@
           )}
         </div>
       </div>
->>>>>>> 0191d1a5
     </Sidebar>
   );
 }

--- conflicted
+++ resolved
@@ -9,11 +9,8 @@
 } from "@/components/ui/sidebar";
 import { useDeleteMCPServer } from "@/controllers/API/queries/mcp/use-delete-mcp-server";
 import AddMcpServerModal from "@/modals/addMcpServerModal";
-<<<<<<< HEAD
-=======
 import DeleteConfirmationModal from "@/modals/deleteConfirmationModal";
 import useAlertStore from "@/stores/alertStore";
->>>>>>> 75e26504
 import type { APIClassType } from "@/types/api";
 import { removeCountFromString } from "@/utils/utils";
 import { SearchConfigTrigger } from "./searchConfigTrigger";
@@ -111,11 +108,7 @@
   }
 
   return (
-<<<<<<< HEAD
     <SidebarGroup className={`p-3 pr-2${!hasMcpServers ? " h-full" : ""}`}>
-=======
-    <SidebarGroup className={`p-3 ${!hasMcpServers ? " h-full" : ""}`}>
->>>>>>> 75e26504
       {hasMcpServers && (
         <SidebarGroupLabel className="cursor-default w-full flex items-center justify-between">
           <span>MCP Servers</span>

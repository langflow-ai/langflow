import { memo } from "react";

import { ForwardedIconComponent } from "@/components/common/genericIconComponent";
import ShadTooltip from "@/components/common/shadTooltipComponent";
import { Button } from "@/components/ui/button";
import {
  Disclosure,
  DisclosureContent,
  DisclosureTrigger,
} from "@/components/ui/disclosure";
import { SidebarHeader, SidebarTrigger } from "@/components/ui/sidebar";
import { ENABLE_NEW_SIDEBAR } from "@/customization/feature-flags";
import type { SidebarHeaderComponentProps } from "../types";
import FeatureToggles from "./featureTogglesComponent";
import { SearchInput } from "./searchInput";
import { SidebarFilterComponent } from "./sidebarFilterComponent";

export const SidebarHeaderComponent = memo(function SidebarHeaderComponent({
  showConfig,
  setShowConfig,
  showBeta,
  setShowBeta,
  showLegacy,
  setShowLegacy,
  searchInputRef,
  isInputFocused,
  search,
  handleInputFocus,
  handleInputBlur,
  handleInputChange,
  filterType,
  setFilterEdge,
  setFilterData,
  data,
}: SidebarHeaderComponentProps) {
  return (
<<<<<<< HEAD
    <SidebarHeader className="flex w-full flex-col gap-2 p-4 pb-0 group-data-[collapsible=icon]:hidden">
=======
    <SidebarHeader className="flex w-full flex-col gap-2 p-4 pb-1 group-data-[collapsible=icon]:hidden border-b">
>>>>>>> d10854ae
      {!ENABLE_NEW_SIDEBAR && (
        <Disclosure open={showConfig} onOpenChange={setShowConfig}>
          <div className="flex w-full items-center gap-2">
            <SidebarTrigger className="text-muted-foreground">
              <ForwardedIconComponent name="PanelLeftClose" />
            </SidebarTrigger>
            <h3 className="flex-1 cursor-default text-sm font-semibold">
              Components
            </h3>
            <DisclosureTrigger>
              <div>
                <ShadTooltip content="Component settings" styleClasses="z-50">
                  <Button
                    variant={showConfig ? "ghostActive" : "ghost"}
                    size="iconMd"
                    data-testid="sidebar-options-trigger"
                  >
                    <ForwardedIconComponent
                      name="SlidersHorizontal"
                      className="h-4 w-4"
                    />
                  </Button>
                </ShadTooltip>
              </div>
            </DisclosureTrigger>
          </div>
          <DisclosureContent>
            <FeatureToggles
              showBeta={showBeta}
              setShowBeta={setShowBeta}
              showLegacy={showLegacy}
              setShowLegacy={setShowLegacy}
            />
          </DisclosureContent>
        </Disclosure>
      )}
      <SearchInput
        searchInputRef={searchInputRef}
        isInputFocused={isInputFocused}
        search={search}
        handleInputFocus={handleInputFocus}
        handleInputBlur={handleInputBlur}
        handleInputChange={handleInputChange}
      />
      {filterType && (
        <SidebarFilterComponent
          isInput={!!filterType.source}
          type={filterType.type}
          color={filterType.color}
          resetFilters={() => {
            setFilterEdge([]);
            setFilterData(data);
          }}
        />
      )}
      {ENABLE_NEW_SIDEBAR && (
        <Disclosure open={showConfig} onOpenChange={setShowConfig}>
          <DisclosureContent>
            <FeatureToggles
              showBeta={showBeta}
              setShowBeta={setShowBeta}
              showLegacy={showLegacy}
              setShowLegacy={setShowLegacy}
            />
          </DisclosureContent>
        </Disclosure>
      )}
    </SidebarHeader>
  );
});

SidebarHeaderComponent.displayName = "SidebarHeaderComponent";<|MERGE_RESOLUTION|>--- conflicted
+++ resolved
@@ -34,11 +34,7 @@
   data,
 }: SidebarHeaderComponentProps) {
   return (
-<<<<<<< HEAD
-    <SidebarHeader className="flex w-full flex-col gap-2 p-4 pb-0 group-data-[collapsible=icon]:hidden">
-=======
-    <SidebarHeader className="flex w-full flex-col gap-2 p-4 pb-1 group-data-[collapsible=icon]:hidden border-b">
->>>>>>> d10854ae
+    <SidebarHeader className="flex w-full flex-col gap-2 p-4 pb-0 group-data-[collapsible=icon]:hidden border-b">
       {!ENABLE_NEW_SIDEBAR && (
         <Disclosure open={showConfig} onOpenChange={setShowConfig}>
           <div className="flex w-full items-center gap-2">

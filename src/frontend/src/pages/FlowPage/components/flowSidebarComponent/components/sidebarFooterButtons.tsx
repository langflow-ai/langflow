import { useState } from "react";
import ForwardedIconComponent from "@/components/common/genericIconComponent";
import { Button } from "@/components/ui/button";
import { SidebarMenuButton, useSidebar } from "@/components/ui/sidebar";
import { ENABLE_NEW_SIDEBAR } from "@/customization/feature-flags";
import { useCustomNavigate } from "@/customization/hooks/use-custom-navigate";
import AddMcpServerModal from "@/modals/addMcpServerModal";

const SidebarMenuButtons = ({
  createCustomComponentButton = true,
  customComponent,
  addComponent,
  isLoading = false,
}) => {
  const { activeSection } = useSidebar();
  const [addMcpOpen, setAddMcpOpen] = useState(false);
  const navigate = useCustomNavigate();

  const handleAddMcpServerClick = () => {
    setAddMcpOpen(true);
  };

  return ENABLE_NEW_SIDEBAR && activeSection === "mcp" ? (
    <>
<<<<<<< HEAD
      {ENABLE_NEW_SIDEBAR && activeSection === "mcp" ? (
        <>
          <SidebarMenuButton asChild>
            <Button
              unstyled
              disabled={isLoading}
              onClick={handleAddMcpServerClick}
              data-testid="sidebar-add-mcp-server-button"
              className="flex items-center gap-2"
            >
              <ForwardedIconComponent
                name="Plus"
                className="h-4 w-4 text-muted-foreground"
              />
              <span className="group-data-[state=open]/collapsible:font-semibold">
                Add MCP Server
              </span>
            </Button>
          </SidebarMenuButton>
          <SidebarMenuButton asChild>
            <Button
              unstyled
              disabled={isLoading}
              onClick={() => {
                navigate("/settings/mcp-servers");
              }}
              data-testid="sidebar-manage-servers-button"
              className="flex items-center gap-2"
            >
              <ForwardedIconComponent
                name="ArrowUpRight"
                className="h-4 w-4 text-muted-foreground"
              />
              <span className="group-data-[state=open]/collapsible:font-semibold">
                Manage Servers
              </span>
            </Button>
          </SidebarMenuButton>
          <AddMcpServerModal open={addMcpOpen} setOpen={setAddMcpOpen} />
        </>
      ) : (
        createCustomComponentButton && (
          <SidebarMenuButton asChild>
            <Button
              unstyled
              disabled={isLoading}
              onClick={() => {
                if (customComponent) {
                  addComponent(customComponent, "CustomComponent");
                }
              }}
              data-testid="sidebar-custom-component-button"
              className="flex items-center gap-2"
            >
              <ForwardedIconComponent
                name="Plus"
                className="h-4 w-4 text-muted-foreground"
              />
              <span className="group-data-[state=open]/collapsible:font-semibold">
                New Custom Component
              </span>
            </Button>
          </SidebarMenuButton>
        )
      )}
=======
      <SidebarMenuButton asChild>
        <Button
          unstyled
          disabled={isLoading}
          onClick={handleAddMcpServerClick}
          data-testid="sidebar-add-mcp-server-button"
          className="flex items-center w-full h-full gap-3 hover:bg-muted"
        >
          <ForwardedIconComponent
            name="Plus"
            className="h-4 w-4 text-muted-foreground"
          />
          <span className="group-data-[state=open]/collapsible:font-semibold">
            Add MCP Server
          </span>
        </Button>
      </SidebarMenuButton>
      <SidebarMenuButton asChild>
        <Button
          unstyled
          disabled={isLoading}
          onClick={() => {
            navigate("/settings/mcp-servers");
          }}
          data-testid="sidebar-manage-servers-button"
          className="flex items-center w-full h-full gap-3 hover:bg-muted"
        >
          <ForwardedIconComponent
            name="ArrowUpRight"
            className="h-4 w-4 text-muted-foreground"
          />
          <span className="group-data-[state=open]/collapsible:font-semibold">
            Manage Servers
          </span>
        </Button>
      </SidebarMenuButton>
      <AddMcpServerModal open={addMcpOpen} setOpen={setAddMcpOpen} />
>>>>>>> a892fe4d
    </>
  ) : (
    <SidebarMenuButton asChild className="group">
      <Button
        unstyled
        disabled={isLoading}
        onClick={() => {
          if (customComponent) {
            addComponent(customComponent, "CustomComponent");
          }
        }}
        data-testid="sidebar-custom-component-button"
        className="flex items-center w-full h-full gap-3 hover:bg-muted"
      >
        <ForwardedIconComponent
          name="Plus"
          className="h-4 w-4 text-muted-foreground"
        />
        <span className="group-data-[state=open]/collapsible:font-semibold">
          New Custom Component
        </span>
      </Button>
    </SidebarMenuButton>
  );
};

export default SidebarMenuButtons;<|MERGE_RESOLUTION|>--- conflicted
+++ resolved
@@ -22,73 +22,6 @@
 
   return ENABLE_NEW_SIDEBAR && activeSection === "mcp" ? (
     <>
-<<<<<<< HEAD
-      {ENABLE_NEW_SIDEBAR && activeSection === "mcp" ? (
-        <>
-          <SidebarMenuButton asChild>
-            <Button
-              unstyled
-              disabled={isLoading}
-              onClick={handleAddMcpServerClick}
-              data-testid="sidebar-add-mcp-server-button"
-              className="flex items-center gap-2"
-            >
-              <ForwardedIconComponent
-                name="Plus"
-                className="h-4 w-4 text-muted-foreground"
-              />
-              <span className="group-data-[state=open]/collapsible:font-semibold">
-                Add MCP Server
-              </span>
-            </Button>
-          </SidebarMenuButton>
-          <SidebarMenuButton asChild>
-            <Button
-              unstyled
-              disabled={isLoading}
-              onClick={() => {
-                navigate("/settings/mcp-servers");
-              }}
-              data-testid="sidebar-manage-servers-button"
-              className="flex items-center gap-2"
-            >
-              <ForwardedIconComponent
-                name="ArrowUpRight"
-                className="h-4 w-4 text-muted-foreground"
-              />
-              <span className="group-data-[state=open]/collapsible:font-semibold">
-                Manage Servers
-              </span>
-            </Button>
-          </SidebarMenuButton>
-          <AddMcpServerModal open={addMcpOpen} setOpen={setAddMcpOpen} />
-        </>
-      ) : (
-        createCustomComponentButton && (
-          <SidebarMenuButton asChild>
-            <Button
-              unstyled
-              disabled={isLoading}
-              onClick={() => {
-                if (customComponent) {
-                  addComponent(customComponent, "CustomComponent");
-                }
-              }}
-              data-testid="sidebar-custom-component-button"
-              className="flex items-center gap-2"
-            >
-              <ForwardedIconComponent
-                name="Plus"
-                className="h-4 w-4 text-muted-foreground"
-              />
-              <span className="group-data-[state=open]/collapsible:font-semibold">
-                New Custom Component
-              </span>
-            </Button>
-          </SidebarMenuButton>
-        )
-      )}
-=======
       <SidebarMenuButton asChild>
         <Button
           unstyled
@@ -126,30 +59,31 @@
         </Button>
       </SidebarMenuButton>
       <AddMcpServerModal open={addMcpOpen} setOpen={setAddMcpOpen} />
->>>>>>> a892fe4d
     </>
   ) : (
-    <SidebarMenuButton asChild className="group">
-      <Button
-        unstyled
-        disabled={isLoading}
-        onClick={() => {
-          if (customComponent) {
-            addComponent(customComponent, "CustomComponent");
-          }
-        }}
-        data-testid="sidebar-custom-component-button"
-        className="flex items-center w-full h-full gap-3 hover:bg-muted"
-      >
-        <ForwardedIconComponent
-          name="Plus"
-          className="h-4 w-4 text-muted-foreground"
-        />
-        <span className="group-data-[state=open]/collapsible:font-semibold">
-          New Custom Component
-        </span>
-      </Button>
-    </SidebarMenuButton>
+    createCustomComponentButton && (
+        <SidebarMenuButton asChild className="group">
+          <Button
+            unstyled
+            disabled={isLoading}
+            onClick={() => {
+              if (customComponent) {
+                addComponent(customComponent, "CustomComponent");
+              }
+            }}
+            data-testid="sidebar-custom-component-button"
+            className="flex items-center w-full h-full gap-3 hover:bg-muted"
+          >
+            <ForwardedIconComponent
+              name="Plus"
+              className="h-4 w-4 text-muted-foreground"
+            />
+            <span className="group-data-[state=open]/collapsible:font-semibold">
+              New Custom Component
+            </span>
+          </Button>
+        </SidebarMenuButton>
+    )
   );
 };
 

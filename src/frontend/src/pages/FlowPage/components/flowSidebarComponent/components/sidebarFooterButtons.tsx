--- conflicted
+++ resolved
@@ -7,11 +7,7 @@
 import AddMcpServerModal from "@/modals/addMcpServerModal";
 
 const SidebarMenuButtons = ({
-<<<<<<< HEAD
-  hasStore = false,
   createCustomComponentButton = true,
-=======
->>>>>>> 0191d1a5
   customComponent,
   addComponent,
   isLoading = false,
@@ -66,7 +62,7 @@
           </SidebarMenuButton>
           <AddMcpServerModal open={addMcpOpen} setOpen={setAddMcpOpen} />
         </>
-      ) : (
+      ) : createCustomComponentButton && (
         <SidebarMenuButton asChild>
           <Button
             unstyled
@@ -89,32 +85,6 @@
           </Button>
         </SidebarMenuButton>
       )}
-<<<<<<< HEAD
-      {createCustomComponentButton && (
-        <SidebarMenuButton asChild>
-          <Button
-            unstyled
-            disabled={isLoading}
-            onClick={() => {
-              if (customComponent) {
-                addComponent(customComponent, "CustomComponent");
-              }
-            }}
-            data-testid="sidebar-custom-component-button"
-            className="flex items-center gap-2"
-          >
-            <ForwardedIconComponent
-              name="Plus"
-              className="h-4 w-4 text-muted-foreground"
-            />
-            <span className="group-data-[state=open]/collapsible:font-semibold">
-              New Custom Component
-            </span>
-          </Button>
-        </SidebarMenuButton>
-      )}
-=======
->>>>>>> 0191d1a5
     </>
   );
 };

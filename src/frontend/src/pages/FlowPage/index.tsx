import { useEffect, useState } from "react";
import { useBlocker, useParams } from "react-router-dom";
import { SidebarProvider } from "@/components/ui/sidebar";
import { useGetFlow } from "@/controllers/API/queries/flows/use-get-flow";
import { useGetTypes } from "@/controllers/API/queries/flows/use-get-types";
import { ENABLE_NEW_SIDEBAR } from "@/customization/feature-flags";
import { useCustomNavigate } from "@/customization/hooks/use-custom-navigate";
import useSaveFlow from "@/hooks/flows/use-save-flow";
import { useIsMobile } from "@/hooks/use-mobile";
import { useRefreshModelInputs } from "@/hooks/use-refresh-model-inputs";
import { useWebhookEvents } from "@/hooks/use-webhook-events";
import { SaveChangesModal } from "@/modals/saveChangesModal";
import useAlertStore from "@/stores/alertStore";
import { useTypesStore } from "@/stores/typesStore";
import { customStringify } from "@/utils/reactflowUtils";
import useFlowStore from "../../stores/flowStore";
import useFlowsManagerStore from "../../stores/flowsManagerStore";
import {
	FlowSearchProvider,
	FlowSidebarComponent,
} from "./components/flowSidebarComponent";
import Page from "./components/PageComponent";

export default function FlowPage({ view }: { view?: boolean }): JSX.Element {
<<<<<<< HEAD
	const types = useTypesStore((state) => state.types);

	useGetTypes({
		enabled: Object.keys(types).length <= 0,
	});

	const setCurrentFlow = useFlowsManagerStore((state) => state.setCurrentFlow);
	const currentFlow = useFlowStore((state) => state.currentFlow);
	const currentSavedFlow = useFlowsManagerStore((state) => state.currentFlow);
	const setSuccessData = useAlertStore((state) => state.setSuccessData);
	const [isLoading, setIsLoading] = useState(false);

	const changesNotSaved =
		customStringify(currentFlow) !== customStringify(currentSavedFlow) &&
		(currentFlow?.data?.nodes?.length ?? 0) > 0;

	const isBuilding = useFlowStore((state) => state.isBuilding);
	const blocker = useBlocker(changesNotSaved || isBuilding);

	const setOnFlowPage = useFlowStore((state) => state.setOnFlowPage);
	const { id } = useParams();
	const navigate = useCustomNavigate();
	const saveFlow = useSaveFlow();

	const flows = useFlowsManagerStore((state) => state.flows);
	const currentFlowId = useFlowsManagerStore((state) => state.currentFlowId);

	const updatedAt = currentSavedFlow?.updated_at;
	const autoSaving = useFlowsManagerStore((state) => state.autoSaving);
	const stopBuilding = useFlowStore((state) => state.stopBuilding);

	const { mutateAsync: getFlow } = useGetFlow();
	const { refreshAllModelInputs } = useRefreshModelInputs();

	// Connect to webhook events SSE for real-time feedback
	useWebhookEvents();

	const handleSave = () => {
		let saving = true;
		let proceed = false;
		setTimeout(() => {
			saving = false;
			if (proceed) {
				blocker.proceed && blocker.proceed();
				setSuccessData({
					title: "Flow saved successfully!",
				});
			}
		}, 1200);
		saveFlow().then(() => {
			if (!autoSaving || saving === false) {
				blocker.proceed && blocker.proceed();
				setSuccessData({
					title: "Flow saved successfully!",
				});
			}
			proceed = true;
		});
	};

	const handleExit = () => {
		if (isBuilding) {
			// Do nothing, let the blocker handle it
		} else if (changesNotSaved) {
			if (blocker.proceed) blocker.proceed();
		} else {
			navigate("/all");
		}
	};

	useEffect(() => {
		const handleBeforeUnload = (event: BeforeUnloadEvent) => {
			if (changesNotSaved || isBuilding) {
				event.preventDefault();
				event.returnValue = ""; // Required for Chrome
			}
		};

		window.addEventListener("beforeunload", handleBeforeUnload);

		return () => {
			window.removeEventListener("beforeunload", handleBeforeUnload);
		};
	}, [changesNotSaved, isBuilding]);

	// Set flow tab id
	useEffect(() => {
		const awaitgetTypes = async () => {
			if (flows && currentFlowId === "" && Object.keys(types).length > 0) {
				const isAnExistingFlow = flows.find((flow) => flow.id === id);

				if (!isAnExistingFlow) {
					navigate("/all");
					return;
				}

				const isAnExistingFlowId = isAnExistingFlow.id;

				await getFlowToAddToCanvas(isAnExistingFlowId);
			}
		};
		awaitgetTypes();
	}, [id, flows, currentFlowId, types]);

	useEffect(() => {
		setOnFlowPage(true);

		return () => {
			setOnFlowPage(false);
			console.warn("unmounting");

			setCurrentFlow(undefined);
		};
	}, [id]);

	useEffect(() => {
		if (
			blocker.state === "blocked" &&
			autoSaving &&
			changesNotSaved &&
			!isBuilding
		) {
			handleSave();
		}
	}, [blocker.state, isBuilding]);

	useEffect(() => {
		if (blocker.state === "blocked") {
			if (isBuilding) {
				stopBuilding();
			} else if (!changesNotSaved) {
				blocker.proceed && blocker.proceed();
			}
		}
	}, [blocker.state, isBuilding]);

	const getFlowToAddToCanvas = async (id: string) => {
		const flow = await getFlow({ id: id });
		setCurrentFlow(flow);
		refreshAllModelInputs({ silent: true });
	};

	const isMobile = useIsMobile();

	return (
		<>
			<div className="flow-page-positioning">
				{currentFlow && (
					<div className="flex h-full overflow-hidden">
						<SidebarProvider
							width="17.5rem"
							defaultOpen={!isMobile}
							segmentedSidebar={ENABLE_NEW_SIDEBAR}
						>
							<FlowSearchProvider>
								{!view && <FlowSidebarComponent isLoading={isLoading} />}
								<main className="flex w-full overflow-hidden">
									<div className="h-full w-full">
										<Page setIsLoading={setIsLoading} />
									</div>
								</main>
							</FlowSearchProvider>
						</SidebarProvider>
					</div>
				)}
			</div>
			{blocker.state === "blocked" && (
				<>
					{!isBuilding && currentSavedFlow && (
						<SaveChangesModal
							onSave={handleSave}
							onCancel={() => blocker.reset?.()}
							onProceed={handleExit}
							flowName={currentSavedFlow.name}
							lastSaved={
								updatedAt
									? new Date(updatedAt).toLocaleString("en-US", {
											hour: "numeric",
											minute: "numeric",
											second: "numeric",
											month: "numeric",
											day: "numeric",
										})
									: undefined
							}
							autoSave={autoSaving}
						/>
					)}
				</>
			)}
		</>
	);
=======
  const types = useTypesStore((state) => state.types);

  useGetTypes({
    enabled: Object.keys(types).length <= 0,
  });

  const setCurrentFlow = useFlowsManagerStore((state) => state.setCurrentFlow);
  const currentFlow = useFlowStore((state) => state.currentFlow);
  const currentSavedFlow = useFlowsManagerStore((state) => state.currentFlow);
  const setSuccessData = useAlertStore((state) => state.setSuccessData);
  const [isLoading, setIsLoading] = useState(false);

  const changesNotSaved =
    customStringify(currentFlow) !== customStringify(currentSavedFlow) &&
    (currentFlow?.data?.nodes?.length ?? 0) > 0;

  const isBuilding = useFlowStore((state) => state.isBuilding);
  const blocker = useBlocker(changesNotSaved || isBuilding);

  const setOnFlowPage = useFlowStore((state) => state.setOnFlowPage);
  const { id } = useParams();
  const navigate = useCustomNavigate();
  const saveFlow = useSaveFlow();

  const flows = useFlowsManagerStore((state) => state.flows);
  const currentFlowId = useFlowsManagerStore((state) => state.currentFlowId);

  const updatedAt = currentSavedFlow?.updated_at;
  const autoSaving = useFlowsManagerStore((state) => state.autoSaving);
  const stopBuilding = useFlowStore((state) => state.stopBuilding);

  const { mutateAsync: getFlow } = useGetFlow();
  const { refreshAllModelInputs } = useRefreshModelInputs();

  const handleSave = () => {
    let saving = true;
    let proceed = false;
    setTimeout(() => {
      saving = false;
      if (proceed) {
        blocker.proceed && blocker.proceed();
        setSuccessData({
          title: "Flow saved successfully!",
        });
      }
    }, 1200);
    saveFlow().then(() => {
      if (!autoSaving || saving === false) {
        blocker.proceed && blocker.proceed();
        setSuccessData({
          title: "Flow saved successfully!",
        });
      }
      proceed = true;
    });
  };

  const handleExit = () => {
    if (isBuilding) {
      // Do nothing, let the blocker handle it
    } else if (changesNotSaved) {
      if (blocker.proceed) blocker.proceed();
    } else {
      navigate("/all");
    }
  };

  useEffect(() => {
    const handleBeforeUnload = (event: BeforeUnloadEvent) => {
      if (changesNotSaved || isBuilding) {
        event.preventDefault();
        event.returnValue = ""; // Required for Chrome
      }
    };

    window.addEventListener("beforeunload", handleBeforeUnload);

    return () => {
      window.removeEventListener("beforeunload", handleBeforeUnload);
    };
  }, [changesNotSaved, isBuilding]);

  // Set flow tab id
  useEffect(() => {
    const awaitgetTypes = async () => {
      if (flows && currentFlowId === "" && Object.keys(types).length > 0) {
        const isAnExistingFlow = flows.find((flow) => flow.id === id);

        if (!isAnExistingFlow) {
          navigate("/all");
          return;
        }

        const isAnExistingFlowId = isAnExistingFlow.id;

        await getFlowToAddToCanvas(isAnExistingFlowId);
      }
    };
    awaitgetTypes();
  }, [id, flows, currentFlowId, types]);

  useEffect(() => {
    setOnFlowPage(true);

    return () => {
      setOnFlowPage(false);
      console.warn("unmounting");

      setCurrentFlow(undefined);
    };
  }, [id]);

  useEffect(() => {
    if (
      blocker.state === "blocked" &&
      autoSaving &&
      changesNotSaved &&
      !isBuilding
    ) {
      handleSave();
    }
  }, [blocker.state, isBuilding]);

  useEffect(() => {
    if (blocker.state === "blocked") {
      if (isBuilding) {
        stopBuilding();
      } else if (!changesNotSaved) {
        blocker.proceed && blocker.proceed();
      }
    }
  }, [blocker.state, isBuilding]);

  const getFlowToAddToCanvas = async (id: string) => {
    const flow = await getFlow({ id });
    setCurrentFlow(flow);
    refreshAllModelInputs({ silent: true });
  };

  const isMobile = useIsMobile();

  return (
    <>
      <div className="flow-page-positioning">
        {currentFlow && (
          <div className="flex h-full overflow-hidden">
            <SidebarProvider
              width="17.5rem"
              defaultOpen={!isMobile}
              segmentedSidebar={ENABLE_NEW_SIDEBAR}
            >
              <FlowSearchProvider>
                {!view && <FlowSidebarComponent isLoading={isLoading} />}
                <main className="flex w-full overflow-hidden">
                  <div className="h-full w-full">
                    <Page setIsLoading={setIsLoading} />
                  </div>
                </main>
              </FlowSearchProvider>
            </SidebarProvider>
          </div>
        )}
      </div>
      {blocker.state === "blocked" && (
        <>
          {!isBuilding && currentSavedFlow && (
            <SaveChangesModal
              onSave={handleSave}
              onCancel={() => blocker.reset?.()}
              onProceed={handleExit}
              flowName={currentSavedFlow.name}
              lastSaved={
                updatedAt
                  ? new Date(updatedAt).toLocaleString("en-US", {
                      hour: "numeric",
                      minute: "numeric",
                      second: "numeric",
                      month: "numeric",
                      day: "numeric",
                    })
                  : undefined
              }
              autoSave={autoSaving}
            />
          )}
        </>
      )}
    </>
  );
>>>>>>> 53015c1b
}<|MERGE_RESOLUTION|>--- conflicted
+++ resolved
@@ -22,7 +22,6 @@
 import Page from "./components/PageComponent";
 
 export default function FlowPage({ view }: { view?: boolean }): JSX.Element {
-<<<<<<< HEAD
 	const types = useTypesStore((state) => state.types);
 
 	useGetTypes({
@@ -160,7 +159,7 @@
 	}, [blocker.state, isBuilding]);
 
 	const getFlowToAddToCanvas = async (id: string) => {
-		const flow = await getFlow({ id: id });
+		const flow = await getFlow({ id });
 		setCurrentFlow(flow);
 		refreshAllModelInputs({ silent: true });
 	};
@@ -215,195 +214,4 @@
 			)}
 		</>
 	);
-=======
-  const types = useTypesStore((state) => state.types);
-
-  useGetTypes({
-    enabled: Object.keys(types).length <= 0,
-  });
-
-  const setCurrentFlow = useFlowsManagerStore((state) => state.setCurrentFlow);
-  const currentFlow = useFlowStore((state) => state.currentFlow);
-  const currentSavedFlow = useFlowsManagerStore((state) => state.currentFlow);
-  const setSuccessData = useAlertStore((state) => state.setSuccessData);
-  const [isLoading, setIsLoading] = useState(false);
-
-  const changesNotSaved =
-    customStringify(currentFlow) !== customStringify(currentSavedFlow) &&
-    (currentFlow?.data?.nodes?.length ?? 0) > 0;
-
-  const isBuilding = useFlowStore((state) => state.isBuilding);
-  const blocker = useBlocker(changesNotSaved || isBuilding);
-
-  const setOnFlowPage = useFlowStore((state) => state.setOnFlowPage);
-  const { id } = useParams();
-  const navigate = useCustomNavigate();
-  const saveFlow = useSaveFlow();
-
-  const flows = useFlowsManagerStore((state) => state.flows);
-  const currentFlowId = useFlowsManagerStore((state) => state.currentFlowId);
-
-  const updatedAt = currentSavedFlow?.updated_at;
-  const autoSaving = useFlowsManagerStore((state) => state.autoSaving);
-  const stopBuilding = useFlowStore((state) => state.stopBuilding);
-
-  const { mutateAsync: getFlow } = useGetFlow();
-  const { refreshAllModelInputs } = useRefreshModelInputs();
-
-  const handleSave = () => {
-    let saving = true;
-    let proceed = false;
-    setTimeout(() => {
-      saving = false;
-      if (proceed) {
-        blocker.proceed && blocker.proceed();
-        setSuccessData({
-          title: "Flow saved successfully!",
-        });
-      }
-    }, 1200);
-    saveFlow().then(() => {
-      if (!autoSaving || saving === false) {
-        blocker.proceed && blocker.proceed();
-        setSuccessData({
-          title: "Flow saved successfully!",
-        });
-      }
-      proceed = true;
-    });
-  };
-
-  const handleExit = () => {
-    if (isBuilding) {
-      // Do nothing, let the blocker handle it
-    } else if (changesNotSaved) {
-      if (blocker.proceed) blocker.proceed();
-    } else {
-      navigate("/all");
-    }
-  };
-
-  useEffect(() => {
-    const handleBeforeUnload = (event: BeforeUnloadEvent) => {
-      if (changesNotSaved || isBuilding) {
-        event.preventDefault();
-        event.returnValue = ""; // Required for Chrome
-      }
-    };
-
-    window.addEventListener("beforeunload", handleBeforeUnload);
-
-    return () => {
-      window.removeEventListener("beforeunload", handleBeforeUnload);
-    };
-  }, [changesNotSaved, isBuilding]);
-
-  // Set flow tab id
-  useEffect(() => {
-    const awaitgetTypes = async () => {
-      if (flows && currentFlowId === "" && Object.keys(types).length > 0) {
-        const isAnExistingFlow = flows.find((flow) => flow.id === id);
-
-        if (!isAnExistingFlow) {
-          navigate("/all");
-          return;
-        }
-
-        const isAnExistingFlowId = isAnExistingFlow.id;
-
-        await getFlowToAddToCanvas(isAnExistingFlowId);
-      }
-    };
-    awaitgetTypes();
-  }, [id, flows, currentFlowId, types]);
-
-  useEffect(() => {
-    setOnFlowPage(true);
-
-    return () => {
-      setOnFlowPage(false);
-      console.warn("unmounting");
-
-      setCurrentFlow(undefined);
-    };
-  }, [id]);
-
-  useEffect(() => {
-    if (
-      blocker.state === "blocked" &&
-      autoSaving &&
-      changesNotSaved &&
-      !isBuilding
-    ) {
-      handleSave();
-    }
-  }, [blocker.state, isBuilding]);
-
-  useEffect(() => {
-    if (blocker.state === "blocked") {
-      if (isBuilding) {
-        stopBuilding();
-      } else if (!changesNotSaved) {
-        blocker.proceed && blocker.proceed();
-      }
-    }
-  }, [blocker.state, isBuilding]);
-
-  const getFlowToAddToCanvas = async (id: string) => {
-    const flow = await getFlow({ id });
-    setCurrentFlow(flow);
-    refreshAllModelInputs({ silent: true });
-  };
-
-  const isMobile = useIsMobile();
-
-  return (
-    <>
-      <div className="flow-page-positioning">
-        {currentFlow && (
-          <div className="flex h-full overflow-hidden">
-            <SidebarProvider
-              width="17.5rem"
-              defaultOpen={!isMobile}
-              segmentedSidebar={ENABLE_NEW_SIDEBAR}
-            >
-              <FlowSearchProvider>
-                {!view && <FlowSidebarComponent isLoading={isLoading} />}
-                <main className="flex w-full overflow-hidden">
-                  <div className="h-full w-full">
-                    <Page setIsLoading={setIsLoading} />
-                  </div>
-                </main>
-              </FlowSearchProvider>
-            </SidebarProvider>
-          </div>
-        )}
-      </div>
-      {blocker.state === "blocked" && (
-        <>
-          {!isBuilding && currentSavedFlow && (
-            <SaveChangesModal
-              onSave={handleSave}
-              onCancel={() => blocker.reset?.()}
-              onProceed={handleExit}
-              flowName={currentSavedFlow.name}
-              lastSaved={
-                updatedAt
-                  ? new Date(updatedAt).toLocaleString("en-US", {
-                      hour: "numeric",
-                      minute: "numeric",
-                      second: "numeric",
-                      month: "numeric",
-                      day: "numeric",
-                    })
-                  : undefined
-              }
-              autoSave={autoSaving}
-            />
-          )}
-        </>
-      )}
-    </>
-  );
->>>>>>> 53015c1b
 }
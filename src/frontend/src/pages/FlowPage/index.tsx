import { SidebarProvider } from "@/components/ui/sidebar";
import { useGetFlow } from "@/controllers/API/queries/flows/use-get-flow";
import { useGetRefreshFlows } from "@/controllers/API/queries/flows/use-get-refresh-flows";
import { useCustomNavigate } from "@/customization/hooks/use-custom-navigate";
import useSaveFlow from "@/hooks/flows/use-save-flow";
import { SaveChangesModal } from "@/modals/saveChangesModal";
import useAlertStore from "@/stores/alertStore";
import { useTypesStore } from "@/stores/typesStore";
import { customStringify } from "@/utils/reactflowUtils";
import { useEffect } from "react";
import { useBlocker, useParams } from "react-router-dom";
import FlowToolbar from "../../components/flowToolbarComponent";
import { useDarkStore } from "../../stores/darkStore";
import useFlowStore from "../../stores/flowStore";
import useFlowsManagerStore from "../../stores/flowsManagerStore";
import Page from "./components/PageComponent";
import { FlowSidebarComponent } from "./components/flowSidebarComponent";

export default function FlowPage({ view }: { view?: boolean }): JSX.Element {
  const setCurrentFlow = useFlowsManagerStore((state) => state.setCurrentFlow);
  const currentFlow = useFlowStore((state) => state.currentFlow);
  const currentSavedFlow = useFlowsManagerStore((state) => state.currentFlow);
  const setSuccessData = useAlertStore((state) => state.setSuccessData);

  const changesNotSaved =
    customStringify(currentFlow) !== customStringify(currentSavedFlow) &&
    (currentFlow?.data?.nodes?.length ?? 0) > 0;

  const isBuilding = useFlowStore((state) => state.isBuilding);
  const blocker = useBlocker(changesNotSaved || isBuilding);

  const version = useDarkStore((state) => state.version);
  const setOnFlowPage = useFlowStore((state) => state.setOnFlowPage);
  const { id } = useParams();
  const navigate = useCustomNavigate();
  const saveFlow = useSaveFlow();

  const flows = useFlowsManagerStore((state) => state.flows);
  const currentFlowId = useFlowsManagerStore((state) => state.currentFlowId);

  const flowToCanvas = useFlowsManagerStore((state) => state.flowToCanvas);

  const { mutateAsync: refreshFlows } = useGetRefreshFlows();
  const setIsLoading = useFlowsManagerStore((state) => state.setIsLoading);
  const getTypes = useTypesStore((state) => state.getTypes);
  const types = useTypesStore((state) => state.types);

  const updatedAt = currentSavedFlow?.updated_at;
  const autoSaving = useFlowsManagerStore((state) => state.autoSaving);
  const stopBuilding = useFlowStore((state) => state.stopBuilding);

  const { mutateAsync: getFlow } = useGetFlow();

  const handleSave = () => {
    let saving = true;
    let proceed = false;
    setTimeout(() => {
      saving = false;
      if (proceed) {
        blocker.proceed && blocker.proceed();
        setSuccessData({
          title: "Flow saved successfully!",
        });
      }
    }, 1200);
    saveFlow().then(() => {
      if (!autoSaving || saving === false) {
        blocker.proceed && blocker.proceed();
        setSuccessData({
          title: "Flow saved successfully!",
        });
      }
      proceed = true;
    });
  };

  const handleExit = () => {
    if (isBuilding) {
      // Do nothing, let the blocker handle it
    } else if (changesNotSaved) {
      if (blocker.proceed) blocker.proceed();
    } else {
      navigate("/all");
    }
  };

  useEffect(() => {
    const handleBeforeUnload = (event: BeforeUnloadEvent) => {
      if (changesNotSaved || isBuilding) {
        event.preventDefault();
        event.returnValue = ""; // Required for Chrome
      }
    };

    window.addEventListener("beforeunload", handleBeforeUnload);

    return () => {
      window.removeEventListener("beforeunload", handleBeforeUnload);
    };
  }, [changesNotSaved, isBuilding]);

  // Set flow tab id
  useEffect(() => {
    const awaitgetTypes = async () => {
      if (flows && currentFlowId === "") {
        const isAnExistingFlow = flows.find((flow) => flow.id === id);

        if (!isAnExistingFlow) {
          navigate("/all");
          return;
        }

        const isAnExistingFlowId = isAnExistingFlow.id;

        flowToCanvas
          ? setCurrentFlow(flowToCanvas)
          : getFlowToAddToCanvas(isAnExistingFlowId);
      } else if (!flows) {
        setIsLoading(true);
        await refreshFlows({ get_all: true, header_flows: true });
        if (!types || Object.keys(types).length === 0) await getTypes();
        setIsLoading(false);
      }
    };
    awaitgetTypes();
  }, [id, flows, currentFlowId, flowToCanvas]);

  useEffect(() => {
    setOnFlowPage(true);

    return () => {
      setOnFlowPage(false);
      setCurrentFlow(undefined);
    };
  }, [id]);

  useEffect(() => {
    if (
      blocker.state === "blocked" &&
      autoSaving &&
      changesNotSaved &&
      !isBuilding
    ) {
      handleSave();
    }
  }, [blocker.state, isBuilding]);

  useEffect(() => {
    if (blocker.state === "blocked") {
      if (isBuilding) {
        stopBuilding();
      } else if (!changesNotSaved) {
        blocker.proceed && blocker.proceed();
      }
    }
  }, [blocker.state, isBuilding]);

  const getFlowToAddToCanvas = async (id: string) => {
    const flow = await getFlow({ id: id });
    setCurrentFlow(flow);
  };

  return (
    <>
      <div className="flow-page-positioning">
        {currentFlow && (
          <div className="flex h-full overflow-hidden">
<<<<<<< HEAD
            <SidebarProvider>
              {!view && <FlowSidebarComponent />}
              <main className="flex flex-1">
                <div className="h-full w-full">
                  <Page />
                </div>
                {!view && <FlowToolbar />}
              </main>
            </SidebarProvider>
=======
            {!view && <ExtraSidebar />}
            <main className="flex flex-1">
              {/* Primary column */}
              <div className="h-full w-full">
                <Page />
              </div>
            </main>
>>>>>>> 099a057d
          </div>
        )}
        {/* {ENABLE_BRANDING && version && (
          <a
            target={"_blank"}
            href="https://medium.com/logspace/langflow-datastax-better-together-1b7462cebc4d"
            className="langflow-page-icon"
          >
            <div className="mt-1">Langflow 🤝 DataStax</div>

            <div className={version ? "mt-2" : "mt-1"}>⛓️ v{version}</div>
          </a>
        )} */}
      </div>
      {blocker.state === "blocked" && (
        <>
          {!isBuilding && currentSavedFlow && (
            <SaveChangesModal
              onSave={handleSave}
              onCancel={() => blocker.reset?.()}
              onProceed={handleExit}
              flowName={currentSavedFlow.name}
              lastSaved={
                updatedAt
                  ? new Date(updatedAt).toLocaleString("en-US", {
                      hour: "numeric",
                      minute: "numeric",
                      second: "numeric",
                      month: "numeric",
                      day: "numeric",
                    })
                  : undefined
              }
              autoSave={autoSaving}
            />
          )}
        </>
      )}
    </>
  );
}<|MERGE_RESOLUTION|>--- conflicted
+++ resolved
@@ -165,7 +165,6 @@
       <div className="flow-page-positioning">
         {currentFlow && (
           <div className="flex h-full overflow-hidden">
-<<<<<<< HEAD
             <SidebarProvider>
               {!view && <FlowSidebarComponent />}
               <main className="flex flex-1">
@@ -175,15 +174,6 @@
                 {!view && <FlowToolbar />}
               </main>
             </SidebarProvider>
-=======
-            {!view && <ExtraSidebar />}
-            <main className="flex flex-1">
-              {/* Primary column */}
-              <div className="h-full w-full">
-                <Page />
-              </div>
-            </main>
->>>>>>> 099a057d
           </div>
         )}
         {/* {ENABLE_BRANDING && version && (

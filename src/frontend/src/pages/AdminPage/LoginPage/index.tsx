--- conflicted
+++ resolved
@@ -1,10 +1,6 @@
 import { useLoginUser } from "@/controllers/API/queries/auth";
-<<<<<<< HEAD
-=======
-import { useGetGlobalVariables } from "@/controllers/API/queries/variables";
 import useFlowsManagerStore from "@/stores/flowsManagerStore";
 import { useFolderStore } from "@/stores/foldersStore";
->>>>>>> 7c75ad07
 import { useContext, useState } from "react";
 import { useNavigate } from "react-router-dom";
 import { Button } from "../../../components/ui/button";
@@ -27,14 +23,9 @@
   const { login } = useContext(AuthContext);
   const setLoading = useAlertStore((state) => state.setLoading);
 
-<<<<<<< HEAD
-=======
-  const { mutate: mutateGetGlobalVariables } = useGetGlobalVariables();
-
   const setAllFlows = useFlowsManagerStore((state) => state.setAllFlows);
   const setSelectedFolder = useFolderStore((state) => state.setSelectedFolder);
 
->>>>>>> 7c75ad07
   const { password, username } = inputState;
   const setErrorData = useAlertStore((state) => state.setErrorData);
   function handleInput({

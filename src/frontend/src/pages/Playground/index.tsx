--- conflicted
+++ resolved
@@ -12,13 +12,7 @@
 import useFlowsManagerStore from "../../stores/flowsManagerStore";
 import { getInputsAndOutputs } from "../../utils/storeUtils";
 export default function PlaygroundPage() {
-<<<<<<< HEAD
-
   useGetConfig();
-=======
-  const { isFetched: isConfigFetched } = useGetConfig();
-  console.log("isConfigFetched:" + isConfigFetched);
->>>>>>> 812ce7dc
   const setCurrentFlow = useFlowsManagerStore((state) => state.setCurrentFlow);
   const currentSavedFlow = useFlowsManagerStore((state) => state.currentFlow);
   const setClientId = useUtilityStore((state) => state.setClientId);
@@ -44,10 +38,6 @@
 
   useEffect(() => {
     const initializeFlow = async () => {
-<<<<<<< HEAD
-=======
-      console.log("initializeFlow");
->>>>>>> 812ce7dc
       setIsLoading(true);
       if (currentFlowId === "") {
         const flow = await getFlowData();
@@ -69,10 +59,6 @@
   }, []);
 
   useEffect(() => {
-<<<<<<< HEAD
-=======
-    console.log("return");
->>>>>>> 812ce7dc
     document.title = currentSavedFlow?.name || "Langflow";
     if (currentSavedFlow?.data) {
       const { inputs, outputs } = getInputsAndOutputs(

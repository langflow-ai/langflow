import SideBarButtonsComponent from "@/components/core/sidebarComponent";
import { SidebarProvider } from "@/components/ui/sidebar";
import { CustomStoreSidebar } from "@/customization/components/custom-store-sidebar";
import {
  ENABLE_DATASTAX_LANGFLOW,
  ENABLE_LANGFLOW_STORE,
  ENABLE_PROFILE_ICONS,
} from "@/customization/feature-flags";
import useAuthStore from "@/stores/authStore";
import { useStoreStore } from "@/stores/storeStore";
import { Outlet } from "react-router-dom";
import ForwardedIconComponent from "../../components/common/genericIconComponent";
import PageLayout from "../../components/common/pageLayout";
export default function SettingsPage(): JSX.Element {
  const autoLogin = useAuthStore((state) => state.autoLogin);
  const hasStore = useStoreStore((state) => state.hasStore);

  // Hides the General settings if there is nothing to show
  const showGeneralSettings = ENABLE_PROFILE_ICONS || hasStore || !autoLogin;

  const sidebarNavItems: {
    href?: string;
    title: string;
    icon: React.ReactNode;
  }[] = [];

  if (showGeneralSettings) {
    sidebarNavItems.push({
      title: "General",
      href: "/settings/general",
      icon: (
        <ForwardedIconComponent
          name="SlidersHorizontal"
          className="w-4 flex-shrink-0 justify-start stroke-[1.5]"
        />
      ),
    });
  }

  sidebarNavItems.push(
    {
      title: "MCP Connections",
      href: "/settings/mcp-servers",
      icon: (
        <ForwardedIconComponent
          name="Mcp"
          className="w-4 flex-shrink-0 justify-start stroke-[1.5]"
        />
      ),
    },
    {
      title: "Global Variables",
      href: "/settings/global-variables",
      icon: (
        <ForwardedIconComponent
          name="Globe"
          className="w-4 flex-shrink-0 justify-start stroke-[1.5]"
        />
      ),
    },

    {
      title: "Shortcuts",
      href: "/settings/shortcuts",
      icon: (
        <ForwardedIconComponent
          name="Keyboard"
          className="w-4 flex-shrink-0 justify-start stroke-[1.5]"
        />
      ),
    },
    {
      title: "Messages",
      href: "/settings/messages",
      icon: (
        <ForwardedIconComponent
          name="MessagesSquare"
          className="w-4 flex-shrink-0 justify-start stroke-[1.5]"
        />
      ),
    },
  );

  // TODO: Remove this on cleanup
  if (!ENABLE_DATASTAX_LANGFLOW) {
<<<<<<< HEAD
    const langflowItems = CustomStoreSidebar();

    sidebarNavItems.splice(1, 0, ...langflowItems);
=======
    const langflowItems = CustomStoreSidebar(true, ENABLE_LANGFLOW_STORE);
    sidebarNavItems.splice(2, 0, ...langflowItems);
>>>>>>> a7637e3a
  }

  return (
    <PageLayout
      backTo={"/"}
      title="Settings"
      description="Manage the general settings for Langflow."
    >
      <SidebarProvider width="15rem" defaultOpen={false}>
        <SideBarButtonsComponent items={sidebarNavItems} />
        <main className="flex flex-1 overflow-hidden">
          <div className="flex flex-1 flex-col overflow-x-hidden pt-1">
            <Outlet />
          </div>
        </main>
      </SidebarProvider>
    </PageLayout>
  );
}<|MERGE_RESOLUTION|>--- conflicted
+++ resolved
@@ -83,14 +83,8 @@
 
   // TODO: Remove this on cleanup
   if (!ENABLE_DATASTAX_LANGFLOW) {
-<<<<<<< HEAD
-    const langflowItems = CustomStoreSidebar();
-
-    sidebarNavItems.splice(1, 0, ...langflowItems);
-=======
     const langflowItems = CustomStoreSidebar(true, ENABLE_LANGFLOW_STORE);
     sidebarNavItems.splice(2, 0, ...langflowItems);
->>>>>>> a7637e3a
   }
 
   return (

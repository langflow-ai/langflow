--- conflicted
+++ resolved
@@ -1,13 +1,10 @@
-<<<<<<< HEAD
+import FeatureFlags from "@/../feature-config.json";
 import {
   EDIT_PASSWORD_ALERT_LIST,
   EDIT_PASSWORD_ERROR_ALERT,
   SAVE_ERROR_ALERT,
   SAVE_SUCCESS_ALERT,
 } from "@/constants/alerts_constants";
-=======
-import FeatureFlags from "@/../feature-config.json";
->>>>>>> 6a1f1857
 import { usePostAddApiKey } from "@/controllers/API/queries/api-keys";
 import {
   useResetPassword,

import { useState } from "react";
import { useGetModelProviders } from "@/controllers/API/queries/models/use-get-model-providers";
import { useGetEnabledModels } from "@/controllers/API/queries/models/use-get-enabled-models";
import { useGetDefaultModel } from "@/controllers/API/queries/models/use-get-default-model";
import { useGetGlobalVariables } from "@/controllers/API/queries/variables";
import ApiKeyModal from "@/modals/apiKeyModal";
import ProviderModelsDialog from "./provider-models-dialog";
import ProviderListItem from "./provider-list-item";
import { useProviderActions } from "./use-provider-actions";
import { Provider } from "./types";

type ProviderListProps = {
  type: "enabled" | "available";
};

const ProviderList = ({ type }: ProviderListProps) => {
  const { data: providersData = [], isLoading, isFetching } = useGetModelProviders({});
  const { data: enabledModelsData } = useGetEnabledModels();
  const { data: defaultModelData } = useGetDefaultModel({
    model_type: "language",
  });
  const { data: globalVariables } = useGetGlobalVariables();

  const {
    handleBatchToggleModels,
    handleSetDefaultModel,
    handleClearDefaultModel,
    handleEnableProvider: handleEnableProviderFromHook,
    handleDeleteProvider,
  } = useProviderActions();

  const [openApiKeyDialog, setOpenApiKeyDialog] = useState(false);
  const [selectedProvider, setSelectedProvider] = useState<string | null>(null);
  const [deleteDialogOpen, setDeleteDialogOpen] = useState(false);
  const [providerToDelete, setProviderToDelete] = useState<string | null>(null);
  const [openProviderDialog, setOpenProviderDialog] = useState(false);
  const [selectedProviderForDialog, setSelectedProviderForDialog] =
    useState<Provider | null>(null);

  const handleEnableProvider = (providerName: string) => {
    if (providerName === "Ollama") {
      handleEnableProviderFromHook(providerName);
    } else {
      setOpenApiKeyDialog(true);
      setSelectedProvider(providerName);
    }
  };

  const handleDeleteProviderWithCleanup = (providerName: string) => {
    handleDeleteProvider(providerName, globalVariables, () => {
      setDeleteDialogOpen(false);
      setProviderToDelete(null);
    });
  };

  const handleCardClick = (provider: Provider) => {
    if (provider.model_count && provider.model_count > 0) {
      setSelectedProviderForDialog(provider);
      setOpenProviderDialog(true);
    }
  };

  const filteredProviders: Provider[] = providersData
    .filter((provider) => {
      const filteredMetaData = provider?.models?.filter(
        (model) => model.metadata?.deprecated && model.metadata?.not_supported,
      )?.length;

      return type === "enabled"
        ? provider.is_enabled && !filteredMetaData
        : !provider.is_enabled;
    })
    .map((provider) => ({
      provider: provider.provider,
      icon: provider.icon,
      is_enabled: provider.is_enabled,
      model_count: provider.models?.length || 0,
      models: provider.models || [],
    }));

  // Show loading during initial load or when refetching
  if (isLoading || (isFetching && filteredProviders.length === 0)) {
    return <div className="text-muted-foreground">Loading providers...</div>;
  }

  return (
    <>
      <div>
        <h2 className="text-muted-foreground text-sm--medium mb-4">
          {type.charAt(0).toUpperCase() + type.slice(1)}
        </h2>
<<<<<<< HEAD
        {filteredProviders.length === 0 ? (
          <div className="text-muted-foreground text-sm">
            No {type} providers
          </div>
        ) : (
          <div className="space-y-1">
            {filteredProviders.map(provider => (
              <ProviderListItem
                key={provider.provider}
                provider={provider}
                type={type}
                onCardClick={handleCardClick}
                onEnableProvider={handleEnableProvider}
                onDeleteProvider={handleDeleteProviderWithCleanup}
                deleteDialogOpen={deleteDialogOpen}
                setDeleteDialogOpen={setDeleteDialogOpen}
                providerToDelete={providerToDelete}
                setProviderToDelete={setProviderToDelete}
              />
            ))}
          </div>
        )}
=======
        <div className="space-y-1">
          {filteredProviders.map((provider) => (
            <ProviderListItem
              key={provider.provider}
              provider={provider}
              type={type}
              onCardClick={handleCardClick}
              onEnableProvider={handleEnableProvider}
              onDeleteProvider={handleDeleteProviderWithCleanup}
              deleteDialogOpen={deleteDialogOpen}
              setDeleteDialogOpen={setDeleteDialogOpen}
              providerToDelete={providerToDelete}
              setProviderToDelete={setProviderToDelete}
            />
          ))}
        </div>
>>>>>>> 04279b50
      </div>

      <ProviderModelsDialog
        open={openProviderDialog}
        onOpenChange={setOpenProviderDialog}
        provider={selectedProviderForDialog}
        type={type}
        enabledModelsData={enabledModelsData}
        defaultModelData={defaultModelData}
        onBatchToggleModels={handleBatchToggleModels}
        onSetDefaultModel={handleSetDefaultModel}
        onClearDefaultModel={handleClearDefaultModel}
      />

      <ApiKeyModal
        open={openApiKeyDialog}
        onClose={() => setOpenApiKeyDialog(false)}
        provider={selectedProvider || "Provider"}
      />
    </>
  );
};

export default ProviderList;<|MERGE_RESOLUTION|>--- conflicted
+++ resolved
@@ -1,23 +1,27 @@
-import { useState } from "react";
-import { useGetModelProviders } from "@/controllers/API/queries/models/use-get-model-providers";
-import { useGetEnabledModels } from "@/controllers/API/queries/models/use-get-enabled-models";
-import { useGetDefaultModel } from "@/controllers/API/queries/models/use-get-default-model";
-import { useGetGlobalVariables } from "@/controllers/API/queries/variables";
-import ApiKeyModal from "@/modals/apiKeyModal";
-import ProviderModelsDialog from "./provider-models-dialog";
-import ProviderListItem from "./provider-list-item";
-import { useProviderActions } from "./use-provider-actions";
-import { Provider } from "./types";
+import { useState } from 'react';
+import { useGetModelProviders } from '@/controllers/API/queries/models/use-get-model-providers';
+import { useGetEnabledModels } from '@/controllers/API/queries/models/use-get-enabled-models';
+import { useGetDefaultModel } from '@/controllers/API/queries/models/use-get-default-model';
+import { useGetGlobalVariables } from '@/controllers/API/queries/variables';
+import ApiKeyModal from '@/modals/apiKeyModal';
+import ProviderModelsDialog from './provider-models-dialog';
+import ProviderListItem from './provider-list-item';
+import { useProviderActions } from './use-provider-actions';
+import { Provider } from './types';
 
 type ProviderListProps = {
-  type: "enabled" | "available";
+  type: 'enabled' | 'available';
 };
 
 const ProviderList = ({ type }: ProviderListProps) => {
-  const { data: providersData = [], isLoading, isFetching } = useGetModelProviders({});
+  const {
+    data: providersData = [],
+    isLoading,
+    isFetching,
+  } = useGetModelProviders({});
   const { data: enabledModelsData } = useGetEnabledModels();
   const { data: defaultModelData } = useGetDefaultModel({
-    model_type: "language",
+    model_type: 'language',
   });
   const { data: globalVariables } = useGetGlobalVariables();
 
@@ -38,7 +42,7 @@
     useState<Provider | null>(null);
 
   const handleEnableProvider = (providerName: string) => {
-    if (providerName === "Ollama") {
+    if (providerName === 'Ollama') {
       handleEnableProviderFromHook(providerName);
     } else {
       setOpenApiKeyDialog(true);
@@ -61,16 +65,16 @@
   };
 
   const filteredProviders: Provider[] = providersData
-    .filter((provider) => {
+    .filter(provider => {
       const filteredMetaData = provider?.models?.filter(
-        (model) => model.metadata?.deprecated && model.metadata?.not_supported,
+        model => model.metadata?.deprecated && model.metadata?.not_supported
       )?.length;
 
-      return type === "enabled"
+      return type === 'enabled'
         ? provider.is_enabled && !filteredMetaData
         : !provider.is_enabled;
     })
-    .map((provider) => ({
+    .map(provider => ({
       provider: provider.provider,
       icon: provider.icon,
       is_enabled: provider.is_enabled,
@@ -89,7 +93,6 @@
         <h2 className="text-muted-foreground text-sm--medium mb-4">
           {type.charAt(0).toUpperCase() + type.slice(1)}
         </h2>
-<<<<<<< HEAD
         {filteredProviders.length === 0 ? (
           <div className="text-muted-foreground text-sm">
             No {type} providers
@@ -112,24 +115,6 @@
             ))}
           </div>
         )}
-=======
-        <div className="space-y-1">
-          {filteredProviders.map((provider) => (
-            <ProviderListItem
-              key={provider.provider}
-              provider={provider}
-              type={type}
-              onCardClick={handleCardClick}
-              onEnableProvider={handleEnableProvider}
-              onDeleteProvider={handleDeleteProviderWithCleanup}
-              deleteDialogOpen={deleteDialogOpen}
-              setDeleteDialogOpen={setDeleteDialogOpen}
-              providerToDelete={providerToDelete}
-              setProviderToDelete={setProviderToDelete}
-            />
-          ))}
-        </div>
->>>>>>> 04279b50
       </div>
 
       <ProviderModelsDialog
@@ -147,7 +132,7 @@
       <ApiKeyModal
         open={openApiKeyDialog}
         onClose={() => setOpenApiKeyDialog(false)}
-        provider={selectedProvider || "Provider"}
+        provider={selectedProvider || 'Provider'}
       />
     </>
   );

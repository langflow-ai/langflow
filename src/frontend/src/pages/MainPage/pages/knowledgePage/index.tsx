import { useEffect, useRef, useState } from "react";
import ForwardedIconComponent from "@/components/common/genericIconComponent";
import { SidebarTrigger } from "@/components/ui/sidebar";
import type { KnowledgeBaseInfo } from "@/controllers/API/queries/knowledge-bases/use-get-knowledge-bases";
import KnowledgeBaseDrawer from "../filesPage/components/KnowledgeBaseDrawer";
import KnowledgeBasesTab from "../filesPage/components/KnowledgeBasesTab";

export const KnowledgePage = () => {
  const [selectedKnowledgeBases, setSelectedKnowledgeBases] = useState<any[]>(
    []
  );
  const [selectionCount, setSelectionCount] = useState(0);
  const [isShiftPressed, setIsShiftPressed] = useState(false);
<<<<<<< HEAD
  const [searchText, setSearchText] = useState('');
=======
  const [quickFilterText, setQuickFilterText] = useState("");

  // State for drawer
>>>>>>> 0d36985e
  const [isDrawerOpen, setIsDrawerOpen] = useState(false);
  const [selectedKnowledgeBase, setSelectedKnowledgeBase] =
    useState<KnowledgeBaseInfo | null>(null);

  const drawerRef = useRef<HTMLDivElement>(null);

  useEffect(() => {
    const handleKeyDown = (e: KeyboardEvent) => {
      if (e.key === "Shift") {
        setIsShiftPressed(true);
      }
    };

    const handleKeyUp = (e: KeyboardEvent) => {
      if (e.key === "Shift") {
        setIsShiftPressed(false);
      }
    };

    window.addEventListener("keydown", handleKeyDown);
    window.addEventListener("keyup", handleKeyUp);

    return () => {
      window.removeEventListener("keydown", handleKeyDown);
      window.removeEventListener("keyup", handleKeyUp);
    };
  }, []);

  useEffect(() => {
    const handleClickOutside = (event: MouseEvent) => {
      if (
        isDrawerOpen &&
        drawerRef.current &&
        !drawerRef.current.contains(event.target as Node)
      ) {
        const clickedElement = event.target as HTMLElement;
        const isTableRowClick = clickedElement.closest(".ag-row");

        if (!isTableRowClick) {
          closeDrawer();
        }
      }
    };

    if (isDrawerOpen) {
      document.addEventListener("mousedown", handleClickOutside);
    }

    return () => {
      document.removeEventListener("mousedown", handleClickOutside);
    };
  }, [isDrawerOpen]);

<<<<<<< HEAD
  const handleKnowledgeBaseSelect = (knowledgeBase: KnowledgeBaseInfo) => {
    if (isDrawerOpen) {
      closeDrawer();
    } else {
=======
  const handleRowClick = (knowledgeBase: KnowledgeBaseInfo) => {
    console.log(
      "Row clicked, drawer open:",
      isDrawerOpen,
      "KB:",
      knowledgeBase.name,
    );
    if (isDrawerOpen) {
      // If drawer is already open, close it regardless of which row is clicked
      console.log("Closing drawer due to row click");
      handleCloseDrawer();
    } else {
      // If drawer is closed, open it with the selected knowledge base
      console.log("Opening drawer with KB:", knowledgeBase.name);
>>>>>>> 0d36985e
      setSelectedKnowledgeBase(knowledgeBase);
      setIsDrawerOpen(true);
    }
  };

  const closeDrawer = () => {
    setIsDrawerOpen(false);
    setSelectedKnowledgeBase(null);
  };

  const tabProps = {
    quickFilterText: searchText,
    setQuickFilterText: setSearchText,
    selectedFiles: selectedKnowledgeBases,
    setSelectedFiles: setSelectedKnowledgeBases,
    quantitySelected: selectionCount,
    setQuantitySelected: setSelectionCount,
    isShiftPressed,
    onRowClick: handleKnowledgeBaseSelect,
  };

  return (
    <div className="flex h-full w-full" data-testid="cards-wrapper">
      <div
        className={`flex h-full w-full flex-col overflow-y-auto transition-all duration-200 ${
          isDrawerOpen ? "mr-80" : ""
        }`}
      >
        <div className="flex h-full w-full flex-col xl:container">
          <div className="flex flex-1 flex-col justify-start px-5 pt-10">
            <div className="flex h-full flex-col justify-start">
              <div
                className="flex items-center pb-8 text-xl font-semibold"
                data-testid="mainpage_title"
              >
                <div className="h-7 w-10 transition-all group-data-[open=true]/sidebar-wrapper:md:w-0 lg:hidden">
                  <div className="relative left-0 opacity-100 transition-all group-data-[open=true]/sidebar-wrapper:md:opacity-0">
                    <SidebarTrigger>
                      <ForwardedIconComponent
                        name="PanelLeftOpen"
                        aria-hidden="true"
                      />
                    </SidebarTrigger>
                  </div>
                </div>
                Knowledge
              </div>
              <div className="flex h-full flex-col">
                <KnowledgeBasesTab {...tabProps} />
              </div>
            </div>
          </div>
        </div>
      </div>

      {isDrawerOpen && (
        <div
          ref={drawerRef}
          className="fixed right-0 top-12 z-50 h-[calc(100vh-48px)]"
        >
          <KnowledgeBaseDrawer
            isOpen={isDrawerOpen}
            onClose={closeDrawer}
            knowledgeBase={selectedKnowledgeBase}
          />
        </div>
      )}
    </div>
  );
};

export default KnowledgePage;<|MERGE_RESOLUTION|>--- conflicted
+++ resolved
@@ -1,9 +1,9 @@
-import { useEffect, useRef, useState } from "react";
-import ForwardedIconComponent from "@/components/common/genericIconComponent";
-import { SidebarTrigger } from "@/components/ui/sidebar";
-import type { KnowledgeBaseInfo } from "@/controllers/API/queries/knowledge-bases/use-get-knowledge-bases";
-import KnowledgeBaseDrawer from "../filesPage/components/KnowledgeBaseDrawer";
-import KnowledgeBasesTab from "../filesPage/components/KnowledgeBasesTab";
+import { useEffect, useRef, useState } from 'react';
+import ForwardedIconComponent from '@/components/common/genericIconComponent';
+import { SidebarTrigger } from '@/components/ui/sidebar';
+import type { KnowledgeBaseInfo } from '@/controllers/API/queries/knowledge-bases/use-get-knowledge-bases';
+import KnowledgeBaseDrawer from '../filesPage/components/KnowledgeBaseDrawer';
+import KnowledgeBasesTab from '../filesPage/components/KnowledgeBasesTab';
 
 export const KnowledgePage = () => {
   const [selectedKnowledgeBases, setSelectedKnowledgeBases] = useState<any[]>(
@@ -11,13 +11,7 @@
   );
   const [selectionCount, setSelectionCount] = useState(0);
   const [isShiftPressed, setIsShiftPressed] = useState(false);
-<<<<<<< HEAD
   const [searchText, setSearchText] = useState('');
-=======
-  const [quickFilterText, setQuickFilterText] = useState("");
-
-  // State for drawer
->>>>>>> 0d36985e
   const [isDrawerOpen, setIsDrawerOpen] = useState(false);
   const [selectedKnowledgeBase, setSelectedKnowledgeBase] =
     useState<KnowledgeBaseInfo | null>(null);
@@ -26,23 +20,23 @@
 
   useEffect(() => {
     const handleKeyDown = (e: KeyboardEvent) => {
-      if (e.key === "Shift") {
+      if (e.key === 'Shift') {
         setIsShiftPressed(true);
       }
     };
 
     const handleKeyUp = (e: KeyboardEvent) => {
-      if (e.key === "Shift") {
+      if (e.key === 'Shift') {
         setIsShiftPressed(false);
       }
     };
 
-    window.addEventListener("keydown", handleKeyDown);
-    window.addEventListener("keyup", handleKeyUp);
+    window.addEventListener('keydown', handleKeyDown);
+    window.addEventListener('keyup', handleKeyUp);
 
     return () => {
-      window.removeEventListener("keydown", handleKeyDown);
-      window.removeEventListener("keyup", handleKeyUp);
+      window.removeEventListener('keydown', handleKeyDown);
+      window.removeEventListener('keyup', handleKeyUp);
     };
   }, []);
 
@@ -54,7 +48,7 @@
         !drawerRef.current.contains(event.target as Node)
       ) {
         const clickedElement = event.target as HTMLElement;
-        const isTableRowClick = clickedElement.closest(".ag-row");
+        const isTableRowClick = clickedElement.closest('.ag-row');
 
         if (!isTableRowClick) {
           closeDrawer();
@@ -63,35 +57,18 @@
     };
 
     if (isDrawerOpen) {
-      document.addEventListener("mousedown", handleClickOutside);
+      document.addEventListener('mousedown', handleClickOutside);
     }
 
     return () => {
-      document.removeEventListener("mousedown", handleClickOutside);
+      document.removeEventListener('mousedown', handleClickOutside);
     };
   }, [isDrawerOpen]);
 
-<<<<<<< HEAD
   const handleKnowledgeBaseSelect = (knowledgeBase: KnowledgeBaseInfo) => {
     if (isDrawerOpen) {
       closeDrawer();
     } else {
-=======
-  const handleRowClick = (knowledgeBase: KnowledgeBaseInfo) => {
-    console.log(
-      "Row clicked, drawer open:",
-      isDrawerOpen,
-      "KB:",
-      knowledgeBase.name,
-    );
-    if (isDrawerOpen) {
-      // If drawer is already open, close it regardless of which row is clicked
-      console.log("Closing drawer due to row click");
-      handleCloseDrawer();
-    } else {
-      // If drawer is closed, open it with the selected knowledge base
-      console.log("Opening drawer with KB:", knowledgeBase.name);
->>>>>>> 0d36985e
       setSelectedKnowledgeBase(knowledgeBase);
       setIsDrawerOpen(true);
     }
@@ -117,7 +94,7 @@
     <div className="flex h-full w-full" data-testid="cards-wrapper">
       <div
         className={`flex h-full w-full flex-col overflow-y-auto transition-all duration-200 ${
-          isDrawerOpen ? "mr-80" : ""
+          isDrawerOpen ? 'mr-80' : ''
         }`}
       >
         <div className="flex h-full w-full flex-col xl:container">

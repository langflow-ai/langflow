--- conflicted
+++ resolved
@@ -191,13 +191,8 @@
             </DropdownMenuContent>
           </DropdownMenu>
         </div>
-<<<<<<< HEAD
       </Card>
-      {openPlayground && (
-=======
-      </div>
       {/* {openPlayground && (
->>>>>>> f6616f5d
         <IOModal
           key={flowData.id}
           cleanOnClose={true}

import ForwardedIconComponent from "@/components/common/genericIconComponent";
import ShadTooltip from "@/components/common/shadTooltipComponent";
import { Button } from "@/components/ui/button";
import { Input } from "@/components/ui/input";
import { SidebarTrigger } from "@/components/ui/sidebar";
import {
  DEFAULT_FOLDER,
  DEFAULT_FOLDER_DEPRECATED,
} from "@/constants/constants";
import { useDeleteDeleteFlows } from "@/controllers/API/queries/flows/use-delete-delete-flows";
import { useGetDownloadFlows } from "@/controllers/API/queries/flows/use-get-download-flows";
import { ENABLE_MCP } from "@/customization/feature-flags";
import DeleteConfirmationModal from "@/modals/deleteConfirmationModal";
import useAlertStore from "@/stores/alertStore";
import { cn } from "@/utils/utils";
import { debounce } from "lodash";
import { useCallback, useEffect, useState } from "react";
import { useNavigate } from "react-router-dom";

interface HeaderComponentProps {
  flowType: "flows" | "components" | "mcp";
  setFlowType: (flowType: "flows" | "components" | "mcp") => void;
  view: "list" | "grid";
  setView: (view: "list" | "grid") => void;
  setNewProjectModal: (newProjectModal: boolean) => void;
  folderName?: string;
  setSearch: (search: string) => void;
  isEmptyFolder: boolean;
  selectedFlows: string[];
}

const HeaderComponent = ({
  folderName = "",
  flowType,
  setFlowType,
  view,
  setView,
  setNewProjectModal,
  setSearch,
  isEmptyFolder,
  selectedFlows,
}: HeaderComponentProps) => {
  const [debouncedSearch, setDebouncedSearch] = useState("");
  const isMCPEnabled = ENABLE_MCP;
  const setSuccessData = useAlertStore((state) => state.setSuccessData);
  // Debounce the setSearch function from the parent
  const debouncedSetSearch = useCallback(
    debounce((value: string) => {
      setSearch(value);
    }, 1000),
    [setSearch],
  );

  const { mutate: downloadFlows, isPending: isDownloading } =
    useGetDownloadFlows();
  const { mutate: deleteFlows, isPending: isDeleting } = useDeleteDeleteFlows();

  useEffect(() => {
    debouncedSetSearch(debouncedSearch);

    return () => {
      debouncedSetSearch.cancel(); // Cleanup on unmount
    };
  }, [debouncedSearch, debouncedSetSearch]);

  // If current flowType is not available based on feature flag, switch to flows
  useEffect(() => {
    if (
      (flowType === "mcp" && !isMCPEnabled) ||
      (flowType === "components" && isMCPEnabled)
    ) {
      setFlowType("flows");
    }
  }, [flowType, isMCPEnabled, setFlowType]);

  const handleSearch = (e: React.ChangeEvent<HTMLInputElement>) => {
    setDebouncedSearch(e.target.value);
  };

  // Determine which tabs to show based on feature flag
  const tabTypes = isMCPEnabled ? ["mcp", "flows"] : ["components", "flows"];

  const handleDownload = () => {
    downloadFlows({ ids: selectedFlows });
<<<<<<< HEAD
=======
    setSuccessData({ title: "Flows downloaded successfully" });
>>>>>>> a412fce9
  };

  const handleDelete = () => {
    deleteFlows(
      { flow_ids: selectedFlows },
      {
        onSuccess: () => {
          setSuccessData({ title: "Flows deleted successfully" });
        },
      },
    );
  };

  return (
    <>
      <div
        className="flex items-center pb-4 text-sm font-medium"
        data-testid="mainpage_title"
      >
        <div className="h-7 w-10 transition-all group-data-[open=true]/sidebar-wrapper:md:w-0 lg:hidden">
          <div className="relative left-0 opacity-100 transition-all group-data-[open=true]/sidebar-wrapper:md:opacity-0">
            <SidebarTrigger>
              <ForwardedIconComponent
                name="PanelLeftOpen"
                aria-hidden="true"
                className=""
              />
            </SidebarTrigger>
          </div>
        </div>
        {folderName === DEFAULT_FOLDER_DEPRECATED ? DEFAULT_FOLDER : folderName}
      </div>
      {!isEmptyFolder && (
        <>
          <div className={cn("flex flex-row-reverse pb-4")}>
            <div className="w-full border-b dark:border-border" />
            {tabTypes.map((type) => (
              <Button
                key={type}
                unstyled
                id={`${type}-btn`}
                data-testid={`${type}-btn`}
                onClick={() => {
                  setFlowType(type as "flows" | "components" | "mcp");
                }}
                className={`border-b ${
                  flowType === type
                    ? "border-b-2 border-foreground text-foreground"
                    : "border-border text-muted-foreground hover:text-foreground"
                } text-nowrap px-2 pb-2 pt-1 text-mmd`}
              >
                <div className={flowType === type ? "-mb-px" : ""}>
                  {type === "mcp"
                    ? "MCP Server"
                    : type.charAt(0).toUpperCase() + type.slice(1)}
                </div>
              </Button>
            ))}
          </div>
          {/* Search and filters */}
          {flowType !== "mcp" && (
            <div className="flex justify-between">
              <div className="flex w-full xl:w-5/12">
                <Input
                  icon="Search"
                  data-testid="search-store-input"
                  type="text"
                  placeholder={`Search ${flowType}...`}
                  className="mr-2"
                  inputClassName="!text-mmd"
                  value={debouncedSearch}
                  onChange={handleSearch}
                />
                <div className="relative mr-2 flex h-fit rounded-lg border border-muted bg-muted">
                  {/* Sliding Indicator */}
                  <div
                    className={`absolute top-[2px] h-[32px] w-8 transform rounded-md bg-background shadow-md transition-transform duration-300 ${
                      view === "list"
                        ? "left-[2px] translate-x-0"
                        : "left-[6px] translate-x-full"
                    }`}
                  ></div>

                  {/* Buttons */}
                  {["list", "grid"].map((viewType) => (
                    <Button
                      key={viewType}
                      unstyled
                      size="icon"
                      className={`group relative z-10 m-[2px] flex-1 rounded-lg p-2 ${
                        view === viewType
                          ? "text-foreground"
                          : "text-muted-foreground hover:bg-muted"
                      }`}
                      onClick={() => setView(viewType as "list" | "grid")}
                    >
                      <ForwardedIconComponent
                        name={viewType === "list" ? "Menu" : "LayoutGrid"}
                        aria-hidden="true"
                        className="h-4 w-4 group-hover:text-foreground"
                      />
                    </Button>
                  ))}
                </div>
              </div>
              <div className="flex items-center">
                <div
                  className={cn(
<<<<<<< HEAD
                    "-mr-4 flex w-0 items-center gap-2 overflow-hidden opacity-0 transition-all duration-300",
=======
                    "-mr-3 flex w-0 items-center gap-2 overflow-hidden opacity-0 transition-all duration-300",
>>>>>>> a412fce9
                    selectedFlows.length > 0 && "w-36 opacity-100",
                  )}
                >
                  <Button
                    variant="outline"
                    size="iconMd"
<<<<<<< HEAD
=======
                    className="h-8 w-8"
                    data-testid="download-bulk-btn"
>>>>>>> a412fce9
                    onClick={handleDownload}
                    loading={isDownloading}
                  >
                    <ForwardedIconComponent name="Download" />
                  </Button>

                  <DeleteConfirmationModal
                    onConfirm={handleDelete}
                    description={"flow" + (selectedFlows.length > 1 ? "s" : "")}
                    note={
                      "and " +
                      (selectedFlows.length > 1 ? "their" : "its") +
                      " message history"
                    }
                  >
                    <Button
                      variant="destructive"
                      size="iconMd"
                      className="px-2.5 !text-mmd"
                      data-testid="delete-bulk-btn"
                      loading={isDeleting}
                    >
                      <ForwardedIconComponent name="Trash2" />
                      Delete
                    </Button>
                  </DeleteConfirmationModal>
                </div>
                <ShadTooltip content="New Flow" side="bottom">
                  <Button
                    variant="default"
                    size="iconMd"
                    className="z-50 px-2.5 !text-mmd"
                    onClick={() => setNewProjectModal(true)}
                    id="new-project-btn"
                    data-testid="new-project-btn"
                  >
                    <ForwardedIconComponent
                      name="Plus"
                      aria-hidden="true"
                      className="h-4 w-4"
                    />
                    <span className="hidden whitespace-nowrap font-semibold md:inline">
                      New Flow
                    </span>
                  </Button>
                </ShadTooltip>
              </div>
            </div>
          )}
        </>
      )}
    </>
  );
};

export default HeaderComponent;<|MERGE_RESOLUTION|>--- conflicted
+++ resolved
@@ -82,10 +82,7 @@
 
   const handleDownload = () => {
     downloadFlows({ ids: selectedFlows });
-<<<<<<< HEAD
-=======
     setSuccessData({ title: "Flows downloaded successfully" });
->>>>>>> a412fce9
   };
 
   const handleDelete = () => {
@@ -194,22 +191,15 @@
               <div className="flex items-center">
                 <div
                   className={cn(
-<<<<<<< HEAD
-                    "-mr-4 flex w-0 items-center gap-2 overflow-hidden opacity-0 transition-all duration-300",
-=======
                     "-mr-3 flex w-0 items-center gap-2 overflow-hidden opacity-0 transition-all duration-300",
->>>>>>> a412fce9
                     selectedFlows.length > 0 && "w-36 opacity-100",
                   )}
                 >
                   <Button
                     variant="outline"
                     size="iconMd"
-<<<<<<< HEAD
-=======
                     className="h-8 w-8"
                     data-testid="download-bulk-btn"
->>>>>>> a412fce9
                     onClick={handleDownload}
                     loading={isDownloading}
                   >

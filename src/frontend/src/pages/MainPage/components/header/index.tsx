import ForwardedIconComponent from "@/components/genericIconComponent";
import ShadTooltip from "@/components/shadTooltipComponent";
import { Button } from "@/components/ui/button";
import { Input } from "@/components/ui/input";
import { SidebarTrigger, useSidebar } from "@/components/ui/sidebar";
import { cn } from "@/utils/utils";
import { debounce } from "lodash";
import { useCallback, useEffect, useState } from "react";

interface HeaderComponentProps {
  flowType: "flows" | "components";
  setFlowType: (flowType: "flows" | "components") => void;
  view: "list" | "grid";
  setView: (view: "list" | "grid") => void;
  setNewProjectModal: (newProjectModal: boolean) => void;
  folderName?: string;
  setSearch: (search: string) => void;
  isEmptyFolder: boolean;
}

const HeaderComponent = ({
  folderName = "",
  flowType,
  setFlowType,
  view,
  setView,
  setNewProjectModal,
  setSearch,
  isEmptyFolder,
}: HeaderComponentProps) => {
  const [debouncedSearch, setDebouncedSearch] = useState("");
  const { open } = useSidebar();

  // Debounce the setSearch function from the parent
  const debouncedSetSearch = useCallback(
    debounce((value: string) => {
      setSearch(value);
    }, 1000),
    [setSearch],
  );

  useEffect(() => {
    debouncedSetSearch(debouncedSearch);

    return () => {
      debouncedSetSearch.cancel(); // Cleanup on unmount
    };
  }, [debouncedSearch, debouncedSetSearch]);

  const handleSearch = (e: React.ChangeEvent<HTMLInputElement>) => {
    setDebouncedSearch(e.target.value);
  };

  return (
    <>
      <div
        className="flex items-center pb-8 text-xl font-semibold"
        data-testid="mainpage_title"
      >
        <div
          className={cn("h-7 w-10 transition-all lg:hidden", open && "md:w-0")}
        >
          <div
            className={cn(
              "relative left-0 opacity-100 transition-all",
              open ? "md:opacity-0" : "",
            )}
          >
            <SidebarTrigger>
              <ForwardedIconComponent
                name="PanelLeftOpen"
                aria-hidden="true"
                className=""
              />
            </SidebarTrigger>
          </div>
        </div>
        {folderName}
      </div>
      {!isEmptyFolder && (
        <>
          <div className="flex flex-row-reverse pb-8">
            <div className="w-full border-b dark:border-border" />
            {["components", "flows"].map((type) => (
              <Button
                key={type}
                unstyled
                id={`${type}-btn`}
                data-testid={`${type}-btn`}
                onClick={() => setFlowType(type as "flows" | "components")}
                className={`border-b ${
                  flowType === type
                    ? "border-b-2 border-foreground text-foreground"
                    : "border-border text-muted-foreground hover:text-foreground"
                } px-3 pb-2 text-sm`}
              >
                <div className={flowType === type ? "-mb-px" : ""}>
                  {type.charAt(0).toUpperCase() + type.slice(1)}
                </div>
              </Button>
            ))}
          </div>
          {/* Search and filters */}
          <div className="flex justify-between">
            <div className="flex w-full xl:w-5/12">
              <Input
                icon="Search"
                data-testid="search-store-input"
                type="text"
                placeholder={`Search ${flowType}...`}
                className="mr-2"
                value={debouncedSearch}
                onChange={handleSearch}
              />
<<<<<<< HEAD
              <div className="relative mr-2 flex rounded-lg border border-zinc-100 bg-zinc-100 dark:border-zinc-800 dark:bg-zinc-800">
                {/* Sliding Indicator */}
                <div
                  className={`absolute top-[3px] h-[33px] w-8 transform rounded-lg bg-white shadow-md transition-transform duration-300 dark:bg-black ${
=======
              <div className="relative mr-2 flex rounded-lg border border-muted bg-muted">
                {/* Sliding Indicator */}
                <div
                  className={`absolute top-[3px] h-[33px] w-8 transform rounded-lg bg-background shadow-md transition-transform duration-300 ${
>>>>>>> b03cb538
                    view === "list"
                      ? "left-[2px] translate-x-0"
                      : "left-[6px] translate-x-full"
                  }`}
                ></div>

                {/* Buttons */}
                {["list", "grid"].map((viewType) => (
                  <Button
                    key={viewType}
                    unstyled
                    size="icon"
                    className={`group relative z-10 mx-[2px] my-[2px] flex-1 rounded-lg p-2 ${
                      view === viewType
<<<<<<< HEAD
                        ? "text-black dark:text-white"
                        : "text-zinc-500 dark:hover:bg-zinc-800"
=======
                        ? "text-foreground"
                        : "text-muted-foreground hover:bg-muted"
>>>>>>> b03cb538
                    }`}
                    onClick={() => setView(viewType as "list" | "grid")}
                  >
                    <ForwardedIconComponent
                      name={viewType === "list" ? "Menu" : "LayoutGrid"}
                      aria-hidden="true"
                      className="h-4 w-4 group-hover:text-foreground"
                    />
                  </Button>
                ))}
              </div>
            </div>
            <div className="flex gap-2">
              <ShadTooltip content="New Flow" side="bottom">
                <Button
                  variant="default"
                  onClick={() => setNewProjectModal(true)}
                  id="new-project-btn"
                >
                  <ForwardedIconComponent
                    name="Plus"
                    aria-hidden="true"
                    className="h-4 w-4"
                  />
                  <span className="hidden whitespace-nowrap font-semibold md:inline">
                    New Flow
                  </span>
                </Button>
              </ShadTooltip>
            </div>
          </div>
        </>
      )}
    </>
  );
};

export default HeaderComponent;<|MERGE_RESOLUTION|>--- conflicted
+++ resolved
@@ -112,17 +112,10 @@
                 value={debouncedSearch}
                 onChange={handleSearch}
               />
-<<<<<<< HEAD
-              <div className="relative mr-2 flex rounded-lg border border-zinc-100 bg-zinc-100 dark:border-zinc-800 dark:bg-zinc-800">
-                {/* Sliding Indicator */}
-                <div
-                  className={`absolute top-[3px] h-[33px] w-8 transform rounded-lg bg-white shadow-md transition-transform duration-300 dark:bg-black ${
-=======
               <div className="relative mr-2 flex rounded-lg border border-muted bg-muted">
                 {/* Sliding Indicator */}
                 <div
                   className={`absolute top-[3px] h-[33px] w-8 transform rounded-lg bg-background shadow-md transition-transform duration-300 ${
->>>>>>> b03cb538
                     view === "list"
                       ? "left-[2px] translate-x-0"
                       : "left-[6px] translate-x-full"
@@ -137,13 +130,8 @@
                     size="icon"
                     className={`group relative z-10 mx-[2px] my-[2px] flex-1 rounded-lg p-2 ${
                       view === viewType
-<<<<<<< HEAD
-                        ? "text-black dark:text-white"
-                        : "text-zinc-500 dark:hover:bg-zinc-800"
-=======
                         ? "text-foreground"
                         : "text-muted-foreground hover:bg-muted"
->>>>>>> b03cb538
                     }`}
                     onClick={() => setView(viewType as "list" | "grid")}
                   >

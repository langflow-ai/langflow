--- conflicted
+++ resolved
@@ -73,10 +73,6 @@
         if (response.status === 200) {
           let jsonResponse = await response.json();
           let jsonResponseParsed = await JSON.parse(jsonResponse);
-<<<<<<< HEAD
-=======
-          // console.log(jsonResponseParsed);
->>>>>>> 2b577934
           setValidationStatus(jsonResponseParsed);
         }
       } catch (error) {
@@ -104,12 +100,7 @@
     deleteNode(data.id);
     return;
   }
-<<<<<<< HEAD
-  console.log(data);
-
-=======
   // console.log(data);
->>>>>>> 2b577934
   return (
     <div
       className={classNames(
@@ -132,38 +123,8 @@
               htmlContent={data.type}
               position="top"
             >
-<<<<<<< HEAD
               <div className="ml-2 truncate">{data.type}</div>
             </TooltipReact>
-=======
-              <div className="relative h-5 w-5">
-                <CheckCircleIcon
-                  className={classNames(
-                    validationStatus && validationStatus.valid
-                      ? "text-green-500 opacity-100"
-                      : "animate-spin text-green-500 opacity-0",
-                    "absolute w-5 transition-all duration-200 ease-in-out hover:text-gray-500 hover:dark:text-gray-300"
-                  )}
-                />
-                <ExclamationCircleIcon
-                  className={classNames(
-                    validationStatus && !validationStatus.valid
-                      ? "text-red-500 opacity-100"
-                      : "animate-spin text-red-500 opacity-0",
-                    "absolute w-5 transition-all duration-200 ease-in-out hover:text-gray-500 hover:dark:text-gray-600"
-                  )}
-                />
-                <EllipsisHorizontalCircleIcon
-                  className={classNames(
-                    !validationStatus
-                      ? "text-yellow-500 opacity-100"
-                      : "animate-spin text-yellow-500 opacity-0",
-                    "absolute w-5 transition-all duration-300 ease-in-out hover:text-gray-500 hover:dark:text-gray-600"
-                  )}
-                />
-              </div>
-            </Tooltip>
->>>>>>> 2b577934
           </div>
         </div>
         <div className="flex gap-3">
@@ -191,11 +152,7 @@
                 )
                   ? ""
                   : "hidden",
-<<<<<<< HEAD
                 "w-5 h-5  dark:text-gray-300"
-=======
-                "h-6 w-6  hover:animate-spin  dark:text-gray-300"
->>>>>>> 2b577934
               )}
             ></Cog6ToothIcon>
           </button>
@@ -205,11 +162,7 @@
               deleteNode(data.id);
             }}
           >
-<<<<<<< HEAD
             <TrashIcon className="w-5 h-5 dark:text-gray-300"></TrashIcon>
-=======
-            <TrashIcon className="h-6 w-6 hover:text-red-500 dark:text-gray-300 dark:hover:text-red-500"></TrashIcon>
->>>>>>> 2b577934
           </button>
 
           <div>
@@ -296,19 +249,11 @@
                       nodeColors.unknown
                     }
                     title={
-<<<<<<< HEAD
-                      data.node.template[t].display_name
-                        ? data.node.template[t].display_name
-                        : data.node.template[t].name
-                        ? toTitleCase(data.node.template[t].name)
-                        : toTitleCase(t)
-=======
                       data.node.template[field_name].display_name
                         ? data.node.template[field_name].display_name
                         : data.node.template[field_name].name
-                        ? toNormalCase(data.node.template[field_name].name)
-                        : toNormalCase(field_name)
->>>>>>> 2b577934
+                        ? toTitleCase(data.node.template[field_name].name)
+                        : toTitleCase(field_name)
                     }
                     name={field_name}
                     tooltipTitle={

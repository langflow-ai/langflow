import ForwardedIconComponent from "@/components/common/genericIconComponent";
import ShadTooltip from "@/components/common/shadTooltipComponent";
import { usePostValidateComponentCode } from "@/controllers/API/queries/nodes/use-post-validate-component-code";
import { CustomNodeStatus } from "@/customization/components/custom-NodeStatus";
import UpdateComponentModal from "@/modals/updateComponentModal";
import { useAlternate } from "@/shared/hooks/use-alternate";
import { FlowStoreType } from "@/types/zustand/flow";
import { useUpdateNodeInternals } from "@xyflow/react";
import { cloneDeep } from "lodash";
import { memo, useCallback, useEffect, useMemo, useRef, useState } from "react";
import { useHotkeys } from "react-hotkeys-hook";
import { useShallow } from "zustand/react/shallow";
import { Button } from "../../components/ui/button";
import {
  ICON_STROKE_WIDTH,
  TOOLTIP_HIDDEN_OUTPUTS,
  TOOLTIP_OPEN_HIDDEN_OUTPUTS,
} from "../../constants/constants";
import NodeToolbarComponent from "../../pages/FlowPage/components/nodeToolbarComponent";
import { useChangeOnUnfocus } from "../../shared/hooks/use-change-on-unfocus";
import useAlertStore from "../../stores/alertStore";
import useFlowStore from "../../stores/flowStore";
import useFlowsManagerStore from "../../stores/flowsManagerStore";
import { useShortcutsStore } from "../../stores/shortcuts";
import { useTypesStore } from "../../stores/typesStore";
import { OutputFieldType, VertexBuildTypeAPI } from "../../types/api";
import { NodeDataType } from "../../types/flow";
import {
  checkHasToolMode,
  scapedJSONStringfy,
} from "../../utils/reactflowUtils";
import { classNames, cn } from "../../utils/utils";
import { processNodeAdvancedFields } from "../helpers/process-node-advanced-fields";
import useUpdateNodeCode from "../hooks/use-update-node-code";
import NodeDescription from "./components/NodeDescription";
import NodeName from "./components/NodeName";
<<<<<<< HEAD
import { OutputParameter } from "./components/NodeOutputParameter";
import NodeStatus from "./components/NodeStatus";
=======
import NodeOutputs from "./components/NodeOutputParameter/NodeOutputs";
>>>>>>> 4f9e2705
import NodeUpdateComponent from "./components/NodeUpdateComponent";
import RenderInputParameters from "./components/RenderInputParameters";
import { NodeIcon } from "./components/nodeIcon";
import { useBuildStatus } from "./hooks/use-get-build-status";

const MemoizedOutputParameter = memo(OutputParameter);
const MemoizedRenderInputParameters = memo(RenderInputParameters);
const MemoizedNodeIcon = memo(NodeIcon);
const MemoizedNodeName = memo(NodeName);
const MemoizedNodeStatus = memo(CustomNodeStatus);
const MemoizedNodeDescription = memo(NodeDescription);

const HiddenOutputsButton = memo(
  ({
    showHiddenOutputs,
    onClick,
  }: {
    showHiddenOutputs: boolean;
    onClick: () => void;
  }) => (
    <Button
      unstyled
      className="group flex h-[1.75rem] w-[1.75rem] items-center justify-center rounded-full border bg-muted hover:text-foreground"
      onClick={onClick}
    >
      <ForwardedIconComponent
        name={showHiddenOutputs ? "ChevronsDownUp" : "ChevronsUpDown"}
        strokeWidth={ICON_STROKE_WIDTH}
        className="icon-size text-placeholder-foreground group-hover:text-foreground"
      />
    </Button>
  ),
);

function GenericNode({
  data,
  selected,
}: {
  data: NodeDataType;
  selected?: boolean;
  xPos?: number;
  yPos?: number;
}): JSX.Element {
  const [borderColor, setBorderColor] = useState<string>("");
  const [loadingUpdate, setLoadingUpdate] = useState(false);
  const [showHiddenOutputs, setShowHiddenOutputs] = useState(false);
  const [validationStatus, setValidationStatus] =
    useState<VertexBuildTypeAPI | null>(null);
  const [openUpdateModal, setOpenUpdateModal] = useState(false);

  const types = useTypesStore((state) => state.types);
  const templates = useTypesStore((state) => state.templates);
  const deleteNode = useFlowStore((state) => state.deleteNode);
  const setNode = useFlowStore((state) => state.setNode);
  const updateNodeInternals = useUpdateNodeInternals();
  const setErrorData = useAlertStore((state) => state.setErrorData);
  const takeSnapshot = useFlowsManagerStore((state) => state.takeSnapshot);
  const edges = useFlowStore((state) => state.edges);
  const setEdges = useFlowStore((state) => state.setEdges);
  const shortcuts = useShortcutsStore((state) => state.shortcuts);
  const buildStatus = useBuildStatus(data, data.id);
  const dismissedNodes = useFlowStore((state) => state.dismissedNodes);
  const addDismissedNodes = useFlowStore((state) => state.addDismissedNodes);
  const removeDismissedNodes = useFlowStore(
    (state) => state.removeDismissedNodes,
  );
  const dismissAll = useMemo(
    () => dismissedNodes.includes(data.id),
    [dismissedNodes, data.id],
  );

  const showNode = data.showNode ?? true;

  const getValidationStatus = (data) => {
    setValidationStatus(data);
    return null;
  };

  const { mutate: validateComponentCode } = usePostValidateComponentCode();

  const [editNameDescription, toggleEditNameDescription, set] =
    useAlternate(false);

  const componentUpdate = useFlowStore(
    useShallow((state: FlowStoreType) =>
      state.componentsToUpdate.find((component) => component.id === data.id),
    ),
  );

  const {
    outdated: isOutdated,
    breakingChange: hasBreakingChange,
    userEdited: isUserEdited,
  } = componentUpdate ?? {
    outdated: false,
    breakingChange: false,
    userEdited: false,
  };

  const updateNodeCode = useUpdateNodeCode(
    data?.id,
    data.node!,
    setNode,
    updateNodeInternals,
  );

  useEffect(() => {
    updateNodeInternals(data.id);
  }, [data.node.template]);

  if (!data.node!.template) {
    setErrorData({
      title: `Error in component ${data.node!.display_name}`,
      list: [
        `The component ${data.node!.display_name} has no template.`,
        `Please contact the developer of the component to fix this issue.`,
      ],
    });
    takeSnapshot();
    deleteNode(data.id);
  }

  const handleUpdateCode = useCallback(
    (confirmed: boolean = false) => {
      if (!confirmed && hasBreakingChange) {
        setOpenUpdateModal(true);
        return;
      }
      setLoadingUpdate(true);
      takeSnapshot();

      const thisNodeTemplate = templates[data.type]?.template;
      if (!thisNodeTemplate?.code) return;

      const currentCode = thisNodeTemplate.code.value;
      if (data.node) {
        validateComponentCode(
          { code: currentCode, frontend_node: data.node },
          {
            onSuccess: ({ data: resData, type }) => {
              if (resData && type && updateNodeCode) {
                const newNode = processNodeAdvancedFields(
                  resData,
                  edges,
                  data.id,
                );
                updateNodeCode(newNode, currentCode, "code", type);
                removeDismissedNodes([data.id]);
                setLoadingUpdate(false);
              }
            },
            onError: (error) => {
              setErrorData({
                title: "Error updating Component code",
                list: [
                  "There was an error updating the Component.",
                  "If the error persists, please report it on our Discord or GitHub.",
                ],
              });
              console.error(error);
              setLoadingUpdate(false);
            },
          },
        );
      }
    },
    [
      data,
      templates,
      hasBreakingChange,
      edges,
      updateNodeCode,
      validateComponentCode,
      setErrorData,
      takeSnapshot,
    ],
  );

  const handleUpdateCodeWShortcut = useCallback(() => {
    if (isOutdated && selected) {
      handleUpdateCode();
    }
  }, [isOutdated, selected, handleUpdateCode]);

  const update = useShortcutsStore((state) => state.update);
  useHotkeys(update, handleUpdateCodeWShortcut, { preventDefault: true });

  // Memoized values
  const isToolMode = useMemo(
    () =>
      data.node?.outputs?.some(
        (output) => output.name === "component_as_tool",
      ) ??
      data.node?.tool_mode ??
      false,
    [data.node?.outputs, data.node?.tool_mode],
  );

  const hasOutputs = useMemo(
    () => data.node?.outputs && data.node.outputs.length > 0,
    [data.node?.outputs],
  );

  const nodeRef = useRef<HTMLDivElement>(null);

  useChangeOnUnfocus({
    selected,
    value: editNameDescription,
    onChange: set,
    defaultValue: false,
    shouldChangeValue: (value) => value === true,
    nodeRef,
    callback: toggleEditNameDescription,
  });

  const { shownOutputs, hiddenOutputs } = useMemo(
    () => ({
      shownOutputs:
        data.node?.outputs?.filter((output) => !output.hidden) ?? [],
      hiddenOutputs:
        data.node?.outputs?.filter((output) => output.hidden) ?? [],
    }),
    [data.node?.outputs],
  );

  const [selectedOutput, setSelectedOutput] = useState<OutputFieldType | null>(
    null,
  );

  const handleSelectOutput = useCallback(
    (output) => {
      setSelectedOutput(output);
      // Remove any edges connected to this output handle
      const sourceHandleId = scapedJSONStringfy({
        output_types: [output.selected ?? output.types[0]],
        id: data.id,
        dataType: data.type,
        name: output.name,
      });

      setEdges((eds) =>
        eds.filter((edge) => edge.sourceHandle !== sourceHandleId),
      );

      setNode(data.id, (oldNode) => {
        const newNode = cloneDeep(oldNode);
        if (newNode.data.node?.outputs) {
          // First, clear any previous selections
          newNode.data.node.outputs.forEach((out) => {
            if (out.selected) {
              out.selected = undefined;
            }
          });

          // Then set the new selection
          const outputIndex = newNode.data.node.outputs.findIndex(
            (o) => o.name === output.name,
          );
          if (outputIndex !== -1) {
            const outputTypes = output.types || [];
            const defaultType =
              outputTypes.length > 0 ? outputTypes[0] : undefined;
            newNode.data.node.outputs[outputIndex].selected =
              output.selected ?? defaultType;
          }
        }
        return newNode;
      });
      updateNodeInternals(data.id);
    },
    [data.id, setNode, setEdges, updateNodeInternals],
  );

  const renderOutputs = useCallback(
    (outputs, key?: string) => {
      const output = selectedOutput
        ? outputs.find((output) => output.name === selectedOutput.name)
        : outputs[0];

      if (!output) return null;

      const idx =
        data.node!.outputs?.findIndex((out) => out.name === output.name) ?? 0;

      const isLoop = output?.allows_loop ?? false;

      return isLoop ? (
        outputs?.map((output, idx) => (
          <MemoizedOutputParameter
            key={`${key}-${output.name}-${idx}`}
            output={output}
            idx={
              data.node!.outputs?.findIndex(
                (out) => out.name === output.name,
              ) ?? idx
            }
            lastOutput={idx === outputs.length - 1}
            data={data}
            types={types}
            selected={selected}
            showNode={showNode}
            isToolMode={isToolMode}
            showHiddenOutputs={showHiddenOutputs}
            handleSelectOutput={handleSelectOutput}
            hidden={
              key === "hidden"
                ? showHiddenOutputs
                  ? output.hidden
                  : true
                : false
            }
          />
        ))
      ) : (
        <MemoizedOutputParameter
          key={`${key}-${output.name}-${idx}`}
          output={output}
          outputs={outputs}
          idx={
            data.node!.outputs?.findIndex((out) => out.name === output.name) ??
            idx
          }
          lastOutput={true}
          data={data}
          types={types}
          selected={selected}
          handleSelectOutput={handleSelectOutput}
          showNode={showNode}
          isToolMode={isToolMode}
          showHiddenOutputs={showHiddenOutputs}
          hidden={
            key === "hidden"
              ? showHiddenOutputs
                ? output.hidden
                : true
              : false
          }
        />
      );
    },
    [
      data,
      types,
      selected,
      showNode,
      isToolMode,
      showHiddenOutputs,
      selectedOutput,
      handleSelectOutput,
    ],
  );

  const [hasChangedNodeDescription, setHasChangedNodeDescription] =
    useState(false);

  const editedNameDescription =
    editNameDescription && hasChangedNodeDescription;

  const hasDescription = useMemo(() => {
    return data.node?.description && data.node?.description !== "";
  }, [data.node?.description]);

  const selectedNodesCount = useMemo(() => {
    return useFlowStore.getState().nodes.filter((node) => node.selected).length;
  }, [selected]);

  const shouldShowUpdateComponent = useMemo(
    () => (isOutdated || hasBreakingChange) && !isUserEdited && !dismissAll,
    [isOutdated, hasBreakingChange, isUserEdited, dismissAll],
  );

  const memoizedNodeToolbarComponent = useMemo(() => {
    return selected && selectedNodesCount === 1 ? (
      <>
        <div
          className={cn(
            "absolute -top-12 left-1/2 z-50 -translate-x-1/2",
            "transform transition-all duration-300 ease-out",
          )}
        >
          <NodeToolbarComponent
            data={data}
            deleteNode={(id) => {
              takeSnapshot();
              deleteNode(id);
            }}
            setShowNode={(show) => {
              setNode(data.id, (old) => ({
                ...old,
                data: { ...old.data, showNode: show },
              }));
            }}
            numberOfOutputHandles={shownOutputs.length ?? 0}
            showNode={showNode}
            openAdvancedModal={false}
            onCloseAdvancedModal={() => {}}
            updateNode={() => handleUpdateCode()}
            isOutdated={isOutdated && (dismissAll || isUserEdited)}
            isUserEdited={isUserEdited}
            hasBreakingChange={hasBreakingChange}
          />
        </div>
        <div className="-z-10">
          <Button
            unstyled
            onClick={() => {
              toggleEditNameDescription();
              setHasChangedNodeDescription(false);
            }}
            className={cn(
              "nodrag absolute left-1/2 z-50 flex h-6 w-6 cursor-pointer items-center justify-center rounded-md",
              "transform transition-all duration-300 ease-out",
              showNode
                ? "top-2 translate-x-[10.4rem]"
                : "top-0 translate-x-[6.4rem]",
              editedNameDescription
                ? "bg-accent-emerald"
                : "bg-zinc-foreground",
            )}
            data-testid={
              editedNameDescription
                ? "save-name-description-button"
                : "edit-name-description-button"
            }
          >
            <ForwardedIconComponent
              name={editedNameDescription ? "Check" : "PencilLine"}
              strokeWidth={ICON_STROKE_WIDTH}
              className={cn(
                editedNameDescription
                  ? "text-accent-emerald-foreground"
                  : "text-muted-foreground",
                "icon-size",
              )}
            />
          </Button>
        </div>
      </>
    ) : (
      <></>
    );
  }, [
    data,
    deleteNode,
    takeSnapshot,
    setNode,
    showNode,
    updateNodeCode,
    isOutdated,
    isUserEdited,
    selected,
    shortcuts,
    editNameDescription,
    hasChangedNodeDescription,
    toggleEditNameDescription,
    selectedNodesCount,
  ]);
  useEffect(() => {
    if (hiddenOutputs && hiddenOutputs.length === 0) {
      setShowHiddenOutputs(false);
    }
  }, [hiddenOutputs]);

  const renderNodeIcon = useCallback(() => {
    return (
      <MemoizedNodeIcon
        dataType={data.type}
        showNode={showNode}
        icon={data.node?.icon}
        isGroup={!!data.node?.flow}
      />
    );
  }, [data.type, showNode, data.node?.icon, data.node?.flow]);

  const renderNodeName = useCallback(() => {
    return (
      <MemoizedNodeName
        display_name={data.node?.display_name}
        nodeId={data.id}
        selected={selected}
        showNode={showNode}
        validationStatus={validationStatus}
        isOutdated={isOutdated}
        beta={data.node?.beta || false}
        editNameDescription={editNameDescription}
        toggleEditNameDescription={toggleEditNameDescription}
        setHasChangedNodeDescription={setHasChangedNodeDescription}
      />
    );
  }, [
    data.node?.display_name,
    data.id,
    selected,
    showNode,
    validationStatus,
    isOutdated,
    data.node?.beta,
    editNameDescription,
    toggleEditNameDescription,
    setHasChangedNodeDescription,
  ]);

  const renderNodeStatus = useCallback(() => {
    return (
      <MemoizedNodeStatus
        data={data}
        frozen={data.node?.frozen}
        showNode={showNode}
        display_name={data.node?.display_name!}
        nodeId={data.id}
        selected={selected}
        setBorderColor={setBorderColor}
        buildStatus={buildStatus}
        dismissAll={dismissAll}
        isOutdated={isOutdated}
        isUserEdited={isUserEdited}
        isBreakingChange={hasBreakingChange}
        getValidationStatus={getValidationStatus}
      />
    );
  }, [
    data,
    showNode,
    selected,
    buildStatus,
    isOutdated,
    isUserEdited,
    getValidationStatus,
    dismissAll,
    handleUpdateCode,
  ]);

  const renderDescription = useCallback(() => {
    return (
      <MemoizedNodeDescription
        description={data.node?.description}
        mdClassName={"dark:prose-invert"}
        nodeId={data.id}
        selected={selected}
        editNameDescription={editNameDescription}
        setEditNameDescription={set}
        setHasChangedNodeDescription={setHasChangedNodeDescription}
      />
    );
  }, [
    data.node?.description,
    data.id,
    selected,
    editNameDescription,
    toggleEditNameDescription,
    setHasChangedNodeDescription,
  ]);

  const renderInputParameters = useCallback(() => {
    return (
      <MemoizedRenderInputParameters
        data={data}
        types={types}
        isToolMode={isToolMode}
        showNode={showNode}
        shownOutputs={shownOutputs}
        showHiddenOutputs={showHiddenOutputs}
      />
    );
  }, [data, types, isToolMode, showNode, shownOutputs, showHiddenOutputs]);

  return (
    <div className={cn(shouldShowUpdateComponent ? "relative -mt-10" : "")}>
      <div
        className={cn(
          borderColor,
          showNode ? "w-80" : `w-48`,
          "generic-node-div group/node relative rounded-xl border shadow-sm hover:shadow-md",
          !hasOutputs && "pb-4",
        )}
      >
        <UpdateComponentModal
          open={openUpdateModal}
          setOpen={setOpenUpdateModal}
          onUpdateNode={() => handleUpdateCode(true)}
          components={componentUpdate ? [componentUpdate] : []}
        />
        {memoizedNodeToolbarComponent}
        {shouldShowUpdateComponent && (
          <NodeUpdateComponent
            hasBreakingChange={hasBreakingChange}
            showNode={showNode}
            handleUpdateCode={() => handleUpdateCode()}
            loadingUpdate={loadingUpdate}
            setDismissAll={() => addDismissedNodes([data.id])}
          />
        )}
        <div
          data-testid={`${data.id}-main-node`}
          className={cn(
            "grid text-wrap leading-5",
            showNode ? "border-b" : "relative",
          )}
        >
          <div
            data-testid={"div-generic-node"}
            className={cn(
              "flex w-full flex-1 items-center justify-between gap-2 overflow-hidden px-4 py-3",
            )}
          >
            <div
              className="flex-max-width items-center overflow-hidden"
              data-testid="generic-node-title-arrangement"
            >
<<<<<<< HEAD
              {renderNodeIcon()}
              <div className="generic-node-tooltip-div truncate">
                {renderNodeName()}
              </div>
            </div>
            <div data-testid={`${showNode ? "show" : "hide"}-node-content`}>
              {!showNode && (
                <>
                  {renderInputParameters()}
                  {shownOutputs.length > 0 &&
                    renderOutputs(shownOutputs, "render-outputs")}
                </>
              )}
            </div>
            {renderNodeStatus()}
          </div>
          {showNode && <div>{renderDescription()}</div>}
=======
              <MemoizedNodeIcon
                dataType={data.type}
                icon={data.node?.icon}
                isGroup={!!data.node?.flow}
              />
              <div className="ml-3 flex flex-1 overflow-hidden">
                <MemoizedNodeName
                  display_name={data.node?.display_name}
                  nodeId={data.id}
                  selected={selected}
                  showNode={showNode}
                  beta={data.node?.beta || false}
                  editNameDescription={editNameDescription}
                  toggleEditNameDescription={toggleEditNameDescription}
                  setHasChangedNodeDescription={setHasChangedNodeDescription}
                />
              </div>
            </div>
            {!showNode && (
              <>
                <div data-testid={`${showNode ? "show" : "hide"}-node-content`}>
                  <MemoizedRenderInputParameters
                    data={data}
                    types={types}
                    isToolMode={isToolMode}
                    showNode={showNode}
                    shownOutputs={shownOutputs}
                    showHiddenOutputs={showHiddenOutputs}
                  />
                  <MemoizedNodeOutputs
                    outputs={shownOutputs}
                    keyPrefix="render-outputs"
                    data={data}
                    types={types}
                    selected={selected}
                    showNode={showNode}
                    isToolMode={isToolMode}
                    showHiddenOutputs={showHiddenOutputs}
                  />
                </div>
              </>
            )}
            <MemoizedNodeStatus
              data={data}
              frozen={data.node?.frozen}
              showNode={showNode}
              display_name={data.node?.display_name!}
              nodeId={data.id}
              selected={selected}
              setBorderColor={setBorderColor}
              buildStatus={buildStatus}
              dismissAll={dismissAll}
              isOutdated={isOutdated}
              isUserEdited={isUserEdited}
              isBreakingChange={hasBreakingChange}
              getValidationStatus={getValidationStatus}
            />
          </div>
          {showNode && (hasDescription || editNameDescription) && (
            <div className="px-4 pb-3">
              <MemoizedNodeDescription
                description={data.node?.description}
                mdClassName={"dark:prose-invert"}
                nodeId={data.id}
                selected={selected}
                editNameDescription={editNameDescription}
                setEditNameDescription={set}
                setHasChangedNodeDescription={setHasChangedNodeDescription}
              />
            </div>
          )}
>>>>>>> 4f9e2705
        </div>
        {showNode && (
          <div className="nopan nodelete nodrag noflow relative cursor-auto">
            <>
              {renderInputParameters()}
              <div
                className={classNames(
                  Object.keys(data.node!.template).length < 1 ? "hidden" : "",
                  "flex-max-width justify-center",
                )}
              >
                {" "}
              </div>
              {!showHiddenOutputs &&
                shownOutputs &&
                renderOutputs(data.node!.outputs, "shown")}

              {/* <div
                className={cn(showHiddenOutputs ? "" : "h-0 overflow-hidden")}
              >
                <div className="block">
                  {renderOutputs(hiddenOutputs, "hidden")}
                </div>
              </div> */}

              {/* {hiddenOutputs && hiddenOutputs.length > 0 && (
                <ShadTooltip
                  content={
                    showHiddenOutputs
                      ? `${TOOLTIP_HIDDEN_OUTPUTS} (${hiddenOutputs?.length})`
                      : `${TOOLTIP_OPEN_HIDDEN_OUTPUTS} (${hiddenOutputs?.length})`
                  }
                >
                  <div
                    className={cn(
                      "absolute left-1/2 flex -translate-x-1/2 justify-center",
                      (shownOutputs && shownOutputs.length > 0) ||
                        showHiddenOutputs
                        ? "bottom-[-0.8rem]"
                        : "bottom-[-0.8rem]",
                    )}
                  >
                    <HiddenOutputsButton
                      showHiddenOutputs={showHiddenOutputs}
                      onClick={() => setShowHiddenOutputs(!showHiddenOutputs)}
                    />
                  </div>
                </ShadTooltip>
              )} */}
            </>
          </div>
        )}
      </div>
    </div>
  );
}

export default memo(GenericNode);<|MERGE_RESOLUTION|>--- conflicted
+++ resolved
@@ -34,12 +34,7 @@
 import useUpdateNodeCode from "../hooks/use-update-node-code";
 import NodeDescription from "./components/NodeDescription";
 import NodeName from "./components/NodeName";
-<<<<<<< HEAD
 import { OutputParameter } from "./components/NodeOutputParameter";
-import NodeStatus from "./components/NodeStatus";
-=======
-import NodeOutputs from "./components/NodeOutputParameter/NodeOutputs";
->>>>>>> 4f9e2705
 import NodeUpdateComponent from "./components/NodeUpdateComponent";
 import RenderInputParameters from "./components/RenderInputParameters";
 import { NodeIcon } from "./components/nodeIcon";
@@ -507,7 +502,6 @@
     return (
       <MemoizedNodeIcon
         dataType={data.type}
-        showNode={showNode}
         icon={data.node?.icon}
         isGroup={!!data.node?.flow}
       />
@@ -521,8 +515,6 @@
         nodeId={data.id}
         selected={selected}
         showNode={showNode}
-        validationStatus={validationStatus}
-        isOutdated={isOutdated}
         beta={data.node?.beta || false}
         editNameDescription={editNameDescription}
         toggleEditNameDescription={toggleEditNameDescription}
@@ -649,7 +641,6 @@
               className="flex-max-width items-center overflow-hidden"
               data-testid="generic-node-title-arrangement"
             >
-<<<<<<< HEAD
               {renderNodeIcon()}
               <div className="generic-node-tooltip-div truncate">
                 {renderNodeName()}
@@ -667,79 +658,6 @@
             {renderNodeStatus()}
           </div>
           {showNode && <div>{renderDescription()}</div>}
-=======
-              <MemoizedNodeIcon
-                dataType={data.type}
-                icon={data.node?.icon}
-                isGroup={!!data.node?.flow}
-              />
-              <div className="ml-3 flex flex-1 overflow-hidden">
-                <MemoizedNodeName
-                  display_name={data.node?.display_name}
-                  nodeId={data.id}
-                  selected={selected}
-                  showNode={showNode}
-                  beta={data.node?.beta || false}
-                  editNameDescription={editNameDescription}
-                  toggleEditNameDescription={toggleEditNameDescription}
-                  setHasChangedNodeDescription={setHasChangedNodeDescription}
-                />
-              </div>
-            </div>
-            {!showNode && (
-              <>
-                <div data-testid={`${showNode ? "show" : "hide"}-node-content`}>
-                  <MemoizedRenderInputParameters
-                    data={data}
-                    types={types}
-                    isToolMode={isToolMode}
-                    showNode={showNode}
-                    shownOutputs={shownOutputs}
-                    showHiddenOutputs={showHiddenOutputs}
-                  />
-                  <MemoizedNodeOutputs
-                    outputs={shownOutputs}
-                    keyPrefix="render-outputs"
-                    data={data}
-                    types={types}
-                    selected={selected}
-                    showNode={showNode}
-                    isToolMode={isToolMode}
-                    showHiddenOutputs={showHiddenOutputs}
-                  />
-                </div>
-              </>
-            )}
-            <MemoizedNodeStatus
-              data={data}
-              frozen={data.node?.frozen}
-              showNode={showNode}
-              display_name={data.node?.display_name!}
-              nodeId={data.id}
-              selected={selected}
-              setBorderColor={setBorderColor}
-              buildStatus={buildStatus}
-              dismissAll={dismissAll}
-              isOutdated={isOutdated}
-              isUserEdited={isUserEdited}
-              isBreakingChange={hasBreakingChange}
-              getValidationStatus={getValidationStatus}
-            />
-          </div>
-          {showNode && (hasDescription || editNameDescription) && (
-            <div className="px-4 pb-3">
-              <MemoizedNodeDescription
-                description={data.node?.description}
-                mdClassName={"dark:prose-invert"}
-                nodeId={data.id}
-                selected={selected}
-                editNameDescription={editNameDescription}
-                setEditNameDescription={set}
-                setHasChangedNodeDescription={setHasChangedNodeDescription}
-              />
-            </div>
-          )}
->>>>>>> 4f9e2705
         </div>
         {showNode && (
           <div className="nopan nodelete nodrag noflow relative cursor-auto">

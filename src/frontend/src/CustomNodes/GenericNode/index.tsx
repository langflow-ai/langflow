--- conflicted
+++ resolved
@@ -21,13 +21,9 @@
 import { checkHasToolMode } from "../../utils/reactflowUtils";
 import { classNames, cn } from "../../utils/utils";
 
-<<<<<<< HEAD
 import { useAlternate } from "@/shared/hooks/use-alternate";
+import { useUtilityStore } from "@/stores/utilityStore";
 import { useChangeOnUnfocus } from "../../shared/hooks/use-change-on-unfocus";
-import { getTransformClasses } from "../helpers/get-class-toolbar-transform";
-=======
-import { useUtilityStore } from "@/stores/utilityStore";
->>>>>>> 6b17240d
 import { processNodeAdvancedFields } from "../helpers/process-node-advanced-fields";
 import useCheckCodeValidity from "../hooks/use-check-code-validity";
 import useUpdateNodeCode from "../hooks/use-update-node-code";
@@ -455,14 +451,9 @@
 
   return (
     <div
-<<<<<<< HEAD
-      ref={nodeRef}
-      className={cn(isOutdated && !isUserEdited ? "relative -mt-10" : "")}
-=======
       className={cn(
         isOutdated && !isUserEdited && !dismissAll ? "relative -mt-10" : "",
       )}
->>>>>>> 6b17240d
     >
       <div
         className={cn(

--- conflicted
+++ resolved
@@ -29,12 +29,7 @@
 import useUpdateNodeCode from "../hooks/use-update-node-code";
 import NodeDescription from "./components/NodeDescription";
 import NodeName from "./components/NodeName";
-<<<<<<< HEAD
-import { OutputParameter } from "./components/NodeOutputParameter";
-=======
 import NodeOutputs from "./components/NodeOutputParameter/NodeOutputs";
-import NodeStatus from "./components/NodeStatus";
->>>>>>> 08b13df4
 import NodeUpdateComponent from "./components/NodeUpdateComponent";
 import RenderInputParameters from "./components/RenderInputParameters";
 import { NodeIcon } from "./components/nodeIcon";
@@ -374,97 +369,10 @@
     }
   }, [hiddenOutputs]);
 
-<<<<<<< HEAD
-  const renderNodeIcon = useCallback(() => {
-    return (
-      <MemoizedNodeIcon
-        dataType={data.type}
-        icon={data.node?.icon}
-        isGroup={!!data.node?.flow}
-      />
-    );
-  }, [data.type, showNode, data.node?.icon, data.node?.flow]);
-
-  const renderNodeName = useCallback(() => {
-    return (
-      <MemoizedNodeName
-        display_name={data.node?.display_name}
-        nodeId={data.id}
-        selected={selected}
-        showNode={showNode}
-        beta={data.node?.beta || false}
-        editNameDescription={editNameDescription}
-        toggleEditNameDescription={toggleEditNameDescription}
-        setHasChangedNodeDescription={setHasChangedNodeDescription}
-      />
-    );
-  }, [
-    data.node?.display_name,
-    data.id,
-    selected,
-    showNode,
-    data.node?.beta,
-    editNameDescription,
-    toggleEditNameDescription,
-    setHasChangedNodeDescription,
-  ]);
-
-  const renderNodeStatus = useCallback(() => {
-    return (
-      <MemoizedNodeStatus
-        data={data}
-        frozen={data.node?.frozen}
-        showNode={showNode}
-        display_name={data.node?.display_name!}
-        nodeId={data.id}
-        selected={selected}
-        setBorderColor={setBorderColor}
-        buildStatus={buildStatus}
-        dismissAll={dismissAll}
-        isOutdated={isOutdated}
-        isUserEdited={isUserEdited}
-        isBreakingChange={hasBreakingChange}
-        getValidationStatus={getValidationStatus}
-      />
-    );
-  }, [
-    data,
-    showNode,
-    selected,
-    buildStatus,
-    isOutdated,
-    isUserEdited,
-    getValidationStatus,
-    dismissAll,
-    handleUpdateCode,
-  ]);
-
-  const renderDescription = useCallback(() => {
-    return (
-      <MemoizedNodeDescription
-        description={data.node?.description}
-        mdClassName={"dark:prose-invert"}
-        nodeId={data.id}
-        selected={selected}
-        editNameDescription={editNameDescription}
-        setEditNameDescription={set}
-        setHasChangedNodeDescription={setHasChangedNodeDescription}
-      />
-    );
-  }, [
-    data.node?.description,
-    data.id,
-    selected,
-    editNameDescription,
-    toggleEditNameDescription,
-    setHasChangedNodeDescription,
-  ]);
-=======
   const handleToggleHiddenOutputs = useCallback(
     () => setShowHiddenOutputs((prev) => !prev),
     [],
   );
->>>>>>> 08b13df4
 
   const memoizedOnUpdateNode = useCallback(
     () => handleUpdateCode(true),
@@ -520,40 +428,17 @@
               className="flex-max-width items-center overflow-hidden"
               data-testid="generic-node-title-arrangement"
             >
-<<<<<<< HEAD
-              {renderNodeIcon()}
-              <div className="ml-3 flex flex-1 overflow-hidden">
-                {renderNodeName()}
-              </div>
-            </div>
-            {!showNode && (
-              <>
-                <div data-testid={`${showNode ? "show" : "hide"}-node-content`}>
-                  {renderInputParameters()}
-                  {shownOutputs.length > 0 &&
-                    renderOutputs(shownOutputs, "render-outputs")}
-                </div>
-              </>
-            )}
-            {renderNodeStatus()}
-          </div>
-          {showNode && (hasDescription || editNameDescription) && (
-            <div className="px-4 pb-3">{renderDescription()}</div>
-=======
               <MemoizedNodeIcon
                 dataType={data.type}
-                showNode={showNode}
                 icon={data.node?.icon}
                 isGroup={!!data.node?.flow}
               />
-              <div className="generic-node-tooltip-div truncate">
+              <div className="ml-3 flex flex-1 overflow-hidden">
                 <MemoizedNodeName
                   display_name={data.node?.display_name}
                   nodeId={data.id}
                   selected={selected}
                   showNode={showNode}
-                  validationStatus={validationStatus}
-                  isOutdated={isOutdated}
                   beta={data.node?.beta || false}
                   editNameDescription={editNameDescription}
                   toggleEditNameDescription={toggleEditNameDescription}
@@ -561,9 +446,9 @@
                 />
               </div>
             </div>
-            <div data-testid={`${showNode ? "show" : "hide"}-node-content`}>
-              {!showNode && (
-                <>
+            {!showNode && (
+              <>
+                <div data-testid={`${showNode ? "show" : "hide"}-node-content`}>
                   <MemoizedRenderInputParameters
                     data={data}
                     types={types}
@@ -582,9 +467,9 @@
                     isToolMode={isToolMode}
                     showHiddenOutputs={showHiddenOutputs}
                   />
-                </>
-              )}
-            </div>
+                </div>
+              </>
+            )}
             <MemoizedNodeStatus
               data={data}
               frozen={data.node?.frozen}
@@ -601,8 +486,8 @@
               getValidationStatus={getValidationStatus}
             />
           </div>
-          {showNode && (
-            <div>
+          {showNode && (hasDescription || editNameDescription) && (
+            <div className="px-4 pb-3">
               <MemoizedNodeDescription
                 description={data.node?.description}
                 mdClassName={"dark:prose-invert"}
@@ -613,7 +498,6 @@
                 setHasChangedNodeDescription={setHasChangedNodeDescription}
               />
             </div>
->>>>>>> 08b13df4
           )}
         </div>
         {showNode && (

import { Textarea } from "@/components/ui/textarea";
import useFlowsManagerStore from "@/stores/flowsManagerStore";
import useFlowStore from "@/stores/flowStore";
import { handleKeyDown } from "@/utils/reactflowUtils";
import { cn } from "@/utils/utils";
import { memo, useEffect, useMemo, useRef, useState } from "react";
import Markdown from "react-markdown";

export default function NodeDescription({
  description,
  selected,
  nodeId,
  emptyPlaceholder = "",
  placeholderClassName,
  charLimit,
  inputClassName,
  mdClassName,
  style,
  editNameDescription,
  setEditNameDescription,
  stickyNote,
  setHasChangedNodeDescription,
}: {
  description?: string;
  selected?: boolean;
  nodeId: string;
  emptyPlaceholder?: string;
  placeholderClassName?: string;
  charLimit?: number;
  inputClassName?: string;
  mdClassName?: string;
  style?: React.CSSProperties;
  editNameDescription: boolean;
  setEditNameDescription?: (value: boolean) => void;
  stickyNote?: boolean;
  setHasChangedNodeDescription?: (value: boolean) => void;
}) {
  const [nodeDescription, setNodeDescription] = useState<string>(
    description ?? "",
  );
  const takeSnapshot = useFlowsManagerStore((state) => state.takeSnapshot);
  const setNode = useFlowStore((state) => state.setNode);
  const overflowRef = useRef<HTMLDivElement>(null);
  const [hasScroll, sethasScroll] = useState(false);

  useEffect(() => {
    if (selected && editNameDescription) {
      takeSnapshot();
    }
  }, [editNameDescription]);

  useEffect(() => {
    //timeout to wait for the dom to update
    setTimeout(() => {
      if (overflowRef.current) {
        if (
          overflowRef.current.clientHeight < overflowRef.current.scrollHeight
        ) {
          sethasScroll(true);
        } else {
          sethasScroll(false);
        }
      }
    }, 200);
  }, [editNameDescription]);

  useEffect(() => {
    setNodeDescription(description ?? "");
  }, [description]);

  const MemoizedMarkdown = memo(Markdown);

  const renderedDescription = useMemo(() => {
    if (description === "" || !description) {
      return emptyPlaceholder;
    }
    return (
      <MemoizedMarkdown
        linkTarget="_blank"
        className={cn(
          "markdown prose flex w-full flex-col leading-5 word-break-break-word [&_pre]:whitespace-break-spaces [&_pre]:!bg-code-description-background [&_pre_code]:!bg-code-description-background",
          stickyNote ? "text-mmd" : "text-xs",
          mdClassName,
        )}
      >
        {String(description)}
      </MemoizedMarkdown>
    );
  }, [description, emptyPlaceholder, mdClassName]);

  const handleBlurFn = () => {
    setNodeDescription(nodeDescription);
    setNode(nodeId, (old) => ({
      ...old,
      data: {
        ...old.data,
        node: {
          ...old.data.node,
          description: nodeDescription,
        },
      },
    }));
    if (stickyNote) {
      setEditNameDescription?.(false);
    }
  };

  const handleKeyDownFn = (e: React.KeyboardEvent<HTMLTextAreaElement>) => {
    handleKeyDown(e, nodeDescription, "");

    if (e.key === "Escape") {
      setEditNameDescription?.(false);
      setNodeDescription(description ?? "");

      if (stickyNote) {
        setNodeDescription(nodeDescription);
        setNode(nodeId, (old) => ({
          ...old,
          data: {
            ...old.data,
            node: {
              ...old.data.node,
              description: nodeDescription,
            },
          },
        }));
      }
    }
  };

  const handleDoubleClickFn = () => {
    if (stickyNote) {
      setEditNameDescription?.(true);
      takeSnapshot();
    }
  };

  const onChange = (e: React.ChangeEvent<HTMLTextAreaElement>) => {
    setHasChangedNodeDescription?.(true);
    setNodeDescription(e.target.value);
  };

  return (
    <div
      className={cn(
        !editNameDescription ? "overflow-auto" : "",
        hasScroll ? "nowheel" : "",
        charLimit ? "px-2 pb-4" : "",
        "w-full",
      )}
    >
      {editNameDescription ? (
        <>
          <Textarea
            maxLength={charLimit}
            className={cn(
<<<<<<< HEAD
              "nowheel h-full w-full p-0 text-[13px] focus:border-primary focus:ring-0",

=======
              "nowheel w-full text-xs focus:border-primary focus:ring-0",
              stickyNote ? "p-0" : "px-2 py-0.5",
>>>>>>> 5de7f8af
              inputClassName,
            )}
            autoFocus
            style={style}
            onBlur={handleBlurFn}
            value={nodeDescription}
            onChange={onChange}
            onKeyDown={handleKeyDownFn}
          />
          {charLimit && (nodeDescription?.length ?? 0) >= charLimit - 100 && (
            <div
              className={cn(
                "pt-1 text-left text-mmd",
                (nodeDescription?.length ?? 0) >= charLimit
                  ? "text-error"
                  : "text-primary",
                placeholderClassName,
              )}
              data-testid="note_char_limit"
            >
              {nodeDescription?.length ?? 0}/{charLimit}
            </div>
          )}
        </>
      ) : (
        <div
          data-testid="generic-node-desc"
          ref={overflowRef}
          className={cn(
            "nodoubleclick generic-node-desc-text h-full cursor-grab text-muted-foreground word-break-break-word",
            description === "" || !description ? "font-light italic" : "",
            placeholderClassName,
          )}
          onDoubleClick={handleDoubleClickFn}
        >
          {renderedDescription}
        </div>
      )}
    </div>
  );
}<|MERGE_RESOLUTION|>--- conflicted
+++ resolved
@@ -154,13 +154,8 @@
           <Textarea
             maxLength={charLimit}
             className={cn(
-<<<<<<< HEAD
-              "nowheel h-full w-full p-0 text-[13px] focus:border-primary focus:ring-0",
-
-=======
               "nowheel w-full text-xs focus:border-primary focus:ring-0",
               stickyNote ? "p-0" : "px-2 py-0.5",
->>>>>>> 5de7f8af
               inputClassName,
             )}
             autoFocus

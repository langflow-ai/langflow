--- conflicted
+++ resolved
@@ -380,13 +380,10 @@
     ],
   );
 
-<<<<<<< HEAD
-  if (!showHiddenOutputs && hidden) return <></>;
-=======
   const disabledInspectButton =
     !displayOutputPreview || unknownOutput || emptyOutput;
 
->>>>>>> 34f00a7f
+  if (!showHiddenOutputs && hidden) return <></>;
   if (!showNode) return <>{Handle}</>;
 
   return (

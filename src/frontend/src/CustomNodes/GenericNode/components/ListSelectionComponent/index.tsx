--- conflicted
+++ resolved
@@ -19,123 +19,6 @@
   limit?: number;
 }
 
-<<<<<<< HEAD
-const ListItem = ({
-  item,
-  isSelected,
-  onClick,
-  className,
-  onMouseEnter,
-  onMouseLeave,
-  isFocused,
-  isKeyboardNavActive,
-  dataTestId,
-}: {
-  item: any;
-  isSelected: boolean;
-  onClick: () => void;
-  className?: string;
-  onMouseEnter: () => void;
-  onMouseLeave: () => void;
-  isFocused: boolean;
-  isKeyboardNavActive: boolean;
-  dataTestId: string;
-}) => {
-  const [isHovered, setIsHovered] = useState(false);
-  const itemRef = useRef<HTMLButtonElement>(null);
-  const formattedIcon =
-    item?.icon?.charAt(0).toUpperCase() + item?.icon?.slice(1);
-
-  // Clear hover state when keyboard navigation is active
-  useEffect(() => {
-    if (isKeyboardNavActive) {
-      setIsHovered(false);
-    }
-  }, [isKeyboardNavActive]);
-
-  // Scroll into view when focused by keyboard
-  useEffect(() => {
-    if (isFocused && itemRef.current) {
-      itemRef.current.scrollIntoView({ block: "nearest" });
-    }
-  }, [isFocused]);
-
-  return (
-    <Button
-      ref={itemRef}
-      key={item.id}
-      data-testid={dataTestId}
-      unstyled
-      size="sm"
-      className={cn(
-        "group flex w-full rounded-md px-2 py-0.5",
-        !isKeyboardNavActive && "hover:bg-muted", // Only apply hover styles when not in keyboard nav
-        !item.metaData && "py-2.5",
-        isFocused && "bg-muted",
-        className,
-      )}
-      onClick={onClick}
-      onMouseEnter={() => {
-        if (!isKeyboardNavActive) {
-          setIsHovered(true);
-          onMouseEnter();
-        }
-      }}
-      onMouseLeave={() => {
-        setIsHovered(false);
-        onMouseLeave();
-      }}
-      // Disable pointer events during keyboard navigation
-      style={{ pointerEvents: isKeyboardNavActive ? "none" : "auto" }}
-    >
-      <div className="flex w-full items-center gap-2">
-        {item.icon && (
-          <div className="mr-1 flex h-4 w-4 items-center justify-start">
-            <ForwardedIconComponent name={formattedIcon} className="h-4 w-4" />
-          </div>
-        )}
-        <div className="flex w-full flex-col truncate">
-          <div className="flex w-full truncate text-mmd font-semibold">
-            <span className="truncate">{item.name}</span>
-          </div>
-          {"metaData" in item && item.metaData && (
-            <div className="flex w-full truncate text-mmd text-gray-500">
-              <span className="truncate">{item.metaData}</span>
-            </div>
-          )}
-        </div>
-
-        {isHovered || isFocused ? (
-          <div className="ml-auto flex items-center justify-start rounded-md">
-            <div className="flex items-center pr-1.5 text-mmd font-semibold text-muted-foreground">
-              Select
-            </div>
-            <div className="flex items-center justify-center rounded-md">
-              <ForwardedIconComponent
-                name="corner-down-left"
-                className="h-3.5 w-3.5 text-muted-foreground"
-              />
-            </div>
-          </div>
-        ) : (
-          // Always show the check icon when selected, regardless of hover/focus state
-          isSelected && (
-            <ForwardedIconComponent
-              name="check"
-              className={cn(
-                "ml-auto flex h-4 w-4",
-                item.link === "validated" && "text-green-500",
-              )}
-            />
-          )
-        )}
-      </div>
-    </Button>
-  );
-};
-
-=======
->>>>>>> 7f5d7a53
 const ListSelectionComponent = ({
   open,
   onClose,

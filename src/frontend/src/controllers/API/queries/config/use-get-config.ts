--- conflicted
+++ resolved
@@ -21,13 +21,10 @@
   webhook_polling_interval: number;
   serialization_max_items_length: number;
   event_delivery: EventDeliveryType;
-<<<<<<< HEAD
+  webhook_auth_enable: boolean;
+  voice_mode_available: boolean;
   sandbox_enabled: boolean;
   sandbox_lock_components: boolean;
-=======
-  webhook_auth_enable: boolean;
-  voice_mode_available: boolean;
->>>>>>> a892fe4d
 }
 
 export const useGetConfig: useQueryFunctionType<undefined, ConfigResponse> = (
@@ -51,14 +48,12 @@
     (state) => state.setWebhookPollingInterval,
   );
   const setEventDelivery = useUtilityStore((state) => state.setEventDelivery);
-<<<<<<< HEAD
+  const setWebhookAuthEnable = useUtilityStore(
+    (state) => state.setWebhookAuthEnable,
+  );
   const setSandboxEnabled = useUtilityStore((state) => state.setSandboxEnabled);
   const setLockAllComponents = useUtilityStore(
     (state) => state.setLockAllComponents,
-=======
-  const setWebhookAuthEnable = useUtilityStore(
-    (state) => state.setWebhookAuthEnable,
->>>>>>> a892fe4d
   );
 
   const { query } = UseRequestProcessor();
@@ -82,12 +77,9 @@
         data.webhook_polling_interval ?? DEFAULT_POLLING_INTERVAL,
       );
       setEventDelivery(data.event_delivery ?? EventDeliveryType.POLLING);
-<<<<<<< HEAD
+      setWebhookAuthEnable(data.webhook_auth_enable ?? true);
       setSandboxEnabled(data.sandbox_enabled ?? false);
       setLockAllComponents(data.sandbox_lock_components ?? false);
-=======
-      setWebhookAuthEnable(data.webhook_auth_enable ?? true);
->>>>>>> a892fe4d
     }
     return data;
   };

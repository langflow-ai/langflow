--- conflicted
+++ resolved
@@ -1,11 +1,11 @@
-import axios from "axios";
 import {
-  DEFAULT_POLLING_INTERVAL,
-  DEFAULT_TIMEOUT,
+    DEFAULT_POLLING_INTERVAL,
+    DEFAULT_TIMEOUT,
 } from "@/constants/constants";
 import { EventDeliveryType } from "@/constants/enums";
 import useFlowsManagerStore from "@/stores/flowsManagerStore";
 import { useUtilityStore } from "@/stores/utilityStore";
+import axios from "axios";
 import type { useQueryFunctionType } from "../../../../types/api";
 import { api } from "../../api";
 import { getURL } from "../../helpers/constants";
@@ -21,11 +21,7 @@
   webhook_polling_interval: number;
   serialization_max_items_length: number;
   event_delivery: EventDeliveryType;
-<<<<<<< HEAD
-  webhook_auth_enable: boolean;
-=======
   voice_mode_available: boolean;
->>>>>>> 9d04d569
 }
 
 export const useGetConfig: useQueryFunctionType<undefined, ConfigResponse> = (

--- conflicted
+++ resolved
@@ -30,13 +30,10 @@
   MCP: `mcp/project`,
   MCP_SERVERS: `mcp/servers`,
   KNOWLEDGE_BASES: `knowledge_bases`,
-<<<<<<< HEAD
   MODELS: `models`,
   MODEL_PROVIDERS: `models/providers`,
-=======
   RUN: `run`,
   RUN_SESSION: `run/session`,
->>>>>>> 86891d5f
   REGISTRATION: `registration`,
 } as const;
 

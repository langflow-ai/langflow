--- conflicted
+++ resolved
@@ -6,9 +6,7 @@
   FILES: `files`,
   VERSION: `version`,
   MESSAGES: `monitor/messages`,
-<<<<<<< HEAD
   BUILDS: `monitor/builds`,
-=======
   STORE: `store`,
   USERS: "users",
   LOGOUT: `logout`,
@@ -19,7 +17,6 @@
   CUSTOM_COMPONENT: `custom_component`,
   FLOWS: `flows`,
   FOLDERS: `folders`,
->>>>>>> 7ca1d845
 } as const;
 
 export function getURL(key: keyof typeof URLs, params: any = {}) {

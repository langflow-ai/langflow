--- conflicted
+++ resolved
@@ -1069,23 +1069,4 @@
   const rows = await api.get(`${BASE_URL_API}monitor/transactions`, config);
   const columns = extractColumnsFromRows(rows.data, mode);
   return { rows: rows.data, columns };
-}
-
-<<<<<<< HEAD
-export async function updateMessageApi(data: Message) {
-  if (data.files && typeof data.files === "string") {
-    data.files = JSON.parse(data.files);
-  }
-  return await api.put(`${BASE_URL_API}monitor/messages/${data.id}`, data);
-=======
-export async function deleteMessagesFn(ids: string[]) {
-  try {
-    return await api.delete(`${BASE_URL_API}monitor/messages`, {
-      data: ids,
-    });
-  } catch (error) {
-    console.error("Error deleting flows:", error);
-    throw error;
-  }
->>>>>>> b7223063
 }
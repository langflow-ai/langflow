--- conflicted
+++ resolved
@@ -83,21 +83,8 @@
       (config) => {
         const checkRequest = checkDuplicateRequestAndStoreRequest(config);
 
-<<<<<<< HEAD
-        if (
-          config?.url === lastUrl &&
-          config?.url !== "/health" &&
-          config?.method === "get"
-        ) {
-          return Promise.reject(`
-          Duplicate request detected.
-          URL: ${config.url}
-          Method: ${config.method}
-          `);
-=======
         if (!checkRequest) {
           return Promise.reject("Duplicate request.");
->>>>>>> eca5cedf
         }
 
         const accessToken = cookies.get("access_token_lf");

--- conflicted
+++ resolved
@@ -13,12 +13,8 @@
   FETCH_ERROR_MESSAGE,
 } from "./constants/constants";
 import { AuthContext } from "./contexts/authContext";
-<<<<<<< HEAD
-import { autoLogin, getGlobalVariables } from "./controllers/API";
-=======
-import { autoLogin, getGlobalVariables, getHealth } from "./controllers/API";
+import { autoLogin, } from "./controllers/API";
 import { useGetVersionQuery } from "./controllers/API/queries/version";
->>>>>>> 911035cd
 import { setupAxiosDefaults } from "./controllers/API/utils";
 import useTrackLastVisitedPath from "./hooks/use-track-last-visited-path";
 import Router from "./routes";
@@ -33,11 +29,6 @@
   const queryClient = new QueryClient();
 
   useTrackLastVisitedPath();
-<<<<<<< HEAD
-
-=======
-  const [fetchError, setFetchError] = useState(false);
->>>>>>> 911035cd
   const isLoading = useFlowsManagerStore((state) => state.isLoading);
   const { isAuthenticated, login, setUserData, setAutoLogin, getUser } =
     useContext(AuthContext);
@@ -49,12 +40,8 @@
   const isLoadingFolders = useFolderStore((state) => state.isLoadingFolders);
   useGetVersionQuery(undefined, "updateState");
 
-<<<<<<< HEAD
   const {isFetching:fetchingHealth,isError:isErrorHealth,refetch} = useGetHealthQuery(undefined,onHealthCheck);
 
-=======
-  const [isLoadingHealth, setIsLoadingHealth] = useState(false);
->>>>>>> 911035cd
   useEffect(() => {
     if (!dark) {
       document.getElementById("body")!.classList.remove("dark");
@@ -129,8 +116,6 @@
   return (
     //need parent component with width and height
     <div className="flex h-full flex-col">
-<<<<<<< HEAD
-      <QueryClientProvider client={queryClient}>
         <ErrorBoundary
           onReset={() => {
             // any reset function
@@ -150,38 +135,6 @@
               ></FetchErrorComponent>
             }
 
-            <Case condition={isLoadingApplication}>
-              <div className="loading-page-panel">
-                <LoadingComponent remSize={50} />
-              </div>
-            </Case>
-
-            <Case condition={!isLoadingApplication}>
-              <Router />
-            </Case>
-          </>
-        </ErrorBoundary>
-      </QueryClientProvider>
-=======
-      <ErrorBoundary
-        onReset={() => {
-          // any reset function
-        }}
-        FallbackComponent={CrashErrorComponent}
-      >
-        <>
-          {
-            <FetchErrorComponent
-              description={FETCH_ERROR_DESCRIPION}
-              message={FETCH_ERROR_MESSAGE}
-              openModal={fetchError}
-              setRetry={() => {
-                checkApplicationHealth();
-              }}
-              isLoadingHealth={isLoadingHealth}
-            ></FetchErrorComponent>
-          }
-
           <Case condition={isLoadingApplication}>
             <div className="loading-page-panel">
               <LoadingComponent remSize={50} />
@@ -193,7 +146,6 @@
           </Case>
         </>
       </ErrorBoundary>
->>>>>>> 911035cd
       <div></div>
       <div className="app-div">
         <AlertDisplayArea />

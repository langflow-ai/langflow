import { BellIcon, Home, MoonIcon, SunIcon, Users2 } from "lucide-react";
import { useContext, useEffect, useState } from "react";
import { FaDiscord, FaGithub, FaTwitter } from "react-icons/fa";
import { Button } from "../ui/button";
import { TabsContext } from "../../contexts/tabsContext";
import AlertDropdown from "../../alerts/alertDropDown";
import { alertContext } from "../../contexts/alertContext";
import { darkContext } from "../../contexts/darkContext";
import { PopUpContext } from "../../contexts/popUpContext";
import { typesContext } from "../../contexts/typesContext";
import MenuBar from "./components/menuBar";
import { Link, useLocation, useParams } from "react-router-dom";
import { USER_PROJECTS_HEADER } from "../../constants";
import { getRepoStars } from "../../controllers/API";
import { Separator } from "../ui/separator";

export default function Header() {
  const { flows, addFlow, tabId } = useContext(TabsContext);
  const { openPopUp } = useContext(PopUpContext);
  const { templates } = useContext(typesContext);
  const { id } = useParams();
  const AlertWidth = 384;
  const { dark, setDark } = useContext(darkContext);
  const { notificationCenter, setNotificationCenter, setErrorData } =
    useContext(alertContext);
  const location = useLocation();

  const [stars, setStars] = useState(null);

  useEffect(() => {
    async function fetchStars() {
      const starsCount = await getRepoStars("logspace-ai", "langflow");
      setStars(starsCount);
    }
    fetchStars();
  }, []);
  return (
    <div className="w-full h-12 flex justify-between items-center border-b bg-muted">
      <div className="flex gap-2 justify-start items-center w-96">
        <Link to="/">
          <span className="text-2xl ml-4">⛓️</span>
        </Link>
        {flows.findIndex((f) => tabId === f.id) !== -1 && tabId !== "" && (
          <MenuBar flows={flows} tabId={tabId} />
        )}
      </div>
      <div className="flex gap-2 items-center">
        <Link to="/">
          <Button
            className="gap-2"
            variant={location.pathname === "/" ? "primary" : "secondary"}
            size="sm"
          >
            <Home className="w-4 h-4" />
            <div className="flex-1">{USER_PROJECTS_HEADER}</div>
          </Button>
        </Link>
        <Link to="/community">
          <Button
            className="gap-2"
            variant={
              location.pathname === "/community" ? "primary" : "secondary"
            }
            size="sm"
          >
            <Users2 className="w-4 h-4" />
            <div className="flex-1">Community Examples</div>
          </Button>
        </Link>
      </div>
      <div className="flex justify-end px-2 w-96">
        <div className="ml-auto mr-2 flex gap-5 items-center">
          <a
            href="https://github.com/logspace-ai/langflow"
            target="_blank"
            rel="noreferrer"
            className="inline-flex shadow-sm items-center justify-center text-sm font-medium transition-colors focus-visible:outline-none focus-visible:ring-2 focus-visible:ring-ring focus-visible:ring-offset-2 disabled:opacity-50 disabled:pointer-events-none ring-offset-background text-gray-600 dark:text-gray-300 border border-input hover:bg-accent hover:text-accent-foreground h-9 px-3 pr-0 rounded-md"
          >
            <FaGithub className="h-5 w-5 mr-2" />
            Star
            <div className="ml-2 flex text-sm bg-background rounded-md rounded-l-none border px-2 h-9 -mr-px items-center justify-center">
              {stars}
            </div>
          </a>
          <a
            href="https://twitter.com/logspace_ai"
            target="_blank"
            rel="noreferrer"
            className="text-muted-foreground"
          >
            <FaTwitter className="h-5 w-5" />
          </a>
          <a
            href="https://discord.gg/EqksyE2EX9"
            target="_blank"
            rel="noreferrer"
            className="text-muted-foreground"
          >
            <FaDiscord className="h-5 w-5" />
          </a>
<<<<<<< HEAD
          <Separator orientation="vertical" />
=======
          {/* <Separator orientation="vertical" />
>>>>>>> 05bd7b41
          <button
            className="text-gray-600 hover:text-gray-500 dark:text-gray-300 dark:hover:text-gray-200"
            onClick={() => {
              setDark(!dark);
            }}
          >
            {dark ? (
              <SunIcon className="h-5 w-5" />
            ) : (
              <MoonIcon className="h-5 w-5" />
            )}
          </button> */}
          <button
            className="text-gray-600 hover:text-gray-500 dark:text-gray-300 dark:hover:text-gray-200 relative"
            onClick={(event: React.MouseEvent<HTMLElement>) => {
              setNotificationCenter(false);
              const { top, left } = (
                event.target as Element
              ).getBoundingClientRect();
              openPopUp(
                <>
                  <div
                    className="z-10 absolute"
                    style={{ top: top + 34, left: left - AlertWidth }}
                  >
                    <AlertDropdown />
                  </div>
                  <div className="h-screen w-screen fixed top-0 left-0"></div>
                </>
              );
            }}
          >
            {notificationCenter && (
              <div className="absolute w-1.5 h-1.5 rounded-full bg-destructive right-[3px]"></div>
            )}
            <BellIcon className="h-5 w-5" aria-hidden="true" />
          </button>
        </div>
      </div>
    </div>
  );
}<|MERGE_RESOLUTION|>--- conflicted
+++ resolved
@@ -98,11 +98,7 @@
           >
             <FaDiscord className="h-5 w-5" />
           </a>
-<<<<<<< HEAD
-          <Separator orientation="vertical" />
-=======
           {/* <Separator orientation="vertical" />
->>>>>>> 05bd7b41
           <button
             className="text-gray-600 hover:text-gray-500 dark:text-gray-300 dark:hover:text-gray-200"
             onClick={() => {

--- conflicted
+++ resolved
@@ -31,7 +31,6 @@
 } from "../ui/dropdown-menu";
 import { Separator } from "../ui/separator";
 import MenuBar from "./components/menuBar";
-import FeatureFlags from "@/../feature-config.json";
 
 export default function Header(): JSX.Element {
   const notificationCenter = useAlertStore((state) => state.notificationCenter);
@@ -177,11 +176,6 @@
               }}
             >
               {dark ? (
-<<<<<<< HEAD
-                <IconComponent name="SunIcon" className="side-bar-button-size" />
-              ) : (
-                <IconComponent name="MoonIcon" className="side-bar-button-size" />
-=======
                 <IconComponent
                   name="SunIcon"
                   className="side-bar-button-size"
@@ -191,7 +185,6 @@
                   name="MoonIcon"
                   className="side-bar-button-size"
                 />
->>>>>>> f708f9d0
               )}
             </button>
           )}

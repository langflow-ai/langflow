import { useContext } from "react";
import { FaDiscord, FaGithub } from "react-icons/fa";
import { RiTwitterXFill } from "react-icons/ri";
import { Link, useLocation, useNavigate, useParams } from "react-router-dom";
import AlertDropdown from "../../alerts/alertDropDown";
import profileCircle from "../../assets/profile-circle.png";
import {
  BACKEND_URL,
  BASE_URL_API,
  LOCATIONS_TO_RETURN,
  USER_PROJECTS_HEADER,
} from "../../constants/constants";
import { AuthContext } from "../../contexts/authContext";

import useAlertStore from "../../stores/alertStore";
import { useDarkStore } from "../../stores/darkStore";
import useFlowStore from "../../stores/flowStore";
import useFlowsManagerStore from "../../stores/flowsManagerStore";
import { useLocationStore } from "../../stores/locationStore";
import { useStoreStore } from "../../stores/storeStore";
import IconComponent, { ForwardedIconComponent } from "../genericIconComponent";
import { Button } from "../ui/button";
import {
  DropdownMenu,
  DropdownMenuContent,
  DropdownMenuItem,
  DropdownMenuLabel,
  DropdownMenuSeparator,
  DropdownMenuTrigger,
} from "../ui/dropdown-menu";
import { Separator } from "../ui/separator";
import MenuBar from "./components/menuBar";
import { useTranslation } from "react-i18next";

export default function Header(): JSX.Element {
  const notificationCenter = useAlertStore((state) => state.notificationCenter);
  const location = useLocation();

  const { logout, autoLogin, isAdmin, userData } = useContext(AuthContext);

  const navigate = useNavigate();
  const removeFlow = useFlowsManagerStore((store) => store.removeFlow);
  const hasStore = useStoreStore((state) => state.hasStore);
  const { id } = useParams();
  const nodes = useFlowStore((state) => state.nodes);

  const dark = useDarkStore((state) => state.dark);
  const setDark = useDarkStore((state) => state.setDark);
  const stars = useDarkStore((state) => state.stars);

  const routeHistory = useLocationStore((state) => state.routeHistory);

  const profileImageUrl =
    `${BACKEND_URL.slice(
      0,
      BACKEND_URL.length - 1,
    )}${BASE_URL_API}files/profile_pictures/${userData?.profile_image}` ??
    profileCircle;
  async function checkForChanges(): Promise<void> {
    if (nodes.length === 0) {
      await removeFlow(id!);
    }
  }

  const redirectToLastLocation = () => {
    const lastFlowVisitedIndex = routeHistory
      .reverse()
      .findIndex(
        (path) => path.includes("/flow/") && path !== location.pathname,
      );

    const lastFlowVisited = routeHistory[lastFlowVisitedIndex];
    lastFlowVisited && !location.pathname.includes("/flow")
      ? navigate(lastFlowVisited)
      : navigate("/all");
  };

  const visitedFlowPathBefore = () => {
    const last100VisitedPaths = routeHistory.slice(-99);
    return last100VisitedPaths.some((path) => path.includes("/flow/"));
  };

  const showArrowReturnIcon =
    LOCATIONS_TO_RETURN.some((path) => location.pathname.includes(path)) &&
    visitedFlowPathBefore();

  const { t } = useTranslation();

  return (
    <div className="header-arrangement">
      <div className="header-start-display lg:w-[407px]">
        <Link to="/all" className="cursor-pointer" onClick={checkForChanges}>
          <span className="ml-4 text-2xl">⛓️</span>
        </Link>
        {showArrowReturnIcon && (
          <Button
            unstyled
            onClick={() => {
              checkForChanges();
              redirectToLastLocation();
            }}
          >
            <IconComponent name="ChevronLeft" className="w-4" />
          </Button>
        )}

        <MenuBar />
      </div>

      <div className="round-button-div">
        <Link to="/">
          <Button
            className="gap-2"
            variant={
              location.pathname === "/all" ||
              location.pathname === "/components"
                ? "primary"
                : "secondary"
            }
            size="sm"
            onClick={checkForChanges}
          >
            <IconComponent name="Home" className="h-4 w-4" />
            <div className="hidden flex-1 md:block">{t(USER_PROJECTS_HEADER)}</div>
          </Button>
        </Link>

        {hasStore && (
          <Link to="/store">
            <Button
              className="gap-2"
              variant={location.pathname === "/store" ? "primary" : "secondary"}
              size="sm"
              onClick={checkForChanges}
              data-testid="button-store"
            >
              <IconComponent name="Store" className="h-4 w-4" />
              <div className="flex-1">{t("Store")}</div>
            </Button>
          </Link>
        )}
      </div>
      <div className="header-end-division lg:w-[407px]">
        <div className="header-end-display">
          <a
            href="https://github.com/langflow-ai/langflow"
            target="_blank"
            rel="noreferrer"
            className="header-github-link gap-2"
          >
            <FaGithub className="h-5 w-5" />
            <div className="hidden lg:block">Star</div>
            <div className="header-github-display">{stars ?? 0}</div>
          </a>
          <a
            href="https://twitter.com/langflow_ai"
            target="_blank"
            rel="noreferrer"
            className="text-muted-foreground"
          >
            <RiTwitterXFill className="side-bar-button-size" />
          </a>
          <a
            href="https://discord.gg/EqksyE2EX9"
            target="_blank"
            rel="noreferrer"
            className="text-muted-foreground"
          >
            <FaDiscord className="side-bar-button-size" />
          </a>

          <Separator orientation="vertical" />
          <button
            className="extra-side-bar-save-disable"
            onClick={() => {
              setDark(!dark);
            }}
          >
            {dark ? (
              <IconComponent name="SunIcon" className="side-bar-button-size" />
            ) : (
              <IconComponent name="MoonIcon" className="side-bar-button-size" />
            )}
          </button>
          <AlertDropdown>
            <div className="extra-side-bar-save-disable relative">
              {notificationCenter && (
                <div className="header-notifications"></div>
              )}
              <IconComponent
                name="Bell"
                className="side-bar-button-size"
                aria-hidden="true"
              />
            </div>
          </AlertDropdown>

          <>
            <Separator orientation="vertical" />
            <DropdownMenu>
              <DropdownMenuTrigger asChild>
                <Button
                  unstyled
                  data-testid="user-profile-settings"
                  className="shrink-0"
                >
                  <img
                    src={
                      `${BACKEND_URL.slice(
                        0,
                        BACKEND_URL.length - 1,
                      )}${BASE_URL_API}files/profile_pictures/${
                        userData?.profile_image ?? "Space/046-rocket.svg"
                      }` ?? profileCircle
                    }
                    className="h-7 w-7 shrink-0 focus-visible:outline-0"
                  />
                </Button>
              </DropdownMenuTrigger>
              <DropdownMenuContent className="mr-1 mt-1 min-w-40">
                {!autoLogin && (
                  <>
                    <DropdownMenuLabel>
                      <div className="flex items-center gap-3">
                        <img
                          src={
                            `${BACKEND_URL.slice(
                              0,
                              BACKEND_URL.length - 1,
                            )}${BASE_URL_API}files/profile_pictures/${
                              userData?.profile_image ?? "Space/046-rocket.svg"
                            }` ?? profileCircle
                          }
                          className="h-5 w-5 focus-visible:outline-0"
                        />

                        {t(userData?.username ?? "User")}
                      </div>
                    </DropdownMenuLabel>
                    <DropdownMenuSeparator />
                  </>
                )}
                <DropdownMenuLabel>{t("General")}</DropdownMenuLabel>
                <DropdownMenuItem
                  className="cursor-pointer gap-2"
                  onClick={() => navigate("/settings")}
                >
<<<<<<< HEAD
                  {t("Settings")}
=======
                  <ForwardedIconComponent name="Settings" className="w-4" />
                  Settings
>>>>>>> 0253b15a
                </DropdownMenuItem>
                {!autoLogin && (
                  <>
                    {isAdmin && (
                      <DropdownMenuItem
                        className="cursor-pointer gap-2"
                        onClick={() => navigate("/admin")}
                      >
<<<<<<< HEAD
                        {t("Admin Page")}
=======
                        <ForwardedIconComponent name="Shield" className="w-4" />
                        Admin Page
>>>>>>> 0253b15a
                      </DropdownMenuItem>
                    )}
                  </>
                )}
                <DropdownMenuSeparator />
                <DropdownMenuLabel>Help</DropdownMenuLabel>
                <DropdownMenuItem
                  className="cursor-pointer gap-2"
                  onClick={() =>
                    window.open("https://pre-release.langflow.org/", "_blank")
                  }
                >
                  <ForwardedIconComponent name="FileText" className="w-4" />
                  Docs
                </DropdownMenuItem>
                <DropdownMenuItem
                  className="cursor-pointer gap-2"
                  onClick={() =>
                    window.open(
                      "https://github.com/langflow-ai/langflow/discussions",
                      "_blank",
                    )
                  }
                >
                  <ForwardedIconComponent
                    name="MessagesSquare"
                    className="w-4"
                  />
                  Discussions
                </DropdownMenuItem>
                {!autoLogin && (
                  <>
                    <DropdownMenuSeparator />
                    <DropdownMenuItem
                      className="cursor-pointer gap-2"
                      onClick={() => {
                        logout();
                      }}
                    >
<<<<<<< HEAD
                      {t("Sign Out")}
=======
                      <ForwardedIconComponent name="LogOut" className="w-4" />
                      Log Out
>>>>>>> 0253b15a
                    </DropdownMenuItem>
                  </>
                )}
              </DropdownMenuContent>
            </DropdownMenu>
          </>
        </div>
      </div>
    </div>
  );
}<|MERGE_RESOLUTION|>--- conflicted
+++ resolved
@@ -245,12 +245,8 @@
                   className="cursor-pointer gap-2"
                   onClick={() => navigate("/settings")}
                 >
-<<<<<<< HEAD
+                  <ForwardedIconComponent name="Settings" className="w-4" />
                   {t("Settings")}
-=======
-                  <ForwardedIconComponent name="Settings" className="w-4" />
-                  Settings
->>>>>>> 0253b15a
                 </DropdownMenuItem>
                 {!autoLogin && (
                   <>
@@ -259,12 +255,8 @@
                         className="cursor-pointer gap-2"
                         onClick={() => navigate("/admin")}
                       >
-<<<<<<< HEAD
+                        <ForwardedIconComponent name="Shield" className="w-4" />
                         {t("Admin Page")}
-=======
-                        <ForwardedIconComponent name="Shield" className="w-4" />
-                        Admin Page
->>>>>>> 0253b15a
                       </DropdownMenuItem>
                     )}
                   </>
@@ -304,12 +296,8 @@
                         logout();
                       }}
                     >
-<<<<<<< HEAD
+                      <ForwardedIconComponent name="LogOut" className="w-4" />
                       {t("Sign Out")}
-=======
-                      <ForwardedIconComponent name="LogOut" className="w-4" />
-                      Log Out
->>>>>>> 0253b15a
                     </DropdownMenuItem>
                   </>
                 )}

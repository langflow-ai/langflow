<<<<<<< HEAD
import React, { Suspense, forwardRef, memo } from "react";
import { useDarkStore } from "../../../stores/darkStore";
import { IconComponentProps } from "../../../types/components";
=======
import React, {
  forwardRef,
  memo,
  Suspense,
  useCallback,
  useEffect,
  useState,
} from "react";
import { Skeleton } from "@/components/ui/skeleton";
import type { IconComponentProps } from "../../../types/components";
>>>>>>> 0f89e39d
import { getCachedIcon, getNodeIcon } from "../../../utils/styleUtils";
import { cn } from "../../../utils/utils";

export const ForwardedIconComponent = memo(
  forwardRef(
    (
      {
        name,
        className,
        iconColor,
        stroke,
        strokeWidth,
        id = "",
        skipFallback = false,
        dataTestId = "",
      }: IconComponentProps,
      ref,
    ) => {
      // Subscribe to dark store directly in memoized component
      // This forces re-render when theme changes, bypassing memo
      const { dark: isDark } = useDarkStore();

      const [showFallback, setShowFallback] = useState(false);
      const [iconError, setIconError] = useState(false);
      const [TargetIcon, setTargetIcon] = useState<any>(getCachedIcon(name));

      useEffect(() => {
        setIconError(false);
        setTargetIcon(null);
        setShowFallback(false);

        let isMounted = true;
        let timer: NodeJS.Timeout | null = null;

        if (name && typeof name === "string") {
          getNodeIcon(name)
            .then((component) => {
              if (isMounted) {
                setTargetIcon(component);
                setShowFallback(false);
              }
            })
            .catch((error) => {
              if (isMounted) {
                console.error(`Error loading icon ${name}:`, error);
                setIconError(true);
                setShowFallback(false);
              }
            });

          // Show fallback skeleton if icon takes too long
          timer = setTimeout(() => {
            if (isMounted) setShowFallback(true);
          }, 30);
        }

        return () => {
          isMounted = false;
          if (timer) clearTimeout(timer);
        };
      }, [name]);

      const style = {
        strokeWidth: strokeWidth ?? 1.5,
        ...(stroke && { stroke: stroke }),
        ...(iconColor && { color: iconColor, stroke: stroke }),
      };

      // Handler for when the Suspense component throws
      const handleError = useCallback(() => {
        setIconError(true);
      }, []);

      if (!TargetIcon || iconError) {
        // Return a placeholder div or null depending on settings
        return skipFallback ? null : (
          <div
            className={cn(className, "flex items-center justify-center")}
            data-testid={
              dataTestId
                ? dataTestId
                : id
                  ? `${id}-placeholder`
                  : `icon-placeholder`
            }
          />
        );
      }

      const fallback = showFallback ? (
        <div className={cn(className, "flex items-center justify-center")}>
          <Skeleton className="h-4 w-4" />
        </div>
      ) : (
        <div className={className}></div>
      );

      return (
        <Suspense fallback={skipFallback ? undefined : fallback}>
          <ErrorBoundary onError={handleError}>
            {TargetIcon?.render || TargetIcon?._payload ? (
              <TargetIcon
                className={className}
                style={style}
                ref={ref}
                isDark={isDark}
                data-testid={
                  dataTestId
                    ? dataTestId
                    : id
                      ? `${id}-${name}`
                      : `icon-${name}`
                }
              />
            ) : (
              <div
                className={className}
                style={style}
                data-testid={
                  dataTestId
                    ? dataTestId
                    : id
                      ? `${id}-${name}`
                      : `icon-${name}`
                }
              >
                {TargetIcon}
              </div>
            )}
          </ErrorBoundary>
        </Suspense>
      );
    },
  ),
);

// Simple error boundary component for catching lazy load errors
class ErrorBoundary extends React.Component<{
  children: React.ReactNode;
  onError: () => void;
}> {
  componentDidCatch(error: any) {
    this.props.onError();
  }

  render() {
    return this.props.children;
  }
}

export default ForwardedIconComponent;<|MERGE_RESOLUTION|>--- conflicted
+++ resolved
@@ -1,8 +1,3 @@
-<<<<<<< HEAD
-import React, { Suspense, forwardRef, memo } from "react";
-import { useDarkStore } from "../../../stores/darkStore";
-import { IconComponentProps } from "../../../types/components";
-=======
 import React, {
   forwardRef,
   memo,
@@ -12,8 +7,8 @@
   useState,
 } from "react";
 import { Skeleton } from "@/components/ui/skeleton";
-import type { IconComponentProps } from "../../../types/components";
->>>>>>> 0f89e39d
+import { useDarkStore } from "../../../stores/darkStore";
+import { IconComponentProps } from "../../../types/components";
 import { getCachedIcon, getNodeIcon } from "../../../utils/styleUtils";
 import { cn } from "../../../utils/utils";
 

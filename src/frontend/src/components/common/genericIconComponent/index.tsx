--- conflicted
+++ resolved
@@ -46,24 +46,8 @@
             });
         }
 
-<<<<<<< HEAD
-      let TargetIcon =
-        nodeIconsLucide[name] ||
-        nodeIconsLucide[
-          name
-            ?.split("-")
-            ?.map((x) => String(x[0]).toUpperCase() + String(x).slice(1))
-            ?.join("")
-        ];
-      if (!TargetIcon) {
-        if (!dynamicIconImports[name]) {
-          TargetIcon = nodeIconsLucide["unknown"];
-        } else TargetIcon = lazy(dynamicIconImports[name]);
-      }
-=======
         return () => clearTimeout(timer);
       }, [name]);
->>>>>>> ebe20e13
 
       const style = {
         strokeWidth: strokeWidth ?? 1.5,

import { useEffect, useRef, useState } from "react";
import { useLocation } from "react-router-dom";
import { FolderType } from "../../../../pages/MainPage/entities";
import { addFolder, updateFolder } from "../../../../pages/MainPage/services";
import { handleDownloadFolderFn } from "../../../../pages/MainPage/utils/handle-download-folder";
import useAlertStore from "../../../../stores/alertStore";
import useFlowsManagerStore from "../../../../stores/flowsManagerStore";
import { useFolderStore } from "../../../../stores/foldersStore";
import { handleKeyDown } from "../../../../utils/reactflowUtils";
import { cn } from "../../../../utils/utils";
import IconComponent, {
  ForwardedIconComponent,
} from "../../../genericIconComponent";
import { Button, buttonVariants } from "../../../ui/button";
import { Input } from "../../../ui/input";
import useFileDrop from "../../hooks/use-on-file-drop";
import { useTranslation } from "react-i18next";

type SideBarFoldersButtonsComponentProps = {
  pathname: string;
  handleChangeFolder?: (id: string) => void;
  handleDeleteFolder?: (item: FolderType) => void;
};
const SideBarFoldersButtonsComponent = ({
  pathname,
  handleChangeFolder,
  handleDeleteFolder,
}: SideBarFoldersButtonsComponentProps) => {
  const refInput = useRef<HTMLInputElement>(null);
  const setFolders = useFolderStore((state) => state.setFolders);
  const folders = useFolderStore((state) => state.folders);
  const [foldersNames, setFoldersNames] = useState({});
  const takeSnapshot = useFlowsManagerStore((state) => state.takeSnapshot);
  const [editFolders, setEditFolderName] = useState(
    folders.map((obj) => ({ name: obj.name, edit: false })),
  );
  const uploadFolder = useFolderStore((state) => state.uploadFolder);
  const currentFolder = pathname.split("/");
  const urlWithoutPath = pathname.split("/").length < 4;
  const myCollectionId = useFolderStore((state) => state.myCollectionId);
  const folderIdDragging = useFolderStore((state) => state.folderIdDragging);
  const refreshFolders = useFolderStore((state) => state.refreshFolders);

  const checkPathName = (itemId: string) => {
    if (urlWithoutPath && itemId === myCollectionId) {
      return true;
    }
    return currentFolder.includes(itemId);
  };
  const location = useLocation();
  const folderId = location?.state?.folderId ?? myCollectionId;
  const getFolderById = useFolderStore((state) => state.getFolderById);
  const setErrorData = useAlertStore((state) => state.setErrorData);
  const setSuccessData = useAlertStore((state) => state.setSuccessData);

  const handleFolderChange = () => {
    getFolderById(folderId);
  };

  const { dragOver, dragEnter, dragLeave, onDrop } = useFileDrop(
    folderId,
    handleFolderChange,
  );

  const handleUploadFlowsToFolder = () => {
    uploadFolder(folderId)
      .then(() => {
        getFolderById(folderId);
        setSuccessData({
          title: "Uploaded successfully",
        });
      })
      .catch((err) => {
        console.log(err);
        setErrorData({
          title: `Error on upload`,
          list: [err["response"]["data"]],
        });
      });
  };

  const handleDownloadFolder = (id: string) => {
    handleDownloadFolderFn(id);
  };

  function addNewFolder() {
    addFolder({ name: "New Folder", parent_id: null, description: "" }).then(
      (res) => {
        refreshFolders();
      },
    );
  }

  function handleEditFolderName(e, name): void {
    const {
      target: { value },
    } = e;
    setFoldersNames((old) => ({
      ...old,
      [name]: value,
    }));
  }

  useEffect(() => {
    folders.map((obj) => ({ name: obj.name, edit: false }));
  }, [folders]);

<<<<<<< HEAD
  const { t } = useTranslation();
=======
  const handleEditNameFolder = async (item) => {
    const newEditFolders = editFolders.map((obj) => {
      if (obj.name === item.name) {
        return { name: item.name, edit: false };
      }
      return { name: obj.name, edit: false };
    });
    setEditFolderName(newEditFolders);
    if (foldersNames[item.name].trim() !== "") {
      setFoldersNames((old) => ({
        ...old,
        [item.name]: foldersNames[item.name],
      }));
      const body = {
        ...item,
        name: foldersNames[item.name],
        flows: item.flows?.length > 0 ? item.flows : [],
        components: item.components?.length > 0 ? item.components : [],
      };
      const updatedFolder = await updateFolder(body, item.id!);

      const updatedFolderIndex = folders.findIndex(
        (f) => f.id === updatedFolder.id,
      );

      const updateFolders = [...folders];
      updateFolders[updatedFolderIndex] = updatedFolder;

      setFolders(updateFolders);
      setFoldersNames({});
      setEditFolderName(
        folders.map((obj) => ({
          name: obj.name,
          edit: false,
        })),
      );
    } else {
      setFoldersNames((old) => ({
        ...old,
        [item.name]: item.name,
      }));
    }
  };
>>>>>>> 78fbbaed

  return (
    <>
      <div className="flex shrink-0 items-center justify-between gap-2">
        <div className="flex-1 self-start text-lg font-semibold">{ t("Folders")}</div>
        <Button
          variant="primary"
          size="icon"
          className="px-2"
          onClick={addNewFolder}
          data-testid="add-folder-button"
        >
          <ForwardedIconComponent name="FolderPlus" className="w-4" />
        </Button>
        <Button
          variant="primary"
          size="icon"
          className="px-2"
          onClick={handleUploadFlowsToFolder}
          data-testid="upload-folder-button"
        >
          <ForwardedIconComponent name="Upload" className="w-4" />
        </Button>
      </div>

      <div className="flex gap-2 overflow-auto lg:h-[70vh] lg:flex-col">
        <>
          {folders.map((item, index) => {
            const editFolderName = editFolders?.filter(
              (folder) => folder.name === item.name,
            )[0];
            return (
              <div
                onDragOver={(e) => dragOver(e, item.id!)}
                onDragEnter={(e) => dragEnter(e, item.id!)}
                onDragLeave={dragLeave}
                onDrop={(e) => onDrop(e, item.id!)}
                key={item.id}
                data-testid={`sidebar-nav-${item.name}`}
                className={cn(
                  buttonVariants({ variant: "ghost" }),
                  checkPathName(item.id!)
                    ? "border border-border bg-muted hover:bg-muted"
                    : "border hover:bg-transparent lg:border-transparent lg:hover:border-border",
                  "group flex w-full shrink-0 cursor-pointer gap-2 opacity-100 lg:min-w-full",
                  folderIdDragging === item.id! ? "bg-border" : "",
                )}
                onClick={() => handleChangeFolder!(item.id!)}
              >
                <div
                  onDoubleClick={(event) => {
                    if (item.name === "My Projects") {
                      return;
                    }

                    if (!foldersNames[item.name]) {
                      setFoldersNames({ [item.name]: item.name });
                    }

                    if (
                      editFolders.find((obj) => obj.name === item.name)?.name
                    ) {
                      const newEditFolders = editFolders.map((obj) => {
                        if (obj.name === item.name) {
                          return { name: item.name, edit: true };
                        }
                        return { name: obj.name, edit: false };
                      });
                      setEditFolderName(newEditFolders);
                      takeSnapshot();
                      event.stopPropagation();
                      event.preventDefault();
                      return;
                    }

                    setEditFolderName((old) => [
                      ...old,
                      { name: item.name, edit: true },
                    ]);
                    setFoldersNames((oldFolder) => ({
                      ...oldFolder,
                      [item.name]: item.name,
                    }));
                    takeSnapshot();
                    event.stopPropagation();
                    event.preventDefault();
                  }}
                  className="flex w-full items-center gap-2"
                >
                  <IconComponent
                    name={"folder"}
                    className="mr-2 w-4 flex-shrink-0 justify-start stroke-[1.5] opacity-100"
                  />
                  {editFolderName?.edit ? (
                    <div>
                      <Input
                        className="w-36"
                        onChange={(e) => {
                          handleEditFolderName(e, item.name);
                        }}
                        ref={refInput}
                        onKeyDown={(e) => {
                          if (e.key === "Escape") {
                            const newEditFolders = editFolders.map((obj) => {
                              if (obj.name === item.name) {
                                return { name: item.name, edit: false };
                              }
                              return { name: obj.name, edit: false };
                            });
                            setEditFolderName(newEditFolders);
                            setFoldersNames({});
                            setEditFolderName(
                              folders.map((obj) => ({
                                name: obj.name,
                                edit: false,
                              })),
                            );
                          }
                          if (e.key === "Enter") {
                            refInput.current?.blur();
                          }
                          handleKeyDown(e, e.key, "");
                        }}
                        autoFocus={true}
                        onBlur={async () => {
                          handleEditNameFolder(item);
                        }}
                        value={foldersNames[item.name]}
                        id={`input-folder-${item.name}`}
                        data-testid={`input-folder`}
                      />
                    </div>
                  ) : (
                    <span className="block w-full truncate opacity-100">
                      {t(item.name)}
                    </span>
                  )}
                  {index > 0 && (
                    <Button
                      className="hidden p-0 hover:bg-white group-hover:block hover:dark:bg-[#0c101a00]"
                      onClick={(e) => {
                        handleDeleteFolder!(item);
                        e.stopPropagation();
                        e.preventDefault();
                      }}
                      variant={"ghost"}
                      size={"icon"}
                    >
                      <IconComponent
                        name={"trash"}
                        className="w-4 stroke-[1.5] p-0"
                      />
                    </Button>
                  )}
                  <Button
                    className="hidden p-0 hover:bg-white group-hover:block hover:dark:bg-[#0c101a00]"
                    onClick={(e) => {
                      handleDownloadFolder(item.id!);
                      e.stopPropagation();
                      e.preventDefault();
                    }}
                    unstyled
                  >
                    <IconComponent
                      name={"Download"}
                      className="w-4 stroke-[1.5] text-white"
                    />
                  </Button>
                </div>
              </div>
            );
          })}
        </>
      </div>
    </>
  );
};
export default SideBarFoldersButtonsComponent;<|MERGE_RESOLUTION|>--- conflicted
+++ resolved
@@ -105,9 +105,6 @@
     folders.map((obj) => ({ name: obj.name, edit: false }));
   }, [folders]);
 
-<<<<<<< HEAD
-  const { t } = useTranslation();
-=======
   const handleEditNameFolder = async (item) => {
     const newEditFolders = editFolders.map((obj) => {
       if (obj.name === item.name) {
@@ -151,7 +148,8 @@
       }));
     }
   };
->>>>>>> 78fbbaed
+
+  const { t } = useTranslation();
 
   return (
     <>

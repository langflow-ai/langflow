--- conflicted
+++ resolved
@@ -31,14 +31,10 @@
         sm: "h-9 px-3 rounded-md",
         xs: "py-0.5 px-3 rounded-md",
         lg: "h-11 px-8 rounded-md",
-<<<<<<< HEAD
         iconMd: "p-1.5 rounded-md",
         icon: "p-1 rounded-md",
         iconSm: "p-0.5 rounded-md",
-=======
-        icon: "py-1 px-1 rounded-md",
         "node-toolbar": "py-[6px] px-[6px] rounded-md",
->>>>>>> 099a057d
       },
     },
     defaultVariants: {

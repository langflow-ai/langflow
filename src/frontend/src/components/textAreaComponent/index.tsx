import { useEffect } from "react";
import { EDIT_TEXT_MODAL_TITLE } from "../../constants/constants";
import { TypeModal } from "../../constants/enums";
import GenericModal from "../../modals/genericModal";
import { Case } from "../../shared/components/caseComponent";
import { TextAreaComponentType } from "../../types/components";
import IconComponent from "../genericIconComponent";
import { Button } from "../ui/button";
import { Input } from "../ui/input";
import { useTranslation } from "react-i18next";

export default function TextAreaComponent({
  value,
  onChange,
  disabled,
  editNode = false,
  id = "",
}: TextAreaComponentType): JSX.Element {
  const { t } = useTranslation();
  // Clear text area
  useEffect(() => {
    if (disabled && value !== "") {
      onChange("", true);
    }
  }, [disabled]);

  return (
    <div className={"flex w-full items-center " + (disabled ? "" : "")}>
      <div className="flex w-full items-center gap-3" data-testid={"div-" + id}>
<<<<<<< HEAD
        <Input
          id={id}
          data-testid={id}
          value={value}
          disabled={disabled}
          className={editNode ? "input-edit-node w-full" : "w-full"}
          placeholder={t("Type something...")}
          onChange={(event) => {
            onChange(event.target.value);
          }}
        />
        <div className="flex items-center">
          <GenericModal
            type={TypeModal.TEXT}
            buttonText={t("Finish Editing")}
            modalTitle={EDIT_TEXT_MODAL_TITLE}
=======
        <Case condition={!editNode}>
          <Input
            id={id}
            data-testid={id}
>>>>>>> 51fd1cca
            value={value}
            disabled={disabled}
            className={editNode ? "input-edit-node w-full" : "w-full"}
            placeholder={"Type something..."}
            onChange={(event) => {
              onChange(event.target.value);
            }}
          />
        </Case>
        <GenericModal
          type={TypeModal.TEXT}
          buttonText="Finish Editing"
          modalTitle={EDIT_TEXT_MODAL_TITLE}
          value={value}
          setValue={(value: string) => {
            onChange(value);
          }}
          disabled={disabled}
        >
          {!editNode ? (
            <div className="flex items-center">
              <Button unstyled>
                <IconComponent
                  strokeWidth={1.5}
                  id={id}
                  name="ExternalLink"
                  className={
                    "icons-parameters-comp shrink-0" +
                    (disabled ? " text-ring" : " hover:text-accent-foreground")
                  }
                />
              </Button>
            </div>
          ) : (
            <Button unstyled className="w-full">
              <div className="flex w-full items-center gap-3">
                <span
                  id={id}
                  data-testid={id}
                  className={
                    editNode
                      ? "input-edit-node input-dialog"
                      : (disabled ? "input-disable text-ring " : "") +
                        " primary-input text-muted-foreground"
                  }
                >
                  {value !== "" ? value : "Type something..."}
                </span>
              </div>
            </Button>
          )}
        </GenericModal>
      </div>
    </div>
  );
}<|MERGE_RESOLUTION|>--- conflicted
+++ resolved
@@ -27,33 +27,14 @@
   return (
     <div className={"flex w-full items-center " + (disabled ? "" : "")}>
       <div className="flex w-full items-center gap-3" data-testid={"div-" + id}>
-<<<<<<< HEAD
-        <Input
-          id={id}
-          data-testid={id}
-          value={value}
-          disabled={disabled}
-          className={editNode ? "input-edit-node w-full" : "w-full"}
-          placeholder={t("Type something...")}
-          onChange={(event) => {
-            onChange(event.target.value);
-          }}
-        />
-        <div className="flex items-center">
-          <GenericModal
-            type={TypeModal.TEXT}
-            buttonText={t("Finish Editing")}
-            modalTitle={EDIT_TEXT_MODAL_TITLE}
-=======
         <Case condition={!editNode}>
           <Input
             id={id}
             data-testid={id}
->>>>>>> 51fd1cca
             value={value}
             disabled={disabled}
             className={editNode ? "input-edit-node w-full" : "w-full"}
-            placeholder={"Type something..."}
+            placeholder={t("Type something...")}
             onChange={(event) => {
               onChange(event.target.value);
             }}
@@ -61,7 +42,7 @@
         </Case>
         <GenericModal
           type={TypeModal.TEXT}
-          buttonText="Finish Editing"
+          buttonText={t("Finish Editing")}
           modalTitle={EDIT_TEXT_MODAL_TITLE}
           value={value}
           setValue={(value: string) => {
@@ -96,7 +77,7 @@
                         " primary-input text-muted-foreground"
                   }
                 >
-                  {value !== "" ? value : "Type something..."}
+                  {value !== "" ? value : t("Type something...")}
                 </span>
               </div>
             </Button>

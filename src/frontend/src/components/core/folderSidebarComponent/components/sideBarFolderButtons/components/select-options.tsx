import IconComponent from "@/components/common/genericIconComponent";
import ShadTooltip from "@/components/common/shadTooltipComponent";
import {
  Select,
  SelectContent,
  SelectItem,
  SelectTrigger,
} from "@/components/ui/select-custom";
import { DEFAULT_FOLDER_DEPRECATED } from "@/constants/constants";
import { FolderType } from "@/pages/MainPage/entities";
import { cn } from "@/utils/utils";
import { handleSelectChange } from "../helpers/handle-select-change";
import { FolderSelectItem } from "./folder-select-item";

export const SelectOptions = ({
  item,
  index,
  handleDeleteFolder,
  handleDownloadFolder,
  handleSelectFolderToRename,
  checkPathName,
}: {
  item: FolderType;
  index: number;
  handleDeleteFolder: ((folder: FolderType) => void) | undefined;
  handleDownloadFolder: (folderId: string) => void;
  handleSelectFolderToRename: (folder: FolderType) => void;
  checkPathName: (folderId: string) => boolean;
}) => {
  return (
    <div>
      <Select
        onValueChange={(value) =>
          handleSelectChange(
            value,
            item,
            handleDeleteFolder,
            handleDownloadFolder,
            handleSelectFolderToRename,
          )
        }
        value=""
      >
        <ShadTooltip content="Options" side="right" styleClasses="z-50">
          <SelectTrigger
            className="w-fit"
            id={`options-trigger-${item.name}`}
            data-testid="more-options-button"
          >
            <IconComponent
              name={"MoreHorizontal"}
              className={cn(
                `w-4 stroke-[1.5] px-0 text-muted-foreground group-hover/menu-button:block group-hover/menu-button:text-foreground`,
                checkPathName(item.id!) ? "block" : "hidden",
              )}
            />
          </SelectTrigger>
        </ShadTooltip>
        <SelectContent align="end" alignOffset={-16} position="popper">
          {item.name !== DEFAULT_FOLDER_DEPRECATED && (
            <SelectItem
              id="rename-button"
              value="rename"
<<<<<<< HEAD
              data-testid="btn-rename-project"
=======
              data-testid="btn-rename-folder"
              className="text-xs"
>>>>>>> 73c25823
            >
              <FolderSelectItem name="Rename" iconName="SquarePen" />
            </SelectItem>
          )}
<<<<<<< HEAD
          <SelectItem value="download" data-testid="btn-download-project">
            <FolderSelectItem name="Download" iconName="Download" />
          </SelectItem>
          {index > 0 && (
            <SelectItem value="delete" data-testid="btn-delete-project">
=======
          <SelectItem
            value="download"
            data-testid="btn-download-folder"
            className="text-xs"
          >
            <FolderSelectItem name="Download" iconName="Download" />
          </SelectItem>
          {index > 0 && (
            <SelectItem
              value="delete"
              data-testid="btn-delete-folder"
              className="text-xs"
            >
>>>>>>> 73c25823
              <FolderSelectItem name="Delete" iconName="Trash2" />
            </SelectItem>
          )}
        </SelectContent>
      </Select>
    </div>
  );
};<|MERGE_RESOLUTION|>--- conflicted
+++ resolved
@@ -61,26 +61,15 @@
             <SelectItem
               id="rename-button"
               value="rename"
-<<<<<<< HEAD
               data-testid="btn-rename-project"
-=======
-              data-testid="btn-rename-folder"
               className="text-xs"
->>>>>>> 73c25823
             >
               <FolderSelectItem name="Rename" iconName="SquarePen" />
             </SelectItem>
           )}
-<<<<<<< HEAD
-          <SelectItem value="download" data-testid="btn-download-project">
-            <FolderSelectItem name="Download" iconName="Download" />
-          </SelectItem>
-          {index > 0 && (
-            <SelectItem value="delete" data-testid="btn-delete-project">
-=======
           <SelectItem
             value="download"
-            data-testid="btn-download-folder"
+            data-testid="btn-download-project"
             className="text-xs"
           >
             <FolderSelectItem name="Download" iconName="Download" />
@@ -88,10 +77,9 @@
           {index > 0 && (
             <SelectItem
               value="delete"
-              data-testid="btn-delete-folder"
+              data-testid="btn-delete-project"
               className="text-xs"
             >
->>>>>>> 73c25823
               <FolderSelectItem name="Delete" iconName="Trash2" />
             </SelectItem>
           )}

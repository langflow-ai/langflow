import {
  useGetGlobalVariables,
  usePatchGlobalVariables,
  usePostGlobalVariables,
} from "@/controllers/API/queries/variables";
import getUnavailableFields from "@/stores/globalVariablesStore/utils/get-unavailable-fields";
import { GlobalVariable } from "@/types/global_variables";
import { useEffect, useState } from "react";

import { ForwardedIconComponent } from "@/components/common/genericIconComponent";
import { Input } from "@/components/ui/input";
import { Label } from "@/components/ui/label";
import { Tabs, TabsList, TabsTrigger } from "@/components/ui/tabs-button";
import { useGetTypes } from "@/controllers/API/queries/flows/use-get-types";
import BaseModal from "@/modals/baseModal";
import useAlertStore from "@/stores/alertStore";
import { useTypesStore } from "@/stores/typesStore";
import { ResponseErrorDetailAPI } from "@/types/api";
import InputComponent from "../parameterRenderComponent/components/inputComponent";
import sortByName from "./utils/sort-by-name";

//TODO IMPLEMENT FORM LOGIC

export default function GlobalVariableModal({
  children,
  asChild,
  initialData,
  referenceField,
  open: myOpen,
  setOpen: mySetOpen,
  disabled = false,
}: {
  children?: JSX.Element;
  asChild?: boolean;
  initialData?: GlobalVariable;
  referenceField?: string;
  open?: boolean;
  setOpen?: (a: boolean | ((o?: boolean) => boolean)) => void;
  disabled?: boolean;
}): JSX.Element {
  const [key, setKey] = useState(initialData?.name ?? "");
  const [value, setValue] = useState(initialData?.value ?? "");
  const [type, setType] = useState(initialData?.type ?? "Credential");
  const [fields, setFields] = useState<string[]>(
    initialData?.default_fields ?? [],
  );
  const [open, setOpen] =
    mySetOpen !== undefined && myOpen !== undefined
      ? [myOpen, mySetOpen]
      : useState(false);
  const setErrorData = useAlertStore((state) => state.setErrorData);
  const componentFields = useTypesStore((state) => state.ComponentFields);
  const { mutate: mutateAddGlobalVariable } = usePostGlobalVariables();
  const { mutate: updateVariable } = usePatchGlobalVariables();
  const { data: globalVariables } = useGetGlobalVariables();
  const [availableFields, setAvailableFields] = useState<string[]>([]);
  useGetTypes({ checkCache: true, enabled: !!globalVariables });

  useEffect(() => {
    if (globalVariables && componentFields.size > 0) {
      const unavailableFields = getUnavailableFields(globalVariables);
      const fields = Array.from(componentFields).filter(
        (field) => !unavailableFields.hasOwnProperty(field.trim()),
      );
      setAvailableFields(
        sortByName(fields.concat(initialData?.default_fields ?? [])),
      );
<<<<<<< HEAD
    } else {
      setAvailableFields(["System", "System Message", "System Prompt"]);
=======
      if (referenceField && fields.includes(referenceField)) {
        setFields([referenceField]);
      }
>>>>>>> ec78119b
    }
  }, [globalVariables, componentFields, initialData]);

  const setSuccessData = useAlertStore((state) => state.setSuccessData);

  function handleSaveVariable() {
    let data: {
      name: string;
      value: string;
      type?: string;
      default_fields?: string[];
    } = {
      name: key,
      type,
      value,
      default_fields: fields,
    };

    mutateAddGlobalVariable(data, {
      onSuccess: (res) => {
        const { name } = res;
        setKey("");
        setValue("");
        setType("");
        setFields([]);
        setOpen(false);

        setSuccessData({
          title: `Variable ${name} ${initialData ? "updated" : "created"} successfully`,
        });
      },
      onError: (error) => {
        let responseError = error as ResponseErrorDetailAPI;
        setErrorData({
          title: `Error ${initialData ? "updating" : "creating"} variable`,
          list: [
            responseError?.response?.data?.detail ??
              `An unexpected error occurred while ${initialData ? "updating a new" : "creating"} variable. Please try again.`,
          ],
        });
      },
    });
  }

  function submitForm() {
    if (!initialData || !initialData.id) {
      handleSaveVariable();
    } else {
      updateVariable({
        id: initialData.id,
        name: key,
        value: value,
        default_fields: fields,
      });
      setOpen(false);
    }
  }

  return (
    <BaseModal
      open={open}
      setOpen={setOpen}
      size="x-small"
      onSubmit={submitForm}
      disable={disabled}
    >
      <BaseModal.Header description="This variable will be available for use across your flows.">
        <ForwardedIconComponent
          name="Globe"
          className="h-6 w-6 pr-1 text-primary"
          aria-hidden="true"
        />
        {initialData ? "Update Variable" : "Create Variable"}
      </BaseModal.Header>
      <BaseModal.Trigger disable={disabled} asChild={asChild}>
        {children}
      </BaseModal.Trigger>
      <BaseModal.Content>
        <div className="flex h-full w-full flex-col gap-4">
          <div className="space-y-2">
            <Label>Type*</Label>
            <Tabs
              defaultValue={type}
              onValueChange={setType}
              className="w-full"
            >
              <TabsList className="grid w-full grid-cols-2">
                <TabsTrigger
                  disabled={!!initialData?.type}
                  data-testid="credential-tab"
                  value="Credential"
                >
                  Credential
                </TabsTrigger>
                <TabsTrigger
                  disabled={!!initialData?.type}
                  data-testid="generic-tab"
                  value="Generic"
                >
                  Generic
                </TabsTrigger>
              </TabsList>
            </Tabs>
          </div>

          <div className="space-y-2" id="global-variable-modal-inputs">
            <Label>Name*</Label>
            <Input
              value={key}
              onChange={(e) => setKey(e.target.value)}
              placeholder="Enter a name for the variable..."
            />
          </div>

          <div className="space-y-2">
            <Label>Value*</Label>
            {type === "Credential" ? (
              <InputComponent
                password
                value={value}
                onChange={(e) => setValue(e)}
                placeholder="Enter a value for the variable..."
                nodeStyle
              />
            ) : (
              <Input
                value={value}
                onChange={(e) => setValue(e.target.value)}
                placeholder="Enter a value for the variable..."
              />
            )}
          </div>

          <div className="space-y-2">
            <Label>Apply to fields</Label>
            <InputComponent
              setSelectedOptions={(value) => setFields(value)}
              selectedOptions={fields}
              options={availableFields}
              password={false}
              placeholder="Choose a field for the variable..."
              id="apply-to-fields"
              popoverWidth="29rem"
              optionsPlaceholder="Fields"
            />
            <div className="text-xs text-muted-foreground">
              Selected fields will auto-apply the variable as a default value.
            </div>
          </div>
        </div>
      </BaseModal.Content>
      <BaseModal.Footer
        submit={{
          label: `${initialData ? "Update" : "Save"} Variable`,
          dataTestId: "save-variable-btn",
        }}
      />
    </BaseModal>
  );
}<|MERGE_RESOLUTION|>--- conflicted
+++ resolved
@@ -65,14 +65,11 @@
       setAvailableFields(
         sortByName(fields.concat(initialData?.default_fields ?? [])),
       );
-<<<<<<< HEAD
-    } else {
-      setAvailableFields(["System", "System Message", "System Prompt"]);
-=======
       if (referenceField && fields.includes(referenceField)) {
         setFields([referenceField]);
       }
->>>>>>> ec78119b
+    } else {
+      setAvailableFields(["System", "System Message", "System Prompt"]);
     }
   }, [globalVariables, componentFields, initialData]);
 

--- conflicted
+++ resolved
@@ -1,11 +1,10 @@
-import ForwardedIconComponent from "components/common/genericIconComponent";
-import DurationDisplay from "components/core/chatComponents/DurationDisplay";
-import SimplifiedCodeTabComponent from "components/core/codeTabsComponent/ChatCodeTabComponent";
+import ForwardedIconComponent from "@/components/common/genericIconComponent";
+import DurationDisplay from "@/components/core/chatComponents/DurationDisplay";
+import SimplifiedCodeTabComponent from "@/components/core/codeTabsComponent";
 import { ReactNode } from "react";
 import Markdown from "react-markdown";
 import rehypeMathjax from "rehype-mathjax";
 import remarkGfm from "remark-gfm";
-<<<<<<< HEAD
 import {
   CodeContent,
   ContentType,
@@ -15,13 +14,6 @@
   TextContent,
   ToolContent,
 } from "types/chat";
-
-const ICON_SIZE = 16;
-=======
-import ForwardedIconComponent from "../../common/genericIconComponent";
-import SimplifiedCodeTabComponent from "../codeTabsComponent";
-import DurationDisplay from "./DurationDisplay";
->>>>>>> 5de7f8af
 
 export default function ContentDisplay({
   content,
@@ -206,66 +198,25 @@
         }
 
         // For objects/arrays, format as JSON
-        try {
-          return (
-            <SimplifiedCodeTabComponent
-              language="json"
-              code={JSON.stringify(output, null, 2)}
-            />
-          );
-        } catch {
-          return String(output);
-        }
-      };
-
-      contentData = (
-        <div className="flex flex-col gap-2">
-          <Markdown
-            remarkPlugins={[remarkGfm]}
-            rehypePlugins={[rehypeMathjax]}
-            className="markdown prose max-w-full text-sm font-normal dark:prose-invert"
-          >
-            **Input:**
-          </Markdown>
+        return (
           <SimplifiedCodeTabComponent
             language="json"
-            code={JSON.stringify((content as ToolContent).tool_input, null, 2)}
-          />
-          {(content as ToolContent).output && (
-            <>
-              <Markdown
-                remarkPlugins={[remarkGfm]}
-                rehypePlugins={[rehypeMathjax]}
-<<<<<<< HEAD
-                className="markdown max_w-full prose text-[14px] font-normal dark:prose-invert"
-=======
-                className="markdown prose max-w-full text-sm font-normal dark:prose-invert"
->>>>>>> 5de7f8af
-              >
-                **Output:**
-              </Markdown>
-              <div className="mt-1">
-                {formatToolOutput((content as ToolContent).output)}
-              </div>
-            </>
-          )}
-          {(content as ToolContent).error && (
-            <div className="text-red-500">
-              <Markdown
-                remarkPlugins={[remarkGfm]}
-                rehypePlugins={[rehypeMathjax]}
-<<<<<<< HEAD
-                className="markdown max_w-full prose text-[14px] font-normal dark:prose-invert"
-=======
-                className="markdown prose max-w-full text-sm font-normal dark:prose-invert"
->>>>>>> 5de7f8af
-              >
-                **Error:**
-              </Markdown>
-              <SimplifiedCodeTabComponent
-                language="json"
-                code={JSON.stringify((content as ToolContent).error, null, 2)}
-              />
+            code={JSON.stringify(output, null, 2)}
+          />
+        );
+      };
+
+      contentData = (
+        <div>
+          {(content as ToolContent).tool_code && (
+            <SimplifiedCodeTabComponent
+              language="python"
+              code={(content as ToolContent).tool_code}
+            />
+          )}
+          {(content as ToolContent).tool_output && (
+            <div className="mt-2">
+              {formatToolOutput((content as ToolContent).tool_output)}
             </div>
           )}
         </div>
@@ -274,24 +225,37 @@
 
     case "media":
       contentData = (
-        <div>
-          {(content as MediaContent).urls.map((url, index) => (
-            <img
-              key={index}
-              src={url}
-              alt={(content as MediaContent).caption || `Media ${index}`}
-            />
-          ))}
-          {(content as MediaContent).caption && (
-            <div>{(content as MediaContent).caption}</div>
-          )}
-        </div>
-      );
-      break;
+        <div className="flex w-full justify-center">
+          <img
+            className="max-h-[300px] max-w-full rounded-md object-contain"
+            src={(content as MediaContent).media_url}
+            alt={(content as MediaContent).media_alt}
+          />
+        </div>
+      );
+      break;
+
+    case "link":
+      contentData = (
+        <div className="flex w-full justify-center">
+          <a
+            href={(content as MediaContent).media_url}
+            target="_blank"
+            rel="noopener noreferrer"
+            className="text-blue-500 underline"
+          >
+            {(content as MediaContent).media_url}
+          </a>
+        </div>
+      );
+      break;
+
+    default:
+      contentData = null;
   }
 
   return (
-    <div className="relative p-[16px]">
+    <div>
       {renderHeader}
       {renderDuration}
       {contentData}

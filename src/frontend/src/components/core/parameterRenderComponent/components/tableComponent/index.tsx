--- conflicted
+++ resolved
@@ -53,35 +53,18 @@
     },
     ref,
   ) => {
-<<<<<<< HEAD
-    let colDef = props.columnDefs.map((col, index) => {
-      let newCol = {
-        ...col,
-      };
-
-      if (index !== props.columnDefs.length - 1) {
-        newCol = {
-          ...newCol,
-          suppressSizeToFit: true,
-        };
-      }
-
-      if (props.rowSelection && props.onSelectionChanged && index === 0) {
-        newCol = {
-          ...newCol,
-          checkboxSelection: true,
-          headerCheckboxSelection: true,
-          headerCheckboxSelectionFilteredOnly: true,
-=======
     let colDef = props.columnDefs
+      .filter((col) => !col.hide)
       .map((col, index) => {
         let newCol = {
           ...col,
->>>>>>> 0a631a68
         };
-        // Filter out hidden columns
-        if (col.hidden) {
-          return null;
+
+        if (index !== props.columnDefs.length - 1) {
+          newCol = {
+            ...newCol,
+            suppressSizeToFit: true,
+          };
         }
         if (props.rowSelection && props.onSelectionChanged && index === 0) {
           newCol = {
@@ -133,8 +116,7 @@
           }
         }
         return newCol;
-      })
-      .filter(Boolean); // Filter out null values from hidden columns
+      });
     // @ts-ignore
     const realRef: React.MutableRefObject<AgGridReact> =
       useRef<AgGridReact | null>(null);

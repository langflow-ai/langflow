--- conflicted
+++ resolved
@@ -70,12 +70,9 @@
         {...baseInputProps}
         dialogInputs={templateData.dialog_inputs}
         options={templateData.options ?? []}
-<<<<<<< HEAD
-=======
         nodeId={nodeId}
         nodeClass={nodeClass}
         handleNodeClass={handleNodeClass}
->>>>>>> 24a052f7
         optionsMetaData={templateData.options_metadata}
         combobox={templateData.combobox}
         name={templateData?.name!}

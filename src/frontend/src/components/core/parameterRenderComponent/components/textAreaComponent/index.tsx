--- conflicted
+++ resolved
@@ -75,11 +75,8 @@
   const inputRef = useRef<HTMLInputElement>(null);
   const [isFocused, setIsFocused] = useState(false);
   const [passwordVisible, setPasswordVisible] = useState(false);
-<<<<<<< HEAD
   const webhookAuthEnable = useUtilityStore((state) => state.webhookAuthEnable);
-=======
   const [cursor, setCursor] = useState<number | null>(null);
->>>>>>> e63e879a
 
   const isWebhook = useMemo(
     () => nodeInformationMetadata?.nodeType === "webhook",

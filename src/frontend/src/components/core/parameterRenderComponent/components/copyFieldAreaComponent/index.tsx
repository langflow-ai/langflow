import { GRADIENT_CLASS_DISABLED } from "@/constants/constants";
import useAlertStore from "@/stores/alertStore";
import useFlowStore from "@/stores/flowStore";
import { useMemo, useRef, useState } from "react";
import { cn } from "../../../../../utils/utils";
import IconComponent from "../../../../common/genericIconComponent";
import { Input } from "../../../../ui/input";
import { InputProps, TextAreaComponentType } from "../../types";

const BACKEND_URL = "BACKEND_URL";
const MCP_SSE_VALUE = "MCP_SSE";
const URL_WEBHOOK = `${window.location.protocol}//${window.location.host}/api/v1/webhook/`;
const URL_MCP_SSE = `${window.location.protocol}//${window.location.host}/api/v1/mcp/sse`;

const inputClasses = {
  base: ({ isFocused }: { isFocused: boolean }) =>
    `w-full ${isFocused ? "" : "pr-3"}`,
  editNode: "input-edit-node",
  normal: ({ isFocused }: { isFocused: boolean }) =>
    `primary-input ${isFocused ? "text-primary" : "text-muted-foreground"}`,
  disabled: "disabled-state",
};

const externalLinkIconClasses = {
  gradient: ({
    editNode,
    disabled,
  }: {
    editNode: boolean;
    disabled: boolean;
  }) =>
    disabled
      ? "gradient-fade-input-edit-node"
      : editNode
        ? "gradient-fade-input-edit-node"
        : "gradient-fade-input",
  background: ({
    editNode,
    disabled,
  }: {
    editNode: boolean;
    disabled: boolean;
  }) =>
    disabled
      ? ""
      : editNode
        ? "background-fade-input-edit-node"
        : "background-fade-input",
  icon: "icons-parameters-comp absolute right-3 h-4 w-4 shrink-0",
  editNodeTop: "top-[-1.4rem] h-5",
  normalTop: "top-[-2.1rem] h-7",
  iconTop: "top-[-1.7rem]",
};

export default function CopyFieldAreaComponent({
  value,
  handleOnNewValue,
  editNode = false,
  id = "",
}: InputProps<string, TextAreaComponentType>): JSX.Element {
  const inputRef = useRef<HTMLInputElement>(null);
  const [isFocused, setIsFocused] = useState(false);
  const [isCopied, setIsCopied] = useState(false);

  const isValueToReplace = value === BACKEND_URL || value === MCP_SSE_VALUE;
  const setSuccessData = useAlertStore((state) => state.setSuccessData);
  const currentFlow = useFlowStore((state) => state.currentFlow);
  const endpointName = currentFlow?.endpoint_name ?? "";

  const valueToRender = useMemo(() => {
<<<<<<< HEAD
    if (isValueToReplace) {
      const urlWebhook = `${URL_WEBHOOK}${endpointName ? endpointName : currentFlow?.id}`;
      return isValueToReplace ? urlWebhook : value;
=======
    if (value === BACKEND_URL) {
      return `${URL_WEBHOOK}${endpointName}`;
    } else if (value === MCP_SSE_VALUE) {
      return `${URL_MCP_SSE}`;
>>>>>>> 71d1f06f
    }
    return value;
  }, [value, endpointName]);

  const getInputClassName = () => {
    return cn(
      inputClasses.base({ isFocused }),
      editNode ? inputClasses.editNode : inputClasses.normal({ isFocused }),
      isFocused && "pr-10",
    );
  };

  const handleInputChange = (e: React.ChangeEvent<HTMLInputElement>) => {
    handleOnNewValue({ value: e.target.value });
  };

  const handleCopy = (event?: React.MouseEvent<HTMLDivElement>) => {
    setIsCopied(true);
    setTimeout(() => setIsCopied(false), 2000);
    navigator.clipboard.writeText(valueToRender);

    setSuccessData({
      title: "Endpoint URL copied",
    });

    event?.stopPropagation();
  };

  const renderIcon = () => (
    <>
      {!isFocused && (
        <div
          className={cn(
            externalLinkIconClasses.gradient({
              editNode,
              disabled: false,
            }),
            editNode
              ? externalLinkIconClasses.editNodeTop
              : externalLinkIconClasses.normalTop,
          )}
          style={{
            pointerEvents: "none",
            background: isFocused ? undefined : GRADIENT_CLASS_DISABLED,
          }}
          aria-hidden="true"
        />
      )}
      <div onClick={handleCopy}>
        <IconComponent
          dataTestId={`btn_copy_${id?.toLowerCase()}${editNode ? "_advanced" : ""}`}
          name={isCopied ? "Check" : "Copy"}
          className={cn(
            "cursor-pointer bg-muted",
            externalLinkIconClasses.icon,
            editNode
              ? externalLinkIconClasses.editNodeTop
              : externalLinkIconClasses.iconTop,
            "bg-muted text-foreground",
          )}
        />
      </div>
    </>
  );

  return (
    <div className={cn("w-full")}>
      <Input
        onFocus={() => setIsFocused(true)}
        onBlur={() => setIsFocused(false)}
        id={id}
        data-testid={id}
        value={valueToRender}
        onChange={handleInputChange}
        className={cn(getInputClassName())}
        aria-label={valueToRender}
        ref={inputRef}
        type="text"
        disabled
      />
      <div className="relative w-full">{renderIcon()}</div>
    </div>
  );
}<|MERGE_RESOLUTION|>--- conflicted
+++ resolved
@@ -62,22 +62,15 @@
   const [isFocused, setIsFocused] = useState(false);
   const [isCopied, setIsCopied] = useState(false);
 
-  const isValueToReplace = value === BACKEND_URL || value === MCP_SSE_VALUE;
   const setSuccessData = useAlertStore((state) => state.setSuccessData);
   const currentFlow = useFlowStore((state) => state.currentFlow);
   const endpointName = currentFlow?.endpoint_name ?? "";
 
   const valueToRender = useMemo(() => {
-<<<<<<< HEAD
-    if (isValueToReplace) {
-      const urlWebhook = `${URL_WEBHOOK}${endpointName ? endpointName : currentFlow?.id}`;
-      return isValueToReplace ? urlWebhook : value;
-=======
     if (value === BACKEND_URL) {
       return `${URL_WEBHOOK}${endpointName}`;
     } else if (value === MCP_SSE_VALUE) {
       return `${URL_MCP_SSE}`;
->>>>>>> 71d1f06f
     }
     return value;
   }, [value, endpointName]);

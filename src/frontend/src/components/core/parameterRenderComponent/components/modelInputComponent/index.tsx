import Fuse from 'fuse.js';
import { useCallback, useEffect, useMemo, useRef, useState } from 'react';
import { mutateTemplate } from '@/CustomNodes/helpers/mutate-template';
import LoadingTextComponent from '@/components/common/loadingTextComponent';
import { RECEIVING_INPUT_VALUE } from '@/constants/constants';
import { PROVIDER_VARIABLE_MAPPING } from '@/constants/providerConstants';
import { usePostTemplateValue } from '@/controllers/API/queries/nodes/use-post-template-value';
import { useGetGlobalVariables } from '@/controllers/API/queries/variables';
import { useGetDefaultModel } from '@/controllers/API/queries/models/use-get-default-model';
import { useCustomNavigate } from '@/customization/hooks/use-custom-navigate';
import ApiKeyModal from '@/modals/apiKeyModal';
import useAlertStore from '@/stores/alertStore';
import { useGlobalVariablesStore } from '@/stores/globalVariablesStore/globalVariables';
import { convertStringToHTML } from '@/utils/stringManipulation';
import { cn } from '@/utils/utils';
import { default as ForwardedIconComponent } from '../../../../common/genericIconComponent';
import { Button } from '../../../../ui/button';
import {
  Command,
  CommandGroup,
  CommandItem,
  CommandList,
  CommandSeparator,
} from '../../../../ui/command';
import {
  Popover,
  PopoverContent,
  PopoverTrigger,
} from '../../../../ui/popover';
import type { BaseInputProps } from '../../types';
import { APIClassType } from '@/types/api';

export type ModelInputComponentType = {
  options?: {
    id?: string;
    name: string;
    icon: string;
    provider: string;
    metadata?: any;
  }[];
  placeholder?: string;
  providers?: string[];
};

export type SelectedModel = {
  id?: string;
  name: string;
  icon: string;
  provider: string;
  metadata?: any;
};

export default function ModelInputComponent({
  id,
  value,
  disabled,
  handleOnNewValue,
  options = [],
  placeholder = 'Select a Model',
  providers = ['OpenAI', 'Anthropic'],
  helperText,
  hasRefreshButton,
  nodeId,
  nodeClass,
  handleNodeClass,
}: BaseInputProps<any> & ModelInputComponentType): JSX.Element {
  // Initialize state and refs

  console.log('selectedModel', value);

  const [open, setOpen] = useState(false);
  const [openApiKeyDialog, setOpenApiKeyDialog] = useState(false);
  const [searchTerm, setSearchTerm] = useState('');
  const [refreshOptions, setRefreshOptions] = useState(false);
  const refButton = useRef<HTMLButtonElement>(null);
  const { setErrorData } = useAlertStore();
  const [selectedProvider, setSelectedProvider] = useState<string | null>(null);
  const [initialValueSet, setInitialValueSet] = useState(false);
  const [selectedModel, setSelectedModel] = useState<SelectedModel | null>(
    null
  );

  // API hooks
  const postTemplateValue = usePostTemplateValue({
    parameterId: 'model',
    nodeId: nodeId || '',
    node: (nodeClass as APIClassType) || null,
  });

  const navigate = useCustomNavigate();

  useGetGlobalVariables();

  const globalVariablesEntries = useGlobalVariablesStore(
    state => state.globalVariablesEntries
  );

<<<<<<< HEAD
  const { data: defaultModelData } = useGetDefaultModel({
    model_type: 'language',
=======
  // Detect if this is an embedding model input or language model input
  const modelType = useMemo(() => {
    if (options && options.length > 0) {
      // Check if any of the options has model_type in metadata
      const firstModel = options[0];
      if (firstModel?.metadata?.model_type === "embeddings") {
        return "embeddings";
      }
    }
    return "language"; // Default to language models
  }, [options]);

  // Get default model based on detected type
  const { data: defaultModelData } = useGetDefaultModel({
    model_type: modelType,
>>>>>>> 0dccde6d
  });

  console.log('defaultModelData', defaultModelData);

  // Initialize utilities and memoized values
  const filteredOptions = useMemo(() => {
    try {
      if (!options || options.length === 0) return [];
      if (!searchTerm.trim()) return options;

      const fuse = new Fuse(options, {
        keys: ['name', 'provider'],
        threshold: 0.3,
      });
      return fuse.search(searchTerm).map(result => result.item);
    } catch (error) {
      console.warn('Error filtering options:', error);
      return options || [];
    }
  }, [options, searchTerm]);

  const groupedOptions = useMemo(() => {
    const groups: Record<string, typeof options> = {};

    filteredOptions.forEach(option => {
      const provider = option.provider || 'Other';
      if (!groups[provider]) {
        groups[provider] = [];
      }
      groups[provider].push(option);
    });

    // Get default model info
    const defaultModelName = defaultModelData?.default_model?.model_name;
    const defaultProvider = defaultModelData?.default_model?.provider;

    // Sort models within each provider
    for (const provider in groups) {
      groups[provider].sort((a, b) => {
        const aIsDefault =
          a.name === defaultModelName && provider === defaultProvider;
        const bIsDefault =
          b.name === defaultModelName && provider === defaultProvider;

        // Default model comes first
        if (aIsDefault && !bIsDefault) return -1;
        if (!aIsDefault && bIsDefault) return 1;

        // Otherwise maintain original order (or sort alphabetically if preferred)
        return 0;
      });
    }

    const sortedGroups: [string, typeof options][] = Object.entries(groups);

    // Sort providers:
    // 1. Provider with default model first
    // 2. Enabled providers next
    // 3. Alphabetically after that
    sortedGroups.sort(([a], [b]) => {
      const aEnabled = globalVariablesEntries?.includes(
        PROVIDER_VARIABLE_MAPPING[a] || ''
      );
      const bEnabled = globalVariablesEntries?.includes(
        PROVIDER_VARIABLE_MAPPING[b] || ''
      );
      const aIsDefault = a === defaultProvider;
      const bIsDefault = b === defaultProvider;

      // Default provider comes first
      if (aIsDefault && !bIsDefault) return -1;
      if (!aIsDefault && bIsDefault) return 1;

      // Then enabled providers
      if (aEnabled && !bEnabled) return -1;
      if (!aEnabled && bEnabled) return 1;

      // Otherwise, sort alphabetically
      return a.localeCompare(b);
    });

    return sortedGroups;
  }, [
    filteredOptions,
    providers,
    options,
    globalVariablesEntries,
    defaultModelData,
  ]);

  // Utility functions
  const handleModelSelect = useCallback(
    (modelName: string) => {
      try {
        const selectedOption = options.find(
          option => option.name === modelName
        );

        if (!selectedOption) {
          setErrorData({ title: 'Model not found' });
          return;
        }

        const newValue = [
          {
            ...(selectedOption.id && { id: selectedOption.id }),
            name: selectedOption.name,
            icon: selectedOption.icon || 'Bot',
            provider: selectedOption.provider || 'Unknown',
            metadata: selectedOption.metadata || {},
          },
        ];

        handleOnNewValue({ value: newValue });
        setSelectedProvider(selectedOption.provider || null);
        setSelectedModel(selectedOption);
      } catch (error) {
        setErrorData({ title: 'Error selecting model' });
      }
    },
    [options, handleOnNewValue, setErrorData]
  );

  const handleRefreshButtonPress = useCallback(async () => {
    setRefreshOptions(true);
    setOpen(false);

    await mutateTemplate(
      value,
      nodeId!,
      nodeClass!,
      handleNodeClass!,
      postTemplateValue,
      setErrorData
    )?.then(() => {
      setTimeout(() => {
        setRefreshOptions(false);
      }, 2000);
    });
  }, [
    value,
    nodeId,
    nodeClass,
    handleNodeClass,
    postTemplateValue,
    setErrorData,
  ]);

  // Effects
  useEffect(() => {
    setSelectedModel(null);
    setSelectedProvider(null);
  }, []);

  // Set initial value based on default model or first enabled provider
  useEffect(() => {
    if (initialValueSet || !options || options.length === 0) return;

    // If value is already set, don't override
    if (value && Array.isArray(value) && value.length > 0) {
      setInitialValueSet(true);
      return;
    }

    let modelToSet: SelectedModel | null = null;

    // First, check if there's a default model
    if (defaultModelData?.default_model) {
      const defaultModel = options.find(
        option =>
          option.name === defaultModelData.default_model?.model_name &&
          option.provider === defaultModelData.default_model?.provider
      );
      if (defaultModel) {
        modelToSet = defaultModel;
      }
    }

    // If no default model, find the first model in the first enabled provider
    if (!modelToSet && globalVariablesEntries) {
      for (const [provider, providerOptions] of groupedOptions) {
        const isProviderEnabled = globalVariablesEntries.includes(
          PROVIDER_VARIABLE_MAPPING[provider] || ''
        );
        if (isProviderEnabled && providerOptions.length > 0) {
          const firstModel = providerOptions[0];
          if (firstModel && !firstModel.metadata?.is_disabled_provider) {
            modelToSet = firstModel;
            break;
          }
        }
      }
    }

    // Set the model if found
    if (modelToSet) {
      const newValue = [
        {
          ...(modelToSet.id && { id: modelToSet.id }),
          name: modelToSet.name,
          icon: modelToSet.icon || 'Bot',
          provider: modelToSet.provider || 'Unknown',
          metadata: modelToSet.metadata || {},
        },
      ];
      handleOnNewValue({ value: newValue });
      setSelectedProvider(modelToSet.provider || null);
      setSelectedModel(modelToSet);
    }

    setInitialValueSet(true);
  }, [
    options,
    defaultModelData,
    globalVariablesEntries,
    groupedOptions,
    value,
    handleOnNewValue,
    initialValueSet,
  ]);

  const renderLoadingButton = () => (
    <Button
      className="dropdown-component-false-outline w-full justify-between py-2 font-normal"
      variant="primary"
      size="xs"
      disabled
    >
      <LoadingTextComponent text="Loading models" />
    </Button>
  );

  const renderSelectedIcon = () => {
    return selectedModel && selectedModel?.icon ? (
      <ForwardedIconComponent
        name={selectedModel.icon}
        className="h-4 w-4 flex-shrink-0"
      />
    ) : null;
  };

  const renderTriggerButton = () => (
    <div className="flex w-full flex-col">
      <PopoverTrigger asChild>
        <Button
          disabled={disabled || options.length === 0}
          variant="primary"
          size="xs"
          role="combobox"
          ref={refButton}
          aria-expanded={open}
          data-testid={id}
          className={cn(
            'dropdown-component-false-outline py-2',
            'no-focus-visible w-full justify-between font-normal disabled:bg-muted disabled:text-muted-foreground'
          )}
        >
          <span
            className="flex w-full items-center gap-2 overflow-hidden"
            data-testid={`value-dropdown-${id}`}
          >
            {selectedModel && <>{renderSelectedIcon()}</>}
            <span className="truncate">
              {disabled ? (
                RECEIVING_INPUT_VALUE
              ) : (
                <div
                  className={cn(
                    'truncate',
                    !selectedModel?.name && 'text-muted-foreground'
                  )}
                >
                  {selectedModel?.name || placeholder}
                </div>
              )}
            </span>
          </span>
          <ForwardedIconComponent
            name={disabled ? 'Lock' : 'ChevronsUpDown'}
            className={cn(
              'ml-2 h-4 w-4 shrink-0 text-foreground',
              disabled
                ? 'text-placeholder-foreground hover:text-placeholder-foreground'
                : 'hover:text-foreground'
            )}
          />
        </Button>
      </PopoverTrigger>
      {helperText && (
        <span className="pt-2 text-xs text-muted-foreground">
          {convertStringToHTML(helperText)}
        </span>
      )}
    </div>
  );

  const renderSearchInput = () => (
    <div className="flex items-center border-b px-2.5">
      <ForwardedIconComponent
        name="search"
        className="mr-2 h-4 w-4 shrink-0 opacity-50"
      />
      <input
        onChange={event => setSearchTerm(event.target.value)}
        placeholder="Search models..."
        className="flex h-9 w-full rounded-md bg-transparent py-3 text-[13px] outline-none placeholder:text-muted-foreground disabled:cursor-not-allowed disabled:opacity-50"
        autoComplete="off"
        data-testid="model_search_input"
      />
    </div>
  );

  const renderOptionsList = () => (
    <CommandList className="max-h-[300px] overflow-y-auto">
      {groupedOptions.map(([provider, providerOptions]) => {
        const visibleOptions = providerOptions;

        if (visibleOptions.length === 0) return null;

        // Check if this provider only has disabled provider entries
        const isDisabledProvider =
          visibleOptions.length === 1 &&
          visibleOptions[0]?.metadata?.is_disabled_provider === true;
        const isProviderEnabled = globalVariablesEntries?.includes(
          PROVIDER_VARIABLE_MAPPING[provider] || ''
        );

        return (
          <CommandGroup className="p-0" key={`${provider}`}>
            <div className="text-xs font-semibold my-2 ml-4 text-muted-foreground flex items-center justify-between pr-4">
              <div className="flex items-center">
                {provider}
                {isProviderEnabled && (
                  <div className="ml-2 text-xs text-accent-emerald-foreground flex items-center gap-1">
                    <ForwardedIconComponent
                      name="CheckCircle2"
                      className="h-3 w-3"
                    />
                    Enabled
                  </div>
                )}
              </div>
              {isDisabledProvider && (
                <Button
                  size="xs"
                  variant="primary"
                  className="h-6 text-xs"
                  onClick={e => {
                    e.stopPropagation();
                    setSelectedProvider(provider);
                    setOpenApiKeyDialog(true);
                  }}
                  data-testid={`enable-${provider}-button`}
                >
                  Enable
                </Button>
              )}
            </div>
            {!isDisabledProvider &&
              visibleOptions.map(option => {
                if (!option || !option.name) {
                  return null;
                }
                const isDefaultModel =
                  defaultModelData?.default_model?.model_name === option.name &&
                  defaultModelData?.default_model?.provider === option.provider;

                const isReasoning = option.metadata?.reasoning_models?.includes(
                  option.name
                );

                return (
                  <CommandItem
                    key={option.name}
                    value={option.name}
                    onSelect={currentValue => {
                      handleModelSelect(currentValue);
                      setOpen(false);
                    }}
                    className="w-full items-center rounded-none"
                    data-testid={`${option.name}-option`}
                  >
                    <div className="flex w-full items-center gap-2">
                      <ForwardedIconComponent
                        name={option.icon || 'Bot'}
                        className="h-4 w-4 shrink-0 text-primary ml-2"
                      />
                      <div className="truncate text-[13px]">{option.name}</div>
                      {isDefaultModel && (
                        <ForwardedIconComponent
                          name="Star"
                          className="h-3 w-3 text-yellow-500 fill-yellow-500"
                        />
                      )}
                      {isReasoning && (
                        <ForwardedIconComponent
                          name="brain"
                          className="h-4 w-4 shrink-0 text-muted-foreground"
                        />
                      )}
                      <div className="pl-2 ml-auto">
                        <ForwardedIconComponent
                          name="Check"
                          className={cn(
                            'h-4 w-4 shrink-0 text-primary',
                            selectedModel?.name === option.name
                              ? 'opacity-100'
                              : 'opacity-0'
                          )}
                        />
                      </div>
                    </div>
                  </CommandItem>
                );
              })}
            {provider !== groupedOptions[groupedOptions.length - 1][0] &&
              visibleOptions.length > 0 && <CommandSeparator />}
          </CommandGroup>
        );
      })}
    </CommandList>
  );

  const renderManageProvidersButton = () => (
    <div className="sticky bottom-0 border-t bg-background">
      {hasRefreshButton && (
        <CommandItem className="flex cursor-pointer items-center justify-start gap-2 truncate py-3 text-xs font-semibold text-muted-foreground">
          <Button
            className="w-full"
            unstyled
            data-testid="refresh-model-list"
            onClick={() => {
              handleRefreshButtonPress();
            }}
          >
            <div className="flex items-center gap-2 pl-1">
              <ForwardedIconComponent
                name="RefreshCcw"
                className={cn('refresh-icon h-3 w-3 text-primary')}
              />
              Refresh list
            </div>
          </Button>
        </CommandItem>
      )}
      <CommandItem className="flex cursor-pointer items-center justify-start gap-2 truncate rounded-b-md py-3 text-xs text-muted-foreground">
        <Button
          className="w-full"
          unstyled
          onClick={() => {
            navigate('/settings/model-providers');
          }}
          data-testid="manage-model-providers"
        >
          <div className="flex items-center gap-2 pl-1 text-muted-foreground">
            Manage Model Providers
            <ForwardedIconComponent
              name="Settings"
              className={cn('ml-auto w-4 h-4 text-muted-foreground')}
            />
          </div>
        </Button>
      </CommandItem>
    </div>
  );

  const renderPopoverContent = () => (
    <PopoverContent
      side="bottom"
      avoidCollisions={true}
      className="noflow nowheel nopan nodelete nodrag p-0"
      style={{ minWidth: refButton?.current?.clientWidth ?? '200px' }}
    >
      <Command className="flex flex-col">
        {options?.length > 0 && renderSearchInput()}
        {renderOptionsList()}
        {renderManageProvidersButton()}
      </Command>
    </PopoverContent>
  );

  // Loading state
  if ((options.length === 0 && !options) || !options || refreshOptions) {
    return <div className="w-full">{renderLoadingButton()}</div>;
  }

  // Error state - no options available
  if (!options || options.length === 0) {
    return (
      <div className="w-full">
        <Button
          className="dropdown-component-false-outline w-full justify-between py-2 font-normal"
          variant="primary"
          size="xs"
          disabled
        >
          <span className="text-muted-foreground text-sm">
            No models available
          </span>
        </Button>
      </div>
    );
  }

  // Main render
  return (
    <>
      <Popover open={open} onOpenChange={setOpen}>
        <div className="w-full truncate">{renderTriggerButton()}</div>
        {renderPopoverContent()}
      </Popover>
      {openApiKeyDialog && (
        <ApiKeyModal
          open={openApiKeyDialog}
          onClose={() => setOpenApiKeyDialog(false)}
          provider={selectedProvider || 'Provider'}
        />
      )}
    </>
  );
}<|MERGE_RESOLUTION|>--- conflicted
+++ resolved
@@ -95,26 +95,21 @@
     state => state.globalVariablesEntries
   );
 
-<<<<<<< HEAD
-  const { data: defaultModelData } = useGetDefaultModel({
-    model_type: 'language',
-=======
   // Detect if this is an embedding model input or language model input
   const modelType = useMemo(() => {
     if (options && options.length > 0) {
       // Check if any of the options has model_type in metadata
       const firstModel = options[0];
-      if (firstModel?.metadata?.model_type === "embeddings") {
-        return "embeddings";
+      if (firstModel?.metadata?.model_type === 'embeddings') {
+        return 'embeddings';
       }
     }
-    return "language"; // Default to language models
+    return 'language'; // Default to language models
   }, [options]);
 
   // Get default model based on detected type
   const { data: defaultModelData } = useGetDefaultModel({
     model_type: modelType,
->>>>>>> 0dccde6d
   });
 
   console.log('defaultModelData', defaultModelData);

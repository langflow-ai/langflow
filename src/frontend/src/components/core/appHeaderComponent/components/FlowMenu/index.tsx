--- conflicted
+++ resolved
@@ -263,11 +263,7 @@
       </div>
 
       <div
-<<<<<<< HEAD
-        className="truncate overflow-hidden text-sm sm:whitespace-normal"
-=======
         className="shrink-0 overflow-hidden text-sm sm:whitespace-normal"
->>>>>>> a8f6ee4a
         data-testid="menu_bar_display"
       >
         <div
@@ -284,15 +280,10 @@
             >
               <Input
                 className={cn(
-<<<<<<< HEAD
-                  "h-6 w-full cursor-text font-semibold",
-                  "bg-transparent pr-0 pl-1 transition-colors duration-200",
-                  "border-0 outline-none focus:border-0 focus:ring-0 focus:ring-offset-0 focus:outline-none",
-=======
+
                   "h-6 w-full shrink-0 cursor-text font-semibold",
                   "bg-transparent pl-1 pr-0 transition-colors duration-200",
-                  "border-0 outline-none focus:border-0 focus:outline-none focus:ring-0 focus:ring-offset-0",
->>>>>>> a8f6ee4a
+
                   !editingName && "text-primary hover:opacity-80",
                   isInvalidName && "text-status-red",
                 )}
@@ -311,11 +302,9 @@
               />
               <span
                 ref={measureRef}
-<<<<<<< HEAD
-                className="invisible absolute top-0 left-0 -z-10 w-fit pl-1 font-semibold whitespace-pre"
-=======
+
                 className="invisible absolute left-0 top-0 -z-10 w-fit whitespace-pre font-semibold"
->>>>>>> a8f6ee4a
+
                 aria-hidden="true"
                 data-testid="flow_name"
               >

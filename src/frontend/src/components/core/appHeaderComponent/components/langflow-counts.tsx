import { FaDiscord, FaGithub } from "react-icons/fa";
import ShadTooltip from "@/components/common/shadTooltipComponent";
import { Button } from "@/components/ui/button";
import { DISCORD_URL, GITHUB_URL } from "@/constants/constants";
import { useDarkStore } from "@/stores/darkStore";
import { formatNumber } from "@/utils/utils";

export const LangflowCounts = () => {
  const stars: number | undefined = useDarkStore((state) => state.stars);
  const discordCount: number = useDarkStore((state) => state.discordCount);

  return (
    <div className="flex items-center gap-3">
      <ShadTooltip
        content="Go to GitHub repo"
        side="bottom"
        styleClasses="z-10"
      >
        <Button
          unstyled
          onClick={() => window.open(GITHUB_URL, "_blank")}
          className="hit-area-hover flex items-center gap-2 rounded-md p-1 text-muted-foreground"
        >
          <div className="hit-area-hover group relative items-center rounded-md px-2 py-1 text-muted-foreground flex">
            <FaGithub className="h-4 w-4" />
            <span className="text-xs font-semibold pl-2">
              {formatNumber(stars)}
            </span>
          </div>
        </Button>
      </ShadTooltip>

      <ShadTooltip
        content="Go to Discord server"
        side="bottom"
        styleClasses="z-10"
      >
        <Button
          unstyled
          onClick={() => window.open(DISCORD_URL, "_blank")}
          className="hit-area-hover flex items-center gap-2 rounded-md p-1 text-muted-foreground"
        >
          <div className="hit-area-hover group relative items-center rounded-md px-2 py-1 text-muted-foreground flex">
            <FaDiscord className="h-4 w-4" />
            <span className="text-xs font-semibold pl-2">
<<<<<<< HEAD
              {formatNumber(discordCount || 0)}
=======
              {formatNumber(discordCount)}
>>>>>>> f6c5afa5
            </span>
          </div>
        </Button>
      </ShadTooltip>
    </div>
  );
};

export default LangflowCounts;<|MERGE_RESOLUTION|>--- conflicted
+++ resolved
@@ -43,11 +43,7 @@
           <div className="hit-area-hover group relative items-center rounded-md px-2 py-1 text-muted-foreground flex">
             <FaDiscord className="h-4 w-4" />
             <span className="text-xs font-semibold pl-2">
-<<<<<<< HEAD
-              {formatNumber(discordCount || 0)}
-=======
               {formatNumber(discordCount)}
->>>>>>> f6c5afa5
             </span>
           </div>
         </Button>

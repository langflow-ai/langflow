--- conflicted
+++ resolved
@@ -44,16 +44,6 @@
       document.removeEventListener("mousedown", handleClickOutside);
     };
   }, []);
-
-<<<<<<< HEAD
-  const flows = useFlowsManagerStore((state) => state.flows);
-  const examples = useFlowsManagerStore((state) => state.examples);
-  const folders = useFolderStore((state) => state.folders);
-
-  const isEmpty = flows?.length !== examples?.length || folders?.length > 1;
-=======
-  useResetDismissUpdateAll();
->>>>>>> 4fbc2af9
 
   const getNotificationBadge = () => {
     const baseClasses = "absolute h-1 w-1 rounded-full bg-destructive";

<<<<<<< HEAD
=======
import type { Dispatch, SetStateAction } from "react";
>>>>>>> d12bb503
import useFlowStore from "@/stores/flowStore";
import PublishDropdown from "./deploy-dropdown";
import PlaygroundButton from "./playground-button";

<<<<<<< HEAD
export default function FlowToolbarOptions() {
  const hasIO = useFlowStore((state) => state.hasIO);

  return (
    <div className="flex items-center gap-1">
      <PlaygroundButton hasIO={hasIO} />
      <PublishDropdown />
=======
type FlowToolbarOptionsProps = {
  open: boolean;
  setOpen: Dispatch<SetStateAction<boolean>>;
  openApiModal: boolean;
  setOpenApiModal: Dispatch<SetStateAction<boolean>>;
};
const FlowToolbarOptions = ({
  open,
  setOpen,
  openApiModal,
  setOpenApiModal,
}: FlowToolbarOptionsProps) => {
  const hasIO = useFlowStore((state) => state.hasIO);

  return (
    <div className="flex items-center gap-1.5">
      <div className="flex h-full w-full gap-1.5 rounded-sm transition-all">
        <PlaygroundButton
          hasIO={hasIO}
          open={open}
          setOpen={setOpen}
          canvasOpen
        />
      </div>
      <PublishDropdown
        openApiModal={openApiModal}
        setOpenApiModal={setOpenApiModal}
      />
>>>>>>> d12bb503
    </div>
  );
};

export default FlowToolbarOptions;<|MERGE_RESOLUTION|>--- conflicted
+++ resolved
@@ -1,49 +1,25 @@
-<<<<<<< HEAD
-=======
 import type { Dispatch, SetStateAction } from "react";
->>>>>>> d12bb503
 import useFlowStore from "@/stores/flowStore";
 import PublishDropdown from "./deploy-dropdown";
 import PlaygroundButton from "./playground-button";
 
-<<<<<<< HEAD
-export default function FlowToolbarOptions() {
-  const hasIO = useFlowStore((state) => state.hasIO);
-
-  return (
-    <div className="flex items-center gap-1">
-      <PlaygroundButton hasIO={hasIO} />
-      <PublishDropdown />
-=======
 type FlowToolbarOptionsProps = {
-  open: boolean;
-  setOpen: Dispatch<SetStateAction<boolean>>;
   openApiModal: boolean;
   setOpenApiModal: Dispatch<SetStateAction<boolean>>;
 };
 const FlowToolbarOptions = ({
-  open,
-  setOpen,
   openApiModal,
   setOpenApiModal,
 }: FlowToolbarOptionsProps) => {
   const hasIO = useFlowStore((state) => state.hasIO);
 
   return (
-    <div className="flex items-center gap-1.5">
-      <div className="flex h-full w-full gap-1.5 rounded-sm transition-all">
-        <PlaygroundButton
-          hasIO={hasIO}
-          open={open}
-          setOpen={setOpen}
-          canvasOpen
-        />
-      </div>
+    <div className="flex items-center gap-1">
+      <PlaygroundButton hasIO={hasIO} />
       <PublishDropdown
         openApiModal={openApiModal}
         setOpenApiModal={setOpenApiModal}
       />
->>>>>>> d12bb503
     </div>
   );
 };

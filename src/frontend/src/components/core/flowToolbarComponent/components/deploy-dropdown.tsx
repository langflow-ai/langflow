import IconComponent from "@/components/common/genericIconComponent";
import ShadTooltipComponent from "@/components/common/shadTooltipComponent";
import { Button } from "@/components/ui/button";
import {
  DropdownMenu,
  DropdownMenuContent,
  DropdownMenuItem,
  DropdownMenuTrigger,
} from "@/components/ui/dropdown-menu";
import { Switch } from "@/components/ui/switch";
import { usePatchUpdateFlow } from "@/controllers/API/queries/flows/use-patch-update-flow";
import { CustomLink } from "@/customization/components/custom-link";
import { ENABLE_PUBLISH, ENABLE_WIDGET } from "@/customization/feature-flags";
import { customMcpOpen } from "@/customization/utils/custom-mcp-open";
import ApiModal from "@/modals/apiModal";
import EmbedModal from "@/modals/EmbedModal/embed-modal";
import ExportModal from "@/modals/exportModal";
import useAlertStore from "@/stores/alertStore";
import useAuthStore from "@/stores/authStore";
import useFlowsManagerStore from "@/stores/flowsManagerStore";
import useFlowStore from "@/stores/flowStore";
import { cn } from "@/utils/utils";
import { useState } from "react";
import { useHref } from "react-router-dom";

export default function PublishDropdown() {
  const location = useHref("/");
  const domain = window.location.origin + location;
  const [openEmbedModal, setOpenEmbedModal] = useState(false);
  const currentFlow = useFlowsManagerStore((state) => state.currentFlow);
  const flowId = currentFlow?.id;
  const flowName = currentFlow?.name;
  const folderId = currentFlow?.folder_id;
  const setErrorData = useAlertStore((state) => state.setErrorData);
  const { mutateAsync } = usePatchUpdateFlow();
  const flows = useFlowsManagerStore((state) => state.flows);
  const setFlows = useFlowsManagerStore((state) => state.setFlows);
  const setCurrentFlow = useFlowStore((state) => state.setCurrentFlow);
  const isPublished = currentFlow?.access_type === "PUBLIC";
  const hasIO = useFlowStore((state) => state.hasIO);
  const isAuth = useAuthStore((state) => !!state.autoLogin);
  const [openApiModal, setOpenApiModal] = useState(false);
  const [openExportModal, setOpenExportModal] = useState(false);

  const handlePublishedSwitch = async (checked: boolean) => {
    mutateAsync(
      {
        id: flowId ?? "",
        access_type: checked ? "PRIVATE" : "PUBLIC",
      },
      {
        onSuccess: (updatedFlow) => {
          if (flows) {
            setFlows(
              flows.map((flow) => {
                if (flow.id === updatedFlow.id) {
                  return updatedFlow;
                }
                return flow;
              }),
            );
            setCurrentFlow(updatedFlow);
          } else {
            setErrorData({
              title: "Failed to save flow",
              list: ["Flows variable undefined"],
            });
          }
        },
        onError: (e) => {
          setErrorData({
            title: "Failed to save flow",
            list: [e.message],
          });
        },
      },
    );
  };

  return (
    <>
      <DropdownMenu>
        <DropdownMenuTrigger asChild>
          <Button
            variant="ghost"
            size="md"
            className="!px-2.5 font-normal"
            data-testid="publish-button"
          >
            Share
            <IconComponent name="ChevronDown" className="!h-5 !w-5" />
          </Button>
        </DropdownMenuTrigger>
        <DropdownMenuContent
          forceMount
          sideOffset={7}
          alignOffset={-2}
          align="end"
          className="w-full"
        >
          <DropdownMenuItem
            className="deploy-dropdown-item group"
            onClick={() => setOpenApiModal(true)}
            data-testid="api-access-item"
          >
            <IconComponent name="Code2" className={`icon-size mr-2`} />
            <span>API access</span>
          </DropdownMenuItem>
<<<<<<< HEAD
          <CustomLink to={`/mcp/folder/${folderId}`} target={customMcpOpen()}>
=======
          <DropdownMenuItem
            className="deploy-dropdown-item group"
            onClick={() => setOpenExportModal(true)}
          >
            <div className="group-hover:bg-accent">
              <IconComponent
                name="Download"
                className={`${groupStyle} icon-size mr-2`}
              />
              <span>Export</span>
            </div>
          </DropdownMenuItem>
          <CustomLink
            className={cn("flex-1")}
            to={`/mcp/folder/${folderId}`}
            target={customMcpOpen()}
          >
>>>>>>> aaf36c43
            <DropdownMenuItem
              className="deploy-dropdown-item group"
              onClick={() => {}}
              data-testid="mcp-server-item"
            >
              <IconComponent name="Mcp" className={`icon-size mr-2`} />
              <span>MCP Server</span>
              <IconComponent
                name="ExternalLink"
                className={`icon-size ml-auto hidden group-hover:block`}
              />
            </DropdownMenuItem>
          </CustomLink>
          {ENABLE_WIDGET && (
            <DropdownMenuItem
              onClick={() => setOpenEmbedModal(true)}
              className="deploy-dropdown-item group"
            >
              <IconComponent name="Columns2" className={`icon-size mr-2`} />
              <span>Embed into site</span>
            </DropdownMenuItem>
          )}

          {ENABLE_PUBLISH && (
            <DropdownMenuItem
              className="deploy-dropdown-item group"
              disabled={!hasIO}
              onClick={() => {}}
              data-testid="shareable-playground"
            >
              <div className="flex w-full items-center justify-between">
                <div className="flex items-center">
                  <ShadTooltipComponent
                    styleClasses="truncate"
                    side="left"
                    content={
                      hasIO
                        ? isPublished
                          ? encodeURI(`${domain}/playground/${flowId}`)
                          : "Activate to share a public version of this Playground"
                        : "Add a Chat Input or Chat Output to access your flow"
                    }
                  >
                    <div className="flex items-center">
                      <IconComponent
                        name="Globe"
                        className={cn(
                          `icon-size mr-2`,
                          !isPublished && "opacity-50",
                        )}
                      />

                      {isPublished ? (
                        <CustomLink
                          className="flex-1"
                          to={`/playground/${flowId}`}
                          target="_blank"
                        >
                          <span>Shareable Playground</span>
                        </CustomLink>
                      ) : (
                        <span className={cn(!isPublished && "opacity-50")}>
                          Shareable Playground
                        </span>
                      )}
                    </div>
                  </ShadTooltipComponent>
                </div>
                <Switch
                  data-testid="publish-switch"
                  className="scale-[85%]"
                  checked={isPublished}
                  disabled={!hasIO}
                  onClick={(e) => {
                    e.preventDefault();
                    e.stopPropagation();
                    handlePublishedSwitch(isPublished);
                  }}
                />
              </div>
            </DropdownMenuItem>
          )}
        </DropdownMenuContent>
      </DropdownMenu>
      <ApiModal open={openApiModal} setOpen={setOpenApiModal}>
        <></>
      </ApiModal>
      <EmbedModal
        open={openEmbedModal}
        setOpen={setOpenEmbedModal}
        flowId={flowId ?? ""}
        flowName={flowName ?? ""}
        isAuth={isAuth}
        tweaksBuildedObject={{}}
        activeTweaks={false}
      ></EmbedModal>
      <ExportModal open={openExportModal} setOpen={setOpenExportModal} />
    </>
  );
}<|MERGE_RESOLUTION|>--- conflicted
+++ resolved
@@ -106,27 +106,18 @@
             <IconComponent name="Code2" className={`icon-size mr-2`} />
             <span>API access</span>
           </DropdownMenuItem>
-<<<<<<< HEAD
-          <CustomLink to={`/mcp/folder/${folderId}`} target={customMcpOpen()}>
-=======
           <DropdownMenuItem
             className="deploy-dropdown-item group"
             onClick={() => setOpenExportModal(true)}
           >
-            <div className="group-hover:bg-accent">
-              <IconComponent
-                name="Download"
-                className={`${groupStyle} icon-size mr-2`}
-              />
-              <span>Export</span>
-            </div>
+            <IconComponent name="Download" className={`icon-size mr-2`} />
+            <span>Export</span>
           </DropdownMenuItem>
           <CustomLink
             className={cn("flex-1")}
             to={`/mcp/folder/${folderId}`}
             target={customMcpOpen()}
           >
->>>>>>> aaf36c43
             <DropdownMenuItem
               className="deploy-dropdown-item group"
               onClick={() => {}}

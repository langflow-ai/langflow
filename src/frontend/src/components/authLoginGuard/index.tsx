--- conflicted
+++ resolved
@@ -1,16 +1,9 @@
 import useAuthStore from "@/stores/authStore";
-import { useContext } from "react";
 import { Navigate } from "react-router-dom";
-import { AuthContext } from "../../contexts/authContext";
 
 export const ProtectedLoginRoute = ({ children }) => {
-<<<<<<< HEAD
-  const { autoLogin } = useContext(AuthContext);
+  const autoLogin = useAuthStore((state) => state.autoLogin);
   const isAuthenticated = useAuthStore((state) => state.isAuthenticated);
-=======
-  const { isAuthenticated } = useContext(AuthContext);
-  const autoLogin = useAuthStore((state) => state.autoLogin);
->>>>>>> 77cc789e
 
   if (autoLogin === true) {
     window.location.replace("/");

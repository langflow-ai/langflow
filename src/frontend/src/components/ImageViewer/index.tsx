--- conflicted
+++ resolved
@@ -7,12 +7,8 @@
 import { Separator } from "../ui/separator";
 import { useTranslation } from "react-i18next";
 
-<<<<<<< HEAD
-export default function ImageViewer({ image }) {
+export default function ImageViewer({ image }: { image: string }) {
   const { t } = useTranslation();
-=======
-export default function ImageViewer({ image }: { image: string }) {
->>>>>>> cfdfa0f0
   const viewerRef = useRef(null);
   const [errorDownloading, setErrordownloading] = useState(false);
   const setErrorList = useAlertStore((state) => state.setErrorData);

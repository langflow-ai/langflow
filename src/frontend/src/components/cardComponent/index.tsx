--- conflicted
+++ resolved
@@ -41,15 +41,10 @@
             {flow.name}
           </span>
           {onDelete && (
-<<<<<<< HEAD
             <Dialog>
                 <DialogTrigger asChild>
                 <button className="flex self-start">
               <Trash2 className="w-4 h-4 text-primary opacity-0 group-hover:opacity-100 transition-all" />
-=======
-            <button className="flex self-start" onClick={onDelete}>
-              <Trash2 className="h-4 w-4 text-primary opacity-0 transition-all group-hover:opacity-100" />
->>>>>>> d91451cb
             </button>
                 </DialogTrigger>
             <DialogContent>

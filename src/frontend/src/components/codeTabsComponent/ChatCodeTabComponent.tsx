import { useState } from "react";
import { Prism as SyntaxHighlighter } from "react-syntax-highlighter";
import { tomorrow } from "react-syntax-highlighter/dist/cjs/styles/prism";
import { useDarkStore } from "../../stores/darkStore";
import IconComponent from "../genericIconComponent";
import { Button } from "../ui/button";

type SimplifiedCodeTabProps = {
  code: string;
  language: string;
};

export default function SimplifiedCodeTabComponent({
  code,
  language,
}: SimplifiedCodeTabProps) {
  const [isCopied, setIsCopied] = useState<boolean>(false);

  const copyToClipboard = () => {
    if (!navigator.clipboard || !navigator.clipboard.writeText) {
      return;
    }

    navigator.clipboard.writeText(code).then(() => {
      setIsCopied(true);

      setTimeout(() => {
        setIsCopied(false);
      }, 2000);
    });
  };

  return (
    <div className="flex w-full flex-col overflow-hidden rounded-md text-left dark">
      <div className="flex w-full items-center justify-between rounded-t-md border border-border bg-accent px-4 py-2">
        <span className="dar text-sm font-semibold text-white">{language}</span>
        <Button
          variant="ghost"
          size="icon"
          className="bg-card text-muted-foreground"
          data-testid="copy-code-button"
          onClick={copyToClipboard}
        >
          {isCopied ? (
            <IconComponent name="Check" className="h-4 w-4" />
          ) : (
            <IconComponent name="Copy" className="h-4 w-4" />
          )}
        </Button>
      </div>
      <SyntaxHighlighter
        language={language.toLowerCase()}
<<<<<<< HEAD
        style={tomorrow}
        className="!mt-0 h-full w-full overflow-scroll !rounded-b-md !rounded-t-none text-left !custom-scroll"
=======
        style={oneDark}
        className="!mt-0 h-full w-full overflow-scroll !rounded-b-md !rounded-t-none border border-border text-left !custom-scroll"
>>>>>>> 0d4ecd46
      >
        {code}
      </SyntaxHighlighter>
    </div>
  );
}<|MERGE_RESOLUTION|>--- conflicted
+++ resolved
@@ -50,13 +50,8 @@
       </div>
       <SyntaxHighlighter
         language={language.toLowerCase()}
-<<<<<<< HEAD
         style={tomorrow}
-        className="!mt-0 h-full w-full overflow-scroll !rounded-b-md !rounded-t-none text-left !custom-scroll"
-=======
-        style={oneDark}
         className="!mt-0 h-full w-full overflow-scroll !rounded-b-md !rounded-t-none border border-border text-left !custom-scroll"
->>>>>>> 0d4ecd46
       >
         {code}
       </SyntaxHighlighter>

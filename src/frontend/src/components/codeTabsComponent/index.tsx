import { useTweaksStore } from "@/stores/tweaksStore";
import { useState } from "react";
import { Prism as SyntaxHighlighter } from "react-syntax-highlighter";
import { oneDark } from "react-syntax-highlighter/dist/cjs/styles/prism";
import {
  Tabs,
  TabsContent,
  TabsList,
  TabsTrigger,
} from "../../components/ui/tabs";
import { useDarkStore } from "../../stores/darkStore";
import { codeTabsPropsType } from "../../types/components";
import { cn } from "../../utils/utils";
import IconComponent from "../genericIconComponent";
import { Button } from "../ui/button";
import { Label } from "../ui/label";
import { Switch } from "../ui/switch";
import { TweaksComponent } from "./components/tweaksComponent";

export default function CodeTabsComponent({
  open,
  tabs,
  activeTab,
  setActiveTab,
  isMessage,
  setActiveTweaks,
  activeTweaks,
}: codeTabsPropsType) {
  const [isCopied, setIsCopied] = useState<Boolean>(false);
  const dark = useDarkStore((state) => state.dark);
  const nodes = useTweaksStore((state) => state.nodes);

  const copyToClipboard = () => {
    if (!navigator.clipboard || !navigator.clipboard.writeText) {
      return;
    }

    navigator.clipboard.writeText(tabs[activeTab].code).then(() => {
      setIsCopied(true);

      setTimeout(() => {
        setIsCopied(false);
      }, 2000);
    });
  };

  return (
    <Tabs
      value={activeTab}
      className={
        "api-modal-tabs inset-0 m-0 " +
        (isMessage ? "dark" : "") +
        (dark && isMessage ? "bg-background" : "")
      }
      onValueChange={(value) => {
        setActiveTab(value);
      }}
    >
      <div className="api-modal-tablist-div">
        {tabs.length > 0 && tabs[0].name !== "" ? (
          <TabsList>
            {tabs.map((tab, index) => (
              <TabsTrigger
                className={
                  isMessage ? "data-[state=active]:bg-primary-foreground" : ""
                }
                key={index}
                value={index.toString()}
              >
                {tab.name}
              </TabsTrigger>
            ))}
          </TabsList>
        ) : (
          <div></div>
        )}

        <div className="float-right mx-2 mb-1 mt-2 flex items-center gap-4">
          {nodes.length > 0 &&
            tabs.find((tab) => tab.name.toLowerCase() === "tweaks") &&
            tabs[activeTab].hasTweaks && (
              <div className="flex gap-2">
                <Switch
                  style={{
                    transform: `scaleX(${0.7}) scaleY(${0.7})`,
                  }}
                  id="tweaks-switch"
                  onCheckedChange={setActiveTweaks}
                  autoFocus={false}
                />
                <Label
                  className={cn(
                    "relative right-1 top-[4px] text-xs font-medium text-muted-foreground",
                    activeTweaks ? "text-primary" : "",
                  )}
                  htmlFor="tweaks-switch"
                >
                  Tweaks
                </Label>
              </div>
            )}

          {tabs[activeTab].name.toLowerCase !== "tweaks" && (
            <>
              <Button
                variant="ghost"
                size="icon"
                className="text-muted-foreground"
                onClick={copyToClipboard}
              >
                {isCopied ? (
                  <IconComponent name="Check" className="h-4 w-4" />
                ) : (
                  <IconComponent name="Copy" className="h-4 w-4" />
                )}
              </Button>
            </>
          )}
        </div>
      </div>

      {tabs.map((tab, idx) => (
        <TabsContent
          value={idx.toString()}
          className="api-modal-tabs-content overflow-hidden"
          key={idx} // Remember to add a unique key prop
        >
          {tab.name.toLowerCase() !== "tweaks" ? (
            <div className="flex h-full w-full flex-col">
              {tab.description && (
                <div
                  className="mb-2 w-full text-left text-sm"
                  dangerouslySetInnerHTML={{ __html: tab.description }}
                ></div>
              )}
              <SyntaxHighlighter
                language={tab.language}
                style={oneDark}
                className="mt-0 h-full overflow-auto rounded-sm text-left custom-scroll"
              >
                {tab.code}
              </SyntaxHighlighter>
            </div>
          ) : tab.name.toLowerCase() === "tweaks" ? (
            <>
<<<<<<< HEAD
              <div className="api-modal-according-display">
                <div
                  className={classNames(
                    "h-[70vh] w-full overflow-y-auto overflow-x-hidden rounded-lg bg-muted custom-scroll",
                  )}
                >
                  {data?.map((node: any, i) => (
                    <div className="px-3" key={i}>
                      {tweaks?.tweaksList!.includes(node["data"]["id"]) && (
                        <AccordionComponent
                          trigger={
                            <ShadTooltip
                              side="top"
                              styleClasses="z-50"
                              content={node["data"]["id"]}
                            >
                              <div>{node["data"]["node"]["display_name"]}</div>
                            </ShadTooltip>
                          }
                          keyValue={node["data"]["id"]}
                        >
                          <div className="api-modal-table-arrangement">
                            <Table className="table-fixed bg-muted outline-1">
                              <TableHeader className="h-10 border-input text-xs font-medium text-ring">
                                <TableRow className="">
                                  <TableHead className="h-7 text-center">
                                    PARAM
                                  </TableHead>
                                  <TableHead className="h-7 p-0 text-center">
                                    VALUE
                                  </TableHead>
                                </TableRow>
                              </TableHeader>
                              <TableBody className="p-0">
                                {Object.keys(node["data"]["node"]["template"])
                                  .filter(
                                    (templateField) =>
                                      templateField.charAt(0) !== "_" &&
                                      node.data.node.template[templateField]
                                        .show &&
                                      LANGFLOW_SUPPORTED_TYPES.has(
                                        node.data.node.template[templateField]
                                          .type,
                                      ),
                                  )
                                  .map((templateField, indx) => {
                                    return (
                                      <TableRow key={indx} className="h-10">
                                        <TableCell className="p-0 text-center text-sm text-foreground">
                                          {templateField}
                                        </TableCell>
                                        <TableCell className="p-0 text-xs text-foreground">
                                          <div className="m-auto w-[250px]">
                                            <Case
                                              condition={
                                                type(node, templateField) ===
                                                  "str" &&
                                                !node.data.node.template[
                                                  templateField
                                                ].options
                                              }
                                            >
                                              <Case
                                                condition={
                                                  node.data.node.template[
                                                    templateField
                                                  ]?.list
                                                }
                                              >
                                                <InputListComponent
                                                  componentName={templateField}
                                                  editNode={true}
                                                  disabled={false}
                                                  value={
                                                    !node.data.node.template[
                                                      templateField
                                                    ].value ||
                                                    node.data.node.template[
                                                      templateField
                                                    ].value === ""
                                                      ? [""]
                                                      : node.data.node.template[
                                                          templateField
                                                        ].value
                                                  }
                                                  onChange={(target) => {
                                                    setData((old) => {
                                                      let newInputList =
                                                        cloneDeep(old);
                                                      newInputList![
                                                        i
                                                      ].data.node.template[
                                                        templateField
                                                      ].value = target;
                                                      return newInputList;
                                                    });
                                                    tweaks?.buildTweakObject!(
                                                      node["data"]["id"],
                                                      target,
                                                      node.data.node.template[
                                                        templateField
                                                      ],
                                                    );
                                                  }}
                                                />
                                              </Case>

                                              <Case
                                                condition={
                                                  node.data.node.template[
                                                    templateField
                                                  ].multiline
                                                }
                                              >
                                                <div>
                                                  <TextAreaComponent
                                                    disabled={false}
                                                    value={
                                                      !node.data.node.template[
                                                        templateField
                                                      ].value ||
                                                      node.data.node.template[
                                                        templateField
                                                      ].value === ""
                                                        ? ""
                                                        : node.data.node
                                                            .template[
                                                            templateField
                                                          ].value
                                                    }
                                                    onChange={(target) => {
                                                      setData((old) => {
                                                        let newInputList =
                                                          cloneDeep(old);
                                                        newInputList![
                                                          i
                                                        ].data.node.template[
                                                          templateField
                                                        ].value = target;
                                                        return newInputList;
                                                      });
                                                      tweaks?.buildTweakObject!(
                                                        node["data"]["id"],
                                                        target,
                                                        node.data.node.template[
                                                          templateField
                                                        ],
                                                      );
                                                    }}
                                                  />
                                                </div>
                                              </Case>

                                              <Case
                                                condition={
                                                  !node.data.node.template[
                                                    templateField
                                                  ].multiline &&
                                                  !node.data.node.template[
                                                    templateField
                                                  ].list
                                                }
                                              >
                                                <InputComponent
                                                  editNode={true}
                                                  disabled={false}
                                                  password={
                                                    node.data.node.template[
                                                      templateField
                                                    ].password ?? false
                                                  }
                                                  value={
                                                    !node.data.node.template[
                                                      templateField
                                                    ].value ||
                                                    node.data.node.template[
                                                      templateField
                                                    ].value === ""
                                                      ? ""
                                                      : node.data.node.template[
                                                          templateField
                                                        ].value
                                                  }
                                                  onChange={(target) => {
                                                    setData((old) => {
                                                      let newInputList =
                                                        cloneDeep(old);
                                                      newInputList![
                                                        i
                                                      ].data.node.template[
                                                        templateField
                                                      ].value = target;
                                                      return newInputList;
                                                    });
                                                    tweaks?.buildTweakObject!(
                                                      node["data"]["id"],
                                                      target,
                                                      node.data.node.template[
                                                        templateField
                                                      ],
                                                    );
                                                  }}
                                                />
                                              </Case>
                                            </Case>

                                            <Case
                                              condition={
                                                type(node, templateField) ===
                                                "bool"
                                              }
                                            >
                                              <div className="ml-auto">
                                                {" "}
                                                <ToggleShadComponent
                                                  enabled={
                                                    node.data.node.template[
                                                      templateField
                                                    ].value
                                                  }
                                                  setEnabled={(e) => {
                                                    setData((old) => {
                                                      let newInputList =
                                                        cloneDeep(old);
                                                      newInputList![
                                                        i
                                                      ].data.node.template[
                                                        templateField
                                                      ].value = e;
                                                      return newInputList;
                                                    });
                                                    tweaks?.buildTweakObject!(
                                                      node["data"]["id"],
                                                      e,
                                                      node.data.node.template[
                                                        templateField
                                                      ],
                                                    );
                                                  }}
                                                  size="small"
                                                  disabled={false}
                                                />
                                              </div>
                                            </Case>

                                            <Case
                                              condition={
                                                type(node, templateField) ===
                                                "file"
                                              }
                                            >
                                              <div className="mx-auto">
                                                <InputFileComponent
                                                  editNode={true}
                                                  disabled={false}
                                                  value={
                                                    node.data.node.template[
                                                      templateField
                                                    ].value ?? ""
                                                  }
                                                  onChange={(target: any) => {}}
                                                  fileTypes={
                                                    node.data.node.template[
                                                      templateField
                                                    ].fileTypes
                                                  }
                                                  onFileChange={(
                                                    value: any,
                                                  ) => {
                                                    node.data.node.template[
                                                      templateField
                                                    ].file_path = value;
                                                  }}
                                                ></InputFileComponent>
                                              </div>
                                            </Case>

                                            <Case
                                              condition={
                                                type(node, templateField) ===
                                                "float"
                                              }
                                            >
                                              <div className="mx-auto">
                                                <FloatComponent
                                                  disabled={false}
                                                  editNode={true}
                                                  value={
                                                    !node.data.node.template[
                                                      templateField
                                                    ].value ||
                                                    node.data.node.template[
                                                      templateField
                                                    ].value === ""
                                                      ? ""
                                                      : node.data.node.template[
                                                          templateField
                                                        ].value
                                                  }
                                                  rangeSpec={
                                                    node.data.node.template[
                                                      templateField
                                                    ].rangeSpec
                                                  }
                                                  onChange={(target) => {
                                                    setData((old) => {
                                                      let newInputList =
                                                        cloneDeep(old);
                                                      newInputList![
                                                        i
                                                      ].data.node.template[
                                                        templateField
                                                      ].value = target;
                                                      return newInputList;
                                                    });
                                                    tweaks?.buildTweakObject!(
                                                      node["data"]["id"],
                                                      target,
                                                      node.data.node.template[
                                                        templateField
                                                      ],
                                                    );
                                                  }}
                                                />
                                              </div>
                                            </Case>

                                            <Case
                                              condition={
                                                type(node, templateField) ===
                                                  "str" &&
                                                node.data.node.template[
                                                  templateField
                                                ].options
                                              }
                                            >
                                              <div className="mx-auto">
                                                <Dropdown
                                                  editNode={true}
                                                  options={
                                                    node.data.node.template[
                                                      templateField
                                                    ].options
                                                  }
                                                  onSelect={(target) => {
                                                    setData((old) => {
                                                      let newInputList =
                                                        cloneDeep(old);
                                                      newInputList![
                                                        i
                                                      ].data.node.template[
                                                        templateField
                                                      ].value = target;
                                                      return newInputList;
                                                    });
                                                    tweaks?.buildTweakObject!(
                                                      node["data"]["id"],
                                                      target,
                                                      node.data.node.template[
                                                        templateField
                                                      ],
                                                    );
                                                  }}
                                                  value={
                                                    !node.data.node.template[
                                                      templateField
                                                    ].value ||
                                                    node.data.node.template[
                                                      templateField
                                                    ].value === ""
                                                      ? ""
                                                      : node.data.node.template[
                                                          templateField
                                                        ].value
                                                  }
                                                ></Dropdown>
                                              </div>
                                            </Case>

                                            <Case
                                              condition={
                                                type(node, templateField) ===
                                                "int"
                                              }
                                            >
                                              <div className="mx-auto">
                                                <IntComponent
                                                  disabled={false}
                                                  editNode={true}
                                                  rangeSpec={
                                                    node.data.node.template[
                                                      templateField
                                                    ].rangeSpec
                                                  }
                                                  value={
                                                    !node.data.node.template[
                                                      templateField
                                                    ].value ||
                                                    node.data.node.template[
                                                      templateField
                                                    ].value === ""
                                                      ? ""
                                                      : node.data.node.template[
                                                          templateField
                                                        ].value
                                                  }
                                                  onChange={(target) => {
                                                    setData((old) => {
                                                      let newInputList =
                                                        cloneDeep(old);
                                                      newInputList![
                                                        i
                                                      ].data.node.template[
                                                        templateField
                                                      ].value = target;
                                                      return newInputList;
                                                    });
                                                    tweaks?.buildTweakObject!(
                                                      node["data"]["id"],
                                                      target,
                                                      node.data.node.template[
                                                        templateField
                                                      ],
                                                    );
                                                  }}
                                                />
                                              </div>
                                            </Case>

                                            <Case
                                              condition={
                                                type(node, templateField) ===
                                                "prompt"
                                              }
                                            >
                                              <div className="mx-auto">
                                                <PromptAreaComponent
                                                  readonly={true}
                                                  editNode={true}
                                                  disabled={false}
                                                  value={
                                                    !node.data.node.template[
                                                      templateField
                                                    ].value ||
                                                    node.data.node.template[
                                                      templateField
                                                    ].value === ""
                                                      ? ""
                                                      : node.data.node.template[
                                                          templateField
                                                        ].value
                                                  }
                                                  onChange={(target) => {
                                                    setData((old) => {
                                                      let newInputList =
                                                        cloneDeep(old);
                                                      newInputList![
                                                        i
                                                      ].data.node.template[
                                                        templateField
                                                      ].value = target;
                                                      return newInputList;
                                                    });
                                                    tweaks?.buildTweakObject!(
                                                      node["data"]["id"],
                                                      target,
                                                      node.data.node.template[
                                                        templateField
                                                      ],
                                                    );
                                                  }}
                                                />
                                              </div>
                                            </Case>

                                            <Case
                                              condition={
                                                type(node, templateField) ===
                                                "code"
                                              }
                                            >
                                              <div className="mx-auto">
                                                <CodeAreaComponent
                                                  disabled={false}
                                                  editNode={true}
                                                  readonly={true}
                                                  value={
                                                    !node.data.node.template[
                                                      templateField
                                                    ].value ||
                                                    node.data.node.template[
                                                      templateField
                                                    ].value === ""
                                                      ? ""
                                                      : node.data.node.template[
                                                          templateField
                                                        ].value
                                                  }
                                                  onChange={(target) => {
                                                    setData((old) => {
                                                      let newInputList =
                                                        cloneDeep(old);
                                                      newInputList![
                                                        i
                                                      ].data.node.template[
                                                        templateField
                                                      ].value = target;
                                                      return newInputList;
                                                    });
                                                    tweaks?.buildTweakObject!(
                                                      node["data"]["id"],
                                                      target,
                                                      node.data.node.template[
                                                        templateField
                                                      ],
                                                    );
                                                  }}
                                                />
                                              </div>
                                            </Case>

                                            <Case
                                              condition={
                                                type(node, templateField) ===
                                                "dict"
                                              }
                                            >
                                              <div className="mx-auto overflow-auto custom-scroll">
                                                <KeypairListComponent
                                                  disabled={false}
                                                  editNode={true}
                                                  value={
                                                    node.data.node!.template[
                                                      templateField
                                                    ].value?.length === 0 ||
                                                    !node.data.node!.template[
                                                      templateField
                                                    ].value
                                                      ? [{ "": "" }]
                                                      : convertObjToArray(
                                                          node.data.node!
                                                            .template[
                                                            templateField
                                                          ].value,
                                                          type(
                                                            node,
                                                            templateField,
                                                          ),
                                                        )
                                                  }
                                                  duplicateKey={
                                                    errorDuplicateKey
                                                  }
                                                  onChange={(target) => {
                                                    const valueToNumbers =
                                                      convertValuesToNumbers(
                                                        target,
                                                      );
                                                    node.data.node!.template[
                                                      templateField
                                                    ].value = valueToNumbers;
                                                    setErrorDuplicateKey(
                                                      hasDuplicateKeys(
                                                        valueToNumbers,
                                                      ),
                                                    );
                                                    setData((old) => {
                                                      let newInputList =
                                                        cloneDeep(old);
                                                      newInputList![
                                                        i
                                                      ].data.node.template[
                                                        templateField
                                                      ].value = target;
                                                      return newInputList;
                                                    });
                                                    tweaks?.buildTweakObject!(
                                                      node["data"]["id"],
                                                      target,
                                                      node.data.node.template[
                                                        templateField
                                                      ],
                                                    );
                                                  }}
                                                  isList={
                                                    node.data.node!.template[
                                                      templateField
                                                    ]?.list ?? false
                                                  }
                                                />
                                              </div>
                                            </Case>

                                            <Case
                                              condition={
                                                type(node, templateField) ===
                                                "NestedDict"
                                              }
                                            >
                                              <div className="mx-auto">
                                                <DictComponent
                                                  disabled={false}
                                                  editNode={true}
                                                  value={
                                                    node.data.node!.template[
                                                      templateField
                                                    ].value?.toString() === "{}"
                                                      ? {}
                                                      : node.data.node!
                                                          .template[
                                                          templateField
                                                        ].value
                                                  }
                                                  onChange={(target) => {
                                                    setData((old) => {
                                                      let newInputList =
                                                        cloneDeep(old);
                                                      newInputList![
                                                        i
                                                      ].data.node.template[
                                                        templateField
                                                      ].value = target;
                                                      return newInputList;
                                                    });
                                                    tweaks?.buildTweakObject!(
                                                      node["data"]["id"],
                                                      target,
                                                      node.data.node.template[
                                                        templateField
                                                      ],
                                                    );
                                                  }}
                                                />
                                              </div>
                                            </Case>

                                            <Case
                                              condition={
                                                type(node, templateField) ===
                                                "Any"
                                              }
                                            >
                                              <>-</>
                                            </Case>
                                          </div>
                                        </TableCell>
                                      </TableRow>
                                    );
                                  })}
                              </TableBody>
                            </Table>
                          </div>
                        </AccordionComponent>
                      )}

                      {tweaks?.tweaksList!.length === 0 && (
                        <>
                          <div className="pt-3">
                            No tweaks are available for this flow.
                          </div>
                        </>
                      )}
                    </div>
                  ))}
                </div>
              </div>
=======
              <TweaksComponent open={open} />
>>>>>>> 8fffe730
            </>
          ) : null}
        </TabsContent>
      ))}
    </Tabs>
  );
}<|MERGE_RESOLUTION|>--- conflicted
+++ resolved
@@ -143,676 +143,7 @@
             </div>
           ) : tab.name.toLowerCase() === "tweaks" ? (
             <>
-<<<<<<< HEAD
-              <div className="api-modal-according-display">
-                <div
-                  className={classNames(
-                    "h-[70vh] w-full overflow-y-auto overflow-x-hidden rounded-lg bg-muted custom-scroll",
-                  )}
-                >
-                  {data?.map((node: any, i) => (
-                    <div className="px-3" key={i}>
-                      {tweaks?.tweaksList!.includes(node["data"]["id"]) && (
-                        <AccordionComponent
-                          trigger={
-                            <ShadTooltip
-                              side="top"
-                              styleClasses="z-50"
-                              content={node["data"]["id"]}
-                            >
-                              <div>{node["data"]["node"]["display_name"]}</div>
-                            </ShadTooltip>
-                          }
-                          keyValue={node["data"]["id"]}
-                        >
-                          <div className="api-modal-table-arrangement">
-                            <Table className="table-fixed bg-muted outline-1">
-                              <TableHeader className="h-10 border-input text-xs font-medium text-ring">
-                                <TableRow className="">
-                                  <TableHead className="h-7 text-center">
-                                    PARAM
-                                  </TableHead>
-                                  <TableHead className="h-7 p-0 text-center">
-                                    VALUE
-                                  </TableHead>
-                                </TableRow>
-                              </TableHeader>
-                              <TableBody className="p-0">
-                                {Object.keys(node["data"]["node"]["template"])
-                                  .filter(
-                                    (templateField) =>
-                                      templateField.charAt(0) !== "_" &&
-                                      node.data.node.template[templateField]
-                                        .show &&
-                                      LANGFLOW_SUPPORTED_TYPES.has(
-                                        node.data.node.template[templateField]
-                                          .type,
-                                      ),
-                                  )
-                                  .map((templateField, indx) => {
-                                    return (
-                                      <TableRow key={indx} className="h-10">
-                                        <TableCell className="p-0 text-center text-sm text-foreground">
-                                          {templateField}
-                                        </TableCell>
-                                        <TableCell className="p-0 text-xs text-foreground">
-                                          <div className="m-auto w-[250px]">
-                                            <Case
-                                              condition={
-                                                type(node, templateField) ===
-                                                  "str" &&
-                                                !node.data.node.template[
-                                                  templateField
-                                                ].options
-                                              }
-                                            >
-                                              <Case
-                                                condition={
-                                                  node.data.node.template[
-                                                    templateField
-                                                  ]?.list
-                                                }
-                                              >
-                                                <InputListComponent
-                                                  componentName={templateField}
-                                                  editNode={true}
-                                                  disabled={false}
-                                                  value={
-                                                    !node.data.node.template[
-                                                      templateField
-                                                    ].value ||
-                                                    node.data.node.template[
-                                                      templateField
-                                                    ].value === ""
-                                                      ? [""]
-                                                      : node.data.node.template[
-                                                          templateField
-                                                        ].value
-                                                  }
-                                                  onChange={(target) => {
-                                                    setData((old) => {
-                                                      let newInputList =
-                                                        cloneDeep(old);
-                                                      newInputList![
-                                                        i
-                                                      ].data.node.template[
-                                                        templateField
-                                                      ].value = target;
-                                                      return newInputList;
-                                                    });
-                                                    tweaks?.buildTweakObject!(
-                                                      node["data"]["id"],
-                                                      target,
-                                                      node.data.node.template[
-                                                        templateField
-                                                      ],
-                                                    );
-                                                  }}
-                                                />
-                                              </Case>
-
-                                              <Case
-                                                condition={
-                                                  node.data.node.template[
-                                                    templateField
-                                                  ].multiline
-                                                }
-                                              >
-                                                <div>
-                                                  <TextAreaComponent
-                                                    disabled={false}
-                                                    value={
-                                                      !node.data.node.template[
-                                                        templateField
-                                                      ].value ||
-                                                      node.data.node.template[
-                                                        templateField
-                                                      ].value === ""
-                                                        ? ""
-                                                        : node.data.node
-                                                            .template[
-                                                            templateField
-                                                          ].value
-                                                    }
-                                                    onChange={(target) => {
-                                                      setData((old) => {
-                                                        let newInputList =
-                                                          cloneDeep(old);
-                                                        newInputList![
-                                                          i
-                                                        ].data.node.template[
-                                                          templateField
-                                                        ].value = target;
-                                                        return newInputList;
-                                                      });
-                                                      tweaks?.buildTweakObject!(
-                                                        node["data"]["id"],
-                                                        target,
-                                                        node.data.node.template[
-                                                          templateField
-                                                        ],
-                                                      );
-                                                    }}
-                                                  />
-                                                </div>
-                                              </Case>
-
-                                              <Case
-                                                condition={
-                                                  !node.data.node.template[
-                                                    templateField
-                                                  ].multiline &&
-                                                  !node.data.node.template[
-                                                    templateField
-                                                  ].list
-                                                }
-                                              >
-                                                <InputComponent
-                                                  editNode={true}
-                                                  disabled={false}
-                                                  password={
-                                                    node.data.node.template[
-                                                      templateField
-                                                    ].password ?? false
-                                                  }
-                                                  value={
-                                                    !node.data.node.template[
-                                                      templateField
-                                                    ].value ||
-                                                    node.data.node.template[
-                                                      templateField
-                                                    ].value === ""
-                                                      ? ""
-                                                      : node.data.node.template[
-                                                          templateField
-                                                        ].value
-                                                  }
-                                                  onChange={(target) => {
-                                                    setData((old) => {
-                                                      let newInputList =
-                                                        cloneDeep(old);
-                                                      newInputList![
-                                                        i
-                                                      ].data.node.template[
-                                                        templateField
-                                                      ].value = target;
-                                                      return newInputList;
-                                                    });
-                                                    tweaks?.buildTweakObject!(
-                                                      node["data"]["id"],
-                                                      target,
-                                                      node.data.node.template[
-                                                        templateField
-                                                      ],
-                                                    );
-                                                  }}
-                                                />
-                                              </Case>
-                                            </Case>
-
-                                            <Case
-                                              condition={
-                                                type(node, templateField) ===
-                                                "bool"
-                                              }
-                                            >
-                                              <div className="ml-auto">
-                                                {" "}
-                                                <ToggleShadComponent
-                                                  enabled={
-                                                    node.data.node.template[
-                                                      templateField
-                                                    ].value
-                                                  }
-                                                  setEnabled={(e) => {
-                                                    setData((old) => {
-                                                      let newInputList =
-                                                        cloneDeep(old);
-                                                      newInputList![
-                                                        i
-                                                      ].data.node.template[
-                                                        templateField
-                                                      ].value = e;
-                                                      return newInputList;
-                                                    });
-                                                    tweaks?.buildTweakObject!(
-                                                      node["data"]["id"],
-                                                      e,
-                                                      node.data.node.template[
-                                                        templateField
-                                                      ],
-                                                    );
-                                                  }}
-                                                  size="small"
-                                                  disabled={false}
-                                                />
-                                              </div>
-                                            </Case>
-
-                                            <Case
-                                              condition={
-                                                type(node, templateField) ===
-                                                "file"
-                                              }
-                                            >
-                                              <div className="mx-auto">
-                                                <InputFileComponent
-                                                  editNode={true}
-                                                  disabled={false}
-                                                  value={
-                                                    node.data.node.template[
-                                                      templateField
-                                                    ].value ?? ""
-                                                  }
-                                                  onChange={(target: any) => {}}
-                                                  fileTypes={
-                                                    node.data.node.template[
-                                                      templateField
-                                                    ].fileTypes
-                                                  }
-                                                  onFileChange={(
-                                                    value: any,
-                                                  ) => {
-                                                    node.data.node.template[
-                                                      templateField
-                                                    ].file_path = value;
-                                                  }}
-                                                ></InputFileComponent>
-                                              </div>
-                                            </Case>
-
-                                            <Case
-                                              condition={
-                                                type(node, templateField) ===
-                                                "float"
-                                              }
-                                            >
-                                              <div className="mx-auto">
-                                                <FloatComponent
-                                                  disabled={false}
-                                                  editNode={true}
-                                                  value={
-                                                    !node.data.node.template[
-                                                      templateField
-                                                    ].value ||
-                                                    node.data.node.template[
-                                                      templateField
-                                                    ].value === ""
-                                                      ? ""
-                                                      : node.data.node.template[
-                                                          templateField
-                                                        ].value
-                                                  }
-                                                  rangeSpec={
-                                                    node.data.node.template[
-                                                      templateField
-                                                    ].rangeSpec
-                                                  }
-                                                  onChange={(target) => {
-                                                    setData((old) => {
-                                                      let newInputList =
-                                                        cloneDeep(old);
-                                                      newInputList![
-                                                        i
-                                                      ].data.node.template[
-                                                        templateField
-                                                      ].value = target;
-                                                      return newInputList;
-                                                    });
-                                                    tweaks?.buildTweakObject!(
-                                                      node["data"]["id"],
-                                                      target,
-                                                      node.data.node.template[
-                                                        templateField
-                                                      ],
-                                                    );
-                                                  }}
-                                                />
-                                              </div>
-                                            </Case>
-
-                                            <Case
-                                              condition={
-                                                type(node, templateField) ===
-                                                  "str" &&
-                                                node.data.node.template[
-                                                  templateField
-                                                ].options
-                                              }
-                                            >
-                                              <div className="mx-auto">
-                                                <Dropdown
-                                                  editNode={true}
-                                                  options={
-                                                    node.data.node.template[
-                                                      templateField
-                                                    ].options
-                                                  }
-                                                  onSelect={(target) => {
-                                                    setData((old) => {
-                                                      let newInputList =
-                                                        cloneDeep(old);
-                                                      newInputList![
-                                                        i
-                                                      ].data.node.template[
-                                                        templateField
-                                                      ].value = target;
-                                                      return newInputList;
-                                                    });
-                                                    tweaks?.buildTweakObject!(
-                                                      node["data"]["id"],
-                                                      target,
-                                                      node.data.node.template[
-                                                        templateField
-                                                      ],
-                                                    );
-                                                  }}
-                                                  value={
-                                                    !node.data.node.template[
-                                                      templateField
-                                                    ].value ||
-                                                    node.data.node.template[
-                                                      templateField
-                                                    ].value === ""
-                                                      ? ""
-                                                      : node.data.node.template[
-                                                          templateField
-                                                        ].value
-                                                  }
-                                                ></Dropdown>
-                                              </div>
-                                            </Case>
-
-                                            <Case
-                                              condition={
-                                                type(node, templateField) ===
-                                                "int"
-                                              }
-                                            >
-                                              <div className="mx-auto">
-                                                <IntComponent
-                                                  disabled={false}
-                                                  editNode={true}
-                                                  rangeSpec={
-                                                    node.data.node.template[
-                                                      templateField
-                                                    ].rangeSpec
-                                                  }
-                                                  value={
-                                                    !node.data.node.template[
-                                                      templateField
-                                                    ].value ||
-                                                    node.data.node.template[
-                                                      templateField
-                                                    ].value === ""
-                                                      ? ""
-                                                      : node.data.node.template[
-                                                          templateField
-                                                        ].value
-                                                  }
-                                                  onChange={(target) => {
-                                                    setData((old) => {
-                                                      let newInputList =
-                                                        cloneDeep(old);
-                                                      newInputList![
-                                                        i
-                                                      ].data.node.template[
-                                                        templateField
-                                                      ].value = target;
-                                                      return newInputList;
-                                                    });
-                                                    tweaks?.buildTweakObject!(
-                                                      node["data"]["id"],
-                                                      target,
-                                                      node.data.node.template[
-                                                        templateField
-                                                      ],
-                                                    );
-                                                  }}
-                                                />
-                                              </div>
-                                            </Case>
-
-                                            <Case
-                                              condition={
-                                                type(node, templateField) ===
-                                                "prompt"
-                                              }
-                                            >
-                                              <div className="mx-auto">
-                                                <PromptAreaComponent
-                                                  readonly={true}
-                                                  editNode={true}
-                                                  disabled={false}
-                                                  value={
-                                                    !node.data.node.template[
-                                                      templateField
-                                                    ].value ||
-                                                    node.data.node.template[
-                                                      templateField
-                                                    ].value === ""
-                                                      ? ""
-                                                      : node.data.node.template[
-                                                          templateField
-                                                        ].value
-                                                  }
-                                                  onChange={(target) => {
-                                                    setData((old) => {
-                                                      let newInputList =
-                                                        cloneDeep(old);
-                                                      newInputList![
-                                                        i
-                                                      ].data.node.template[
-                                                        templateField
-                                                      ].value = target;
-                                                      return newInputList;
-                                                    });
-                                                    tweaks?.buildTweakObject!(
-                                                      node["data"]["id"],
-                                                      target,
-                                                      node.data.node.template[
-                                                        templateField
-                                                      ],
-                                                    );
-                                                  }}
-                                                />
-                                              </div>
-                                            </Case>
-
-                                            <Case
-                                              condition={
-                                                type(node, templateField) ===
-                                                "code"
-                                              }
-                                            >
-                                              <div className="mx-auto">
-                                                <CodeAreaComponent
-                                                  disabled={false}
-                                                  editNode={true}
-                                                  readonly={true}
-                                                  value={
-                                                    !node.data.node.template[
-                                                      templateField
-                                                    ].value ||
-                                                    node.data.node.template[
-                                                      templateField
-                                                    ].value === ""
-                                                      ? ""
-                                                      : node.data.node.template[
-                                                          templateField
-                                                        ].value
-                                                  }
-                                                  onChange={(target) => {
-                                                    setData((old) => {
-                                                      let newInputList =
-                                                        cloneDeep(old);
-                                                      newInputList![
-                                                        i
-                                                      ].data.node.template[
-                                                        templateField
-                                                      ].value = target;
-                                                      return newInputList;
-                                                    });
-                                                    tweaks?.buildTweakObject!(
-                                                      node["data"]["id"],
-                                                      target,
-                                                      node.data.node.template[
-                                                        templateField
-                                                      ],
-                                                    );
-                                                  }}
-                                                />
-                                              </div>
-                                            </Case>
-
-                                            <Case
-                                              condition={
-                                                type(node, templateField) ===
-                                                "dict"
-                                              }
-                                            >
-                                              <div className="mx-auto overflow-auto custom-scroll">
-                                                <KeypairListComponent
-                                                  disabled={false}
-                                                  editNode={true}
-                                                  value={
-                                                    node.data.node!.template[
-                                                      templateField
-                                                    ].value?.length === 0 ||
-                                                    !node.data.node!.template[
-                                                      templateField
-                                                    ].value
-                                                      ? [{ "": "" }]
-                                                      : convertObjToArray(
-                                                          node.data.node!
-                                                            .template[
-                                                            templateField
-                                                          ].value,
-                                                          type(
-                                                            node,
-                                                            templateField,
-                                                          ),
-                                                        )
-                                                  }
-                                                  duplicateKey={
-                                                    errorDuplicateKey
-                                                  }
-                                                  onChange={(target) => {
-                                                    const valueToNumbers =
-                                                      convertValuesToNumbers(
-                                                        target,
-                                                      );
-                                                    node.data.node!.template[
-                                                      templateField
-                                                    ].value = valueToNumbers;
-                                                    setErrorDuplicateKey(
-                                                      hasDuplicateKeys(
-                                                        valueToNumbers,
-                                                      ),
-                                                    );
-                                                    setData((old) => {
-                                                      let newInputList =
-                                                        cloneDeep(old);
-                                                      newInputList![
-                                                        i
-                                                      ].data.node.template[
-                                                        templateField
-                                                      ].value = target;
-                                                      return newInputList;
-                                                    });
-                                                    tweaks?.buildTweakObject!(
-                                                      node["data"]["id"],
-                                                      target,
-                                                      node.data.node.template[
-                                                        templateField
-                                                      ],
-                                                    );
-                                                  }}
-                                                  isList={
-                                                    node.data.node!.template[
-                                                      templateField
-                                                    ]?.list ?? false
-                                                  }
-                                                />
-                                              </div>
-                                            </Case>
-
-                                            <Case
-                                              condition={
-                                                type(node, templateField) ===
-                                                "NestedDict"
-                                              }
-                                            >
-                                              <div className="mx-auto">
-                                                <DictComponent
-                                                  disabled={false}
-                                                  editNode={true}
-                                                  value={
-                                                    node.data.node!.template[
-                                                      templateField
-                                                    ].value?.toString() === "{}"
-                                                      ? {}
-                                                      : node.data.node!
-                                                          .template[
-                                                          templateField
-                                                        ].value
-                                                  }
-                                                  onChange={(target) => {
-                                                    setData((old) => {
-                                                      let newInputList =
-                                                        cloneDeep(old);
-                                                      newInputList![
-                                                        i
-                                                      ].data.node.template[
-                                                        templateField
-                                                      ].value = target;
-                                                      return newInputList;
-                                                    });
-                                                    tweaks?.buildTweakObject!(
-                                                      node["data"]["id"],
-                                                      target,
-                                                      node.data.node.template[
-                                                        templateField
-                                                      ],
-                                                    );
-                                                  }}
-                                                />
-                                              </div>
-                                            </Case>
-
-                                            <Case
-                                              condition={
-                                                type(node, templateField) ===
-                                                "Any"
-                                              }
-                                            >
-                                              <>-</>
-                                            </Case>
-                                          </div>
-                                        </TableCell>
-                                      </TableRow>
-                                    );
-                                  })}
-                              </TableBody>
-                            </Table>
-                          </div>
-                        </AccordionComponent>
-                      )}
-
-                      {tweaks?.tweaksList!.length === 0 && (
-                        <>
-                          <div className="pt-3">
-                            No tweaks are available for this flow.
-                          </div>
-                        </>
-                      )}
-                    </div>
-                  ))}
-                </div>
-              </div>
-=======
               <TweaksComponent open={open} />
->>>>>>> 8fffe730
             </>
           ) : null}
         </TabsContent>

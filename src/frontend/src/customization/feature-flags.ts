export const ENABLE_DARK_MODE = true;
export const ENABLE_API = true;
export const ENABLE_LANGFLOW_STORE = true;
export const ENABLE_PROFILE_ICONS = true;
export const ENABLE_SOCIAL_LINKS = true;
export const ENABLE_BRANDING = true;
export const ENABLE_MVPS = false;
export const ENABLE_CUSTOM_PARAM = false;
export const ENABLE_INTEGRATIONS = false;
export const ENABLE_DATASTAX_LANGFLOW = false;
<<<<<<< HEAD
export const ENABLE_VOICE_ASSISTANT = true;
=======
export const ENABLE_FILE_MANAGEMENT = true;
export const ENABLE_PUBLISH = true;
export const ENABLE_WIDGET = true;
>>>>>>> 093cc42f
<|MERGE_RESOLUTION|>--- conflicted
+++ resolved
@@ -8,10 +8,7 @@
 export const ENABLE_CUSTOM_PARAM = false;
 export const ENABLE_INTEGRATIONS = false;
 export const ENABLE_DATASTAX_LANGFLOW = false;
-<<<<<<< HEAD
 export const ENABLE_VOICE_ASSISTANT = true;
-=======
 export const ENABLE_FILE_MANAGEMENT = true;
 export const ENABLE_PUBLISH = true;
-export const ENABLE_WIDGET = true;
->>>>>>> 093cc42f
+export const ENABLE_WIDGET = true;
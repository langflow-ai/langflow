export const ENABLE_DARK_MODE = true;
export const ENABLE_API = true;
export const ENABLE_LANGFLOW_STORE = true;
export const ENABLE_PROFILE_ICONS = true;
export const ENABLE_SOCIAL_LINKS = true;
export const ENABLE_BRANDING = true;
export const ENABLE_MVPS = false;
export const ENABLE_CUSTOM_PARAM = false;
export const ENABLE_INTEGRATIONS = false;
export const ENABLE_DATASTAX_LANGFLOW = false;
<<<<<<< HEAD
export const ENABLE_FILE_MANAGEMENT = true;
=======
export const ENABLE_PUBLISH = true;
export const ENABLE_WIDGET = true;
>>>>>>> 95ceb52f
<|MERGE_RESOLUTION|>--- conflicted
+++ resolved
@@ -8,9 +8,6 @@
 export const ENABLE_CUSTOM_PARAM = false;
 export const ENABLE_INTEGRATIONS = false;
 export const ENABLE_DATASTAX_LANGFLOW = false;
-<<<<<<< HEAD
 export const ENABLE_FILE_MANAGEMENT = true;
-=======
 export const ENABLE_PUBLISH = true;
-export const ENABLE_WIDGET = true;
->>>>>>> 95ceb52f
+export const ENABLE_WIDGET = true;
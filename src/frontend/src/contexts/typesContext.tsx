--- conflicted
+++ resolved
@@ -1,7 +1,3 @@
-<<<<<<< HEAD
-import { createContext, ReactNode, useEffect, useState } from "react";
-import { Node, ReactFlowInstance } from "reactflow";
-=======
 import {
   createContext,
   ReactNode,
@@ -9,8 +5,7 @@
   useEffect,
   useState,
 } from "react";
-import { Node } from "reactflow";
->>>>>>> aa441259
+import { Node, ReactFlowInstance } from "reactflow";
 import { getAll } from "../controllers/API";
 import { APIKindType } from "../types/api";
 import { typesContextType } from "../types/typesContext";

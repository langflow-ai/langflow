--- conflicted
+++ resolved
@@ -1066,17 +1066,14 @@
     );
     set({ dismissedNodes: newDismissedNodes });
   },
-<<<<<<< HEAD
   helperLineEnabled: false,
   setHelperLineEnabled: (helperLineEnabled: boolean) => {
     set({ helperLineEnabled });
   },
-=======
   setNewChatOnPlayground: (newChat: boolean) => {
     set({ newChatOnPlayground: newChat });
   },
   newChatOnPlayground: false,
->>>>>>> 04f8f906
 }));
 
 export default useFlowStore;
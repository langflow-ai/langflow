--- conflicted
+++ resolved
@@ -43,11 +43,7 @@
 import { useDarkStore } from "./darkStore";
 import useFlowsManagerStore from "./flowsManagerStore";
 import { useGlobalVariablesStore } from "./globalVariablesStore/globalVariables";
-<<<<<<< HEAD
-import { BROKEN_EDGES_WARNING } from "@/constants/constants";
 import { BrokenEdgeMessage } from "@/utils/utils";
-=======
->>>>>>> d6cac7b8
 
 // this is our useStore hook that we can use in our components to get parts of the store and call actions
 const useFlowStore = create<FlowStoreType>((set, get) => ({
@@ -130,19 +126,10 @@
   resetFlow: ({ nodes, edges, viewport }) => {
     const currentFlow = useFlowsManagerStore.getState().currentFlow;
     let brokenEdges = detectBrokenEdgesEdges(nodes, edges);
-<<<<<<< HEAD
     if(brokenEdges.length>0){
 
       useAlertStore.getState().setErrorData({title:BROKEN_EDGES_WARNING,
         list:brokenEdges.map(edge=>BrokenEdgeMessage(edge)),
-=======
-    if (brokenEdges.length > 0) {
-      useAlertStore.getState().setErrorData({
-        title: BROKEN_EDGES_WARNING,
-        list: brokenEdges.map(
-          (edge) => `Edge ${edge.source} -> ${edge.target}`,
-        ),
->>>>>>> d6cac7b8
       });
     }
     let newEdges = cleanEdges(nodes, edges);

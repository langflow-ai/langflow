import { cloneDeep, zip } from "lodash";
import {
  Edge,
  EdgeChange,
  Node,
  NodeChange,
  addEdge,
  applyEdgeChanges,
  applyNodeChanges,
} from "reactflow";
import { create } from "zustand";
import {
  FLOW_BUILD_SUCCESS_ALERT,
  MISSED_ERROR_ALERT,
} from "../constants/alerts_constants";
import { BuildStatus } from "../constants/enums";
import { getFlowPool } from "../controllers/API";
import { VertexBuildTypeAPI } from "../types/api";
import { ChatInputType, ChatOutputType } from "../types/chat";
import {
  NodeDataType,
  NodeType,
  sourceHandleType,
  targetHandleType,
} from "../types/flow";
import { FlowStoreType, VertexLayerElementType } from "../types/zustand/flow";
import { buildVertices } from "../utils/buildUtils";
import {
  checkChatInput,
  checkOldComponents,
  cleanEdges,
  getHandleId,
  getNodeId,
  scapeJSONParse,
  scapedJSONStringfy,
  updateGroupRecursion,
  validateNodes,
} from "../utils/reactflowUtils";
import { getInputsAndOutputs } from "../utils/storeUtils";
import useAlertStore from "./alertStore";
import { useDarkStore } from "./darkStore";
import useFlowsManagerStore from "./flowsManagerStore";
<<<<<<< HEAD
import { getI18n } from "react-i18next";
=======
import { useGlobalVariablesStore } from "./globalVariablesStore/globalVariables";
>>>>>>> 3b07edad

// this is our useStore hook that we can use in our components to get parts of the store and call actions
const useFlowStore = create<FlowStoreType>((set, get) => ({
  onFlowPage: false,
  lockChat: false,
  setLockChat: (lockChat) => {
    set({ lockChat });
  },
  setOnFlowPage: (FlowPage) => set({ onFlowPage: FlowPage }),
  flowState: undefined,
  flowBuildStatus: {},
  nodes: [],
  edges: [],
  isBuilding: false,
  isPending: true,
  hasIO: false,
  reactFlowInstance: null,
  lastCopiedSelection: null,
  flowPool: {},
  inputs: [],
  outputs: [],
  setFlowPool: (flowPool) => {
    set({ flowPool });
  },
  addDataToFlowPool: (data: VertexBuildTypeAPI, nodeId: string) => {
    let newFlowPool = cloneDeep({ ...get().flowPool });
    if (!newFlowPool[nodeId]) newFlowPool[nodeId] = [data];
    else {
      newFlowPool[nodeId].push(data);
    }
    get().setFlowPool(newFlowPool);
  },
  getNodePosition: (nodeId: string) => {
    const node = get().nodes.find((node) => node.id === nodeId);
    return node?.position || { x: 0, y: 0 };
  },
  updateFlowPool: (
    nodeId: string,
    data: VertexBuildTypeAPI | ChatOutputType | ChatInputType,
    buildId?: string,
  ) => {
    let newFlowPool = cloneDeep({ ...get().flowPool });
    if (!newFlowPool[nodeId]) {
      return;
    } else {
      let index = newFlowPool[nodeId].length - 1;
      if (buildId) {
        index = newFlowPool[nodeId].findIndex((flow) => flow.id === buildId);
      }
      //check if the data is a flowpool object
      if ((data as VertexBuildTypeAPI).valid !== undefined) {
        newFlowPool[nodeId][index] = data as VertexBuildTypeAPI;
      }
      //update data results
      else {
        newFlowPool[nodeId][index].data.message = data as
          | ChatOutputType
          | ChatInputType;
      }
    }
    get().setFlowPool(newFlowPool);
  },
  CleanFlowPool: () => {
    get().setFlowPool({});
  },
  setPending: (isPending) => {
    set({ isPending });
  },
  resetFlow: ({ nodes, edges, viewport }) => {
    const currentFlow = useFlowsManagerStore.getState().currentFlow;
    let newEdges = cleanEdges(nodes, edges);
    const { inputs, outputs } = getInputsAndOutputs(nodes);
    set({
      nodes,
      edges: newEdges,
      flowState: undefined,
      inputs,
      outputs,
      hasIO: inputs.length > 0 || outputs.length > 0,
    });
    get().reactFlowInstance!.setViewport(viewport);
    if (currentFlow) {
      getFlowPool({ flowId: currentFlow.id }).then((flowPool) => {
        set({ flowPool: flowPool.data.vertex_builds });
      });
    }
  },
  setIsBuilding: (isBuilding) => {
    set({ isBuilding });
  },
  setFlowState: (flowState) => {
    const newFlowState =
      typeof flowState === "function" ? flowState(get().flowState) : flowState;

    if (newFlowState !== get().flowState) {
      set(() => ({
        flowState: newFlowState,
      }));
    }
  },
  setReactFlowInstance: (newState) => {
    set({ reactFlowInstance: newState });
  },
  onNodesChange: (changes: NodeChange[]) => {
    set({
      nodes: applyNodeChanges(changes, get().nodes),
    });
  },
  onEdgesChange: (changes: EdgeChange[]) => {
    set({
      edges: applyEdgeChanges(changes, get().edges),
    });
  },
  setNodes: (change, skipSave = false) => {
    let newChange = typeof change === "function" ? change(get().nodes) : change;
    let newEdges = cleanEdges(newChange, get().edges);
    const { inputs, outputs } = getInputsAndOutputs(newChange);

    set({
      edges: newEdges,
      nodes: newChange,
      flowState: undefined,
      inputs,
      outputs,
      hasIO: inputs.length > 0 || outputs.length > 0,
    });

    const flowsManager = useFlowsManagerStore.getState();
    if (!get().isBuilding && !skipSave && get().onFlowPage) {
      flowsManager.autoSaveCurrentFlow(
        newChange,
        newEdges,
        get().reactFlowInstance?.getViewport() ?? { x: 0, y: 0, zoom: 1 },
      );
    }
  },
  setEdges: (change, skipSave = false) => {
    let newChange = typeof change === "function" ? change(get().edges) : change;
    set({
      edges: newChange,
      flowState: undefined,
    });

    const flowsManager = useFlowsManagerStore.getState();
    if (!get().isBuilding && !skipSave && get().onFlowPage) {
      flowsManager.autoSaveCurrentFlow(
        get().nodes,
        newChange,
        get().reactFlowInstance?.getViewport() ?? { x: 0, y: 0, zoom: 1 },
      );
    }
  },
  setNode: (id: string, change: Node | ((oldState: Node) => Node)) => {
    let newChange =
      typeof change === "function"
        ? change(get().nodes.find((node) => node.id === id)!)
        : change;
    get().setNodes((oldNodes) =>
      oldNodes.map((node) => {
        if (node.id === id) {
          if ((node.data as NodeDataType).node?.frozen) {
            (newChange.data as NodeDataType).node!.frozen = false;
          }
          return newChange;
        }
        return node;
      }),
    );
  },
  getNode: (id: string) => {
    return get().nodes.find((node) => node.id === id);
  },
  deleteNode: (nodeId) => {
    get().setNodes(
      get().nodes.filter((node) =>
        typeof nodeId === "string"
          ? node.id !== nodeId
          : !nodeId.includes(node.id),
      ),
    );
  },
  deleteEdge: (edgeId) => {
    get().setEdges(
      get().edges.filter((edge) =>
        typeof edgeId === "string"
          ? edge.id !== edgeId
          : !edgeId.includes(edge.id),
      ),
    );
  },
  paste: (selection, position) => {
    const { t } = getI18n();
    if (
      selection.nodes.some((node) => node.data.type === "ChatInput") &&
      checkChatInput(get().nodes)
    ) {
      useAlertStore.getState().setErrorData({
        title: t("Error pasting components"),
        list: [t("You can only have one ChatInput component in the flow")],
      });
      return;
    }
    if (selection.nodes) {
      if (checkOldComponents({ nodes: selection.nodes ?? [] })) {
        useAlertStore.getState().setNoticeData({
          title:
            t("Components created before Langflow 1.0 may be unstable. Ensure components are up to date."),
        });
      }
    }
    let minimumX = Infinity;
    let minimumY = Infinity;
    let idsMap = {};
    let newNodes: Node<NodeDataType>[] = get().nodes;
    let newEdges = get().edges;
    selection.nodes.forEach((node: Node) => {
      if (node.position.y < minimumY) {
        minimumY = node.position.y;
      }
      if (node.position.x < minimumX) {
        minimumX = node.position.x;
      }
    });

    const insidePosition = position.paneX
      ? { x: position.paneX + position.x, y: position.paneY! + position.y }
      : get().reactFlowInstance!.screenToFlowPosition({
          x: position.x,
          y: position.y,
        });

    selection.nodes.forEach((node: NodeType) => {
      // Generate a unique node ID
      let newId = getNodeId(node.data.type);
      idsMap[node.id] = newId;

      // Create a new node object
      const newNode: NodeType = {
        id: newId,
        type: "genericNode",
        position: {
          x: insidePosition.x + node.position!.x - minimumX,
          y: insidePosition.y + node.position!.y - minimumY,
        },
        data: {
          ...cloneDeep(node.data),
          id: newId,
        },
      };
      updateGroupRecursion(
        newNode,
        selection.edges,
        useGlobalVariablesStore.getState().unavaliableFields,
        useGlobalVariablesStore.getState().globalVariablesEntries,
      );

      // Add the new node to the list of nodes in state
      newNodes = newNodes
        .map((node) => ({ ...node, selected: false }))
        .concat({ ...newNode, selected: false });
    });
    get().setNodes(newNodes);

    selection.edges.forEach((edge: Edge) => {
      let source = idsMap[edge.source];
      let target = idsMap[edge.target];
      const sourceHandleObject: sourceHandleType = scapeJSONParse(
        edge.sourceHandle!,
      );
      let sourceHandle = scapedJSONStringfy({
        ...sourceHandleObject,
        id: source,
      });
      sourceHandleObject.id = source;

      edge.data.sourceHandle = sourceHandleObject;
      const targetHandleObject: targetHandleType = scapeJSONParse(
        edge.targetHandle!,
      );
      let targetHandle = scapedJSONStringfy({
        ...targetHandleObject,
        id: target,
      });
      targetHandleObject.id = target;
      edge.data.targetHandle = targetHandleObject;
      let id = getHandleId(source, sourceHandle, target, targetHandle);
      newEdges = addEdge(
        {
          source,
          target,
          sourceHandle,
          targetHandle,
          id,
          data: cloneDeep(edge.data),
          selected: false,
        },
        newEdges.map((edge) => ({ ...edge, selected: false })),
      );
    });
    get().setEdges(newEdges);
  },
  setLastCopiedSelection: (newSelection, isCrop = false) => {
    if (isCrop) {
      const nodesIdsSelected = newSelection!.nodes.map((node) => node.id);
      const edgesIdsSelected = newSelection!.edges.map((edge) => edge.id);

      nodesIdsSelected.forEach((id) => {
        get().deleteNode(id);
      });

      edgesIdsSelected.forEach((id) => {
        get().deleteEdge(id);
      });

      const newNodes = get().nodes.filter(
        (node) => !nodesIdsSelected.includes(node.id),
      );
      const newEdges = get().edges.filter(
        (edge) => !edgesIdsSelected.includes(edge.id),
      );

      set({ nodes: newNodes, edges: newEdges });
    }

    set({ lastCopiedSelection: newSelection });
  },
  cleanFlow: () => {
    set({
      nodes: [],
      edges: [],
      flowState: undefined,
      getFilterEdge: [],
    });
  },
  setFilterEdge: (newState) => {
    set({ getFilterEdge: newState });
  },
  getFilterEdge: [],
  onConnect: (connection) => {
    const dark = useDarkStore.getState().dark;
    // const commonMarkerProps = {
    //   type: MarkerType.ArrowClosed,
    //   width: 20,
    //   height: 20,
    //   color: dark ? "#555555" : "#000000",
    // };

    // const inputTypes = INPUT_TYPES;
    // const outputTypes = OUTPUT_TYPES;

    // const findNode = useFlowStore
    //   .getState()
    //   .nodes.find(
    //     (node) => node.id === connection.source || node.id === connection.target
    //   );

    // const sourceType = findNode?.data?.type;
    // let isIoIn = false;
    // let isIoOut = false;
    // if (sourceType) {
    //   isIoIn = inputTypes.has(sourceType);
    //   isIoOut = outputTypes.has(sourceType);
    // }

    let newEdges: Edge[] = [];
    get().setEdges((oldEdges) => {
      newEdges = addEdge(
        {
          ...connection,
          data: {
            targetHandle: scapeJSONParse(connection.targetHandle!),
            sourceHandle: scapeJSONParse(connection.sourceHandle!),
          },
          // style: { stroke: "#555" },
          // className: "stroke-foreground stroke-connection",
        },
        oldEdges,
      );

      return newEdges;
    });
    useFlowsManagerStore
      .getState()
      .autoSaveCurrentFlow(
        get().nodes,
        newEdges,
        get().reactFlowInstance?.getViewport() ?? { x: 0, y: 0, zoom: 1 },
      );
  },
  unselectAll: () => {
    let newNodes = cloneDeep(get().nodes);
    newNodes.forEach((node) => {
      node.selected = false;
      let newEdges = cleanEdges(newNodes, get().edges);
      set({
        nodes: newNodes,
        edges: newEdges,
      });
    });
  },
  buildFlow: async ({
    startNodeId,
    stopNodeId,
    input_value,
    files,
    silent,
    setLockChat,
  }: {
    startNodeId?: string;
    stopNodeId?: string;
    input_value?: string;
    files?: string[];
    silent?: boolean;
    setLockChat?: (lock: boolean) => void;
  }) => {
    const { t } = getI18n();
    get().setIsBuilding(true);
    const currentFlow = useFlowsManagerStore.getState().currentFlow;
    const setSuccessData = useAlertStore.getState().setSuccessData;
    const setErrorData = useAlertStore.getState().setErrorData;
    const setNoticeData = useAlertStore.getState().setNoticeData;
    function validateSubgraph(nodes: string[]) {
      const errorsObjs = validateNodes(
        get().nodes.filter((node) => nodes.includes(node.id)),
        get().edges,
      );

      const errors = errorsObjs.map((obj) => obj.errors).flat();
      if (errors.length > 0) {
        setErrorData({
          title: t(MISSED_ERROR_ALERT),
          list: errors,
        });
        get().setIsBuilding(false);
        const ids = errorsObjs.map((obj) => obj.id).flat();

        get().updateBuildStatus(ids, BuildStatus.ERROR);
        throw new Error("Invalid nodes");
      }
    }
    function handleBuildUpdate(
      vertexBuildData: VertexBuildTypeAPI,
      status: BuildStatus,
      runId: string,
    ) {
      if (vertexBuildData && vertexBuildData.inactivated_vertices) {
        get().removeFromVerticesBuild(vertexBuildData.inactivated_vertices);
        get().updateBuildStatus(
          vertexBuildData.inactivated_vertices,
          BuildStatus.INACTIVE,
        );
      }

      if (vertexBuildData.next_vertices_ids) {
        // next_vertices_ids is a list of vertices that are going to be built next
        // verticesLayers is a list of list of vertices ids, where each list is a layer of vertices
        // we want to add a new layer (next_vertices_ids) to the list of layers (verticesLayers)
        // and the values of next_vertices_ids to the list of vertices ids (verticesIds)

        // const nextVertices will be the zip of vertexBuildData.next_vertices_ids and
        // vertexBuildData.top_level_vertices
        // the VertexLayerElementType as {id: next_vertices_id, layer: top_level_vertex}

        // next_vertices_ids should be next_vertices_ids without the inactivated vertices
        const next_vertices_ids = vertexBuildData.next_vertices_ids.filter(
          (id) => !vertexBuildData.inactivated_vertices?.includes(id),
        );
        const top_level_vertices = vertexBuildData.top_level_vertices.filter(
          (vertex) => !vertexBuildData.inactivated_vertices?.includes(vertex),
        );
        const nextVertices: VertexLayerElementType[] = zip(
          next_vertices_ids,
          top_level_vertices,
        ).map(([id, reference]) => ({ id: id!, reference }));

        const newLayers = [
          ...get().verticesBuild!.verticesLayers,
          nextVertices,
        ];
        const newIds = [
          ...get().verticesBuild!.verticesIds,
          ...next_vertices_ids,
        ];
        get().updateVerticesBuild({
          verticesIds: newIds,
          verticesLayers: newLayers,
          runId: runId,
          verticesToRun: get().verticesBuild!.verticesToRun,
        });

        get().updateBuildStatus(top_level_vertices, BuildStatus.TO_BUILD);
      }

      get().addDataToFlowPool(
        { ...vertexBuildData, run_id: runId },
        vertexBuildData.id,
      );

      useFlowStore.getState().updateBuildStatus([vertexBuildData.id], status);

      const verticesIds = get().verticesBuild?.verticesIds;
      const newFlowBuildStatus = { ...get().flowBuildStatus };
      // filter out the vertices that are not status

      const verticesToUpdate = verticesIds?.filter(
        (id) => newFlowBuildStatus[id]?.status !== BuildStatus.BUILT,
      );

      if (verticesToUpdate) {
        useFlowStore.getState().updateBuildStatus(verticesToUpdate, status);
      }
    }
    await buildVertices({
      input_value,
      files,
      flowId: currentFlow!.id,
      startNodeId,
      stopNodeId,
      setLockChat,
      onGetOrderSuccess: () => {
        if (!silent) {
          setNoticeData({ title: t("Running components") });
        }
      },
      onBuildComplete: (allNodesValid) => {
        const nodeId = startNodeId || stopNodeId;
        if (!silent) {
          if (allNodesValid) {
            setSuccessData({
              title: nodeId
                ? `${
                    get().nodes.find((node) => node.id === nodeId)?.data.node
                      ?.display_name
                  } ${t("built successfully")}`
                : t(FLOW_BUILD_SUCCESS_ALERT),
            });
          }
        }
        get().setIsBuilding(false);
      },
      onBuildUpdate: handleBuildUpdate,
      onBuildError: (title: string, list: string[], elementList) => {
        const idList = elementList
          .map((element) => element.id)
          .filter(Boolean) as string[];
        useFlowStore.getState().updateBuildStatus(idList, BuildStatus.BUILT);
        setErrorData({ list, title });
        get().setIsBuilding(false);
      },
      onBuildStart: (elementList) => {
        const idList = elementList
          // reference is the id of the vertex or the id of the parent in a group node
          .map((element) => element.reference)
          .filter(Boolean) as string[];
        useFlowStore.getState().updateBuildStatus(idList, BuildStatus.BUILDING);
      },
      onValidateNodes: validateSubgraph,
      nodes: !get().onFlowPage ? get().nodes : undefined,
      edges: !get().onFlowPage ? get().edges : undefined,
    });
    get().setIsBuilding(false);
    get().revertBuiltStatusFromBuilding();
  },
  getFlow: () => {
    return {
      nodes: get().nodes,
      edges: get().edges,
      viewport: get().reactFlowInstance?.getViewport()!,
    };
  },
  updateVerticesBuild: (
    vertices: {
      verticesIds: string[];
      verticesLayers: VertexLayerElementType[][];
      runId: string;
      verticesToRun: string[];
    } | null,
  ) => {
    set({ verticesBuild: vertices });
  },
  verticesBuild: null,
  addToVerticesBuild: (vertices: string[]) => {
    const verticesBuild = get().verticesBuild;
    if (!verticesBuild) return;
    set({
      verticesBuild: {
        ...verticesBuild,
        verticesIds: [...verticesBuild.verticesIds, ...vertices],
      },
    });
  },
  removeFromVerticesBuild: (vertices: string[]) => {
    const verticesBuild = get().verticesBuild;
    if (!verticesBuild) return;
    set({
      verticesBuild: {
        ...verticesBuild,
        // remove the vertices from the list of vertices ids
        // that are going to be built
        verticesIds: get().verticesBuild!.verticesIds.filter(
          // keep the vertices that are not in the list of vertices to remove
          (vertex) => !vertices.includes(vertex),
        ),
      },
    });
  },
  updateBuildStatus: (nodeIdList: string[], status: BuildStatus) => {
    const newFlowBuildStatus = { ...get().flowBuildStatus };
    nodeIdList.forEach((id) => {
      newFlowBuildStatus[id] = {
        status,
      };
      if (status == BuildStatus.BUILT) {
        const timestamp_string = new Date(Date.now()).toLocaleString();
        newFlowBuildStatus[id].timestamp = timestamp_string;
      }
    });
    set({ flowBuildStatus: newFlowBuildStatus });
  },
  revertBuiltStatusFromBuilding: () => {
    const newFlowBuildStatus = { ...get().flowBuildStatus };
    Object.keys(newFlowBuildStatus).forEach((id) => {
      if (newFlowBuildStatus[id].status === BuildStatus.BUILDING) {
        newFlowBuildStatus[id].status = BuildStatus.BUILT;
      }
    });
    set({ flowBuildStatus: newFlowBuildStatus });
  },
}));

export default useFlowStore;<|MERGE_RESOLUTION|>--- conflicted
+++ resolved
@@ -40,11 +40,8 @@
 import useAlertStore from "./alertStore";
 import { useDarkStore } from "./darkStore";
 import useFlowsManagerStore from "./flowsManagerStore";
-<<<<<<< HEAD
+import { useGlobalVariablesStore } from "./globalVariablesStore/globalVariables";
 import { getI18n } from "react-i18next";
-=======
-import { useGlobalVariablesStore } from "./globalVariablesStore/globalVariables";
->>>>>>> 3b07edad
 
 // this is our useStore hook that we can use in our components to get parts of the store and call actions
 const useFlowStore = create<FlowStoreType>((set, get) => ({

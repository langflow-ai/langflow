import {
  BROKEN_EDGES_WARNING,
  componentsToIgnoreUpdate,
} from "@/constants/constants";
import { ENABLE_DATASTAX_LANGFLOW } from "@/customization/feature-flags";
import {
  track,
  trackDataLoaded,
  trackFlowBuild,
} from "@/customization/utils/analytics";
import { brokenEdgeMessage } from "@/utils/utils";
import {
  EdgeChange,
  Node,
  NodeChange,
  addEdge,
  applyEdgeChanges,
  applyNodeChanges,
} from "@xyflow/react";
import { cloneDeep, zip } from "lodash";
import { create } from "zustand";
import {
  FLOW_BUILD_SUCCESS_ALERT,
  MISSED_ERROR_ALERT,
} from "../constants/alerts_constants";
import { BuildStatus, EventDeliveryType } from "../constants/enums";
import { LogsLogType, VertexBuildTypeAPI } from "../types/api";
import { ChatInputType, ChatOutputType } from "../types/chat";
import {
  AllNodeType,
  EdgeType,
  NodeDataType,
  sourceHandleType,
  targetHandleType,
} from "../types/flow";
import { FlowStoreType, VertexLayerElementType } from "../types/zustand/flow";
import { buildFlowVerticesWithFallback } from "../utils/buildUtils";
import {
  buildPositionDictionary,
  checkChatInput,
  cleanEdges,
  detectBrokenEdgesEdges,
  getHandleId,
  getNodeId,
  scapeJSONParse,
  scapedJSONStringfy,
  unselectAllNodesEdges,
  updateGroupRecursion,
  validateEdge,
  validateNodes,
} from "../utils/reactflowUtils";
import { getInputsAndOutputs } from "../utils/storeUtils";
import useAlertStore from "./alertStore";
import { useDarkStore } from "./darkStore";
import useFlowsManagerStore from "./flowsManagerStore";
import { useGlobalVariablesStore } from "./globalVariablesStore/globalVariables";
import { useTypesStore } from "./typesStore";

// this is our useStore hook that we can use in our components to get parts of the store and call actions
const useFlowStore = create<FlowStoreType>((set, get) => ({
  playgroundPage: false,
  setPlaygroundPage: (playgroundPage) => {
    set({ playgroundPage });
  },
  positionDictionary: {},
  setPositionDictionary: (positionDictionary) => {
    set({ positionDictionary });
  },
  isPositionAvailable: (position: { x: number; y: number }) => {
    if (
      get().positionDictionary[position.x] &&
      get().positionDictionary[position.x] === position.y
    ) {
      return false;
    }
    return true;
  },
  fitViewNode: (nodeId) => {
    if (get().reactFlowInstance && get().nodes.find((n) => n.id === nodeId)) {
      get().reactFlowInstance?.fitView({ nodes: [{ id: nodeId }] });
    }
  },
  autoSaveFlow: undefined,
  componentsToUpdate: [],
  setComponentsToUpdate: (change) => {
    let newChange =
      typeof change === "function" ? change(get().componentsToUpdate) : change;
    set({ componentsToUpdate: newChange });
  },
  updateComponentsToUpdate: (nodes) => {
    let outdatedNodes: string[] = [];
    const templates = useTypesStore.getState().templates;
    for (let i = 0; i < nodes.length; i++) {
      let node = nodes[i];
      if (node.type === "genericNode") {
        const currentCode = templates[node.data?.type]?.template?.code?.value;
        const thisNodesCode = node.data?.node!.template?.code?.value;
        if (
          currentCode &&
          thisNodesCode &&
          currentCode !== thisNodesCode &&
          !node.data?.node?.edited &&
          !componentsToIgnoreUpdate.includes(node.data?.type)
        ) {
          outdatedNodes.push(node.id);
        }
      }
    }
    set({ componentsToUpdate: outdatedNodes });
  },
  onFlowPage: false,
  setOnFlowPage: (FlowPage) => set({ onFlowPage: FlowPage }),
  flowState: undefined,
  flowBuildStatus: {},
  nodes: [],
  edges: [],
  isBuilding: false,
  stopBuilding: () => {
    get().buildController.abort();
    get().updateEdgesRunningByNodes(
      get().nodes.map((n) => n.id),
      false,
    );
    set({ isBuilding: false });
    get().revertBuiltStatusFromBuilding();
    useAlertStore.getState().setErrorData({
      title: "Build stopped",
    });
  },
  isPending: true,
  setHasIO: (hasIO) => {
    set({ hasIO });
  },
  reactFlowInstance: null,
  lastCopiedSelection: null,
  flowPool: {},
  setInputs: (inputs) => {
    set({ inputs });
  },
  setOutputs: (outputs) => {
    set({ outputs });
  },
  inputs: [],
  outputs: [],
  hasIO: get()?.inputs?.length > 0 || get()?.outputs?.length > 0,
  setFlowPool: (flowPool) => {
    set({ flowPool });
  },
  updateToolMode: (nodeId: string, toolMode: boolean) => {
    get().setNode(nodeId, (node) => {
      let newNode = cloneDeep(node);
      if (newNode.type === "genericNode") {
        newNode.data.node!.tool_mode = toolMode;
      }
      return newNode;
    });
  },
  updateFreezeStatus: (nodeIds: string[], freeze: boolean) => {
    get().setNodes((oldNodes) => {
      const newNodes = cloneDeep(oldNodes);
      return newNodes.map((node) => {
        if (nodeIds.includes(node.id)) {
          (node.data as NodeDataType).node!.frozen = freeze;
        }
        return node;
      });
    });
  },
  addDataToFlowPool: (data: VertexBuildTypeAPI, nodeId: string) => {
    let newFlowPool = cloneDeep({ ...get().flowPool });
    if (!newFlowPool[nodeId]) newFlowPool[nodeId] = [data];
    else {
      newFlowPool[nodeId].push(data);
    }
    get().setFlowPool(newFlowPool);
  },
  getNodePosition: (nodeId: string) => {
    const node = get().nodes.find((node) => node.id === nodeId);
    return node?.position || { x: 0, y: 0 };
  },
  updateFlowPool: (
    nodeId: string,
    data: VertexBuildTypeAPI | ChatOutputType | ChatInputType,
    buildId?: string,
  ) => {
    let newFlowPool = cloneDeep({ ...get().flowPool });
    if (!newFlowPool[nodeId]) {
      return;
    } else {
      let index = newFlowPool[nodeId].length - 1;
      if (buildId) {
        index = newFlowPool[nodeId].findIndex((flow) => flow.id === buildId);
      }
      //check if the data is a flowpool object
      if ((data as VertexBuildTypeAPI).valid !== undefined) {
        newFlowPool[nodeId][index] = data as VertexBuildTypeAPI;
      }
      //update data results
      else {
        newFlowPool[nodeId][index].data.message = data as
          | ChatOutputType
          | ChatInputType;
      }
    }
    get().setFlowPool(newFlowPool);
  },
  CleanFlowPool: () => {
    get().setFlowPool({});
  },
  setPending: (isPending) => {
    set({ isPending });
  },
  resetFlow: (flow) => {
    const nodes = flow?.data?.nodes ?? [];
    const edges = flow?.data?.edges ?? [];
    let brokenEdges = detectBrokenEdgesEdges(nodes, edges);
    if (brokenEdges.length > 0) {
      useAlertStore.getState().setErrorData({
        title: BROKEN_EDGES_WARNING,
        list: brokenEdges.map((edge) => brokenEdgeMessage(edge)),
      });
    }
    let newEdges = cleanEdges(nodes, edges);
    const { inputs, outputs } = getInputsAndOutputs(nodes);
    get().updateComponentsToUpdate(nodes);
    unselectAllNodesEdges(nodes, edges);
    set({
      nodes,
      edges: newEdges,
      flowState: undefined,
      inputs,
      outputs,
      hasIO: inputs.length > 0 || outputs.length > 0,
      flowPool: {},
      currentFlow: flow,
      positionDictionary: {},
    });
  },
  setIsBuilding: (isBuilding) => {
    set({ isBuilding });
  },
  setFlowState: (flowState) => {
    const newFlowState =
      typeof flowState === "function" ? flowState(get().flowState) : flowState;

    if (newFlowState !== get().flowState) {
      set(() => ({
        flowState: newFlowState,
      }));
    }
  },
  setReactFlowInstance: (newState) => {
    set({ reactFlowInstance: newState });
  },
  onNodesChange: (changes: NodeChange<AllNodeType>[]) => {
    set({
      nodes: applyNodeChanges(changes, get().nodes),
    });
  },
  onEdgesChange: (changes: EdgeChange<EdgeType>[]) => {
    set({
      edges: applyEdgeChanges(changes, get().edges),
    });
  },
  setNodes: (change) => {
    let newChange = typeof change === "function" ? change(get().nodes) : change;
    let newEdges = cleanEdges(newChange, get().edges);
    const { inputs, outputs } = getInputsAndOutputs(newChange);
    get().updateComponentsToUpdate(newChange);
    set({
      edges: newEdges,
      nodes: newChange,
      flowState: undefined,
      inputs,
      outputs,
      hasIO: inputs.length > 0 || outputs.length > 0,
    });
    get().updateCurrentFlow({ nodes: newChange, edges: newEdges });
    if (get().autoSaveFlow) {
      get().autoSaveFlow!();
    }
  },
  setEdges: (change) => {
    let newChange = typeof change === "function" ? change(get().edges) : change;
    set({
      edges: newChange,
      flowState: undefined,
    });
    get().updateCurrentFlow({ edges: newChange });
    if (get().autoSaveFlow) {
      get().autoSaveFlow!();
    }
  },
  setNode: (
    id: string,
    change: AllNodeType | ((oldState: AllNodeType) => AllNodeType),
    isUserChange: boolean = true,
    callback?: () => void,
  ) => {
    let newChange =
      typeof change === "function"
        ? change(get().nodes.find((node) => node.id === id)!)
        : change;

    const newNodes = get().nodes.map((node) => {
      if (node.id === id) {
        if (isUserChange) {
          if ((node.data as NodeDataType).node?.frozen) {
            (newChange.data as NodeDataType).node!.frozen = false;
          }
        }
        return newChange;
      }
      return node;
    });

    const newEdges = cleanEdges(newNodes, get().edges);

    set((state) => {
      if (callback) {
        // Defer the callback execution to ensure it runs after state updates are fully applied.
        queueMicrotask(callback);
      }
      return {
        ...state,
        nodes: newNodes,
        edges: newEdges,
      };
    });
    get().updateCurrentFlow({ nodes: newNodes, edges: newEdges });
    if (get().autoSaveFlow) {
      get().autoSaveFlow!();
    }
  },
  getNode: (id: string) => {
    return get().nodes.find((node) => node.id === id);
  },
  deleteNode: (nodeId) => {
    const { filteredNodes, deletedNode } = get().nodes.reduce<{
      filteredNodes: AllNodeType[];
      deletedNode: AllNodeType | null;
    }>(
      (acc, node) => {
        const isMatch =
          typeof nodeId === "string"
            ? node.id === nodeId
            : nodeId.includes(node.id);

        if (isMatch) {
          acc.deletedNode = node;
        } else {
          acc.filteredNodes.push(node);
        }

        return acc;
      },
      { filteredNodes: [], deletedNode: null },
    );

    get().setNodes(filteredNodes);

    if (deletedNode) {
      track("Component Deleted", { componentType: deletedNode.data.type });
    }
  },
  deleteEdge: (edgeId) => {
    get().setEdges(
      get().edges.filter((edge) =>
        typeof edgeId === "string"
          ? edge.id !== edgeId
          : !edgeId.includes(edge.id),
      ),
    );
    track("Component Connection Deleted", { edgeId });
  },
  paste: (selection, position) => {
    if (
      selection.nodes.some((node) => node.data.type === "ChatInput") &&
      checkChatInput(get().nodes)
    ) {
      useAlertStore.getState().setNoticeData({
        title: "You can only have one Chat Input component in a flow.",
      });
      selection.nodes = selection.nodes.filter(
        (node) => node.data.type !== "ChatInput",
      );
      selection.edges = selection.edges.filter(
        (edge) =>
          selection.nodes.some((node) => edge.source === node.id) &&
          selection.nodes.some((node) => edge.target === node.id),
      );
    }

    let minimumX = Infinity;
    let minimumY = Infinity;
    let idsMap = {};
    let newNodes: AllNodeType[] = get().nodes;
    let newEdges = get().edges;
    selection.nodes.forEach((node: Node) => {
      if (node.position.y < minimumY) {
        minimumY = node.position.y;
      }
      if (node.position.x < minimumX) {
        minimumX = node.position.x;
      }
    });

    const insidePosition = position.paneX
      ? { x: position.paneX + position.x, y: position.paneY! + position.y }
      : get().reactFlowInstance!.screenToFlowPosition({
          x: position.x,
          y: position.y,
        });

    let internalPostionDictionary = get().positionDictionary;
    if (Object.keys(internalPostionDictionary).length === 0) {
      internalPostionDictionary = buildPositionDictionary(get().nodes);
    }
    while (!get().isPositionAvailable(insidePosition)) {
      insidePosition.x += 10;
      insidePosition.y += 10;
    }
    internalPostionDictionary[insidePosition.x] = insidePosition.y;
    get().setPositionDictionary(internalPostionDictionary);

    selection.nodes.forEach((node: AllNodeType) => {
      // Generate a unique node ID
      let newId = getNodeId(node.data.type);
      idsMap[node.id] = newId;

      // Create a new node object with the correct type
      const newNode = {
        id: newId,
        type: node.type as "genericNode" | "noteNode",
        position: {
          x: insidePosition.x + node.position!.x - minimumX,
          y: insidePosition.y + node.position!.y - minimumY,
        },
        data: {
          ...cloneDeep(node.data),
          id: newId,
        },
      } as AllNodeType;

      updateGroupRecursion(
        newNode,
        selection.edges,
        useGlobalVariablesStore.getState().unavailableFields,
        useGlobalVariablesStore.getState().globalVariablesEntries,
      );

      // Add the new node to the list of nodes in state
      newNodes = newNodes
        .map((node) => ({ ...node, selected: false }))
        .concat({ ...newNode, selected: true });
    });
    get().setNodes(newNodes);

    selection.edges.forEach((edge: EdgeType) => {
      let source = idsMap[edge.source];
      let target = idsMap[edge.target];
      const sourceHandleObject: sourceHandleType = scapeJSONParse(
        edge.sourceHandle!,
      );
      let sourceHandle = scapedJSONStringfy({
        ...sourceHandleObject,
        id: source,
      });
      sourceHandleObject.id = source;

      const targetHandleObject: targetHandleType = scapeJSONParse(
        edge.targetHandle!,
      );
      let targetHandle = scapedJSONStringfy({
        ...targetHandleObject,
        id: target,
      });
      targetHandleObject.id = target;

      edge.data = {
        sourceHandle: sourceHandleObject,
        targetHandle: targetHandleObject,
      };

      let id = getHandleId(source, sourceHandle, target, targetHandle);
      newEdges = addEdge(
        {
          source,
          target,
          sourceHandle,
          targetHandle,
          id,
          data: cloneDeep(edge.data),
          selected: false,
        },
        newEdges.map((edge) => ({ ...edge, selected: false })),
      );
    });
    get().setEdges(newEdges);
  },
  setLastCopiedSelection: (newSelection, isCrop = false) => {
    if (isCrop) {
      const nodesIdsSelected = newSelection!.nodes.map((node) => node.id);
      const edgesIdsSelected = newSelection!.edges.map((edge) => edge.id);

      nodesIdsSelected.forEach((id) => {
        get().deleteNode(id);
      });

      edgesIdsSelected.forEach((id) => {
        get().deleteEdge(id);
      });

      const newNodes = get().nodes.filter(
        (node) => !nodesIdsSelected.includes(node.id),
      );
      const newEdges = get().edges.filter(
        (edge) => !edgesIdsSelected.includes(edge.id),
      );

      set({ nodes: newNodes, edges: newEdges });
    }

    set({ lastCopiedSelection: newSelection });
  },
  cleanFlow: () => {
    set({
      nodes: [],
      edges: [],
      flowState: undefined,
      getFilterEdge: [],
    });
  },
  setFilterEdge: (newState) => {
    if (newState.length === 0) {
      set({ filterType: undefined });
    }
    set({ getFilterEdge: newState });
  },
  getFilterEdge: [],
  onConnect: (connection) => {
    const dark = useDarkStore.getState().dark;
    // const commonMarkerProps = {
    //   type: MarkerType.ArrowClosed,
    //   width: 20,
    //   height: 20,
    //   color: dark ? "#555555" : "#000000",
    // };

    // const inputTypes = INPUT_TYPES;
    // const outputTypes = OUTPUT_TYPES;

    // const findNode = useFlowStore
    //   .getState()
    //   .nodes.find(
    //     (node) => node.id === connection.source || node.id === connection.target
    //   );

    // const sourceType = findNode?.data?.type;
    // let isIoIn = false;
    // let isIoOut = false;
    // if (sourceType) {
    //   isIoIn = inputTypes.has(sourceType);
    //   isIoOut = outputTypes.has(sourceType);
    // }

    let newEdges: EdgeType[] = [];
    get().setEdges((oldEdges) => {
      newEdges = addEdge(
        {
          ...connection,
          data: {
            targetHandle: scapeJSONParse(connection.targetHandle!),
            sourceHandle: scapeJSONParse(connection.sourceHandle!),
          },
        },
        oldEdges,
      );

      return newEdges;
    });
  },
  unselectAll: () => {
    let newNodes = cloneDeep(get().nodes);
    newNodes.forEach((node) => {
      node.selected = false;
      let newEdges = cleanEdges(newNodes, get().edges);
      set({
        nodes: newNodes,
        edges: newEdges,
      });
    });
  },
  buildFlow: async ({
    startNodeId,
    stopNodeId,
    input_value,
    files,
    silent,
    session,
    stream = true,
    eventDelivery = EventDeliveryType.STREAMING,
  }: {
    startNodeId?: string;
    stopNodeId?: string;
    input_value?: string;
    files?: string[];
    silent?: boolean;
    session?: string;
    stream?: boolean;
    eventDelivery?: EventDeliveryType;
  }) => {
    const playgroundPage = get().playgroundPage;
    get().setIsBuilding(true);
    const currentFlow = useFlowsManagerStore.getState().currentFlow;
    const setSuccessData = useAlertStore.getState().setSuccessData;
    const setErrorData = useAlertStore.getState().setErrorData;
    const setNoticeData = useAlertStore.getState().setNoticeData;

    const edges = get().edges;
    let error = false;
    for (const edge of edges) {
      const errors = validateEdge(edge, get().nodes, edges);
      if (errors.length > 0) {
        error = true;
        setErrorData({
          title: MISSED_ERROR_ALERT,
          list: errors,
        });
      }
    }
    if (error) {
      get().setIsBuilding(false);
      throw new Error("Invalid components");
    }

    function validateSubgraph(nodes: string[]) {
      const errorsObjs = validateNodes(
        get().nodes.filter((node) => nodes.includes(node.id)),
        get().edges,
      );

      const errors = errorsObjs.map((obj) => obj.errors).flat();
      if (errors.length > 0) {
        setErrorData({
          title: MISSED_ERROR_ALERT,
          list: errors,
        });
        get().setIsBuilding(false);
        const ids = errorsObjs.map((obj) => obj.id).flat();

        get().updateBuildStatus(ids, BuildStatus.ERROR);
        throw new Error("Invalid components");
      }
      // get().updateEdgesRunningByNodes(nodes, true);
    }
    function handleBuildUpdate(
      vertexBuildData: VertexBuildTypeAPI,
      status: BuildStatus,
      runId: string,
    ) {
      if (vertexBuildData && vertexBuildData.inactivated_vertices) {
        get().removeFromVerticesBuild(vertexBuildData.inactivated_vertices);
        get().updateBuildStatus(
          vertexBuildData.inactivated_vertices,
          BuildStatus.INACTIVE,
        );
      }

      if (vertexBuildData.next_vertices_ids) {
        // next_vertices_ids is a list of vertices that are going to be built next
        // verticesLayers is a list of list of vertices ids, where each list is a layer of vertices
        // we want to add a new layer (next_vertices_ids) to the list of layers (verticesLayers)
        // and the values of next_vertices_ids to the list of vertices ids (verticesIds)

        // const nextVertices will be the zip of vertexBuildData.next_vertices_ids and
        // vertexBuildData.top_level_vertices
        // the VertexLayerElementType as {id: next_vertices_id, layer: top_level_vertex}

        // next_vertices_ids should be next_vertices_ids without the inactivated vertices
        const next_vertices_ids = vertexBuildData.next_vertices_ids.filter(
          (id) => !vertexBuildData.inactivated_vertices?.includes(id),
        );
        const top_level_vertices = vertexBuildData.top_level_vertices.filter(
          (vertex) => !vertexBuildData.inactivated_vertices?.includes(vertex),
        );
        let nextVertices: VertexLayerElementType[] = zip(
          next_vertices_ids,
          top_level_vertices,
        ).map(([id, reference]) => ({ id: id!, reference }));

        // Now we filter nextVertices to remove any vertices that are in verticesLayers
        // because they are already being built
        // each layer is a list of vertexlayerelementtypes
        let lastLayer =
          get().verticesBuild!.verticesLayers[
            get().verticesBuild!.verticesLayers.length - 1
          ];

        nextVertices = nextVertices.filter(
          (vertexElement) =>
            !lastLayer.some(
              (layerElement) =>
                layerElement.id === vertexElement.id &&
                layerElement.reference === vertexElement.reference,
            ),
        );
        const newLayers = [
          ...get().verticesBuild!.verticesLayers,
          nextVertices,
        ];
        const newIds = [
          ...get().verticesBuild!.verticesIds,
          ...next_vertices_ids,
        ];
        if (
          ENABLE_DATASTAX_LANGFLOW &&
          vertexBuildData?.id?.includes("AstraDB")
        ) {
          const search_results: LogsLogType[] = Object.values(
            vertexBuildData?.data?.logs?.search_results,
          );
          search_results.forEach((log) => {
            if (
              log.message.includes("Adding") &&
              log.message.includes("documents") &&
              log.message.includes("Vector Store")
            ) {
              trackDataLoaded(
                get().currentFlow?.id,
                get().currentFlow?.name,
                "AstraDB Vector Store",
                vertexBuildData?.id,
              );
            }
          });
        }
        get().updateVerticesBuild({
          verticesIds: newIds,
          verticesLayers: newLayers,
          runId: runId,
          verticesToRun: get().verticesBuild!.verticesToRun,
        });

        get().updateBuildStatus(top_level_vertices, BuildStatus.TO_BUILD);
      }

      get().addDataToFlowPool(
        { ...vertexBuildData, run_id: runId },
        vertexBuildData.id,
      );

      useFlowStore.getState().updateBuildStatus([vertexBuildData.id], status);
    }
    await buildFlowVerticesWithFallback({
      session,
      input_value,
      files,
      flowId: currentFlow!.id,
      startNodeId,
      stopNodeId,
      onGetOrderSuccess: () => {
        if (!silent) {
          setNoticeData({ title: "Running components" });
        }
      },
      onBuildComplete: (allNodesValid) => {
        const nodeId = startNodeId || stopNodeId;
        if (!silent) {
          if (allNodesValid) {
            setSuccessData({
              title: nodeId
                ? `${
                    get().nodes.find((node) => node.id === nodeId)?.data.node
                      ?.display_name
                  } built successfully`
                : FLOW_BUILD_SUCCESS_ALERT,
            });
          }
        }
        get().updateEdgesRunningByNodes(
          get().nodes.map((n) => n.id),
          false,
        );
        get().setIsBuilding(false);
        trackFlowBuild(get().currentFlow?.name ?? "Unknown", false, {
          flowId: get().currentFlow?.id,
        });
      },
      onBuildUpdate: handleBuildUpdate,
      onBuildError: (title: string, list: string[], elementList) => {
        const idList =
          (elementList
            ?.map((element) => element.id)
            .filter(Boolean) as string[]) ?? get().nodes.map((n) => n.id);
        useFlowStore.getState().updateBuildStatus(idList, BuildStatus.ERROR);
        if (get().componentsToUpdate.length > 0)
          setErrorData({
            title:
              "There are outdated components in the flow. The error could be related to them.",
          });
        get().updateEdgesRunningByNodes(
          get().nodes.map((n) => n.id),
          false,
        );
        setErrorData({ list, title });
        get().setIsBuilding(false);
        get().buildController.abort();
        trackFlowBuild(get().currentFlow?.name ?? "Unknown", true, {
          flowId: get().currentFlow?.id,
          error: list,
        });
      },
      onBuildStart: (elementList) => {
        const idList = elementList
          // reference is the id of the vertex or the id of the parent in a group node
          .map((element) => element.reference)
          .filter(Boolean) as string[];
        get().updateBuildStatus(idList, BuildStatus.BUILDING);

        const edges = get().edges;
        const newEdges = edges.map((edge) => {
          if (
            edge.data?.targetHandle &&
            idList.includes(edge.data.targetHandle.id ?? "")
          ) {
            edge.className = "ran";
          }
          return edge;
        });
        set({ edges: newEdges });
      },
      onValidateNodes: validateSubgraph,
      nodes: get().nodes || undefined,
      edges: get().edges || undefined,
      logBuilds: get().onFlowPage,
      playgroundPage,
<<<<<<< HEAD
      stream,
=======
      eventDelivery,
>>>>>>> 24a052f7
    });
    get().setIsBuilding(false);
    get().revertBuiltStatusFromBuilding();
  },
  getFlow: () => {
    return {
      nodes: get().nodes,
      edges: get().edges,
      viewport: get().reactFlowInstance?.getViewport()!,
    };
  },
  updateEdgesRunningByNodes: (ids: string[], running: boolean) => {
    const edges = get().edges;
    const newEdges = edges.map((edge) => {
      if (
        edge.data?.sourceHandle &&
        ids.includes(edge.data.sourceHandle.id ?? "")
      ) {
        edge.animated = running;
        edge.className = running ? "running" : "";
      } else {
        edge.animated = false;
        edge.className = "not-running";
      }
      return edge;
    });
    set({ edges: newEdges });
  },
  clearEdgesRunningByNodes: async (): Promise<void> => {
    return new Promise<void>((resolve) => {
      const edges = get().edges;
      const newEdges = edges.map((edge) => {
        edge.animated = false;
        edge.className = "";
        return edge;
      });
      set({ edges: newEdges });
      resolve();
    });
  },

  updateVerticesBuild: (
    vertices: {
      verticesIds: string[];
      verticesLayers: VertexLayerElementType[][];
      runId?: string;
      verticesToRun: string[];
    } | null,
  ) => {
    set({ verticesBuild: vertices });
  },
  verticesBuild: null,
  addToVerticesBuild: (vertices: string[]) => {
    const verticesBuild = get().verticesBuild;
    if (!verticesBuild) return;
    set({
      verticesBuild: {
        ...verticesBuild,
        verticesIds: [...verticesBuild.verticesIds, ...vertices],
      },
    });
  },
  removeFromVerticesBuild: (vertices: string[]) => {
    const verticesBuild = get().verticesBuild;
    if (!verticesBuild) return;
    set({
      verticesBuild: {
        ...verticesBuild,
        // remove the vertices from the list of vertices ids
        // that are going to be built
        verticesIds: get().verticesBuild!.verticesIds.filter(
          // keep the vertices that are not in the list of vertices to remove
          (vertex) => !vertices.includes(vertex),
        ),
      },
    });
  },
  updateBuildStatus: (nodeIdList: string[], status: BuildStatus) => {
    const newFlowBuildStatus = { ...get().flowBuildStatus };
    nodeIdList.forEach((id) => {
      newFlowBuildStatus[id] = {
        status,
      };
      if (status == BuildStatus.BUILT) {
        const timestamp_string = new Date(Date.now()).toLocaleString();
        newFlowBuildStatus[id].timestamp = timestamp_string;
      }
    });
    set({ flowBuildStatus: newFlowBuildStatus });
  },
  revertBuiltStatusFromBuilding: () => {
    const newFlowBuildStatus = { ...get().flowBuildStatus };
    Object.keys(newFlowBuildStatus).forEach((id) => {
      if (newFlowBuildStatus[id].status === BuildStatus.BUILDING) {
        newFlowBuildStatus[id].status = BuildStatus.BUILT;
      }
    });
    set({ flowBuildStatus: newFlowBuildStatus });
  },
  currentFlow: undefined,
  setCurrentFlow: (flow) => {
    set({ currentFlow: flow });
  },
  updateCurrentFlow: ({ nodes, edges }) => {
    set({
      currentFlow: {
        ...get().currentFlow!,
        data: {
          nodes: nodes ?? get().currentFlow?.data?.nodes ?? [],
          edges: edges ?? get().currentFlow?.data?.edges ?? [],
          viewport: get().currentFlow?.data?.viewport ?? {
            x: 0,
            y: 0,
            zoom: 1,
          },
        },
      },
    });
  },
  buildController: new AbortController(),
  setBuildController: (controller) => {
    set({ buildController: controller });
  },
  handleDragging: undefined,
  setHandleDragging: (handleDragging) => {
    set({ handleDragging });
  },

  filterType: undefined,
  setFilterType: (filterType) => {
    set({ filterType });
  },
  currentBuildingNodeId: undefined,
  setCurrentBuildingNodeId: (nodeIds) => {
    set({ currentBuildingNodeId: nodeIds });
  },
  resetFlowState: () => {
    set({
      nodes: [],
      edges: [],
      flowState: undefined,
      hasIO: false,
      inputs: [],
      outputs: [],
      flowPool: {},
      currentFlow: undefined,
      reactFlowInstance: null,
      lastCopiedSelection: null,
      verticesBuild: null,
      flowBuildStatus: {},
      isBuilding: false,
      isPending: true,
      positionDictionary: {},
      componentsToUpdate: [],
    });
  },
}));

export default useFlowStore;<|MERGE_RESOLUTION|>--- conflicted
+++ resolved
@@ -835,11 +835,7 @@
       edges: get().edges || undefined,
       logBuilds: get().onFlowPage,
       playgroundPage,
-<<<<<<< HEAD
-      stream,
-=======
       eventDelivery,
->>>>>>> 24a052f7
     });
     get().setIsBuilding(false);
     get().revertBuiltStatusFromBuilding();

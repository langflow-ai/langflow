--- conflicted
+++ resolved
@@ -44,10 +44,7 @@
   currentSessionId: "",
   setCurrentSessionId: (sessionId: string) =>
     set({ currentSessionId: sessionId }),
-<<<<<<< HEAD
-=======
   eventDelivery: EventDeliveryType.POLLING,
   setEventDelivery: (eventDelivery: EventDeliveryType) =>
     set({ eventDelivery }),
->>>>>>> 24a052f7
 }));
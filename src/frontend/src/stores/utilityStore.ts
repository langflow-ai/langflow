--- conflicted
+++ resolved
@@ -48,15 +48,12 @@
   eventDelivery: EventDeliveryType.POLLING,
   setEventDelivery: (eventDelivery: EventDeliveryType) =>
     set({ eventDelivery }),
-<<<<<<< HEAD
+  webhookAuthEnable: true,
+  setWebhookAuthEnable: (webhookAuthEnable: boolean) =>
+    set({ webhookAuthEnable }),
   sandboxEnabled: false,
   setSandboxEnabled: (sandboxEnabled: boolean) => set({ sandboxEnabled }),
   lockAllComponents: false,
   setLockAllComponents: (lockAllComponents: boolean) =>
     set({ lockAllComponents }),
-=======
-  webhookAuthEnable: true,
-  setWebhookAuthEnable: (webhookAuthEnable: boolean) =>
-    set({ webhookAuthEnable }),
->>>>>>> a892fe4d
 }));
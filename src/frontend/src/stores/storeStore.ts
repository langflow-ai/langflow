import FeatureFlags from "@/../feature-config.json";
import { create } from "zustand";
import { checkHasApiKey, checkHasStore } from "../controllers/API";
import { StoreStoreType } from "../types/zustand/store";
import FeatureFlags from "@/../feature-config.json";

export const useStoreStore = create<StoreStoreType>((set) => ({
  hasStore: true,
  validApiKey: false,
  hasApiKey: false,
  loadingApiKey: true,
  checkHasStore: () => {
    checkHasStore().then((res) => {
<<<<<<< HEAD
      set({ hasStore: FeatureFlags.ENABLE_LANGFLOW_STORE && (res?.enabled ?? false) });
=======
      set({
        hasStore: FeatureFlags.ENABLE_LANGFLOW_STORE && (res?.enabled ?? false),
      });
>>>>>>> f708f9d0
    });
  },
  updateValidApiKey: (validApiKey) => set(() => ({ validApiKey: validApiKey })),
  updateLoadingApiKey: (loadingApiKey) =>
    set(() => ({ loadingApiKey: loadingApiKey })),
  updateHasApiKey: (hasApiKey) => set(() => ({ hasApiKey: hasApiKey })),
  fetchApiData: async () => {
    set({ loadingApiKey: true });
    try {
      const res = await checkHasApiKey();
      set({
        validApiKey: res?.is_valid ?? false,
        hasApiKey: res?.has_api_key ?? false,
        loadingApiKey: false,
      });
    } catch (e) {
      set({ loadingApiKey: false });
      console.log(e);
    }
  },
}));<|MERGE_RESOLUTION|>--- conflicted
+++ resolved
@@ -2,7 +2,6 @@
 import { create } from "zustand";
 import { checkHasApiKey, checkHasStore } from "../controllers/API";
 import { StoreStoreType } from "../types/zustand/store";
-import FeatureFlags from "@/../feature-config.json";
 
 export const useStoreStore = create<StoreStoreType>((set) => ({
   hasStore: true,
@@ -11,13 +10,9 @@
   loadingApiKey: true,
   checkHasStore: () => {
     checkHasStore().then((res) => {
-<<<<<<< HEAD
-      set({ hasStore: FeatureFlags.ENABLE_LANGFLOW_STORE && (res?.enabled ?? false) });
-=======
       set({
         hasStore: FeatureFlags.ENABLE_LANGFLOW_STORE && (res?.enabled ?? false),
       });
->>>>>>> f708f9d0
     });
   },
   updateValidApiKey: (validApiKey) => set(() => ({ validApiKey: validApiKey })),

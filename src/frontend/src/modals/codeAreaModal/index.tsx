--- conflicted
+++ resolved
@@ -4,11 +4,8 @@
 import "ace-builds/src-noconflict/theme-github";
 import "ace-builds/src-noconflict/theme-twilight";
 // import "ace-builds/webpack-resolver";
-<<<<<<< HEAD
+import { usePostValidateCode } from "@/controllers/API/queries/nodes/use-post-validate-code";
 import { usePostValidateComponentCode } from "@/controllers/API/queries/nodes/use-post-validate-component-code";
-=======
-import { usePostValidateCode } from "@/controllers/API/queries/nodes/use-post-validate-code";
->>>>>>> f328179d
 import { useEffect, useRef, useState } from "react";
 import AceEditor from "react-ace";
 import ReactAce from "react-ace/lib/ace";
@@ -26,11 +23,6 @@
   CODE_PROMPT_DIALOG_SUBTITLE,
   EDIT_CODE_TITLE,
 } from "../../constants/constants";
-<<<<<<< HEAD
-import { postValidateCode } from "../../controllers/API";
-=======
-import { postCustomComponent } from "../../controllers/API";
->>>>>>> f328179d
 import useAlertStore from "../../stores/alertStore";
 import { useDarkStore } from "../../stores/darkStore";
 import { CodeErrorDataTypeAPI } from "../../types/api";
@@ -60,11 +52,11 @@
   const setErrorData = useAlertStore((state) => state.setErrorData);
   const [openConfirmation, setOpenConfirmation] = useState(false);
   const codeRef = useRef<ReactAce | null>(null);
-  const { mutate, isPending } = usePostValidateCode();
   const [error, setError] = useState<{
     detail: CodeErrorDataTypeAPI;
   } | null>(null);
 
+  const { mutate: validateCode } = usePostValidateCode();
   const { mutate: validateComponentCode } = usePostValidateComponentCode();
 
   useEffect(() => {
@@ -76,7 +68,7 @@
   }, []);
 
   function processNonDynamicField() {
-    mutate(
+    validateCode(
       { code },
       {
         onSuccess: (apiReturn) => {

--- conflicted
+++ resolved
@@ -45,11 +45,8 @@
     },
     ref,
   ) => {
-<<<<<<< HEAD
     const { t } = useTranslation();
-=======
     const tweaksCode = buildTweaks(flow);
->>>>>>> cfdfa0f0
     const tweak = useTweaksStore((state) => state.tweak);
     const addTweaks = useTweaksStore((state) => state.setTweak);
     const setTweaksList = useTweaksStore((state) => state.setTweaksList);

import "ace-builds/src-noconflict/ext-language_tools";
import "ace-builds/src-noconflict/mode-python";
import "ace-builds/src-noconflict/theme-github";
import "ace-builds/src-noconflict/theme-twilight";
<<<<<<< HEAD
import { ReactNode, useContext, useEffect, useState } from "react";
=======
import { ReactNode, forwardRef, useContext, useEffect, useState } from "react";
// import "ace-builds/webpack-resolver";
import useAuthStore from "@/stores/authStore";
import { cloneDeep } from "lodash";
>>>>>>> 3cacbd37
import CodeTabsComponent from "../../components/codeTabsComponent";
import IconComponent from "../../components/genericIconComponent";
import { EXPORT_CODE_DIALOG } from "../../constants/constants";
import { AuthContext } from "../../contexts/authContext";
import { useTweaksStore } from "../../stores/tweaksStore";
import { FlowType } from "../../types/flow/index";
import BaseModal from "../baseModal";

<<<<<<< HEAD
export default function ApiModal({
  flow,
  children,
  open: myOpen,
  setOpen: mySetOpen,
}: {
  flow: FlowType;
  children: ReactNode;
  open?: boolean;
  setOpen?: (a: boolean | ((o?: boolean) => boolean)) => void;
}) {
  const { autoLogin } = useContext(AuthContext);
  const [open, setOpen] =
    mySetOpen !== undefined && myOpen !== undefined
      ? [myOpen, mySetOpen]
      : useState(false);
  const [activeTab, setActiveTab] = useState("0");
  const activeTweaks = useTweaksStore((state) => state.activeTweaks);
  const setActiveTweaks = useTweaksStore((state) => state.setActiveTweaks);
  const tabs = useTweaksStore((state) => state.tabs);
  const initialSetup = useTweaksStore((state) => state.initialSetup);

  useEffect(() => {
    if (open) initialSetup(autoLogin, flow);
  }, [open, flow?.data?.nodes]);

  useEffect(() => {
    setActiveTab("0");
  }, [open]);

  return (
    <BaseModal open={open} setOpen={setOpen}>
      <BaseModal.Trigger asChild>{children}</BaseModal.Trigger>
      <BaseModal.Header description={EXPORT_CODE_DIALOG}>
        <span className="pr-2">API</span>
        <IconComponent
          name="Code2"
          className="h-6 w-6 pl-1 text-gray-800 dark:text-white"
          aria-hidden="true"
        />
      </BaseModal.Header>
      <BaseModal.Content overflowHidden>
        <CodeTabsComponent
          open={open}
          tabs={tabs!}
          activeTab={activeTab}
          setActiveTab={setActiveTab}
          activeTweaks={activeTweaks}
          setActiveTweaks={setActiveTweaks}
        />
      </BaseModal.Content>
    </BaseModal>
  );
}
=======
const ApiModal = forwardRef(
  (
    {
      flow,
      children,
      open: myOpen,
      setOpen: mySetOpen,
    }: {
      flow: FlowType;
      children: ReactNode;
      open?: boolean;
      setOpen?: (a: boolean | ((o?: boolean) => boolean)) => void;
    },
    ref,
  ) => {
    const tweaksCode = buildTweaks(flow);
    const tweak = useTweaksStore((state) => state.tweak);
    const addTweaks = useTweaksStore((state) => state.setTweak);
    const setTweaksList = useTweaksStore((state) => state.setTweaksList);
    const tweaksList = useTweaksStore((state) => state.tweaksList);
    const isThereTweaks = Object.keys(tweaksCode).length > 0;
    const [activeTweaks, setActiveTweaks] = useState(false);
    const autoLogin = useAuthStore((state) => state.autoLogin);

    const [open, setOpen] =
      mySetOpen !== undefined && myOpen !== undefined
        ? [myOpen, mySetOpen]
        : useState(false);
    const [activeTab, setActiveTab] = useState("0");
    const pythonApiCode = getPythonApiCode(
      flow?.id,
      autoLogin,
      tweak,
      flow?.endpoint_name,
    );
    const jsApiCode = getJsApiCode(
      flow?.id,
      autoLogin,
      tweak,
      flow?.endpoint_name,
    );
    const runCurlCode = getCurlRunCode(
      flow?.id,
      autoLogin,
      tweak,
      flow?.endpoint_name,
    );
    const webhookCurlCode = getCurlWebhookCode(
      flow?.id,
      autoLogin,
      flow?.endpoint_name,
    );
    const pythonCode = getPythonCode(flow?.name, tweak);
    const widgetCode = getWidgetCode(flow?.id, flow?.name, autoLogin);
    const includeWebhook = flow.webhook;
    const codesArray = [
      runCurlCode,
      webhookCurlCode,
      pythonApiCode,
      jsApiCode,
      pythonCode,
      widgetCode,
    ];
    const [tabs, setTabs] = useState(
      createTabsArray(codesArray, includeWebhook),
    );

    const canShowTweaks =
      flow &&
      flow["data"] &&
      flow["data"]!["nodes"] &&
      tweak &&
      tweak?.length > 0 &&
      activeTweaks === true;

    const buildTweaksInitialState = () => {
      const newTweak: any = [];
      const t = buildTweaks(flow);
      newTweak.push(t);
      addTweaks(newTweak);
      addCodes(newTweak);
    };

    useEffect(() => {
      if (flow["data"]!["nodes"].length == 0) {
        addTweaks([]);
        setTweaksList([]);
      } else {
        buildTweaksInitialState();
      }

      filterNodes();

      if (isThereTweaks) {
        setActiveTab("0");
        setTabs(createTabsArray(codesArray, includeWebhook, true));
      } else {
        setTabs(createTabsArray(codesArray, includeWebhook, false));
      }
    }, [flow["data"]!["nodes"], open]);

    useEffect(() => {
      if (canShowTweaks) {
        const nodes = flow["data"]!["nodes"];
        nodes.forEach((element) => {
          const nodeId = element["id"];
          const template = element["data"]["node"]["template"];

          Object.keys(template).forEach((templateField) => {
            if (checkCanBuildTweakObject(element, templateField)) {
              buildTweakObject(
                nodeId,
                element.data.node.template[templateField].value,
                element.data.node.template[templateField],
              );
            }
          });
        });
      } else {
        buildTweaksInitialState();
      }
    }, [activeTweaks]);

    const filterNodes = () => {
      setTweaksList(getNodesWithDefaultValue(flow));
    };

    async function buildTweakObject(
      tw: string,
      changes: string | string[] | boolean | number | Object[] | Object,
      template: InputFieldType,
    ) {
      changes = getChangesType(changes, template);

      const existingTweak = tweak.find((element) => element.hasOwnProperty(tw));

      if (existingTweak) {
        existingTweak[tw][template["name"]!] = changes as string;

        if (existingTweak[tw][template["name"]!] == template.value) {
          tweak.forEach((element) => {
            if (element[tw] && Object.keys(element[tw])?.length === 0) {
              const filteredTweaks = tweak.filter((obj) => {
                const prop = obj[Object.keys(obj)[0]].prop;
                return prop !== undefined && prop !== null && prop !== "";
              });
              addTweaks(filteredTweaks);
            }
          });
        }
      } else {
        const newTweak = {
          [tw]: {
            [template["name"]!]: changes,
          },
        } as uniqueTweakType;
        tweak.push(newTweak);
      }

      if (tweak && tweak.length > 0) {
        const cloneTweak = cloneDeep(tweak);
        addCodes(cloneTweak);
        addTweaks(cloneTweak);
      }
    }

    const addCodes = (cloneTweak) => {
      const pythonApiCode = getPythonApiCode(flow?.id, autoLogin, cloneTweak);
      const runCurlCode = getCurlRunCode(
        flow?.id,
        autoLogin,
        cloneTweak,
        flow?.endpoint_name,
      );
      const jsApiCode = getJsApiCode(
        flow?.id,
        autoLogin,
        cloneTweak,
        flow?.endpoint_name,
      );
      const webhookCurlCode = getCurlWebhookCode(
        flow?.id,
        autoLogin,
        flow?.endpoint_name,
      );
      const pythonCode = getPythonCode(flow?.name, cloneTweak);
      const widgetCode = getWidgetCode(flow?.id, flow?.name, autoLogin);
      const codesObj = getCodesObj({
        runCurlCode,
        webhookCurlCode,
        pythonApiCode,
        jsApiCode,
        pythonCode,
        widgetCode,
      });
      const tabsOrder = getTabsOrder(includeWebhook, isThereTweaks);
      if (tabs && tabs?.length > 0) {
        tabs.forEach((tab, idx) => {
          const order = tabsOrder[idx];
          if (order && order.toLowerCase() === tab.name.toLowerCase()) {
            const codeToFind = codesObj.find(
              (c) => c.name.toLowerCase() === tab.name.toLowerCase(),
            );
            tab.code = codeToFind?.code;
          }
        });
      }
    };

    return (
      <BaseModal open={open} setOpen={setOpen}>
        <BaseModal.Trigger asChild>{children}</BaseModal.Trigger>
        <BaseModal.Header description={EXPORT_CODE_DIALOG}>
          <span className="pr-2">API</span>
          <IconComponent
            name="Code2"
            className="h-6 w-6 pl-1 text-gray-800 dark:text-white"
            aria-hidden="true"
          />
        </BaseModal.Header>
        <BaseModal.Content overflowHidden>
          <CodeTabsComponent
            isThereTweaks={isThereTweaks}
            isThereWH={includeWebhook ?? false}
            flow={flow}
            tabs={tabs!}
            activeTab={activeTab}
            setActiveTab={setActiveTab}
            tweaks={{
              tweak,
              tweaksList,
              buildContent,
              buildTweakObject,
              getValue,
            }}
            activeTweaks={activeTweaks}
            setActiveTweaks={setActiveTweaks}
            allowExport
          />
        </BaseModal.Content>
      </BaseModal>
    );
  },
);

export default ApiModal;
>>>>>>> 3cacbd37
<|MERGE_RESOLUTION|>--- conflicted
+++ resolved
@@ -1,24 +1,16 @@
+import useAuthStore from "@/stores/authStore";
 import "ace-builds/src-noconflict/ext-language_tools";
 import "ace-builds/src-noconflict/mode-python";
 import "ace-builds/src-noconflict/theme-github";
 import "ace-builds/src-noconflict/theme-twilight";
-<<<<<<< HEAD
-import { ReactNode, useContext, useEffect, useState } from "react";
-=======
-import { ReactNode, forwardRef, useContext, useEffect, useState } from "react";
-// import "ace-builds/webpack-resolver";
-import useAuthStore from "@/stores/authStore";
-import { cloneDeep } from "lodash";
->>>>>>> 3cacbd37
+import { ReactNode, useEffect, useState } from "react";
 import CodeTabsComponent from "../../components/codeTabsComponent";
 import IconComponent from "../../components/genericIconComponent";
 import { EXPORT_CODE_DIALOG } from "../../constants/constants";
-import { AuthContext } from "../../contexts/authContext";
 import { useTweaksStore } from "../../stores/tweaksStore";
 import { FlowType } from "../../types/flow/index";
 import BaseModal from "../baseModal";
 
-<<<<<<< HEAD
 export default function ApiModal({
   flow,
   children,
@@ -30,7 +22,7 @@
   open?: boolean;
   setOpen?: (a: boolean | ((o?: boolean) => boolean)) => void;
 }) {
-  const { autoLogin } = useContext(AuthContext);
+  const autoLogin = useAuthStore((state) => state.autoLogin);
   const [open, setOpen] =
     mySetOpen !== undefined && myOpen !== undefined
       ? [myOpen, mySetOpen]
@@ -72,252 +64,4 @@
       </BaseModal.Content>
     </BaseModal>
   );
-}
-=======
-const ApiModal = forwardRef(
-  (
-    {
-      flow,
-      children,
-      open: myOpen,
-      setOpen: mySetOpen,
-    }: {
-      flow: FlowType;
-      children: ReactNode;
-      open?: boolean;
-      setOpen?: (a: boolean | ((o?: boolean) => boolean)) => void;
-    },
-    ref,
-  ) => {
-    const tweaksCode = buildTweaks(flow);
-    const tweak = useTweaksStore((state) => state.tweak);
-    const addTweaks = useTweaksStore((state) => state.setTweak);
-    const setTweaksList = useTweaksStore((state) => state.setTweaksList);
-    const tweaksList = useTweaksStore((state) => state.tweaksList);
-    const isThereTweaks = Object.keys(tweaksCode).length > 0;
-    const [activeTweaks, setActiveTweaks] = useState(false);
-    const autoLogin = useAuthStore((state) => state.autoLogin);
-
-    const [open, setOpen] =
-      mySetOpen !== undefined && myOpen !== undefined
-        ? [myOpen, mySetOpen]
-        : useState(false);
-    const [activeTab, setActiveTab] = useState("0");
-    const pythonApiCode = getPythonApiCode(
-      flow?.id,
-      autoLogin,
-      tweak,
-      flow?.endpoint_name,
-    );
-    const jsApiCode = getJsApiCode(
-      flow?.id,
-      autoLogin,
-      tweak,
-      flow?.endpoint_name,
-    );
-    const runCurlCode = getCurlRunCode(
-      flow?.id,
-      autoLogin,
-      tweak,
-      flow?.endpoint_name,
-    );
-    const webhookCurlCode = getCurlWebhookCode(
-      flow?.id,
-      autoLogin,
-      flow?.endpoint_name,
-    );
-    const pythonCode = getPythonCode(flow?.name, tweak);
-    const widgetCode = getWidgetCode(flow?.id, flow?.name, autoLogin);
-    const includeWebhook = flow.webhook;
-    const codesArray = [
-      runCurlCode,
-      webhookCurlCode,
-      pythonApiCode,
-      jsApiCode,
-      pythonCode,
-      widgetCode,
-    ];
-    const [tabs, setTabs] = useState(
-      createTabsArray(codesArray, includeWebhook),
-    );
-
-    const canShowTweaks =
-      flow &&
-      flow["data"] &&
-      flow["data"]!["nodes"] &&
-      tweak &&
-      tweak?.length > 0 &&
-      activeTweaks === true;
-
-    const buildTweaksInitialState = () => {
-      const newTweak: any = [];
-      const t = buildTweaks(flow);
-      newTweak.push(t);
-      addTweaks(newTweak);
-      addCodes(newTweak);
-    };
-
-    useEffect(() => {
-      if (flow["data"]!["nodes"].length == 0) {
-        addTweaks([]);
-        setTweaksList([]);
-      } else {
-        buildTweaksInitialState();
-      }
-
-      filterNodes();
-
-      if (isThereTweaks) {
-        setActiveTab("0");
-        setTabs(createTabsArray(codesArray, includeWebhook, true));
-      } else {
-        setTabs(createTabsArray(codesArray, includeWebhook, false));
-      }
-    }, [flow["data"]!["nodes"], open]);
-
-    useEffect(() => {
-      if (canShowTweaks) {
-        const nodes = flow["data"]!["nodes"];
-        nodes.forEach((element) => {
-          const nodeId = element["id"];
-          const template = element["data"]["node"]["template"];
-
-          Object.keys(template).forEach((templateField) => {
-            if (checkCanBuildTweakObject(element, templateField)) {
-              buildTweakObject(
-                nodeId,
-                element.data.node.template[templateField].value,
-                element.data.node.template[templateField],
-              );
-            }
-          });
-        });
-      } else {
-        buildTweaksInitialState();
-      }
-    }, [activeTweaks]);
-
-    const filterNodes = () => {
-      setTweaksList(getNodesWithDefaultValue(flow));
-    };
-
-    async function buildTweakObject(
-      tw: string,
-      changes: string | string[] | boolean | number | Object[] | Object,
-      template: InputFieldType,
-    ) {
-      changes = getChangesType(changes, template);
-
-      const existingTweak = tweak.find((element) => element.hasOwnProperty(tw));
-
-      if (existingTweak) {
-        existingTweak[tw][template["name"]!] = changes as string;
-
-        if (existingTweak[tw][template["name"]!] == template.value) {
-          tweak.forEach((element) => {
-            if (element[tw] && Object.keys(element[tw])?.length === 0) {
-              const filteredTweaks = tweak.filter((obj) => {
-                const prop = obj[Object.keys(obj)[0]].prop;
-                return prop !== undefined && prop !== null && prop !== "";
-              });
-              addTweaks(filteredTweaks);
-            }
-          });
-        }
-      } else {
-        const newTweak = {
-          [tw]: {
-            [template["name"]!]: changes,
-          },
-        } as uniqueTweakType;
-        tweak.push(newTweak);
-      }
-
-      if (tweak && tweak.length > 0) {
-        const cloneTweak = cloneDeep(tweak);
-        addCodes(cloneTweak);
-        addTweaks(cloneTweak);
-      }
-    }
-
-    const addCodes = (cloneTweak) => {
-      const pythonApiCode = getPythonApiCode(flow?.id, autoLogin, cloneTweak);
-      const runCurlCode = getCurlRunCode(
-        flow?.id,
-        autoLogin,
-        cloneTweak,
-        flow?.endpoint_name,
-      );
-      const jsApiCode = getJsApiCode(
-        flow?.id,
-        autoLogin,
-        cloneTweak,
-        flow?.endpoint_name,
-      );
-      const webhookCurlCode = getCurlWebhookCode(
-        flow?.id,
-        autoLogin,
-        flow?.endpoint_name,
-      );
-      const pythonCode = getPythonCode(flow?.name, cloneTweak);
-      const widgetCode = getWidgetCode(flow?.id, flow?.name, autoLogin);
-      const codesObj = getCodesObj({
-        runCurlCode,
-        webhookCurlCode,
-        pythonApiCode,
-        jsApiCode,
-        pythonCode,
-        widgetCode,
-      });
-      const tabsOrder = getTabsOrder(includeWebhook, isThereTweaks);
-      if (tabs && tabs?.length > 0) {
-        tabs.forEach((tab, idx) => {
-          const order = tabsOrder[idx];
-          if (order && order.toLowerCase() === tab.name.toLowerCase()) {
-            const codeToFind = codesObj.find(
-              (c) => c.name.toLowerCase() === tab.name.toLowerCase(),
-            );
-            tab.code = codeToFind?.code;
-          }
-        });
-      }
-    };
-
-    return (
-      <BaseModal open={open} setOpen={setOpen}>
-        <BaseModal.Trigger asChild>{children}</BaseModal.Trigger>
-        <BaseModal.Header description={EXPORT_CODE_DIALOG}>
-          <span className="pr-2">API</span>
-          <IconComponent
-            name="Code2"
-            className="h-6 w-6 pl-1 text-gray-800 dark:text-white"
-            aria-hidden="true"
-          />
-        </BaseModal.Header>
-        <BaseModal.Content overflowHidden>
-          <CodeTabsComponent
-            isThereTweaks={isThereTweaks}
-            isThereWH={includeWebhook ?? false}
-            flow={flow}
-            tabs={tabs!}
-            activeTab={activeTab}
-            setActiveTab={setActiveTab}
-            tweaks={{
-              tweak,
-              tweaksList,
-              buildContent,
-              buildTweakObject,
-              getValue,
-            }}
-            activeTweaks={activeTweaks}
-            setActiveTweaks={setActiveTweaks}
-            allowExport
-          />
-        </BaseModal.Content>
-      </BaseModal>
-    );
-  },
-);
-
-export default ApiModal;
->>>>>>> 3cacbd37
+}
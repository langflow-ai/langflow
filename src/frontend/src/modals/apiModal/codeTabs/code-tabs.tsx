--- conflicted
+++ resolved
@@ -136,36 +136,7 @@
     setIsCopied(false);
   }, [selectedTab, selectedPlatform]);
 
-<<<<<<< HEAD
   const currentTab = tabsList.find((tab) => tab.title === selectedTab);
-=======
-  return (
-    <Tabs
-      value={activeTab.toString()}
-      className={"api-modal-tabs inset-0 m-0"}
-      onValueChange={(value) => {
-        setActiveTab(parseInt(value));
-      }}
-    >
-      <div className="flex items-center justify-between">
-        {tabsList.length > 0 && tabsList[0].title !== "" ? (
-          <TabsList className="bg-muted flex w-fit items-center rounded p-1">
-            {tabsList.map((tab, index) => (
-              <TabsTrigger
-                key={index}
-                value={index.toString()}
-                className="data-[state=active]:bg-background flex items-center gap-2.5 rounded-md border-0! px-4 py-2 text-sm!"
-              >
-                <IconComponent name={tab.icon} className="h-4 w-4" />
-                {tab.title}
-              </TabsTrigger>
-            ))}
-          </TabsList>
-        ) : (
-          <div></div>
-        )}
-      </div>
->>>>>>> 46239384
 
   return (
     <div className="api-modal-tabs inset-0 m-0 h-full overflow-hidden">
@@ -174,10 +145,9 @@
         <div className="flex flex-row justify-start border-b border-border">
           {tabsList.map((tab) => (
             <Button
-<<<<<<< HEAD
               unstyled
               key={tab.title}
-              className={`flex h-8 select-none flex-row items-center gap-2 text-nowrap border-b-2 border-border border-b-transparent !py-1 font-medium ${selectedTab === tab.title
+              className={`flex h-8 select-none flex-row items-center gap-2 text-nowrap border-b-2 border-border border-b-transparent py-1! font-medium ${selectedTab === tab.title
                   ? "border-b-2 border-black dark:border-b-white"
                   : "text-muted-foreground hover:text-foreground"
                 } px-3 py-2 text-[13px]`}
@@ -219,7 +189,7 @@
                 size="icon"
                 onClick={copyToClipboard}
                 data-testid="btn-copy-code"
-                className="!hover:bg-foreground group absolute right-4 top-2 z-10 select-none"
+                className="hover:bg-foreground! group absolute right-4 top-2 z-10 select-none"
               >
                 {isCopied ? (
                   <IconComponent
@@ -229,7 +199,7 @@
                 ) : (
                   <IconComponent
                     name="Copy"
-                    className="!h-5 !w-5 text-muted-foreground"
+                    className="h-5! w-5! text-muted-foreground"
                   />
                 )}
               </Button>
@@ -238,40 +208,11 @@
                 wrapLongLines={true}
                 language={currentTab.language}
                 style={dark ? oneDark : oneLight}
-                className="!mt-0 h-full w-full overflow-scroll !rounded-b-md border border-border text-left !custom-scroll"
+                className="mt-0! h-full w-full overflow-scroll rounded-b-md! border border-border text-left custom-scroll!"
               >
                 {currentTab.code}
               </SyntaxHighlighter>
             </div>
-=======
-              variant="ghost"
-              size="icon"
-              onClick={copyToClipboard}
-              data-testid="btn-copy-code"
-              className="!hover:bg-foreground group absolute top-2 right-4"
-            >
-              {isCopied ? (
-                <IconComponent
-                  name="Check"
-                  className="text-muted-foreground h-5 w-5"
-                />
-              ) : (
-                <IconComponent
-                  name="Copy"
-                  className="text-muted-foreground h-5! w-5!"
-                />
-              )}
-            </Button>
-            <SyntaxHighlighter
-              showLineNumbers={true}
-              wrapLongLines={true}
-              language={tab.language}
-              style={dark ? oneDark : oneLight}
-              className="border-border custom-scroll! mt-0! h-full w-full overflow-scroll rounded-b-md! border text-left"
-            >
-              {tab.code}
-            </SyntaxHighlighter>
->>>>>>> 46239384
           </div>
         )}
       </div>

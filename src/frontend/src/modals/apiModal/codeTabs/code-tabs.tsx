--- conflicted
+++ resolved
@@ -33,12 +33,8 @@
 ];
 
 export default function APITabsComponent() {
-<<<<<<< HEAD
   const [isCopied, setIsCopied] = useState<Boolean>(false);
   const [copiedStep, setCopiedStep] = useState<string | null>(null);
-=======
-  const [isCopied, setIsCopied] = useState<boolean>(false);
->>>>>>> ecf44e69
   const endpointName = useFlowStore(
     useShallow((state) => state.currentFlow?.endpoint_name),
   );

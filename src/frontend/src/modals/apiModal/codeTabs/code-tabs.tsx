import IconComponent from "@/components/common/genericIconComponent";
import { Button } from "@/components/ui/button";
import { Tabs, TabsList, TabsTrigger } from "@/components/ui/tabs-button";
import useAuthStore from "@/stores/authStore";
import useFlowStore from "@/stores/flowStore";
import { useTweaksStore } from "@/stores/tweaksStore";
import { tabsArrayType } from "@/types/tabs";
import { hasStreaming } from "@/utils/reactflowUtils";
import { getOS } from "@/utils/utils";
import { useEffect, useState } from "react";
import { Prism as SyntaxHighlighter } from "react-syntax-highlighter";
import {
  oneDark,
  oneLight,
} from "react-syntax-highlighter/dist/cjs/styles/prism";
import { useShallow } from "zustand/react/shallow";
import { useDarkStore } from "../../../stores/darkStore";
import { formatPayloadTweaks } from "../utils/filter-tweaks";
import { getNewCurlCode } from "../utils/get-curl-code";
import { getNewJsApiCode } from "../utils/get-js-api-code";
import { getNewPythonApiCode } from "../utils/get-python-api-code";

const operatingSystemTabs = [
  {
    name: "macoslinux",
    title: "macOS/Linux",
    icon: "FaApple",
  },
  {
    name: "windows",
    title: "Windows",
    icon: "FaWindows",
  },
];

export default function APITabsComponent() {
  const [isCopied, setIsCopied] = useState<Boolean>(false);
  const endpointName = useFlowStore(
    useShallow((state) => state.currentFlow?.endpoint_name),
  );
  const dark = useDarkStore((state) => state.dark);
  const nodes = useFlowStore((state) => state.nodes);
  const flowId = useFlowStore((state) => state.currentFlow?.id);
  const autologin = useAuthStore((state) => state.autoLogin);
  const inputs = useFlowStore((state) => state.inputs);
  const outputs = useFlowStore((state) => state.outputs);
  const hasChatInput = inputs.some((input) => input.type === "ChatInput");
  const hasChatOutput = outputs.some((output) => output.type === "ChatOutput");
  let input_value = "hello world!";
  if (hasChatInput) {
    const chatInputId = inputs.find((input) => input.type === "ChatInput")?.id;
    const inputNode = nodes.find((node) => node.id === chatInputId);
    if (inputNode && inputNode?.data.node?.template?.input_value?.value) {
      input_value = inputNode?.data.node?.template.input_value?.value;
    }
  }
  const streaming = hasStreaming(nodes);
  const tweaks = useTweaksStore((state) => state.tweaks);
  const activeTweaks = Object.values(tweaks).some(
    (tweak) => Object.keys(tweak).length > 0,
  );

  const includeTopLevelInputValue = formatPayloadTweaks(tweaks);
  const processedPayload: any = {
    output_type: hasChatOutput ? "chat" : "text",
    input_type: hasChatInput ? "chat" : "text",
  };

  if (includeTopLevelInputValue) {
    processedPayload.input_value = input_value;
  }

  if (activeTweaks && tweaks && Object.keys(tweaks).length > 0) {
    processedPayload.tweaks = tweaks;
  }

  const codeOptions = {
    endpointName: endpointName || "",
    streaming: streaming,
    flowId: flowId || "",
    isAuthenticated: autologin || false,
    processedPayload: processedPayload,
  };

  // Platform selection for cURL
  const [selectedPlatform, setSelectedPlatform] = useState(
    operatingSystemTabs.find((tab) =>
      tab.name.includes(getOS() === "windows" ? "windows" : "macoslinux"),
    )?.name || "macoslinux",
  );

  const tabsList = [
    {
      title: "Python",
      icon: "BWPython",
      language: "python",
      code: getNewPythonApiCode(codeOptions),
    },
    {
      title: "JavaScript",
      icon: "javascript",
      language: "javascript",
      code: getNewJsApiCode(codeOptions),
    },
    {
      title: "cURL",
      icon: "TerminalSquare",
      language: selectedPlatform === "windows" ? "powershell" : "shell",
      code: getNewCurlCode({
        ...codeOptions,
        platform: selectedPlatform === "windows" ? "powershell" : "unix",
      }),
    },
  ];

  const [selectedTab, setSelectedTab] = useState("Python");

  const copyToClipboard = () => {
    if (!navigator.clipboard || !navigator.clipboard.writeText) {
      return;
    }

    const currentTab = tabsList.find((tab) => tab.title === selectedTab);
    if (currentTab) {
      navigator.clipboard.writeText(currentTab.code).then(() => {
        setIsCopied(true);

        setTimeout(() => {
          setIsCopied(false);
        }, 2000);
      });
    }
  };

  useEffect(() => {
    setIsCopied(false);
  }, [selectedTab, selectedPlatform]);

<<<<<<< HEAD
  return (
    <Tabs
      value={activeTab.toString()}
      className={"api-modal-tabs inset-0 m-0"}
      onValueChange={(value) => {
        setActiveTab(parseInt(value));
      }}
    >
      <div className="flex items-center justify-between">
        {tabsList.length > 0 && tabsList[0].title !== "" ? (
          <TabsList className="flex w-fit items-center rounded bg-muted p-1">
            {tabsList.map((tab, index) => (
              <TabsTrigger
                key={index}
                value={index.toString()}
                className="flex items-center gap-2.5 rounded-md border-0! px-4 py-2 text-sm! data-[state=active]:bg-background"
              >
                <IconComponent name={tab.icon} className="h-4 w-4" />
                {tab.title}
              </TabsTrigger>
            ))}
          </TabsList>
        ) : (
          <div></div>
        )}
      </div>
=======
  const currentTab = tabsList.find((tab) => tab.title === selectedTab);
>>>>>>> 88803e31

  return (
    <div className="api-modal-tabs inset-0 m-0 h-full overflow-hidden">
      <div className="flex h-full flex-col gap-4 overflow-hidden">
        {/* Main language tabs */}
        <div className="flex flex-row justify-start border-b border-border">
          {tabsList.map((tab) => (
            <Button
              unstyled
              key={tab.title}
              className={`flex h-8 select-none flex-row items-center gap-2 text-nowrap border-b-2 border-border border-b-transparent !py-1 font-medium ${
                selectedTab === tab.title
                  ? "border-b-2 border-black dark:border-b-white"
                  : "text-muted-foreground hover:text-foreground"
              } px-3 py-2 text-[13px]`}
              onClick={() => setSelectedTab(tab.title)}
              data-testid={`api_tab_${tab.title.toLowerCase()}`}
            >
<<<<<<< HEAD
              {isCopied ? (
                <IconComponent
                  name="Check"
                  className="h-5 w-5 text-muted-foreground"
                />
              ) : (
                <IconComponent
                  name="Copy"
                  className="h-5! w-5! text-muted-foreground"
                />
              )}
            </Button>
            <SyntaxHighlighter
              showLineNumbers={true}
              wrapLongLines={true}
              language={tab.language}
              style={dark ? oneDark : oneLight}
              className="mt-0! h-full w-full overflow-scroll rounded-b-md! border border-border text-left custom-scroll!"
            >
              {tab.code}
            </SyntaxHighlighter>
=======
              <IconComponent name={tab.icon} className="h-4 w-4" />
              <span>{tab.title}</span>
            </Button>
          ))}
        </div>

        {/* Platform selection for cURL */}
        {selectedTab === "cURL" && (
          <div className="flex flex-col gap-4">
            <Tabs value={selectedPlatform} onValueChange={setSelectedPlatform}>
              <TabsList>
                {operatingSystemTabs.map((tab, index) => (
                  <TabsTrigger
                    className="flex select-none items-center gap-2"
                    key={index}
                    value={tab.name}
                  >
                    <IconComponent name={tab.icon} aria-hidden="true" />
                    {tab.title}
                  </TabsTrigger>
                ))}
              </TabsList>
            </Tabs>
          </div>
        )}

        {/* Code content */}
        {currentTab && (
          <div className="api-modal-tabs-content overflow-hidden">
            <div className="relative flex h-full w-full">
              <Button
                variant="ghost"
                size="icon"
                onClick={copyToClipboard}
                data-testid="btn-copy-code"
                className="!hover:bg-foreground group absolute right-4 top-2 z-10 select-none"
              >
                {isCopied ? (
                  <IconComponent
                    name="Check"
                    className="h-5 w-5 text-muted-foreground"
                  />
                ) : (
                  <IconComponent
                    name="Copy"
                    className="!h-5 !w-5 text-muted-foreground"
                  />
                )}
              </Button>
              <SyntaxHighlighter
                showLineNumbers={true}
                wrapLongLines={true}
                language={currentTab.language}
                style={dark ? oneDark : oneLight}
                className="!mt-0 h-full w-full overflow-scroll !rounded-b-md border border-border text-left !custom-scroll"
              >
                {currentTab.code}
              </SyntaxHighlighter>
            </div>
>>>>>>> 88803e31
          </div>
        )}
      </div>
    </div>
  );
}<|MERGE_RESOLUTION|>--- conflicted
+++ resolved
@@ -136,36 +136,7 @@
     setIsCopied(false);
   }, [selectedTab, selectedPlatform]);
 
-<<<<<<< HEAD
-  return (
-    <Tabs
-      value={activeTab.toString()}
-      className={"api-modal-tabs inset-0 m-0"}
-      onValueChange={(value) => {
-        setActiveTab(parseInt(value));
-      }}
-    >
-      <div className="flex items-center justify-between">
-        {tabsList.length > 0 && tabsList[0].title !== "" ? (
-          <TabsList className="flex w-fit items-center rounded bg-muted p-1">
-            {tabsList.map((tab, index) => (
-              <TabsTrigger
-                key={index}
-                value={index.toString()}
-                className="flex items-center gap-2.5 rounded-md border-0! px-4 py-2 text-sm! data-[state=active]:bg-background"
-              >
-                <IconComponent name={tab.icon} className="h-4 w-4" />
-                {tab.title}
-              </TabsTrigger>
-            ))}
-          </TabsList>
-        ) : (
-          <div></div>
-        )}
-      </div>
-=======
   const currentTab = tabsList.find((tab) => tab.title === selectedTab);
->>>>>>> 88803e31
 
   return (
     <div className="api-modal-tabs inset-0 m-0 h-full overflow-hidden">
@@ -176,37 +147,13 @@
             <Button
               unstyled
               key={tab.title}
-              className={`flex h-8 select-none flex-row items-center gap-2 text-nowrap border-b-2 border-border border-b-transparent !py-1 font-medium ${
-                selectedTab === tab.title
+              className={`flex h-8 select-none flex-row items-center gap-2 text-nowrap border-b-2 border-border border-b-transparent !py-1 font-medium ${selectedTab === tab.title
                   ? "border-b-2 border-black dark:border-b-white"
                   : "text-muted-foreground hover:text-foreground"
-              } px-3 py-2 text-[13px]`}
+                } px-3 py-2 text-[13px]`}
               onClick={() => setSelectedTab(tab.title)}
               data-testid={`api_tab_${tab.title.toLowerCase()}`}
             >
-<<<<<<< HEAD
-              {isCopied ? (
-                <IconComponent
-                  name="Check"
-                  className="h-5 w-5 text-muted-foreground"
-                />
-              ) : (
-                <IconComponent
-                  name="Copy"
-                  className="h-5! w-5! text-muted-foreground"
-                />
-              )}
-            </Button>
-            <SyntaxHighlighter
-              showLineNumbers={true}
-              wrapLongLines={true}
-              language={tab.language}
-              style={dark ? oneDark : oneLight}
-              className="mt-0! h-full w-full overflow-scroll rounded-b-md! border border-border text-left custom-scroll!"
-            >
-              {tab.code}
-            </SyntaxHighlighter>
-=======
               <IconComponent name={tab.icon} className="h-4 w-4" />
               <span>{tab.title}</span>
             </Button>
@@ -266,7 +213,6 @@
                 {currentTab.code}
               </SyntaxHighlighter>
             </div>
->>>>>>> 88803e31
           </div>
         )}
       </div>

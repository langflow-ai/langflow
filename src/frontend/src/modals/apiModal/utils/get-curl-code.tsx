--- conflicted
+++ resolved
@@ -96,14 +96,8 @@
   activeTweaks: boolean;
   endpointName: string;
 }): string {
-<<<<<<< HEAD
   const { protocol, host } = customGetHostProtocol();
-  const apiUrl = `${protocol}//${host}/api/v1/run/${flowId}`;
-=======
-  const host = window.location.host;
-  const protocol = window.location.protocol;
   const apiUrl = `${protocol}//${host}/api/v1/run/${endpointName || flowId}`;
->>>>>>> b277058f
 
   const tweaksString =
     tweaksObject && activeTweaks ? JSON.stringify(tweaksObject, null, 2) : "{}";

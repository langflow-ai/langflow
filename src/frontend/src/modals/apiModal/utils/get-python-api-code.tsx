/**
 * Function to get the python code for the API
 * @param {string} flowId - The id of the flow
 * @param {boolean} isAuth - If the API is authenticated
 * @param {any[]} tweaksBuildedObject - The tweaks
 * @param {string} [endpointName] - The optional endpoint name
 * @returns {string} - The python code
 */
export default function getPythonApiCode(
  flowId: string,
  isAuth: boolean,
  tweaksBuildedObject?: {},
  endpointName?: string | null,
): string {
  let tweaksString = "{}";
  if (tweaksBuildedObject)
    tweaksString = JSON.stringify(tweaksBuildedObject, null, 2)
      .replace(/true/g, "True")
<<<<<<< HEAD
      .replace(/false/g, "False");
=======
      .replace(/false/g, "False")
      .replace(/null|undefined/g, "None");
  }
>>>>>>> 44ffe8e6

  return `import argparse
import json
from argparse import RawTextHelpFormatter
import requests
from typing import Optional
import warnings
try:
    from langflow.load import upload_file
except ImportError:
    warnings.warn("Langflow provides a function to help you upload files to the flow. Please install langflow to use it.")
    upload_file = None

BASE_API_URL = "${window.location.protocol}//${window.location.host}"
FLOW_ID = "${flowId}"
ENDPOINT = "${endpointName || ""}" ${
    endpointName
      ? `# The endpoint name of the flow`
      : `# You can set a specific endpoint name in the flow settings`
  }

# You can tweak the flow by adding a tweaks dictionary
# e.g {"OpenAI-XXXXX": {"model_name": "gpt-4"}}
TWEAKS = ${tweaksString}

def run_flow(message: str,
  endpoint: str,
  output_type: str = "chat",
  input_type: str = "chat",
  tweaks: Optional[dict] = None,
  api_key: Optional[str] = None) -> dict:
    """
    Run a flow with a given message and optional tweaks.

    :param message: The message to send to the flow
    :param endpoint: The ID or the endpoint name of the flow
    :param tweaks: Optional tweaks to customize the flow
    :return: The JSON response from the flow
    """
    api_url = f"{BASE_API_URL}/api/v1/run/{endpoint}"

    payload = {
        "input_value": message,
        "output_type": output_type,
        "input_type": input_type,
    }
    headers = None
    if tweaks:
        payload["tweaks"] = tweaks
    if api_key:
        headers = {"x-api-key": api_key}
    response = requests.post(api_url, json=payload, headers=headers)
    return response.json()

def main():
    parser = argparse.ArgumentParser(description="""Run a flow with a given message and optional tweaks.\nRun it like: python <your file>.py "your message here" --endpoint "your_endpoint" --tweaks '{"key": "value"}'""",
        formatter_class=RawTextHelpFormatter)
    parser.add_argument("message", type=str, help="The message to send to the flow")
    parser.add_argument("--endpoint", type=str, default=ENDPOINT or FLOW_ID, help="The ID or the endpoint name of the flow")
    parser.add_argument("--tweaks", type=str, help="JSON string representing the tweaks to customize the flow", default=json.dumps(TWEAKS))
    parser.add_argument("--api_key", type=str, help="API key for authentication", default=None)
    parser.add_argument("--output_type", type=str, default="chat", help="The output type")
    parser.add_argument("--input_type", type=str, default="chat", help="The input type")
    parser.add_argument("--upload_file", type=str, help="Path to the file to upload", default=None)
    parser.add_argument("--components", type=str, help="Components to upload the file to", default=None)

    args = parser.parse_args()
    try:
      tweaks = json.loads(args.tweaks)
    except json.JSONDecodeError:
      raise ValueError("Invalid tweaks JSON string")

    if args.upload_file:
        if not upload_file:
            raise ImportError("Langflow is not installed. Please install it to use the upload_file function.")
        elif not args.components:
            raise ValueError("You need to provide the components to upload the file to.")
        tweaks = upload_file(file_path=args.upload_file, host=BASE_API_URL, flow_id=ENDPOINT, components=args.components, tweaks=tweaks)

    response = run_flow(
        message=args.message,
        endpoint=args.endpoint,
        output_type=args.output_type,
        input_type=args.input_type,
        tweaks=tweaks,
        api_key=args.api_key
    )

    print(json.dumps(response, indent=2))

if __name__ == "__main__":
    main()
`;
}<|MERGE_RESOLUTION|>--- conflicted
+++ resolved
@@ -16,13 +16,8 @@
   if (tweaksBuildedObject)
     tweaksString = JSON.stringify(tweaksBuildedObject, null, 2)
       .replace(/true/g, "True")
-<<<<<<< HEAD
-      .replace(/false/g, "False");
-=======
       .replace(/false/g, "False")
       .replace(/null|undefined/g, "None");
-  }
->>>>>>> 44ffe8e6
 
   return `import argparse
 import json

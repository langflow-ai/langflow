import { customGetHostProtocol } from "@/customization/utils/custom-get-host-protocol";
<<<<<<< HEAD
import { GetCodeType } from "@/types/tweaks";

/**
 * Function to get the python code for the API
 * @param {string} flowId - The id of the flow
 * @param {boolean} isAuth - If the API is authenticated
 * @param {any[]} tweaksBuildedObject - The tweaks
 * @param {string} [endpointName] - The optional endpoint name
 * @returns {string} - The python code
 */
export default function getPythonApiCode({
  flowId,
  tweaksBuildedObject,
  endpointName,
  activeTweaks,
}: GetCodeType): string {
  let tweaksString = "{}";
  if (tweaksBuildedObject)
    tweaksString = JSON.stringify(tweaksBuildedObject, null, 2)
      .replace(/true/g, "True")
      .replace(/false/g, "False")
      .replace(/null|undefined/g, "None");

  return `import argparse
import json
from argparse import RawTextHelpFormatter
import requests
from typing import Optional
import warnings
try:
    from langflow.load import upload_file
except ImportError:
    warnings.warn("Langflow provides a function to help you upload files to the flow. Please install langflow to use it.")
    upload_file = None

BASE_API_URL = "${window.location.protocol}//${window.location.host}"
FLOW_ID = "${flowId}"
ENDPOINT = "${endpointName || ""}" ${
    endpointName
      ? `# The endpoint name of the flow`
      : `# You can set a specific endpoint name in the flow settings`
  }

# You can tweak the flow by adding a tweaks dictionary
# e.g {"OpenAI-XXXXX": {"model_name": "gpt-4"}}
TWEAKS = ${tweaksString}

def run_flow(message: str,
  endpoint: str,
  output_type: str = "chat",
  input_type: str = "chat",
  tweaks: Optional[dict] = None,
  api_key: Optional[str] = None) -> dict:
    """
    Run a flow with a given message and optional tweaks.

    :param message: The message to send to the flow
    :param endpoint: The ID or the endpoint name of the flow
    :param tweaks: Optional tweaks to customize the flow
    :return: The JSON response from the flow
    """
    api_url = f"{BASE_API_URL}/api/v1/run/{endpoint}"

    payload = {
        ${!activeTweaks ? `"input_value": message,` : ""}
        "output_type": output_type,
        "input_type": input_type,
    }
    headers = None
    if tweaks:
        payload["tweaks"] = tweaks
    if api_key:
        headers = {"x-api-key": api_key}
    response = requests.post(api_url, json=payload, headers=headers)
    return response.json()

def main():
    parser = argparse.ArgumentParser(description="""Run a flow with a given message and optional tweaks.\nRun it like: python <your file>.py "your message here" --endpoint "your_endpoint" --tweaks '{"key": "value"}'""",
        formatter_class=RawTextHelpFormatter)
    parser.add_argument("message", type=str, help="The message to send to the flow")
    parser.add_argument("--endpoint", type=str, default=ENDPOINT or FLOW_ID, help="The ID or the endpoint name of the flow")
    parser.add_argument("--tweaks", type=str, help="JSON string representing the tweaks to customize the flow", default=json.dumps(TWEAKS))
    parser.add_argument("--api_key", type=str, help="API key for authentication", default=None)
    parser.add_argument("--output_type", type=str, default="chat", help="The output type")
    parser.add_argument("--input_type", type=str, default="chat", help="The input type")
    parser.add_argument("--upload_file", type=str, help="Path to the file to upload", default=None)
    parser.add_argument("--components", type=str, help="Components to upload the file to", default=None)

    args = parser.parse_args()
    try:
      tweaks = json.loads(args.tweaks)
    except json.JSONDecodeError:
      raise ValueError("Invalid tweaks JSON string")

    if args.upload_file:
        if not upload_file:
            raise ImportError("Langflow is not installed. Please install it to use the upload_file function.")
        elif not args.components:
            raise ValueError("You need to provide the components to upload the file to.")
        tweaks = upload_file(file_path=args.upload_file, host=BASE_API_URL, flow_id=args.endpoint, components=[args.components], tweaks=tweaks)

    response = run_flow(
        message=args.message,
        endpoint=args.endpoint,
        output_type=args.output_type,
        input_type=args.input_type,
        tweaks=tweaks,
        api_key=args.api_key
    )

    print(json.dumps(response, indent=2))

if __name__ == "__main__":
    main()
`;
}
=======
>>>>>>> a412fce9

export function getNewPythonApiCode({
  flowId,
  isAuthenticated,
  input_value,
  input_type,
  output_type,
  tweaksObject,
  activeTweaks,
  endpointName,
}: {
  flowId: string;
  isAuthenticated: boolean;
  input_value: string;
  input_type: string;
  output_type: string;
  tweaksObject: any;
  activeTweaks: boolean;
  endpointName: string;
}): string {
  const { protocol, host } = customGetHostProtocol();
  const apiUrl = `${protocol}//${host}/api/v1/run/${endpointName || flowId}`;

  const tweaksString =
    tweaksObject && activeTweaks
      ? JSON.stringify(tweaksObject, null, 4)
          .replace(/true/g, "True")
          .replace(/false/g, "False")
          .replace(/null/g, "None")
      : "{}";

  return `import requests
${
  isAuthenticated
    ? `import os
# API Configuration
try:
    api_key = os.environ["LANGFLOW_API_KEY"]
except KeyError:
    raise ValueError("LANGFLOW_API_KEY environment variable not found. Please set your API key in the environment variables.")\n`
    : ""
}url = "${apiUrl}"  # The complete API endpoint URL for this flow

# Request payload configuration
payload = {
    "input_value": "${input_value}",  # The input value to be processed by the flow
    "output_type": "${output_type}",  # Specifies the expected output format
    "input_type": "${input_type}"  # Specifies the input format${
      activeTweaks && tweaksObject
        ? `,
    "tweaks": ${tweaksString}  # Custom tweaks to modify flow behavior`
        : ""
    }
}

# Request headers
headers = {
    "Content-Type": "application/json"${isAuthenticated ? ',\n    "x-api-key": api_key  # Authentication key from environment variable' : ""}
}

try:
    # Send API request
    response = requests.request("POST", url, json=payload, headers=headers)
    response.raise_for_status()  # Raise exception for bad status codes

    # Print response
    print(response.text)

except requests.exceptions.RequestException as e:
    print(f"Error making API request: {e}")
except ValueError as e:
    print(f"Error parsing response: {e}")
    `;
}<|MERGE_RESOLUTION|>--- conflicted
+++ resolved
@@ -1,123 +1,4 @@
 import { customGetHostProtocol } from "@/customization/utils/custom-get-host-protocol";
-<<<<<<< HEAD
-import { GetCodeType } from "@/types/tweaks";
-
-/**
- * Function to get the python code for the API
- * @param {string} flowId - The id of the flow
- * @param {boolean} isAuth - If the API is authenticated
- * @param {any[]} tweaksBuildedObject - The tweaks
- * @param {string} [endpointName] - The optional endpoint name
- * @returns {string} - The python code
- */
-export default function getPythonApiCode({
-  flowId,
-  tweaksBuildedObject,
-  endpointName,
-  activeTweaks,
-}: GetCodeType): string {
-  let tweaksString = "{}";
-  if (tweaksBuildedObject)
-    tweaksString = JSON.stringify(tweaksBuildedObject, null, 2)
-      .replace(/true/g, "True")
-      .replace(/false/g, "False")
-      .replace(/null|undefined/g, "None");
-
-  return `import argparse
-import json
-from argparse import RawTextHelpFormatter
-import requests
-from typing import Optional
-import warnings
-try:
-    from langflow.load import upload_file
-except ImportError:
-    warnings.warn("Langflow provides a function to help you upload files to the flow. Please install langflow to use it.")
-    upload_file = None
-
-BASE_API_URL = "${window.location.protocol}//${window.location.host}"
-FLOW_ID = "${flowId}"
-ENDPOINT = "${endpointName || ""}" ${
-    endpointName
-      ? `# The endpoint name of the flow`
-      : `# You can set a specific endpoint name in the flow settings`
-  }
-
-# You can tweak the flow by adding a tweaks dictionary
-# e.g {"OpenAI-XXXXX": {"model_name": "gpt-4"}}
-TWEAKS = ${tweaksString}
-
-def run_flow(message: str,
-  endpoint: str,
-  output_type: str = "chat",
-  input_type: str = "chat",
-  tweaks: Optional[dict] = None,
-  api_key: Optional[str] = None) -> dict:
-    """
-    Run a flow with a given message and optional tweaks.
-
-    :param message: The message to send to the flow
-    :param endpoint: The ID or the endpoint name of the flow
-    :param tweaks: Optional tweaks to customize the flow
-    :return: The JSON response from the flow
-    """
-    api_url = f"{BASE_API_URL}/api/v1/run/{endpoint}"
-
-    payload = {
-        ${!activeTweaks ? `"input_value": message,` : ""}
-        "output_type": output_type,
-        "input_type": input_type,
-    }
-    headers = None
-    if tweaks:
-        payload["tweaks"] = tweaks
-    if api_key:
-        headers = {"x-api-key": api_key}
-    response = requests.post(api_url, json=payload, headers=headers)
-    return response.json()
-
-def main():
-    parser = argparse.ArgumentParser(description="""Run a flow with a given message and optional tweaks.\nRun it like: python <your file>.py "your message here" --endpoint "your_endpoint" --tweaks '{"key": "value"}'""",
-        formatter_class=RawTextHelpFormatter)
-    parser.add_argument("message", type=str, help="The message to send to the flow")
-    parser.add_argument("--endpoint", type=str, default=ENDPOINT or FLOW_ID, help="The ID or the endpoint name of the flow")
-    parser.add_argument("--tweaks", type=str, help="JSON string representing the tweaks to customize the flow", default=json.dumps(TWEAKS))
-    parser.add_argument("--api_key", type=str, help="API key for authentication", default=None)
-    parser.add_argument("--output_type", type=str, default="chat", help="The output type")
-    parser.add_argument("--input_type", type=str, default="chat", help="The input type")
-    parser.add_argument("--upload_file", type=str, help="Path to the file to upload", default=None)
-    parser.add_argument("--components", type=str, help="Components to upload the file to", default=None)
-
-    args = parser.parse_args()
-    try:
-      tweaks = json.loads(args.tweaks)
-    except json.JSONDecodeError:
-      raise ValueError("Invalid tweaks JSON string")
-
-    if args.upload_file:
-        if not upload_file:
-            raise ImportError("Langflow is not installed. Please install it to use the upload_file function.")
-        elif not args.components:
-            raise ValueError("You need to provide the components to upload the file to.")
-        tweaks = upload_file(file_path=args.upload_file, host=BASE_API_URL, flow_id=args.endpoint, components=[args.components], tweaks=tweaks)
-
-    response = run_flow(
-        message=args.message,
-        endpoint=args.endpoint,
-        output_type=args.output_type,
-        input_type=args.input_type,
-        tweaks=tweaks,
-        api_key=args.api_key
-    )
-
-    print(json.dumps(response, indent=2))
-
-if __name__ == "__main__":
-    main()
-`;
-}
-=======
->>>>>>> a412fce9
 
 export function getNewPythonApiCode({
   flowId,

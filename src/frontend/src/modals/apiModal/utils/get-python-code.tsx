/**
 * Function to get the python code for the API
 * @param {string} flow - The current flow
 * @param {any[]} tweaksBuildedObject - The tweaks
 * @returns {string} - The python code
 */
export default function getPythonCode(
  flowName: string,
  tweaksBuildedObject: {},
): string {
  let tweaksString = "{}";
  if (tweaksBuildedObject)
    tweaksString = JSON.stringify(tweaksBuildedObject, null, 2)
      .replace(/true/g, "True")
<<<<<<< HEAD
      .replace(/false/g, "False");
=======
      .replace(/false/g, "False")
      .replace(/null|undefined/g, "None");
  }
>>>>>>> 44ffe8e6

  return `from langflow.load import run_flow_from_json
TWEAKS = ${tweaksString}

result = run_flow_from_json(flow="${flowName}.json",
                            input_value="message",
                            fallback_to_env_vars=True, # False by default
                            tweaks=TWEAKS)`;
}<|MERGE_RESOLUTION|>--- conflicted
+++ resolved
@@ -12,13 +12,8 @@
   if (tweaksBuildedObject)
     tweaksString = JSON.stringify(tweaksBuildedObject, null, 2)
       .replace(/true/g, "True")
-<<<<<<< HEAD
-      .replace(/false/g, "False");
-=======
       .replace(/false/g, "False")
       .replace(/null|undefined/g, "None");
-  }
->>>>>>> 44ffe8e6
 
   return `from langflow.load import run_flow_from_json
 TWEAKS = ${tweaksString}

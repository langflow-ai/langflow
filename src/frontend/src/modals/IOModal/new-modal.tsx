--- conflicted
+++ resolved
@@ -1,8 +1,5 @@
-<<<<<<< HEAD
-=======
 import { EventDeliveryType } from "@/constants/enums";
 import { useGetConfig } from "@/controllers/API/queries/config/use-get-config";
->>>>>>> 73d2b2f9
 import {
   useDeleteMessages,
   useGetMessagesQuery,

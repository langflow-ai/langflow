--- conflicted
+++ resolved
@@ -309,7 +309,6 @@
               >
                 <div className="flex items-center justify-between gap-2 pb-8 align-middle">
                   <div className="flex items-center gap-2">
-<<<<<<< HEAD
                   <div className={cn(`flex rounded p-1`, swatchColors[swatchIndex])}>
                     <IconComponent
                       name={currentFlow?.icon ?? "Workflow"}
@@ -319,26 +318,9 @@
                   {sidebarOpen && (
                     <div className="truncate font-semibold">
                       {PlaygroundTitle}
-=======
-                    <div
-                      className={cn(
-                        `flex rounded p-1`,
-                        swatchColors[swatchIndex],
-                      )}
-                    >
-                      <IconComponent
-                        name={currentFlow?.icon ?? "graph"}
-                        className="h-3.5 w-3.5"
-                      />
->>>>>>> 3f7953bc
                     </div>
-                    {sidebarOpen && (
-                      <div className="truncate font-semibold">
-                        {PlaygroundTitle}
-                      </div>
                     )}
                   </div>
-
                   <ShadTooltip
                     styleClasses="z-50"
                     side="right"

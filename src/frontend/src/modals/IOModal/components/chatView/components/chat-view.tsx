--- conflicted
+++ resolved
@@ -252,25 +252,11 @@
             <div className="flex h-full w-full flex-col items-center justify-center">
               <LangflowLogo className="mb-2 h-10 w-10" />
               <div className="mx-auto w-full text-center text-2xl font-semibold text-primary">
-                <TextEffectPerChar text="Type to start the flow" />
+                <TextEffectPerChar>Type to start the flow</TextEffectPerChar>
               </div>
             </div>
           ))}
-<<<<<<< HEAD
         {isBuilding && displayLoadingMessage && flowRunningSkeletonMemo}
-=======
-        <div
-          className={
-            displayLoadingMessage
-              ? "w-full max-w-[768px] py-4 word-break-break-word md:w-5/6"
-              : ""
-          }
-          ref={ref}
-        >
-          {displayLoadingMessage &&
-            !(chatHistory?.[chatHistory.length - 1]?.category === "error") &&
-            flowRunningSkeletonMemo}
-        </div>
       </div>
 
       <div className="m-auto w-full max-w-[768px] md:w-5/6">
@@ -286,21 +272,7 @@
           setFiles={setFiles}
           isDragging={isDragging}
         />
->>>>>>> 5de7f8af
       </div>
-      {chatInput && ( // Only show chat input if there is a chat input node
-        <div className="w-full pt-2">
-          <ChatInput
-            isDragging={isDragging}
-            files={files}
-            setFiles={setFiles}
-            sendMessage={sendMessage}
-            inputRef={ref}
-            noInput={!chatInput}
-            playgroundPage={playgroundPage}
-          />
-        </div>
-      )}
     </div>
   );
 }
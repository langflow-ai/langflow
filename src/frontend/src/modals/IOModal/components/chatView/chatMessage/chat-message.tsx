import { ProfileIcon } from "@/components/core/appHeaderComponent/components/ProfileIcon";
import { ContentBlockDisplay } from "@/components/core/chatComponents/ContentBlockDisplay";
import { useUpdateMessage } from "@/controllers/API/queries/messages";
import { CustomProfileIcon } from "@/customization/components/custom-profile-icon";
import { ENABLE_DATASTAX_LANGFLOW } from "@/customization/feature-flags";
import useFlowsManagerStore from "@/stores/flowsManagerStore";
import useFlowStore from "@/stores/flowStore";
import { useUtilityStore } from "@/stores/utilityStore";
import { ChatMessageType } from "@/types/chat";
import Convert from "ansi-to-html";
import { useEffect, useRef, useState } from "react";
import Robot from "../../../../../assets/robot.png";
import IconComponent, {
  ForwardedIconComponent,
} from "../../../../../components/common/genericIconComponent";
import SanitizedHTMLWrapper from "../../../../../components/common/sanitizedHTMLWrapper";
import { EMPTY_INPUT_SEND_MESSAGE } from "../../../../../constants/constants";
import useTabVisibility from "../../../../../shared/hooks/use-tab-visibility";
import useAlertStore from "../../../../../stores/alertStore";
import { chatMessagePropsType } from "../../../../../types/components";
import { cn } from "../../../../../utils/utils";
import { ErrorView } from "./components/content-view";
import { MarkdownField } from "./components/edit-message";
import EditMessageField from "./components/edit-message-field";
import FileCardWrapper from "./components/file-card-wrapper";
import { EditMessageButton } from "./components/message-options";
import { convertFiles } from "./helpers/convert-files";

export default function ChatMessage({
  chat,
  lastMessage,
  updateChat,
  closeChat,
}: chatMessagePropsType): JSX.Element {
  const convert = new Convert({ newline: true });
  const [hidden, setHidden] = useState(true);
  const [streamUrl, setStreamUrl] = useState(chat.stream_url);
  const flow_id = useFlowsManagerStore((state) => state.currentFlowId);
  const fitViewNode = useFlowStore((state) => state.fitViewNode);
  // We need to check if message is not undefined because
  // we need to run .toString() on it
  const [chatMessage, setChatMessage] = useState(
    chat.message ? chat.message.toString() : "",
  );
  const [isStreaming, setIsStreaming] = useState(false);
  const eventSource = useRef<EventSource | undefined>(undefined);
  const setErrorData = useAlertStore((state) => state.setErrorData);
  const chatMessageRef = useRef(chatMessage);
  const [editMessage, setEditMessage] = useState(false);
  const [showError, setShowError] = useState(false);
  const isBuilding = useFlowStore((state) => state.isBuilding);

  useEffect(() => {
    const chatMessageString = chat.message ? chat.message.toString() : "";
    setChatMessage(chatMessageString);
    chatMessageRef.current = chatMessage;
  }, [chat, isBuilding]);

  const playgroundScrollBehaves = useUtilityStore(
    (state) => state.playgroundScrollBehaves,
  );
  const setPlaygroundScrollBehaves = useUtilityStore(
    (state) => state.setPlaygroundScrollBehaves,
  );

  // The idea now is that chat.stream_url MAY be a URL if we should stream the output of the chat
  // probably the message is empty when we have a stream_url
  // what we need is to update the chat_message with the SSE data
  const streamChunks = (url: string) => {
    setIsStreaming(true); // Streaming starts
    return new Promise<boolean>((resolve, reject) => {
      eventSource.current = new EventSource(url);
      eventSource.current.onmessage = (event) => {
        let parsedData = JSON.parse(event.data);
        if (parsedData.chunk) {
          setChatMessage((prev) => prev + parsedData.chunk);
        }
      };
      eventSource.current.onerror = (event: any) => {
        setIsStreaming(false);
        eventSource.current?.close();
        setStreamUrl(undefined);
        if (JSON.parse(event.data)?.error) {
          setErrorData({
            title: "Error on Streaming",
            list: [JSON.parse(event.data)?.error],
          });
        }
        updateChat(chat, chatMessageRef.current);
        reject(new Error("Streaming failed"));
      };
      eventSource.current.addEventListener("close", (event) => {
        setStreamUrl(undefined); // Update state to reflect the stream is closed
        eventSource.current?.close();
        setIsStreaming(false);
        resolve(true);
      });
    });
  };

  useEffect(() => {
    if (streamUrl && !isStreaming) {
      streamChunks(streamUrl)
        .then(() => {
          if (updateChat) {
            updateChat(chat, chatMessageRef.current);
          }
        })
        .catch((error) => {
          console.error(error);
        });
    }
  }, [streamUrl, chatMessage]);
  useEffect(() => {
    return () => {
      eventSource.current?.close();
    };
  }, []);

  const isTabHidden = useTabVisibility();

  useEffect(() => {
    const element = document.getElementById("last-chat-message");
    if (element && isTabHidden) {
      if (playgroundScrollBehaves === "instant") {
        element.scrollIntoView({ behavior: playgroundScrollBehaves });
        setPlaygroundScrollBehaves("smooth");
      } else {
        setTimeout(() => {
          element.scrollIntoView({ behavior: playgroundScrollBehaves });
        }, 200);
      }
    }
  }, [lastMessage, chat]);

  useEffect(() => {
    if (chat.category === "error") {
      // Short delay before showing error to allow for loading animation
      const timer = setTimeout(() => {
        setShowError(true);
      }, 50);
      return () => clearTimeout(timer);
    }
  }, [chat.category]);

  let decodedMessage = chatMessage ?? "";
  try {
    decodedMessage = decodeURIComponent(chatMessage);
  } catch (e) {
    // console.error(e);
  }
  const isEmpty = decodedMessage?.trim() === "";
  const { mutate: updateMessageMutation } = useUpdateMessage();

  const handleEditMessage = (message: string) => {
    updateMessageMutation(
      {
        message: {
          ...chat,
          files: convertFiles(chat.files),
          sender_name: chat.sender_name ?? "AI",
          text: message,
          sender: chat.isSend ? "User" : "Machine",
          flow_id,
          session_id: chat.session ?? "",
        },
        refetch: true,
      },
      {
        onSuccess: () => {
          updateChat(chat, message);
          setEditMessage(false);
        },
        onError: () => {
          setErrorData({
            title: "Error updating messages.",
          });
        },
      },
    );
  };

  const handleEvaluateAnswer = (evaluation: boolean | null) => {
    updateMessageMutation(
      {
        message: {
          ...chat,
          files: convertFiles(chat.files),
          sender_name: chat.sender_name ?? "AI",
          text: chat.message.toString(),
          sender: chat.isSend ? "User" : "Machine",
          flow_id,
          session_id: chat.session ?? "",
          properties: {
            ...chat.properties,
            positive_feedback: evaluation,
          },
        },
        refetch: true,
      },
      {
        onError: () => {
          setErrorData({
            title: "Error updating messages.",
          });
        },
      },
    );
  };

  const editedFlag = chat.edit ? (
    <div className="text-sm text-muted-foreground">(Edited)</div>
  ) : null;

  if (chat.category === "error") {
    const blocks = chat.content_blocks ?? [];

    return (
      <ErrorView
        blocks={blocks}
        showError={showError}
        lastMessage={lastMessage}
        closeChat={closeChat}
        fitViewNode={fitViewNode}
        chat={chat}
      />
    );
  }

  return (
    <>
      <div className="w-5/6 max-w-[768px] py-4 word-break-break-word">
        <div
          className={cn(
            "group relative flex w-full gap-4 rounded-md p-2",
            editMessage ? "" : "hover:bg-muted",
          )}
        >
          <div
            className={cn(
              "relative flex h-[32px] w-[32px] items-center justify-center overflow-hidden rounded-md text-2xl",
              !chat.isSend
                ? "bg-muted"
                : "border border-border hover:border-input",
            )}
            style={
              chat.properties?.background_color
                ? { backgroundColor: chat.properties.background_color }
                : {}
            }
          >
            {!chat.isSend ? (
              <div className="flex h-[18px] w-[18px] items-center justify-center">
                {chat.properties?.icon ? (
                  chat.properties.icon.match(
                    /[\u2600-\u27BF\uD83C-\uDBFF\uDC00-\uDFFF]/,
                  ) ? (
                    <span className="">{chat.properties.icon}</span>
                  ) : (
                    <ForwardedIconComponent name={chat.properties.icon} />
                  )
                ) : (
                  <img
                    src={Robot}
                    className="absolute bottom-0 left-0 scale-[60%]"
                    alt={"robot_image"}
                  />
                )}
              </div>
            ) : (
              <div className="flex h-[18px] w-[18px] items-center justify-center">
                {chat.properties?.icon ? (
                  chat.properties.icon.match(
                    /[\u2600-\u27BF\uD83C-\uDBFF\uDC00-\uDFFF]/,
                  ) ? (
                    <div className="">{chat.properties.icon}</div>
                  ) : (
                    <ForwardedIconComponent name={chat.properties.icon} />
                  )
                ) : !ENABLE_DATASTAX_LANGFLOW ? (
                  <ProfileIcon />
                ) : (
                  <CustomProfileIcon />
                )}
              </div>
            )}
          </div>
          <div className="flex w-[94%] flex-col">
            <div>
              <div
                className={cn(
                  "flex max-w-full items-baseline gap-3 truncate pb-2 text-[14px] font-semibold",
                )}
                style={
                  chat.properties?.text_color
                    ? { color: chat.properties.text_color }
                    : {}
                }
                data-testid={
                  "sender_name_" + chat.sender_name?.toLocaleLowerCase()
                }
              >
                {chat.sender_name}
                {chat.properties?.source && (
                  <div className="text-[13px] font-normal text-muted-foreground">
                    {chat.properties?.source.source}
                  </div>
                )}
              </div>
            </div>
            {chat.content_blocks && chat.content_blocks.length > 0 && (
              <ContentBlockDisplay
                contentBlocks={chat.content_blocks}
                isLoading={
                  chatMessage === "" &&
<<<<<<< HEAD
                  lockChat &&
                  chat.properties?.state === "partial" &&
                  isBuilding &&
                  lastMessage
=======
                  isBuilding &&
                  chat.properties?.state === "partial"
>>>>>>> d1402b88
                }
                state={chat.properties?.state}
                chatId={chat.id}
              />
            )}
            {!chat.isSend ? (
              <div className="form-modal-chat-text-position flex-grow">
                <div className="form-modal-chat-text">
                  {hidden && chat.thought && chat.thought !== "" && (
                    <div
                      onClick={(): void => setHidden((prev) => !prev)}
                      className="form-modal-chat-icon-div"
                    >
                      <IconComponent
                        name="MessageSquare"
                        className="form-modal-chat-icon"
                      />
                    </div>
                  )}
                  {chat.thought && chat.thought !== "" && !hidden && (
                    <SanitizedHTMLWrapper
                      className="form-modal-chat-thought"
                      content={convert.toHtml(chat.thought ?? "")}
                      onClick={() => setHidden((prev) => !prev)}
                    />
                  )}
                  {chat.thought && chat.thought !== "" && !hidden && <br></br>}
                  <div className="flex w-full flex-col">
                    <div
                      className="flex w-full flex-col dark:text-white"
                      data-testid="div-chat-message"
                    >
                      <div
                        data-testid={
                          "chat-message-" + chat.sender_name + "-" + chatMessage
                        }
                        className="flex w-full flex-col"
                      >
                        {chatMessage === "" && isBuilding && lastMessage ? (
                          <IconComponent
                            name="MoreHorizontal"
                            className="h-8 w-8 animate-pulse"
                          />
                        ) : (
                          <div className="w-full">
                            {editMessage ? (
                              <EditMessageField
                                key={`edit-message-${chat.id}`}
                                message={decodedMessage}
                                onEdit={(message) => {
                                  handleEditMessage(message);
                                }}
                                onCancel={() => setEditMessage(false)}
                              />
                            ) : (
                              <MarkdownField
                                chat={chat}
                                isEmpty={isEmpty}
                                chatMessage={chatMessage}
                                editedFlag={editedFlag}
                              />
                            )}
                          </div>
                        )}
                      </div>
                    </div>
                  </div>
                </div>
              </div>
            ) : (
              <div className="form-modal-chat-text-position flex-grow">
                <div className="flex w-full flex-col">
                  {editMessage ? (
                    <EditMessageField
                      key={`edit-message-${chat.id}`}
                      message={decodedMessage}
                      onEdit={(message) => {
                        handleEditMessage(message);
                      }}
                      onCancel={() => setEditMessage(false)}
                    />
                  ) : (
                    <>
                      <div
                        className={`w-full items-baseline whitespace-pre-wrap break-words text-[14px] font-normal ${
                          isEmpty ? "text-muted-foreground" : "text-primary"
                        }`}
                        data-testid={`chat-message-${chat.sender_name}-${chatMessage}`}
                      >
                        {isEmpty ? EMPTY_INPUT_SEND_MESSAGE : decodedMessage}
                        {editedFlag}
                      </div>
                    </>
                  )}
                  {chat.files && (
                    <div className="my-2 flex flex-col gap-5">
                      {chat.files?.map((file, index) => {
                        return <FileCardWrapper index={index} path={file} />;
                      })}
                    </div>
                  )}
                </div>
              </div>
            )}
          </div>
          {!editMessage && (
            <div className="invisible absolute -top-4 right-0 group-hover:visible">
              <div>
                <EditMessageButton
                  onCopy={() => {
                    navigator.clipboard.writeText(chatMessage);
                  }}
                  onDelete={() => {}}
                  onEdit={() => setEditMessage(true)}
                  className="h-fit group-hover:visible"
                  isBotMessage={!chat.isSend}
                  onEvaluate={handleEvaluateAnswer}
                  evaluation={chat.properties?.positive_feedback}
                />
              </div>
            </div>
          )}
        </div>
      </div>
      <div id={lastMessage ? "last-chat-message" : undefined} />
    </>
  );
}<|MERGE_RESOLUTION|>--- conflicted
+++ resolved
@@ -313,15 +313,10 @@
                 contentBlocks={chat.content_blocks}
                 isLoading={
                   chatMessage === "" &&
-<<<<<<< HEAD
                   lockChat &&
                   chat.properties?.state === "partial" &&
                   isBuilding &&
                   lastMessage
-=======
-                  isBuilding &&
-                  chat.properties?.state === "partial"
->>>>>>> d1402b88
                 }
                 state={chat.properties?.state}
                 chatId={chat.id}

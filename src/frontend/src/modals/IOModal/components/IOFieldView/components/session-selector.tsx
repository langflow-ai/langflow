import IconComponent from "@/components/common/genericIconComponent";
import ShadTooltip from "@/components/common/shadTooltipComponent";
import { Input } from "@/components/ui/input";
import {
  Select,
  SelectContent,
  SelectItem,
  SelectTrigger,
} from "@/components/ui/select-custom";
import { useUpdateSessionName } from "@/controllers/API/queries/messages/use-rename-session";
import useFlowsManagerStore from "@/stores/flowsManagerStore";
import useFlowStore from "@/stores/flowStore";
import { useUtilityStore } from "@/stores/utilityStore";
<<<<<<< HEAD
=======
import { useVoiceStore } from "@/stores/voiceStore";
>>>>>>> 24a052f7
import { cn } from "@/utils/utils";
import React, { useEffect, useRef, useState } from "react";
import { v5 as uuidv5 } from "uuid";

export default function SessionSelector({
  deleteSession,
  session,
  toggleVisibility,
  isVisible,
  inspectSession,
  updateVisibleSession,
  selectedView,
  setSelectedView,
  playgroundPage,
}: {
  deleteSession: (session: string) => void;
  session: string;
  toggleVisibility: () => void;
  isVisible: boolean;
  inspectSession: (session: string) => void;
  updateVisibleSession: (session: string) => void;
  selectedView?: { type: string; id: string };
  setSelectedView: (view: { type: string; id: string } | undefined) => void;
  playgroundPage: boolean;
}) {
  const clientId = useUtilityStore((state) => state.clientId);
  let realFlowId = useFlowsManagerStore((state) => state.currentFlowId);
  const currentFlowId = playgroundPage
    ? uuidv5(`${clientId}_${realFlowId}`, uuidv5.DNS)
    : realFlowId;
  const [isEditing, setIsEditing] = useState(false);
  const [editedSession, setEditedSession] = useState(session);
  const { mutate: updateSessionName } = useUpdateSessionName();
  const inputRef = useRef<HTMLInputElement>(null);

  useEffect(() => {
    setEditedSession(session);
  }, [session]);

  const handleEditClick = (e?: React.MouseEvent<HTMLDivElement>) => {
    e?.stopPropagation();
    setIsEditing(true);
  };

  const handleInputChange = (e: React.ChangeEvent<HTMLInputElement>) => {
    setEditedSession(e.target.value);
  };

  const handleConfirm = () => {
    setIsEditing(false);
    if (editedSession.trim() !== session) {
      updateSessionName(
        { old_session_id: session, new_session_id: editedSession.trim() },
        {
          onSuccess: () => {
            if (isVisible) {
              updateVisibleSession(editedSession);
            }
            if (
              selectedView?.type === "Session" &&
              selectedView?.id === session
            ) {
              setSelectedView({ type: "Session", id: editedSession });
            }
          },
        },
      );
    }
  };

  const handleCancel = () => {
    setIsEditing(false);
    setEditedSession(session);
  };

  const handleSelectChange = (value: string) => {
    switch (value) {
      case "rename":
        handleEditClick();
        break;
      case "messageLogs":
        inspectSession(session);
        break;
      case "delete":
        deleteSession(session);
        break;
    }
  };

  const handleOnBlur = (e: React.FocusEvent<HTMLInputElement>) => {
    if (
      !e.relatedTarget ||
      e.relatedTarget.getAttribute("data-confirm") !== "true"
    ) {
      handleCancel();
    }
  };

  const onKeyDown = (e: React.KeyboardEvent<HTMLInputElement>) => {
    if (e.key === "Enter") {
      e.preventDefault();
      e.stopPropagation();
      handleConfirm();
    }
  };

  const setNewSessionCloseVoiceAssistant = useVoiceStore(
    (state) => state.setNewSessionCloseVoiceAssistant,
  );

  return (
    <div
      data-testid="session-selector"
      onClick={(e) => {
        setNewSessionCloseVoiceAssistant(true);
        if (isEditing) e.stopPropagation();
        else toggleVisibility();
      }}
      className={cn(
        "file-component-accordion-div group cursor-pointer rounded-md text-left text-[13px] hover:bg-secondary-hover",
        isVisible ? "bg-secondary-hover font-semibold" : "font-normal",
      )}
    >
      <div className="flex w-full items-center justify-between overflow-hidden px-2 py-1 align-middle">
        <div className="flex w-full min-w-0 items-center">
          {isEditing ? (
            <div className="flex items-center">
              <Input
                ref={inputRef}
                value={editedSession}
                onKeyDown={onKeyDown}
                onChange={handleInputChange}
                onBlur={handleOnBlur}
                autoFocus
                className="h-6 flex-grow px-1 py-0"
              />
              <button
                onClick={handleCancel}
                className="hover:text-status-red-hover ml-2 text-status-red"
              >
                <IconComponent name="X" className="h-4 w-4" />
              </button>
              <button
                onClick={handleConfirm}
                data-confirm="true"
                className="ml-2 text-green-500 hover:text-green-600"
              >
                <IconComponent name="Check" className="h-4 w-4" />
              </button>
            </div>
          ) : (
            <ShadTooltip styleClasses="z-50" content={session}>
              <div
                className={cn(
                  "w-full whitespace-nowrap group-hover:truncate-secondary-hover",
                  isVisible
                    ? "truncate-secondary-hover"
                    : "truncate-muted dark:truncate-canvas",
                )}
              >
                {session === currentFlowId ? "Default Session" : session}
              </div>
            </ShadTooltip>
          )}
        </div>
        <Select value={""} onValueChange={handleSelectChange}>
          <ShadTooltip styleClasses="z-50" side="right" content="Options">
            <SelectTrigger
              onClick={(e) => {
                e.stopPropagation();
              }}
              onFocusCapture={() => {
                inputRef.current?.focus();
              }}
              data-confirm="true"
              className={cn(
                "h-8 w-fit border-none bg-transparent p-2 focus:ring-0",
                isVisible ? "visible" : "invisible group-hover:visible",
              )}
            >
              <IconComponent name="MoreHorizontal" className="h-4 w-4" />
            </SelectTrigger>
          </ShadTooltip>
          <SelectContent side="right" align="start" className="p-0">
            <SelectItem
              value="rename"
              className="cursor-pointer px-3 py-2 focus:bg-muted"
            >
              <div className="flex items-center">
                <IconComponent name="SquarePen" className="mr-2 h-4 w-4" />
                Rename
              </div>
            </SelectItem>
            <SelectItem
              value="messageLogs"
              className="cursor-pointer px-3 py-2 focus:bg-muted"
            >
              <div className="flex w-full items-center justify-between">
                <div className="flex items-center">
                  <IconComponent name="Scroll" className="mr-2 h-4 w-4" />
                  Message logs
                </div>
              </div>
            </SelectItem>
            <SelectItem
              value="delete"
              className="cursor-pointer px-3 py-2 focus:bg-muted"
            >
              <div className="flex items-center text-status-red hover:text-status-red">
                <IconComponent name="Trash2" className="mr-2 h-4 w-4" />
                Delete
              </div>
            </SelectItem>
          </SelectContent>
        </Select>
      </div>
    </div>
  );
}<|MERGE_RESOLUTION|>--- conflicted
+++ resolved
@@ -11,10 +11,7 @@
 import useFlowsManagerStore from "@/stores/flowsManagerStore";
 import useFlowStore from "@/stores/flowStore";
 import { useUtilityStore } from "@/stores/utilityStore";
-<<<<<<< HEAD
-=======
 import { useVoiceStore } from "@/stores/voiceStore";
->>>>>>> 24a052f7
 import { cn } from "@/utils/utils";
 import React, { useEffect, useRef, useState } from "react";
 import { v5 as uuidv5 } from "uuid";

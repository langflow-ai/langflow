--- conflicted
+++ resolved
@@ -1,19 +1,12 @@
-import type { ColDef, ColGroupDef } from "ag-grid-community";
-import { useCallback, useEffect, useState } from "react";
-import { useSearchParams } from "react-router-dom";
 import IconComponent from "@/components/common/genericIconComponent";
 import LoadingComponent from "@/components/common/loadingComponent";
 import PaginatorComponent from "@/components/common/paginatorComponent";
 import TableComponent from "@/components/core/parameterRenderComponent/components/tableComponent";
 import { useGetTransactionsQuery } from "@/controllers/API/queries/transactions";
 import useFlowsManagerStore from "@/stores/flowsManagerStore";
-<<<<<<< HEAD
-import { cn } from "@/utils/utils";
+import { cn, convertUTCToLocalTimezone } from "@/utils/utils";
 import { useCallback, useEffect, useState } from "react";
 import { useSearchParams } from "react-router-dom";
-=======
-import { convertUTCToLocalTimezone } from "@/utils/utils";
->>>>>>> 9982b473
 import BaseModal from "../baseModal";
 import { createFlowLogsColumns } from "./config/flowLogsColumns";
 
@@ -24,13 +17,12 @@
 }): JSX.Element {
   const currentFlowId = useFlowsManagerStore((state) => state.currentFlowId);
   const [open, setOpen] = useState(false);
-
   const [pageIndex, setPageIndex] = useState(1);
   const [pageSize, setPageSize] = useState(24);
   const [rows, setRows] = useState<any>([]);
   const [searchParams] = useSearchParams();
   const flowIdFromUrl = searchParams.get("id");
-  
+
   const columnDefs = createFlowLogsColumns();
 
   const { data, isLoading, refetch } = useGetTransactionsQuery({
@@ -44,12 +36,7 @@
 
   useEffect(() => {
     if (data) {
-<<<<<<< HEAD
       const { rows } = data;
-      // Set rows directly - timestamp conversion is now handled in column config
-      setRows(rows || []);
-=======
-      const { columns, rows } = data;
 
       // Convert timestamps to local timezone format (backend handles sorting)
       const processedRows =
@@ -61,44 +48,6 @@
           : rows;
 
       setRows(processedRows);
-
-      // Customize column configurations
-      const customizedColumns = columns.map((col) => {
-        // Check if it's a ColDef (not ColGroupDef) before accessing properties
-        if ("field" in col) {
-          const columnField = col.field;
-          const customCol = { ...col, editable: false };
-
-          if (columnField && ["id"].includes(columnField)) {
-            customCol.minWidth = 320;
-            customCol.filter = false;
-            customCol.sortable = false;
-          }
-
-          // Hide filters for specific columns
-          if (
-            columnField &&
-            ["vertex_id", "target_id", "status"].includes(columnField)
-          ) {
-            customCol.filter = false;
-            customCol.sortable = false;
-            customCol.flex = 1;
-          }
-
-          // Set same width for inputs and outputs columns
-          if (columnField && ["inputs", "outputs"].includes(columnField)) {
-            customCol.flex = 1.5;
-          }
-
-          return customCol;
-        }
-
-        // Return ColGroupDef as is (no editable property for groups)
-        return col;
-      });
-
-      setColumns(customizedColumns);
->>>>>>> 9982b473
     }
   }, [data]);
 
@@ -108,10 +57,13 @@
     }
   }, [pageIndex, pageSize, open, refetch]);
 
-  const handlePageChange = useCallback((newPageIndex: number, newPageSize: number) => {
-    setPageIndex(newPageIndex);
-    setPageSize(newPageSize);
-  }, []);
+  const handlePageChange = useCallback(
+    (newPageIndex: number, newPageSize: number) => {
+      setPageIndex(newPageIndex);
+      setPageSize(newPageSize);
+    },
+    [],
+  );
 
   return (
     <BaseModal open={open} setOpen={setOpen} size="x-large">
@@ -138,9 +90,7 @@
               }}
               columnDefs={columnDefs}
               rowData={rows}
-              className={cn(
-                "ag-no-border ag-flow-logs-table w-full h-full"
-              )}
+              className={cn("ag-no-border ag-flow-logs-table w-full h-full")}
               pagination={false}
               autoSizeStrategy={{ type: "fitGridWidth" }}
               gridOptions={{

--- conflicted
+++ resolved
@@ -80,11 +80,7 @@
       <DialogTitle className="line-clamp-1 flex items-center pb-0.5 text-base">
         {children}
       </DialogTitle>
-<<<<<<< HEAD
       <DialogDescription className="line-clamp-2 text-sm">
-=======
-      <DialogDescription className="line-clamp-3">
->>>>>>> e965fd3b
         {description}
       </DialogDescription>
     </DialogHeader>

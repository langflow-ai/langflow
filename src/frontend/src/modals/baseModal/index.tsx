--- conflicted
+++ resolved
@@ -238,11 +238,7 @@
   const contentClasses = cn(
     minWidth,
     height,
-<<<<<<< HEAD
-    "flex flex-col duration-300 overflow-hidden max-h-[98dvh]",
-=======
-    "flex flex-col flex-1 overflow-hidden",
->>>>>>> 100c4b8e
+    "flex flex-col flex-1 overflow-hidden max-h-[98dvh]",
     className,
   );
 
@@ -276,11 +272,7 @@
                   event.preventDefault();
                   onSubmit();
                 }}
-<<<<<<< HEAD
-                className="flex h-full flex-col gap-6 overflow-hidden"
-=======
                 className={formClasses}
->>>>>>> 100c4b8e
               >
                 {modalContent}
               </Form.Root>

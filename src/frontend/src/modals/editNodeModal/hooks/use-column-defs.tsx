--- conflicted
+++ resolved
@@ -5,14 +5,8 @@
 import { NodeDataType } from "../../../types/flow";
 
 const useColumnDefs = (
-<<<<<<< HEAD
-  myData: any,
+  myData: NodeDataType,
   handleOnNewValue: (newValue: any, name: string, setDb?: boolean) => void,
-=======
-  myData: NodeDataType,
-  handleOnNewValue: (newValue: any, name: string) => void,
-  handleOnChangeDb: (value: boolean, key: string) => void,
->>>>>>> f19431e2
   changeAdvanced: (n: string) => void,
   open: boolean,
 ) => {

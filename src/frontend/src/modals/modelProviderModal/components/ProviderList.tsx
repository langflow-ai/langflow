--- conflicted
+++ resolved
@@ -1,25 +1,14 @@
-<<<<<<< HEAD
-import { useMemo } from 'react';
-
-import { useGetModelProviders } from '@/controllers/API/queries/models/use-get-model-providers';
-
-import ProviderListItem from './ProviderListItem';
-import { Provider } from './types';
-import LoadingTextComponent from '@/components/common/loadingTextComponent';
-
-// Supported model types for filtering providers
-type ModelType = 'llm' | 'embeddings';
-
-export interface ProviderListProps {
-  modelType: ModelType;
-=======
+import { useMemo } from "react";
+import LoadingTextComponent from "@/components/common/loadingTextComponent";
 import { useGetModelProviders } from "@/controllers/API/queries/models/use-get-model-providers";
 import ProviderListItem from "./ProviderListItem";
 import { Provider } from "./types";
 
+// Supported model types for filtering providers
+type ModelType = "llm" | "embeddings";
+
 export interface ProviderListProps {
-  modeltype: "llm" | "embedding";
->>>>>>> 874cceef
+  modelType: ModelType;
   onProviderSelect?: (provider: Provider) => void;
   selectedProviderName?: string | null;
 }
@@ -37,10 +26,10 @@
 
   const filteredProviders: Provider[] = useMemo(() => {
     return rawProviders
-      .map(provider => {
+      .map((provider) => {
         const matchingModels =
           provider?.models?.filter(
-            model => model?.metadata?.model_type === modelType
+            (model) => model?.metadata?.model_type === modelType,
           ) || [];
 
         return {
@@ -51,37 +40,15 @@
           models: matchingModels,
         };
       })
-      .filter(provider => provider.model_count > 0);
+      .filter((provider) => provider.model_count > 0);
   }, [rawProviders, modelType]);
 
   const handleProviderSelect = (provider: Provider) => {
     onProviderSelect?.(provider);
   };
 
-<<<<<<< HEAD
   const isLoadingProviders =
     isLoading || (isFetching && filteredProviders.length === 0);
-=======
-  // Filter out providers that have ANY deprecated + unsupported models
-  // A provider with deprecatedCount > 0 is excluded from the list
-  const providers: Provider[] = providersData
-    .filter((provider) => {
-      const deprecatedCount = provider?.models?.filter(
-        (model) =>
-          model.metadata?.deprecated &&
-          model.metadata?.not_supported &&
-          model.metadata?.model_type === modeltype,
-      )?.length;
-      return !deprecatedCount;
-    })
-    .map((provider) => ({
-      provider: provider.provider,
-      icon: provider.icon,
-      is_enabled: provider.is_enabled,
-      model_count: provider.models?.length || 0,
-      models: provider.models || [],
-    }));
->>>>>>> 874cceef
 
   if (isLoadingProviders) {
     return (
@@ -96,11 +63,7 @@
 
   return (
     <div className="flex flex-col gap-1" data-testid="provider-list">
-<<<<<<< HEAD
-      {filteredProviders.map(provider => (
-=======
-      {providers.map((provider) => (
->>>>>>> 874cceef
+      {filteredProviders.map((provider) => (
         <ProviderListItem
           key={provider.provider}
           provider={provider}

--- conflicted
+++ resolved
@@ -7,22 +7,13 @@
 import {
   PROVIDER_VARIABLE_MAPPING,
   VARIABLE_CATEGORY,
-<<<<<<< HEAD
-} from '@/constants/providerConstants';
-import { useGetEnabledModels } from '@/controllers/API/queries/models/use-get-enabled-models';
-import { useUpdateEnabledModels } from '@/controllers/API/queries/models/use-update-enabled-models';
-import { usePostGlobalVariables } from '@/controllers/API/queries/variables';
-import ProviderList from '@/modals/modelProviderModal/components/ProviderList';
-import { Model, Provider } from '@/modals/modelProviderModal/components/types';
-import useAlertStore from '@/stores/alertStore';
-=======
 } from "@/constants/providerConstants";
 import { useGetEnabledModels } from "@/controllers/API/queries/models/use-get-enabled-models";
+import { useUpdateEnabledModels } from "@/controllers/API/queries/models/use-update-enabled-models";
 import { usePostGlobalVariables } from "@/controllers/API/queries/variables";
 import ProviderList from "@/modals/modelProviderModal/components/ProviderList";
 import { Model, Provider } from "@/modals/modelProviderModal/components/types";
 import useAlertStore from "@/stores/alertStore";
->>>>>>> 874cceef
 
 import { cn } from "@/utils/utils";
 import ModelProviderEdit from "./components/ModelProviderEdit";
@@ -31,12 +22,7 @@
 interface ModelProviderModalProps {
   open: boolean;
   onClose: () => void;
-<<<<<<< HEAD
-  modeltype: 'llm' | 'embeddings';
-=======
-  modeltype: "llm" | "embedding";
-  onModelsUpdated?: () => void;
->>>>>>> 874cceef
+  modeltype: "llm" | "embeddings";
 }
 
 const ModelProviderModal = ({
@@ -82,9 +68,9 @@
       },
       {
         onSuccess: () => {
-          queryClient.invalidateQueries({ queryKey: ['useGetEnabledModels'] });
+          queryClient.invalidateQueries({ queryKey: ["useGetEnabledModels"] });
         },
-      }
+      },
     );
   };
 
@@ -255,11 +241,7 @@
               {/* Edit */}
               <div
                 className={cn(
-<<<<<<< HEAD
-                  'flex flex-col transition-all duration-300 ease-in-out h-[403px]',
-=======
-                  "flex flex-col transition-all duration-300 ease-in-out",
->>>>>>> 874cceef
+                  "flex flex-col transition-all duration-300 ease-in-out h-[403px]",
                   isEditing
                     ? "opacity-100 translate-x-0"
                     : "opacity-0 translate-x-full absolute inset-0",

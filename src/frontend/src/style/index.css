--- conflicted
+++ resolved
@@ -49,15 +49,9 @@
 
     --jse-theme-color: hsl(240, 5%, 96%);
     --jse-theme-color-highlight: hsl(240, 6%, 90%);
-<<<<<<< HEAD
-    --jse-menu-color: hsl(0, 0%, 0%);
-    --jse-main-border: hsl(240, 6%, 90%);
-    --jse-background-color: hsl(0, 0%, 100%);
-=======
     --jse-menu-color: hsl(240, 6%, 90%);
     --jse-main-border: hsl(240, 6%, 90%);
     --jse-background-color: hsl(240, 5%, 96%);
->>>>>>> 24a052f7
     --jse-text-color: hsl(0, 0%, 0%);
     --jse-selection-background-color: hsl(240, 5%, 96%);
     --jse-selection-background-inactive-color: hsl(240, 6%, 90%);
@@ -197,15 +191,8 @@
 
     --zinc-foreground: 240 5.9% 90%;
 
-<<<<<<< HEAD
-
-
-    --accent-amber: 21.7 77.8% 26.5%;
-    --accent-amber-foreground: 26 90.5% 37.1%; 
-=======
     --accent-amber: 48, 96%, 89%;
     --accent-amber-foreground: 26 90.5% 37.1%;
->>>>>>> 24a052f7
     --red-foreground: 0 90.6% 70.8%;
   }
 
@@ -244,14 +231,6 @@
     --accent-pink-foreground: 329 86% 70%; /* hsl(329, 86%, 70%) */
     --tooltip: 0 0% 100%; /* hsl(0, 0%, 100%) */
 
-<<<<<<< HEAD
-    --jse-theme-color: hsl(240, 6%, 10%) !important;
-    --jse-theme-color-highlight: hsl(240, 4%, 16%);
-    --jse-panel-background: hsl(240, 4%, 16%);
-    --jse-menu-color: hsl(240, 6%, 90%);
-    --jse-main-border: hsl(240, 5%, 26%);
-    --jse-background-color: hsl(0, 0%, 0%);
-=======
     --jse-theme-color: hsl(240, 4%, 16%) !important;
     --jse-theme-color-highlight: hsl(240, 4%, 16%);
     --jse-panel-background: hsl(240, 4%, 16%);
@@ -259,7 +238,6 @@
 
     --jse-main-border: hsl(240, 5%, 26%);
     --jse-background-color: hsl(240, 4%, 16%);
->>>>>>> 24a052f7
     --jse-text-color: hsl(0, 0%, 100%);
     --jse-selection-background-color: hsl(240, 4%, 16%);
     --jse-selection-background-inactive-color: hsl(240, 5%, 26%);
@@ -469,12 +447,7 @@
 
     --zinc-foreground: 240 5.2% 33.9%;
 
-<<<<<<< HEAD
-
-    --accent-amber: 48 96.5% 88.8%;
-=======
     --accent-amber: 22, 78%, 26%;
->>>>>>> 24a052f7
     --accent-amber-foreground: 45.9 96.7% 64.5%;
     --red-foreground: 0 72.2% 50.6%;
   }

--- conflicted
+++ resolved
@@ -104,17 +104,11 @@
     --smooth-red: 0 93.3% 94.1%;
     --radius: 0.5rem;
 
-<<<<<<< HEAD
     --accent-pink: 327.3 73.3% 97.1%;
     --accent-pink-foreground: 333.3 71.4% 50.6%;
 
     --accent-yellow: 40.6 96.1% 40.4%;
     --accent-yellow-foreground: 54.9 96.7% 88%;
-=======
-    --inner-yellow: 40.6 96.1% 40.4%;
-    --inner-yellow-foreground: 50.4 97.8% 63.5%;
-    --inner-yellow-muted-foreground: 35.5 91.7% 32.9%;
->>>>>>> ae7d037f
 
     --accent-blue: 221.2 83.2% 53.3%;
     --accent-blue-foreground: 214.3 94.6% 92.7%;
@@ -252,7 +246,6 @@
     --hard-zinc: 240 5.2% 33.9%;
     --smooth-red: 0 93.3% 94.1%;
 
-<<<<<<< HEAD
     --accent-pink: 327.4 87.1% 81.8%;
     --accent-pink-foreground: 333.3 71.4% 50.6%;
 
@@ -261,11 +254,6 @@
 
     --accent-blue: 211.7 96.4% 78.4%;
     --accent-blue-foreground: 221.2 83.2% 53.3%;
-=======
-    --inner-yellow: 47.9 95.8% 53.1%;
-    --inner-yellow-foreground: 35.5 91.7% 32.9%;
-    --inner-yellow-muted-foreground: 50.4 97.8% 63.5%;
->>>>>>> ae7d037f
 
     --accent-gray: 216 12.2% 83.9%;
     --accent-gray-foreground: 215 13.8% 34.1%;

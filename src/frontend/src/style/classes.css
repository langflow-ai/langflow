--- conflicted
+++ resolved
@@ -306,10 +306,6 @@
   right: 0 !important;
 }
 
-<<<<<<< HEAD
-.linenumber {
-  font-style: normal !important;
-=======
 .jse-status-bar {
   padding: 10px !important;
 }
@@ -439,5 +435,4 @@
 
 .jse-button.jse-search:active {
   background-color: hsl(var(--border)) !important;
->>>>>>> 24a052f7
 }
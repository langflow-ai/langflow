--- conflicted
+++ resolved
@@ -291,7 +291,6 @@
   min-width: 78px;
 }
 
-<<<<<<< HEAD
 .jse-group-button.jse-last,
 .jse-button.jse-sort,
 .jse-dropdown-button:last-child,
@@ -305,8 +304,8 @@
 .jse-search-box-container {
   position: absolute !important;
   right: 0 !important;
-=======
+}
+
 .linenumber {
   font-style: normal !important;
->>>>>>> 95ceb52f
 }
--- conflicted
+++ resolved
@@ -283,22 +283,21 @@
   fill: hsl(var(--canvas-dot)) !important;
 }
 
-<<<<<<< HEAD
+.markdown td {
+  min-width: 78px;
+}
+
 .jse-group-button.jse-last,
 .jse-button.jse-sort,
 .jse-dropdown-button:last-child,
 .jse-button.jse-transform {
   display: none !important;
 }
-.jse-search-box-background{
+.jse-search-box-background {
   display: none !important;
 }
 
 .jse-search-box-container {
   position: absolute !important;
   right: 0 !important;
-=======
-.markdown td {
-  min-width: 78px;
->>>>>>> 63a2e334
 }
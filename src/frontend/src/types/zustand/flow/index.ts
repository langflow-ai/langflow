import { FlowType } from "@/types/flow";
import {
  Connection,
  Edge,
  Node,
  OnEdgesChange,
  OnNodesChange,
  ReactFlowInstance,
  Viewport,
} from "reactflow";
import { BuildStatus } from "../../../constants/enums";
import { VertexBuildTypeAPI } from "../../api";
import { ChatInputType, ChatOutputType } from "../../chat";
import { FlowState } from "../../tabs";

export type FlowPoolObjectType = {
  timestamp: string;
  valid: boolean;
  messages: Array<ChatOutputType | ChatInputType> | [];
  data: {
    artifacts: any | ChatOutputType | ChatInputType;
    results: any | ChatOutputType | ChatInputType;
  };
  duration?: string;
  progress?: number;
  id: string;
  buildId: string;
};

export type FlowPoolObjectTypeNew = {
  //build
  //1 - error->logs
  //2 - success-> result
  timestamp: string;
  valid: boolean;
  data: {
    outputs?: any | ChatOutputType | ChatInputType;
    results: any | ChatOutputType | ChatInputType;
  };
  duration?: string;
  progress?: number;
  //retrieve component type from id
  id: string;
  buildId: string;
};

export type VertexLayerElementType = {
  id: string;
  reference?: string;
};

export type FlowPoolType = {
  [key: string]: Array<VertexBuildTypeAPI>;
};

export type FlowStoreType = {
  autoSaveFlow: (() => void) | undefined;
  componentsToUpdate: boolean;
  updateComponentsToUpdate: (nodes: Node[]) => void;
  onFlowPage: boolean;
  setOnFlowPage: (onFlowPage: boolean) => void;
  flowPool: FlowPoolType;
  setHasIO: (hasIO: boolean) => void;
  setInputs: (
    inputs: Array<{ type: string; id: string; displayName: string }>,
  ) => void;
  setOutputs: (
    outputs: Array<{ type: string; id: string; displayName: string }>,
  ) => void;
  inputs: Array<{
    type: string;
    id: string;
    displayName: string;
  }>;
  outputs: Array<{
    type: string;
    id: string;
    displayName: string;
  }>;
  hasIO: boolean;
  setFlowPool: (flowPool: FlowPoolType) => void;
  addDataToFlowPool: (data: VertexBuildTypeAPI, nodeId: string) => void;
  CleanFlowPool: () => void;
  isBuilding: boolean;
  isPending: boolean;
  setIsBuilding: (isBuilding: boolean) => void;
  setPending: (isPending: boolean) => void;
  resetFlow: (flow: FlowType | undefined) => void;
  reactFlowInstance: ReactFlowInstance | null;
  setReactFlowInstance: (newState: ReactFlowInstance) => void;
  flowState: FlowState | undefined;
  setFlowState: (
    state:
      | FlowState
      | undefined
      | ((oldState: FlowState | undefined) => FlowState),
  ) => void;
  nodes: Node[];
  edges: Edge[];
  onNodesChange: OnNodesChange;
  onEdgesChange: OnEdgesChange;
  setNodes: (update: Node[] | ((oldState: Node[]) => Node[])) => void;
  setEdges: (update: Edge[] | ((oldState: Edge[]) => Edge[])) => void;
  setNode: (
    id: string,
    update: Node | ((oldState: Node) => Node),
    isUserChange?: boolean,
  ) => void;
  getNode: (id: string) => Node | undefined;
  deleteNode: (nodeId: string | Array<string>) => void;
  deleteEdge: (edgeId: string | Array<string>) => void;
  paste: (
    selection: { nodes: any; edges: any },
    position: { x: number; y: number; paneX?: number; paneY?: number },
  ) => void;
  lastCopiedSelection: { nodes: any; edges: any } | null;
  setLastCopiedSelection: (
    newSelection: { nodes: any; edges: any } | null,
    isCrop?: boolean,
  ) => void;
  cleanFlow: () => void;
  setFilterEdge: (newState) => void;
  getFilterEdge: any[];
  onConnect: (connection: Connection) => void;
  unselectAll: () => void;
  buildFlow: ({
    startNodeId,
    stopNodeId,
    input_value,
    files,
    silent,
    setLockChat,
  }: {
    setLockChat?: (lock: boolean) => void;
    startNodeId?: string;
    stopNodeId?: string;
    input_value?: string;
    files?: string[];
    silent?: boolean;
  }) => Promise<void>;
  getFlow: () => { nodes: Node[]; edges: Edge[]; viewport: Viewport };
  updateVerticesBuild: (
    vertices: {
      verticesIds: string[];
      verticesLayers: VertexLayerElementType[][];
      runId?: string;
      verticesToRun: string[];
    } | null,
  ) => void;
  addToVerticesBuild: (vertices: string[]) => void;
  removeFromVerticesBuild: (vertices: string[]) => void;
  verticesBuild: {
    verticesIds: string[];
    verticesLayers: VertexLayerElementType[][];
    runId?: string;
    verticesToRun: string[];
  } | null;
  updateBuildStatus: (nodeId: string[], status: BuildStatus) => void;
  revertBuiltStatusFromBuilding: () => void;
  flowBuildStatus: {
    [key: string]: { status: BuildStatus; timestamp?: string };
  };
  updateFlowPool: (
    nodeId: string,
    data: VertexBuildTypeAPI | ChatOutputType | ChatInputType,
    buildId?: string,
  ) => void;
  getNodePosition: (nodeId: string) => { x: number; y: number };
  setLockChat: (lock: boolean) => void;
  lockChat: boolean;
  updateFreezeStatus: (nodeIds: string[], freeze: boolean) => void;
  currentFlow: FlowType | undefined;
  setCurrentFlow: (flow: FlowType | undefined) => void;
  updateCurrentFlow: ({
    nodes,
    edges,
    viewport,
  }: {
    nodes?: Node[];
    edges?: Edge[];
    viewport?: Viewport;
  }) => void;
<<<<<<< HEAD
  handleDragging:
    | {
        source: string | undefined;
        sourceHandle: string | undefined;
        target: string | undefined;
        targetHandle: string | undefined;
        type: string;
        color: string;
      }
    | undefined;
  setHandleDragging: (
    data:
      | {
          source: string | undefined;
          sourceHandle: string | undefined;
          target: string | undefined;
          targetHandle: string | undefined;
          type: string;
          color: string;
        }
      | undefined,
  ) => void;

  filterType:
    | {
        source: string | undefined;
        sourceHandle: string | undefined;
        target: string | undefined;
        targetHandle: string | undefined;
        type: string;
        color: string;
      }
    | undefined;
  setFilterType: (
    data:
      | {
          source: string | undefined;
          sourceHandle: string | undefined;
          target: string | undefined;
          targetHandle: string | undefined;
          type: string;
          color: string;
        }
      | undefined,
  ) => void;
  updateEdgesRunningByNodes: (ids: string[], running: boolean) => void;
=======
  stopBuilding: () => void;
  buildController: AbortController;
  setBuildController: (controller: AbortController) => void;
>>>>>>> dc908673
};<|MERGE_RESOLUTION|>--- conflicted
+++ resolved
@@ -180,7 +180,6 @@
     edges?: Edge[];
     viewport?: Viewport;
   }) => void;
-<<<<<<< HEAD
   handleDragging:
     | {
         source: string | undefined;
@@ -227,9 +226,7 @@
       | undefined,
   ) => void;
   updateEdgesRunningByNodes: (ids: string[], running: boolean) => void;
-=======
   stopBuilding: () => void;
   buildController: AbortController;
   setBuildController: (controller: AbortController) => void;
->>>>>>> dc908673
 };
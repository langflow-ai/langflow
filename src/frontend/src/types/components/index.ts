--- conflicted
+++ resolved
@@ -1,8 +1,4 @@
-<<<<<<< HEAD
 import { handleOnNewValueType } from "@/CustomNodes/hooks/use-handle-new-value";
-=======
-import { ColDef } from "ag-grid-community";
->>>>>>> 3cacbd37
 import { ReactElement, ReactNode, SetStateAction } from "react";
 import { ReactFlowJsonObject } from "reactflow";
 import { InputOutput } from "../../constants/enums";

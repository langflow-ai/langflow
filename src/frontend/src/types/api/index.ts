--- conflicted
+++ resolved
@@ -178,18 +178,15 @@
   profile_image: string;
   create_at: Date;
   updated_at: Date;
-<<<<<<< HEAD
-  is_keycloak_user?: boolean;
-  is_deleted?: boolean;
-  deleted_at?: Date;
-=======
   optins?: {
     github_starred?: boolean;
     discord_clicked?: boolean;
     dialog_dismissed?: boolean;
     mcp_dialog_dismissed?: boolean;
   };
->>>>>>> ef8ff1ed
+  is_keycloak_user?: boolean;
+  is_deleted?: boolean;
+  deleted_at?: Date;
 };
 
 export type Component = {

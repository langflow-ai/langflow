// src/constants/constants.ts

import { languageMap } from "../types/components";
import { nodeNames } from "../utils/styleUtils";

/**
 * invalid characters for flow name
 * @constant
 */
export const INVALID_CHARACTERS = [
  " ",
  ",",
  ".",
  ":",
  ";",
  "!",
  "?",
  "/",
  "\\",
  "(",
  ")",
  "[",
  "]",
  "\n",
];

/**
 * regex to highlight the variables in the text
 * @constant regexHighlight
 * @type {RegExp}
 * @default
 * @example
 * {{variable}} or {variable}
 * @returns {RegExp}
 * @description
 * This regex is used to highlight the variables in the text.
 * It matches the variables in the text that are between {{}} or {}.
 */

export const regexHighlight = /\{\{(.*?)\}\}|\{([^{}]+)\}/g;
export const specialCharsRegex = /[!@#$%^&*()\-_=+[\]{}|;:'",.<>/?\\`´]/;

export const programmingLanguages: languageMap = {
  javascript: ".js",
  python: ".py",
  java: ".java",
  c: ".c",
  cpp: ".cpp",
  "c++": ".cpp",
  "c#": ".cs",
  ruby: ".rb",
  php: ".php",
  swift: ".swift",
  "objective-c": ".m",
  kotlin: ".kt",
  typescript: ".ts",
  go: ".go",
  perl: ".pl",
  rust: ".rs",
  scala: ".scala",
  haskell: ".hs",
  lua: ".lua",
  shell: ".sh",
  sql: ".sql",
  html: ".html",
  css: ".css",
  // add more file extensions here, make sure the key is same as language prop in CodeBlock.tsx component
};
/**
 * Number maximum of components to scroll on tooltips
 * @constant
 */
export const MAX_LENGTH_TO_SCROLL_TOOLTIP = 200;

export const MESSAGES_TABLE_ORDER = [
  "timestamp",
  "message",
  "text",
  "sender",
  "sender_name",
  "session_id",
  "files",
];

/**
 * Number maximum of components to scroll on tooltips
 * @constant
 */
export const MAX_WORDS_HIGHLIGHT = 79;

/**
 * Limit of items before show scroll on fields modal
 * @constant
 */
export const limitScrollFieldsModal = 10;

/**
 * The base text for subtitle of Export Dialog (Toolbar)
 * @constant
 */
export const EXPORT_DIALOG_SUBTITLE = "Export flow as JSON file.";
/**
 * The base text for subtitle of Flow Settings (Menubar)
 * @constant
 */
export const SETTINGS_DIALOG_SUBTITLE =
  "Customize workspace settings and preferences.";

/**
 * The base text for subtitle of Flow Logs (Menubar)
 * @constant
 */
export const LOGS_DIALOG_SUBTITLE =
  "Explore detailed logs of events and transactions between components.";

/**
 * The base text for subtitle of Code Dialog (Toolbar)
 * @constant
 */
export const CODE_DIALOG_SUBTITLE =
  "Export your flow to integrate it using this code.";

/**
 * The base text for subtitle of Chat Form
 * @constant
 */
export const CHAT_FORM_DIALOG_SUBTITLE =
  "Interact with your AI. Monitor inputs, outputs and memories.";

/**
 * The base text for subtitle of Edit Node Dialog
 * @constant
 */
export const EDIT_DIALOG_SUBTITLE =
  "Adjust component's settings and define parameter visibility. Remember to save your changes.";

/**
 * The base text for subtitle of Code Dialog
 * @constant
 */
export const CODE_PROMPT_DIALOG_SUBTITLE =
  "Edit your Python code snippet. Refer to the Langflow documentation for more information on how to write your own component.";

export const CODE_DICT_DIALOG_SUBTITLE =
  "Customize your dictionary, adding or editing key-value pairs as needed. Supports adding new objects {} or arrays [].";

/**
 * The base text for subtitle of Prompt Dialog
 * @constant
 */
export const PROMPT_DIALOG_SUBTITLE =
  "Create your prompt. Prompts can help guide the behavior of a Language Model. Use curly brackets {} to introduce variables.";

export const CHAT_CANNOT_OPEN_TITLE = "Chat Cannot Open";

export const CHAT_CANNOT_OPEN_DESCRIPTION = "This is not a chat flow.";

export const FLOW_NOT_BUILT_TITLE = "Flow not built";

export const FLOW_NOT_BUILT_DESCRIPTION =
  "Please build the flow before chatting.";

/**
 * The base text for subtitle of Text Dialog
 * @constant
 */
export const TEXT_DIALOG_SUBTITLE = "Edit text content.";

/**
 * The base text for subtitle of Import Dialog
 * @constant
 */
export const IMPORT_DIALOG_SUBTITLE =
  "Import flows from a JSON file or choose from pre-existing examples.";

/**
 * The text that shows when a tooltip is empty
 * @constant
 */
export const TOOLTIP_EMPTY = "No compatible components found.";

export const CSVViewErrorTitle = "CSV output";

export const CSVNoDataError = "No data available";

export const PDFViewConstant = "Expand the ouptut to see the PDF";

export const CSVError = "Error loading CSV";

export const PDFLoadErrorTitle = "Error loading PDF";

export const PDFCheckFlow = "Please check your flow and try again";

export const PDFErrorTitle = "PDF Output";

export const PDFLoadError = "Run the flow to see the pdf";

export const IMGViewConstant = "Expand the view to see the image";

export const IMGViewErrorMSG =
  "Run the flow or inform a valid url to see your image";

export const IMGViewErrorTitle = "Image output";

/**
 * The base text for subtitle of code dialog
 * @constant
 */
export const EXPORT_CODE_DIALOG =
  "Generate the code to integrate your flow into an external application.";

/**
 * The base text for subtitle of code dialog
 * @constant
 */
export const COLUMN_DIV_STYLE =
  " w-full h-full flex overflow-auto flex-col bg-muted px-16 ";

export const NAV_DISPLAY_STYLE =
  " w-full flex justify-between py-12 pb-2 px-6 ";

/**
 * The base text for subtitle of code dialog
 * @constant
 */
export const DESCRIPTIONS: string[] = [
  "Chain the Words, Master Language!",
  "Language Architect at Work!",
  "Empowering Language Engineering.",
  "Craft Language Connections Here.",
  "Create, Connect, Converse.",
  "Smart Chains, Smarter Conversations.",
  "Bridging Prompts for Brilliance.",
  "Language Models, Unleashed.",
  "Your Hub for Text Generation.",
  "Promptly Ingenious!",
  "Building Linguistic Labyrinths.",
  "Langflow: Create, Chain, Communicate.",
  "Connect the Dots, Craft Language.",
  "Interactive Language Weaving.",
  "Generate, Innovate, Communicate.",
  "Conversation Catalyst Engine.",
  "Language Chainlink Master.",
  "Design Dialogues with Langflow.",
  "Nurture NLP Nodes Here.",
  "Conversational Cartography Unlocked.",
  "Design, Develop, Dialogize.",
];
export const BUTTON_DIV_STYLE =
  " flex gap-2 focus:ring-1 focus:ring-offset-1 focus:ring-ring focus:outline-none ";

/**
 * The base text for subtitle of code dialog
 * @constant
 */
export const ADJECTIVES: string[] = [
  "admiring",
  "adoring",
  "agitated",
  "amazing",
  "angry",
  "awesome",
  "backstabbing",
  "berserk",
  "big",
  "boring",
  "clever",
  "cocky",
  "compassionate",
  "condescending",
  "cranky",
  "desperate",
  "determined",
  "distracted",
  "dreamy",
  "drunk",
  "ecstatic",
  "elated",
  "elegant",
  "evil",
  "fervent",
  "focused",
  "furious",
  "gigantic",
  "gloomy",
  "goofy",
  "grave",
  "happy",
  "high",
  "hopeful",
  "hungry",
  "insane",
  "jolly",
  "jovial",
  "kickass",
  "lonely",
  "loving",
  "mad",
  "modest",
  "naughty",
  "nauseous",
  "nostalgic",
  "pedantic",
  "pensive",
  "prickly",
  "reverent",
  "romantic",
  "sad",
  "serene",
  "sharp",
  "sick",
  "silly",
  "sleepy",
  "small",
  "stoic",
  "stupefied",
  "suspicious",
  "tender",
  "thirsty",
  "tiny",
  "trusting",
  "bubbly",
  "charming",
  "cheerful",
  "comical",
  "dazzling",
  "delighted",
  "dynamic",
  "effervescent",
  "enthusiastic",
  "exuberant",
  "fluffy",
  "friendly",
  "funky",
  "giddy",
  "giggly",
  "gleeful",
  "goofy",
  "graceful",
  "grinning",
  "hilarious",
  "inquisitive",
  "joyous",
  "jubilant",
  "lively",
  "mirthful",
  "mischievous",
  "optimistic",
  "peppy",
  "perky",
  "playful",
  "quirky",
  "radiant",
  "sassy",
  "silly",
  "spirited",
  "sprightly",
  "twinkly",
  "upbeat",
  "vibrant",
  "witty",
  "zany",
  "zealous",
];
/**
 * Nouns for the name of the flow
 * @constant
 *
 */
export const NOUNS: string[] = [
  "albattani",
  "allen",
  "almeida",
  "archimedes",
  "ardinghelli",
  "aryabhata",
  "austin",
  "babbage",
  "banach",
  "bardeen",
  "bartik",
  "bassi",
  "bell",
  "bhabha",
  "bhaskara",
  "blackwell",
  "bohr",
  "booth",
  "borg",
  "bose",
  "boyd",
  "brahmagupta",
  "brattain",
  "brown",
  "carson",
  "chandrasekhar",
  "colden",
  "cori",
  "cray",
  "curie",
  "darwin",
  "davinci",
  "dijkstra",
  "dubinsky",
  "easley",
  "einstein",
  "elion",
  "engelbart",
  "euclid",
  "euler",
  "fermat",
  "fermi",
  "feynman",
  "franklin",
  "galileo",
  "gates",
  "goldberg",
  "goldstine",
  "goldwasser",
  "golick",
  "goodall",
  "hamilton",
  "hawking",
  "heisenberg",
  "heyrovsky",
  "hodgkin",
  "hoover",
  "hopper",
  "hugle",
  "hypatia",
  "jang",
  "jennings",
  "jepsen",
  "joliot",
  "jones",
  "kalam",
  "kare",
  "keller",
  "khorana",
  "kilby",
  "kirch",
  "knuth",
  "kowalevski",
  "lalande",
  "lamarr",
  "leakey",
  "leavitt",
  "lichterman",
  "liskov",
  "lovelace",
  "lumiere",
  "mahavira",
  "mayer",
  "mccarthy",
  "mcclintock",
  "mclean",
  "mcnulty",
  "meitner",
  "meninsky",
  "mestorf",
  "minsky",
  "mirzakhani",
  "morse",
  "murdock",
  "newton",
  "nobel",
  "noether",
  "northcutt",
  "noyce",
  "panini",
  "pare",
  "pasteur",
  "payne",
  "perlman",
  "pike",
  "poincare",
  "poitras",
  "ptolemy",
  "raman",
  "ramanujan",
  "ride",
  "ritchie",
  "roentgen",
  "rosalind",
  "saha",
  "sammet",
  "shaw",
  "shirley",
  "shockley",
  "sinoussi",
  "snyder",
  "spence",
  "stallman",
  "stonebraker",
  "swanson",
  "swartz",
  "swirles",
  "tesla",
  "thompson",
  "torvalds",
  "turing",
  "varahamihira",
  "visvesvaraya",
  "volhard",
  "wescoff",
  "williams",
  "wilson",
  "wing",
  "wozniak",
  "wright",
  "yalow",
  "yonath",
  "coulomb",
  "degrasse",
  "dewey",
  "edison",
  "eratosthenes",
  "faraday",
  "galton",
  "gauss",
  "herschel",
  "hubble",
  "joule",
  "kaku",
  "kepler",
  "khayyam",
  "lavoisier",
  "maxwell",
  "mendel",
  "mendeleev",
  "ohm",
  "pascal",
  "planck",
  "riemann",
  "schrodinger",
  "sagan",
  "tesla",
  "tyson",
  "volta",
  "watt",
  "weber",
  "wien",
  "zoBell",
  "zuse",
];

/**
 * Header text for user projects
 * @constant
 *
 */
export const USER_PROJECTS_HEADER = "My Collection";

export const DEFAULT_FOLDER = "My Projects";

/**
 * Header text for admin page
 * @constant
 *
 */
export const ADMIN_HEADER_TITLE = "Admin Page";

/**
 * Header description for admin page
 * @constant
 *
 */
export const ADMIN_HEADER_DESCRIPTION =
  "Navigate through this section to efficiently oversee all application users. From here, you can seamlessly manage user accounts.";

export const BASE_URL_API = "/api/v1/";

export const BACKEND_URL = process.env.BACKEND_URL || "http://localhost:7860/";

/**
 * URLs excluded from error retries.
 * @constant
 *
 */
export const URL_EXCLUDED_FROM_ERROR_RETRIES = [
  `${BASE_URL_API}validate/code`,
  `${BASE_URL_API}custom_component`,
  `${BASE_URL_API}validate/prompt`,
  `http://localhost:7860/login`,
  `${BASE_URL_API}api_key/store`,
];

export const skipNodeUpdate = [
  "CustomComponent",
  "PromptTemplate",
  "ChatMessagePromptTemplate",
  "SystemMessagePromptTemplate",
  "HumanMessagePromptTemplate",
];

export const CONTROL_INPUT_STATE = {
  password: "",
  cnfPassword: "",
  username: "",
};

export const CONTROL_PATCH_USER_STATE = {
  password: "",
  cnfPassword: "",
  profilePicture: "",
  apikey: "",
};

export const CONTROL_LOGIN_STATE = {
  username: "",
  password: "",
};

export const CONTROL_NEW_USER = {
  username: "",
  password: "",
  is_active: false,
  is_superuser: false,
};

export const tabsCode = [];

export const FETCH_ERROR_MESSAGE = "Couldn't establish a connection.";
export const FETCH_ERROR_DESCRIPION =
  "Check if everything is working properly and try again.";

export const SIGN_UP_SUCCESS = "Account created! Await admin activation. ";

export const API_PAGE_PARAGRAPH =
  "Your secret API keys are listed below. Do not share your API key with others, or expose it in the browser or other client-side code.";

export const API_PAGE_USER_KEYS =
  "This user does not have any keys assigned at the moment.";

export const LAST_USED_SPAN_1 = "The last time this key was used.";

export const LAST_USED_SPAN_2 =
  "Accurate to within the hour from the most recent usage.";

export const LANGFLOW_SUPPORTED_TYPES = new Set([
  "str",
  "bool",
  "float",
  "code",
  "prompt",
  "file",
  "int",
  "dict",
  "NestedDict",
]);

export const priorityFields = new Set(["code", "template"]);

export const INPUT_TYPES = new Set([
  "ChatInput",
  "TextInput",
  "KeyPairInput",
  "JsonInput",
  "StringListInput",
]);
export const OUTPUT_TYPES = new Set([
  "ChatOutput",
  "TextOutput",
  "PDFOutput",
  "ImageOutput",
  "CSVOutput",
  "JsonOutput",
  "KeyPairOutput",
  "StringListOutput",
  "DataOutput",
  "TableOutput",
]);

export const CHAT_FIRST_INITIAL_TEXT =
  "Start a conversation and click the agent's memories";

export const TOOLTIP_OUTDATED_NODE =
  "Your component is outdated. Click to update (data may be lost)";

export const CHAT_SECOND_INITIAL_TEXT = "to inspect previous messages.";

export const ZERO_NOTIFICATIONS = "No new notifications";

export const SUCCESS_BUILD = "Built sucessfully ✨";

export const ALERT_SAVE_WITH_API =
  "Caution: Unchecking this box only removes API keys from fields specifically designated for API keys.";

export const SAVE_WITH_API_CHECKBOX = "Save with my API keys";
export const EDIT_TEXT_MODAL_TITLE = "Edit Text";
export const EDIT_TEXT_PLACEHOLDER = "Type message here.";
export const INPUT_HANDLER_HOVER = "Avaliable input components:";
export const OUTPUT_HANDLER_HOVER = "Avaliable output components:";
export const TEXT_INPUT_MODAL_TITLE = "Inputs";
export const OUTPUTS_MODAL_TITLE = "Outputs";
export const LANGFLOW_CHAT_TITLE = "Langflow Chat";
export const CHAT_INPUT_PLACEHOLDER =
  "No chat input variables found. Click to run your flow.";
export const CHAT_INPUT_PLACEHOLDER_SEND = "Send a message...";
export const EDIT_CODE_TITLE = "Edit Code";
export const MY_COLLECTION_DESC =
  "Manage your personal projects. Download and upload entire collections.";
export const STORE_DESC = "Explore community-shared flows and components.";
export const STORE_TITLE = "Langflow Store";
export const NO_API_KEY = "You don't have an API key.";
export const INSERT_API_KEY = "Insert your Langflow API key.";
export const INVALID_API_KEY = "Your API key is not valid. ";
export const CREATE_API_KEY = `Don’t have an API key? Sign up at`;
export const STATUS_BUILD = "Build to validate status.";
export const STATUS_INACTIVE = "Execution blocked";
export const STATUS_BUILDING = "Building...";
export const SAVED_HOVER = "Last saved at ";
export const RUN_TIMESTAMP_PREFIX = "Last Run: ";
export const STARTER_FOLDER_NAME = "Starter Projects";
export const PRIORITY_SIDEBAR_ORDER = [
  "saved_components",
  "inputs",
  "outputs",
  "prompts",
  "data",
  "prompt",
  "models",
  "helpers",
  "vectorstores",
  "embeddings",
];
<<<<<<< HEAD
=======
export const NATIVE_CATEGORIES = [
  "inputs",
  "outputs",
  "prompts",
  "data",
  "prompt",
  "models",
  "helpers",
  "experimental",
  "agents",
  "vectorstores",
  "retrievers",
  "embeddings",
  "chains",
  "tools",
  "memories",
  "textsplitters",
  "toolkits",
  "prototypes",
  "langchain_utilities",
];
>>>>>>> fe21f90a

export const AUTHORIZED_DUPLICATE_REQUESTS = [
  "/health",
  "/flows",
  "/logout",
  "/refresh",
  "/login",
  "/auto_login",
];

export const SAVE_DEBOUNCE_TIME = 300;

export const IS_MAC = navigator.userAgent.toUpperCase().includes("MAC");

export const defaultShortcuts = [
  {
    name: "Advanced Settings",
    shortcut: `${IS_MAC ? "Cmd" : "Ctrl"} + Shift + A`,
  },
  {
    name: "Minimize",
    shortcut: `${IS_MAC ? "Cmd" : "Ctrl"} + Q`,
  },
  {
    name: "Code",
    shortcut: `Space`,
  },
  {
    name: "Copy",
    shortcut: `${IS_MAC ? "Cmd" : "Ctrl"} + C`,
  },
  {
    name: "Duplicate",
    shortcut: `${IS_MAC ? "Cmd" : "Ctrl"} + D`,
  },
  {
    name: "Component Share",
    shortcut: `${IS_MAC ? "Cmd" : "Ctrl"} + Shift + S`,
  },
  {
    name: "Docs",
    shortcut: `${IS_MAC ? "Cmd" : "Ctrl"} + Shift + D`,
  },
  {
    name: "Save",
    shortcut: `${IS_MAC ? "Cmd" : "Ctrl"} + S`,
  },
  {
    name: "Delete",
    shortcut: "Backspace",
  },
  {
    name: "Open playground",
    shortcut: `${IS_MAC ? "Cmd" : "Ctrl"} + K`,
  },
  {
    name: "Undo",
    shortcut: `${IS_MAC ? "Cmd" : "Ctrl"} + Z`,
  },
  {
    name: "Redo",
    shortcut: `${IS_MAC ? "Cmd" : "Ctrl"} + Y`,
  },
  {
    name: "Group",
    shortcut: `${IS_MAC ? "Cmd" : "Ctrl"} + G`,
  },
  {
    name: "Cut",
    shortcut: `${IS_MAC ? "Cmd" : "Ctrl"} + X`,
  },
  {
    name: "Paste",
    shortcut: `${IS_MAC ? "Cmd" : "Ctrl"} + V`,
  },
  {
    name: "API",
    shortcut: `R`,
  },
  {
    name: "Download",
    shortcut: `${IS_MAC ? "Cmd" : "Ctrl"} + J`,
  },
  {
    name: "Update",
    shortcut: `${IS_MAC ? "Cmd" : "Ctrl"} + U`,
  },
  {
    name: "Freeze",
    shortcut: `${IS_MAC ? "Cmd" : "Ctrl"} + F`,
  },
  {
    name: "Flow Share",
    shortcut: `${IS_MAC ? "Cmd" : "Ctrl"} + B`,
  },
  {
    name: "Play",
    shortcut: `P`,
  },
  {
    name: "Output Inspection",
    shortcut: `O`,
  },
];

export const DEFAULT_TABLE_ALERT_MSG = `Oops! It seems there's no data to display right now. Please check back later.`;

export const DEFAULT_TABLE_ALERT_TITLE = "No Data Available";

export const LOCATIONS_TO_RETURN = ["/flow/", "/settings/"];

export const MAX_BATCH_SIZE = 50;

export const MODAL_CLASSES =
  "nopan nodelete nodrag  noflow fixed inset-0 bottom-0 left-0 right-0 top-0 z-50 overflow-auto bg-blur-shared backdrop-blur-sm data-[state=open]:animate-in data-[state=closed]:animate-out data-[state=closed]:fade-out-0 data-[state=open]:fade-in-0";

export const ALLOWED_IMAGE_INPUT_EXTENSIONS = ["png", "jpg", "jpeg"];

export const FS_ERROR_TEXT =
  "Please ensure your file has one of the following extensions:";
export const SN_ERROR_TEXT = ALLOWED_IMAGE_INPUT_EXTENSIONS.join(", ");

export const ERROR_UPDATING_COMPONENT =
  "An unexpected error occurred while updating the Component. Please try again.";
export const TITLE_ERROR_UPDATING_COMPONENT =
  "Error while updating the Component";

export const EMPTY_INPUT_SEND_MESSAGE = "No input message provided.";

export const TABS_ORDER = [
  "run curl",
  "python api",
  "js api",
  "python code",
  "chat widget html",
];<|MERGE_RESOLUTION|>--- conflicted
+++ resolved
@@ -724,30 +724,6 @@
   "vectorstores",
   "embeddings",
 ];
-<<<<<<< HEAD
-=======
-export const NATIVE_CATEGORIES = [
-  "inputs",
-  "outputs",
-  "prompts",
-  "data",
-  "prompt",
-  "models",
-  "helpers",
-  "experimental",
-  "agents",
-  "vectorstores",
-  "retrievers",
-  "embeddings",
-  "chains",
-  "tools",
-  "memories",
-  "textsplitters",
-  "toolkits",
-  "prototypes",
-  "langchain_utilities",
-];
->>>>>>> fe21f90a
 
 export const AUTHORIZED_DUPLICATE_REQUESTS = [
   "/health",

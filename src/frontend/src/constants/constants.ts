--- conflicted
+++ resolved
@@ -881,8 +881,4 @@
   Number(process.env.ACCESS_TOKEN_EXPIRE_SECONDS) * 0.1;
 
 export const NODE_WIDTH = 384;
-<<<<<<< HEAD
-export const NODE_HEIGHT = nodeWidth * 3;
-=======
-export const NODE_HEIGHT = NODE_WIDTH * 3;
->>>>>>> 7d12ea03
+export const NODE_HEIGHT = NODE_WIDTH * 3;
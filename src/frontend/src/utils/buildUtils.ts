import { BASE_URL_API } from "@/constants/constants";
import { performStreamingRequest } from "@/controllers/API/api";
import { useMessagesStore } from "@/stores/messagesStore";
import { AxiosError } from "axios";
import { timeStamp } from "console";
<<<<<<< HEAD
=======
import { flushSync } from "react-dom";
>>>>>>> 4bb4f02e
import { Edge, Node } from "reactflow";
import { BuildStatus } from "../constants/enums";
import { getVerticesOrder, postBuildVertex } from "../controllers/API";
import useAlertStore from "../stores/alertStore";
import useFlowStore from "../stores/flowStore";
import { VertexBuildTypeAPI } from "../types/api";
import { isErrorLogType } from "../types/utils/typeCheckingUtils";
import { VertexLayerElementType } from "../types/zustand/flow";
import { tryParseJson } from "./utils";

type BuildVerticesParams = {
  setLockChat?: (lock: boolean) => void;
  flowId: string; // Assuming FlowType is the type for your flow
  input_value?: any; // Replace any with the actual type if it's not any
  files?: string[];
  startNodeId?: string | null; // Assuming nodeId is of type string, and it's optional
  stopNodeId?: string | null; // Assuming nodeId is of type string, and it's optional
  onGetOrderSuccess?: () => void;
  onBuildUpdate?: (
    data: VertexBuildTypeAPI,
    status: BuildStatus,
    buildId: string,
  ) => void; // Replace any with the actual type if it's not any
  onBuildComplete?: (allNodesValid: boolean) => void;
  onBuildError?: (title, list, idList?: VertexLayerElementType[]) => void;
  onBuildStopped?: () => void;
  onBuildStart?: (idList: VertexLayerElementType[]) => void;
  onValidateNodes?: (nodes: string[]) => void;
  nodes?: Node[];
  edges?: Edge[];
  logBuilds?: boolean;
  session?: string;
};

function getInactiveVertexData(vertexId: string): VertexBuildTypeAPI {
  // Build VertexBuildTypeAPI
  let inactiveData = {
    results: {},
    outputs: {},
    messages: [],
    logs: {},
    inactive: true,
  };
  let inactiveVertexData = {
    id: vertexId,
    data: inactiveData,
    inactivated_vertices: null,
    run_id: "",
    next_vertices_ids: [],
    top_level_vertices: [],
    inactive_vertices: null,
    valid: false,
    params: null,
    messages: [],
    artifacts: null,
    timestamp: new Date().toISOString(),
  };

  return inactiveVertexData;
}

export async function updateVerticesOrder(
  flowId: string,
  setLockChat?: (lock: boolean) => void,
  startNodeId?: string | null,
  stopNodeId?: string | null,
  nodes?: Node[],
  edges?: Edge[],
): Promise<{
  verticesLayers: VertexLayerElementType[][];
  verticesIds: string[];
  runId?: string;
  verticesToRun: string[];
}> {
  return new Promise(async (resolve, reject) => {
    const setErrorData = useAlertStore.getState().setErrorData;
    let orderResponse;
    try {
      orderResponse = await getVerticesOrder(
        flowId,
        startNodeId,
        stopNodeId,
        nodes,
        edges,
      );
    } catch (error: any) {
      setErrorData({
        title: "Oops! Looks like you missed something",
        list: [error.response?.data?.detail ?? "Unknown Error"],
      });
      useFlowStore.getState().setIsBuilding(false);
      setLockChat && setLockChat(false);
      throw new Error("Invalid components");
    }
    // orderResponse.data.ids,
    // for each id we need to build the VertexLayerElementType object as
    // {id: id, reference: id}
    let verticesLayers: Array<Array<VertexLayerElementType>> =
      orderResponse.data.ids.map((id: string) => {
        return [{ id: id, reference: id }];
      });

    const runId = orderResponse.data.run_id;
    const verticesToRun = orderResponse.data.vertices_to_run;

    useFlowStore
      .getState()
      .updateBuildStatus(verticesToRun, BuildStatus.TO_BUILD);

    const verticesIds = orderResponse.data.ids;
    useFlowStore.getState().updateVerticesBuild({
      verticesLayers,
      verticesIds,
      runId,
      verticesToRun,
    });
    resolve({ verticesLayers, verticesIds, runId, verticesToRun });
  });
}

export async function buildFlowVerticesWithFallback(
  params: BuildVerticesParams,
) {
  try {
    return await buildFlowVertices(params);
  } catch (e: any) {
    if (e.message === "Endpoint not available") {
      return await buildVertices(params);
    }
    throw e;
  }
}

const MIN_VISUAL_BUILD_TIME_MS = 300;

export async function buildFlowVertices({
  flowId,
  input_value,
  files,
  startNodeId,
  stopNodeId,
  onGetOrderSuccess,
  onBuildUpdate,
  onBuildComplete,
  onBuildError,
  onBuildStopped,
  onBuildStart,
  onValidateNodes,
  nodes,
  edges,
  logBuilds,
  setLockChat,
  session,
}: BuildVerticesParams) {
  const inputs = {};
  let url = `${BASE_URL_API}build/${flowId}/flow?`;
  if (startNodeId) {
    url = `${url}&start_component_id=${startNodeId}`;
  }
  if (stopNodeId) {
    url = `${url}&stop_component_id=${stopNodeId}`;
  }
  if (logBuilds !== undefined) {
    url = `${url}&log_builds=${logBuilds}`;
  }
  const postData = {};
  if (files) {
    postData["files"] = files;
  }
  if (nodes) {
    postData["data"] = {
      nodes,
      edges,
    };
  }
  if (typeof input_value !== "undefined") {
    inputs["input_value"] = input_value;
  }
  if (session) {
    inputs["session"] = session;
  }
  if (Object.keys(inputs).length > 0) {
    postData["inputs"] = inputs;
  }

  const buildResults: Array<boolean> = [];

  const verticesStartTimeMs: Map<string, number> = new Map();

  const onEvent = async (type, data): Promise<boolean> => {
    const onStartVertices = (ids: Array<string>) => {
      useFlowStore.getState().updateBuildStatus(ids, BuildStatus.TO_BUILD);
      if (onBuildStart)
        onBuildStart(ids.map((id) => ({ id: id, reference: id })));
      ids.forEach((id) => verticesStartTimeMs.set(id, Date.now()));
    };
    console.log("type", type);
    console.log("data", data);
    switch (type) {
      case "vertices_sorted": {
        const verticesToRun = data.to_run;
        const verticesIds = data.ids;

        onStartVertices(verticesIds);

        let verticesLayers: Array<Array<VertexLayerElementType>> =
          verticesIds.map((id: string) => {
            return [{ id: id, reference: id }];
          });

        useFlowStore.getState().updateVerticesBuild({
          verticesLayers,
          verticesIds,
          verticesToRun,
        });
        if (onValidateNodes) {
          try {
            onValidateNodes(data.to_run);
            if (onGetOrderSuccess) onGetOrderSuccess();
            useFlowStore.getState().setIsBuilding(true);
            return true;
          } catch (e) {
            useFlowStore.getState().setIsBuilding(false);
            setLockChat && setLockChat(false);
            return false;
          }
        }
        return true;
      }
      case "end_vertex": {
        const buildData = data.build_data;
        const startTimeMs = verticesStartTimeMs.get(buildData.id);
        if (startTimeMs) {
          const delta = Date.now() - startTimeMs;
          if (delta < MIN_VISUAL_BUILD_TIME_MS) {
            // this is a visual trick to make the build process look more natural
            await new Promise((resolve) =>
              setTimeout(resolve, MIN_VISUAL_BUILD_TIME_MS - delta),
            );
          }
        }

        if (onBuildUpdate) {
          if (!buildData.valid) {
            // lots is a dictionary with the key the output field name and the value the log object
            // logs: { [key: string]: { message: any; type: string }[] };
            const errorMessages = Object.keys(buildData.data.outputs).map(
              (key) => {
                const outputs = buildData.data.outputs[key];
                if (Array.isArray(outputs)) {
                  return outputs
                    .filter((log) => isErrorLogType(log.message))
                    .map((log) => log.message.errorMessage);
                }
                if (!isErrorLogType(outputs.message)) {
                  return [];
                }
                return [outputs.message.errorMessage];
              },
            );
            onBuildError!("Error Building Component", errorMessages, [
              { id: buildData.id },
            ]);
            onBuildUpdate(buildData, BuildStatus.ERROR, "");
            buildResults.push(false);
            return false;
          } else {
            onBuildUpdate(buildData, BuildStatus.BUILT, "");
            buildResults.push(true);
          }
        }
        if (buildData.next_vertices_ids) {
          onStartVertices(buildData.next_vertices_ids);
        }
        return true;
      }
      case "message": {
        //adds a message to the messsage table
        useMessagesStore.getState().addMessage(data);
        return true;
      }
      case "token": {
<<<<<<< HEAD
        // await one milisencond so we avoid react batched updates
        await new Promise((resolve) => {
          useMessagesStore.getState().updateMessagePartial(data);
          setTimeout(resolve, 10);
        });
=======
        // flushSync and timeout is needed to avoid react batched updates
        setTimeout(() => {
          flushSync(() => {
            useMessagesStore.getState().updateMessagePartial(data);
          });
        }, 10);
>>>>>>> 4bb4f02e
        return true;
      }
      case "end": {
        const allNodesValid = buildResults.every((result) => result);
        onBuildComplete!(allNodesValid);
        useFlowStore.getState().setIsBuilding(false);
        return true;
      }
      case "error": {
        const errorMessage = data.error;
        console.log(data);
        onBuildError!("Error Running Flow", [errorMessage], []);
        buildResults.push(false);
        useFlowStore.getState().setIsBuilding(false);
        return true;
      }
      default:
        return true;
    }
    return true;
  };
  return performStreamingRequest({
    method: "POST",
    url,
    body: postData,
    onData: async (event) => {
      const type = event["event"];
      const data = event["data"];
      return await onEvent(type, data);
    },
    onError: (statusCode) => {
      if (statusCode === 404) {
        throw new Error("Endpoint not available");
      }
      throw new Error("Error Building Component");
    },
    onNetworkError: (error: Error) => {
      if (error.name === "AbortError") {
        onBuildStopped && onBuildStopped();
        return;
      }
      onBuildError!("Error Building Component", [
        "Network error. Please check the connection to the server.",
      ]);
    },
  });
}

export async function buildVertices({
  flowId,
  input_value,
  files,
  startNodeId,
  stopNodeId,
  onGetOrderSuccess,
  onBuildUpdate,
  onBuildComplete,
  onBuildError,
  onBuildStart,
  onValidateNodes,
  nodes,
  edges,
  setLockChat,
}: BuildVerticesParams) {
  // if startNodeId and stopNodeId are provided
  // something is wrong
  if (startNodeId && stopNodeId) {
    return;
  }
  let verticesOrderResponse = await updateVerticesOrder(
    flowId,
    setLockChat,
    startNodeId,
    stopNodeId,
    nodes,
    edges,
  );
  if (onValidateNodes) {
    try {
      onValidateNodes(verticesOrderResponse.verticesToRun);
    } catch (e) {
      useFlowStore.getState().setIsBuilding(false);
      setLockChat && setLockChat(false);
      return;
    }
  }
  if (onGetOrderSuccess) onGetOrderSuccess();
  let verticesBuild = useFlowStore.getState().verticesBuild;

  const verticesIds = verticesBuild?.verticesIds!;
  const verticesLayers = verticesBuild?.verticesLayers!;
  const runId = verticesBuild?.runId!;
  let stop = false;

  useFlowStore.getState().updateBuildStatus(verticesIds, BuildStatus.TO_BUILD);
  useFlowStore.getState().setIsBuilding(true);
  let currentLayerIndex = 0; // Start with the first layer
  // Set each vertex state to building
  const buildResults: Array<boolean> = [];

  // Build each layer
  while (
    currentLayerIndex <
    (useFlowStore.getState().verticesBuild?.verticesLayers! || []).length
  ) {
    // Get the current layer
    const currentLayer =
      useFlowStore.getState().verticesBuild?.verticesLayers![currentLayerIndex];
    // If there are no more layers, we are done
    if (!currentLayer) {
      if (onBuildComplete) {
        const allNodesValid = buildResults.every((result) => result);
        onBuildComplete(allNodesValid);
        useFlowStore.getState().setIsBuilding(false);
      }
      return;
    }
    // If there is a callback for the start of the build, call it
    if (onBuildStart) onBuildStart(currentLayer);
    // Build each vertex in the current layer
    await Promise.all(
      currentLayer.map(async (element) => {
        // Check if id is in the list of inactive nodes
        if (
          !useFlowStore
            .getState()
            .verticesBuild?.verticesIds.includes(element.id) &&
          !useFlowStore
            .getState()
            .verticesBuild?.verticesIds.includes(element.reference ?? "") &&
          onBuildUpdate
        ) {
          // If it is, skip building and set the state to inactive
          if (element.id) {
            onBuildUpdate(
              getInactiveVertexData(element.id),
              BuildStatus.INACTIVE,
              runId,
            );
          }
          if (element.reference) {
            onBuildUpdate(
              getInactiveVertexData(element.reference),
              BuildStatus.INACTIVE,
              runId,
            );
          }
          buildResults.push(false);
          return;
        }

        // Build the vertex
        await buildVertex({
          flowId,
          id: element.id,
          input_value,
          files,
          onBuildUpdate: (data: VertexBuildTypeAPI, status: BuildStatus) => {
            if (onBuildUpdate) onBuildUpdate(data, status, runId);
          },
          onBuildError,
          verticesIds,
          buildResults,
          stopBuild: () => {
            stop = true;
          },
        });
        if (stop) {
          return;
        }
      }),
    );
    // Once the current layer is built, move to the next layer
    currentLayerIndex += 1;

    if (stop) {
      break;
    }
  }
  if (onBuildComplete) {
    const allNodesValid = buildResults.every((result) => result);
    onBuildComplete(allNodesValid);
    useFlowStore.getState().setIsBuilding(false);
  }
}

async function buildVertex({
  flowId,
  id,
  input_value,
  files,
  onBuildUpdate,
  onBuildError,
  verticesIds,
  buildResults,
  stopBuild,
}: {
  flowId: string;
  id: string;
  input_value: string;
  files?: string[];
  onBuildUpdate?: (data: any, status: BuildStatus) => void;
  onBuildError?: (title, list, idList: VertexLayerElementType[]) => void;
  verticesIds: string[];
  buildResults: boolean[];
  stopBuild: () => void;
}) {
  try {
    const buildRes = await postBuildVertex(flowId, id, input_value, files);

    const buildData: VertexBuildTypeAPI = buildRes.data;
    if (onBuildUpdate) {
      if (!buildData.valid) {
        // lots is a dictionary with the key the output field name and the value the log object
        // logs: { [key: string]: { message: any; type: string }[] };
        const errorMessages = Object.keys(buildData.data.outputs).map((key) => {
          const outputs = buildData.data.outputs[key];
          if (Array.isArray(outputs)) {
            return outputs
              .filter((log) => isErrorLogType(log.message))
              .map((log) => log.message.errorMessage);
          }
          if (!isErrorLogType(outputs.message)) {
            return [];
          }
          return [outputs.message.errorMessage];
        });
        onBuildError!(
          "Error Building Component",
          errorMessages,
          verticesIds.map((id) => ({ id })),
        );
        stopBuild();
        onBuildUpdate(buildData, BuildStatus.ERROR);
      } else {
        onBuildUpdate(buildData, BuildStatus.BUILT);
      }
    }
    buildResults.push(buildData.valid);
  } catch (error) {
    console.error(error);
    let errorMessage: string | string[] =
      (error as AxiosError<any>).response?.data?.detail ||
      (error as AxiosError<any>).response?.data?.message ||
      "An unexpected error occurred while building the Component. Please try again.";
    errorMessage = tryParseJson(errorMessage as string) ?? errorMessage;
    if (!Array.isArray(errorMessage)) {
      errorMessage = [errorMessage];
    }
    onBuildError!(
      "Error Building Component",
      errorMessage,
      verticesIds.map((id) => ({ id })),
    );
    buildResults.push(false);
    stopBuild();
  }
}<|MERGE_RESOLUTION|>--- conflicted
+++ resolved
@@ -3,10 +3,7 @@
 import { useMessagesStore } from "@/stores/messagesStore";
 import { AxiosError } from "axios";
 import { timeStamp } from "console";
-<<<<<<< HEAD
-=======
 import { flushSync } from "react-dom";
->>>>>>> 4bb4f02e
 import { Edge, Node } from "reactflow";
 import { BuildStatus } from "../constants/enums";
 import { getVerticesOrder, postBuildVertex } from "../controllers/API";
@@ -289,20 +286,12 @@
         return true;
       }
       case "token": {
-<<<<<<< HEAD
-        // await one milisencond so we avoid react batched updates
-        await new Promise((resolve) => {
-          useMessagesStore.getState().updateMessagePartial(data);
-          setTimeout(resolve, 10);
-        });
-=======
         // flushSync and timeout is needed to avoid react batched updates
         setTimeout(() => {
           flushSync(() => {
             useMessagesStore.getState().updateMessagePartial(data);
           });
         }, 10);
->>>>>>> 4bb4f02e
         return true;
       }
       case "end": {

--- conflicted
+++ resolved
@@ -296,10 +296,6 @@
         return true;
       }
       case "add_message": {
-<<<<<<< HEAD
-        console.log("message", data);
-=======
->>>>>>> e63cace2
         //adds a message to the messsage table
         useMessagesStore.getState().addMessage(data);
         return true;

import { MISSED_ERROR_ALERT } from "@/constants/alerts_constants";
import {
  BASE_URL_API,
  POLLING_INTERVAL,
  POLLING_MESSAGES,
} from "@/constants/constants";
import { performStreamingRequest } from "@/controllers/API/api";
import { useMessagesStore } from "@/stores/messagesStore";
import { Edge, Node } from "@xyflow/react";
import { AxiosError } from "axios";
import { flushSync } from "react-dom";
import { BuildStatus, EventDeliveryType } from "../constants/enums";
import { getVerticesOrder, postBuildVertex } from "../controllers/API";
import useAlertStore from "../stores/alertStore";
import useFlowStore from "../stores/flowStore";
import { VertexBuildTypeAPI } from "../types/api";
import { isErrorLogType } from "../types/utils/typeCheckingUtils";
import { VertexLayerElementType } from "../types/zustand/flow";
import { isStringArray, tryParseJson } from "./utils";

type BuildVerticesParams = {
  flowId: string; // Assuming FlowType is the type for your flow
  input_value?: any; // Replace any with the actual type if it's not any
  files?: string[];
  startNodeId?: string | null; // Assuming nodeId is of type string, and it's optional
  stopNodeId?: string | null; // Assuming nodeId is of type string, and it's optional
  onGetOrderSuccess?: () => void;
  onBuildUpdate?: (
    data: VertexBuildTypeAPI,
    status: BuildStatus,
    buildId: string,
  ) => void; // Replace any with the actual type if it's not any
  onBuildComplete?: (allNodesValid: boolean) => void;
  onBuildError?: (title, list, idList?: VertexLayerElementType[]) => void;
  onBuildStopped?: () => void;
  onBuildStart?: (idList: VertexLayerElementType[]) => void;
  onValidateNodes?: (nodes: string[]) => void;
  nodes?: Node[];
  edges?: Edge[];
  logBuilds?: boolean;
  session?: string;
  playgroundPage?: boolean;
<<<<<<< HEAD
  stream?: boolean;
=======
  eventDelivery: EventDeliveryType;
>>>>>>> 24a052f7
};

function getInactiveVertexData(vertexId: string): VertexBuildTypeAPI {
  // Build VertexBuildTypeAPI
  let inactiveData = {
    results: {},
    outputs: {},
    messages: [],
    logs: {},
    inactive: true,
  };
  let inactiveVertexData = {
    id: vertexId,
    data: inactiveData,
    inactivated_vertices: null,
    run_id: "",
    next_vertices_ids: [],
    top_level_vertices: [],
    inactive_vertices: null,
    valid: false,
    params: null,
    messages: [],
    artifacts: null,
    timestamp: new Date().toISOString(),
  };

  return inactiveVertexData;
}

function logFlowLoad(message: string, data?: any) {
  console.log(`[FlowLoad] ${message}`, data || "");
}

export async function updateVerticesOrder(
  flowId: string,
  startNodeId?: string | null,
  stopNodeId?: string | null,
  nodes?: Node[],
  edges?: Edge[],
): Promise<{
  verticesLayers: VertexLayerElementType[][];
  verticesIds: string[];
  runId?: string;
  verticesToRun: string[];
}> {
  logFlowLoad("Updating vertices order");
  return new Promise(async (resolve, reject) => {
    const setErrorData = useAlertStore.getState().setErrorData;
    let orderResponse;
    try {
      orderResponse = await getVerticesOrder(
        flowId,
        startNodeId,
        stopNodeId,
        nodes,
        edges,
      );
      logFlowLoad("Got vertices order response:", orderResponse);
    } catch (error: any) {
      logFlowLoad("Error getting vertices order:", error);
      setErrorData({
        title: MISSED_ERROR_ALERT,
        list: [error.response?.data?.detail ?? "Unknown Error"],
      });
      useFlowStore.getState().setIsBuilding(false);
      throw new Error("Invalid components");
    }
    // orderResponse.data.ids,
    // for each id we need to build the VertexLayerElementType object as
    // {id: id, reference: id}
    let verticesLayers: Array<Array<VertexLayerElementType>> =
      orderResponse.data.ids.map((id: string) => {
        return [{ id: id, reference: id }];
      });

    const runId = orderResponse.data.run_id;
    const verticesToRun = orderResponse.data.vertices_to_run;

    useFlowStore
      .getState()
      .updateBuildStatus(verticesToRun, BuildStatus.TO_BUILD);

    const verticesIds = orderResponse.data.ids;
    useFlowStore.getState().updateVerticesBuild({
      verticesLayers,
      verticesIds,
      runId,
      verticesToRun,
    });
    resolve({ verticesLayers, verticesIds, runId, verticesToRun });
  });
}

export async function buildFlowVerticesWithFallback(
  params: BuildVerticesParams,
) {
  logFlowLoad("Starting flow load");
  try {
    // Use the event_delivery parameter directly
    return await buildFlowVertices({ ...params });
  } catch (e: any) {
    if (
      e.message === POLLING_MESSAGES.ENDPOINT_NOT_AVAILABLE ||
      e.message === POLLING_MESSAGES.STREAMING_NOT_SUPPORTED
    ) {
      // Fallback to polling
      return await buildFlowVertices({
        ...params,
        eventDelivery: EventDeliveryType.POLLING,
      });
    }
    throw e;
  }
}

const MIN_VISUAL_BUILD_TIME_MS = 300;

async function pollBuildEvents(
  url: string,
  buildResults: Array<boolean>,
  verticesStartTimeMs: Map<string, number>,
  callbacks: {
    onBuildStart?: (idList: VertexLayerElementType[]) => void;
    onBuildUpdate?: (data: any, status: BuildStatus, buildId: string) => void;
    onBuildComplete?: (allNodesValid: boolean) => void;
    onBuildError?: (
      title: string,
      list: string[],
      idList?: VertexLayerElementType[],
    ) => void;
    onGetOrderSuccess?: () => void;
    onValidateNodes?: (nodes: string[]) => void;
  },
  abortController: AbortController,
): Promise<void> {
  let isDone = false;
  while (!isDone) {
    const response = await fetch(
      `${url}?event_delivery=${EventDeliveryType.POLLING}`,
      {
        method: "GET",
        headers: {
          "Content-Type": "application/json",
        },
        signal: abortController.signal, // Add abort signal to fetch
      },
    );

    if (!response.ok) {
      const errorData = await response.json().catch(() => ({}));
      throw new Error(
        errorData.detail ||
          "Langflow was not able to connect to the server. Please make sure your connection is working properly.",
      );
    }

    const data = await response.json();
    if (!data.event) {
      // No event in this request, try again
      await new Promise((resolve) => setTimeout(resolve, 100));
      continue;
    }

    // Process the event
    const event = JSON.parse(data.event);
    const result = await onEvent(
      event.event,
      event.data,
      buildResults,
      verticesStartTimeMs,
      callbacks,
    );
    if (!result) {
      isDone = true;
      abortController.abort();
    }

    // Check if this was the end event or if we got a null value
    if (event.event === "end" || data.event === null) {
      isDone = true;
    }

    // Add a small delay between polls to avoid overwhelming the server
    await new Promise((resolve) => setTimeout(resolve, POLLING_INTERVAL));
  }
}

export async function buildFlowVertices({
  flowId,
  input_value,
  files,
  startNodeId,
  stopNodeId,
  onGetOrderSuccess,
  onBuildUpdate,
  onBuildComplete,
  onBuildError,
  onBuildStopped,
  onBuildStart,
  onValidateNodes,
  nodes,
  edges,
  logBuilds,
  session,
  playgroundPage,
<<<<<<< HEAD
  stream = true,
=======
  eventDelivery,
>>>>>>> 24a052f7
}: BuildVerticesParams) {
  const inputs = {};

  let buildUrl = `${BASE_URL_API}${playgroundPage ? "build_public_tmp" : "build"}/${flowId}/flow`;

  const queryParams = new URLSearchParams();

  if (startNodeId) {
    queryParams.append("start_component_id", startNodeId);
  }
  if (stopNodeId) {
    queryParams.append("stop_component_id", stopNodeId);
  }
  if (logBuilds !== undefined) {
    queryParams.append("log_builds", logBuilds.toString());
  }

  queryParams.append(
    "event_delivery",
    eventDelivery ?? EventDeliveryType.POLLING,
  );

  if (queryParams.toString()) {
    buildUrl = `${buildUrl}?${queryParams.toString()}`;
  }

  const postData = {};
  if (files) {
    postData["files"] = files;
  }
  if (nodes) {
    postData["data"] = {
      nodes,
      edges,
    };
  }
  if (typeof input_value !== "undefined") {
    inputs["input_value"] = input_value;
  }
  if (session) {
    inputs["session"] = session;
  }
  if (Object.keys(inputs).length > 0) {
    postData["inputs"] = inputs;
  }

  try {
    // If event_delivery is direct, we'll stream from the build endpoint directly
    if (eventDelivery === EventDeliveryType.DIRECT) {
      const buildController = new AbortController();
      buildController.signal.addEventListener("abort", () => {
        onBuildStopped && onBuildStopped();
      });
      useFlowStore.getState().setBuildController(buildController);

      const buildResults: Array<boolean> = [];
      const verticesStartTimeMs: Map<string, number> = new Map();

      return performStreamingRequest({
        method: "POST",
        url: buildUrl,
        body: postData,
        onData: async (event) => {
          const type = event["event"];
          const data = event["data"];
          return await onEvent(type, data, buildResults, verticesStartTimeMs, {
            onBuildStart,
            onBuildUpdate,
            onBuildComplete,
            onBuildError,
            onGetOrderSuccess,
            onValidateNodes,
          });
        },
        onError: (statusCode) => {
          if (statusCode === 404) {
            throw new Error("Flow not found");
          }
          throw new Error("Error processing build events");
        },
        onNetworkError: (error: Error) => {
          if (error.name === "AbortError") {
            onBuildStopped && onBuildStopped();
            return;
          }
          onBuildError!("Error Building Component", [
            "Network error. Please check the connection to the server.",
          ]);
        },
        buildController,
      });
    }
  } catch (e) {
    console.log(e);
  }

  try {
    // Otherwise, use the existing two-step process (job_id + events endpoint)
    // First, start the build and get the job ID
    const buildResponse = await fetch(buildUrl, {
      method: "POST",
      headers: {
        "Content-Type": "application/json",
      },
      body: JSON.stringify(postData),
    });

    if (!buildResponse.ok) {
      if (buildResponse.status === 404) {
        throw new Error("Flow not found");
      }
      throw new Error("Error starting build process");
    }

    const { job_id } = await buildResponse.json();

    const cancelBuildUrl = `${BASE_URL_API}build/${job_id}/cancel`;

    // Get the buildController from flowStore
    const buildController = new AbortController();
    buildController.signal.addEventListener("abort", () => {
      try {
        fetch(cancelBuildUrl, {
          method: "POST",
          headers: {
            "Content-Type": "application/json",
          },
        });
      } catch (error) {
        console.error("Error canceling build:", error);
      }
    });
    useFlowStore.getState().setBuildController(buildController);
    // Then stream the events
    const eventsUrl = `${BASE_URL_API}build/${job_id}/events`;
    const buildResults: Array<boolean> = [];
    const verticesStartTimeMs: Map<string, number> = new Map();

    if (eventDelivery === EventDeliveryType.STREAMING) {
      return performStreamingRequest({
        method: "GET",
        url: eventsUrl,
        onData: async (event) => {
          const type = event["event"];
          const data = event["data"];
          return await onEvent(type, data, buildResults, verticesStartTimeMs, {
            onBuildStart,
            onBuildUpdate,
            onBuildComplete,
            onBuildError,
            onGetOrderSuccess,
            onValidateNodes,
          });
        },
        onError: (statusCode) => {
          if (statusCode === 404) {
            throw new Error("Build job not found");
          }
          throw new Error("Error processing build events");
        },
        onNetworkError: (error: Error) => {
          if (error.name === "AbortError") {
            onBuildStopped && onBuildStopped();
            return;
          }
          onBuildError!("Error Building Component", [
            "Network error. Please check the connection to the server.",
          ]);
        },
        buildController,
      });
    } else {
      const callbacks = {
        onBuildStart,
        onBuildUpdate,
        onBuildComplete,
        onBuildError,
        onGetOrderSuccess,
        onValidateNodes,
      };
      return await pollBuildEvents(
        eventsUrl,
        buildResults,
        verticesStartTimeMs,
        callbacks,
        buildController,
      );
    }
  } catch (error: unknown) {
    console.error("Build process error:", error);
    if (error instanceof Error && error.name === "AbortError") {
      onBuildStopped && onBuildStopped();
      return;
    }
    onBuildError!("Error Building Flow", [
      (error as Error).message ||
        "Langflow was not able to connect to the server. Please make sure your connection is working properly.",
    ]);
    throw error;
  }
}
/**
 * Handles various build events and calls corresponding callbacks.
 *
 * @param {string} type - The event type.
 * @param {any} data - The event data.
 * @param {boolean[]} buildResults - Array tracking build results.
 * @param {Map<string, number>} verticesStartTimeMs - Map tracking start times for vertices.
 * @param {Object} callbacks - Object containing callback functions.
 * @param {(idList: VertexLayerElementType[]) => void} [callbacks.onBuildStart] - Callback when vertices start building.
 * @param {(data: any, status: BuildStatus, buildId: string) => void} [callbacks.onBuildUpdate] - Callback for build updates.
 * @param {(allNodesValid: boolean) => void} [callbacks.onBuildComplete] - Callback when build completes.
 * @param {(title: string, list: string[], idList?: VertexLayerElementType[]) => void} [callbacks.onBuildError] - Callback on build errors.
 * @param {() => void} [callbacks.onGetOrderSuccess] - Callback for successful ordering.
 * @param {(nodes: string[]) => void} [callbacks.onValidateNodes] - Callback to validate nodes.
 * @param {(lock: boolean) => void} [callbacks.setLockChat] - Callback to lock/unlock chat.
 * @returns {Promise<boolean>} Promise that resolves to true if the event was handled successfully.
 */
async function onEvent(
  type: string,
  data: any,
  buildResults: boolean[],
  verticesStartTimeMs: Map<string, number>,
  callbacks: {
    onBuildStart?: (idList: VertexLayerElementType[]) => void;
    onBuildUpdate?: (data: any, status: BuildStatus, buildId: string) => void;
    onBuildComplete?: (allNodesValid: boolean) => void;
    onBuildError?: (
      title: string,
      list: string[],
      idList?: VertexLayerElementType[],
    ) => void;
    onGetOrderSuccess?: () => void;
    onValidateNodes?: (nodes: string[]) => void;
  },
): Promise<boolean> {
  const {
    onBuildStart,
    onBuildUpdate,
    onBuildComplete,
    onBuildError,
    onGetOrderSuccess,
    onValidateNodes,
  } = callbacks;

  // Helper to update status and register start times for an array of vertex IDs.
  const onStartVertices = (ids: Array<string>) => {
    useFlowStore.getState().updateBuildStatus(ids, BuildStatus.TO_BUILD);
    if (onBuildStart) {
      onBuildStart(ids.map((id) => ({ id: id, reference: id })));
    }
    ids.forEach((id) => verticesStartTimeMs.set(id, Date.now()));
  };

  switch (type) {
    case "vertices_sorted": {
      const verticesToRun = data.to_run;
      const verticesIds = data.ids;

      onStartVertices(verticesIds);

      const verticesLayers: Array<Array<VertexLayerElementType>> =
        verticesIds.map((id: string) => [{ id: id, reference: id }]);

      useFlowStore.getState().updateVerticesBuild({
        verticesLayers,
        verticesIds,
        verticesToRun,
      });
      if (onValidateNodes) {
        try {
          onValidateNodes(data.to_run);
          if (onGetOrderSuccess) onGetOrderSuccess();
          useFlowStore.getState().setIsBuilding(true);
          return true;
        } catch (e) {
          useFlowStore.getState().setIsBuilding(false);
          return false;
        }
      }
      return true;
    }
    case "end_vertex": {
      const buildData = data.build_data;
      const startTimeMs = verticesStartTimeMs.get(buildData.id);
      if (startTimeMs) {
        const delta = Date.now() - startTimeMs;
        if (delta < MIN_VISUAL_BUILD_TIME_MS) {
          // Ensure a minimum visual build time for a smoother UI experience.
          await new Promise((resolve) =>
            setTimeout(resolve, MIN_VISUAL_BUILD_TIME_MS - delta),
          );
        }
      }

      if (onBuildUpdate) {
        if (!buildData.valid) {
          // Aggregate error messages from the build outputs.
          const errorMessages = Object.keys(buildData.data.outputs).flatMap(
            (key) => {
              const outputs = buildData.data.outputs[key];
              if (Array.isArray(outputs)) {
                return outputs
                  .filter((log) => isErrorLogType(log.message))
                  .map((log) => log.message.errorMessage);
              }
              if (!isErrorLogType(outputs.message)) {
                return [];
              }
              return [outputs.message.errorMessage];
            },
          );
          onBuildError &&
            onBuildError("Error Building Component", errorMessages, [
              { id: buildData.id },
            ]);
          onBuildUpdate(buildData, BuildStatus.ERROR, "");
          buildResults.push(false);
          return false;
        } else {
          onBuildUpdate(buildData, BuildStatus.BUILT, "");
          buildResults.push(true);
        }
      }

      await useFlowStore.getState().clearEdgesRunningByNodes();

      if (buildData.next_vertices_ids) {
        if (isStringArray(buildData.next_vertices_ids)) {
          useFlowStore
            .getState()
            .setCurrentBuildingNodeId(buildData.next_vertices_ids ?? []);
          useFlowStore
            .getState()
            .updateEdgesRunningByNodes(buildData.next_vertices_ids ?? [], true);
        }
        onStartVertices(buildData.next_vertices_ids);
      }
      return true;
    }
    case "add_message": {
      // Add a message to the messages store.
      useMessagesStore.getState().addMessage(data);
      return true;
    }
    case "token": {
      // Use flushSync with a timeout to avoid React batching issues.
      setTimeout(() => {
        flushSync(() => {
          useMessagesStore.getState().updateMessageText(data.id, data.chunk);
        });
      }, 10);
      return true;
    }
    case "remove_message": {
      useMessagesStore.getState().removeMessage(data);
      return true;
    }
    case "end": {
      const allNodesValid = buildResults.every((result) => result);
      onBuildComplete && onBuildComplete(allNodesValid);
      useFlowStore.getState().setIsBuilding(false);
      return true;
    }
    case "error": {
      if (data?.category === "error") {
        useMessagesStore.getState().addMessage(data);
        // Use a falsy check to correctly determine if the source ID is missing.
        if (!data?.properties?.source?.id) {
          onBuildError && onBuildError("Error Building Flow", [data.text]);
        }
      }
      buildResults.push(false);
      return true;
    }
    case "build_start":
      useFlowStore
        .getState()
        .updateBuildStatus([data.id], BuildStatus.BUILDING);
      break;
    case "build_end":
      useFlowStore.getState().updateBuildStatus([data.id], BuildStatus.BUILT);
      break;
    default:
      return true;
  }
  return true;
}

export async function buildVertices({
  flowId,
  input_value,
  files,
  startNodeId,
  stopNodeId,
  onGetOrderSuccess,
  onBuildUpdate,
  onBuildComplete,
  onBuildError,
  onBuildStart,
  onValidateNodes,
  nodes,
  edges,
}: BuildVerticesParams) {
  // if startNodeId and stopNodeId are provided
  // something is wrong
  if (startNodeId && stopNodeId) {
    return;
  }
  let verticesOrderResponse = await updateVerticesOrder(
    flowId,
    startNodeId,
    stopNodeId,
    nodes,
    edges,
  );
  if (onValidateNodes) {
    try {
      onValidateNodes(verticesOrderResponse.verticesToRun);
    } catch (e) {
      useFlowStore.getState().setIsBuilding(false);
      return;
    }
  }
  if (onGetOrderSuccess) onGetOrderSuccess();
  let verticesBuild = useFlowStore.getState().verticesBuild;

  const verticesIds = verticesBuild?.verticesIds!;
  const verticesLayers = verticesBuild?.verticesLayers!;
  const runId = verticesBuild?.runId!;
  let stop = false;

  useFlowStore.getState().updateBuildStatus(verticesIds, BuildStatus.TO_BUILD);
  useFlowStore.getState().setIsBuilding(true);
  let currentLayerIndex = 0; // Start with the first layer
  // Set each vertex state to building
  const buildResults: Array<boolean> = [];

  // Build each layer
  while (
    currentLayerIndex <
    (useFlowStore.getState().verticesBuild?.verticesLayers! || []).length
  ) {
    // Get the current layer
    const currentLayer =
      useFlowStore.getState().verticesBuild?.verticesLayers![currentLayerIndex];
    // If there are no more layers, we are done
    if (!currentLayer) {
      if (onBuildComplete) {
        const allNodesValid = buildResults.every((result) => result);
        onBuildComplete(allNodesValid);
        useFlowStore.getState().setIsBuilding(false);
      }
      return;
    }
    // If there is a callback for the start of the build, call it
    if (onBuildStart) onBuildStart(currentLayer);
    // Build each vertex in the current layer
    await Promise.all(
      currentLayer.map(async (element) => {
        // Check if id is in the list of inactive nodes
        if (
          !useFlowStore
            .getState()
            .verticesBuild?.verticesIds.includes(element.id) &&
          !useFlowStore
            .getState()
            .verticesBuild?.verticesIds.includes(element.reference ?? "") &&
          onBuildUpdate
        ) {
          // If it is, skip building and set the state to inactive
          if (element.id) {
            onBuildUpdate(
              getInactiveVertexData(element.id),
              BuildStatus.INACTIVE,
              runId,
            );
          }
          if (element.reference) {
            onBuildUpdate(
              getInactiveVertexData(element.reference),
              BuildStatus.INACTIVE,
              runId,
            );
          }
          buildResults.push(false);
          return;
        }

        // Build the vertex
        await buildVertex({
          flowId,
          id: element.id,
          input_value,
          files,
          onBuildUpdate: (data: VertexBuildTypeAPI, status: BuildStatus) => {
            if (onBuildUpdate) onBuildUpdate(data, status, runId);
          },
          onBuildError,
          verticesIds,
          buildResults,
          stopBuild: () => {
            stop = true;
          },
        });
        if (stop) {
          return;
        }
      }),
    );
    // Once the current layer is built, move to the next layer
    currentLayerIndex += 1;

    if (stop) {
      break;
    }
  }
  if (onBuildComplete) {
    const allNodesValid = buildResults.every((result) => result);
    onBuildComplete(allNodesValid);
    useFlowStore.getState().setIsBuilding(false);
  }
}

async function buildVertex({
  flowId,
  id,
  input_value,
  files,
  onBuildUpdate,
  onBuildError,
  verticesIds,
  buildResults,
  stopBuild,
}: {
  flowId: string;
  id: string;
  input_value: string;
  files?: string[];
  onBuildUpdate?: (data: any, status: BuildStatus) => void;
  onBuildError?: (title, list, idList: VertexLayerElementType[]) => void;
  verticesIds: string[];
  buildResults: boolean[];
  stopBuild: () => void;
}) {
  try {
    const buildRes = await postBuildVertex(flowId, id, input_value, files);

    const buildData: VertexBuildTypeAPI = buildRes.data;
    if (onBuildUpdate) {
      if (!buildData.valid) {
        // lots is a dictionary with the key the output field name and the value the log object
        // logs: { [key: string]: { message: any; type: string }[] };
        const errorMessages = Object.keys(buildData.data.outputs).map((key) => {
          const outputs = buildData.data.outputs[key];
          if (Array.isArray(outputs)) {
            return outputs
              .filter((log) => isErrorLogType(log.message))
              .map((log) => log.message.errorMessage);
          }
          if (!isErrorLogType(outputs.message)) {
            return [];
          }
          return [outputs.message.errorMessage];
        });
        onBuildError!(
          "Error Building Component",
          errorMessages,
          verticesIds.map((id) => ({ id })),
        );
        stopBuild();
        onBuildUpdate(buildData, BuildStatus.ERROR);
      } else {
        onBuildUpdate(buildData, BuildStatus.BUILT);
      }
    }
    buildResults.push(buildData.valid);
  } catch (error) {
    console.error(error);
    let errorMessage: string | string[] =
      (error as AxiosError<any>).response?.data?.detail ||
      (error as AxiosError<any>).response?.data?.message ||
      "An unexpected error occurred while building the Component. Please try again.";
    errorMessage = tryParseJson(errorMessage as string) ?? errorMessage;
    if (!Array.isArray(errorMessage)) {
      errorMessage = [errorMessage];
    }
    onBuildError!(
      "Error Building Component",
      errorMessage,
      verticesIds.map((id) => ({ id })),
    );
    buildResults.push(false);
    stopBuild();
  }
}<|MERGE_RESOLUTION|>--- conflicted
+++ resolved
@@ -40,11 +40,7 @@
   logBuilds?: boolean;
   session?: string;
   playgroundPage?: boolean;
-<<<<<<< HEAD
-  stream?: boolean;
-=======
   eventDelivery: EventDeliveryType;
->>>>>>> 24a052f7
 };
 
 function getInactiveVertexData(vertexId: string): VertexBuildTypeAPI {
@@ -250,11 +246,7 @@
   logBuilds,
   session,
   playgroundPage,
-<<<<<<< HEAD
-  stream = true,
-=======
   eventDelivery,
->>>>>>> 24a052f7
 }: BuildVerticesParams) {
   const inputs = {};
 

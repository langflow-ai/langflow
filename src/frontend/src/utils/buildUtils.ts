import type { Edge, Node } from "@xyflow/react";
import type { AxiosError } from "axios";
import { MISSED_ERROR_ALERT } from "@/constants/alerts_constants";
import {
  BUILD_POLLING_INTERVAL,
  POLLING_MESSAGES,
} from "@/constants/constants";
import { performStreamingRequest } from "@/controllers/API/api";
import {
  customBuildUrl,
  customCancelBuildUrl,
  customEventsUrl,
} from "@/customization/utils/custom-buildUtils";
<<<<<<< HEAD
=======
import { customPollBuildEvents } from "@/customization/utils/custom-poll-build-events";
import { useMessagesStore } from "@/stores/messagesStore";
>>>>>>> 7cbd4ec6
import { BuildStatus, EventDeliveryType } from "../constants/enums";
import { getVerticesOrder, postBuildVertex } from "../controllers/API";
import useAlertStore from "../stores/alertStore";
import useFlowStore from "../stores/flowStore";
import type { VertexBuildTypeAPI } from "../types/api";
import { isErrorLogType } from "../types/utils/typeCheckingUtils";
import type { VertexLayerElementType } from "../types/zustand/flow";
import { removeMessages, updateMessage } from "./messageUtils";
import { isStringArray, tryParseJson } from "./utils";

type BuildVerticesParams = {
  flowId: string; // Assuming FlowType is the type for your flow
  input_value?: any; // Replace any with the actual type if it's not any
  files?: string[];
  startNodeId?: string | null; // Assuming nodeId is of type string, and it's optional
  stopNodeId?: string | null; // Assuming nodeId is of type string, and it's optional
  onGetOrderSuccess?: () => void;
  onBuildUpdate?: (
    data: VertexBuildTypeAPI,
    status: BuildStatus,
    buildId: string,
  ) => void; // Replace any with the actual type if it's not any
  onBuildComplete?: (allNodesValid: boolean) => void;
  onBuildError?: (title, list, idList?: VertexLayerElementType[]) => void;
  onBuildStopped?: () => void;
  onBuildStart?: (idList: VertexLayerElementType[]) => void;
  onValidateNodes?: (nodes: string[]) => void;
  nodes?: Node[];
  edges?: Edge[];
  logBuilds?: boolean;
  session?: string;
  playgroundPage?: boolean;
  eventDelivery: EventDeliveryType;
};

function getInactiveVertexData(vertexId: string): VertexBuildTypeAPI {
  // Build VertexBuildTypeAPI
  const inactiveData = {
    results: {},
    outputs: {},
    messages: [],
    logs: {},
    inactive: true,
  };
  const inactiveVertexData = {
    id: vertexId,
    data: inactiveData,
    inactivated_vertices: null,
    run_id: "",
    next_vertices_ids: [],
    top_level_vertices: [],
    inactive_vertices: null,
    valid: false,
    params: null,
    messages: [],
    artifacts: null,
    timestamp: new Date().toISOString(),
  };

  return inactiveVertexData;
}

function logFlowLoad(message: string, data?: any) {
  console.warn(`[FlowLoad] ${message}`, data || "");
}

export async function updateVerticesOrder(
  flowId: string,
  startNodeId?: string | null,
  stopNodeId?: string | null,
  nodes?: Node[],
  edges?: Edge[],
): Promise<{
  verticesLayers: VertexLayerElementType[][];
  verticesIds: string[];
  runId?: string;
  verticesToRun: string[];
}> {
  logFlowLoad("Updating vertices order");
  return new Promise(async (resolve, reject) => {
    const setErrorData = useAlertStore.getState().setErrorData;
    let orderResponse;
    try {
      orderResponse = await getVerticesOrder(
        flowId,
        startNodeId,
        stopNodeId,
        nodes,
        edges,
      );
      logFlowLoad("Got vertices order response:", orderResponse);
    } catch (error: any) {
      logFlowLoad("Error getting vertices order:", error);
      setErrorData({
        title: MISSED_ERROR_ALERT,
        list: [error.response?.data?.detail ?? "Unknown Error"],
      });
      useFlowStore.getState().setIsBuilding(false);
      throw new Error("Invalid components");
    }
    // orderResponse.data.ids,
    // for each id we need to build the VertexLayerElementType object as
    // {id: id, reference: id}
    const verticesLayers: Array<Array<VertexLayerElementType>> =
      orderResponse.data.ids.map((id: string) => {
        return [{ id: id, reference: id }];
      });

    const runId = orderResponse.data.run_id;
    const verticesToRun = orderResponse.data.vertices_to_run;

    useFlowStore
      .getState()
      .updateBuildStatus(verticesToRun, BuildStatus.TO_BUILD);

    const verticesIds = orderResponse.data.ids;
    useFlowStore.getState().updateVerticesBuild({
      verticesLayers,
      verticesIds,
      runId,
      verticesToRun,
    });
    resolve({ verticesLayers, verticesIds, runId, verticesToRun });
  });
}

export async function buildFlowVerticesWithFallback(
  params: BuildVerticesParams,
) {
  logFlowLoad("Starting flow load");
  try {
    // Use the event_delivery parameter directly
    return await buildFlowVertices({ ...params });
  } catch (e: any) {
    if (
      e.message === POLLING_MESSAGES.ENDPOINT_NOT_AVAILABLE ||
      e.message === POLLING_MESSAGES.STREAMING_NOT_SUPPORTED
    ) {
      // Fallback to polling
      return await buildFlowVertices({
        ...params,
        eventDelivery: EventDeliveryType.POLLING,
      });
    }
    throw e;
  }
}

const MIN_VISUAL_BUILD_TIME_MS = 300;

async function pollBuildEvents(
  url: string,
  flowId: string,
  session: string,
  buildResults: Array<boolean>,
  verticesStartTimeMs: Map<string, number>,
  callbacks: {
    onBuildStart?: (idList: VertexLayerElementType[]) => void;
    onBuildUpdate?: (data: any, status: BuildStatus, buildId: string) => void;
    onBuildComplete?: (allNodesValid: boolean) => void;
    onBuildError?: (
      title: string,
      list: string[],
      idList?: VertexLayerElementType[],
    ) => void;
    onGetOrderSuccess?: () => void;
    onValidateNodes?: (nodes: string[]) => void;
  },
  abortController: AbortController,
): Promise<void> {
<<<<<<< HEAD
  let isDone = false;
  while (!isDone) {
    const response = await fetch(
      `${url}?event_delivery=${EventDeliveryType.POLLING}`,
      {
        method: "GET",
        headers: {
          "Content-Type": "application/json",
          Accept: "application/x-ndjson",
        },
        signal: abortController.signal, // Add abort signal to fetch
      },
    );

    if (!response.ok) {
      const errorData = await response.json().catch(() => ({}));
      throw new Error(
        errorData.detail ||
          "Langflow was not able to connect to the server. Please make sure your connection is working properly.",
      );
    }

    // Get the response text - will be NDJSON format (one JSON per line)
    const responseText = await response.text();

    // Skip if empty response
    if (!responseText.trim()) {
      await new Promise((resolve) => setTimeout(resolve, 100));
      continue;
    }

    // Split by newlines to get individual JSON objects
    const eventLines = responseText.split("\n").filter((line) => line.trim());

    // If no events, continue polling
    if (eventLines.length === 0) {
      await new Promise((resolve) => setTimeout(resolve, 100));
      continue;
    }

    // Process all events in the NDJSON response
    for (const eventStr of eventLines) {
      // Process the event
      const event = JSON.parse(eventStr);
      const result = await onEvent(
        event.event,
        event.data,
        flowId,
        session,
        buildResults,
        verticesStartTimeMs,
        callbacks,
      );

      if (!result) {
        isDone = true;
        abortController.abort();
        break;
      }

      // Check if this was the end event
      if (event.event === "end") {
        isDone = true;
        break;
      }
    }

    // Add a small delay between polls
    await new Promise((resolve) => setTimeout(resolve, BUILD_POLLING_INTERVAL));
  }
=======
  return customPollBuildEvents(
    url,
    buildResults,
    verticesStartTimeMs,
    callbacks,
    abortController,
    onEvent,
  );
>>>>>>> 7cbd4ec6
}

export async function buildFlowVertices({
  flowId,
  input_value,
  files,
  startNodeId,
  stopNodeId,
  onGetOrderSuccess,
  onBuildUpdate,
  onBuildComplete,
  onBuildError,
  onBuildStopped,
  onBuildStart,
  onValidateNodes,
  nodes,
  edges,
  logBuilds,
  session,
  playgroundPage,
  eventDelivery,
}: BuildVerticesParams) {
  const inputs = {};

  let buildUrl = customBuildUrl(flowId, playgroundPage);

  const queryParams = new URLSearchParams();

  if (startNodeId) {
    queryParams.append("start_component_id", startNodeId);
  }
  if (stopNodeId) {
    queryParams.append("stop_component_id", stopNodeId);
  }
  if (logBuilds !== undefined) {
    queryParams.append("log_builds", logBuilds.toString());
  }

  queryParams.append(
    "event_delivery",
    eventDelivery ?? EventDeliveryType.POLLING,
  );

  if (queryParams.toString()) {
    buildUrl = `${buildUrl}?${queryParams.toString()}`;
  }

  const postData = {};
  if (files) {
    postData["files"] = files;
  }
  if (nodes) {
    postData["data"] = {
      nodes,
      edges,
    };
  }
  if (typeof input_value !== "undefined") {
    inputs["input_value"] = input_value;
  }
  if (session) {
    inputs["session"] = session;
  }
  // Add client timestamp for accurate duration tracking
  inputs["client_request_time"] = Date.now();
  if (Object.keys(inputs).length > 0) {
    postData["inputs"] = inputs;
  }

  try {
    // If event_delivery is direct, we'll stream from the build endpoint directly
    if (eventDelivery === EventDeliveryType.DIRECT) {
      const buildController = new AbortController();
      buildController.signal.addEventListener("abort", () => {
        onBuildStopped && onBuildStopped();
      });
      useFlowStore.getState().setBuildController(buildController);

      const buildResults: Array<boolean> = [];
      const verticesStartTimeMs: Map<string, number> = new Map();

      return performStreamingRequest({
        method: "POST",
        url: buildUrl,
        body: postData,
        onData: async (event) => {
          const type = event["event"];
          const data = event["data"];
          return await onEvent(
            type,
            data,
            flowId,
            session ?? "",
            buildResults,
            verticesStartTimeMs,
            {
              onBuildStart,
              onBuildUpdate,
              onBuildComplete,
              onBuildError,
              onGetOrderSuccess,
              onValidateNodes,
            },
          );
        },
        onError: (statusCode) => {
          if (statusCode === 404) {
            throw new Error("Flow not found");
          }
          throw new Error("Error processing build events");
        },
        onNetworkError: (error: Error) => {
          if (error.name === "AbortError") {
            onBuildStopped && onBuildStopped();
            return;
          }
          onBuildError!("Error Building Component", [
            "Network error. Please check the connection to the server.",
          ]);
        },
        buildController,
      });
    }
  } catch (e) {
    console.error(e);
  }

  try {
    // Otherwise, use the existing two-step process (job_id + events endpoint)
    // First, start the build and get the job ID
    const buildResponse = await fetch(buildUrl, {
      method: "POST",
      headers: {
        "Content-Type": "application/json",
      },
      body: JSON.stringify(postData),
    });

    if (!buildResponse.ok) {
      if (buildResponse.status === 404) {
        throw new Error("Flow not found");
      }
      throw new Error("Error starting build process");
    }

    const { job_id } = await buildResponse.json();

    const cancelBuildUrl = customCancelBuildUrl(job_id);

    // Get the buildController from flowStore
    const buildController = new AbortController();
    buildController.signal.addEventListener("abort", () => {
      try {
        fetch(cancelBuildUrl, {
          method: "POST",
          headers: {
            "Content-Type": "application/json",
          },
        });
      } catch (error) {
        console.error("Error canceling build:", error);
      }
    });
    useFlowStore.getState().setBuildController(buildController);
    // Then stream the events
    const eventsUrl = customEventsUrl(job_id);
    const buildResults: Array<boolean> = [];
    const verticesStartTimeMs: Map<string, number> = new Map();

    if (eventDelivery === EventDeliveryType.STREAMING) {
      return performStreamingRequest({
        method: "GET",
        url: eventsUrl,
        onData: async (event) => {
          const type = event["event"];
          const data = event["data"];
          return await onEvent(
            type,
            data,
            flowId,
            session ?? "",
            buildResults,
            verticesStartTimeMs,
            {
              onBuildStart,
              onBuildUpdate,
              onBuildComplete,
              onBuildError,
              onGetOrderSuccess,
              onValidateNodes,
            },
          );
        },
        onError: (statusCode) => {
          if (statusCode === 404) {
            throw new Error("Build job not found");
          }
          throw new Error("Error processing build events");
        },
        onNetworkError: (error: Error) => {
          if (error.name === "AbortError") {
            onBuildStopped && onBuildStopped();
            return;
          }
          onBuildError!("Error Building Component", [
            "Network error. Please check the connection to the server.",
          ]);
        },
        buildController,
      });
    } else {
      const callbacks = {
        onBuildStart,
        onBuildUpdate,
        onBuildComplete,
        onBuildError,
        onGetOrderSuccess,
        onValidateNodes,
      };
      return await pollBuildEvents(
        eventsUrl,
        flowId,
        session ?? "",
        buildResults,
        verticesStartTimeMs,
        callbacks,
        buildController,
      );
    }
  } catch (error: unknown) {
    console.error("Build process error:", error);
    if (error instanceof Error && error.name === "AbortError") {
      onBuildStopped && onBuildStopped();
      return;
    }
    onBuildError!("Error Building Flow", [
      (error as Error).message ||
        "Langflow was not able to connect to the server. Please make sure your connection is working properly.",
    ]);
    throw error;
  }
}
/**
 * Handles various build events and calls corresponding callbacks.
 *
 * @param {string} type - The event type.
 * @param {any} data - The event data.
 * @param {boolean[]} buildResults - Array tracking build results.
 * @param {Map<string, number>} verticesStartTimeMs - Map tracking start times for vertices.
 * @param {Object} callbacks - Object containing callback functions.
 * @param {(idList: VertexLayerElementType[]) => void} [callbacks.onBuildStart] - Callback when vertices start building.
 * @param {(data: any, status: BuildStatus, buildId: string) => void} [callbacks.onBuildUpdate] - Callback for build updates.
 * @param {(allNodesValid: boolean) => void} [callbacks.onBuildComplete] - Callback when build completes.
 * @param {(title: string, list: string[], idList?: VertexLayerElementType[]) => void} [callbacks.onBuildError] - Callback on build errors.
 * @param {() => void} [callbacks.onGetOrderSuccess] - Callback for successful ordering.
 * @param {(nodes: string[]) => void} [callbacks.onValidateNodes] - Callback to validate nodes.
 * @param {(lock: boolean) => void} [callbacks.setLockChat] - Callback to lock/unlock chat.
 * @returns {Promise<boolean>} Promise that resolves to true if the event was handled successfully.
 */
async function onEvent(
  type: string,
  data: any,
  flowId: string,
  session: string,
  buildResults: boolean[],
  verticesStartTimeMs: Map<string, number>,
  callbacks: {
    onBuildStart?: (idList: VertexLayerElementType[]) => void;
    onBuildUpdate?: (data: any, status: BuildStatus, buildId: string) => void;
    onBuildComplete?: (allNodesValid: boolean) => void;
    onBuildError?: (
      title: string,
      list: string[],
      idList?: VertexLayerElementType[],
    ) => void;
    onGetOrderSuccess?: () => void;
    onValidateNodes?: (nodes: string[]) => void;
  },
): Promise<boolean> {
  const {
    onBuildStart,
    onBuildUpdate,
    onBuildComplete,
    onBuildError,
    onGetOrderSuccess,
    onValidateNodes,
  } = callbacks;

  // Helper to update status and register start times for an array of vertex IDs.
  const onStartVertices = (ids: Array<string>) => {
    useFlowStore.getState().updateBuildStatus(ids, BuildStatus.TO_BUILD);
    if (onBuildStart) {
      onBuildStart(ids.map((id) => ({ id: id, reference: id })));
    }
    ids.forEach((id) => verticesStartTimeMs.set(id, Date.now()));
  };

  switch (type) {
    case "vertices_sorted": {
      const verticesToRun = data.to_run;
      const verticesIds = data.ids;

      onStartVertices(verticesIds);

      const verticesLayers: Array<Array<VertexLayerElementType>> =
        verticesIds.map((id: string) => [{ id: id, reference: id }]);

      useFlowStore.getState().updateVerticesBuild({
        verticesLayers,
        verticesIds,
        verticesToRun,
      });
      if (onValidateNodes) {
        try {
          onValidateNodes(data.to_run);
          if (onGetOrderSuccess) onGetOrderSuccess();
          useFlowStore.getState().setIsBuilding(true);
          return true;
        } catch (_e) {
          useFlowStore.getState().setIsBuilding(false);
          return false;
        }
      }
      return true;
    }
    case "end_vertex": {
      const buildData = data.build_data;
      const startTimeMs = verticesStartTimeMs.get(buildData.id);
      if (startTimeMs) {
        const delta = Date.now() - startTimeMs;
        if (delta < MIN_VISUAL_BUILD_TIME_MS) {
          // Ensure a minimum visual build time for a smoother UI experience.
          await new Promise((resolve) =>
            setTimeout(resolve, MIN_VISUAL_BUILD_TIME_MS - delta),
          );
        }
      }

      if (onBuildUpdate) {
        if (!buildData.valid) {
          // Aggregate error messages from the build outputs.
          const errorMessages = Object.keys(buildData.data.outputs).flatMap(
            (key) => {
              const outputs = buildData.data.outputs[key];
              if (Array.isArray(outputs)) {
                return outputs
                  .filter((log) => isErrorLogType(log.message))
                  .map((log) => log.message.errorMessage);
              }
              if (!isErrorLogType(outputs.message)) {
                return [];
              }
              return [outputs.message.errorMessage];
            },
          );
          onBuildError &&
            onBuildError("Error Building Component", errorMessages, [
              { id: buildData.id },
            ]);
          onBuildUpdate(buildData, BuildStatus.ERROR, "");
          buildResults.push(false);
          return false;
        } else {
          onBuildUpdate(buildData, BuildStatus.BUILT, "");
          buildResults.push(true);
        }
      }

      await useFlowStore.getState().clearEdgesRunningByNodes();

      if (buildData.next_vertices_ids) {
        if (isStringArray(buildData.next_vertices_ids)) {
          useFlowStore
            .getState()
            .setCurrentBuildingNodeId(buildData.next_vertices_ids ?? []);
          useFlowStore
            .getState()
            .updateEdgesRunningByNodes(buildData.next_vertices_ids ?? [], true);
        }
        onStartVertices(buildData.next_vertices_ids);
      }
      return true;
    }
    case "add_message": {
      // Add a message to the messages store.
      updateMessage(data);
      return true;
    }
    case "remove_message": {
      removeMessages([data.id], session, flowId);
      return true;
    }
    case "end": {
      const allNodesValid = buildResults.every((result) => result);
      onBuildComplete && onBuildComplete(allNodesValid);
      useFlowStore.getState().setIsBuilding(false);
      return true;
    }
    case "error": {
      if (data?.category === "error") {
        updateMessage(data);
        // Use a falsy check to correctly determine if the source ID is missing.
        if (!data?.properties?.source?.id) {
          onBuildError && onBuildError("Error Building Flow", [data.text]);
        }
      }
      buildResults.push(false);
      return true;
    }
    case "build_start":
      useFlowStore
        .getState()
        .updateBuildStatus([data.id], BuildStatus.BUILDING);
      break;
    case "build_end":
      useFlowStore.getState().updateBuildStatus([data.id], BuildStatus.BUILT);
      break;
    default:
      return true;
  }
  return true;
}

export async function buildVertices({
  flowId,
  input_value,
  files,
  startNodeId,
  stopNodeId,
  onGetOrderSuccess,
  onBuildUpdate,
  onBuildComplete,
  onBuildError,
  onBuildStart,
  onValidateNodes,
  nodes,
  edges,
}: BuildVerticesParams) {
  // if startNodeId and stopNodeId are provided
  // something is wrong
  if (startNodeId && stopNodeId) {
    return;
  }
  const verticesOrderResponse = await updateVerticesOrder(
    flowId,
    startNodeId,
    stopNodeId,
    nodes,
    edges,
  );
  if (onValidateNodes) {
    try {
      onValidateNodes(verticesOrderResponse.verticesToRun);
    } catch (_e) {
      useFlowStore.getState().setIsBuilding(false);
      return;
    }
  }
  if (onGetOrderSuccess) onGetOrderSuccess();
  const verticesBuild = useFlowStore.getState().verticesBuild;

  const verticesIds = verticesBuild?.verticesIds!;
  const _verticesLayers = verticesBuild?.verticesLayers!;
  const runId = verticesBuild?.runId!;
  let stop = false;

  useFlowStore.getState().updateBuildStatus(verticesIds, BuildStatus.TO_BUILD);
  useFlowStore.getState().setIsBuilding(true);
  let currentLayerIndex = 0; // Start with the first layer
  // Set each vertex state to building
  const buildResults: Array<boolean> = [];

  // Build each layer
  while (
    currentLayerIndex <
    (useFlowStore.getState().verticesBuild?.verticesLayers! || []).length
  ) {
    // Get the current layer
    const currentLayer =
      useFlowStore.getState().verticesBuild?.verticesLayers![currentLayerIndex];
    // If there are no more layers, we are done
    if (!currentLayer) {
      if (onBuildComplete) {
        const allNodesValid = buildResults.every((result) => result);
        onBuildComplete(allNodesValid);
        useFlowStore.getState().setIsBuilding(false);
      }
      return;
    }
    // If there is a callback for the start of the build, call it
    if (onBuildStart) onBuildStart(currentLayer);
    // Build each vertex in the current layer
    await Promise.all(
      currentLayer.map(async (element) => {
        // Check if id is in the list of inactive nodes
        if (
          !useFlowStore
            .getState()
            .verticesBuild?.verticesIds.includes(element.id) &&
          !useFlowStore
            .getState()
            .verticesBuild?.verticesIds.includes(element.reference ?? "") &&
          onBuildUpdate
        ) {
          // If it is, skip building and set the state to inactive
          if (element.id) {
            onBuildUpdate(
              getInactiveVertexData(element.id),
              BuildStatus.INACTIVE,
              runId,
            );
          }
          if (element.reference) {
            onBuildUpdate(
              getInactiveVertexData(element.reference),
              BuildStatus.INACTIVE,
              runId,
            );
          }
          buildResults.push(false);
          return;
        }

        // Build the vertex
        await buildVertex({
          flowId,
          id: element.id,
          input_value,
          files,
          onBuildUpdate: (data: VertexBuildTypeAPI, status: BuildStatus) => {
            if (onBuildUpdate) onBuildUpdate(data, status, runId);
          },
          onBuildError,
          verticesIds,
          buildResults,
          stopBuild: () => {
            stop = true;
          },
        });
        if (stop) {
          return;
        }
      }),
    );
    // Once the current layer is built, move to the next layer
    currentLayerIndex += 1;

    if (stop) {
      break;
    }
  }
  if (onBuildComplete) {
    const allNodesValid = buildResults.every((result) => result);
    onBuildComplete(allNodesValid);
    useFlowStore.getState().setIsBuilding(false);
  }
}

async function buildVertex({
  flowId,
  id,
  input_value,
  files,
  onBuildUpdate,
  onBuildError,
  verticesIds,
  buildResults,
  stopBuild,
}: {
  flowId: string;
  id: string;
  input_value: string;
  files?: string[];
  onBuildUpdate?: (data: any, status: BuildStatus) => void;
  onBuildError?: (title, list, idList: VertexLayerElementType[]) => void;
  verticesIds: string[];
  buildResults: boolean[];
  stopBuild: () => void;
}) {
  try {
    const buildRes = await postBuildVertex(flowId, id, input_value, files);

    const buildData: VertexBuildTypeAPI = buildRes.data;
    if (onBuildUpdate) {
      if (!buildData.valid) {
        // lots is a dictionary with the key the output field name and the value the log object
        // logs: { [key: string]: { message: any; type: string }[] };
        const errorMessages = Object.keys(buildData.data.outputs).map((key) => {
          const outputs = buildData.data.outputs[key];
          if (Array.isArray(outputs)) {
            return outputs
              .filter((log) => isErrorLogType(log.message))
              .map((log) => log.message.errorMessage);
          }
          if (!isErrorLogType(outputs.message)) {
            return [];
          }
          return [outputs.message.errorMessage];
        });
        onBuildError!(
          "Error Building Component",
          errorMessages,
          verticesIds.map((id) => ({ id })),
        );
        stopBuild();
        onBuildUpdate(buildData, BuildStatus.ERROR);
      } else {
        onBuildUpdate(buildData, BuildStatus.BUILT);
      }
    }
    buildResults.push(buildData.valid);
  } catch (error) {
    console.error(error);
    let errorMessage: string | string[] =
      (error as AxiosError<any>).response?.data?.detail ||
      (error as AxiosError<any>).response?.data?.message ||
      "An unexpected error occurred while building the Component. Please try again.";
    errorMessage = tryParseJson(errorMessage as string) ?? errorMessage;
    if (!Array.isArray(errorMessage)) {
      errorMessage = [errorMessage];
    }
    onBuildError!(
      "Error Building Component",
      errorMessage,
      verticesIds.map((id) => ({ id })),
    );
    buildResults.push(false);
    stopBuild();
  }
}<|MERGE_RESOLUTION|>--- conflicted
+++ resolved
@@ -11,11 +11,7 @@
   customCancelBuildUrl,
   customEventsUrl,
 } from "@/customization/utils/custom-buildUtils";
-<<<<<<< HEAD
-=======
 import { customPollBuildEvents } from "@/customization/utils/custom-poll-build-events";
-import { useMessagesStore } from "@/stores/messagesStore";
->>>>>>> 7cbd4ec6
 import { BuildStatus, EventDeliveryType } from "../constants/enums";
 import { getVerticesOrder, postBuildVertex } from "../controllers/API";
 import useAlertStore from "../stores/alertStore";
@@ -186,78 +182,6 @@
   },
   abortController: AbortController,
 ): Promise<void> {
-<<<<<<< HEAD
-  let isDone = false;
-  while (!isDone) {
-    const response = await fetch(
-      `${url}?event_delivery=${EventDeliveryType.POLLING}`,
-      {
-        method: "GET",
-        headers: {
-          "Content-Type": "application/json",
-          Accept: "application/x-ndjson",
-        },
-        signal: abortController.signal, // Add abort signal to fetch
-      },
-    );
-
-    if (!response.ok) {
-      const errorData = await response.json().catch(() => ({}));
-      throw new Error(
-        errorData.detail ||
-          "Langflow was not able to connect to the server. Please make sure your connection is working properly.",
-      );
-    }
-
-    // Get the response text - will be NDJSON format (one JSON per line)
-    const responseText = await response.text();
-
-    // Skip if empty response
-    if (!responseText.trim()) {
-      await new Promise((resolve) => setTimeout(resolve, 100));
-      continue;
-    }
-
-    // Split by newlines to get individual JSON objects
-    const eventLines = responseText.split("\n").filter((line) => line.trim());
-
-    // If no events, continue polling
-    if (eventLines.length === 0) {
-      await new Promise((resolve) => setTimeout(resolve, 100));
-      continue;
-    }
-
-    // Process all events in the NDJSON response
-    for (const eventStr of eventLines) {
-      // Process the event
-      const event = JSON.parse(eventStr);
-      const result = await onEvent(
-        event.event,
-        event.data,
-        flowId,
-        session,
-        buildResults,
-        verticesStartTimeMs,
-        callbacks,
-      );
-
-      if (!result) {
-        isDone = true;
-        abortController.abort();
-        break;
-      }
-
-      // Check if this was the end event
-      if (event.event === "end") {
-        isDone = true;
-        break;
-      }
-    }
-
-    // Add a small delay between polls
-    await new Promise((resolve) => setTimeout(resolve, BUILD_POLLING_INTERVAL));
-  }
-=======
   return customPollBuildEvents(
     url,
     buildResults,
@@ -265,8 +189,9 @@
     callbacks,
     abortController,
     onEvent,
+    flowId,
+    session,
   );
->>>>>>> 7cbd4ec6
 }
 
 export async function buildFlowVertices({

import { FieldParserType } from "../types/api";

function toSnakeCase(str: string): string {
  return str.trim().replace(/\s+/g, "_");
}

function toCamelCase(str: string): string {
  return str
    .replace(/[-_\s]+(.)?/g, (_, c) => (c ? c.toUpperCase() : ""))
    .replace(/^[A-Z]/, (c) => c.toLowerCase());
}

function toPascalCase(str: string): string {
  return str
    .replace(/[-_\s]+(.)?/g, (_, c) => (c ? c.toUpperCase() : ""))
    .replace(/^[a-z]/, (c) => c.toUpperCase());
}

function toKebabCase(str: string): string {
  return str
    .replace(/([A-Z])/g, " $1")
    .trim()
    .toLowerCase()
    .replace(/\s+/g, "-")
    .replace(/[_]+/g, "-");
}

function toLowerCase(str: string): string {
  return str.toLowerCase();
}

function toUpperCase(str: string): string {
  return str.toUpperCase();
}

function noBlank(str: string): string {
  const trim = str.trim();
  if (trim === "") {
    throw new Error("String is blank");
  }
  return trim;
}

function validCsv(str: string): string {
  return str.trim().replace(/\s+/g, ",");
}

function validCommands(str: string): string {
  return str
    .trim()
    .split(/[\s,]+/)
    .flatMap((cmd) => {
      cmd = cmd.trim();
      cmd = cmd.replace(/\\/g, "/");
      return cmd
        .split("/")
        .filter((part) => part.length > 0)
        .map((part) => `/${part}`);
    })
    .filter((cmd) => cmd.length > 1)
    .join(", ");
}

export function parseString(
  str: string,
  parsers: FieldParserType[] | FieldParserType,
): string {
  let result = str;

  let parsersArray: FieldParserType[] = [];

  if (typeof parsers === "string") {
    parsersArray = [parsers];
  } else {
    parsersArray = parsers;
  }

  for (const parser of parsersArray) {
    try {
      switch (parser) {
        case "snake_case":
          result = toSnakeCase(result);
          break;
        case "camel_case":
          result = toCamelCase(result);
          break;
        case "pascal_case":
          result = toPascalCase(result);
          break;
        case "kebab_case":
          result = toKebabCase(result);
          break;
        case "lowercase":
          result = toLowerCase(result);
          break;
        case "uppercase":
          result = toUpperCase(result);
          break;
        case "no_blank":
          result = noBlank(result);
          break;
        case "valid_csv":
          result = validCsv(result);
          break;
        case "commands":
          result = validCommands(result);
          break;
      }
    } catch (error) {
      throw new Error(`Error in parser ${parser}`);
    }
  }

  return result;
}

<<<<<<< HEAD
export const formatFileSize = (bytes: number): string => {
  if (bytes === 0) return "0 Bytes";

  const k = 1024;
  const sizes = ["B", "KB", "MB", "GB", "TB"];
  const i = Math.floor(Math.log(bytes) / Math.log(k));

  return `${parseFloat((bytes / Math.pow(k, i)).toFixed(2))} ${sizes[i]}`;
=======
export const getStatusColor = (status: string): string => {
  const amberStatuses = [
    "initializing",
    "pending",
    "hibernating",
    "hiberated",
    "maintenance",
    "parked",
  ];

  if (amberStatuses.includes(status?.toLowerCase())) {
    return "text-accent-amber-foreground";
  }

  if (status?.toLowerCase() === "terminating") {
    return "red-500";
  }

  return "";
>>>>>>> dc9dc911
};<|MERGE_RESOLUTION|>--- conflicted
+++ resolved
@@ -114,16 +114,6 @@
   return result;
 }
 
-<<<<<<< HEAD
-export const formatFileSize = (bytes: number): string => {
-  if (bytes === 0) return "0 Bytes";
-
-  const k = 1024;
-  const sizes = ["B", "KB", "MB", "GB", "TB"];
-  const i = Math.floor(Math.log(bytes) / Math.log(k));
-
-  return `${parseFloat((bytes / Math.pow(k, i)).toFixed(2))} ${sizes[i]}`;
-=======
 export const getStatusColor = (status: string): string => {
   const amberStatuses = [
     "initializing",
@@ -143,5 +133,14 @@
   }
 
   return "";
->>>>>>> dc9dc911
+};
+
+export const formatFileSize = (bytes: number): string => {
+  if (bytes === 0) return "0 Bytes";
+
+  const k = 1024;
+  const sizes = ["B", "KB", "MB", "GB", "TB"];
+  const i = Math.floor(Math.log(bytes) / Math.log(k));
+
+  return `${parseFloat((bytes / Math.pow(k, i)).toFixed(2))} ${sizes[i]}`;
 };
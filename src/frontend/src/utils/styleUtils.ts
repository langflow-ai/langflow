--- conflicted
+++ resolved
@@ -213,13 +213,6 @@
   { display_name: "Agents", name: "agents", icon: "Bot" },
   { display_name: "Models", name: "models", icon: "BrainCog" },
   { display_name: "Data", name: "data", icon: "Database" },
-<<<<<<< HEAD
-  {
-    display_name: "Knowledge Bases",
-    name: "knowledge_bases",
-    icon: "Library",
-  },
-=======
   ...(ENABLE_KNOWLEDGE_BASES
     ? [
         {
@@ -229,7 +222,6 @@
         },
       ]
     : []),
->>>>>>> 75212fee
   { display_name: "Vector Stores", name: "vectorstores", icon: "Layers" },
   { display_name: "Processing", name: "processing", icon: "ListFilter" },
   { display_name: "Logic", name: "logic", icon: "ArrowRightLeft" },

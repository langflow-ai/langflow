import {
  AlertCircle,
  ArrowBigUp,
  ArrowLeft,
  ArrowUpToLine,
  Bell,
  Binary,
  Blocks,
  BookMarked,
  BookmarkPlus,
  Bot,
  Boxes,
  Braces,
  BrainCircuit,
  Check,
  CheckCircle2,
  ChevronDown,
  ChevronLeft,
  ChevronRight,
  ChevronRightSquare,
  ChevronUp,
  ChevronsLeft,
  ChevronsRight,
  ChevronsUpDown,
  ChevronsUpDownIcon,
  Circle,
  CircleDot,
  Clipboard,
  Code,
  Code2,
  Combine,
  Command,
  Compass,
  Copy,
  Cpu,
  Database,
  Delete,
  Dot,
  Download,
  DownloadCloud,
  Edit,
  Eraser,
  ExternalLink,
  Eye,
  EyeOff,
  File,
  FileClock,
  FileDown,
  FileSearch,
  FileSearch2,
  FileSliders,
  FileText,
  FileType2,
  FileUp,
  FlaskConical,
  FolderPlus,
  FormInput,
  Forward,
  Gift,
  GitBranchPlus,
  GitFork,
  GithubIcon,
  Globe,
  Group,
  Hammer,
  Heart,
  HelpCircle,
  Home,
  Info,
  Key,
  Keyboard,
  Laptop2,
  Layers,
  Link,
  Loader2,
  Lock,
  LogIn,
  LucideSend,
  Maximize2,
  Menu,
  MessageCircle,
  MessageSquare,
  MessageSquareMore,
  MessagesSquare,
  Minimize2,
  Minus,
  MoonIcon,
  MoreHorizontal,
  Network,
  Package2,
  Palette,
  Paperclip,
  Pencil,
  PencilLine,
  Pin,
  Play,
  Plus,
  PlusCircle,
  PlusSquare,
  PocketKnife,
  Redo,
  RefreshCcw,
  Repeat,
  RotateCcw,
  Save,
  SaveAll,
  Scissors,
  ScreenShare,
  Search,
  Settings2,
  Share,
  Share2,
  Shield,
  Sliders,
  SlidersHorizontal,
  Snowflake,
  Sparkles,
  Square,
  SquarePen,
  Store,
  SunIcon,
  TerminalIcon,
  TerminalSquare,
  TextCursorInput,
  TextSearch,
  ToyBrick,
  Trash2,
  Type,
  Undo,
  Ungroup,
  Unplug,
  Upload,
  User,
  UserCog2,
  UserMinus2,
  UserPlus2,
  Users2,
  Variable,
  Wand2,
  Workflow,
  X,
  XCircle,
  Zap,
<<<<<<< HEAD
  PlaySquare,
  Wrench,
=======
>>>>>>> 28c25854
} from "lucide-react";
import { FaApple, FaGithub } from "react-icons/fa";
import { AWSIcon } from "../icons/AWS";
import { AirbyteIcon } from "../icons/Airbyte";
import { AnthropicIcon } from "../icons/Anthropic";
import { AstraDBIcon } from "../icons/AstraDB";
import { AzureIcon } from "../icons/Azure";
import { BingIcon } from "../icons/Bing";
import { BotMessageSquareIcon } from "../icons/BotMessageSquare";
import { ChromaIcon } from "../icons/ChromaIcon";
import { CohereIcon } from "../icons/Cohere";
import { ElasticsearchIcon } from "../icons/ElasticsearchStore";
import { EvernoteIcon } from "../icons/Evernote";
import { FBIcon } from "../icons/FacebookMessenger";
import { GitBookIcon } from "../icons/GitBook";
import { GoogleIcon } from "../icons/Google";
import { GoogleGenerativeAIIcon } from "../icons/GoogleGenerativeAI";
import {
  GradientInfinity,
  GradientSave,
  GradientUngroup,
} from "../icons/GradientSparkles";
import { GroqIcon } from "../icons/Groq";
import { HuggingFaceIcon } from "../icons/HuggingFace";
import { IFixIcon } from "../icons/IFixIt";
import { MetaIcon } from "../icons/Meta";
import { MidjourneyIcon } from "../icons/Midjorney";
import { MongoDBIcon } from "../icons/MongoDB";
import { NotionIcon } from "../icons/Notion";
import { OllamaIcon } from "../icons/Ollama";
import { OpenAiIcon } from "../icons/OpenAi";
import { PineconeIcon } from "../icons/Pinecone";
import { PostgresIcon } from "../icons/Postgres";
import { PythonIcon } from "../icons/Python";
import { QDrantIcon } from "../icons/QDrant";
import { QianFanChatIcon } from "../icons/QianFanChat";
import { RedisIcon } from "../icons/Redis";
import { SearxIcon } from "../icons/Searx";
import { ShareIcon } from "../icons/Share";
import { Share2Icon } from "../icons/Share2";
import SvgSlackIcon from "../icons/Slack/SlackIcon";
import { VectaraIcon } from "../icons/VectaraIcon";
import { VertexAIIcon } from "../icons/VertexAI";
import { WeaviateIcon } from "../icons/Weaviate";
import SvgWikipedia from "../icons/Wikipedia/Wikipedia";
import SvgWolfram from "../icons/Wolfram/Wolfram";
import { HackerNewsIcon } from "../icons/hackerNews";
import { SupabaseIcon } from "../icons/supabase";
import { iconsType } from "../types/components";

export const gradients = [
  "bg-gradient-to-br from-gray-800 via-rose-700 to-violet-900",
  "bg-gradient-to-br from-green-200 via-green-300 to-blue-500",
  "bg-gradient-to-br from-yellow-200 via-yellow-400 to-yellow-700",
  "bg-gradient-to-br from-green-200 via-green-400 to-purple-700",
  "bg-gradient-to-br from-blue-100 via-blue-300 to-blue-500",
  "bg-gradient-to-br from-purple-400 to-yellow-400",
  "bg-gradient-to-br from-red-800 via-yellow-600 to-yellow-500",
  "bg-gradient-to-br from-blue-300 via-green-200 to-yellow-300",
  "bg-gradient-to-br from-blue-700 via-blue-800 to-gray-900",
  "bg-gradient-to-br from-green-300 to-purple-400",
  "bg-gradient-to-br from-yellow-200 via-pink-200 to-pink-400",
  "bg-gradient-to-br from-green-500 to-green-700",
  "bg-gradient-to-br from-rose-400 via-fuchsia-500 to-indigo-500",
  "bg-gradient-to-br from-sky-400 to-blue-500",
  "bg-gradient-to-br from-green-200 via-green-400 to-green-500",
  "bg-gradient-to-br from-red-400 via-gray-300 to-blue-500",
  "bg-gradient-to-br from-gray-900 to-gray-600 bg-gradient-to-r",
  "bg-gradient-to-br from-rose-500 via-red-400 to-red-500",
  "bg-gradient-to-br from-fuchsia-600 to-pink-600",
  "bg-gradient-to-br from-emerald-500 to-lime-600",
  "bg-gradient-to-br from-rose-500 to-indigo-700",
  "bg-gradient-to-br bg-gradient-to-tr from-violet-500 to-orange-300",
  "bg-gradient-to-br from-gray-900 via-purple-900 to-violet-600",
  "bg-gradient-to-br from-yellow-200 via-red-500 to-fuchsia-500",
  "bg-gradient-to-br from-sky-400 to-indigo-900",
  "bg-gradient-to-br from-amber-200 via-violet-600 to-sky-900",
  "bg-gradient-to-br from-amber-700 via-orange-300 to-rose-800",
  "bg-gradient-to-br from-gray-300 via-fuchsia-600 to-orange-600",
  "bg-gradient-to-br from-fuchsia-500 via-red-600 to-orange-400",
  "bg-gradient-to-br from-sky-400 via-rose-400 to-lime-400",
  "bg-gradient-to-br from-lime-600 via-yellow-300 to-red-600",
];

export const nodeColors: { [char: string]: string } = {
  inputs: "#10B981",
  outputs: "#AA2411",
  data: "#4367BF",
  prompts: "#4367BF",
  models: "#6344BE",
  model_specs: "#6344BE",
  chains: "#FE7500",
  Document: "#7AAE42",
  list: "#9AAE42",
  agents: "#903BBE",
  tools: "#FF3434",
  memories: "#F5B85A",
  saved_components: "#a5B85A",
  advanced: "#000000",
  chat: "#198BF6",
  thought: "#272541",
  embeddings: "#42BAA7",
  documentloaders: "#7AAE42",
  vectorstores: "#AA8742",
  vectorsearch: "#AA8742",
  textsplitters: "#B47CB5",
  toolkits: "#DB2C2C",
  wrappers: "#E6277A",
  helpers: "#31A3CC",
  experimental: "#E6277A",
  langchain_utilities: "#31A3CC",
  output_parsers: "#E6A627",
  str: "#31a3cc",
  Text: "#31a3cc",
  retrievers: "#e6b25a",
  unknown: "#9CA3AF",
  custom_components: "#ab11ab",
  Records: "#31a3cc",
  Record: "#31a3cc",
};

export const nodeNames: { [char: string]: string } = {
  inputs: "Inputs",
  outputs: "Outputs",
  data: "Data",
  prompts: "Prompts",
  models: "Models",
  model_specs: "Model Specs",
  chains: "Chains",
  agents: "Agents",
  tools: "Tools",
  memories: "Memories",
  saved_components: "Saved",
  advanced: "Advanced",
  chat: "Chat",
  embeddings: "Embeddings",
  documentloaders: "Loaders",
  vectorstores: "Vector Stores",
  vectorsearch: "Vector Search",
  toolkits: "Toolkits",
  wrappers: "Wrappers",
  textsplitters: "Text Splitters",
  retrievers: "Retrievers",
  helpers: "Helpers",
  experimental: "Experimental",
  langchain_utilities: "Utilities",
  output_parsers: "Output Parsers",
  custom_components: "Custom",
  unknown: "Other",
};

export const nodeIconsLucide: iconsType = {
  X: X,
  Notify: Bell,
  ListFlows: Group,
  ClearMessageHistory: FileClock,
  Python: PythonIcon,
  ChatOutput: MessagesSquare,
  BotMessageSquareIcon,
  ChatInput: MessagesSquare,
  inputs: Download,
  outputs: Upload,
  data: Database,
  AzureChatOpenAi: AzureIcon,
  Ollama: OllamaIcon,
  ChatOllama: OllamaIcon,
  AzureOpenAiEmbeddings: AzureIcon,
  Azure: AzureIcon,
  OllamaEmbeddings: OllamaIcon,
  ChatOllamaModel: OllamaIcon,
  Faiss: MetaIcon,
  FaissSearch: MetaIcon,
  AzureOpenAiModel: AzureIcon,
  Redis: RedisIcon,
  RedisSearch: RedisIcon,
  PostgresChatMessageHistory: PostgresIcon,
  BaiduQianfan: QianFanChatIcon,
  Play,
  Vectara: VectaraIcon,
  ArrowUpToLine: ArrowUpToLine,
  Chroma: ChromaIcon,
  AirbyteJSONLoader: AirbyteIcon,
  AmazonBedrockEmbeddings: AWSIcon,
  Amazon: AWSIcon,
  Anthropic: AnthropicIcon,
  ChatAnthropic: AnthropicIcon,
  AstraDB: AstraDBIcon,
  BingSearchAPIWrapper: BingIcon,
  BingSearchRun: BingIcon,
  Cohere: CohereIcon,
  ChevronsUpDownIcon,
  CohereEmbeddings: CohereIcon,
  EverNoteLoader: EvernoteIcon,
  FacebookChatLoader: FBIcon,
  GitbookLoader: GitBookIcon,
  GoogleSearchAPIWrapper: GoogleIcon,
  GoogleSearchResults: GoogleIcon,
  GoogleSearchRun: GoogleIcon,
  Google: GoogleIcon,
  GoogleGenerativeAI: GoogleGenerativeAIIcon,
  Groq: GroqIcon,
  HNLoader: HackerNewsIcon,
  HuggingFaceHub: HuggingFaceIcon,
  HuggingFace: HuggingFaceIcon,
  HuggingFaceEmbeddings: HuggingFaceIcon,
  IFixitLoader: IFixIcon,
  Meta: MetaIcon,
  Midjorney: MidjourneyIcon,
  MongoDBAtlasVectorSearch: MongoDBIcon,
  MongoDB: MongoDBIcon,
  MongoDBChatMessageHistory: MongoDBIcon,
  NotionDirectoryLoader: NotionIcon,
  ChatOpenAI: OpenAiIcon,
  AzureChatOpenAI: OpenAiIcon,
  OpenAI: OpenAiIcon,
  OpenAIEmbeddings: OpenAiIcon,
  Pinecone: PineconeIcon,
  Qdrant: QDrantIcon,
  ElasticsearchStore: ElasticsearchIcon,
  Weaviate: WeaviateIcon,
  Searx: SearxIcon,
  SlackDirectoryLoader: SvgSlackIcon,
  SupabaseVectorStore: SupabaseIcon,
  Supabase: SupabaseIcon,
  VertexAI: VertexAIIcon,
  ChatVertexAI: VertexAIIcon,
  VertexAIEmbeddings: VertexAIIcon,
  Share3: ShareIcon,
  Share4: Share2Icon,
  agents: Bot,
  Workflow,
  User,
  WikipediaAPIWrapper: SvgWikipedia,
  chains: Link,
  memories: Cpu,
  models: BrainCircuit,
  model_specs: FileSliders,
  prompts: TerminalSquare,
  tools: Hammer,
  advanced: Laptop2,
  chat: MessageCircle,
  Keyboard: Keyboard,
  embeddings: Binary,
  saved_components: GradientSave,
  documentloaders: Paperclip,
  vectorstores: Layers,
  vectorsearch: TextSearch,
  toolkits: Package2,
  textsplitters: Scissors,
  wrappers: Gift,
  helpers: Wand2,
  experimental: FlaskConical,
  langchain_utilities: PocketKnife,
  WolframAlphaAPIWrapper: SvgWolfram,
  output_parsers: Compass,
  retrievers: FileSearch,
  unknown: HelpCircle,
  WikipediaQueryRun: SvgWikipedia,
  WolframAlphaQueryRun: SvgWolfram,
  custom_components: GradientInfinity,
  group_components: GradientUngroup,
  custom: Edit,
  Trash2,
  Boxes,
  Network,
  XCircle,
  Info,
  CheckCircle2,
  SquarePen,
  Zap,
  MessagesSquare,
  ExternalLink,
  ChevronsUpDown,
  Check,
  Home,
  Users2,
  SunIcon,
  MoonIcon,
  Bell,
  ChevronLeft,
  SlidersHorizontal,
  Palette,
  Blocks,
  ChevronDown,
  ArrowLeft,
  Shield,
  Plus,
  Redo,
  Settings2,
  FileType2,
  Undo,
  FileSearch2,
  ChevronRight,
  Circle,
  CircleDot,
  Clipboard,
  PlusCircle,
  PlusSquare,
  Code2,
  Globe,
  Variable,
  Snowflake,
  Store,
  Download,
  Eraser,
  Lock,
  LucideSend,
  Sparkles,
  DownloadCloud,
  File,
  FileText,
  FolderPlus,
  GitFork,
  GithubIcon,
  FileDown,
  FileUp,
  Menu,
  Save,
  Search,
  Copy,
  Upload,
  MessageSquare,
  MoreHorizontal,
  UserMinus2,
  UserPlus2,
  Pencil,
  ChevronsRight,
  ChevronsLeft,
  FaGithub,
  FaApple,
  EyeOff,
  Eye,
  UserCog2,
  Key,
  Unplug,
  Group,
  LogIn,
  ChevronUp,
  PencilLine,
  Ungroup,
  BookMarked,
  Minus,
  Square,
  Minimize2,
  Maximize2,
  FormInput,
  ChevronRightSquare,
  SaveAll,
  MessageSquareMore,
  Forward,
  Share2,
  Share,
  GitBranchPlus,
  Loader2,
  BookmarkPlus,
  Heart,
  Pin,
  Link,
  ToyBrick,
  RefreshCcw,
  Combine,
  TerminalIcon,
  TerminalSquare,
  TextCursorInput,
  Repeat,
  Sliders,
  ScreenShare,
  Code,
  Type,
  Braces,
  FlaskConical,
  AlertCircle,
  Bot,
  Delete,
  Command,
  ArrowBigUp,
  Dot,
  RotateCcw,
  Wrench,
};<|MERGE_RESOLUTION|>--- conflicted
+++ resolved
@@ -141,11 +141,8 @@
   X,
   XCircle,
   Zap,
-<<<<<<< HEAD
   PlaySquare,
   Wrench,
-=======
->>>>>>> 28c25854
 } from "lucide-react";
 import { FaApple, FaGithub } from "react-icons/fa";
 import { AWSIcon } from "../icons/AWS";

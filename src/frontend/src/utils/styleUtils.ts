import { BotMessageSquareIcon } from "@/icons/BotMessageSquare";
import { GradientSave } from "@/icons/GradientSparkles";
import { fontAwesomeIcons, isFontAwesomeIcon } from "@/icons/fontAwesomeIcons";
import { TwitterLogoIcon } from "@radix-ui/react-icons";
import dynamicIconImports from "lucide-react/dynamicIconImports";
import { lazy } from "react";
import { FaApple, FaDiscord, FaGithub } from "react-icons/fa";

const iconCache = new Map<string, any>();

export const BG_NOISE =
  "url(data:image/png;base64,iVBORw0KGgoAAAANSUhEUgAAADIAAAAyCAMAAAAp4XiDAAAAUVBMVEWFhYWDg4N3d3dtbW17e3t1dXWBgYGHh4d5eXlzc3OLi4ubm5uVlZWPj4+NjY19fX2JiYl/f39ra2uRkZGZmZlpaWmXl5dvb29xcXGTk5NnZ2c8TV1mAAAAG3RSTlNAQEBAQEBAQEBAQEBAQEBAQEBAQEBAQEBAQEAvEOwtAAAFVklEQVR4XpWWB67c2BUFb3g557T/hRo9/WUMZHlgr4Bg8Z4qQgQJlHI4A8SzFVrapvmTF9O7dmYRFZ60YiBhJRCgh1FYhiLAmdvX0CzTOpNE77ME0Zty/nWWzchDtiqrmQDeuv3powQ5ta2eN0FY0InkqDD73lT9c9lEzwUNqgFHs9VQce3TVClFCQrSTfOiYkVJQBmpbq2L6iZavPnAPcoU0dSw0SUTqz/GtrGuXfbyyBniKykOWQWGqwwMA7QiYAxi+IlPdqo+hYHnUt5ZPfnsHJyNiDtnpJyayNBkF6cWoYGAMY92U2hXHF/C1M8uP/ZtYdiuj26UdAdQQSXQErwSOMzt/XWRWAz5GuSBIkwG1H3FabJ2OsUOUhGC6tK4EMtJO0ttC6IBD3kM0ve0tJwMdSfjZo+EEISaeTr9P3wYrGjXqyC1krcKdhMpxEnt5JetoulscpyzhXN5FRpuPHvbeQaKxFAEB6EN+cYN6xD7RYGpXpNndMmZgM5Dcs3YSNFDHUo2LGfZuukSWyUYirJAdYbF3MfqEKmjM+I2EfhA94iG3L7uKrR+GdWD73ydlIB+6hgref1QTlmgmbM3/LeX5GI1Ux1RWpgxpLuZ2+I+IjzZ8wqE4nilvQdkUdfhzI5QDWy+kw5Wgg2pGpeEVeCCA7b85BO3F9DzxB3cdqvBzWcmzbyMiqhzuYqtHRVG2y4x+KOlnyqla8AoWWpuBoYRxzXrfKuILl6SfiWCbjxoZJUaCBj1CjH7GIaDbc9kqBY3W/Rgjda1iqQcOJu2WW+76pZC9QG7M00dffe9hNnseupFL53r8F7YHSwJWUKP2q+k7RdsxyOB11n0xtOvnW4irMMFNV4H0uqwS5ExsmP9AxbDTc9JwgneAT5vTiUSm1E7BSflSt3bfa1tv8Di3R8n3Af7MNWzs49hmauE2wP+ttrq+AsWpFG2awvsuOqbipWHgtuvuaAE+A1Z/7gC9hesnr+7wqCwG8c5yAg3AL1fm8T9AZtp/bbJGwl1pNrE7RuOX7PeMRUERVaPpEs+yqeoSmuOlokqw49pgomjLeh7icHNlG19yjs6XXOMedYm5xH2YxpV2tc0Ro2jJfxC50ApuxGob7lMsxfTbeUv07TyYxpeLucEH1gNd4IKH2LAg5TdVhlCafZvpskfncCfx8pOhJzd76bJWeYFnFciwcYfubRc12Ip/ppIhA1/mSZ/RxjFDrJC5xifFjJpY2Xl5zXdguFqYyTR1zSp1Y9p+tktDYYSNflcxI0iyO4TPBdlRcpeqjK/piF5bklq77VSEaA+z8qmJTFzIWiitbnzR794USKBUaT0NTEsVjZqLaFVqJoPN9ODG70IPbfBHKK+/q/AWR0tJzYHRULOa4MP+W/HfGadZUbfw177G7j/OGbIs8TahLyynl4X4RinF793Oz+BU0saXtUHrVBFT/DnA3ctNPoGbs4hRIjTok8i+algT1lTHi4SxFvONKNrgQFAq2/gFnWMXgwffgYMJpiKYkmW3tTg3ZQ9Jq+f8XN+A5eeUKHWvJWJ2sgJ1Sop+wwhqFVijqWaJhwtD8MNlSBeWNNWTa5Z5kPZw5+LbVT99wqTdx29lMUH4OIG/D86ruKEauBjvH5xy6um/Sfj7ei6UUVk4AIl3MyD4MSSTOFgSwsH/QJWaQ5as7ZcmgBZkzjjU1UrQ74ci1gWBCSGHtuV1H2mhSnO3Wp/3fEV5a+4wz//6qy8JxjZsmxxy5+4w9CDNJY09T072iKG0EnOS0arEYgXqYnXcYHwjTtUNAcMelOd4xpkoqiTYICWFq0JSiPfPDQdnt+4/wuqcXY47QILbgAAAABJRU5ErkJggg==)";

export const gradients = [
  "bg-gradient-to-br from-gray-800 via-rose-700 to-violet-900",
  "bg-gradient-to-br from-green-200 via-green-300 to-blue-500",
  "bg-gradient-to-br from-yellow-200 via-yellow-400 to-yellow-700",
  "bg-gradient-to-br from-green-200 via-green-400 to-purple-700",
  "bg-gradient-to-br from-blue-100 via-blue-300 to-blue-500",
  "bg-gradient-to-br from-purple-400 to-yellow-400",
  "bg-gradient-to-br from-red-800 via-yellow-600 to-yellow-500",
  "bg-gradient-to-br from-blue-300 via-green-200 to-yellow-300",
  "bg-gradient-to-br from-blue-700 via-blue-800 to-gray-900",
  "bg-gradient-to-br from-green-300 to-purple-400",
  "bg-gradient-to-br from-yellow-200 via-pink-200 to-pink-400",
  "bg-gradient-to-br from-green-500 to-green-700",
  "bg-gradient-to-br from-rose-400 via-fuchsia-500 to-indigo-500",
  "bg-gradient-to-br from-sky-400 to-blue-500",
  "bg-gradient-to-br from-green-200 via-green-400 to-green-500",
  "bg-gradient-to-br from-red-400 via-gray-300 to-blue-500",
  "bg-gradient-to-br from-gray-900 to-gray-600 bg-gradient-to-r",
  "bg-gradient-to-br from-rose-500 via-red-400 to-red-500",
  "bg-gradient-to-br from-fuchsia-600 to-pink-600",
  "bg-gradient-to-br from-emerald-500 to-lime-600",
  "bg-gradient-to-br from-rose-500 to-indigo-700",
  "bg-gradient-to-br bg-gradient-to-tr from-violet-500 to-orange-300",
  "bg-gradient-to-br from-gray-900 via-purple-900 to-violet-600",
  "bg-gradient-to-br from-yellow-200 via-red-500 to-fuchsia-500",
  "bg-gradient-to-br from-sky-400 to-indigo-900",
  "bg-gradient-to-br from-amber-200 via-violet-600 to-sky-900",
  "bg-gradient-to-br from-amber-700 via-orange-300 to-rose-800",
  "bg-gradient-to-br from-gray-300 via-fuchsia-600 to-orange-600",
  "bg-gradient-to-br from-fuchsia-500 via-red-600 to-orange-400",
  "bg-gradient-to-br from-sky-400 via-rose-400 to-lime-400",
  "bg-gradient-to-br from-lime-600 via-yellow-300 to-red-600",
];

/*
Specifications
#FF3276 -> #F480FF
#1A0250 -> #2F10FE
#98F4FE -> #9BFEAA
#F480FF -> #7528FC
#F480FF -> #9BFEAA
#2F10FE -> #9BFEAA
#BB277F -> #050154
#7528FC -> #9BFEAA
#2F10FE -> #98F4FE
*/
export const flowGradients = [
  "linear-gradient(90deg, #FF3276 0%, #F480FF 100%)",
  "linear-gradient(90deg, #1A0250 0%, #2F10FE 100%)",
  "linear-gradient(90deg, #98F4FE 0%, #9BFEAA 100%)",
  "linear-gradient(90deg, #F480FF 0%, #7528FC 100%)",
  "linear-gradient(90deg, #F480FF 0%, #9BFEAA 100%)",
  "linear-gradient(90deg, #2F10FE 0%, #9BFEAA 100%)",
  "linear-gradient(90deg, #BB277F 0%, #050154 100%)",
  "linear-gradient(90deg, #7528FC 0%, #9BFEAA 100%)",
  "linear-gradient(90deg, #2F10FE 0%, #98F4FE 100%)",
];

export const toolModeGradient =
  "linear-gradient(-60deg,var(--tool-mode-gradient-1) 0%,var(--tool-mode-gradient-2) 100%)";

export const swatchColors = [
  "bg-neon-fuschia text-white",
  "bg-digital-orchid text-plasma-purple",
  "bg-plasma-purple text-digital-orchid",
  "bg-electric-blue text-holo-frost",
  "bg-holo-frost text-electric-blue",
  "bg-terminal-green text-cosmic-void",
];

export const nodeColors: { [char: string]: string } = {
  inputs: "#10B981",
  outputs: "#AA2411",
  data: "#198BF6",
  prompts: "#4367BF",
  models: "#ab11ab",
  model_specs: "#6344BE",
  chains: "#FE7500",
  list: "#9AAE42",
  agents: "#903BBE",
  Olivya: "#00413B",
  tools: "#00fbfc",
  memories: "#F5B85A",
  saved_components: "#a5B85A",
  advanced: "#000000",
  chat: "#198BF6",
  thought: "#272541",
  embeddings: "#42BAA7",
  documentloaders: "#7AAE42",
  vectorstores: "#AA8742",
  vectorsearch: "#AA8742",
  textsplitters: "#B47CB5",
  toolkits: "#DB2C2C",
  wrappers: "#E6277A",
  notion: "#000000",
  Notion: "#000000",
  AssemblyAI: "#213ED7",
  assemblyai: "#213ED7",
  helpers: "#31A3CC",
  prototypes: "#E6277A",
  astra_assistants: "#272541",
  langchain_utilities: "#31A3CC",
  output_parsers: "#E6A627",
  // custom_components: "#ab11ab",
  retrievers: "#e6b25a",
  str: "#4F46E5",
  Text: "#4F46E5",
  unknown: "#9CA3AF",
  Document: "#65a30d",
  Data: "#dc2626",
  Message: "#4f46e5",
  Prompt: "#7c3aed",
  Embeddings: "#10b981",
  BaseLanguageModel: "#c026d3",
  LanguageModel: "#c026d3",
  Agent: "#903BBE",
  AgentExecutor: "#903BBE",
  Tool: "#00fbfc",
};

export const nodeColorsName: { [char: string]: string } = {
  // custom_components: "#ab11ab",
  inputs: "emerald",
  outputs: "red",
  data: "sky",
  prompts: "blue",
  models: "fuchsia",
  model_specs: "violet",
  chains: "orange",
  list: "lime",
  agents: "purple",
  tools: "cyan",
  memories: "amber",
  saved_components: "lime",
  advanced: "slate",
  chat: "sky",
  thought: "zinc",
  embeddings: "teal",
  documentloaders: "lime",
  vectorstores: "yellow",
  vectorsearch: "yellow",
  textsplitters: "fuchsia",
  toolkits: "red",
  wrappers: "rose",
  notion: "slate",
  Notion: "slate",
  AssemblyAI: "blue",
  assemblyai: "blue",
  helpers: "cyan",
  prototypes: "rose",
  astra_assistants: "indigo",
  langchain_utilities: "sky",
  output_parsers: "yellow",
  retrievers: "yellow",
  str: "indigo",
  Text: "indigo",
  unknown: "gray",
  Document: "lime",
  Data: "red",
  Message: "indigo",
  Prompt: "violet",
  Embeddings: "emerald",
  BaseLanguageModel: "fuchsia",
  LanguageModel: "fuchsia",
  Agent: "purple",
  AgentExecutor: "purple",
  Tool: "cyan",
  BaseChatMemory: "cyan",
  BaseChatMessageHistory: "orange",
  Memory: "orange",
  DataFrame: "pink",
};

export const FILE_ICONS = {
  json: {
    icon: "FileJson",
    color: "text-datatype-indigo dark:text-datatype-indigo-foreground",
  },
  csv: {
    icon: "FileChartColumn",
    color: "text-datatype-emerald dark:text-datatype-emerald-foreground",
  },
  txt: {
    icon: "FileType",
    color: "text-datatype-purple dark:text-datatype-purple-foreground",
  },
  pdf: {
    icon: "File",
    color: "text-datatype-red dark:text-datatype-red-foreground",
  },
};

export const SIDEBAR_CATEGORIES = [
  { display_name: "Saved", name: "saved_components", icon: "GradientSave" },
  { display_name: "Inputs", name: "inputs", icon: "Download" },
  { display_name: "Outputs", name: "outputs", icon: "Upload" },
  { display_name: "Prompts", name: "prompts", icon: "TerminalSquare" },
  { display_name: "Data", name: "data", icon: "Database" },
  { display_name: "Processing", name: "processing", icon: "ListFilter" },
  { display_name: "Models", name: "models", icon: "BrainCircuit" },
  { display_name: "Vector Stores", name: "vectorstores", icon: "Layers" },
  { display_name: "Embeddings", name: "embeddings", icon: "Binary" },
  { display_name: "Agents", name: "agents", icon: "Bot" },
  { display_name: "Chains", name: "chains", icon: "Link" },
  { display_name: "Loaders", name: "documentloaders", icon: "Paperclip" },
  { display_name: "Link Extractors", name: "link_extractors", icon: "Link2" },
  { display_name: "Memories", name: "memories", icon: "Cpu" },
  { display_name: "Output Parsers", name: "output_parsers", icon: "Compass" },
  { display_name: "Prototypes", name: "prototypes", icon: "FlaskConical" },
  { display_name: "Retrievers", name: "retrievers", icon: "FileSearch" },
  { display_name: "Text Splitters", name: "textsplitters", icon: "Scissors" },
  { display_name: "Toolkits", name: "toolkits", icon: "Package2" },
  { display_name: "Tools", name: "tools", icon: "Hammer" },
  { display_name: "Logic", name: "logic", icon: "ArrowRightLeft" },
  { display_name: "Helpers", name: "helpers", icon: "Wand2" },
];

export const SIDEBAR_BUNDLES = [
  { display_name: "Amazon", name: "amazon", icon: "Amazon" },
  { display_name: "Gmail", name: "gmail", icon: "Gmail" },
<<<<<<< HEAD
  { display_name: "GitHub", name: "github", icon: "Github" },
=======
  {
    display_name: "Googlecalendar",
    name: "googlecalendar",
    icon: "Googlecalendar",
  },
>>>>>>> f9b95985
  // Add apify
  { display_name: "Apify", name: "apify", icon: "Apify" },
  { display_name: "LangChain", name: "langchain_utilities", icon: "LangChain" },
  { display_name: "AgentQL", name: "agentql", icon: "AgentQL" },
  { display_name: "AssemblyAI", name: "assemblyai", icon: "AssemblyAI" },
  {
    display_name: "DataStax",
    name: "astra_assistants",
    icon: "AstraDB",
  },
  { display_name: "Olivya", name: "olivya", icon: "Olivya" },
  { display_name: "LangWatch", name: "langwatch", icon: "Langwatch" },
  { display_name: "Notion", name: "Notion", icon: "Notion" },
  { display_name: "Needle", name: "needle", icon: "Needle" },
  { display_name: "NVIDIA", name: "nvidia", icon: "NVIDIA" },
  { display_name: "Vectara", name: "vectara", icon: "Vectara" },
  { display_name: "Icosa Computing", name: "icosacomputing", icon: "Icosa" },
  { display_name: "Google", name: "google", icon: "Google" },
  { display_name: "CrewAI", name: "crewai", icon: "CrewAI" },
  { display_name: "NotDiamond", name: "notdiamond", icon: "NotDiamond" },
  { display_name: "Composio", name: "composio", icon: "Composio" },
  { display_name: "Cohere", name: "cohere", icon: "Cohere" },
  { display_name: "Firecrawl", name: "firecrawl", icon: "FirecrawlCrawlApi" },
  { display_name: "Unstructured", name: "unstructured", icon: "Unstructured" },
  { display_name: "Git", name: "git", icon: "GitLoader" },
  { display_name: "Confluence", name: "confluence", icon: "Confluence" },
  { display_name: "Mem0", name: "mem0", icon: "Mem0" },
  { display_name: "Youtube", name: "youtube", icon: "YouTube" },
  { display_name: "ScrapeGraph AI", name: "scrapegraph", icon: "ScrapeGraph" },
  {
    display_name: "Home Assistant",
    name: "homeassistant",
    icon: "HomeAssistant",
  },
];

export const categoryIcons: Record<string, string> = {
  saved_components: "GradientSave",
  inputs: "Download",
  outputs: "Upload",
  prompts: "TerminalSquare",
  data: "Database",
  models: "BrainCircuit",
  helpers: "Wand2",
  vectorstores: "Layers",
  embeddings: "Binary",
  agents: "Bot",
  astra_assistants: "Sparkles",
  chains: "Link",
  documentloaders: "Paperclip",
  langchain_utilities: "PocketKnife",
  link_extractors: "Link2",
  memories: "Cpu",
  output_parsers: "Compass",
  prototypes: "FlaskConical",
  retrievers: "FileSearch",
  textsplitters: "Scissors",
  toolkits: "Package2",
  tools: "Hammer",
  custom: "Edit",
  custom_components: "GradientInfinity",
};

export const nodeIconToDisplayIconMap: Record<string, string> = {
  //Category Icons
  inputs: "Download",
  outputs: "Upload",
  prompts: "TerminalSquare",
  data: "Database",
  models: "BrainCircuit",
  helpers: "Wand2",
  vectorstores: "Layers",
  embeddings: "Binary",
  agents: "Bot",
  astra_assistants: "Sparkles",
  chains: "Link",
  documentloaders: "Paperclip",
  langchain_utilities: "PocketKnife",
  link_extractors: "Link2",
  memories: "Cpu",
  output_parsers: "Compass",
  prototypes: "FlaskConical",
  retrievers: "FileSearch",
  textsplitters: "Scissors",
  toolkits: "Package2",
  tools: "Hammer",
  custom_components: "GradientInfinity",
  ChatInput: "MessagesSquare",
  ChatOutput: "MessagesSquare",
  //Integration Icons
  AIML: "AI/ML",
  AgentQL: "AgentQL",
  AirbyteJSONLoader: "Airbyte",
  AmazonBedrockEmbeddings: "AWS",
  Amazon: "AWS",
  arXiv: "ArXiv",
  assemblyai: "AssemblyAI",
  athenaIcon: "Athena",
  AzureChatOpenAi: "OpenAI",
  AzureOpenAiEmbeddings: "Azure",
  AzureOpenAiModel: "Azure",
  BaiduQianfan: "QianFanChat",
  BingSearchAPIWrapper: "Bing",
  BingSearchRun: "Bing",
  ChatAnthropic: "Anthropic",
  ChatOllama: "Ollama",
  ChatOllamaModel: "Ollama",
  ChatOpenAI: "OpenAI",
  ChatVertexAI: "VertexAI",
  ChevronsUpDownIcon: "ChevronsUpDown",
  ClearMessageHistory: "FileClock",
  CohereEmbeddings: "Cohere",
  Discord: "FaDiscord",
  ElasticsearchStore: "ElasticsearchStore",
  EverNoteLoader: "Evernote",
  ExaSearch: "Exa",
  FacebookChatLoader: "FacebookMessenger",
  FAISS: "Meta",
  FaissSearch: "Meta",
  FirecrawlCrawlApi: "Firecrawl",
  FirecrawlExtractApi: "Firecrawl",
  FirecrawlMapApi: "Firecrawl",
  FirecrawlScrapeApi: "Firecrawl",
  GitbookLoader: "GitBook",
  GoogleGenerativeAI: "GoogleGenerativeAI",
  GoogleSearchAPI: "Google",
  GoogleSearchAPIWrapper: "Google",
  GoogleSearchResults: "Google",
  GoogleSearchRun: "Google",
  GoogleSerperAPI: "Google",
  group_components: "GradientUngroup",
  HNLoader: "HackerNews",
  HuggingFaceEmbeddings: "HuggingFace",
  HuggingFaceHub: "HuggingFace",
  IFixitLoader: "IFixIt",
  ListFlows: "Group",
  MistralAI: "Mistral",
  MongoDBAtlasVectorSearch: "MongoDB",
  MongoDBChatMessageHistory: "MongoDB",
  notion: "Notion",
  NotionDirectoryLoader: "Notion",
  NotDiamond: "NotDiamond",
  Notify: "Bell",
  novita: "Novita",
  OllamaEmbeddings: "Ollama",
  OpenAIEmbeddings: "OpenAI",
  PostgresChatMessageHistory: "Postgres",
  Qdrant: "QDrant",
  RedisSearch: "Redis",
  Share3: "Share",
  Share4: "Share2",
  SlackDirectoryLoader: "Slack",
  SpiderTool: "Spider",
  SupabaseVectorStore: "Supabase",
  TavilyIcon: "Tavily",
  VertexAIEmbeddings: "VertexAI",
  WikipediaAPIWrapper: "WikipediaAPI",
  WikipediaQueryRun: "WikipediaAPI",
  WolframAlphaAPI: "Wolfram",
  WolframAlphaAPIWrapper: "Wolfram",
  WolframAlphaQueryRun: "Wolfram",

  //Node Icons
  model_specs: "FileSliders",
  advanced: "Laptop2",
  chat: "MessageCircle",
  saved_components: "GradientSave",
  vectorsearch: "TextSearch",
  wrappers: "Gift",
  unknown: "HelpCircle",
  custom: "Edit",
  ThumbDownIconCustom: "ThumbDownCustom",
  ThumbUpIconCustom: "ThumbUpCustom",
  ScrapeGraphAI: "ScrapeGraph",
  ScrapeGraphSmartScraperApi: "ScrapeGraph",
  ScrapeGraphMarkdownifyApi: "ScrapeGraph",
  note: "StickyNote",
};

export const getLucideIconName = (name: string): string => {
  const map = {
    AlertCircle: "circle-alert",
    AlertTriangle: "triangle-alert",
    TerminalSquare: "square-terminal",
    Wand2: "wand-sparkles",
  };
  const kebabCaseName = name
    .replace(/Icon/g, "")
    .replace(/([a-z])([A-Z])/g, "$1-$2")
    .replace(/(\d)/g, "-$1")
    .replace(/\s+/g, "-")
    .toLowerCase();
  return map[name] || kebabCaseName;
};

// Initialize icon mappings based on if we want to support lazy loading for cloud
const iconMappingsPromise = import("../icons/lazyIconImports").then(
  (module) => module.lazyIconsMapping,
);

export const eagerLoadedIconsMap = {
  // Custom icons
  GradientSave: GradientSave,
  BotMessageSquareIcon: BotMessageSquareIcon,

  // React icon
  FaApple: FaApple,
  FaDiscord: FaDiscord,
  FaGithub: FaGithub,
  TwitterLogoIcon: TwitterLogoIcon,
};

export const getCachedIcon = (name: string) => {
  return iconCache.get(name);
};

export const getNodeIcon = async (name: string) => {
  const cacheAndReturn = (icon: any) => {
    iconCache.set(name, icon);
    return icon;
  };

  if (iconCache.has(name)) {
    return iconCache.get(name);
  }
  const iconName = nodeIconToDisplayIconMap[name];

  if (eagerLoadedIconsMap[iconName || name]) {
    return cacheAndReturn(eagerLoadedIconsMap[iconName || name]);
  }

  if (isFontAwesomeIcon(iconName || name)) {
    return cacheAndReturn(fontAwesomeIcons[iconName || name]);
  }

  const iconMappings = await iconMappingsPromise;

  if (iconMappings[iconName || name]) {
    return cacheAndReturn(lazy(iconMappings[iconName || name]));
  }

  const lucideIconName = getLucideIconName(iconName || name);
  if (dynamicIconImports[lucideIconName]) {
    try {
      return cacheAndReturn(lazy(dynamicIconImports[lucideIconName]));
    } catch (e) {
      // Fall through to next option
    }
  }

  // If all else fails, return a simple empty component
  return cacheAndReturn(
    lazy(() =>
      Promise.resolve({
        default: () => null,
      }),
    ),
  );
};

export const iconExists = async (name: string): Promise<boolean> => {
  const iconName = nodeIconToDisplayIconMap[name] || name;
  const iconMappings = await iconMappingsPromise;

  return !!(
    eagerLoadedIconsMap[iconName] ||
    isFontAwesomeIcon(iconName) ||
    iconMappings[iconName] ||
    dynamicIconImports[getLucideIconName(iconName)]
  );
};<|MERGE_RESOLUTION|>--- conflicted
+++ resolved
@@ -231,15 +231,12 @@
 export const SIDEBAR_BUNDLES = [
   { display_name: "Amazon", name: "amazon", icon: "Amazon" },
   { display_name: "Gmail", name: "gmail", icon: "Gmail" },
-<<<<<<< HEAD
   { display_name: "GitHub", name: "github", icon: "Github" },
-=======
   {
     display_name: "Googlecalendar",
     name: "googlecalendar",
     icon: "Googlecalendar",
   },
->>>>>>> f9b95985
   // Add apify
   { display_name: "Apify", name: "apify", icon: "Apify" },
   { display_name: "LangChain", name: "langchain_utilities", icon: "LangChain" },

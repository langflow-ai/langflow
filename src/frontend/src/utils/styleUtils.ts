import { TwitterLogoIcon } from "@radix-ui/react-icons";
import dynamicIconImports from "lucide-react/dynamicIconImports";
import { lazy } from "react";
import { FaApple, FaDiscord, FaGithub } from "react-icons/fa";
import { BotMessageSquareIcon } from "@/icons/BotMessageSquare";
import { fontAwesomeIcons, isFontAwesomeIcon } from "@/icons/fontAwesomeIcons";
import { GradientSave } from "@/icons/GradientSparkles";

const iconCache = new Map<string, any>();

export const BG_NOISE =
  "url(data:image/png;base64,iVBORw0KGgoAAAANSUhEUgAAADIAAAAyCAMAAAAp4XiDAAAAUVBMVEWFhYWDg4N3d3dtbW17e3t1dXWBgYGHh4d5eXlzc3OLi4ubm5uVlZWPj4+NjY19fX2JiYl/f39ra2uRkZGZmZlpaWmXl5dvb29xcXGTk5NnZ2c8TV1mAAAAG3RSTlNAQEBAQEBAQEBAQEBAQEBAQEBAQEBAQEBAQEAvEOwtAAAFVklEQVR4XpWWB67c2BUFb3g557T/hRo9/WUMZHlgr4Bg8Z4qQgQJlHI4A8SzFVrapvmTF9O7dmYRFZ60YiBhJRCgh1FYhiLAmdvX0CzTOpNE77ME0Zty/nWWzchDtiqrmQDeuv3powQ5ta2eN0FY0InkqDD73lT9c9lEzwUNqgFHs9VQce3TVClFCQrSTfOiYkVJQBmpbq2L6iZavPnAPcoU0dSw0SUTqz/GtrGuXfbyyBniKykOWQWGqwwMA7QiYAxi+IlPdqo+hYHnUt5ZPfnsHJyNiDtnpJyayNBkF6cWoYGAMY92U2hXHF/C1M8uP/ZtYdiuj26UdAdQQSXQErwSOMzt/XWRWAz5GuSBIkwG1H3FabJ2OsUOUhGC6tK4EMtJO0ttC6IBD3kM0ve0tJwMdSfjZo+EEISaeTr9P3wYrGjXqyC1krcKdhMpxEnt5JetoulscpyzhXN5FRpuPHvbeQaKxFAEB6EN+cYN6xD7RYGpXpNndMmZgM5Dcs3YSNFDHUo2LGfZuukSWyUYirJAdYbF3MfqEKmjM+I2EfhA94iG3L7uKrR+GdWD73ydlIB+6hgref1QTlmgmbM3/LeX5GI1Ux1RWpgxpLuZ2+I+IjzZ8wqE4nilvQdkUdfhzI5QDWy+kw5Wgg2pGpeEVeCCA7b85BO3F9DzxB3cdqvBzWcmzbyMiqhzuYqtHRVG2y4x+KOlnyqla8AoWWpuBoYRxzXrfKuILl6SfiWCbjxoZJUaCBj1CjH7GIaDbc9kqBY3W/Rgjda1iqQcOJu2WW+76pZC9QG7M00dffe9hNnseupFL53r8F7YHSwJWUKP2q+k7RdsxyOB11n0xtOvnW4irMMFNV4H0uqwS5ExsmP9AxbDTc9JwgneAT5vTiUSm1E7BSflSt3bfa1tv8Di3R8n3Af7MNWzs49hmauE2wP+ttrq+AsWpFG2awvsuOqbipWHgtuvuaAE+A1Z/7gC9hesnr+7wqCwG8c5yAg3AL1fm8T9AZtp/bbJGwl1pNrE7RuOX7PeMRUERVaPpEs+yqeoSmuOlokqw49pgomjLeh7icHNlG19yjs6XXOMedYm5xH2YxpV2tc0Ro2jJfxC50ApuxGob7lMsxfTbeUv07TyYxpeLucEH1gNd4IKH2LAg5TdVhlCafZvpskfncCfx8pOhJzd76bJWeYFnFciwcYfubRc12Ip/ppIhA1/mSZ/RxjFDrJC5xifFjJpY2Xl5zXdguFqYyTR1zSp1Y9p+tktDYYSNflcxI0iyO4TPBdlRcpeqjK/piF5bklq77VSEaA+z8qmJTFzIWiitbnzR794USKBUaT0NTEsVjZqLaFVqJoPN9ODG70IPbfBHKK+/q/AWR0tJzYHRULOa4MP+W/HfGadZUbfw177G7j/OGbIs8TahLyynl4X4RinF793Oz+BU0saXtUHrVBFT/DnA3ctNPoGbs4hRIjTok8i+algT1lTHi4SxFvONKNrgQFAq2/gFnWMXgwffgYMJpiKYkmW3tTg3ZQ9Jq+f8XN+A5eeUKHWvJWJ2sgJ1Sop+wwhqFVijqWaJhwtD8MNlSBeWNNWTa5Z5kPZw5+LbVT99wqTdx29lMUH4OIG/D86ruKEauBjvH5xy6um/Sfj7ei6UUVk4AIl3MyD4MSSTOFgSwsH/QJWaQ5as7ZcmgBZkzjjU1UrQ74ci1gWBCSGHtuV1H2mhSnO3Wp/3fEV5a+4wz//6qy8JxjZsmxxy5+4w9CDNJY09T072iKG0EnOS0arEYgXqYnXcYHwjTtUNAcMelOd4xpkoqiTYICWFq0JSiPfPDQdnt+4/wuqcXY47QILbgAAAABJRU5ErkJggg==)";

export const gradients = [
  "bg-gradient-to-br from-gray-800 via-rose-700 to-violet-900",
  "bg-gradient-to-br from-green-200 via-green-300 to-blue-500",
  "bg-gradient-to-br from-yellow-200 via-yellow-400 to-yellow-700",
  "bg-gradient-to-br from-green-200 via-green-400 to-purple-700",
  "bg-gradient-to-br from-blue-100 via-blue-300 to-blue-500",
  "bg-gradient-to-br from-purple-400 to-yellow-400",
  "bg-gradient-to-br from-red-800 via-yellow-600 to-yellow-500",
  "bg-gradient-to-br from-blue-300 via-green-200 to-yellow-300",
  "bg-gradient-to-br from-blue-700 via-blue-800 to-gray-900",
  "bg-gradient-to-br from-green-300 to-purple-400",
  "bg-gradient-to-br from-yellow-200 via-pink-200 to-pink-400",
  "bg-gradient-to-br from-green-500 to-green-700",
  "bg-gradient-to-br from-rose-400 via-fuchsia-500 to-indigo-500",
  "bg-gradient-to-br from-sky-400 to-blue-500",
  "bg-gradient-to-br from-green-200 via-green-400 to-green-500",
  "bg-gradient-to-br from-red-400 via-gray-300 to-blue-500",
  "bg-gradient-to-br from-gray-900 to-gray-600 bg-gradient-to-r",
  "bg-gradient-to-br from-rose-500 via-red-400 to-red-500",
  "bg-gradient-to-br from-fuchsia-600 to-pink-600",
  "bg-gradient-to-br from-emerald-500 to-lime-600",
  "bg-gradient-to-br from-rose-500 to-indigo-700",
  "bg-gradient-to-br bg-gradient-to-tr from-violet-500 to-orange-300",
  "bg-gradient-to-br from-gray-900 via-purple-900 to-violet-600",
  "bg-gradient-to-br from-yellow-200 via-red-500 to-fuchsia-500",
  "bg-gradient-to-br from-sky-400 to-indigo-900",
  "bg-gradient-to-br from-amber-200 via-violet-600 to-sky-900",
  "bg-gradient-to-br from-amber-700 via-orange-300 to-rose-800",
  "bg-gradient-to-br from-gray-300 via-fuchsia-600 to-orange-600",
  "bg-gradient-to-br from-fuchsia-500 via-red-600 to-orange-400",
  "bg-gradient-to-br from-sky-400 via-rose-400 to-lime-400",
  "bg-gradient-to-br from-lime-600 via-yellow-300 to-red-600",
];

/*
Specifications
#FF3276 -> #F480FF
#1A0250 -> #2F10FE
#98F4FE -> #9BFEAA
#F480FF -> #7528FC
#F480FF -> #9BFEAA
#2F10FE -> #9BFEAA
#BB277F -> #050154
#7528FC -> #9BFEAA
#2F10FE -> #98F4FE
*/
export const flowGradients = [
  "linear-gradient(90deg, #FF3276 0%, #F480FF 100%)",
  "linear-gradient(90deg, #1A0250 0%, #2F10FE 100%)",
  "linear-gradient(90deg, #98F4FE 0%, #9BFEAA 100%)",
  "linear-gradient(90deg, #F480FF 0%, #7528FC 100%)",
  "linear-gradient(90deg, #F480FF 0%, #9BFEAA 100%)",
  "linear-gradient(90deg, #2F10FE 0%, #9BFEAA 100%)",
  "linear-gradient(90deg, #BB277F 0%, #050154 100%)",
  "linear-gradient(90deg, #7528FC 0%, #9BFEAA 100%)",
  "linear-gradient(90deg, #2F10FE 0%, #98F4FE 100%)",
];

export const toolModeGradient =
  "linear-gradient(-60deg,var(--tool-mode-gradient-1) 0%,var(--tool-mode-gradient-2) 100%)";

export const swatchColors = [
  "bg-neon-fuschia text-white",
  "bg-digital-orchid text-plasma-purple",
  "bg-plasma-purple text-digital-orchid",
  "bg-electric-blue text-holo-frost",
  "bg-holo-frost text-electric-blue",
  "bg-terminal-green text-cosmic-void",
];

export const nodeColors: { [char: string]: string } = {
  inputs: "#10B981",
  outputs: "#AA2411",
  data: "#198BF6",
  prompts: "#4367BF",
  models: "#ab11ab",
  model_specs: "#6344BE",
  chains: "#FE7500",
  list: "#9AAE42",
  agents: "#903BBE",
  Olivya: "#00413B",
  tools: "#00fbfc",
  memories: "#F5B85A",
  saved_components: "#a5B85A",
  advanced: "#000000",
  chat: "#198BF6",
  thought: "#272541",
  embeddings: "#42BAA7",
  documentloaders: "#7AAE42",
  vectorstores: "#AA8742",
  vectorsearch: "#AA8742",
  textsplitters: "#B47CB5",
  toolkits: "#DB2C2C",
  wrappers: "#E6277A",
  notion: "#000000",
  Notion: "#000000",
  AssemblyAI: "#213ED7",
  assemblyai: "#213ED7",
  helpers: "#31A3CC",
  prototypes: "#E6277A",
  astra_assistants: "#272541",
  langchain_utilities: "#31A3CC",
  output_parsers: "#E6A627",
  // custom_components: "#ab11ab",
  retrievers: "#e6b25a",
  str: "#4F46E5",
  Text: "#4F46E5",
  unknown: "#9CA3AF",
  Document: "#65a30d",
  Data: "#dc2626",
  Message: "#4f46e5",
  number: "#7E22CF",
  Prompt: "#7c3aed",
  Embeddings: "#10b981",
  BaseLanguageModel: "#c026d3",
  LanguageModel: "#c026d3",
  Agent: "#903BBE",
  AgentExecutor: "#903BBE",
  Tool: "#00fbfc",
};

export const nodeColorsName: { [char: string]: string } = {
  // custom_components: "#ab11ab",
  inputs: "emerald",
  outputs: "red",
  data: "sky",
  prompts: "blue",
  models: "fuchsia",
  model_specs: "violet",
  chains: "orange",
  list: "lime",
  agents: "purple",
  tools: "cyan",
  memories: "amber",
  saved_components: "lime",
  advanced: "slate",
  chat: "sky",
  thought: "zinc",
  embeddings: "teal",
  documentloaders: "lime",
  vectorstores: "yellow",
  vectorsearch: "yellow",
  textsplitters: "fuchsia",
  toolkits: "red",
  wrappers: "rose",
  notion: "slate",
  Notion: "slate",
  AssemblyAI: "blue",
  assemblyai: "blue",
  helpers: "cyan",
  prototypes: "rose",
  astra_assistants: "indigo",
  langchain_utilities: "sky",
  output_parsers: "yellow",
  retrievers: "yellow",
  str: "indigo",
  number: "purple",
  Text: "indigo",
  unknown: "gray",
  Document: "lime",
  Data: "red",
  Message: "indigo",
  Prompt: "violet",
  Embeddings: "emerald",
  BaseLanguageModel: "fuchsia",
  LanguageModel: "fuchsia",
  Agent: "purple",
  AgentExecutor: "purple",
  Tool: "cyan",
  BaseChatMemory: "cyan",
  BaseChatMessageHistory: "orange",
  Memory: "orange",
  DataFrame: "pink",
};

export const FILE_ICONS = {
  json: {
    icon: "FileJson",
    color: "text-datatype-indigo dark:text-datatype-indigo-foreground",
  },
  csv: {
    icon: "FileChartColumn",
    color: "text-datatype-emerald dark:text-datatype-emerald-foreground",
  },
  txt: {
    icon: "FileType",
    color: "text-datatype-purple dark:text-datatype-purple-foreground",
  },
  pdf: {
    icon: "File",
    color: "text-datatype-red dark:text-datatype-red-foreground",
  },
};

export const SIDEBAR_CATEGORIES = [
  { display_name: "Saved", name: "saved_components", icon: "GradientSave" },
  { display_name: "Input / Output", name: "input_output", icon: "Cable" },
  { display_name: "Agents", name: "agents", icon: "Bot" },
  { display_name: "Models", name: "models", icon: "BrainCog" },
  { display_name: "Data", name: "data", icon: "Database" },
  { display_name: "Vector Stores", name: "vectorstores", icon: "Layers" },
  { display_name: "Processing", name: "processing", icon: "ListFilter" },
  { display_name: "Logic", name: "logic", icon: "ArrowRightLeft" },
  { display_name: "Helpers", name: "helpers", icon: "Wand2" },
  { display_name: "Inputs", name: "inputs", icon: "Download" },
  { display_name: "Outputs", name: "outputs", icon: "Upload" },
  { display_name: "Prompts", name: "prompts", icon: "braces" },
  { display_name: "Chains", name: "chains", icon: "Link" },
  { display_name: "Loaders", name: "documentloaders", icon: "Paperclip" },
  { display_name: "Link Extractors", name: "link_extractors", icon: "Link2" },
  { display_name: "Output Parsers", name: "output_parsers", icon: "Compass" },
  { display_name: "Prototypes", name: "prototypes", icon: "FlaskConical" },
  { display_name: "Retrievers", name: "retrievers", icon: "FileSearch" },
  { display_name: "Text Splitters", name: "textsplitters", icon: "Scissors" },
  { display_name: "Toolkits", name: "toolkits", icon: "Package2" },
  { display_name: "Tools", name: "tools", icon: "Hammer" },
];

export const SIDEBAR_BUNDLES = [
  { display_name: "AI/ML API", name: "aiml", icon: "AIML" },
  { display_name: "AgentQL", name: "agentql", icon: "AgentQL" },
  { display_name: "Outlook", name: "outlook", icon: "Outlook" },
  { display_name: "Linear", name: "linear", icon: "Linear" },
  {
    display_name: "Language Models",
    name: "languagemodels",
    icon: "BrainCircuit",
  },
  { display_name: "Embeddings", name: "embeddings", icon: "Binary" },
  { display_name: "Memories", name: "memories", icon: "Cpu" },
  { display_name: "Reddit", name: "reddit", icon: "Reddit" },
  { display_name: "Amazon", name: "amazon", icon: "Amazon" },
  { display_name: "Anthropic", name: "anthropic", icon: "Anthropic" },
  { display_name: "Apify", name: "apify", icon: "Apify" },

  { display_name: "arXiv", name: "arxiv", icon: "arXiv" },
  { display_name: "AssemblyAI", name: "assemblyai", icon: "AssemblyAI" },
  { display_name: "Azure", name: "azure", icon: "Azure" },
  { display_name: "Baidu", name: "baidu", icon: "BaiduQianfan" },
  { display_name: "Bing", name: "bing", icon: "Bing" },
  { display_name: "Cleanlab", name: "cleanlab", icon: "Cleanlab" },
  { display_name: "Cloudflare", name: "cloudflare", icon: "Cloudflare" },
  { display_name: "Cohere", name: "cohere", icon: "Cohere" },
  { display_name: "Composio", name: "composio", icon: "Composio" },
  { display_name: "Confluence", name: "confluence", icon: "Confluence" },
  { display_name: "CrewAI", name: "crewai", icon: "CrewAI" },
  { display_name: "DataStax", name: "datastax", icon: "AstraDB" },
  { display_name: "DeepSeek", name: "deepseek", icon: "DeepSeek" },
  { display_name: "Docling", name: "docling", icon: "Docling" },
  { display_name: "DuckDuckGo", name: "duckduckgo", icon: "DuckDuckGo" },
  { display_name: "Embeddings", name: "embeddings", icon: "Binary" },
  { display_name: "Exa", name: "exa", icon: "Exa" },
  { display_name: "Firecrawl", name: "firecrawl", icon: "FirecrawlCrawlApi" },
  { display_name: "Git", name: "git", icon: "GitLoader" },
  { display_name: "GitHub", name: "github", icon: "Github" },
  { display_name: "Glean", name: "glean", icon: "Glean" },
  { display_name: "Gmail", name: "gmail", icon: "Gmail" },
  { display_name: "Google", name: "google", icon: "Google" },
  {
    display_name: "Googlecalendar",
    name: "googlecalendar",
    icon: "Googlecalendar",
  },
  { display_name: "GoogleTasks", name: "googletasks", icon: "GoogleTasks" },
  { display_name: "Googlemaps", name: "googlemaps", icon: "Googlemaps" },
  { display_name: "Todoist", name: "todoist", icon: "Todoist" },
  { display_name: "Zoom", name: "zoom", icon: "Zoom" },
  { display_name: "Googlemeet", name: "googlemeet", icon: "Googlemeet" },
  { display_name: "Groq", name: "groq", icon: "Groq" },
  {
    display_name: "Home Assistant",
    name: "homeassistant",
    icon: "HomeAssistant",
  },
  { display_name: "Hugging Face", name: "huggingface", icon: "HuggingFace" },
  { display_name: "IBM", name: "ibm", icon: "WatsonxAI" },
  { display_name: "Icosa Computing", name: "icosacomputing", icon: "Icosa" },
  { display_name: "JigsawStack", name: "jigsawstack", icon: "JigsawStack" },
  { display_name: "LangChain", name: "langchain_utilities", icon: "LangChain" },
  { display_name: "LangWatch", name: "langwatch", icon: "Langwatch" },
  { display_name: "LMStudio", name: "lmstudio", icon: "LMStudio" },
  { display_name: "MariTalk", name: "maritalk", icon: "Maritalk" },
  { display_name: "Mem0", name: "mem0", icon: "Mem0" },
  { display_name: "Memories", name: "memories", icon: "Cpu" },
  { display_name: "MistralAI", name: "mistral", icon: "MistralAI" },
  { display_name: "Needle", name: "needle", icon: "Needle" },
  { display_name: "Not Diamond", name: "notdiamond", icon: "NotDiamond" },
  { display_name: "Notion", name: "Notion", icon: "Notion" },
  { display_name: "Novita", name: "novita", icon: "Novita" },
  { display_name: "NVIDIA", name: "nvidia", icon: "NVIDIA" },
  { display_name: "Olivya", name: "olivya", icon: "Olivya" },
  { display_name: "Ollama", name: "ollama", icon: "Ollama" },
  { display_name: "OpenAI", name: "openai", icon: "OpenAI" },
  { display_name: "OpenRouter", name: "openrouter", icon: "OpenRouter" },
  { display_name: "Outlook", name: "outlook", icon: "Outlook" },
  { display_name: "Perplexity", name: "perplexity", icon: "Perplexity" },
  { display_name: "Redis", name: "redis", icon: "Redis" },
  { display_name: "SambaNova", name: "sambanova", icon: "SambaNova" },
  { display_name: "ScrapeGraph AI", name: "scrapegraph", icon: "ScrapeGraph" },
  { display_name: "SearchApi", name: "searchapi", icon: "SearchAPI" },
  { display_name: "SerpApi", name: "serpapi", icon: "SerpSearch" },
  { display_name: "Serper", name: "serper", icon: "Serper" },
  { display_name: "Tavily", name: "tavily", icon: "TavilyIcon" },
  { display_name: "TwelveLabs", name: "twelvelabs", icon: "TwelveLabs" },
  { display_name: "Unstructured", name: "unstructured", icon: "Unstructured" },
  { display_name: "Vectara", name: "vectara", icon: "Vectara" },
  { display_name: "Vertex AI", name: "vertexai", icon: "VertexAI" },
  { display_name: "Wikipedia", name: "wikipedia", icon: "Wikipedia" },
  {
    display_name: "WolframAlpha",
    name: "wolframalpha",
    icon: "WolframAlphaAPI",
  },
  { display_name: "xAI", name: "xai", icon: "xAI" },
  { display_name: "Yahoo! Finance", name: "yahoosearch", icon: "trending-up" },
  { display_name: "YouTube", name: "youtube", icon: "YouTube" },
  { display_name: "Zep", name: "zep", icon: "ZepMemory" },
];

export const categoryIcons: Record<string, string> = {
  saved_components: "GradientSave",
  input_output: "Cable",
  inputs: "Download",
  outputs: "Upload",
  prompts: "Braces",
  data: "Database",
  models: "BrainCircuit",
  helpers: "Wand2",
  vectorstores: "Layers",
  embeddings: "Binary",
  agents: "Bot",
  astra_assistants: "Sparkles",
  chains: "Link",
  documentloaders: "Paperclip",
  langchain_utilities: "PocketKnife",
  link_extractors: "Link2",
  memories: "Cpu",
  output_parsers: "Compass",
  prototypes: "FlaskConical",
  retrievers: "FileSearch",
  textsplitters: "Scissors",
  toolkits: "Package2",
  tools: "Hammer",
  custom: "Edit",
  custom_components: "GradientInfinity",
};

export const nodeIconToDisplayIconMap: Record<string, string> = {
  //Category Icons
  input_output: "Cable",
  inputs: "Download",
  outputs: "Upload",
  prompts: "Braces",
  data: "Database",
  models: "BrainCog",
  helpers: "Wand2",
  vectorstores: "Layers",
  embeddings: "Binary",
  agents: "Bot",
  astra_assistants: "Sparkles",
  chains: "Link",
  documentloaders: "Paperclip",
  langchain_utilities: "PocketKnife",
  link_extractors: "Link2",
  memories: "Cpu",
  output_parsers: "Compass",
  prototypes: "FlaskConical",
  retrievers: "FileSearch",
  textsplitters: "Scissors",
  toolkits: "Package2",
  tools: "Hammer",
  custom_components: "GradientInfinity",
  ChatInput: "MessagesSquare",
  ChatOutput: "MessagesSquare",
  //Integration Icons
  Outlook: "Outlook",
<<<<<<< HEAD
  Linear: "Linear",
  Reddit: "Reddit",
  Googlemaps: "Googlemaps",
  Todoist: "Todoist",
  Zoom: "Zoom",
  AIML: "AI/ML",
=======
  AIML: "AIML",
>>>>>>> 264681bf
  AgentQL: "AgentQL",
  LanguageModels: "BrainCircuit",
  EmbeddingModels: "Binary",
  AirbyteJSONLoader: "Airbyte",
  AmazonBedrockEmbeddings: "AWS",
  Amazon: "AWS",
  arXiv: "ArXiv",
  assemblyai: "AssemblyAI",
  athenaIcon: "Athena",
  AzureChatOpenAi: "OpenAI",
  AzureOpenAiEmbeddings: "Azure",
  AzureOpenAiModel: "Azure",
  BaiduQianfan: "QianFanChat",
  BingSearchAPIWrapper: "Bing",
  BingSearchRun: "Bing",
  ChatAnthropic: "Anthropic",
  ChatOllama: "Ollama",
  ChatOllamaModel: "Ollama",
  ChatOpenAI: "OpenAI",
  ChatVertexAI: "VertexAI",
  ChevronsUpDownIcon: "ChevronsUpDown",
  ClearMessageHistory: "FileClock",
  CohereEmbeddings: "Cohere",
  Discord: "FaDiscord",
  ElasticsearchStore: "ElasticsearchStore",
  EverNoteLoader: "Evernote",
  ExaSearch: "Exa",
  FacebookChatLoader: "FacebookMessenger",
  FAISS: "Meta",
  FaissSearch: "Meta",
  FirecrawlCrawlApi: "Firecrawl",
  FirecrawlExtractApi: "Firecrawl",
  FirecrawlMapApi: "Firecrawl",
  FirecrawlScrapeApi: "Firecrawl",
  GitbookLoader: "GitBook",
  GoogleGenerativeAI: "GoogleGenerativeAI",
  Googlesheets: "Googlesheets",
  GoogleSearchAPI: "Google",
  GoogleSearchAPIWrapper: "Google",
  Googlemeet: "Googlemeet",
  GoogleTasks: "GoogleTasks",
  GoogleSearchResults: "Google",
  GoogleSearchRun: "Google",
  GoogleSerperAPI: "Google",
  group_components: "GradientUngroup",
  HNLoader: "HackerNews",
  HuggingFaceEmbeddings: "HuggingFace",
  HuggingFaceHub: "HuggingFace",
  IFixitLoader: "IFixIt",
  ListFlows: "Group",
  MistralAI: "Mistral",
  MongoDBAtlasVectorSearch: "MongoDB",
  MongoDBChatMessageHistory: "MongoDB",
  notion: "Notion",
  NotionDirectoryLoader: "Notion",
  NotDiamond: "NotDiamond",
  Notify: "Bell",
  novita: "Novita",
  OllamaEmbeddings: "Ollama",
  OpenAIEmbeddings: "OpenAI",
  PostgresChatMessageHistory: "Postgres",
  Qdrant: "QDrant",
  RedisSearch: "Redis",
  Share3: "Share",
  Share4: "Share2",
  SlackDirectoryLoader: "Slack",
  SpiderTool: "Spider",
  SupabaseVectorStore: "Supabase",
  TavilyIcon: "Tavily",
  VertexAIEmbeddings: "VertexAI",
  WikipediaAPIWrapper: "WikipediaAPI",
  WikipediaQueryRun: "WikipediaAPI",
  WolframAlphaAPI: "Wolfram",
  WolframAlphaAPIWrapper: "Wolfram",
  WolframAlphaQueryRun: "Wolfram",

  //Node Icons
  model_specs: "FileSliders",
  advanced: "Laptop2",
  chat: "MessageCircle",
  saved_components: "GradientSave",
  vectorsearch: "TextSearch",
  wrappers: "Gift",
  unknown: "HelpCircle",
  custom: "Edit",
  ThumbDownIconCustom: "ThumbDownCustom",
  ThumbUpIconCustom: "ThumbUpCustom",
  ScrapeGraphAI: "ScrapeGraph",
  ScrapeGraphSmartScraperApi: "ScrapeGraph",
  ScrapeGraphMarkdownifyApi: "ScrapeGraph",
  note: "StickyNote",
};

export const getLucideIconName = (name: string): string => {
  const map = {
    AlertCircle: "circle-alert",
    AlertTriangle: "triangle-alert",
    TerminalSquare: "square-terminal",
    Wand2: "wand-sparkles",
  };
  const kebabCaseName = name
    .replace(/Icon/g, "")
    .replace(/([a-z])([A-Z])/g, "$1-$2")
    .replace(/(\d)/g, "-$1")
    .replace(/\s+/g, "-")
    .toLowerCase();
  return map[name] || kebabCaseName;
};

// Initialize icon mappings based on if we want to support lazy loading for cloud
const iconMappingsPromise = import("../icons/lazyIconImports").then(
  (module) => module.lazyIconsMapping,
);

export const eagerLoadedIconsMap = {
  // Custom icons
  GradientSave: GradientSave,
  BotMessageSquareIcon: BotMessageSquareIcon,

  // React icon
  FaApple: FaApple,
  FaDiscord: FaDiscord,
  FaGithub: FaGithub,
  TwitterLogoIcon: TwitterLogoIcon,
};

export const getCachedIcon = (name: string) => {
  return iconCache.get(name);
};

export const getNodeIcon = async (name: string) => {
  const cacheAndReturn = (icon: any) => {
    iconCache.set(name, icon);
    return icon;
  };

  if (iconCache.has(name)) {
    return iconCache.get(name);
  }
  const iconName = nodeIconToDisplayIconMap[name];

  if (eagerLoadedIconsMap[iconName || name]) {
    return cacheAndReturn(eagerLoadedIconsMap[iconName || name]);
  }

  if (isFontAwesomeIcon(iconName || name)) {
    return cacheAndReturn(fontAwesomeIcons[iconName || name]);
  }

  const iconMappings = await iconMappingsPromise;

  if (iconMappings[iconName || name]) {
    return cacheAndReturn(lazy(iconMappings[iconName || name]));
  }

  const lucideIconName = getLucideIconName(iconName || name);
  if (dynamicIconImports[lucideIconName]) {
    try {
      return cacheAndReturn(lazy(dynamicIconImports[lucideIconName]));
    } catch (_e) {
      // Fall through to next option
    }
  }

  // If all else fails, return a simple empty component
  return cacheAndReturn(
    lazy(() =>
      Promise.resolve({
        default: () => null,
      }),
    ),
  );
};

export const iconExists = async (name: string): Promise<boolean> => {
  const iconName = nodeIconToDisplayIconMap[name] || name;
  const iconMappings = await iconMappingsPromise;

  return !!(
    eagerLoadedIconsMap[iconName] ||
    isFontAwesomeIcon(iconName) ||
    iconMappings[iconName] ||
    dynamicIconImports[getLucideIconName(iconName)]
  );
};<|MERGE_RESOLUTION|>--- conflicted
+++ resolved
@@ -387,16 +387,12 @@
   ChatOutput: "MessagesSquare",
   //Integration Icons
   Outlook: "Outlook",
-<<<<<<< HEAD
   Linear: "Linear",
   Reddit: "Reddit",
   Googlemaps: "Googlemaps",
   Todoist: "Todoist",
   Zoom: "Zoom",
   AIML: "AI/ML",
-=======
-  AIML: "AIML",
->>>>>>> 264681bf
   AgentQL: "AgentQL",
   LanguageModels: "BrainCircuit",
   EmbeddingModels: "Binary",

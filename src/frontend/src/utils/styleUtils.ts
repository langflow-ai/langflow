import { AIMLIcon } from "@/icons/AIML";
import { DuckDuckGoIcon } from "@/icons/DuckDuckGo";
import { ExaIcon } from "@/icons/Exa";
import { LangwatchIcon } from "@/icons/Langwatch";
import { MilvusIcon } from "@/icons/Milvus";
import Perplexity from "@/icons/Perplexity/Perplexity";
import { TavilyIcon } from "@/icons/Tavily";
import { UnstructuredIcon } from "@/icons/Unstructured";
import YouTubeIcon from "@/icons/Youtube/youtube";
import { ZepMemoryIcon } from "@/icons/ZepMemory";
import { AthenaIcon } from "@/icons/athena/index";
import { freezeAllIcon } from "@/icons/freezeAll";
import { GlobeOkIcon } from "@/icons/globe-ok";
import { TwitterLogoIcon } from "@radix-ui/react-icons";
import {
  AlertCircle,
  AlertTriangle,
  ArrowBigUp,
  ArrowLeft,
  ArrowRight,
  ArrowRightLeft,
  ArrowUpRight,
  ArrowUpToLine,
  Bell,
  Binary,
  Blocks,
  BookMarked,
  BookmarkPlus,
  Bot,
  BotMessageSquare,
  Boxes,
  Braces,
  BrainCircuit,
  Check,
  CheckCheck,
  CheckCircle2,
  ChevronDown,
  ChevronLeft,
  ChevronRight,
  ChevronRightSquare,
  ChevronUp,
  ChevronsDownUp,
  ChevronsLeft,
  ChevronsRight,
  ChevronsUpDown,
  ChevronsUpDownIcon,
  Circle,
  CircleCheckBig,
  CircleDot,
  CircleOff,
  Clipboard,
  Code,
  Code2,
  CodeXml,
  Cog,
  Combine,
  Command,
  Compass,
  Copy,
  CopyPlus,
  CornerDownLeft,
  Cpu,
  CpuIcon,
  Database,
  DatabaseZap,
  Delete,
  Dot,
  Download,
  DownloadCloud,
  Edit,
  Ellipsis,
  Eraser,
  ExternalLink,
  Eye,
  EyeOff,
  File,
  FileClock,
  FileDown,
  FileQuestion,
  FileSearch,
  FileSearch2,
  FileSliders,
  FileText,
  FileType2,
  FileUp,
  Filter,
  FlaskConical,
  FolderIcon,
  FolderPlus,
  FolderPlusIcon,
  FolderSync,
  FolderUp,
  FormInput,
  Forward,
  Gift,
  GitBranchPlus,
  GitFork,
  GithubIcon,
  Globe,
  GripVertical,
  Group,
  Hammer,
  Heart,
  HelpCircle,
  Home,
  Image,
  Info,
  InstagramIcon,
  Key,
  Keyboard,
  Laptop2,
  Layers,
  LayoutGrid,
  LayoutPanelTop,
  Link,
  Link2,
  List,
  ListChecks,
  ListFilter,
  ListOrdered,
  Loader2,
  Lock,
  LockOpen,
  LogIn,
  LogOut,
  LucideSend,
  Maximize2,
  Menu,
  MessageCircle,
  MessageSquare,
  MessageSquareMore,
  MessagesSquare,
  Minimize2,
  Minus,
  Monitor,
  Moon,
  MoonIcon,
  MoreHorizontal,
  Network,
  Newspaper,
  NotebookPen,
  OctagonAlert,
  OptionIcon,
  Package2,
  Palette,
  PanelLeftClose,
  PanelLeftOpen,
  PanelRightClose,
  PanelRightOpen,
  Paperclip,
  PaperclipIcon,
  Pen,
  Pencil,
  PencilLine,
  PieChart,
  Pin,
  Plane,
  Play,
  Plus,
  PlusCircle,
  PlusSquare,
  PocketKnife,
  Radio,
  Redo,
  RefreshCcw,
  RefreshCcwDot,
  Repeat,
  RotateCcw,
  Save,
  SaveAll,
  Scan,
  ScanEye,
  Scissors,
  ScreenShare,
  Scroll,
  ScrollText,
  Search,
  Settings,
  Settings2,
  Share,
  Share2,
  Shield,
  Sigma,
  Sliders,
  SlidersHorizontal,
  Snowflake,
  Sparkles,
  Square,
  SquareArrowOutUpRight,
  SquareCode,
  SquarePen,
  SquarePlay,
  StickyNote,
  Store,
  Sun,
  SunIcon,
  Table,
  Tags,
  TerminalIcon,
  TerminalSquare,
  TextCursorInput,
  TextSearch,
  TextSearchIcon,
  ToyBrick,
  Trash2,
  Type,
  Undo,
  Ungroup,
  Unplug,
  Upload,
  User,
  UserCog2,
  UserMinus2,
  UserPlus2,
  Users,
  Users2,
  Variable,
  Wand2,
  Workflow,
  Wrench,
  X,
  XCircle,
  Youtube,
  Zap,
  ZoomIn,
  ZoomOut,
} from "lucide-react";
import { FaApple, FaDiscord, FaGithub } from "react-icons/fa";
import { AWSIcon } from "../icons/AWS";
import { AirbyteIcon } from "../icons/Airbyte";
import { AnthropicIcon } from "../icons/Anthropic";
import { AssemblyAIIcon } from "../icons/AssemblyAI";
import { AstraDBIcon } from "../icons/AstraDB";
import { AzureIcon } from "../icons/Azure";
import { BingIcon } from "../icons/Bing";
import { BotMessageSquareIcon } from "../icons/BotMessageSquare";
import { CassandraIcon } from "../icons/Cassandra";
import { ChromaIcon } from "../icons/ChromaIcon";
import { ClickhouseIcon } from "../icons/Clickhouse";
import { CohereIcon } from "../icons/Cohere";
import { ComposioIcon } from "../icons/Composio";
import { ConfluenceIcon } from "../icons/Confluence";
import { CouchbaseIcon } from "../icons/Couchbase";
import { CrewAiIcon } from "../icons/CrewAI";
import { ElasticsearchIcon } from "../icons/ElasticsearchStore";
import { EvernoteIcon } from "../icons/Evernote";
import { FBIcon } from "../icons/FacebookMessenger";
import { FirecrawlIcon } from "../icons/Firecrawl";
import { GitBookIcon } from "../icons/GitBook";
import { GitLoaderIcon } from "../icons/GitLoader";
import { GoogleIcon } from "../icons/Google";
import { GoogleGenerativeAIIcon } from "../icons/GoogleGenerativeAI";
import {
  GradientInfinity,
  GradientSave,
  GradientUngroup,
} from "../icons/GradientSparkles";
import { GroqIcon } from "../icons/Groq";
import { HCDIcon } from "../icons/HCD";
import { HuggingFaceIcon } from "../icons/HuggingFace";
import { IFixIcon } from "../icons/IFixIt";
import { IcosaIcon } from "../icons/Icosa";
import { LMStudioIcon } from "../icons/LMStudio";
import { LangChainIcon } from "../icons/LangChain";
import { MaritalkIcon } from "../icons/Maritalk";
import { Mem0 } from "../icons/Mem0";
import { MetaIcon } from "../icons/Meta";
import { MidjourneyIcon } from "../icons/Midjorney";
import { MongoDBIcon } from "../icons/MongoDB";
import { NotionIcon } from "../icons/Notion";
import { NvidiaIcon } from "../icons/Nvidia";
import { OllamaIcon } from "../icons/Ollama";
import { OpenAiIcon } from "../icons/OpenAi";
import { OpenSearch } from "../icons/OpenSearch";
import { PineconeIcon } from "../icons/Pinecone";
import { PostgresIcon } from "../icons/Postgres";
import { PythonIcon } from "../icons/Python";
import { QDrantIcon } from "../icons/QDrant";
import { QianFanChatIcon } from "../icons/QianFanChat";
import { RedisIcon } from "../icons/Redis";
import { SearxIcon } from "../icons/Searx";
import { ShareIcon } from "../icons/Share";
import { Share2Icon } from "../icons/Share2";
import SvgSlackIcon from "../icons/Slack/SlackIcon";
import { SpiderIcon } from "../icons/Spider";
import { Streamlit } from "../icons/Streamlit";
import { UpstashSvgIcon } from "../icons/Upstash";
import { VectaraIcon } from "../icons/VectaraIcon";
import { VertexAIIcon } from "../icons/VertexAI";
import { WeaviateIcon } from "../icons/Weaviate";
import SvgWikipedia from "../icons/Wikipedia/Wikipedia";
import SvgWolfram from "../icons/Wolfram/Wolfram";
import { HackerNewsIcon } from "../icons/hackerNews";
import { MistralIcon } from "../icons/mistral";
import { SupabaseIcon } from "../icons/supabase";
import { iconsType } from "../types/components";

export const BG_NOISE =
  "url(data:image/png;base64,iVBORw0KGgoAAAANSUhEUgAAADIAAAAyCAMAAAAp4XiDAAAAUVBMVEWFhYWDg4N3d3dtbW17e3t1dXWBgYGHh4d5eXlzc3OLi4ubm5uVlZWPj4+NjY19fX2JiYl/f39ra2uRkZGZmZlpaWmXl5dvb29xcXGTk5NnZ2c8TV1mAAAAG3RSTlNAQEBAQEBAQEBAQEBAQEBAQEBAQEBAQEBAQEAvEOwtAAAFVklEQVR4XpWWB67c2BUFb3g557T/hRo9/WUMZHlgr4Bg8Z4qQgQJlHI4A8SzFVrapvmTF9O7dmYRFZ60YiBhJRCgh1FYhiLAmdvX0CzTOpNE77ME0Zty/nWWzchDtiqrmQDeuv3powQ5ta2eN0FY0InkqDD73lT9c9lEzwUNqgFHs9VQce3TVClFCQrSTfOiYkVJQBmpbq2L6iZavPnAPcoU0dSw0SUTqz/GtrGuXfbyyBniKykOWQWGqwwMA7QiYAxi+IlPdqo+hYHnUt5ZPfnsHJyNiDtnpJyayNBkF6cWoYGAMY92U2hXHF/C1M8uP/ZtYdiuj26UdAdQQSXQErwSOMzt/XWRWAz5GuSBIkwG1H3FabJ2OsUOUhGC6tK4EMtJO0ttC6IBD3kM0ve0tJwMdSfjZo+EEISaeTr9P3wYrGjXqyC1krcKdhMpxEnt5JetoulscpyzhXN5FRpuPHvbeQaKxFAEB6EN+cYN6xD7RYGpXpNndMmZgM5Dcs3YSNFDHUo2LGfZuukSWyUYirJAdYbF3MfqEKmjM+I2EfhA94iG3L7uKrR+GdWD73ydlIB+6hgref1QTlmgmbM3/LeX5GI1Ux1RWpgxpLuZ2+I+IjzZ8wqE4nilvQdkUdfhzI5QDWy+kw5Wgg2pGpeEVeCCA7b85BO3F9DzxB3cdqvBzWcmzbyMiqhzuYqtHRVG2y4x+KOlnyqla8AoWWpuBoYRxzXrfKuILl6SfiWCbjxoZJUaCBj1CjH7GIaDbc9kqBY3W/Rgjda1iqQcOJu2WW+76pZC9QG7M00dffe9hNnseupFL53r8F7YHSwJWUKP2q+k7RdsxyOB11n0xtOvnW4irMMFNV4H0uqwS5ExsmP9AxbDTc9JwgneAT5vTiUSm1E7BSflSt3bfa1tv8Di3R8n3Af7MNWzs49hmauE2wP+ttrq+AsWpFG2awvsuOqbipWHgtuvuaAE+A1Z/7gC9hesnr+7wqCwG8c5yAg3AL1fm8T9AZtp/bbJGwl1pNrE7RuOX7PeMRUERVaPpEs+yqeoSmuOlokqw49pgomjLeh7icHNlG19yjs6XXOMedYm5xH2YxpV2tc0Ro2jJfxC50ApuxGob7lMsxfTbeUv07TyYxpeLucEH1gNd4IKH2LAg5TdVhlCafZvpskfncCfx8pOhJzd76bJWeYFnFciwcYfubRc12Ip/ppIhA1/mSZ/RxjFDrJC5xifFjJpY2Xl5zXdguFqYyTR1zSp1Y9p+tktDYYSNflcxI0iyO4TPBdlRcpeqjK/piF5bklq77VSEaA+z8qmJTFzIWiitbnzR794USKBUaT0NTEsVjZqLaFVqJoPN9ODG70IPbfBHKK+/q/AWR0tJzYHRULOa4MP+W/HfGadZUbfw177G7j/OGbIs8TahLyynl4X4RinF793Oz+BU0saXtUHrVBFT/DnA3ctNPoGbs4hRIjTok8i+algT1lTHi4SxFvONKNrgQFAq2/gFnWMXgwffgYMJpiKYkmW3tTg3ZQ9Jq+f8XN+A5eeUKHWvJWJ2sgJ1Sop+wwhqFVijqWaJhwtD8MNlSBeWNNWTa5Z5kPZw5+LbVT99wqTdx29lMUH4OIG/D86ruKEauBjvH5xy6um/Sfj7ei6UUVk4AIl3MyD4MSSTOFgSwsH/QJWaQ5as7ZcmgBZkzjjU1UrQ74ci1gWBCSGHtuV1H2mhSnO3Wp/3fEV5a+4wz//6qy8JxjZsmxxy5+4w9CDNJY09T072iKG0EnOS0arEYgXqYnXcYHwjTtUNAcMelOd4xpkoqiTYICWFq0JSiPfPDQdnt+4/wuqcXY47QILbgAAAABJRU5ErkJggg==)";

export const gradients = [
  "bg-gradient-to-br from-gray-800 via-rose-700 to-violet-900",
  "bg-gradient-to-br from-green-200 via-green-300 to-blue-500",
  "bg-gradient-to-br from-yellow-200 via-yellow-400 to-yellow-700",
  "bg-gradient-to-br from-green-200 via-green-400 to-purple-700",
  "bg-gradient-to-br from-blue-100 via-blue-300 to-blue-500",
  "bg-gradient-to-br from-purple-400 to-yellow-400",
  "bg-gradient-to-br from-red-800 via-yellow-600 to-yellow-500",
  "bg-gradient-to-br from-blue-300 via-green-200 to-yellow-300",
  "bg-gradient-to-br from-blue-700 via-blue-800 to-gray-900",
  "bg-gradient-to-br from-green-300 to-purple-400",
  "bg-gradient-to-br from-yellow-200 via-pink-200 to-pink-400",
  "bg-gradient-to-br from-green-500 to-green-700",
  "bg-gradient-to-br from-rose-400 via-fuchsia-500 to-indigo-500",
  "bg-gradient-to-br from-sky-400 to-blue-500",
  "bg-gradient-to-br from-green-200 via-green-400 to-green-500",
  "bg-gradient-to-br from-red-400 via-gray-300 to-blue-500",
  "bg-gradient-to-br from-gray-900 to-gray-600 bg-gradient-to-r",
  "bg-gradient-to-br from-rose-500 via-red-400 to-red-500",
  "bg-gradient-to-br from-fuchsia-600 to-pink-600",
  "bg-gradient-to-br from-emerald-500 to-lime-600",
  "bg-gradient-to-br from-rose-500 to-indigo-700",
  "bg-gradient-to-br bg-gradient-to-tr from-violet-500 to-orange-300",
  "bg-gradient-to-br from-gray-900 via-purple-900 to-violet-600",
  "bg-gradient-to-br from-yellow-200 via-red-500 to-fuchsia-500",
  "bg-gradient-to-br from-sky-400 to-indigo-900",
  "bg-gradient-to-br from-amber-200 via-violet-600 to-sky-900",
  "bg-gradient-to-br from-amber-700 via-orange-300 to-rose-800",
  "bg-gradient-to-br from-gray-300 via-fuchsia-600 to-orange-600",
  "bg-gradient-to-br from-fuchsia-500 via-red-600 to-orange-400",
  "bg-gradient-to-br from-sky-400 via-rose-400 to-lime-400",
  "bg-gradient-to-br from-lime-600 via-yellow-300 to-red-600",
];

/*
Specifications
#FF3276 -> #F480FF
#1A0250 -> #2F10FE
#98F4FE -> #9BFEAA
#F480FF -> #7528FC
#F480FF -> #9BFEAA
#2F10FE -> #9BFEAA
#BB277F -> #050154
#7528FC -> #9BFEAA
#2F10FE -> #98F4FE
*/
export const flowGradients = [
  "linear-gradient(90deg, #FF3276 0%, #F480FF 100%)",
  "linear-gradient(90deg, #1A0250 0%, #2F10FE 100%)",
  "linear-gradient(90deg, #98F4FE 0%, #9BFEAA 100%)",
  "linear-gradient(90deg, #F480FF 0%, #7528FC 100%)",
  "linear-gradient(90deg, #F480FF 0%, #9BFEAA 100%)",
  "linear-gradient(90deg, #2F10FE 0%, #9BFEAA 100%)",
  "linear-gradient(90deg, #BB277F 0%, #050154 100%)",
  "linear-gradient(90deg, #7528FC 0%, #9BFEAA 100%)",
  "linear-gradient(90deg, #2F10FE 0%, #98F4FE 100%)",
];

export const toolModeGradient =
  "linear-gradient(-60deg,var(--tool-mode-gradient-1) 0%,var(--tool-mode-gradient-2) 100%)";

export const swatchColors = [
  "bg-neon-fuschia text-white",
  "bg-digital-orchid text-plasma-purple",
  "bg-plasma-purple text-digital-orchid",
  "bg-electric-blue text-holo-frost",
  "bg-holo-frost text-electric-blue",
  "bg-terminal-green text-cosmic-void",
];

export const nodeColors: { [char: string]: string } = {
  inputs: "#10B981",
  outputs: "#AA2411",
  data: "#198BF6",
  prompts: "#4367BF",
  models: "#ab11ab",
  model_specs: "#6344BE",
  chains: "#FE7500",
  list: "#9AAE42",
  agents: "#903BBE",
  tools: "#00fbfc",
  memories: "#F5B85A",
  saved_components: "#a5B85A",
  advanced: "#000000",
  chat: "#198BF6",
  thought: "#272541",
  embeddings: "#42BAA7",
  documentloaders: "#7AAE42",
  vectorstores: "#AA8742",
  vectorsearch: "#AA8742",
  textsplitters: "#B47CB5",
  toolkits: "#DB2C2C",
  wrappers: "#E6277A",
  notion: "#000000",
  Notion: "#000000",
  AssemblyAI: "#213ED7",
  assemblyai: "#213ED7",
  helpers: "#31A3CC",
  prototypes: "#E6277A",
  astra_assistants: "#272541",
  langchain_utilities: "#31A3CC",
  output_parsers: "#E6A627",
  // custom_components: "#ab11ab",
  retrievers: "#e6b25a",
  str: "#4F46E5",
  Text: "#4F46E5",
  unknown: "#9CA3AF",
  Document: "#65a30d",
  Data: "#dc2626",
  Message: "#4f46e5",
  Prompt: "#7c3aed",
  Embeddings: "#10b981",
  BaseLanguageModel: "#c026d3",
  LanguageModel: "#c026d3",
  Agent: "#903BBE",
  Tool: "#00fbfc",
};

export const nodeColorsName: { [char: string]: string } = {
  inputs: "emerald",
  outputs: "red",
  data: "sky",
  prompts: "blue",
  models: "fuchsia",
  model_specs: "violet",
  chains: "orange",
  list: "lime",
  agents: "purple",
  tools: "cyan",
  memories: "amber",
  saved_components: "lime",
  advanced: "slate",
  chat: "sky",
  thought: "zinc",
  embeddings: "teal",
  documentloaders: "lime",
  vectorstores: "yellow",
  vectorsearch: "yellow",
  textsplitters: "fuchsia",
  toolkits: "red",
  wrappers: "pink",
  notion: "slate",
  Notion: "slate",
  AssemblyAI: "blue",
  assemblyai: "blue",
  helpers: "cyan",
  prototypes: "pink",
  astra_assistants: "indigo",
  langchain_utilities: "sky",
  output_parsers: "yellow",
  // custom_components: "#ab11ab",
  retrievers: "yellow",
  str: "indigo",
  Text: "indigo",
  unknown: "gray",
  Document: "lime",
  Data: "red",
  Message: "indigo",
  Prompt: "violet",
  Embeddings: "emerald",
  BaseLanguageModel: "fuchsia",
  LanguageModel: "fuchsia",
  Agent: "purple",
  Tool: "cyan",
  BaseChatMemory: "cyan",
  BaseChatMessageHistory: "orange",
};

export const SIDEBAR_CATEGORIES = [
  { display_name: "Saved", name: "saved_components", icon: "GradientSave" },
  { display_name: "Inputs", name: "inputs", icon: "Download" },
  { display_name: "Outputs", name: "outputs", icon: "Upload" },
  { display_name: "Prompts", name: "prompts", icon: "TerminalSquare" },
  { display_name: "Data", name: "data", icon: "Database" },
  { display_name: "Processing", name: "processing", icon: "ListFilter" },
  { display_name: "Models", name: "models", icon: "BrainCircuit" },
  { display_name: "Vector Stores", name: "vectorstores", icon: "Layers" },
  { display_name: "Embeddings", name: "embeddings", icon: "Binary" },
  { display_name: "Agents", name: "agents", icon: "Bot" },
  { display_name: "Chains", name: "chains", icon: "Link" },
  { display_name: "Loaders", name: "documentloaders", icon: "Paperclip" },
  { display_name: "Link Extractors", name: "link_extractors", icon: "Link2" },
  { display_name: "Memories", name: "memories", icon: "Cpu" },
  { display_name: "Output Parsers", name: "output_parsers", icon: "Compass" },
  { display_name: "Prototypes", name: "prototypes", icon: "FlaskConical" },
  { display_name: "Retrievers", name: "retrievers", icon: "FileSearch" },
  { display_name: "Text Splitters", name: "textsplitters", icon: "Scissors" },
  { display_name: "Toolkits", name: "toolkits", icon: "Package2" },
  { display_name: "Tools", name: "tools", icon: "Hammer" },
  { display_name: "Logic", name: "logic", icon: "ArrowRightLeft" },
  { display_name: "Helpers", name: "helpers", icon: "Wand2" },
];

export const SIDEBAR_BUNDLES = [
  { display_name: "LangChain", name: "langchain_utilities", icon: "LangChain" },
  { display_name: "AssemblyAI", name: "assemblyai", icon: "AssemblyAI" },
  {
    display_name: "DataStax",
    name: "astra_assistants",
    icon: "AstraDB",
  },
  { display_name: "Notion", name: "Notion", icon: "Notion" },
  { display_name: "NVIDIA", name: "nvidia", icon: "NVIDIA" },
  { display_name: "Vectara", name: "vectara", icon: "Vectara" },
<<<<<<< HEAD
  { display_name: "Icosa Computing", name: "icosacomputing", icon: "Icosa" },
=======
  { display_name: "Google", name: "google", icon: "Google" },
  { display_name: "CrewAI", name: "crewai", icon: "CrewAI" },
  { display_name: "Composio", name: "composio", icon: "Composio" },
  { display_name: "Cohere", name: "cohere", icon: "Cohere" },
  { display_name: "Firecrawl", name: "firecrawl", icon: "FirecrawlCrawlApi" },
  { display_name: "Unstructured", name: "unstructured", icon: "Unstructured" },
  { display_name: "Git", name: "git", icon: "GitLoader" },
  { display_name: "Confluence", name: "confluence", icon: "Confluence" },
  { display_name: "Mem0", name: "mem0", icon: "Mem0" },
>>>>>>> 90bfd026
];

export const categoryIcons = {
  saved_components: GradientSave,
  inputs: Download,
  outputs: Upload,
  prompts: TerminalSquare,
  data: Database,
  models: BrainCircuit,
  helpers: Wand2,
  vectorstores: Layers,
  embeddings: Binary,
  agents: Bot,
  astra_assistants: Sparkles,
  chains: Link,
  documentloaders: Paperclip,
  langchain_utilities: PocketKnife,
  link_extractors: Link2,
  memories: Cpu,
  output_parsers: Compass,
  prototypes: FlaskConical,
  retrievers: FileSearch,
  textsplitters: Scissors,
  toolkits: Package2,
  tools: Hammer,
  custom: Edit,
  custom_components: GradientInfinity,
};

export const nodeIconsLucide: iconsType = {
  //Category Icons
  inputs: Download,
  outputs: Upload,
  prompts: TerminalSquare,
  data: Database,
  models: BrainCircuit,
  helpers: Wand2,
  vectorstores: Layers,
  embeddings: Binary,
  agents: Bot,
  astra_assistants: Sparkles,
  chains: Link,
  documentloaders: Paperclip,
  langchain_utilities: PocketKnife,
  link_extractors: Link2,
  memories: Cpu,
  output_parsers: Compass,
  prototypes: FlaskConical,
  retrievers: FileSearch,
  textsplitters: Scissors,
  toolkits: Package2,
  tools: Hammer,
  custom_components: GradientInfinity,
  ChatInput: MessagesSquare,
  ChatOutput: MessagesSquare,
  //Integration Icons
  LMStudio: LMStudioIcon,
  Notify: Bell,
  ListFlows: Group,
  ClearMessageHistory: FileClock,
  Python: PythonIcon,
  AzureChatOpenAi: AzureIcon,
  Ollama: OllamaIcon,
  ChatOllama: OllamaIcon,
  AzureOpenAiEmbeddings: AzureIcon,
  Azure: AzureIcon,
  OllamaEmbeddings: OllamaIcon,
  ChatOllamaModel: OllamaIcon,
  FAISS: MetaIcon,
  Maritalk: MaritalkIcon,
  FaissSearch: MetaIcon,
  LangChain: LangChainIcon,
  AzureOpenAiModel: AzureIcon,
  Redis: RedisIcon,
  RedisSearch: RedisIcon,
  PostgresChatMessageHistory: PostgresIcon,
  BaiduQianfan: QianFanChatIcon,
  Vectara: VectaraIcon,
  ArrowUpToLine: ArrowUpToLine,
  Cassandra: CassandraIcon,
  Chroma: ChromaIcon,
  Couchbase: CouchbaseIcon,
  Clickhouse: ClickhouseIcon,
  AirbyteJSONLoader: AirbyteIcon,
  AmazonBedrockEmbeddings: AWSIcon,
  Amazon: AWSIcon,
  Anthropic: AnthropicIcon,
  ChatAnthropic: AnthropicIcon,
  assemblyai: AssemblyAIIcon,
  AssemblyAI: AssemblyAIIcon,
  AstraDB: AstraDBIcon,
  BingSearchAPIWrapper: BingIcon,
  BingSearchRun: BingIcon,
  Cohere: CohereIcon,
  ChevronsUpDownIcon,
  CohereEmbeddings: CohereIcon,
  EverNoteLoader: EvernoteIcon,
  FacebookChatLoader: FBIcon,
  FirecrawlCrawlApi: FirecrawlIcon,
  FirecrawlScrapeApi: FirecrawlIcon,
  GitbookLoader: GitBookIcon,
  GoogleSearchAPIWrapper: GoogleIcon,
  GoogleSearchResults: GoogleIcon,
  GoogleSearchRun: GoogleIcon,
  GoogleSearchAPI: GoogleIcon,
  GoogleSerperAPI: GoogleIcon,
  Google: GoogleIcon,
  GoogleGenerativeAI: GoogleGenerativeAIIcon,
  Groq: GroqIcon,
  HCD: HCDIcon,
  HNLoader: HackerNewsIcon,
  Unstructured: UnstructuredIcon,
  Filter: Filter,
  HuggingFaceHub: HuggingFaceIcon,
  HuggingFace: HuggingFaceIcon,
  HuggingFaceEmbeddings: HuggingFaceIcon,
  Icosa: IcosaIcon,
  IFixitLoader: IFixIcon,
  CrewAI: CrewAiIcon,
  Composio: ComposioIcon,
  Meta: MetaIcon,
  Midjorney: MidjourneyIcon,
  MongoDBAtlasVectorSearch: MongoDBIcon,
  MongoDB: MongoDBIcon,
  MongoDBChatMessageHistory: MongoDBIcon,
  notion: NotionIcon,
  Notion: NotionIcon,
  NotionDirectoryLoader: NotionIcon,
  NVIDIA: NvidiaIcon,
  ChatOpenAI: OpenAiIcon,
  AzureChatOpenAI: OpenAiIcon,
  OpenAI: OpenAiIcon,
  OpenAIEmbeddings: OpenAiIcon,
  Pinecone: PineconeIcon,
  Qdrant: QDrantIcon,
  ElasticsearchStore: ElasticsearchIcon,
  Weaviate: WeaviateIcon,
  Searx: SearxIcon,
  SlackDirectoryLoader: SvgSlackIcon,
  SpiderTool: SpiderIcon,
  SupabaseVectorStore: SupabaseIcon,
  Supabase: SupabaseIcon,
  VertexAI: VertexAIIcon,
  ChatVertexAI: VertexAIIcon,
  VertexAIEmbeddings: VertexAIIcon,
  Share3: ShareIcon,
  Share4: Share2Icon,
  WikipediaAPIWrapper: SvgWikipedia,
  WolframAlphaAPIWrapper: SvgWolfram,
  WikipediaQueryRun: SvgWikipedia,
  WolframAlphaQueryRun: SvgWolfram,
  WolframAlphaAPI: SvgWolfram,
  group_components: GradientUngroup,
  Streamlit,
  Discord: FaDiscord,
  MistralAI: MistralIcon,
  Upstash: UpstashSvgIcon,
  Confluence: ConfluenceIcon,
  AIML: AIMLIcon,
  "AI/ML": AIMLIcon,
  GitLoader: GitLoaderIcon,
  athenaIcon: AthenaIcon,
  DuckDuckGo: DuckDuckGoIcon,
  Perplexity,
  TavilyIcon,
  OpenSearch,
  GithubIcon,
  FaGithub,
  FaApple,
  YouTube: YouTubeIcon,
  Milvus: MilvusIcon,
  ExaSearch: ExaIcon,
  ZepMemory: ZepMemoryIcon,
  Langwatch: LangwatchIcon,
  Mem0,

  //Node Icons
  model_specs: FileSliders,
  advanced: Laptop2,
  chat: MessageCircle,
  saved_components: GradientSave,
  vectorsearch: TextSearch,
  wrappers: Gift,
  unknown: HelpCircle,
  custom: Edit,
  Keyboard,
  ArrowRight,
  Play,
  BotMessageSquareIcon,
  CheckCheck,
  ListFilter,
  ScrollText,
  Workflow,
  User,
  ScanEye,
  Type,
  FolderIcon,
  X,
  Trash2,
  CircleOff,
  Boxes,
  Network,
  XCircle,
  Info,
  CheckCircle2,
  SquarePen,
  Zap,
  MessagesSquare,
  ExternalLink,
  ChevronsUpDown,
  Check,
  Home,
  Users2,
  SunIcon,
  MoonIcon,
  Bell,
  AlertTriangle,
  ChevronLeft,
  SlidersHorizontal,
  Palette,
  RefreshCcwDot,
  FolderUp,
  SquarePlay,
  LayoutPanelTop,
  Database,
  Blocks,
  ChevronDown,
  ArrowLeft,
  BrainCircuit,
  Wand2,
  Layers,
  Binary,
  Paperclip,
  PocketKnife,
  Scissors,
  Cpu,
  Hammer,
  GradientSave,
  Shield,
  NotebookPen,
  Plus,
  Redo,
  Settings2,
  FileType2,
  Undo,
  FileSearch2,
  ChevronRight,
  Circle,
  CircleDot,
  Clipboard,
  PlusCircle,
  PlusSquare,
  Code2,
  Globe,
  Variable,
  Snowflake,
  Store,
  Download,
  Eraser,
  Lock,
  LockOpen,
  Newspaper,
  Tags,
  CodeXml,
  PieChart,
  LucideSend,
  Sparkles,
  DownloadCloud,
  File,
  FileText,
  FolderPlus,
  GitFork,
  FileDown,
  FileUp,
  Menu,
  Save,
  Search,
  Copy,
  Upload,
  MessageSquare,
  MoreHorizontal,
  UserMinus2,
  UserPlus2,
  Pencil,
  ChevronsRight,
  ChevronsLeft,
  EyeOff,
  Eye,
  UserCog2,
  Key,
  Unplug,
  Group,
  LogIn,
  ChevronUp,
  PencilLine,
  Ungroup,
  BookMarked,
  Minus,
  LogOut,
  BotMessageSquare,
  Square,
  Minimize2,
  Maximize2,
  FormInput,
  ChevronRightSquare,
  Plane,
  Users,
  ListOrdered,
  SaveAll,
  MessageSquareMore,
  Forward,
  Share2,
  Share,
  GitBranchPlus,
  Loader2,
  BookmarkPlus,
  Heart,
  Package2,
  FileSearch,
  Compass,
  Link2,
  Pin,
  Link,
  ToyBrick,
  RefreshCcw,
  SquareArrowOutUpRight,
  Combine,
  TerminalIcon,
  TerminalSquare,
  TextCursorInput,
  Repeat,
  Sliders,
  ScreenShare,
  Code,
  OctagonAlert,
  Ellipsis,
  Braces,
  FlaskConical,
  AlertCircle,
  Bot,
  Delete,
  Command,
  ArrowBigUp,
  PanelRightClose,
  Dot,
  LayoutGrid,
  StickyNote,
  note: StickyNote,
  RotateCcw,
  Wrench,
  GripVertical,
  FolderPlusIcon,
  PaperclipIcon,
  Settings,
  Monitor,
  Moon,
  Sun,
  PanelLeftClose,
  PanelLeftOpen,
  ArrowUpRight,
  Scroll,
  Image,
  CopyPlus,
  Pen,
  TwitterLogoIcon,
  InstagramIcon,
  TextSearchIcon,
  FileQuestion,
  Youtube,
  List,
  SquareCode,
  ListChecks,
  PanelRightOpen,
  CornerDownLeft,
  ChevronsDownUp,
  OptionIcon,
  Option: OptionIcon,
  FreezeAll: freezeAllIcon,
  Table,
  Scan,
  GlobeOkIcon,
  CircleCheckBig,
  ZoomIn,
  ZoomOut,
  Sigma,
  Radio,
  DatabaseZap,
  Cog,
  ArrowRightLeft,
  FolderSync,
};<|MERGE_RESOLUTION|>--- conflicted
+++ resolved
@@ -502,9 +502,7 @@
   { display_name: "Notion", name: "Notion", icon: "Notion" },
   { display_name: "NVIDIA", name: "nvidia", icon: "NVIDIA" },
   { display_name: "Vectara", name: "vectara", icon: "Vectara" },
-<<<<<<< HEAD
   { display_name: "Icosa Computing", name: "icosacomputing", icon: "Icosa" },
-=======
   { display_name: "Google", name: "google", icon: "Google" },
   { display_name: "CrewAI", name: "crewai", icon: "CrewAI" },
   { display_name: "Composio", name: "composio", icon: "Composio" },
@@ -514,7 +512,6 @@
   { display_name: "Git", name: "git", icon: "GitLoader" },
   { display_name: "Confluence", name: "confluence", icon: "Confluence" },
   { display_name: "Mem0", name: "mem0", icon: "Mem0" },
->>>>>>> 90bfd026
 ];
 
 export const categoryIcons = {

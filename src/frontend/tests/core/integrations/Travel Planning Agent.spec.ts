import { expect, Page, test } from "@playwright/test";
import * as dotenv from "dotenv";
import path from "path";
import { awaitBootstrapTest } from "../../utils/await-bootstrap-test";
import { initialGPTsetup } from "../../utils/initialGPTsetup";
<<<<<<< HEAD
=======
import { withEventDeliveryModes } from "../../utils/withEventDeliveryModes";
>>>>>>> 73d2b2f9

withEventDeliveryModes(
  "Travel Planning Agent",
  { tag: ["@release", "@starter-projects"] },
  async ({ page }) => {
    test.skip(
      !process?.env?.OPENAI_API_KEY,
      "OPENAI_API_KEY required to run this test",
    );

    test.skip(
      !process?.env?.SEARCH_API_KEY,
      "SEARCH_API_KEY required to run this test",
    );

    if (!process.env.CI) {
      dotenv.config({ path: path.resolve(__dirname, "../../.env") });
    }

    await page.goto("/");
    await awaitBootstrapTest(page);

    await page.getByTestId("side_nav_options_all-templates").click();
    await page
      .getByRole("heading", { name: "Travel Planning Agents" })
      .last()
      .click();

    await page.waitForSelector('[data-testid="fit_view"]', {
      timeout: 100000,
    });

    await initialGPTsetup(page);

    const randomCity = cities[Math.floor(Math.random() * cities.length)];
    const randomCity2 = cities[Math.floor(Math.random() * cities.length)];
    const randomFood = foods[Math.floor(Math.random() * foods.length)];

    await page
      .getByTestId("textarea_str_input_value")
      .first()
      .fill(
        `Create a travel plan from ${randomCity} to ${randomCity2} with ${randomFood}`,
      );

    await page
      .getByTestId("popover-anchor-input-api_key")
      .first()
      .fill(process.env.SEARCH_API_KEY ?? "");

    await page.getByTestId("button_run_chat output").click();

    await page.getByTestId("button_run_chat output").last().click();

    if (await checkRateLimit(page)) {
      console.log("Rate limit detected, skipping test");
      test.skip();
    }

    await page.waitForSelector("text=built successfully", {
      timeout: 60000 * 3,
    });

    await page.getByText("built successfully").last().click({
      timeout: 15000,
    });

    await page.getByText("Playground", { exact: true }).last().click();

    await page.waitForSelector("text=default session", {
      timeout: 30000,
    });

    const output = await page.getByTestId("div-chat-message").allTextContents();
    const outputText = output.join("\n");

    expect(outputText.toLowerCase()).toContain("weather");
    expect(outputText.toLowerCase()).toContain("budget");

    expect(outputText.toLowerCase()).toContain(randomCity.toLowerCase());
    expect(outputText.toLowerCase()).toContain(randomCity2.toLowerCase());
    expect(outputText.toLowerCase()).toContain(randomFood.toLowerCase());
  },
);

async function checkRateLimit(page: Page): Promise<boolean> {
  try {
    await Promise.race([
      page.waitForSelector("text=429", { timeout: 10000 }),
      page.waitForSelector("text=Too Many Requests", { timeout: 10000 }),
      page.waitForResponse((response) => response.status() === 429, {
        timeout: 10000,
      }),
      new Promise((_, reject) =>
        setTimeout(() => reject(new Error("No rate limit detected")), 10000),
      ),
    ]);
    return true;
  } catch {
    return false;
  }
}

const cities = [
  "Tokyo",
  "New York",
  "London",
  "Paris",
  "Singapore",
  "Dubai",
  "Shanghai",
  "Sydney",
  "Mumbai",
  "Madrid",
  "Rome",
  "Berlin",
  "Moscow",
  "Toronto",
  "Chicago",
  "Amsterdam",
  "Bangkok",
  "Seoul",
  "Istanbul",
  "Vienna",
  "Prague",
  "Lisbon",
  "Dublin",
  "Copenhagen",
  "Stockholm",
  "Oslo",
  "Helsinki",
  "Athens",
  "Budapest",
  "Warsaw",
  "Brussels",
  "Barcelona",
  "Milan",
  "Munich",
  "Vancouver",
  "Montreal",
  "Boston",
  "Miami",
  "San Francisco",
  "Seattle",
  "Portland",
  "Austin",
  "Denver",
  "Nashville",
  "New Orleans",
  "Las Vegas",
  "Cairo",
  "Cape Town",
  "Marrakech",
  "Nairobi",
  "Lagos",
  "Johannesburg",
  "Casablanca",
  "Rio de Janeiro",
  "Buenos Aires",
  "São Paulo",
  "Lima",
  "Bogotá",
  "Santiago",
  "Mexico City",
  "Havana",
  "San Juan",
  "Panama City",
  "Quito",
  "Kuala Lumpur",
  "Jakarta",
  "Manila",
  "Hong Kong",
  "Taipei",
  "Osaka",
  "Kyoto",
  "Beijing",
  "Delhi",
  "Bangalore",
  "Chennai",
  "Kolkata",
  "Dubai",
  "Abu Dhabi",
  "Doha",
  "Kuwait City",
  "Tel Aviv",
  "Jerusalem",
  "Damascus",
  "Beirut",
  "Tehran",
  "Baghdad",
  "Riyadh",
  "Muscat",
  "Manama",
  "Amman",
  "Edinburgh",
  "Manchester",
  "Liverpool",
  "Birmingham",
  "Bristol",
  "Cambridge",
  "Oxford",
  "Cardiff",
  "Belfast",
  "Glasgow",
];

const foods = [
  "Sushi",
  "Pizza",
  "Paella",
  "Curry",
  "Tacos",
  "Pad Thai",
  "Hamburger",
  "Croissant",
  "Ramen",
  "Dim Sum",
  "Pasta Carbonara",
  "Biryani",
  "Fish and Chips",
  "Pho",
  "Peking Duck",
  "Lasagna",
  "Moussaka",
  "Butter Chicken",
  "Falafel",
  "Schnitzel",
  "Goulash",
  "Sushi Roll",
  "Enchiladas",
  "Pierogi",
  "Coq au Vin",
  "Tandoori Chicken",
  "Risotto",
  "Gyros",
  "Tempura",
  "Tom Yum",
  "Beef Stroganoff",
  "Kimchi",
  "Ceviche",
  "Gnocchi",
  "Poutine",
  "Chow Mein",
  "Shepherd's Pie",
  "Mole Poblano",
  "Borscht",
  "Gazpacho",
  "Bibimbap",
  "Chicken Tikka Masala",
  "Pastrami",
  "Jambalaya",
  "Sashimi",
  "Bratwurst",
  "Osso Buco",
  "Bouillabaisse",
  "Nasi Goreng",
  "Tiramisu",
  "Kung Pao Chicken",
  "Eggs Benedict",
  "Beef Wellington",
  "Lobster Thermidor",
  "Duck Confit",
  "Escargot",
  "Chicken Satay",
  "Tom Kha Gai",
  "Beef Rendang",
  "Shakshuka",
  "Cachapa",
  "Empanada",
  "Poke Bowl",
  "Baklava",
  "Spanakopita",
  "Etouffee",
  "Cassoulet",
  "Ratatouille",
  "Quiche Lorraine",
  "Couscous",
  "Miso Soup",
  "Gumbo",
  "Chicken Parmesan",
  "Ravioli",
  "Beef Bourguignon",
  "Thai Green Curry",
  "Soba Noodles",
  "Kebab",
  "Baba Ganoush",
  "Hummus",
  "Churros",
  "Crepes",
  "Wonton Soup",
  "Dumplings",
  "Spring Rolls",
  "Samosas",
  "Tortilla Española",
  "Croquetas",
  "Greek Salad",
  "Boeuf Bourguignon",
  "Pavlova",
  "Beef Tartare",
  "Stuffed Grape Leaves",
  "Parmigiana",
  "Cacio e Pepe",
  "Bulgogi",
  "Hot Pot",
  "Sukiyaki",
  "Chicken Adobo",
  "Laksa",
];<|MERGE_RESOLUTION|>--- conflicted
+++ resolved
@@ -3,10 +3,7 @@
 import path from "path";
 import { awaitBootstrapTest } from "../../utils/await-bootstrap-test";
 import { initialGPTsetup } from "../../utils/initialGPTsetup";
-<<<<<<< HEAD
-=======
 import { withEventDeliveryModes } from "../../utils/withEventDeliveryModes";
->>>>>>> 73d2b2f9
 
 withEventDeliveryModes(
   "Travel Planning Agent",

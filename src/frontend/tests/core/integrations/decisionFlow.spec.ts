--- conflicted
+++ resolved
@@ -153,206 +153,10 @@
       );
       await page.waitForTimeout(2000);
       await page.getByTestId("fit_view").click();
+      throw lastError;
     }
   }
-  throw lastError;
 }
-<<<<<<< HEAD
-test("should create a flow with decision", async ({ page }) => {
-  test.skip(
-    !process?.env?.OPENAI_API_KEY,
-    "OPENAI_API_KEY required to run this test",
-  );
-  if (!process.env.CI) {
-    dotenv.config({ path: path.resolve(__dirname, "../../.env") });
-  }
-  await page.goto("/");
-  await page.waitForSelector('[data-testid="mainpage_title"]', {
-    timeout: 30000,
-  });
-  await page.waitForSelector('[id="new-project-btn"]', {
-    timeout: 30000,
-  });
-  let modalCount = 0;
-  try {
-    const modalTitleElement = await page?.getByTestId("modal-title");
-    if (modalTitleElement) {
-      modalCount = await modalTitleElement.count();
-    }
-  } catch (error) {
-    modalCount = 0;
-  }
-  while (modalCount === 0) {
-    await page.getByText("New Flow", { exact: true }).click();
-    await page.waitForTimeout(3000);
-    modalCount = await page.getByTestId("modal-title")?.count();
-  }
-  await page.waitForSelector('[data-testid="blank-flow"]', {
-    timeout: 30000,
-  });
-  await page.getByTestId("blank-flow").click();
-  //---------------------------------- CHAT INPUT
-  await page.getByTestId("sidebar-search-input").click();
-  await page.getByTestId("sidebar-search-input").fill("chat input");
-  await page.waitForTimeout(500);
-  await page
-    .getByTestId("inputsChat Input")
-    .dragTo(page.locator('//*[@id="react-flow-id"]'));
-
-  //---------------------------------- CREATE LIST
-  await page.getByTestId("sidebar-search-input").click();
-  await page.getByTestId("sidebar-search-input").fill("list");
-  await page.waitForTimeout(500);
-  await page
-    .getByTestId("helpersCreate List")
-    .dragTo(page.locator('//*[@id="react-flow-id"]'));
-  await page.getByTestId("input-list-plus-btn_texts-0").first().click();
-  await page.getByTestId("input-list-plus-btn_texts-0").first().click();
-  await page.getByTestId("input-list-plus-btn_texts-0").first().click();
-
-  await page
-    .getByTestId("inputlist_str_texts_0")
-    .first()
-    .fill("big news! langflow 1.0 is out");
-  await page
-    .getByTestId("inputlist_str_texts_1")
-    .first()
-    .fill("uhul that movie was awesome");
-  await page.getByTestId("inputlist_str_texts_2").first().fill("love you babe");
-  await page
-    .getByTestId("helpersCreate List")
-    .dragTo(page.locator('//*[@id="react-flow-id"]'));
-  await page.getByTestId("input-list-plus-btn_texts-0").last().click();
-  await page.getByTestId("input-list-plus-btn_texts-0").last().click();
-  await page.getByTestId("input-list-plus-btn_texts-0").last().click();
-
-  await page.getByTestId("inputlist_str_texts_0").last().fill("oh my cat died");
-  await page
-    .getByTestId("inputlist_str_texts_1")
-    .last()
-    .fill("No one loves me");
-  await page.getByTestId("inputlist_str_texts_2").last().fill("not cool..");
-
-  //---------------------------------- PARSE DATA
-  await page.getByTestId("sidebar-search-input").click();
-  await page.getByTestId("sidebar-search-input").fill("parse data");
-  await page.waitForTimeout(500);
-
-  await page
-    .getByTestId("helpersParse Data")
-    .dragTo(page.locator('//*[@id="react-flow-id"]'));
-  await page
-    .getByTestId("helpersParse Data")
-    .dragTo(page.locator('//*[@id="react-flow-id"]'));
-
-  //---------------------------------- PASS
-  await page.getByTestId("sidebar-search-input").click();
-  await page.getByTestId("sidebar-search-input").fill("pass");
-  await page.waitForTimeout(500);
-  await page
-    .getByTestId("prototypesPass")
-    .dragTo(page.locator('//*[@id="react-flow-id"]'));
-  await page.waitForTimeout(500);
-  await page
-    .getByTestId("prototypesPass")
-    .dragTo(page.locator('//*[@id="react-flow-id"]'));
-  await page.waitForTimeout(500);
-  await page
-    .getByTestId("prototypesPass")
-    .dragTo(page.locator('//*[@id="react-flow-id"]'));
-  //---------------------------------- PROMPT
-  await page.getByTestId("sidebar-search-input").click();
-  await page.getByTestId("sidebar-search-input").fill("prompt");
-  await page.waitForTimeout(500);
-  await page
-    .getByTestId("promptsPrompt")
-    .dragTo(page.locator('//*[@id="react-flow-id"]'));
-  //---------------------------------- OPENAI
-  await page.getByTestId("sidebar-search-input").click();
-  await page.getByTestId("sidebar-search-input").fill("openai");
-  await page.waitForTimeout(500);
-  await page
-    .getByTestId("modelsOpenAI")
-    .dragTo(page.locator('//*[@id="react-flow-id"]'));
-
-  //---------------------------------- CONDITIONAL ROUTER
-  await page.getByTestId("sidebar-search-input").click();
-  await page.getByTestId("sidebar-search-input").fill("conditional router");
-  await page.waitForTimeout(500);
-  await page
-    .getByTestId("prototypesConditional Router")
-    .dragTo(page.locator('//*[@id="react-flow-id"]'));
-  //---------------------------------- CHAT OUTPUT
-  await page.getByTestId("sidebar-search-input").click();
-  await page.getByTestId("sidebar-search-input").fill("chat output");
-  await page.waitForTimeout(500);
-  await page
-    .getByTestId("outputsChat Output")
-    .dragTo(page.locator('//*[@id="react-flow-id"]'));
-
-  await page.waitForTimeout(500);
-  await page
-    .getByTestId("outputsChat Output")
-    .dragTo(page.locator('//*[@id="react-flow-id"]'));
-  //----------------------------------
-
-  await page.getByTestId("fit_view").click();
-
-  await page.waitForTimeout(500);
-
-  await moveElementByX(page, "Chat Output", 400, 1);
-  await page.waitForTimeout(500);
-  await moveElementByX(page, "Chat Output", 700, 0);
-  await page.waitForTimeout(500);
-  await moveElementByX(page, "Conditional Router", 1000, 0);
-  await page.waitForTimeout(500);
-  await page.getByTestId("fit_view").click();
-  await moveElementByX(page, "OpenAI", 980, 0);
-  await page.getByTestId("fit_view").click();
-
-  await page.waitForTimeout(500);
-  await moveElementByX(page, "Prompt", 990, 0);
-  await page.getByTestId("fit_view").click();
-
-  await page.waitForTimeout(500);
-  await moveElementByX(page, "Pass", 1000, 2);
-  await page.getByTestId("fit_view").click();
-  await page.waitForTimeout(500);
-  await moveElementByXY(page, "Pass", 0, 200, 1);
-  await page.getByTestId("fit_view").click();
-  await page.waitForTimeout(500);
-  await moveElementByXY(page, "Pass", 150, 200, 0);
-  await page.getByTestId("fit_view").click();
-
-  await page.waitForTimeout(500);
-  await moveElementByXY(page, "Parse Data", 300, 200, 1);
-  await page.getByTestId("fit_view").click();
-
-  await page.waitForTimeout(500);
-  await moveElementByXY(page, "Parse Data", 450, 200, 0);
-  await page.waitForTimeout(500);
-  await moveElementByXY(page, "Create List", 600, 200, 1);
-  await page.waitForTimeout(500);
-  await moveElementByXY(page, "Create List", 800, 200, 0);
-
-  await page.waitForTimeout(500);
-  await page.getByTestId("fit_view").click();
-
-  //---------------------------------- EDIT PROMPT
-  await page.getByTestId("promptarea_prompt_template").first().click();
-  await page.getByTestId("modal-promptarea_prompt_template").first().fill(`
-      {Condition}
-  Answer with either TRUE or FALSE (and nothing else).
-  TRUE Examples:
-  {true_examples}
-  FALSE Examples:
-  {false_examples}
-  User: {user_message}
-  AI:
-      `);
-  await page.getByText("Check & Save").last().click();
-=======
->>>>>>> 10a63ff0
 
 test("should create a flow with decision", async ({ page }) => {
   // test.skip(

--- conflicted
+++ resolved
@@ -46,15 +46,7 @@
       timeout: 60000 * 3,
     });
 
-<<<<<<< HEAD
-    await page.getByText("Playground", { exact: true }).last().click();
-=======
-    await page.getByText("built successfully").last().click({
-      timeout: 15000,
-    });
-
     await page.getByRole("button", { name: "Playground", exact: true }).click();
->>>>>>> 3889d5ff
     await page
       .getByText("No input message provided.", { exact: true })
       .last()

import { expect, test } from "@playwright/test";
import { readFileSync } from "fs";

test(
  "CRUD folders",
  { tag: ["@release", "@workspace", "@api"] },
  async ({ page }) => {
    await page.goto("/");
    await page.waitForSelector('[data-testid="mainpage_title"]', {
      timeout: 30000,
    });

    await page.waitForSelector('[id="new-project-btn"]', {
      timeout: 30000,
    });

    let modalCount = 0;
    try {
      const modalTitleElement = await page?.getByTestId("modal-title");
      if (modalTitleElement) {
        modalCount = await modalTitleElement.count();
      }
    } catch (error) {
      modalCount = 0;
    }
<<<<<<< HEAD

    while (modalCount === 0) {
      await page.getByText("New Flow", { exact: true }).click();
      await page.waitForTimeout(3000);
      modalCount = await page.getByTestId("modal-title")?.count();
    }
    await page.getByTestId("side_nav_options_all-templates").click();
    await page.getByRole("heading", { name: "Basic Prompting" }).click();
=======
  } catch (error) {
    modalCount = 0;
  }

  while (modalCount === 0) {
    await page.getByText("New Flow", { exact: true }).click();
    await page.waitForSelector('[data-testid="modal-title"]', {
      timeout: 3000,
    });
    modalCount = await page.getByTestId("modal-title")?.count();
  }
  await page.getByTestId("side_nav_options_all-templates").click();
  await page.getByRole("heading", { name: "Basic Prompting" }).click();

  await page.waitForSelector('[data-testid="icon-ChevronLeft"]', {
    timeout: 100000,
  });

  await page.getByTestId("icon-ChevronLeft").first().click();
  await page.getByPlaceholder("Search flows").first().isVisible();
  await page.getByText("Flows").first().isVisible();
  await page.getByText("Components").first().isVisible();
  await page.getByText("All").first().isVisible();
  await page.getByText("Select All").first().isVisible();

  await page.getByTestId("add-folder-button").click();
  await page
    .locator("[data-testid='folder-sidebar']")
    .getByText("New Folder")
    .last()
    .isVisible();

  await page
    .locator("[data-testid='folder-sidebar']")
    .getByText("New Folder")
    .last()
    .dblclick();

  const element = await page.getByTestId("input-folder");
  await element.fill("new folder test name");
>>>>>>> cd2517f7

    await page.waitForSelector('[data-testid="icon-ChevronLeft"]', {
      timeout: 100000,
    });

    await page.getByTestId("icon-ChevronLeft").first().click();
    await page.getByPlaceholder("Search flows").first().isVisible();
    await page.getByText("Flows").first().isVisible();
    await page.getByText("Components").first().isVisible();
    await page.getByText("All").first().isVisible();
    await page.getByText("Select All").first().isVisible();

    await page.getByTestId("add-folder-button").click();
    await page
      .locator("[data-testid='folder-sidebar']")
      .getByText("New Folder")
      .last()
      .isVisible();
    await page.waitForTimeout(1000);
    await page
      .locator("[data-testid='folder-sidebar']")
      .getByText("New Folder")
      .last()
      .dblclick();

    const element = await page.getByTestId("input-folder");
    await element.fill("new folder test name");

    await page.getByText("My Projects").last().click({
      force: true,
    });

    await page.getByText("new folder test name").last().waitFor({
      state: "visible",
      timeout: 30000,
    });

<<<<<<< HEAD
    await page
      .getByText("new folder test name")
      .last()
      .hover()
      .then(async () => {
        await page.getByTestId("more-options-button").last().click();
      });

    await page.getByTestId("btn-delete-folder").click();
    await page.getByText("Delete").last().click();
    await page.waitForTimeout(1000);
    await page.getByText("Folder deleted successfully").isVisible();
  },
);
=======
  await page.getByTestId("btn-delete-folder").click();
  await page.getByText("Delete").last().click();
  await expect(page.getByText("Folder deleted successfully")).toBeVisible({
    timeout: 3000,
  });
});
>>>>>>> cd2517f7

test("add a flow into a folder by drag and drop", async ({ page }) => {
  await page.goto("/");

  await page.waitForSelector("text=New Flow", {
    timeout: 50000,
  });

  const jsonContent = readFileSync("tests/assets/collection.json", "utf-8");

  // Wait for the target element to be available before evaluation

  await page.waitForSelector('[data-testid="sidebar-nav-My Projects"]', {
    timeout: 100000,
  });
  // Create the DataTransfer and File
  const dataTransfer = await page.evaluateHandle((data) => {
    const dt = new DataTransfer();
    // Convert the buffer to a hex array
    const file = new File([data], "flowtest.json", {
      type: "application/json",
    });
    dt.items.add(file);
    return dt;
  }, jsonContent);

  // Now dispatch
  await page.getByTestId("sidebar-nav-My Projects").dispatchEvent("drop", {
    dataTransfer,
  });
  // wait for the file to be uploaded failed with waitforselector

  await page.waitForTimeout(1000);

  const genericNode = page.getByTestId("div-generic-node");
  const elementCount = await genericNode?.count();
  if (elementCount > 0) {
    expect(true).toBeTruthy();
  }

  await page.getByTestId("sidebar-nav-My Projects").click();

  await page.waitForSelector("text=Getting Started:", {
    timeout: 100000,
  });

  expect(
    await page.locator("text=Getting Started:").last().isVisible(),
  ).toBeTruthy();
  expect(
    await page.locator("text=Inquisitive Pike").last().isVisible(),
  ).toBeTruthy();
  expect(
    await page.locator("text=Dreamy Bassi").last().isVisible(),
  ).toBeTruthy();
  expect(
    await page.locator("text=Furious Faraday").last().isVisible(),
  ).toBeTruthy();
});

test("change flow folder", async ({ page }) => {
  await page.goto("/");
  await page.waitForSelector('[data-testid="mainpage_title"]', {
    timeout: 30000,
  });

  await page.waitForSelector('[id="new-project-btn"]', {
    timeout: 30000,
  });

  let modalCount = 0;
  try {
    const modalTitleElement = await page?.getByTestId("modal-title");
    if (modalTitleElement) {
      modalCount = await modalTitleElement.count();
    }
  } catch (error) {
    modalCount = 0;
  }

  while (modalCount === 0) {
    await page.getByText("New Flow", { exact: true }).click();
    await page.waitForSelector('[data-testid="modal-title"]', {
      timeout: 3000,
    });
    modalCount = await page.getByTestId("modal-title")?.count();
  }
  await page.getByTestId("side_nav_options_all-templates").click();
  await page.getByRole("heading", { name: "Basic Prompting" }).click();

  await page.waitForSelector('[data-testid="icon-ChevronLeft"]', {
    timeout: 100000,
  });

  await page.getByTestId("icon-ChevronLeft").first().click();

  await page.getByPlaceholder("Search flows").isVisible();
  await page.getByText("Flows").first().isVisible();
  await page.getByText("Components").first().isVisible();
  await page.getByText("All").first().isVisible();
  await page.getByText("Select All").first().isVisible();

  await page.getByTestId("add-folder-button").click();
  await page
    .locator("[data-testid='folder-sidebar']")
    .getByText("New Folder")
    .last()
    .isVisible();
  await page
    .locator("[data-testid='folder-sidebar']")
    .getByText("New Folder")
    .last()
    .dblclick();
  await page.getByTestId("input-folder").fill("new folder test name");
  await page.keyboard.press("Enter");
  await page.getByText("new folder test name").last().isVisible();

  await page.getByText("My Projects").last().click();
  await page.getByText("Basic Prompting").first().hover();
  await page.mouse.down();
  await page.getByText("test").first().hover();
  await page.mouse.up();
  await page.getByText("Basic Prompting").first().isVisible();
});<|MERGE_RESOLUTION|>--- conflicted
+++ resolved
@@ -3,7 +3,8 @@
 
 test(
   "CRUD folders",
-  { tag: ["@release", "@workspace", "@api"] },
+  { tag: ["@release", "@api"] },
+
   async ({ page }) => {
     await page.goto("/");
     await page.waitForSelector('[data-testid="mainpage_title"]', {
@@ -23,57 +24,16 @@
     } catch (error) {
       modalCount = 0;
     }
-<<<<<<< HEAD
 
     while (modalCount === 0) {
       await page.getByText("New Flow", { exact: true }).click();
-      await page.waitForTimeout(3000);
+      await page.waitForSelector('[data-testid="modal-title"]', {
+        timeout: 3000,
+      });
       modalCount = await page.getByTestId("modal-title")?.count();
     }
     await page.getByTestId("side_nav_options_all-templates").click();
     await page.getByRole("heading", { name: "Basic Prompting" }).click();
-=======
-  } catch (error) {
-    modalCount = 0;
-  }
-
-  while (modalCount === 0) {
-    await page.getByText("New Flow", { exact: true }).click();
-    await page.waitForSelector('[data-testid="modal-title"]', {
-      timeout: 3000,
-    });
-    modalCount = await page.getByTestId("modal-title")?.count();
-  }
-  await page.getByTestId("side_nav_options_all-templates").click();
-  await page.getByRole("heading", { name: "Basic Prompting" }).click();
-
-  await page.waitForSelector('[data-testid="icon-ChevronLeft"]', {
-    timeout: 100000,
-  });
-
-  await page.getByTestId("icon-ChevronLeft").first().click();
-  await page.getByPlaceholder("Search flows").first().isVisible();
-  await page.getByText("Flows").first().isVisible();
-  await page.getByText("Components").first().isVisible();
-  await page.getByText("All").first().isVisible();
-  await page.getByText("Select All").first().isVisible();
-
-  await page.getByTestId("add-folder-button").click();
-  await page
-    .locator("[data-testid='folder-sidebar']")
-    .getByText("New Folder")
-    .last()
-    .isVisible();
-
-  await page
-    .locator("[data-testid='folder-sidebar']")
-    .getByText("New Folder")
-    .last()
-    .dblclick();
-
-  const element = await page.getByTestId("input-folder");
-  await element.fill("new folder test name");
->>>>>>> cd2517f7
 
     await page.waitForSelector('[data-testid="icon-ChevronLeft"]', {
       timeout: 100000,
@@ -92,7 +52,7 @@
       .getByText("New Folder")
       .last()
       .isVisible();
-    await page.waitForTimeout(1000);
+
     await page
       .locator("[data-testid='folder-sidebar']")
       .getByText("New Folder")
@@ -111,7 +71,6 @@
       timeout: 30000,
     });
 
-<<<<<<< HEAD
     await page
       .getByText("new folder test name")
       .last()
@@ -122,18 +81,11 @@
 
     await page.getByTestId("btn-delete-folder").click();
     await page.getByText("Delete").last().click();
-    await page.waitForTimeout(1000);
-    await page.getByText("Folder deleted successfully").isVisible();
+    await expect(page.getByText("Folder deleted successfully")).toBeVisible({
+      timeout: 3000,
+    });
   },
 );
-=======
-  await page.getByTestId("btn-delete-folder").click();
-  await page.getByText("Delete").last().click();
-  await expect(page.getByText("Folder deleted successfully")).toBeVisible({
-    timeout: 3000,
-  });
-});
->>>>>>> cd2517f7
 
 test("add a flow into a folder by drag and drop", async ({ page }) => {
   await page.goto("/");

--- conflicted
+++ resolved
@@ -98,17 +98,7 @@
       timeout: 3000,
     });
 
-<<<<<<< HEAD
-    await page.getByTestId("more-options-modal").click();
-
-    await page.waitForSelector('[data-testid="freeze-path-button"]', {
-      timeout: 3000,
-    });
-=======
     await page.getByText("Freeze").first().click();
->>>>>>> 24a052f7
-
-    await page.waitForTimeout(2000);
 
     await page.waitForTimeout(2000);
 

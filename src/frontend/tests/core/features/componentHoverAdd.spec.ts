import { expect, test } from "@playwright/test";

test(
  "user can add components by hovering and clicking the plus icon",
  { tag: ["@release", "@components", "@workspace"] },
  async ({ page }) => {
    // Navigate to homepage and handle initial modal
    await page.goto("/");
    await page.waitForSelector('[data-testid="mainpage_title"]', {
      timeout: 30000,
    });

    let modalCount = 0;
    try {
      const modalTitleElement = await page?.getByTestId("modal-title");
      if (modalTitleElement) {
        modalCount = await modalTitleElement.count();
      }
    } catch (error) {
      modalCount = 0;
    }

<<<<<<< HEAD
    while (modalCount === 0) {
      await page.getByText("New Flow", { exact: true }).click();
      await page.waitForTimeout(3000);
      modalCount = await page.getByTestId("modal-title")?.count();
    }

    // Start with blank flow
    await page.getByTestId("blank-flow").click();
    await page.waitForTimeout(1000);

    // Search for a component
    await page.getByTestId("sidebar-search-input").click();
    await page.getByTestId("sidebar-search-input").fill("chat input");
    await page.waitForTimeout(500);

    // Hover over the component and verify plus icon
    const componentLocator = page.getByTestId("inputsChat Input");
    // Find the plus icon within the specific component container
    const plusIcon = componentLocator.getByTestId("icon-Plus");
=======
  while (modalCount === 0) {
    await page.getByText("New Flow", { exact: true }).click();
    await page.waitForSelector('[data-testid="modal-title"]', {
      timeout: 3000,
    });
    modalCount = await page.getByTestId("modal-title")?.count();
  }

  // Start with blank flow
  await page.getByTestId("blank-flow").click();
  await page.waitForSelector('[data-testid="sidebar-search-input"]', {
    timeout: 3000,
  });

  // Search for a component
  await page.getByTestId("sidebar-search-input").click();
  await page.getByTestId("sidebar-search-input").fill("chat input");

  await page.waitForSelector('[data-testid="inputsChat Input"]', {
    timeout: 2000,
  });
  // Hover over the component and verify plus icon
  const componentLocator = page.getByTestId("inputsChat Input");
  // Find the plus icon within the specific component container
  const plusIcon = componentLocator.getByTestId("icon-Plus");
>>>>>>> d31fa355

    // Get the opacity
    const opacity = await plusIcon.evaluate((el) =>
      window.getComputedStyle(el).getPropertyValue("opacity"),
    );

    await expect(plusIcon).toBeVisible();

    await expect(opacity).toBe("0");

<<<<<<< HEAD
    // Hover over the component
    await componentLocator.hover();

    // Check if the plus icon is visible and has full opacity

    await expect(plusIcon).toBeVisible();

    await page.waitForTimeout(500);
=======
  await componentLocator.hover();
  // Hover over the component
  await expect(plusIcon).toBeVisible();
  // Wait for the animation to change the opacity
  await page.waitForTimeout(500);
>>>>>>> d31fa355

    const opacityAfterHover = await plusIcon.evaluate((el) =>
      window.getComputedStyle(el).getPropertyValue("opacity"),
    );

<<<<<<< HEAD
    await expect(Number(opacityAfterHover)).toBeGreaterThan(0);

    // Click the plus icon associated with this component
    await plusIcon.click();
    await page.waitForTimeout(500);

    // Verify component was added to the flow
    const addedComponent = await page.locator(".react-flow__node").first();
    await expect(addedComponent).toBeVisible();
  },
);
=======
  expect(Number(opacityAfterHover)).toBeGreaterThan(0);

  // Click the plus icon associated with this component
  await plusIcon.click();
  // Wait for the component to be added to the flow
  await page.waitForSelector(".react-flow__node", { timeout: 1000 });

  // Verify component was added to the flow
  const addedComponent = page.locator(".react-flow__node").first();
  await expect(addedComponent).toBeVisible();
});
>>>>>>> d31fa355
<|MERGE_RESOLUTION|>--- conflicted
+++ resolved
@@ -3,6 +3,7 @@
 test(
   "user can add components by hovering and clicking the plus icon",
   { tag: ["@release", "@components", "@workspace"] },
+
   async ({ page }) => {
     // Navigate to homepage and handle initial modal
     await page.goto("/");
@@ -20,53 +21,31 @@
       modalCount = 0;
     }
 
-<<<<<<< HEAD
     while (modalCount === 0) {
       await page.getByText("New Flow", { exact: true }).click();
-      await page.waitForTimeout(3000);
+      await page.waitForSelector('[data-testid="modal-title"]', {
+        timeout: 3000,
+      });
       modalCount = await page.getByTestId("modal-title")?.count();
     }
 
     // Start with blank flow
     await page.getByTestId("blank-flow").click();
-    await page.waitForTimeout(1000);
+    await page.waitForSelector('[data-testid="sidebar-search-input"]', {
+      timeout: 3000,
+    });
 
     // Search for a component
     await page.getByTestId("sidebar-search-input").click();
     await page.getByTestId("sidebar-search-input").fill("chat input");
-    await page.waitForTimeout(500);
 
+    await page.waitForSelector('[data-testid="inputsChat Input"]', {
+      timeout: 2000,
+    });
     // Hover over the component and verify plus icon
     const componentLocator = page.getByTestId("inputsChat Input");
     // Find the plus icon within the specific component container
     const plusIcon = componentLocator.getByTestId("icon-Plus");
-=======
-  while (modalCount === 0) {
-    await page.getByText("New Flow", { exact: true }).click();
-    await page.waitForSelector('[data-testid="modal-title"]', {
-      timeout: 3000,
-    });
-    modalCount = await page.getByTestId("modal-title")?.count();
-  }
-
-  // Start with blank flow
-  await page.getByTestId("blank-flow").click();
-  await page.waitForSelector('[data-testid="sidebar-search-input"]', {
-    timeout: 3000,
-  });
-
-  // Search for a component
-  await page.getByTestId("sidebar-search-input").click();
-  await page.getByTestId("sidebar-search-input").fill("chat input");
-
-  await page.waitForSelector('[data-testid="inputsChat Input"]', {
-    timeout: 2000,
-  });
-  // Hover over the component and verify plus icon
-  const componentLocator = page.getByTestId("inputsChat Input");
-  // Find the plus icon within the specific component container
-  const plusIcon = componentLocator.getByTestId("icon-Plus");
->>>>>>> d31fa355
 
     // Get the opacity
     const opacity = await plusIcon.evaluate((el) =>
@@ -77,49 +56,25 @@
 
     await expect(opacity).toBe("0");
 
-<<<<<<< HEAD
+    await componentLocator.hover();
     // Hover over the component
-    await componentLocator.hover();
-
-    // Check if the plus icon is visible and has full opacity
-
     await expect(plusIcon).toBeVisible();
-
+    // Wait for the animation to change the opacity
     await page.waitForTimeout(500);
-=======
-  await componentLocator.hover();
-  // Hover over the component
-  await expect(plusIcon).toBeVisible();
-  // Wait for the animation to change the opacity
-  await page.waitForTimeout(500);
->>>>>>> d31fa355
 
     const opacityAfterHover = await plusIcon.evaluate((el) =>
       window.getComputedStyle(el).getPropertyValue("opacity"),
     );
 
-<<<<<<< HEAD
-    await expect(Number(opacityAfterHover)).toBeGreaterThan(0);
+    expect(Number(opacityAfterHover)).toBeGreaterThan(0);
 
     // Click the plus icon associated with this component
     await plusIcon.click();
-    await page.waitForTimeout(500);
+    // Wait for the component to be added to the flow
+    await page.waitForSelector(".react-flow__node", { timeout: 1000 });
 
     // Verify component was added to the flow
-    const addedComponent = await page.locator(".react-flow__node").first();
+    const addedComponent = page.locator(".react-flow__node").first();
     await expect(addedComponent).toBeVisible();
   },
-);
-=======
-  expect(Number(opacityAfterHover)).toBeGreaterThan(0);
-
-  // Click the plus icon associated with this component
-  await plusIcon.click();
-  // Wait for the component to be added to the flow
-  await page.waitForSelector(".react-flow__node", { timeout: 1000 });
-
-  // Verify component was added to the flow
-  const addedComponent = page.locator(".react-flow__node").first();
-  await expect(addedComponent).toBeVisible();
-});
->>>>>>> d31fa355
+);
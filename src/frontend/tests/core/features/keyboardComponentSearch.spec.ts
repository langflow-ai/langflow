import { expect, test } from "@playwright/test";

test(
  "user can search and add components using keyboard shortcuts",
  { tag: ["@release", "@workspace"] },
  async ({ page }) => {
    // Navigate to homepage and handle initial modal
    await page.goto("/");
    await page.waitForSelector('[data-testid="mainpage_title"]', {
      timeout: 30000,
    });

    let modalCount = 0;
    try {
      const modalTitleElement = await page?.getByTestId("modal-title");
      if (modalTitleElement) {
        modalCount = await modalTitleElement.count();
      }
    } catch (error) {
      modalCount = 0;
    }
<<<<<<< HEAD

    while (modalCount === 0) {
      await page.getByText("New Flow", { exact: true }).click();
      await page.waitForTimeout(3000);
      modalCount = await page.getByTestId("modal-title")?.count();
    }

    // Start with blank flow
    await page.getByTestId("blank-flow").click();
    await page.waitForTimeout(1000);

    // Press "/" to activate search
    await page.keyboard.press("/");
    await page.waitForTimeout(500);

    // Verify search is focused and disclosures are closed when search is empty
    await expect(page.getByTestId("sidebar-search-input")).toBeFocused();
    await expect(page.getByTestId("inputsChat Input")).not.toBeVisible();

    // Type "chat" to search for chat components
    await page.keyboard.type("chat");
    await page.waitForTimeout(500);

    // Verify disclosures open when search has content
    await expect(page.getByTestId("inputsChat Input")).toBeVisible();

    // Press Tab to focus first result
    await page.keyboard.press("Tab");
    await page.keyboard.press("Tab");

    // Verify some expected chat-related components are visible
    await expect(page.getByTestId("inputsChat Input")).toBeVisible();
    await expect(page.getByTestId("outputsChat Output")).toBeVisible();

    // Press Space to select the component
    await page.keyboard.press("Space");
    await page.waitForTimeout(500);

    // Verify component was added to flow
    const addedComponent = await page.locator(".react-flow__node").first();
    await expect(addedComponent).toBeVisible();

    // Clear search input and verify disclosures are closed
    await page.getByTestId("sidebar-search-input").clear();
    await page.waitForTimeout(500);
    await expect(page.getByTestId("inputsChat Input")).not.toBeVisible();

    // Test Enter key selection
    await page.keyboard.press("/");
    await page.keyboard.type("prompt");
    await page.waitForTimeout(500);

    // Verify disclosures open with new search
    await expect(page.getByTestId("promptsPrompt")).toBeVisible();

    await page.keyboard.press("Tab");
    await page.keyboard.press("Tab");
    await page.keyboard.press("Enter");
    await page.waitForTimeout(500);

    // Verify second component was added
    const nodeCount = await page.locator(".react-flow__node").count();
    expect(nodeCount).toBe(2);

    // Verify search is cleared and disclosures are closed after adding component
    await page.keyboard.press("/");
    await page.getByTestId("sidebar-search-input").clear();
    await page.waitForTimeout(500);
    await expect(page.getByTestId("sidebar-search-input")).toHaveValue("");
    await expect(page.getByTestId("inputsChat Input")).not.toBeVisible();

    await expect(page.getByTestId("sidebar-search-input")).toBeFocused();
    await page.keyboard.press("Escape");
    await expect(page.getByTestId("sidebar-search-input")).not.toBeFocused();
    await expect(page.getByTestId("inputsChat Input")).not.toBeVisible();
  },
);
=======
  } catch (error) {
    modalCount = 0;
  }

  while (modalCount === 0) {
    await page.getByText("New Flow", { exact: true }).click();
    await page.waitForSelector('[data-testid="modal-title"]', {
      timeout: 3000,
    });
    modalCount = await page.getByTestId("modal-title")?.count();
  }

  // Start with blank flow
  await page.getByTestId("blank-flow").click();
  await page.waitForSelector('[data-testid="sidebar-search-input"]', {
    timeout: 1000,
  });

  // Press "/" to activate search
  await page.keyboard.press("/");

  // Verify search is focused and disclosures are closed when search is empty
  await expect(page.getByTestId("sidebar-search-input")).toBeFocused({
    timeout: 1000,
  });
  await expect(page.getByTestId("inputsChat Input")).not.toBeVisible();

  // Type "chat" to search for chat components
  await page.keyboard.type("chat");

  await expect(page.getByTestId("inputsChat Input")).toBeVisible({
    timeout: 1000,
  });

  // Verify disclosures open when search has content
  await expect(page.getByTestId("inputsChat Input")).toBeVisible();

  // Press Tab to focus first result
  await page.keyboard.press("Tab");
  await page.keyboard.press("Tab");

  // Verify some expected chat-related components are visible
  await expect(page.getByTestId("inputsChat Input")).toBeVisible();
  await expect(page.getByTestId("outputsChat Output")).toBeVisible();

  // Press Space to select the component
  await page.keyboard.press("Space");

  // Verify component was added to flow
  const addedComponent = await page.locator(".react-flow__node").first();
  await expect(addedComponent).toBeVisible();

  // Clear search input and verify disclosures are closed
  await page.getByTestId("sidebar-search-input").clear();
  await expect(page.getByTestId("inputsChat Input")).not.toBeVisible();

  // Test Enter key selection
  await page.keyboard.press("/");
  await page.keyboard.type("prompt");

  // Verify disclosures open with new search
  await expect(page.getByTestId("promptsPrompt")).toBeVisible();

  await page.keyboard.press("Tab");
  await page.keyboard.press("Tab");
  await page.keyboard.press("Enter");

  // Verify second component was added
  const nodeCount = await page.locator(".react-flow__node").count();
  expect(nodeCount).toBe(2);

  // Verify search is cleared and disclosures are closed after adding component
  await page.keyboard.press("/");
  await page.getByTestId("sidebar-search-input").clear();
  await expect(page.getByTestId("sidebar-search-input")).toHaveValue("");
  await expect(page.getByTestId("inputsChat Input")).not.toBeVisible();

  await expect(page.getByTestId("sidebar-search-input")).toBeFocused();
  await page.keyboard.press("Escape");
  await expect(page.getByTestId("sidebar-search-input")).not.toBeFocused();
  await expect(page.getByTestId("inputsChat Input")).not.toBeVisible();
});
>>>>>>> cd2517f7
<|MERGE_RESOLUTION|>--- conflicted
+++ resolved
@@ -19,29 +19,36 @@
     } catch (error) {
       modalCount = 0;
     }
-<<<<<<< HEAD
 
     while (modalCount === 0) {
       await page.getByText("New Flow", { exact: true }).click();
-      await page.waitForTimeout(3000);
+      await page.waitForSelector('[data-testid="modal-title"]', {
+        timeout: 3000,
+      });
       modalCount = await page.getByTestId("modal-title")?.count();
     }
 
     // Start with blank flow
     await page.getByTestId("blank-flow").click();
-    await page.waitForTimeout(1000);
+    await page.waitForSelector('[data-testid="sidebar-search-input"]', {
+      timeout: 1000,
+    });
 
     // Press "/" to activate search
     await page.keyboard.press("/");
-    await page.waitForTimeout(500);
 
     // Verify search is focused and disclosures are closed when search is empty
-    await expect(page.getByTestId("sidebar-search-input")).toBeFocused();
+    await expect(page.getByTestId("sidebar-search-input")).toBeFocused({
+      timeout: 1000,
+    });
     await expect(page.getByTestId("inputsChat Input")).not.toBeVisible();
 
     // Type "chat" to search for chat components
     await page.keyboard.type("chat");
-    await page.waitForTimeout(500);
+
+    await expect(page.getByTestId("inputsChat Input")).toBeVisible({
+      timeout: 1000,
+    });
 
     // Verify disclosures open when search has content
     await expect(page.getByTestId("inputsChat Input")).toBeVisible();
@@ -56,7 +63,6 @@
 
     // Press Space to select the component
     await page.keyboard.press("Space");
-    await page.waitForTimeout(500);
 
     // Verify component was added to flow
     const addedComponent = await page.locator(".react-flow__node").first();
@@ -64,13 +70,11 @@
 
     // Clear search input and verify disclosures are closed
     await page.getByTestId("sidebar-search-input").clear();
-    await page.waitForTimeout(500);
     await expect(page.getByTestId("inputsChat Input")).not.toBeVisible();
 
     // Test Enter key selection
     await page.keyboard.press("/");
     await page.keyboard.type("prompt");
-    await page.waitForTimeout(500);
 
     // Verify disclosures open with new search
     await expect(page.getByTestId("promptsPrompt")).toBeVisible();
@@ -78,7 +82,6 @@
     await page.keyboard.press("Tab");
     await page.keyboard.press("Tab");
     await page.keyboard.press("Enter");
-    await page.waitForTimeout(500);
 
     // Verify second component was added
     const nodeCount = await page.locator(".react-flow__node").count();
@@ -87,7 +90,6 @@
     // Verify search is cleared and disclosures are closed after adding component
     await page.keyboard.press("/");
     await page.getByTestId("sidebar-search-input").clear();
-    await page.waitForTimeout(500);
     await expect(page.getByTestId("sidebar-search-input")).toHaveValue("");
     await expect(page.getByTestId("inputsChat Input")).not.toBeVisible();
 
@@ -96,88 +98,4 @@
     await expect(page.getByTestId("sidebar-search-input")).not.toBeFocused();
     await expect(page.getByTestId("inputsChat Input")).not.toBeVisible();
   },
-);
-=======
-  } catch (error) {
-    modalCount = 0;
-  }
-
-  while (modalCount === 0) {
-    await page.getByText("New Flow", { exact: true }).click();
-    await page.waitForSelector('[data-testid="modal-title"]', {
-      timeout: 3000,
-    });
-    modalCount = await page.getByTestId("modal-title")?.count();
-  }
-
-  // Start with blank flow
-  await page.getByTestId("blank-flow").click();
-  await page.waitForSelector('[data-testid="sidebar-search-input"]', {
-    timeout: 1000,
-  });
-
-  // Press "/" to activate search
-  await page.keyboard.press("/");
-
-  // Verify search is focused and disclosures are closed when search is empty
-  await expect(page.getByTestId("sidebar-search-input")).toBeFocused({
-    timeout: 1000,
-  });
-  await expect(page.getByTestId("inputsChat Input")).not.toBeVisible();
-
-  // Type "chat" to search for chat components
-  await page.keyboard.type("chat");
-
-  await expect(page.getByTestId("inputsChat Input")).toBeVisible({
-    timeout: 1000,
-  });
-
-  // Verify disclosures open when search has content
-  await expect(page.getByTestId("inputsChat Input")).toBeVisible();
-
-  // Press Tab to focus first result
-  await page.keyboard.press("Tab");
-  await page.keyboard.press("Tab");
-
-  // Verify some expected chat-related components are visible
-  await expect(page.getByTestId("inputsChat Input")).toBeVisible();
-  await expect(page.getByTestId("outputsChat Output")).toBeVisible();
-
-  // Press Space to select the component
-  await page.keyboard.press("Space");
-
-  // Verify component was added to flow
-  const addedComponent = await page.locator(".react-flow__node").first();
-  await expect(addedComponent).toBeVisible();
-
-  // Clear search input and verify disclosures are closed
-  await page.getByTestId("sidebar-search-input").clear();
-  await expect(page.getByTestId("inputsChat Input")).not.toBeVisible();
-
-  // Test Enter key selection
-  await page.keyboard.press("/");
-  await page.keyboard.type("prompt");
-
-  // Verify disclosures open with new search
-  await expect(page.getByTestId("promptsPrompt")).toBeVisible();
-
-  await page.keyboard.press("Tab");
-  await page.keyboard.press("Tab");
-  await page.keyboard.press("Enter");
-
-  // Verify second component was added
-  const nodeCount = await page.locator(".react-flow__node").count();
-  expect(nodeCount).toBe(2);
-
-  // Verify search is cleared and disclosures are closed after adding component
-  await page.keyboard.press("/");
-  await page.getByTestId("sidebar-search-input").clear();
-  await expect(page.getByTestId("sidebar-search-input")).toHaveValue("");
-  await expect(page.getByTestId("inputsChat Input")).not.toBeVisible();
-
-  await expect(page.getByTestId("sidebar-search-input")).toBeFocused();
-  await page.keyboard.press("Escape");
-  await expect(page.getByTestId("sidebar-search-input")).not.toBeFocused();
-  await expect(page.getByTestId("inputsChat Input")).not.toBeVisible();
-});
->>>>>>> cd2517f7
+);
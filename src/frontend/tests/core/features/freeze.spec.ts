import { expect, test } from "@playwright/test";
import { addLegacyComponents } from "../../utils/add-legacy-components";
import { awaitBootstrapTest } from "../../utils/await-bootstrap-test";
import { zoomOut } from "../../utils/zoom-out";

test(
  "user must be able to freeze a component",
  { tag: ["@release", "@workspace", "@components"] },

  async ({ page }) => {
    await awaitBootstrapTest(page);

    await page.getByTestId("blank-flow").click();

    await addLegacyComponents(page);

    //first component
    await page.getByTestId("sidebar-search-input").click();
    await page.getByTestId("sidebar-search-input").fill("text input");
    await page.waitForSelector('[data-testid="inputsText Input"]', {
      timeout: 1000,
    });

    await zoomOut(page, 3);

    await page
      .getByTestId("inputsText Input")
      .dragTo(page.locator('//*[@id="react-flow-id"]'), {
        targetPosition: { x: 100, y: 100 },
      });

    await page.getByTestId("sidebar-search-input").click();
    await page.getByTestId("sidebar-search-input").fill("url");
    await page.waitForSelector('[data-testid="dataURL"]', {
      timeout: 1000,
    });

    await page
      .getByTestId("dataURL")
      .dragTo(page.locator('//*[@id="react-flow-id"]'), {
        targetPosition: { x: 300, y: 300 },
      });

    //third component

    await page.getByTestId("sidebar-search-input").click();
    await page.getByTestId("sidebar-search-input").fill("split text");
    await page.waitForSelector('[data-testid="processingSplit Text"]', {
      timeout: 1000,
    });

    await page
      .getByTestId("processingSplit Text")
      .dragTo(page.locator('//*[@id="react-flow-id"]'), {
        targetPosition: { x: 350, y: 100 },
      });

    //fourth component

    await page.getByTestId("sidebar-search-input").click();
    await page.getByTestId("sidebar-search-input").fill("data to message");
    await page.waitForSelector('[data-testid="processingData to Message"]', {
      timeout: 1000,
    });

    await page
      .getByTestId("processingData to Message")
      .dragTo(page.locator('//*[@id="react-flow-id"]'), {
        targetPosition: { x: 50, y: 300 },
      });

    await page.getByTestId("zoom_out").click();

    //fifth component

    await page.getByTestId("sidebar-search-input").click();
    await page.getByTestId("sidebar-search-input").fill("chat output");
    await page.waitForSelector('[data-testid="outputsChat Output"]', {
      timeout: 1000,
    });

    await page
      .getByTestId("outputsChat Output")
      .dragTo(page.locator('//*[@id="react-flow-id"]'), {
        targetPosition: { x: 600, y: 200 },
      });

    await page.getByTestId("div-generic-node").nth(4).click();

    await page.getByTestId("more-options-modal").click();

    await page.getByTestId("expand-button-modal").click();

    await page.getByTestId("fit_view").click();

    let outdatedComponents = await page
      .getByTestId("icon-AlertTriangle")
      .count();

    while (outdatedComponents > 0) {
      await page.getByTestId("icon-AlertTriangle").first().click();
      await page.waitForSelector('[data-testid="icon-AlertTriangle"]', {
        timeout: 1000,
      });
      outdatedComponents = await page.getByTestId("icon-AlertTriangle").count();
    }

    let filledApiKey = await page.getByTestId("remove-icon-badge").count();
    while (filledApiKey > 0) {
      await page.getByTestId("remove-icon-badge").first().click();
      filledApiKey = await page.getByTestId("remove-icon-badge").count();
    }

    await page.getByTestId("fit_view").click();
    await zoomOut(page, 2);

    //connection 1
    await page
      .getByTestId("handle-urlcomponent-shownode-data-right")
      .nth(0)
      .click();
    await page
      .getByTestId("handle-splittext-shownode-data or dataframe-left")
      .click();

    //connection 2
    await page
      .getByTestId("handle-textinput-shownode-message-right")
      .nth(0)
      .click();
    await page.getByTestId("handle-splittext-shownode-separator-left").click();

    //connection 3
    await page
      .getByTestId("handle-splittext-shownode-chunks-right")
      .nth(0)
      .click();
    await page.getByTestId("handle-parsedata-shownode-data-left").click();

    //connection 4
    await page
      .getByTestId("handle-parsedata-shownode-message-right")
      .nth(0)
      .click();
    await page.getByTestId("handle-chatoutput-shownode-text-left").click();

    await page
      .getByTestId("textarea_str_input_value")
      .first()
      .fill("lorem ipsum");

    await page
      .getByTestId("inputlist_str_urls_0")
      .fill("https://www.lipsum.com/");

    await page.getByTestId("button_run_chat output").click();

    await page.waitForSelector("text=built successfully", { timeout: 30000 });

    await page.getByText("built successfully").last().click({
      timeout: 15000,
    });

    await page.waitForSelector(
      '[data-testid="output-inspection-message-chatoutput"]',
      {
        timeout: 1000,
      },
    );

    await page
      .getByTestId("output-inspection-message-chatoutput")
      .first()
      .click();

    const firstRunWithoutFreezing = await page
      .getByPlaceholder("Empty")
      .textContent();

    await page.getByText("Close").last().click();

    await page.getByTestId("textarea_str_input_value").first().fill(",");

    await page.getByTestId("button_run_chat output").click();

    await page.waitForSelector("text=built successfully", { timeout: 30000 });

    await page.getByText("built successfully").last().click({
      timeout: 15000,
    });

    await page.waitForSelector(
      '[data-testid="output-inspection-message-chatoutput"]',
      {
        timeout: 1000,
      },
    );

    await page
      .getByTestId("output-inspection-message-chatoutput")
      .first()
      .click();

    const secondRunWithoutFreezing = await page
      .getByPlaceholder("Empty")
      .textContent();

    await page.getByText("Close").last().click();

    await page.getByText("Split Text", { exact: true }).last().click();

    await page.waitForSelector('[data-testid="more-options-modal"]', {
      timeout: 1000,
    });

    await page.getByTestId("more-options-modal").click();

    await page.waitForSelector('[data-testid="icon-FreezeAll"]', {
      timeout: 1000,
    });

    await page.getByTestId("icon-FreezeAll").last().click();

    await page.waitForTimeout(3000);

    await page.keyboard.press("Escape");

    await page.locator('//*[@id="react-flow-id"]').click();

    await page
      .getByTestId("textarea_str_input_value")
      .first()
      .fill("lorem ipsum");

    await page.waitForSelector('[data-testid="button_run_chat output"]', {
      timeout: 1000,
    });

    await page.waitForTimeout(2000);

    await page.getByTestId("button_run_chat output").click();

    await page.waitForSelector("text=built successfully", { timeout: 30000 });

    await page.getByText("built successfully").last().click({
      timeout: 15000,
    });

    await page.waitForSelector(
      '[data-testid="output-inspection-message-chatoutput"]',
      {
        timeout: 1000,
      },
    );

    await page
      .getByTestId("output-inspection-message-chatoutput")
      .first()
      .click();

    const firstTextFreezed = await page.getByPlaceholder("Empty").textContent();

    await page.getByText("Close").last().click();

    await page.getByText("Split Text", { exact: true }).click();

    await page.getByText("Freeze").first().click();

    await page.waitForTimeout(3000);

    await page.waitForTimeout(3000);

<<<<<<< HEAD
    await page.keyboard.press("Escape");

=======
>>>>>>> 24a052f7
    await page.getByTestId("button_run_chat output").click();

    await page.waitForTimeout(1000);

    await page.waitForSelector("text=built successfully", {
      timeout: 30000 * 3,
    });

    await page.getByText("built successfully").last().click({
      timeout: 15000,
    });

    await page.waitForSelector(
      '[data-testid="output-inspection-message-chatoutput"]',
      {
        timeout: 1000,
      },
    );

    await page
      .getByTestId("output-inspection-message-chatoutput")
      .first()
      .click();

    const thirdTextWithoutFreezing = await page
      .getByPlaceholder("Empty")
      .textContent();

    expect(firstTextFreezed).toBe(secondRunWithoutFreezing);

    expect(firstTextFreezed).not.toBe(firstRunWithoutFreezing);
    expect(firstTextFreezed).not.toBe(thirdTextWithoutFreezing);
    expect(firstRunWithoutFreezing).not.toBe(secondRunWithoutFreezing);
    expect(thirdTextWithoutFreezing).not.toBe(secondRunWithoutFreezing);
  },
);<|MERGE_RESOLUTION|>--- conflicted
+++ resolved
@@ -268,13 +268,8 @@
 
     await page.waitForTimeout(3000);
 
-    await page.waitForTimeout(3000);
-
-<<<<<<< HEAD
     await page.keyboard.press("Escape");
 
-=======
->>>>>>> 24a052f7
     await page.getByTestId("button_run_chat output").click();
 
     await page.waitForTimeout(1000);

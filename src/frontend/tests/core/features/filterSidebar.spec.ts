import { expect, test } from "@playwright/test";

test(
  "user must see on handle click the possibility connections - LLMChain",
  { tag: ["@release", "@components", "@api"] },
  async ({ page }) => {
    await page.goto("/");
    await page.waitForSelector('[data-testid="mainpage_title"]', {
      timeout: 30000,
    });

    await page.waitForSelector('[id="new-project-btn"]', {
      timeout: 30000,
    });

    let modalCount = 0;
    try {
      const modalTitleElement = await page?.getByTestId("modal-title");
      if (modalTitleElement) {
        modalCount = await modalTitleElement.count();
      }
    } catch (error) {
      modalCount = 0;
    }

<<<<<<< HEAD
    while (modalCount === 0) {
      await page.getByText("New Flow", { exact: true }).click();
      await page.waitForTimeout(3000);
      modalCount = await page.getByTestId("modal-title")?.count();
    }
    await page.waitForTimeout(1000);

    await page.getByTestId("blank-flow").click();
    await page.waitForTimeout(3000);
=======
  while (modalCount === 0) {
    await page.getByText("New Flow", { exact: true }).click();
    await page.waitForSelector('[data-testid="modal-title"]', {
      timeout: 3000,
    });
    modalCount = await page.getByTestId("modal-title")?.count();
  }
  await page.waitForSelector('[data-testid="blank-flow"]', {
    timeout: 3000,
  });

  await page.getByTestId("blank-flow").click();
  await page.waitForSelector('[data-testid="sidebar-search-input"]', {
    timeout: 3000,
  });

  await page.getByTestId("sidebar-search-input").click();
  await page.getByTestId("sidebar-search-input").fill("api request");

  await page.waitForSelector('[data-testid="dataAPI Request"]', {
    timeout: 3000,
  });
  await page
    .getByTestId("dataAPI Request")
    .dragTo(page.locator('//*[@id="react-flow-id"]'));
  await page.mouse.up();
  await page.mouse.down();
  await page.getByTestId("fit_view").click();
  await page.getByTestId("zoom_out").click();
  await page.getByTestId("zoom_out").click();
  await page.getByTestId("zoom_out").click();
  await page.waitForSelector(
    '[data-testid="handle-apirequest-shownode-urls-left"]',
    {
      timeout: 3000,
    },
  );
  await page.getByTestId("handle-apirequest-shownode-urls-left").click();

  await page.waitForTimeout(500);

  expect(await page.getByTestId("icon-ListFilter").first()).toBeVisible();

  await page
    .getByTestId("icon-X")
    .first()
    .hover()
    .then(async () => {
      await page
        .getByText("Remove filter", {
          exact: false,
        })
        .first()
        .isVisible();
    });
>>>>>>> 35392078

    await page.getByTestId("sidebar-search-input").click();
    await page.getByTestId("sidebar-search-input").fill("api request");

    await page.waitForTimeout(1000);
    await page
      .getByTestId("dataAPI Request")
      .dragTo(page.locator('//*[@id="react-flow-id"]'));
    await page.mouse.up();
    await page.mouse.down();
    await page.getByTestId("fit_view").click();
    await page.getByTestId("zoom_out").click();
    await page.getByTestId("zoom_out").click();
    await page.getByTestId("zoom_out").click();
    await page.waitForTimeout(500);

    await page.getByTestId("handle-apirequest-shownode-urls-left").click();

    await page.waitForTimeout(500);

    expect(await page.getByTestId("icon-ListFilter").first()).toBeVisible();

    await page
      .getByTestId("icon-X")
      .first()
      .hover()
      .then(async () => {
        await page
          .getByText("Remove filter", {
            exact: false,
          })
          .first()
          .isVisible();
      });

    await expect(page.getByTestId("disclosure-inputs")).toBeVisible();
    await expect(page.getByTestId("disclosure-outputs")).toBeVisible();
    await expect(page.getByTestId("disclosure-prompts")).toBeVisible();
    await expect(page.getByTestId("disclosure-models")).toBeVisible();
    await expect(page.getByTestId("disclosure-helpers")).toBeVisible();
    await expect(page.getByTestId("disclosure-agents")).toBeVisible();

    await page.getByTestId("sidebar-options-trigger").click();
    await page
      .getByTestId("sidebar-legacy-switch")
      .isVisible({ timeout: 5000 });
    await page.getByTestId("sidebar-legacy-switch").click();
    await page.getByTestId("sidebar-options-trigger").click();

    await expect(page.getByTestId("disclosure-prototypes")).toBeVisible();

    await expect(page.getByTestId("inputsChat Input")).toBeVisible();
    await expect(page.getByTestId("outputsChat Output")).toBeVisible();
    await expect(page.getByTestId("promptsPrompt")).toBeVisible();
    await expect(page.getByTestId("modelsAmazon Bedrock")).toBeVisible();
    await expect(page.getByTestId("helpersMessage History")).toBeVisible();
    await expect(page.getByTestId("langchain_utilitiesCSVAgent")).toBeVisible();
    await expect(
      page.getByTestId("langchain_utilitiesConversationChain"),
    ).toBeVisible();

    await expect(page.getByTestId("helpersCurrent Date")).toBeVisible();

    await page.getByTestId("sidebar-options-trigger").click();
    await page.getByTestId("sidebar-beta-switch").isVisible({ timeout: 5000 });
    await page.getByTestId("sidebar-beta-switch").click();
    await expect(page.getByTestId("sidebar-beta-switch")).not.toBeChecked();
    await page.getByTestId("sidebar-options-trigger").click();

    await expect(page.getByTestId("helpersCurrent Date")).not.toBeVisible();

    await page.getByTestId("sidebar-filter-reset").click();

    await expect(page.getByTestId("inputsChat Input")).not.toBeVisible();
    await expect(page.getByTestId("outputsChat Output")).not.toBeVisible();
    await expect(page.getByTestId("promptsPrompt")).not.toBeVisible();
    await expect(page.getByTestId("modelsAmazon Bedrock")).not.toBeVisible();
    await expect(page.getByTestId("helpersMessage History")).not.toBeVisible();
    await expect(
      page.getByTestId("agentsTool Calling Agent"),
    ).not.toBeVisible();
    await expect(
      page.getByTestId("langchain_utilitiesConversationChain"),
    ).not.toBeVisible();
    await expect(page.getByTestId("logicCondition")).not.toBeVisible();

    await page.getByTestId("handle-apirequest-shownode-headers-left").click();

    await expect(page.getByTestId("disclosure-data")).toBeVisible();
    await expect(page.getByTestId("disclosure-helpers")).toBeVisible();
    await expect(page.getByTestId("disclosure-vector stores")).toBeVisible();
    await expect(page.getByTestId("disclosure-prototypes")).toBeVisible();
    await expect(page.getByTestId("disclosure-embeddings")).toBeVisible();
    await expect(page.getByTestId("disclosure-tools")).toBeVisible();

    await expect(page.getByTestId("dataAPI Request")).toBeVisible();
    await expect(page.getByTestId("helpersMessage History")).toBeVisible();
    await expect(page.getByTestId("vectorstoresAstra DB")).toBeVisible();
    await expect(page.getByTestId("toolsSearch API")).toBeVisible();
    await expect(page.getByTestId("logicSub Flow")).not.toBeVisible();

    await page.getByTestId("sidebar-options-trigger").click();
    await page.getByTestId("sidebar-beta-switch").isVisible({ timeout: 5000 });
    await page.getByTestId("sidebar-beta-switch").click();
    await expect(page.getByTestId("sidebar-beta-switch")).toBeChecked();
    await page.getByTestId("sidebar-options-trigger").click();

    await expect(page.getByTestId("logicSub Flow")).toBeVisible();

    await expect(page.getByTestId("processingSplit Text")).toBeVisible();
    await expect(page.getByTestId("toolsSearch API")).toBeVisible();

    await page.getByTestId("icon-X").first().click();

    await expect(page.getByTestId("dataAPI Request")).not.toBeVisible();
    await expect(page.getByTestId("helpersMessage History")).not.toBeVisible();
    await expect(page.getByTestId("vectorstoresAstra DB")).not.toBeVisible();
    await expect(page.getByTestId("toolsSearch API")).not.toBeVisible();
    await expect(page.getByTestId("logicSub Flow")).not.toBeVisible();

    await expect(page.getByTestId("processingSplit Text")).not.toBeVisible();
    await expect(page.getByTestId("toolsSearch API")).not.toBeVisible();
  },
);<|MERGE_RESOLUTION|>--- conflicted
+++ resolved
@@ -23,17 +23,6 @@
       modalCount = 0;
     }
 
-<<<<<<< HEAD
-    while (modalCount === 0) {
-      await page.getByText("New Flow", { exact: true }).click();
-      await page.waitForTimeout(3000);
-      modalCount = await page.getByTestId("modal-title")?.count();
-    }
-    await page.waitForTimeout(1000);
-
-    await page.getByTestId("blank-flow").click();
-    await page.waitForTimeout(3000);
-=======
   while (modalCount === 0) {
     await page.getByText("New Flow", { exact: true }).click();
     await page.waitForSelector('[data-testid="modal-title"]', {
@@ -89,7 +78,6 @@
         .first()
         .isVisible();
     });
->>>>>>> 35392078
 
     await page.getByTestId("sidebar-search-input").click();
     await page.getByTestId("sidebar-search-input").fill("api request");

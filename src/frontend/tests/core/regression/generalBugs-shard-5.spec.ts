--- conflicted
+++ resolved
@@ -170,11 +170,7 @@
     await adjustScreenView(page, { numberOfZoomOut: 2 });
 
     // Select both Combine Text nodes using box selection (Shift+drag)
-<<<<<<< HEAD
-    // Note: Ctrl/Meta+click doesn't work reliably in Playwright 1.56 with ReactFlow
-=======
     // Note: Ctrl/Meta+click doesn't work reliably in Playwright with ReactFlow
->>>>>>> 6aa91780
     const combineTextNodes = page.locator(".react-flow__node").filter({
       has: page.getByTestId("title-Combine Text"),
     });

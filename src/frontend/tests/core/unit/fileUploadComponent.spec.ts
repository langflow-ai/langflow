--- conflicted
+++ resolved
@@ -172,15 +172,8 @@
         timeout: 1000,
       });
 
-<<<<<<< HEAD
-      await page
-        .getByText(`${jsonFileName}.json`)
-        .first()
-        .click({ clickCount: 2 });
-=======
       await page.getByTestId(`context-menu-button-${jsonFileName}`).click();
       await page.getByTestId("btn-rename-file").click();
->>>>>>> 24a052f7
       await page
         .getByTestId(`rename-input-${jsonFileName}`)
         .fill(renamedJsonFile);

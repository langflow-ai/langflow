--- conflicted
+++ resolved
@@ -322,7 +322,6 @@
       await expect(page.getByText(`${newTxtFile}.txt`).first()).toBeVisible({
         timeout: 1000,
       });
-<<<<<<< HEAD
       await page.getByTestId(`remove-file-button-${renamedTxtFile}`).click();
 
       await page.getByTestId("handle-file-shownode-raw content-right").first().click();
@@ -353,8 +352,6 @@
       await expect(page.getByText("this is a new test")).toBeVisible({
         timeout: 3000,
       });
-=======
->>>>>>> d3e323ba
     }
   }, 
 );

import { expect, test } from "@playwright/test";
import { readFileSync } from "fs";

test("user must interact with chat with Input/Output", async ({ page }) => {
  if (!process.env.CI) {
    dotenv.config();
    dotenv.config({ path: path.resolve(__dirname, "../../.env") });
  }

  await page.goto("/");

  await page.waitForTimeout(1000);

  let modalCount = 0;
  try {
    const modalTitleElement = await page?.getByTestId("modal-title");
    if (modalTitleElement) {
      modalCount = await modalTitleElement.count();
    }
  } catch (error) {
    modalCount = 0;
  }

  while (modalCount === 0) {
    await page.getByText("New Project", { exact: true }).click();
    await page.waitForTimeout(5000);
    modalCount = await page.getByTestId("modal-title")?.count();
  }

  await page.getByRole("heading", { name: "Basic Prompting" }).click();
  await page.waitForTimeout(1000);

  await page.getByTitle("fit view").click();
  await page.getByTitle("zoom out").click();
  await page.getByTitle("zoom out").click();
  await page.getByTitle("zoom out").click();

  if (!process.env.OPENAI_API_KEY) {
    //You must set the OPENAI_API_KEY on .env file to run this test
    expect(false).toBe(true);
  }

  await page
    .getByTestId("popover-anchor-input-openai_api_key")
    .fill(process.env.OPENAI_API_KEY ?? "");
  await page.getByText("Playground", { exact: true }).click();
  await page.getByPlaceholder("Send a message...").fill("Hello, how are you?");
  await page.getByTestId("icon-LucideSend").click();
  let valueUser = await page.getByTestId("sender_name_user").textContent();
  let valueAI = await page.getByTestId("sender_name_ai").textContent();

  expect(valueUser).toBe("User");
  expect(valueAI).toBe("AI");

  await page
    .getByTestId("textarea-input_value")
    .nth(1)
    .fill(
      "testtesttesttesttesttestte;.;.,;,.;,.;.,;,..,;;;;;;;;;;;;;;;;;;;;;,;.;,.;,.,;.,;.;.,~~çççççççççççççççççççççççççççççççççççççççisdajfdasiopjfaodisjhvoicxjiovjcxizopjviopasjioasfhjaiohf23432432432423423sttesttesttesttesttesttesttesttesttesttesttesttesttesttesttesttesttesttesttesttesttesttesttesttesttesttesttesttesttesttesttesttesttesttesttesttesttesttesttesttesttesttesttesttesttesttesttesttesttesttesttesttesttesttesttesttesttesttesttesttesttesttesttesttesttesttesttesttesttesttesttesttesttesttesttesttesttesttesttesttesttesttesttesttesttesttesttesttesttesttesttesttesttesttesttesttesttesttesttesttesttestççççççççççççççççççççççççççççççççç,.,.,.,.,.,.,.,.,.,.,.,.,.,.,.,.,!",
    );
  await page.getByText("Playground", { exact: true }).last().click();
  await page.getByTestId("icon-LucideSend").click();
  await page.getByText("Close", { exact: true }).click();
  await page.getByText("Chat Input", { exact: true }).click();
  await page.getByTestId("advanced-button-modal").click();
  await page.getByTestId("showsender_name").click();
  await page.getByText("Save Changes", { exact: true }).click();
<<<<<<< HEAD
=======

  await page.getByText("Chat Output", { exact: true }).click();
  await page.getByTestId("advanced-button-modal").click();
  await page.getByTestId("showsender_name").click();
  await page.getByText("Save Changes", { exact: true }).click();
>>>>>>> 6f0ddc78

  await page
    .getByTestId("popover-anchor-input-sender_name")
    .nth(1)
    .fill("TestSenderNameUser");
  await page
    .getByTestId("popover-anchor-input-sender_name")
    .nth(0)
    .fill("TestSenderNameAI");

  await page.getByText("Playground", { exact: true }).last().click();
  await page.getByTestId("icon-LucideSend").click();

  valueUser = await page
    .getByTestId("sender_name_testsendernameuser")
    .textContent();
  valueAI = await page
    .getByTestId("sender_name_testsendernameai")
    .textContent();

  expect(valueUser).toBe("TestSenderNameUser");
  expect(valueAI).toBe("TestSenderNameAI");

  expect(
    await page
      .getByText(
        "testtesttesttesttesttestte;.;.,;,.;,.;.,;,..,;;;;;;;;;;;;;;;;;;;;;,;.;,.;,.,;.,;.;.,~~çççççççççççççççççççççççççççççççççççççççisdajfdasiopjfaodisjhvoicxjiovjcxizopjviopasjioasfhjaiohf23432432432423423sttesttesttesttesttesttesttesttesttesttesttesttesttesttesttesttesttesttesttesttesttesttesttesttesttesttesttesttesttesttesttesttesttesttesttesttesttesttesttesttesttesttesttesttesttesttesttesttesttesttesttesttesttesttesttesttesttesttesttesttesttesttesttesttesttesttesttesttesttesttesttesttesttesttesttesttesttesttesttesttesttesttesttesttesttesttesttesttesttesttesttesttesttesttesttesttesttesttesttesttesttestççççççççççççççççççççççççççççççççç,.,.,.,.,.,.,.,.,.,.,.,.,.,.,.,.,!",
        { exact: true },
      )
      .isVisible(),
  );
});

test("user must be able to see output inspection", async ({ page }) => {
  if (!process.env.CI) {
    dotenv.config();
    dotenv.config({ path: path.resolve(__dirname, "../../.env") });
  }

  await page.goto("/");

  await page.waitForTimeout(1000);

  let modalCount = 0;
  try {
    const modalTitleElement = await page?.getByTestId("modal-title");
    if (modalTitleElement) {
      modalCount = await modalTitleElement.count();
    }
  } catch (error) {
    modalCount = 0;
  }

  while (modalCount === 0) {
    await page.getByText("New Project", { exact: true }).click();
    await page.waitForTimeout(5000);
    modalCount = await page.getByTestId("modal-title")?.count();
  }

  await page.getByRole("heading", { name: "Basic Prompting" }).click();
  await page.waitForTimeout(1000);

  await page.getByTitle("fit view").click();
  await page.getByTitle("zoom out").click();
  await page.getByTitle("zoom out").click();
  await page.getByTitle("zoom out").click();

  if (!process.env.OPENAI_API_KEY) {
    //You must set the OPENAI_API_KEY on .env file to run this test
    expect(false).toBe(true);
  }

  await page
    .getByTestId("popover-anchor-input-openai_api_key")
    .fill(process.env.OPENAI_API_KEY ?? "");

  await page.getByTestId("button_run_chat output").last().click();

  await page.waitForTimeout(2000);

  await page.getByTestId("icon-ScanEye").last().click();

  await page.getByText("Sender", { exact: true }).isVisible();
  await page.getByText("Type", { exact: true }).isVisible();
  await page.getByText("User", { exact: true }).last().isVisible();
});

test("user must be able to send an image on chat", async ({ page }) => {
  if (!process.env.CI) {
    dotenv.config();
    dotenv.config({ path: path.resolve(__dirname, "../../.env") });
  }

  await page.goto("/");

  await page.waitForTimeout(1000);

  let modalCount = 0;
  try {
    const modalTitleElement = await page?.getByTestId("modal-title");
    if (modalTitleElement) {
      modalCount = await modalTitleElement.count();
    }
  } catch (error) {
    modalCount = 0;
  }

  while (modalCount === 0) {
    await page.getByText("New Project", { exact: true }).click();
    await page.waitForTimeout(5000);
    modalCount = await page.getByTestId("modal-title")?.count();
  }

  await page.getByRole("heading", { name: "Basic Prompting" }).click();
  await page.waitForTimeout(1000);

  await page.getByTitle("fit view").click();
  await page.getByTitle("zoom out").click();
  await page.getByTitle("zoom out").click();
  await page.getByTitle("zoom out").click();

  if (!process.env.OPENAI_API_KEY) {
    //You must set the OPENAI_API_KEY on .env file to run this test
    expect(false).toBe(true);
  }

  await page
    .getByTestId("popover-anchor-input-openai_api_key")
    .fill(process.env.OPENAI_API_KEY ?? "");

  await page.getByText("Chat Input", { exact: true }).click();
  await page.getByTestId("more-options-modal").click();
  await page.getByTestId("edit-button-modal").click();
  await page.getByText("Save Changes").click();

  await page.getByText("Playground", { exact: true }).click();

  const jsonContent = readFileSync(
    "src/frontend/tests/end-to-end/assets/chain.png",
    "utf-8",
  );

  // Create the DataTransfer and File
  const dataTransfer = await page.evaluateHandle((data) => {
    const dt = new DataTransfer();
    // Convert the buffer to a hex array
    const file = new File([data], "chain.png", {
      type: "application/json",
    });
    dt.items.add(file);
    return dt;
  }, jsonContent);

  const element = await page.getByPlaceholder("Send a message...");

  await element.dispatchEvent("drop", { dataTransfer });

  await page.getByText("chain.png").isVisible();
  await page.getByTestId("icon-LucideSend").click();
  await page.waitForTimeout(2000);
  await page.getByText("chain.png").isVisible();

  await page.getByText("Close", { exact: true }).click();
  await page.getByTestId("icon-ScanEye").last().click();
  await page.getByText("Restart").isHidden();
});<|MERGE_RESOLUTION|>--- conflicted
+++ resolved
@@ -65,14 +65,11 @@
   await page.getByTestId("advanced-button-modal").click();
   await page.getByTestId("showsender_name").click();
   await page.getByText("Save Changes", { exact: true }).click();
-<<<<<<< HEAD
-=======
 
   await page.getByText("Chat Output", { exact: true }).click();
   await page.getByTestId("advanced-button-modal").click();
   await page.getByTestId("showsender_name").click();
   await page.getByText("Save Changes", { exact: true }).click();
->>>>>>> 6f0ddc78
 
   await page
     .getByTestId("popover-anchor-input-sender_name")

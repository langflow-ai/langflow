<<<<<<< HEAD
import type { Page } from "@playwright/test";
=======
import { expect, type Page } from "@playwright/test";
>>>>>>> 3fed9fe1

export const navigateSettingsPages = async (
  page: Page,
  pageName: string,
  settingsMenuName: string,
) => {
  if (!pageName) {
    return;
  }
  await page.getByTestId("user-profile-settings").click();
  await page.getByText(`${pageName}`).first().click();

  if (settingsMenuName) {
    await page.getByText(`${settingsMenuName}`).first().click();
    await page.waitForSelector('[data-testid="settings_menu_header"]', {
      timeout: 5000,
    });
    await page.waitForTimeout(500);
  }
};<|MERGE_RESOLUTION|>--- conflicted
+++ resolved
@@ -1,13 +1,9 @@
-<<<<<<< HEAD
-import type { Page } from "@playwright/test";
-=======
-import { expect, type Page } from "@playwright/test";
->>>>>>> 3fed9fe1
+import { type Page } from "@playwright/test";
 
 export const navigateSettingsPages = async (
   page: Page,
   pageName: string,
-  settingsMenuName: string,
+  settingsMenuName: string
 ) => {
   if (!pageName) {
     return;

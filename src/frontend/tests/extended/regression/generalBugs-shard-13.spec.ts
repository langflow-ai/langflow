import { test } from "@playwright/test";
import * as dotenv from "dotenv";
import path from "path";

test("should be able to share a component on the store by clicking on the share button on the canvas", async ({
  page,
}) => {
  test.skip(
    !process?.env?.STORE_API_KEY,
    "STORE_API_KEY required to run this test",
  );

  if (!process.env.CI) {
    dotenv.config({ path: path.resolve(__dirname, "../../.env") });
  }

  await page.goto("/");
  await page.waitForTimeout(1000);

  let modalCount = 0;
  try {
    const modalTitleElement = await page?.getByTestId("modal-title");
    if (modalTitleElement) {
      modalCount = await modalTitleElement.count();
    }
  } catch (error) {
    modalCount = 0;
  }

  while (modalCount === 0) {
<<<<<<< HEAD
    await page.getByText("New Flow", { exact: true }).click();
    await page.waitForTimeout(5000);
=======
    await page.getByText("New Project", { exact: true }).click();
    await page.waitForTimeout(3000);
>>>>>>> f2af059c
    modalCount = await page.getByTestId("modal-title")?.count();
  }

  await page.getByText("Close", { exact: true }).click();

  await page.waitForTimeout(1000);

  await page.getByTestId("user-profile-settings").click();
  await page.waitForTimeout(500);

  await page.getByText("Settings", { exact: true }).first().click();

  await page.waitForTimeout(1000);

  await page
    .getByPlaceholder("Insert your API Key")
    .fill(process.env.STORE_API_KEY ?? "");

  await page.getByTestId("api-key-save-button-store").click();

  await page.waitForTimeout(1000);

  await page.getByText("Success! Your API Key has been saved.").isVisible();

  await page.waitForTimeout(1000);

  await page.waitForSelector('[data-testid="icon-ChevronLeft"]', {
    timeout: 100000,
  });

  await page.getByTestId("icon-ChevronLeft").first().click();
  await page.waitForTimeout(1000);

  await page.getByText("New Flow", { exact: true }).click();

  await page.getByTestId("side_nav_options_all-templates").click();
  await page.getByRole("heading", { name: "Basic Prompting" }).click();
  await page.waitForSelector("text=share", { timeout: 10000 });
  await page.waitForSelector("text=playground", { timeout: 10000 });
  await page.waitForSelector("text=api", { timeout: 10000 });

  await page.getByTestId("shared-button-flow").click();

  await page.waitForTimeout(500);

  await page.waitForSelector("text=Share Flow", {
    timeout: 10000,
  });
  await page.waitForSelector('[data-testid="shared-button-flow"]', {
    timeout: 10000,
  });
  await page.waitForSelector("text=Share Flow", { timeout: 10000 });

  await page.getByTestId("share-modal-button-flow").click();

  let replace = await page.getByTestId("replace-button").isVisible();

  if (replace) {
    await page.getByTestId("replace-button").click();
  }

  await page.waitForSelector("text=flow shared successfully ", {
    timeout: 10000,
  });

  await page.waitForTimeout(500);

  await page.waitForSelector("text=share", { timeout: 10000 });
  await page.waitForSelector("text=playground", { timeout: 10000 });
  await page.waitForSelector("text=api", { timeout: 10000 });

  await page.getByTestId("shared-button-flow").click();

  await page.waitForTimeout(500);

  await page.waitForSelector("text=Publish workflow to the Langflow Store.", {
    timeout: 10000,
  });
  await page.waitForSelector('[data-testid="shared-button-flow"]', {
    timeout: 10000,
  });
  await page.waitForSelector("text=Share Flow", { timeout: 10000 });

  await page.getByTestId("share-modal-button-flow").click();

  replace = await page.getByTestId("replace-button").isVisible();

  if (replace) {
    await page.getByTestId("replace-button").click();
  }

  await page.waitForSelector("text=flow shared successfully ", {
    timeout: 10000,
  });
});<|MERGE_RESOLUTION|>--- conflicted
+++ resolved
@@ -28,13 +28,8 @@
   }
 
   while (modalCount === 0) {
-<<<<<<< HEAD
     await page.getByText("New Flow", { exact: true }).click();
     await page.waitForTimeout(5000);
-=======
-    await page.getByText("New Project", { exact: true }).click();
-    await page.waitForTimeout(3000);
->>>>>>> f2af059c
     modalCount = await page.getByTestId("modal-title")?.count();
   }
 

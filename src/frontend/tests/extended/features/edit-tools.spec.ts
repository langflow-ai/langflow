--- conflicted
+++ resolved
@@ -61,7 +61,6 @@
     expect(
       await page.locator('input[data-ref="eInput"]').nth(4).isChecked(),
     ).toBe(true);
-<<<<<<< HEAD
 
     await page.locator('input[data-ref="eInput"]').nth(0).click();
 
@@ -75,21 +74,6 @@
       await page.locator('input[data-ref="eInput"]').nth(4).isChecked(),
     ).toBe(false);
 
-=======
-
-    await page.locator('input[data-ref="eInput"]').nth(0).click();
-
-    await page.waitForTimeout(500);
-
-    expect(
-      await page.locator('input[data-ref="eInput"]').nth(3).isChecked(),
-    ).toBe(false);
-
-    expect(
-      await page.locator('input[data-ref="eInput"]').nth(4).isChecked(),
-    ).toBe(false);
-
->>>>>>> 7f5d7a53
     await page.getByText("Close").last().click();
 
     await page.waitForSelector(
@@ -111,7 +95,6 @@
 
     await page.getByTestId("div-tools_tools_metadata").click();
 
-<<<<<<< HEAD
     await page.waitForTimeout(500);
 
     expect(
@@ -142,73 +125,6 @@
         .isVisible(),
     ).toBe(true);
 
-    await page.getByTestId("input_update_name").fill("this is a test name");
-
-    await page
-      .getByTestId("input_update_description")
-      .fill("this is a test description");
-
-    await page.waitForTimeout(500);
-
-    await page.getByText("Close").last().click();
-
-    expect(
-      await page
-        .locator('[data-testid="tool_this_is_a_test_name"]')
-        .isVisible(),
-    ).toBe(true);
-
-    await page.getByTestId("button_open_actions").click();
-
-    await page.getByRole("gridcell").nth(0).click();
-
-    expect(
-      await page.locator('[data-testid="sidebar_header_name"]').isVisible(),
-    ).toBe(true);
-
-    expect(
-      await page
-        .locator('[data-testid="sidebar_header_description"]')
-        .isVisible(),
-    ).toBe(true);
-
-    await page.getByTestId("input_update_name").fill("");
-
-    await page.waitForTimeout(500);
-
-    await page.getByTestId("input_update_description").fill("");
-=======
-    await page.waitForTimeout(500);
-
-    expect(
-      await page.locator('input[data-ref="eInput"]').nth(3).isChecked(),
-    ).toBe(false);
-
-    expect(
-      await page.locator('input[data-ref="eInput"]').nth(4).isChecked(),
-    ).toBe(false);
-
-    await page.locator('input[data-ref="eInput"]').nth(3).click();
-
-    await page.waitForTimeout(500);
-
-    expect(
-      await page.locator('input[data-ref="eInput"]').nth(3).isChecked(),
-    ).toBe(true);
-
-    await page.getByRole("gridcell").nth(0).click();
-
-    expect(
-      await page.locator('[data-testid="sidebar_header_name"]').isVisible(),
-    ).toBe(true);
-
-    expect(
-      await page
-        .locator('[data-testid="sidebar_header_description"]')
-        .isVisible(),
-    ).toBe(true);
->>>>>>> 7f5d7a53
-
     await page.waitForTimeout(500);
 
     await page.getByText("Close").last().click();

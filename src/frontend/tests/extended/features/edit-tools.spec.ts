--- conflicted
+++ resolved
@@ -98,16 +98,6 @@
     await page.waitForTimeout(500);
 
     expect(
-<<<<<<< HEAD
-      await page.locator('input[data-ref="eInput"]').nth(2).isChecked(),
-    ).toBe(false);
-
-    expect(
-      await page.locator('input[data-ref="eInput"]').nth(3).isChecked(),
-    ).toBe(false);
-
-    await page.locator('input[data-ref="eInput"]').nth(2).click();
-=======
       await page.locator('input[data-ref="eInput"]').nth(3).isChecked(),
     ).toBe(false);
 
@@ -116,16 +106,11 @@
     ).toBe(false);
 
     await page.locator('input[data-ref="eInput"]').nth(3).click();
->>>>>>> 7e456c1f
 
     await page.waitForTimeout(500);
 
     expect(
-<<<<<<< HEAD
-      await page.locator('input[data-ref="eInput"]').nth(2).isChecked(),
-=======
       await page.locator('input[data-ref="eInput"]').nth(3).isChecked(),
->>>>>>> 7e456c1f
     ).toBe(true);
 
     await page.getByRole("gridcell").nth(0).click();
@@ -162,13 +147,8 @@
 
     await page.getByRole("gridcell").nth(0).click();
 
-<<<<<<< HEAD
     await page.getByTestId("input_update_name").fill("");
     await page.getByTestId("input_update_description").fill("");
-=======
-    await page.getByTestId("button_update_name").click();
-    await page.getByTestId("button_update_description").click();
->>>>>>> 7e456c1f
 
     await page.getByText("Close").last().click();
 

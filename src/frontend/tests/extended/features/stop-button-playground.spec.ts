import { expect, test } from "@playwright/test";
import uaParser from "ua-parser-js";

test("User must be able to stop building from inside Playground", async ({
  page,
}) => {
  await page.goto("/");
  await page.waitForSelector('[data-testid="mainpage_title"]', {
    timeout: 30000,
  });

  await page.waitForSelector('[id="new-project-btn"]', {
    timeout: 30000,
  });

  let modalCount = 0;
  try {
    const modalTitleElement = await page?.getByTestId("modal-title");
    if (modalTitleElement) {
      modalCount = await modalTitleElement.count();
    }
  } catch (error) {
    modalCount = 0;
  }

  while (modalCount === 0) {
    await page.getByText("New Project", { exact: true }).click();
    await page.waitForTimeout(3000);
    modalCount = await page.getByTestId("modal-title")?.count();
  }

  await page.getByTestId("blank-flow").click();

  await page.waitForTimeout(1000);

<<<<<<< HEAD
  await page.getByTestId("sidebar-custom-component-button").click();
  await page.getByTitle("fit view").click();
  await page.getByTitle("zoom out").click();
  await page.getByTitle("zoom out").click();
  await page.getByTitle("zoom out").click();
=======
  await page
    .locator('//*[@id="helpersCustom Component"]')
    .dragTo(page.locator('//*[@id="react-flow-id"]'));
  await page.mouse.up();
  await page.mouse.down();
  await page.getByTestId("fit_view").click();
  await page.getByTestId("zoom_out").click();
  await page.getByTestId("zoom_out").click();
  await page.getByTestId("zoom_out").click();
>>>>>>> 099a057d

  await page.getByTestId("sidebar-search-input").click();
  await page.getByTestId("sidebar-search-input").fill("chat output");

  await page.waitForTimeout(1000);

  await page
    .getByTestId("outputsChat Output")
    .dragTo(page.locator('//*[@id="react-flow-id"]'));

  await page.getByTestId("fit_view").click();
  await page.getByTestId("zoom_out").click();
  await page.getByTestId("zoom_out").click();
  await page.getByTestId("zoom_out").click();

  await page.getByTestId("div-generic-node").nth(0).click();

  await page.getByTestId("code-button-modal").nth(0).click();

  const waitTimeoutCode = `
# from langflow.field_typing import Data
from langflow.custom import Component
from langflow.io import MessageTextInput, Output
from langflow.schema import Data
from time import sleep
from langflow.schema.message import Message

class CustomComponent(Component):
    display_name = "Custom Component"
    description = "Use as a template to create your own component."
    documentation: str = "http://docs.langflow.org/components/custom"
    icon = "custom_components"
    name = "CustomComponent"

    inputs = [
        MessageTextInput(name="input_value", display_name="Input Value", value="Hello, World!"),
    ]

    outputs = [
        Output(display_name="Output", name="output", method="build_output"),
    ]

    def build_output(self) -> Message:
        data = Data(value=self.input_value)
        self.status = data
        sleep(60)
        return data`;

  const getUA = await page.evaluate(() => navigator.userAgent);
  const userAgentInfo = uaParser(getUA);
  let control = "Control";

  if (userAgentInfo.os.name.includes("Mac")) {
    control = "Meta";
  }

  await page.locator(".ace_content").click();
  await page.keyboard.press(`${control}+A`);
  await page.locator("textarea").fill(waitTimeoutCode);

  await page.getByText("Check & Save").last().click();

  await page.waitForTimeout(1000);

  await page.getByTestId("fit_view").click();
  await page.getByTestId("zoom_out").click();
  await page.getByTestId("zoom_out").click();

  //connection 1
  const elementCustomComponentOutput = await page
    .getByTestId("handle-customcomponent-shownode-output-right")
    .first();

  await elementCustomComponentOutput.hover();
  await page.mouse.down();
  const elementChatOutput = await page
    .getByTestId("handle-chatoutput-shownode-text-left")
    .first();
  await elementChatOutput.hover();
  await page.mouse.up();

  await page.waitForTimeout(1000);

  await page.getByTestId("button_run_chat output").click();

  await page.waitForTimeout(1000);

  await page.getByText("Playground", { exact: true }).last().click();

  await page.waitForTimeout(1000);

  await page.waitForSelector('[data-testid="icon-Square"]', {
    timeout: 30000,
  });

  const elements = await page.$$('[data-testid="icon-Square"]');

  if (elements.length > 0) {
    const lastElement = elements[elements.length - 1];
    await lastElement.waitForElementState("visible");
  }

  expect(await page.getByTestId("icon-Square").last()).toBeVisible();

  await page.getByTestId("icon-Square").last().click();

  await page.waitForSelector("text=build stopped", { timeout: 30000 });
  expect(await page.getByText("build stopped").isVisible()).toBeTruthy();
});<|MERGE_RESOLUTION|>--- conflicted
+++ resolved
@@ -33,23 +33,11 @@
 
   await page.waitForTimeout(1000);
 
-<<<<<<< HEAD
   await page.getByTestId("sidebar-custom-component-button").click();
   await page.getByTitle("fit view").click();
   await page.getByTitle("zoom out").click();
   await page.getByTitle("zoom out").click();
   await page.getByTitle("zoom out").click();
-=======
-  await page
-    .locator('//*[@id="helpersCustom Component"]')
-    .dragTo(page.locator('//*[@id="react-flow-id"]'));
-  await page.mouse.up();
-  await page.mouse.down();
-  await page.getByTestId("fit_view").click();
-  await page.getByTestId("zoom_out").click();
-  await page.getByTestId("zoom_out").click();
-  await page.getByTestId("zoom_out").click();
->>>>>>> 099a057d
 
   await page.getByTestId("sidebar-search-input").click();
   await page.getByTestId("sidebar-search-input").fill("chat output");

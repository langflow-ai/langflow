--- conflicted
+++ resolved
@@ -109,7 +109,36 @@
       timeout: 30000,
     });
 
-<<<<<<< HEAD
+    await page
+      .getByTestId("sidebar-nav-MCP Connections")
+      .click({ timeout: 3000 });
+
+    await page.waitForSelector('[data-testid="add-mcp-server-button-page"]', {
+      timeout: 3000,
+    });
+
+    await expect(page.getByText("test_server")).toBeVisible({
+      timeout: 3000,
+    });
+
+    await page
+      .getByTestId(`mcp-server-menu-button-test_server`)
+      .click({ timeout: 3000 });
+
+    await page
+      .getByText("Edit", { exact: true })
+      .first()
+      .click({ timeout: 3000 });
+
+    await page.waitForSelector('[data-testid="add-mcp-server-button"]', {
+      state: "visible",
+      timeout: 30000,
+    });
+
+    await expect(page.getByTestId("json-tab")).toBeDisabled({
+      timeout: 3000,
+    });
+
     attempts = 0;
     dropdownEnabled = false;
     await page.waitForTimeout(1000);
@@ -166,40 +195,28 @@
         console.log(`Retry attempt ${attempts} for second refresh button`);
       }
     }
-=======
-    await page
-      .getByTestId("sidebar-nav-MCP Connections")
-      .click({ timeout: 3000 });
->>>>>>> d51d379a
-
-    await page.waitForSelector('[data-testid="add-mcp-server-button-page"]', {
-      timeout: 3000,
-    });
-
-    await expect(page.getByText("test_server")).toBeVisible({
-      timeout: 3000,
-    });
-
-    await page
-      .getByTestId(`mcp-server-menu-button-test_server`)
-      .click({ timeout: 3000 });
-
-    await page
-      .getByText("Edit", { exact: true })
-      .first()
-      .click({ timeout: 3000 });
-
-    await page.waitForSelector('[data-testid="add-mcp-server-button"]', {
-      state: "visible",
-      timeout: 30000,
-    });
-
-    await expect(page.getByTestId("json-tab")).toBeDisabled({
-      timeout: 3000,
-    });
-
-    await expect(page.getByTestId("stdio-tab")).not.toBeDisabled({
-      timeout: 3000,
+
+    if (!dropdownEnabled) {
+      throw new Error(
+        "Dropdown did not become enabled after multiple refresh attempts",
+      );
+    }
+
+    await page.getByTestId("dropdown_str_tool").click();
+
+    fetchOptionCount = await page.getByTestId("fetch-0-option").count();
+
+    await page.getByTestId("fetch-0-option").click();
+
+    await page.waitForTimeout(2000);
+
+    await page.getByTestId("fit_view").click();
+
+    expect(fetchOptionCount).toBeGreaterThan(0);
+
+    await page.waitForSelector('[data-testid="int_int_max_length"]', {
+      state: "visible",
+      timeout: 30000,
     });
 
     await expect(page.getByTestId("sse-tab")).toBeDisabled({

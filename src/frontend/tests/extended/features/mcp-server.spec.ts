import { expect, test } from "@playwright/test";
import { awaitBootstrapTest } from "../../utils/await-bootstrap-test";
import { zoomOut } from "../../utils/zoom-out";

test(
  "user must be able to change mode of MCP tools without any issues",
  { tag: ["@release", "@workspace", "@components"] },
  async ({ page }) => {
    await awaitBootstrapTest(page);

    await page.waitForSelector('[data-testid="blank-flow"]', {
      timeout: 30000,
    });
    await page.getByTestId("blank-flow").click();
    await page.getByTestId("sidebar-search-input").click();
    await page.getByTestId("sidebar-search-input").fill("mcp tools");

    await page.waitForSelector('[data-testid="agentsMCP Tools"]', {
      timeout: 30000,
    });

    await page
      .getByTestId("agentsMCP Tools")
      .dragTo(page.locator('//*[@id="react-flow-id"]'), {
        targetPosition: { x: 0, y: 0 },
      });

    await page.getByTestId("fit_view").click();

    await zoomOut(page, 3);

    await expect(page.getByTestId("dropdown_str_tool")).toBeHidden();

    try {
      await page.getByText("Add MCP Server", { exact: true }).click({
        timeout: 5000,
      });
    } catch (_error) {
      await page.getByTestId("mcp-server-dropdown").click({ timeout: 3000 });
      await page.getByText("Add MCP Server", { exact: true }).click({
        timeout: 5000,
      });
    }

    await page.waitForSelector('[data-testid="add-mcp-server-button"]', {
      state: "visible",
      timeout: 30000,
    });

    await page.getByTestId("stdio-tab").click();

    await page.waitForSelector('[data-testid="stdio-name-input"]', {
      state: "visible",
      timeout: 30000,
    });

<<<<<<< HEAD
    const serverName = `test server ${Date.now()}`;
    await page.getByTestId("stdio-name-input").fill(serverName);
=======
    const randomSuffix = Math.floor(Math.random() * 90000) + 10000; // 5-digit random number
    const testName = `test_server_${randomSuffix}`;
    await page.getByTestId("stdio-name-input").fill(testName);
>>>>>>> 41e10149

    await page.getByTestId("stdio-command-input").fill("uvx mcp-server-fetch");

    await page.getByTestId("add-mcp-server-button").click();

    await expect(page.getByTestId("dropdown_str_tool")).toBeVisible({
      timeout: 30000,
    });

    await page.waitForSelector(
      '[data-testid="dropdown_str_tool"]:not([disabled])',
      {
        timeout: 10000,
        state: "visible",
      },
    );

    await page.getByTestId("dropdown_str_tool").click();

    const fetchOptionCount = await page.getByTestId("fetch-0-option").count();

    expect(fetchOptionCount).toBeGreaterThan(0);

    await page.getByTestId("fetch-0-option").click();

    await page.waitForTimeout(2000);

    await page.getByTestId("fit_view").click();

    await page.waitForSelector('[data-testid="int_int_max_length"]', {
      state: "visible",
      timeout: 30000,
    });

    const maxLengthOptionCount = await page
      .getByTestId("int_int_max_length")
      .count();

    expect(maxLengthOptionCount).toBeGreaterThan(0);

    const urlOptionCount = await page
      .getByTestId("anchor-popover-anchor-input-url")
      .count();

    expect(urlOptionCount).toBeGreaterThan(0);

    await page.getByTestId("user_menu_button").click({ timeout: 3000 });

    await page.getByTestId("menu_settings_button").click({ timeout: 3000 });

    await page.waitForSelector('[data-testid="sidebar-nav-MCP Servers"]', {
      timeout: 30000,
    });

    await page.getByTestId("sidebar-nav-MCP Servers").click({ timeout: 3000 });

    await page.waitForSelector('[data-testid="add-mcp-server-button-page"]', {
      timeout: 3000,
    });

<<<<<<< HEAD
    await page.waitForSelector(`text=${serverName}`, {
      timeout: 10000,
    });

    await page
      .getByTestId(`mcp-server-menu-button-${serverName}`)
=======
    await expect(page.getByText(testName)).toBeVisible({
      timeout: 3000,
    });

    await page
      .getByTestId(`mcp-server-menu-button-${testName}`)
>>>>>>> 41e10149
      .click({ timeout: 3000 });

    await page
      .getByText("Edit", { exact: true })
      .first()
      .click({ timeout: 3000 });

    await page.waitForSelector('[data-testid="add-mcp-server-button"]', {
      state: "visible",
      timeout: 30000,
    });

    await expect(page.getByTestId("json-tab")).toBeDisabled({
      timeout: 3000,
    });

    await expect(page.getByTestId("stdio-tab")).not.toBeDisabled({
      timeout: 3000,
    });

    await expect(page.getByTestId("sse-tab")).toBeDisabled({
      timeout: 3000,
    });

    expect(await page.getByTestId("stdio-command-input").inputValue()).toBe(
      "uvx mcp-server-fetch",
    );

    await page.getByTestId("add-mcp-server-button").click();

    await page
<<<<<<< HEAD
      .getByTestId(`mcp-server-menu-button-${serverName}`)
=======
      .getByTestId(`mcp-server-menu-button-${testName}`)
>>>>>>> 41e10149
      .click({ timeout: 3000 });

    await page
      .getByText("Delete", { exact: true })
      .first()
      .click({ timeout: 3000 });

    await page.waitForSelector(
      '[data-testid="btn_delete_delete_confirmation_modal"]',
      {
        timeout: 3000,
      },
    );

    await page
      .getByTestId("btn_delete_delete_confirmation_modal")
      .click({ timeout: 3000 });

    await page.waitForSelector('[data-testid="add-mcp-server-button-page"]', {
      timeout: 3000,
    });

    await page.waitForTimeout(3000);

<<<<<<< HEAD
    await expect(page.getByText(serverName)).not.toBeVisible({
=======
    await expect(page.getByText(testName)).not.toBeVisible({
>>>>>>> 41e10149
      timeout: 3000,
    });

    await awaitBootstrapTest(page, { skipModal: true });
    await page.getByText("Untitled document").first().click();

    await page.waitForTimeout(1000);

    await page.waitForSelector('[data-testid="save-mcp-server-button"]', {
      timeout: 10000,
    });

    await page.getByTestId("save-mcp-server-button").click({ timeout: 10000 });

    await page.waitForTimeout(1000);

    await expect(page.getByTestId("save-mcp-server-button")).toBeHidden({
      timeout: 10000,
    });

    await page.getByTestId("mcp-server-dropdown").click({ timeout: 10000 });
<<<<<<< HEAD
    await expect(page.getByText(serverName)).toHaveCount(2, {
=======
    await expect(page.getByText(testName)).toHaveCount(2, {
>>>>>>> 41e10149
      timeout: 10000,
    });
  },
);

test(
  "STDIO MCP server fields should persist after saving and editing",
  { tag: ["@release", "@workspace", "@components"] },
  async ({ page }) => {
    await awaitBootstrapTest(page);

    await page.waitForSelector('[data-testid="blank-flow"]', {
      timeout: 30000,
    });
    await page.getByTestId("blank-flow").click();
    await page.getByTestId("sidebar-search-input").click();
    await page.getByTestId("sidebar-search-input").fill("mcp tools");

    await page.waitForSelector('[data-testid="agentsMCP Tools"]', {
      timeout: 30000,
    });

    await page
      .getByTestId("agentsMCP Tools")
      .dragTo(page.locator('//*[@id="react-flow-id"]'), {
        targetPosition: { x: 0, y: 0 },
      });

    await page.getByTestId("fit_view").click();

    await zoomOut(page, 3);

    try {
      await page.getByText("Add MCP Server", { exact: true }).click({
        timeout: 5000,
      });
    } catch (_error) {
      await page.getByTestId("mcp-server-dropdown").click({ timeout: 3000 });
      await page.getByText("Add MCP Server", { exact: true }).click({
        timeout: 5000,
      });
    }

    await page.waitForSelector('[data-testid="add-mcp-server-button"]', {
      state: "visible",
      timeout: 30000,
    });

    // Go to STDIO tab and fill all fields
    await page.getByTestId("stdio-tab").click();
    await page.waitForSelector('[data-testid="stdio-name-input"]', {
      state: "visible",
      timeout: 30000,
    });

    // Test data with random suffix
    const randomSuffix = Math.floor(Math.random() * 90000) + 10000; // 5-digit random number
    const testName = `test_stdio_server_${randomSuffix}`;
    const testCommand = "uvx mcp-server-test";
    const testArg1 = "--verbose";
    const testArg2 = "--port=8080";
    const testArg3 = "--config=test.json";
    const testEnvKey1 = "NODE_ENV";
    const testEnvValue1 = "production";
    const testEnvKey2 = "DEBUG_MODE";
    const testEnvValue2 = "true";

    // Fill basic fields
    await page.getByTestId("stdio-name-input").fill(testName);
    await page.getByTestId("stdio-command-input").fill(testCommand);

    // Add first argument
    await page.getByTestId("stdio-args_0").fill(testArg1);

    // Add second argument by clicking plus button
    await page.getByTestId("input-list-plus-btn_-0").click();
    await page.getByTestId("stdio-args_1").fill(testArg2);

    // Add third argument
    await page.getByTestId("input-list-plus-btn_-0").click();
    await page.getByTestId("stdio-args_2").fill(testArg3);

    // Add first environment variable
    await page.getByTestId("stdio-env-key-0").fill(testEnvKey1);
    await page.getByTestId("stdio-env-value-0").fill(testEnvValue1);

    // Add second environment variable
    await page.getByTestId("stdio-env-plus-btn-0").click();
    await page.getByTestId("stdio-env-key-1").fill(testEnvKey2);
    await page.getByTestId("stdio-env-value-1").fill(testEnvValue2);

    // Save the server
    await page.getByTestId("add-mcp-server-button").click();

    // Wait for server to be created
    await page.waitForTimeout(2000);

    // Go to settings to edit the server
    await page.getByTestId("user_menu_button").click({ timeout: 3000 });
    await page.getByTestId("menu_settings_button").click({ timeout: 3000 });

    await page.waitForSelector('[data-testid="sidebar-nav-MCP Servers"]', {
      timeout: 30000,
    });
    await page.getByTestId("sidebar-nav-MCP Servers").click({ timeout: 3000 });

    await page.waitForSelector('[data-testid="add-mcp-server-button-page"]', {
      timeout: 3000,
    });

    // Find and edit the server
    await expect(page.getByText(testName)).toBeVisible({
      timeout: 3000,
    });

    await page
      .getByTestId(`mcp-server-menu-button-${testName}`)
      .click({ timeout: 3000 });

    await page
      .getByText("Edit", { exact: true })
      .first()
      .click({ timeout: 3000 });

    await page.waitForSelector('[data-testid="add-mcp-server-button"]', {
      state: "visible",
      timeout: 30000,
    });

    // Verify all fields persisted correctly
    expect(await page.getByTestId("stdio-name-input").inputValue()).toBe(
      testName,
    );
    expect(await page.getByTestId("stdio-command-input").inputValue()).toBe(
      testCommand,
    );
    expect(await page.getByTestId("stdio-args_0").inputValue()).toBe(testArg1);
    expect(await page.getByTestId("stdio-args_1").inputValue()).toBe(testArg2);
    expect(await page.getByTestId("stdio-args_2").inputValue()).toBe(testArg3);
    expect(await page.getByTestId("stdio-env-key-0").last().inputValue()).toBe(
      testEnvKey1,
    );
    expect(
      await page.getByTestId("stdio-env-value-0").last().inputValue(),
    ).toBe(testEnvValue1);
    expect(await page.getByTestId("stdio-env-key-1").last().inputValue()).toBe(
      testEnvKey2,
    );
    expect(
      await page.getByTestId("stdio-env-value-1").last().inputValue(),
    ).toBe(testEnvValue2);

    // Clean up - cancel the edit modal
    await page.keyboard.press("Escape");

    // Delete the test server
    await page
      .getByTestId(`mcp-server-menu-button-${testName}`)
      .click({ timeout: 3000 });

    await page
      .getByText("Delete", { exact: true })
      .first()
      .click({ timeout: 3000 });

    await page.waitForSelector(
      '[data-testid="btn_delete_delete_confirmation_modal"]',
      {
        timeout: 3000,
      },
    );

    await page
      .getByTestId("btn_delete_delete_confirmation_modal")
      .click({ timeout: 3000 });
  },
);

test(
  "SSE MCP server fields should persist after saving and editing",
  { tag: ["@release", "@workspace", "@components"] },
  async ({ page }) => {
    await awaitBootstrapTest(page);

    await page.waitForSelector('[data-testid="blank-flow"]', {
      timeout: 30000,
    });
    await page.getByTestId("blank-flow").click();
    await page.getByTestId("sidebar-search-input").click();
    await page.getByTestId("sidebar-search-input").fill("mcp tools");

    await page.waitForSelector('[data-testid="agentsMCP Tools"]', {
      timeout: 30000,
    });

    await page
      .getByTestId("agentsMCP Tools")
      .dragTo(page.locator('//*[@id="react-flow-id"]'), {
        targetPosition: { x: 0, y: 0 },
      });

    await page.getByTestId("fit_view").click();

    await zoomOut(page, 3);

    try {
      await page.getByText("Add MCP Server", { exact: true }).click({
        timeout: 5000,
      });
    } catch (_error) {
      await page.getByTestId("mcp-server-dropdown").click({ timeout: 3000 });
      await page.getByText("Add MCP Server", { exact: true }).click({
        timeout: 5000,
      });
    }

    await page.waitForSelector('[data-testid="add-mcp-server-button"]', {
      state: "visible",
      timeout: 30000,
    });

    // Go to SSE tab and fill all fields
    await page.getByTestId("sse-tab").click();
    await page.waitForSelector('[data-testid="sse-name-input"]', {
      state: "visible",
      timeout: 30000,
    });

    // Test data with random suffix
    const randomSuffix = Math.floor(Math.random() * 90000) + 10000; // 5-digit random number
    const testName = `test_sse_server_${randomSuffix}`;
    const testUrl = "https://api.example.com/mcp";
    const testHeaderKey1 = "Authorization";
    const testHeaderValue1 = "Bearer token123";
    const testHeaderKey2 = "Content-Type";
    const testHeaderValue2 = "application/json";
    const testEnvKey1 = "API_TIMEOUT";
    const testEnvValue1 = "30000";
    const testEnvKey2 = "RETRY_COUNT";
    const testEnvValue2 = "3";

    // Fill basic fields
    await page.getByTestId("sse-name-input").fill(testName);
    await page.getByTestId("sse-url-input").fill(testUrl);

    // Add first header
    await page.getByTestId("sse-headers-key-0").fill(testHeaderKey1);
    await page.getByTestId("sse-headers-value-0").fill(testHeaderValue1);

    // Add second header
    await page.getByTestId("sse-headers-plus-btn-0").click();
    await page.getByTestId("sse-headers-key-1").fill(testHeaderKey2);
    await page.getByTestId("sse-headers-value-1").fill(testHeaderValue2);

    // Add first environment variable
    await page.getByTestId("sse-env-key-0").fill(testEnvKey1);
    await page.getByTestId("sse-env-value-0").fill(testEnvValue1);

    // Add second environment variable
    await page.getByTestId("sse-env-plus-btn-0").click();
    await page.getByTestId("sse-env-key-1").fill(testEnvKey2);
    await page.getByTestId("sse-env-value-1").fill(testEnvValue2);

    // Save the server
    await page.getByTestId("add-mcp-server-button").click();

    // Wait for server to be created
    await page.waitForTimeout(2000);

    // Go to settings to edit the server
    await page.getByTestId("user_menu_button").click({ timeout: 3000 });
    await page.getByTestId("menu_settings_button").click({ timeout: 3000 });

    await page.waitForSelector('[data-testid="sidebar-nav-MCP Servers"]', {
      timeout: 30000,
    });
    await page.getByTestId("sidebar-nav-MCP Servers").click({ timeout: 3000 });

    await page.waitForSelector('[data-testid="add-mcp-server-button-page"]', {
      timeout: 3000,
    });

    // Find and edit the server
    await expect(page.getByText(testName)).toBeVisible({
      timeout: 3000,
    });

    await page
      .getByTestId(`mcp-server-menu-button-${testName}`)
      .click({ timeout: 3000 });

    await page
      .getByText("Edit", { exact: true })
      .first()
      .click({ timeout: 3000 });

    await page.waitForSelector('[data-testid="add-mcp-server-button"]', {
      state: "visible",
      timeout: 30000,
    });

    // Verify all fields persisted correctly
    expect(await page.getByTestId("sse-name-input").inputValue()).toBe(
      testName,
    );
    expect(await page.getByTestId("sse-url-input").inputValue()).toBe(testUrl);
    expect(await page.getByTestId("sse-headers-key-0").inputValue()).toBe(
      testHeaderKey1,
    );
    expect(await page.getByTestId("sse-headers-value-0").inputValue()).toBe(
      testHeaderValue1,
    );
    expect(await page.getByTestId("sse-headers-key-1").inputValue()).toBe(
      testHeaderKey2,
    );
    expect(await page.getByTestId("sse-headers-value-1").inputValue()).toBe(
      testHeaderValue2,
    );
    expect(await page.getByTestId("sse-env-key-0").inputValue()).toBe(
      testEnvKey1,
    );
    expect(await page.getByTestId("sse-env-value-0").inputValue()).toBe(
      testEnvValue1,
    );
    expect(await page.getByTestId("sse-env-key-1").inputValue()).toBe(
      testEnvKey2,
    );
    expect(await page.getByTestId("sse-env-value-1").inputValue()).toBe(
      testEnvValue2,
    );

    // Clean up - cancel the edit modal
    await page.keyboard.press("Escape");

    // Delete the test server
    await page
      .getByTestId(`mcp-server-menu-button-${testName}`)
      .click({ timeout: 3000 });

    await page
      .getByText("Delete", { exact: true })
      .first()
      .click({ timeout: 3000 });

    await page.waitForSelector(
      '[data-testid="btn_delete_delete_confirmation_modal"]',
      {
        timeout: 3000,
      },
    );

    await page
      .getByTestId("btn_delete_delete_confirmation_modal")
      .click({ timeout: 3000 });
  },
);<|MERGE_RESOLUTION|>--- conflicted
+++ resolved
@@ -54,14 +54,9 @@
       timeout: 30000,
     });
 
-<<<<<<< HEAD
-    const serverName = `test server ${Date.now()}`;
-    await page.getByTestId("stdio-name-input").fill(serverName);
-=======
     const randomSuffix = Math.floor(Math.random() * 90000) + 10000; // 5-digit random number
     const testName = `test_server_${randomSuffix}`;
     await page.getByTestId("stdio-name-input").fill(testName);
->>>>>>> 41e10149
 
     await page.getByTestId("stdio-command-input").fill("uvx mcp-server-fetch");
 
@@ -122,21 +117,12 @@
       timeout: 3000,
     });
 
-<<<<<<< HEAD
-    await page.waitForSelector(`text=${serverName}`, {
-      timeout: 10000,
-    });
-
-    await page
-      .getByTestId(`mcp-server-menu-button-${serverName}`)
-=======
     await expect(page.getByText(testName)).toBeVisible({
       timeout: 3000,
     });
 
     await page
       .getByTestId(`mcp-server-menu-button-${testName}`)
->>>>>>> 41e10149
       .click({ timeout: 3000 });
 
     await page
@@ -168,11 +154,7 @@
     await page.getByTestId("add-mcp-server-button").click();
 
     await page
-<<<<<<< HEAD
-      .getByTestId(`mcp-server-menu-button-${serverName}`)
-=======
       .getByTestId(`mcp-server-menu-button-${testName}`)
->>>>>>> 41e10149
       .click({ timeout: 3000 });
 
     await page
@@ -197,11 +179,7 @@
 
     await page.waitForTimeout(3000);
 
-<<<<<<< HEAD
-    await expect(page.getByText(serverName)).not.toBeVisible({
-=======
     await expect(page.getByText(testName)).not.toBeVisible({
->>>>>>> 41e10149
       timeout: 3000,
     });
 
@@ -223,11 +201,7 @@
     });
 
     await page.getByTestId("mcp-server-dropdown").click({ timeout: 10000 });
-<<<<<<< HEAD
-    await expect(page.getByText(serverName)).toHaveCount(2, {
-=======
     await expect(page.getByText(testName)).toHaveCount(2, {
->>>>>>> 41e10149
       timeout: 10000,
     });
   },

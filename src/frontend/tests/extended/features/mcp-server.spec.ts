import { expect, test } from "../../fixtures";
import { adjustScreenView } from "../../utils/adjust-screen-view";
import { awaitBootstrapTest } from "../../utils/await-bootstrap-test";

import { zoomOut } from "../../utils/zoom-out";

test(
  "user must be able to change mode of MCP tools without any issues",
  { tag: ["@release", "@workspace", "@components"] },
  async ({ page }) => {
    await awaitBootstrapTest(page);

    await page.waitForSelector('[data-testid="blank-flow"]', {
      timeout: 30000,
    });
    await page.getByTestId("blank-flow").click();
    await page.getByTestId("sidebar-search-input").click();
    await page.getByTestId("sidebar-search-input").fill("mcp tools");

    await page.waitForSelector('[data-testid="agentsMCP Tools"]', {
      timeout: 30000,
    });

    await page
      .getByTestId("agentsMCP Tools")
      .dragTo(page.locator('//*[@id="react-flow-id"]'), {
        targetPosition: { x: 100, y: 100 },
      });
<<<<<<< HEAD

    // See if the color matches

    const isDark = await page.evaluate(() => {
      return document.body.classList.contains("dark");
    });

    for (const path of await page
      .getByTestId("generic-node-title-arrangement")
      .getByTestId("icon-Mcp")
      .locator("path")
      .all()) {
      const color = await path.evaluate(
        (el) => window.getComputedStyle(el).fill,
      );
      expect(color).toBe(isDark ? "rgb(255, 255, 255)" : "rgb(0, 0, 0)");
    }

    await page.getByTestId("canvas_controls_dropdown").click();

    await page.getByTestId("fit_view").click();
=======
>>>>>>> ca2309f2

    await adjustScreenView(page, { numberOfZoomOut: 3 });

    await expect(page.getByTestId("dropdown_str_tool")).toBeHidden();

    try {
      await page.getByText("Add MCP Server", { exact: true }).click({
        timeout: 5000,
      });
    } catch (_error) {
      await page.getByTestId("mcp-server-dropdown").click({ timeout: 3000 });
      await page.getByText("Add MCP Server", { exact: true }).click({
        timeout: 5000,
      });
    }

    await page.waitForSelector('[data-testid="add-mcp-server-button"]', {
      state: "visible",
      timeout: 30000,
    });

    await page.getByTestId("stdio-tab").click();

    await page.waitForSelector('[data-testid="stdio-name-input"]', {
      state: "visible",
      timeout: 30000,
    });

    const randomSuffix = Math.floor(Math.random() * 90000) + 10000; // 5-digit random number
    const testName = `test_server_${randomSuffix}`;
    await page.getByTestId("stdio-name-input").fill(testName);

    await page.getByTestId("stdio-command-input").fill("uvx mcp-server-fetch");

    await page.getByTestId("add-mcp-server-button").click();

    await expect(page.getByTestId("dropdown_str_tool")).toBeVisible({
      timeout: 30000,
    });

    await page.waitForSelector(
      '[data-testid="dropdown_str_tool"]:not([disabled])',
      {
        timeout: 10000,
        state: "visible",
      },
    );

    await page.getByTestId("dropdown_str_tool").click();

    const fetchOptionCount = await page.getByTestId("fetch-0-option").count();

    expect(fetchOptionCount).toBeGreaterThan(0);

    await page.getByTestId("fetch-0-option").click();

    await page.waitForTimeout(2000);
    await adjustScreenView(page);

    await page.waitForSelector('[data-testid="int_int_max_length"]', {
      state: "visible",
      timeout: 30000,
    });

    const maxLengthOptionCount = await page
      .getByTestId("int_int_max_length")
      .count();

    expect(maxLengthOptionCount).toBeGreaterThan(0);

    const urlOptionCount = await page
      .getByTestId("anchor-popover-anchor-input-url")
      .count();

    expect(urlOptionCount).toBeGreaterThan(0);

    await page.getByTestId("user_menu_button").click({ timeout: 3000 });

    await page.getByTestId("menu_settings_button").click({ timeout: 3000 });

    await page.waitForSelector('[data-testid="sidebar-nav-MCP Servers"]', {
      timeout: 30000,
    });

    await page.getByTestId("sidebar-nav-MCP Servers").click({ timeout: 3000 });

    await page.waitForSelector('[data-testid="add-mcp-server-button-page"]', {
      timeout: 3000,
    });

    await expect(page.getByText(testName)).toBeVisible({
      timeout: 3000,
    });

    await page
      .getByTestId(`mcp-server-menu-button-${testName}`)
      .click({ timeout: 3000 });

    await page
      .getByText("Edit", { exact: true })
      .first()
      .click({ timeout: 3000 });

    await page.waitForSelector('[data-testid="add-mcp-server-button"]', {
      state: "visible",
      timeout: 30000,
    });

    await expect(page.getByTestId("json-tab")).toBeDisabled({
      timeout: 3000,
    });

    await expect(page.getByTestId("stdio-tab")).not.toBeDisabled({
      timeout: 3000,
    });

    await expect(page.getByTestId("sse-tab")).toBeDisabled({
      timeout: 3000,
    });

    expect(await page.getByTestId("stdio-command-input").inputValue()).toBe(
      "uvx mcp-server-fetch",
    );

    await page.getByTestId("add-mcp-server-button").click();

    await page
      .getByTestId(`mcp-server-menu-button-${testName}`)
      .click({ timeout: 3000 });

    await page
      .getByText("Delete", { exact: true })
      .first()
      .click({ timeout: 3000 });

    await page.waitForSelector(
      '[data-testid="btn_delete_delete_confirmation_modal"]',
      {
        timeout: 3000,
      },
    );

    await page
      .getByTestId("btn_delete_delete_confirmation_modal")
      .click({ timeout: 3000 });

    await page.waitForSelector('[data-testid="add-mcp-server-button-page"]', {
      timeout: 3000,
    });

    await page.waitForTimeout(3000);

    await expect(page.getByText(testName)).not.toBeVisible({
      timeout: 3000,
    });

    await awaitBootstrapTest(page, { skipModal: true });
    const newFlowDiv = await page
      .getByTestId("flow-name-div")
      .filter({ hasText: "New Flow" })
      .first();
    await newFlowDiv.click();

    await page.waitForTimeout(1000);

    await page.waitForSelector('[data-testid="save-mcp-server-button"]', {
      timeout: 10000,
    });

    await page.getByTestId("save-mcp-server-button").click({ timeout: 10000 });

    await page.waitForTimeout(1000);

    await expect(page.getByTestId("save-mcp-server-button")).toBeHidden({
      timeout: 10000,
    });

    await page.getByTestId("mcp-server-dropdown").click({ timeout: 10000 });
    await expect(page.getByText(testName)).toHaveCount(2, {
      timeout: 10000,
    });
  },
);

test(
  "user must be able to add and delete MCP server from sidebar",
  { tag: ["@release", "@workspace", "@components"] },
  async ({ page }) => {
    await awaitBootstrapTest(page);

    await page.waitForSelector('[data-testid="blank-flow"]', {
      timeout: 30000,
    });
    await page.getByTestId("blank-flow").click();
    await page.getByTestId("sidebar-nav-mcp").click();

    try {
      await page.getByTestId("sidebar-add-mcp-server-button").click();
    } catch (_error) {
      await page.getByTestId("add-mcp-server-button-sidebar").click();
    }

    await page.waitForSelector('[data-testid="add-mcp-server-button"]', {
      state: "visible",
      timeout: 30000,
    });

    await page.getByTestId("stdio-tab").click();

    await page.waitForSelector('[data-testid="stdio-name-input"]', {
      state: "visible",
      timeout: 30000,
    });

    const randomSuffix = Math.floor(Math.random() * 90000) + 10000; // 5-digit random number
    const testName = `test_server_${randomSuffix}`;
    await page.getByTestId("stdio-name-input").fill(testName);

    await page.getByTestId("stdio-command-input").fill("uvx mcp-server-fetch");

    await page.getByTestId("add-mcp-server-button").click();

    await page.getByTestId(`add-component-button-${testName}`).click();

    await expect(page.getByTestId("dropdown_str_tool")).toBeVisible({
      timeout: 30000,
    });

    await page.waitForSelector(
      '[data-testid="dropdown_str_tool"]:not([disabled])',
      {
        timeout: 10000,
        state: "visible",
      },
    );

    await page.getByTestId("dropdown_str_tool").click();

    const fetchOptionCount = await page.getByTestId("fetch-0-option").count();

    expect(fetchOptionCount).toBeGreaterThan(0);

    await page.getByTestId("fetch-0-option").click();

    await page.waitForTimeout(2000);
    await page.getByTestId("canvas_controls_dropdown").click();

    await page.getByTestId("fit_view").click();
    await page.getByTestId("canvas_controls_dropdown").click();

    await page.waitForSelector('[data-testid="int_int_max_length"]', {
      state: "visible",
      timeout: 30000,
    });

    const maxLengthOptionCount = await page
      .getByTestId("int_int_max_length")
      .count();

    expect(maxLengthOptionCount).toBeGreaterThan(0);

    const urlOptionCount = await page
      .getByTestId("anchor-popover-anchor-input-url")
      .count();

    expect(urlOptionCount).toBeGreaterThan(0);

    await page.getByTestId(`mcp${testName}`).click({ button: "right" });

    await page.getByTestId("draggable-component-menu-delete").click();

    await page.waitForSelector(
      '[data-testid="btn_delete_delete_confirmation_modal"]',
      {
        timeout: 3000,
      },
    );

    await page
      .getByTestId("btn_delete_delete_confirmation_modal")
      .click({ timeout: 3000 });

    await expect(
      page.locator('[data-testid="display-name"]', { hasText: testName }),
    ).not.toBeVisible({ timeout: 10000 });

    await page.waitForSelector('[data-testid="save-mcp-server-button"]', {
      timeout: 10000,
    });

    await page.getByTestId("save-mcp-server-button").click({ timeout: 10000 });

    await page.waitForTimeout(1000);

    await expect(page.getByTestId("save-mcp-server-button")).toBeHidden({
      timeout: 10000,
    });

    await page.getByTestId("mcp-server-dropdown").click({ timeout: 10000 });
    await expect(page.getByText(testName)).toHaveCount(3, {
      timeout: 10000,
    });
  },
);

test(
  "STDIO MCP server fields should persist after saving and editing",
  { tag: ["@release", "@workspace", "@components"] },
  async ({ page }) => {
    await awaitBootstrapTest(page);

    await page.waitForSelector('[data-testid="blank-flow"]', {
      timeout: 30000,
    });
    await page.getByTestId("blank-flow").click();
    await page.getByTestId("sidebar-search-input").click();
    await page.getByTestId("sidebar-search-input").fill("mcp tools");

    await page.waitForSelector('[data-testid="agentsMCP Tools"]', {
      timeout: 30000,
    });

    await page
      .getByTestId("agentsMCP Tools")
      .dragTo(page.locator('//*[@id="react-flow-id"]'), {
        targetPosition: { x: 100, y: 100 },
      });
    await adjustScreenView(page, { numberOfZoomOut: 3 });

    try {
      await page.getByText("Add MCP Server", { exact: true }).click({
        timeout: 5000,
      });
    } catch (_error) {
      await page.getByTestId("mcp-server-dropdown").click({ timeout: 3000 });
      await page.getByText("Add MCP Server", { exact: true }).click({
        timeout: 5000,
      });
    }

    await page.waitForSelector('[data-testid="add-mcp-server-button"]', {
      state: "visible",
      timeout: 30000,
    });

    // Go to STDIO tab and fill all fields
    await page.getByTestId("stdio-tab").click();
    await page.waitForSelector('[data-testid="stdio-name-input"]', {
      state: "visible",
      timeout: 30000,
    });

    // Test data with random suffix
    const randomSuffix = Math.floor(Math.random() * 90000) + 10000; // 5-digit random number
    const testName = `test_stdio_server_${randomSuffix}`;
    const testCommand = "uvx mcp-server-test";
    const testArg1 = "--verbose";
    const testArg2 = "--port=8080";
    const testArg3 = "--config=test.json";
    const testEnvKey1 = "NODE_ENV";
    const testEnvValue1 = "production";
    const testEnvKey2 = "DEBUG_MODE";
    const testEnvValue2 = "true";

    // Fill basic fields
    await page.getByTestId("stdio-name-input").fill(testName);
    await page.getByTestId("stdio-command-input").fill(testCommand);

    // Add first argument
    await page.getByTestId("stdio-args_0").fill(testArg1);

    // Add second argument by clicking plus button
    await page.getByTestId("input-list-plus-btn_-0").click();
    await page.getByTestId("stdio-args_1").fill(testArg2);

    // Add third argument
    await page.getByTestId("input-list-plus-btn_-0").click();
    await page.getByTestId("stdio-args_2").fill(testArg3);

    // Add first environment variable
    await page.getByTestId("stdio-env-key-0").fill(testEnvKey1);
    await page.getByTestId("stdio-env-value-0").fill(testEnvValue1);

    // Add second environment variable
    await page.getByTestId("stdio-env-plus-btn-0").click();
    await page.getByTestId("stdio-env-key-1").fill(testEnvKey2);
    await page.getByTestId("stdio-env-value-1").fill(testEnvValue2);

    // Save the server
    await page.getByTestId("add-mcp-server-button").click();

    // Wait for server to be created
    await page.waitForTimeout(2000);

    // Go to settings to edit the server
    await page.getByTestId("user_menu_button").click({ timeout: 3000 });
    await page.getByTestId("menu_settings_button").click({ timeout: 3000 });

    await page.waitForSelector('[data-testid="sidebar-nav-MCP Servers"]', {
      timeout: 30000,
    });
    await page.getByTestId("sidebar-nav-MCP Servers").click({ timeout: 3000 });

    await page.waitForSelector('[data-testid="add-mcp-server-button-page"]', {
      timeout: 3000,
    });

    // Find and edit the server
    await expect(page.getByText(testName)).toBeVisible({
      timeout: 3000,
    });

    await page
      .getByTestId(`mcp-server-menu-button-${testName}`)
      .click({ timeout: 3000 });

    await page
      .getByText("Edit", { exact: true })
      .first()
      .click({ timeout: 3000 });

    await page.waitForSelector('[data-testid="add-mcp-server-button"]', {
      state: "visible",
      timeout: 30000,
    });

    // Verify all fields persisted correctly
    expect(await page.getByTestId("stdio-name-input").inputValue()).toBe(
      testName,
    );
    expect(await page.getByTestId("stdio-command-input").inputValue()).toBe(
      testCommand,
    );
    expect(await page.getByTestId("stdio-args_0").inputValue()).toBe(testArg1);
    expect(await page.getByTestId("stdio-args_1").inputValue()).toBe(testArg2);
    expect(await page.getByTestId("stdio-args_2").inputValue()).toBe(testArg3);
    expect(await page.getByTestId("stdio-env-key-0").last().inputValue()).toBe(
      testEnvKey1,
    );
    expect(
      await page.getByTestId("stdio-env-value-0").last().inputValue(),
    ).toBe(testEnvValue1);
    expect(await page.getByTestId("stdio-env-key-1").last().inputValue()).toBe(
      testEnvKey2,
    );
    expect(
      await page.getByTestId("stdio-env-value-1").last().inputValue(),
    ).toBe(testEnvValue2);

    // Clean up - cancel the edit modal
    await page.keyboard.press("Escape");

    // Delete the test server
    await page
      .getByTestId(`mcp-server-menu-button-${testName}`)
      .click({ timeout: 3000 });

    await page
      .getByText("Delete", { exact: true })
      .first()
      .click({ timeout: 3000 });

    await page.waitForSelector(
      '[data-testid="btn_delete_delete_confirmation_modal"]',
      {
        timeout: 3000,
      },
    );

    await page
      .getByTestId("btn_delete_delete_confirmation_modal")
      .click({ timeout: 3000 });
  },
);

test(
  "SSE MCP server fields should persist after saving and editing",
  { tag: ["@release", "@workspace", "@components"] },
  async ({ page }) => {
    await awaitBootstrapTest(page);

    await page.waitForSelector('[data-testid="blank-flow"]', {
      timeout: 30000,
    });
    await page.getByTestId("blank-flow").click();
    await page.getByTestId("sidebar-search-input").click();
    await page.getByTestId("sidebar-search-input").fill("mcp tools");

    await page.waitForSelector('[data-testid="agentsMCP Tools"]', {
      timeout: 30000,
    });

    await page
      .getByTestId("agentsMCP Tools")
      .dragTo(page.locator('//*[@id="react-flow-id"]'), {
        targetPosition: { x: 100, y: 100 },
      });
    await adjustScreenView(page, { numberOfZoomOut: 3 });

    try {
      await page.getByText("Add MCP Server", { exact: true }).click({
        timeout: 5000,
      });
    } catch (_error) {
      await page.getByTestId("mcp-server-dropdown").click({ timeout: 3000 });
      await page.getByText("Add MCP Server", { exact: true }).click({
        timeout: 5000,
      });
    }

    await page.waitForSelector('[data-testid="add-mcp-server-button"]', {
      state: "visible",
      timeout: 30000,
    });

    // Go to SSE tab and fill all fields
    await page.getByTestId("sse-tab").click();
    await page.waitForSelector('[data-testid="sse-name-input"]', {
      state: "visible",
      timeout: 30000,
    });

    // Test data with random suffix
    const randomSuffix = Math.floor(Math.random() * 90000) + 10000; // 5-digit random number
    const testName = `test_sse_server_${randomSuffix}`;
    const testUrl = "https://api.example.com/mcp";
    const testHeaderKey1 = "Authorization";
    const testHeaderValue1 = "Bearer token123";
    const testHeaderKey2 = "Content-Type";
    const testHeaderValue2 = "application/json";
    const testEnvKey1 = "API_TIMEOUT";
    const testEnvValue1 = "30000";
    const testEnvKey2 = "RETRY_COUNT";
    const testEnvValue2 = "3";

    // Fill basic fields
    await page.getByTestId("sse-name-input").fill(testName);
    await page.getByTestId("sse-url-input").fill(testUrl);

    // Add first header
    await page.getByTestId("sse-headers-key-0").fill(testHeaderKey1);
    await page.getByTestId("sse-headers-value-0").fill(testHeaderValue1);

    // Add second header
    await page.getByTestId("sse-headers-plus-btn-0").click();
    await page.getByTestId("sse-headers-key-1").fill(testHeaderKey2);
    await page.getByTestId("sse-headers-value-1").fill(testHeaderValue2);

    // Add first environment variable
    await page.getByTestId("sse-env-key-0").fill(testEnvKey1);
    await page.getByTestId("sse-env-value-0").fill(testEnvValue1);

    // Add second environment variable
    await page.getByTestId("sse-env-plus-btn-0").click();
    await page.getByTestId("sse-env-key-1").fill(testEnvKey2);
    await page.getByTestId("sse-env-value-1").fill(testEnvValue2);

    // Save the server
    await page.getByTestId("add-mcp-server-button").click();

    // Wait for server to be created
    await page.waitForTimeout(2000);

    // Go to settings to edit the server
    await page.getByTestId("user_menu_button").click({ timeout: 3000 });
    await page.getByTestId("menu_settings_button").click({ timeout: 3000 });

    await page.waitForSelector('[data-testid="sidebar-nav-MCP Servers"]', {
      timeout: 30000,
    });
    await page.getByTestId("sidebar-nav-MCP Servers").click({ timeout: 3000 });

    await page.waitForSelector('[data-testid="add-mcp-server-button-page"]', {
      timeout: 3000,
    });

    // Find and edit the server
    await expect(page.getByText(testName)).toBeVisible({
      timeout: 3000,
    });

    await page
      .getByTestId(`mcp-server-menu-button-${testName}`)
      .click({ timeout: 3000 });

    await page
      .getByText("Edit", { exact: true })
      .first()
      .click({ timeout: 3000 });

    await page.waitForSelector('[data-testid="add-mcp-server-button"]', {
      state: "visible",
      timeout: 30000,
    });

    // Verify all fields persisted correctly
    expect(await page.getByTestId("sse-name-input").inputValue()).toBe(
      testName,
    );
    expect(await page.getByTestId("sse-url-input").inputValue()).toBe(testUrl);
    expect(await page.getByTestId("sse-headers-key-0").inputValue()).toBe(
      testHeaderKey1,
    );
    expect(await page.getByTestId("sse-headers-value-0").inputValue()).toBe(
      testHeaderValue1,
    );
    expect(await page.getByTestId("sse-headers-key-1").inputValue()).toBe(
      testHeaderKey2,
    );
    expect(await page.getByTestId("sse-headers-value-1").inputValue()).toBe(
      testHeaderValue2,
    );
    expect(await page.getByTestId("sse-env-key-0").inputValue()).toBe(
      testEnvKey1,
    );
    expect(await page.getByTestId("sse-env-value-0").inputValue()).toBe(
      testEnvValue1,
    );
    expect(await page.getByTestId("sse-env-key-1").inputValue()).toBe(
      testEnvKey2,
    );
    expect(await page.getByTestId("sse-env-value-1").inputValue()).toBe(
      testEnvValue2,
    );

    // Clean up - cancel the edit modal
    await page.keyboard.press("Escape");

    // Delete the test server
    await page
      .getByTestId(`mcp-server-menu-button-${testName}`)
      .click({ timeout: 3000 });

    await page
      .getByText("Delete", { exact: true })
      .first()
      .click({ timeout: 3000 });

    await page.waitForSelector(
      '[data-testid="btn_delete_delete_confirmation_modal"]',
      {
        timeout: 3000,
      },
    );

    await page
      .getByTestId("btn_delete_delete_confirmation_modal")
      .click({ timeout: 3000 });
  },
);

test(
  "mcp server tools should be refreshed when editing a server",
  { tag: ["@release", "@workspace", "@components"] },
  async ({ page }) => {
    await awaitBootstrapTest(page);

    await page.waitForSelector('[data-testid="blank-flow"]', {
      timeout: 30000,
    });
    await page.getByTestId("blank-flow").click();
    await page.getByTestId("sidebar-search-input").click();
    await page.getByTestId("sidebar-search-input").fill("mcp tools");

    await page.waitForSelector('[data-testid="agentsMCP Tools"]', {
      timeout: 30000,
    });

    await page
      .getByTestId("agentsMCP Tools")
      .dragTo(page.locator('//*[@id="react-flow-id"]'), {
        targetPosition: { x: 100, y: 100 },
      });

    await page.getByTestId("canvas_controls_dropdown").click();

    await page.getByTestId("fit_view").click();

    await zoomOut(page, 3);
    await page.getByTestId("canvas_controls_dropdown").click();

    await expect(page.getByTestId("dropdown_str_tool")).toBeHidden();

    try {
      await page.getByText("Add MCP Server", { exact: true }).click({
        timeout: 5000,
      });
    } catch (_error) {
      await page.getByTestId("mcp-server-dropdown").click({ timeout: 3000 });
      await page.getByText("Add MCP Server", { exact: true }).click({
        timeout: 5000,
      });
    }

    await page.waitForSelector('[data-testid="add-mcp-server-button"]', {
      state: "visible",
      timeout: 30000,
    });

    await page.getByTestId("stdio-tab").click();

    await page.waitForSelector('[data-testid="stdio-name-input"]', {
      state: "visible",
      timeout: 30000,
    });

    const randomSuffix = Math.floor(Math.random() * 90000) + 10000; // 5-digit random number
    const testName = `test_server_${randomSuffix}`;
    await page.getByTestId("stdio-name-input").fill(testName);

    await page.getByTestId("stdio-command-input").fill("uvx mcp-server-fetch");

    await page.getByTestId("add-mcp-server-button").click();

    await page.waitForSelector(
      '[data-testid="dropdown_str_tool"]:not([disabled])',
      {
        timeout: 10000,
        state: "visible",
      },
    );

    await page.getByTestId("dropdown_str_tool").click();

    const fetchOptionCount = await page.getByTestId("fetch-0-option").count();

    expect(fetchOptionCount).toBeGreaterThan(0);

    await page.getByTestId("fetch-0-option").click();

    await page.waitForTimeout(2000);
    await page.getByTestId("canvas_controls_dropdown").click();

    await page.getByTestId("fit_view").click();
    await page.getByTestId("canvas_controls_dropdown").click();

    await page.waitForSelector('[data-testid="int_int_max_length"]', {
      state: "visible",
      timeout: 30000,
    });

    const maxLengthOptionCount = await page
      .getByTestId("int_int_max_length")
      .count();

    expect(maxLengthOptionCount).toBeGreaterThan(0);

    const urlOptionCount = await page
      .getByTestId("anchor-popover-anchor-input-url")
      .count();

    expect(urlOptionCount).toBeGreaterThan(0);

    await page.getByTestId("user_menu_button").click({ timeout: 3000 });

    await page.getByTestId("menu_settings_button").click({ timeout: 3000 });

    await page.waitForSelector('[data-testid="sidebar-nav-MCP Servers"]', {
      timeout: 30000,
    });

    await page.getByTestId("sidebar-nav-MCP Servers").click({ timeout: 3000 });

    await page.waitForSelector('[data-testid="add-mcp-server-button-page"]', {
      timeout: 3000,
    });

    await expect(page.getByText(testName)).toBeVisible({
      timeout: 3000,
    });

    await page
      .getByTestId(`mcp-server-menu-button-${testName}`)
      .click({ timeout: 3000 });

    await page
      .getByText("Edit", { exact: true })
      .first()
      .click({ timeout: 3000 });

    await page.waitForSelector('[data-testid="add-mcp-server-button"]', {
      state: "visible",
      timeout: 30000,
    });

    await expect(page.getByTestId("json-tab")).toBeDisabled({
      timeout: 3000,
    });

    await expect(page.getByTestId("stdio-tab")).not.toBeDisabled({
      timeout: 3000,
    });

    await expect(page.getByTestId("sse-tab")).toBeDisabled({
      timeout: 3000,
    });

    expect(await page.getByTestId("stdio-command-input").inputValue()).toBe(
      "uvx mcp-server-fetch",
    );

    await page.getByTestId("stdio-command-input").fill("uvx mcp-server-time");

    await page.getByTestId("add-mcp-server-button").click();

    await awaitBootstrapTest(page, { skipModal: true });

    const newFlowDiv = await page
      .getByTestId("flow-name-div")
      .filter({ hasText: "New Flow" })
      .first();
    await newFlowDiv.click();

    try {
      await page.waitForSelector('[data-testid="dropdown_str_tool"]:disabled', {
        timeout: 10000,
        state: "visible",
      });
    } catch (_) {
      console.warn("Dropdown tool is not disabled, continuing...");
    }

    await page.waitForSelector(
      '[data-testid="dropdown_str_tool"]:not([disabled])',
      {
        timeout: 10000,
        state: "visible",
      },
    );

    await page.getByTestId("dropdown_str_tool").click();

    const timeOptionCount = await page
      .getByTestId("get_current_time-0-option")
      .count();

    expect(timeOptionCount).toBeGreaterThan(0);

    await page.getByTestId("user_menu_button").click({ timeout: 3000 });

    await page.getByTestId("menu_settings_button").click({ timeout: 3000 });

    await page.waitForSelector('[data-testid="sidebar-nav-MCP Servers"]', {
      timeout: 30000,
    });

    await page.getByTestId("sidebar-nav-MCP Servers").click({ timeout: 3000 });

    await page.waitForSelector('[data-testid="add-mcp-server-button-page"]', {
      timeout: 3000,
    });
    await page
      .getByTestId(`mcp-server-menu-button-${testName}`)
      .click({ timeout: 3000 });

    await page
      .getByText("Delete", { exact: true })
      .first()
      .click({ timeout: 3000 });

    await page.waitForSelector(
      '[data-testid="btn_delete_delete_confirmation_modal"]',
      {
        timeout: 3000,
      },
    );

    await page
      .getByTestId("btn_delete_delete_confirmation_modal")
      .click({ timeout: 3000 });

    await page.waitForSelector('[data-testid="add-mcp-server-button-page"]', {
      timeout: 3000,
    });

    await page.waitForTimeout(3000);

    await expect(page.getByText(testName)).not.toBeVisible({
      timeout: 3000,
    });

    await page.getByTestId("add-mcp-server-button-page").click();

    await page.waitForSelector('[data-testid="add-mcp-server-button"]', {
      state: "visible",
      timeout: 30000,
    });

    await page.getByTestId("stdio-tab").click();

    await page.waitForSelector('[data-testid="stdio-name-input"]', {
      state: "visible",
      timeout: 30000,
    });

    await page.getByTestId("stdio-name-input").fill(testName);

    await page.getByTestId("stdio-command-input").fill("uvx mcp-server-fetch");

    await page.getByTestId("add-mcp-server-button").click();

    await expect(page.getByText(testName)).toBeVisible({
      timeout: 3000,
    });

    await awaitBootstrapTest(page, { skipModal: true });

    const newFlowDiv2 = await page
      .getByTestId("flow-name-div")
      .filter({ hasText: "New Flow" })
      .first();
    await newFlowDiv2.click();

    try {
      await page.waitForSelector('[data-testid="dropdown_str_tool"]:disabled', {
        timeout: 10000,
        state: "visible",
      });
    } catch (_) {
      console.warn("Dropdown tool is not disabled, continuing...");
    }

    await page.waitForSelector(
      '[data-testid="dropdown_str_tool"]:not([disabled])',
      {
        timeout: 10000,
        state: "visible",
      },
    );

    await page.getByTestId("dropdown_str_tool").click();

    const fetchOptionCount2 = await page.getByTestId("fetch-0-option").count();

    expect(fetchOptionCount2).toBeGreaterThan(0);
  },
);<|MERGE_RESOLUTION|>--- conflicted
+++ resolved
@@ -26,7 +26,6 @@
       .dragTo(page.locator('//*[@id="react-flow-id"]'), {
         targetPosition: { x: 100, y: 100 },
       });
-<<<<<<< HEAD
 
     // See if the color matches
 
@@ -44,12 +43,6 @@
       );
       expect(color).toBe(isDark ? "rgb(255, 255, 255)" : "rgb(0, 0, 0)");
     }
-
-    await page.getByTestId("canvas_controls_dropdown").click();
-
-    await page.getByTestId("fit_view").click();
-=======
->>>>>>> ca2309f2
 
     await adjustScreenView(page, { numberOfZoomOut: 3 });
 

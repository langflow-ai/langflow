--- conflicted
+++ resolved
@@ -3,6 +3,7 @@
 test(
   "should see general profile gradient",
   { tag: ["@release"] },
+
   async ({ page }) => {
     await page.goto("/");
     await page.waitForSelector('[data-testid="mainpage_title"]', {
@@ -26,12 +27,12 @@
 test(
   "should interact with global variables",
   { tag: ["@release", "@workspace", "@api"] },
+
   async ({ page }) => {
     const randomName = Math.random().toString(36).substring(2);
     const randomName2 = Math.random().toString(36).substring(2);
     const randomName3 = Math.random().toString(36).substring(2);
 
-<<<<<<< HEAD
     await page.goto("/");
     await page.waitForTimeout(1000);
     await page.getByTestId("user-profile-settings").click();
@@ -46,35 +47,9 @@
     await page
       .getByPlaceholder("Insert a name for the variable...")
       .fill(randomName);
-    await page
-      .getByTestId("anchor-popover-anchor-type-global-variables")
-      .click();
-    await page.getByPlaceholder("Search options...").fill("Generic");
-    await page.waitForTimeout(1000);
+    await page.getByTestId("select-type-global-variables").first().click();
     await page.getByText("Generic", { exact: true }).last().isVisible();
     await page.getByText("Generic", { exact: true }).last().click();
-
-    await page.getByTestId("popover-anchor-type-global-variables").click();
-    await page.waitForTimeout(1000);
-    await page.getByPlaceholder("Search options...").fill("Generic");
-    await page.getByText("Generic", { exact: true }).last().isVisible();
-    await page.getByText("Generic", { exact: true }).last().click();
-=======
-  await page.goto("/");
-  await page.waitForTimeout(1000);
-  await page.getByTestId("user-profile-settings").click();
-  await page.getByText("Settings").click();
-  await page.getByText("Global Variables").click();
-  await page.getByText("Global Variables").nth(2);
-  await page.getByText("Global Variables", { exact: true }).nth(1).isVisible();
-  await page.getByText("Add New").click();
-  await page
-    .getByPlaceholder("Insert a name for the variable...")
-    .fill(randomName);
-  await page.getByTestId("select-type-global-variables").first().click();
-  await page.getByText("Generic", { exact: true }).last().isVisible();
-  await page.getByText("Generic", { exact: true }).last().click();
->>>>>>> d31fa355
 
     await page
       .getByPlaceholder("Insert a value for the variable...")
@@ -127,7 +102,6 @@
 
     await page.waitForTimeout(500);
 
-<<<<<<< HEAD
     await page
       .getByPlaceholder("Insert a name for the variable...")
       .fill(randomName3);
@@ -137,34 +111,6 @@
     await page.getByText(randomName3).last().isVisible();
 
     await page.waitForTimeout(2000);
-
-    // const focusElementsOnBoard = async ({ page }) => {
-    //   await page.waitForSelector(
-    //     '[aria-label="Press Space to toggle all rows selection (unchecked)"]',
-    //     { timeout: 30000, state: "visible" },
-    //   );
-    //   const focusElements = await page
-    //     .getByLabel("Press Space to toggle all rows selection (unchecked)")
-    //     .first();
-    //   await focusElements.click();
-    // };
-    // await focusElementsOnBoard({ page });
-=======
-  await page
-    .getByPlaceholder("Insert a name for the variable...")
-    .fill(randomName3);
-
-  await page.getByText("Update Variable", { exact: true }).last().click();
-
-  await page.getByText(randomName3).last().isVisible();
-
-  await page.waitForTimeout(2000);
-
-  await page.locator(".ag-checkbox-input").first().click();
-  await page.getByTestId("icon-Trash2").click();
-  await page.getByText("No data available").isVisible();
-});
->>>>>>> d31fa355
 
     await page.locator(".ag-checkbox-input").first().click();
     await page.getByTestId("icon-Trash2").click();
@@ -214,6 +160,7 @@
 test(
   "should interact with API Keys",
   { tag: ["@release", "@api"] },
+
   async ({ page }) => {
     await page.goto("/");
     await page.waitForTimeout(1000);

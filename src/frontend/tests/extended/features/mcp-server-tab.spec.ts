import { expect, test } from "@playwright/test";
import { awaitBootstrapTest } from "../../utils/await-bootstrap-test";
import { zoomOut } from "../../utils/zoom-out";

test(
  "user should be able to manage MCP server tools and configuration",
  { tag: ["@release", "@workspace", "@components"] },
  async ({ page }) => {
    const maxRetries = 5;

    for (let attempt = 1; attempt <= maxRetries; attempt++) {
      try {
        console.warn(`Attempt ${attempt} of ${maxRetries}`);

        await awaitBootstrapTest(page);

        // Create a new flow
        await page.getByTestId("blank-flow").click();
        await page.getByTestId("sidebar-search-input").click();
        await page.getByTestId("sidebar-search-input").fill("api request");

        await page.waitForSelector('[data-testid="dataAPI Request"]', {
          timeout: 3000,
        });

        await page
          .getByTestId("dataAPI Request")
          .hover()
          .then(async () => {
            await page.getByTestId("add-component-button-api-request").click();
          });

        await page.waitForSelector(
          '[data-testid="generic-node-title-arrangement"]',
          {
            timeout: 3000,
          }
        );

        await page.getByTestId("generic-node-title-arrangement").click();

        // Exit the flow
        await page.getByTestId("icon-ChevronLeft").last().click();

        // Navigate to MCP server tab
        await page.getByTestId("mcp-btn").click();

        // Verify MCP server tab is visible
        await expect(page.getByTestId("mcp-server-title")).toBeVisible();
        await expect(page.getByText("Flows/Tools")).toBeVisible();

        // Click on Edit Tools button
        await page.getByTestId("button_open_actions").click();
        await page.waitForTimeout(500);

        // Verify actions modal is open
        await expect(page.getByText("MCP Server Tools")).toBeVisible();

        await page.waitForSelector("text=Flow Name", { timeout: 3000 });

        // Select some actions
        const rowsCount = await page.getByRole("row").count();
        expect(rowsCount).toBeGreaterThan(0);

        const cellsCount = await page.getByRole("gridcell").count();
        expect(cellsCount).toBeGreaterThan(0);

        await page.getByRole("gridcell").first().click();
        await page.waitForTimeout(1000);

        const isChecked = await page
          .locator('input[data-ref="eInput"]')
          .first()
          .isChecked();

        if (!isChecked) {
          await page.locator('input[data-ref="eInput"]').first().click();
          await page.waitForTimeout(1000);
        }
        const isCheckedAgain = await page
          .locator('input[data-ref="eInput"]')
          .first()
          .isChecked();

        if (isCheckedAgain) {
          await page.locator('input[data-ref="eInput"]').first().click();
          await page.waitForTimeout(1000);
        }

        // Verify if the state is maintained

        await page.locator('input[data-ref="eInput"]').first().click();

        await page.waitForTimeout(1000);

        await page.reload();

        // Navigate to MCP server tab
        await page.getByTestId("mcp-btn").click({ timeout: 10000 });

        // Verify MCP server tab is visible
        await expect(page.getByTestId("mcp-server-title")).toBeVisible();
        await expect(page.getByText("Flows/Tools")).toBeVisible();

        // Click on Edit Tools button
        await page.getByTestId("button_open_actions").click();
        await page.waitForTimeout(500);

        // Verify actions modal is open
        await expect(page.getByText("MCP Server Tools")).toBeVisible();

        const isCheckedAgainAgain = await page
          .locator('input[data-ref="eInput"]')
          .first()
          .isChecked();

        expect(isCheckedAgainAgain).toBeTruthy();

        await page.locator('input[data-ref="eInput"]').first().click();
        await page.waitForTimeout(1000);

        // Select first action
        let element = page.locator('input[data-ref="eInput"]').last();
        let elementText = await element.getAttribute("id");

        await element.scrollIntoViewIfNeeded();

        await page.waitForTimeout(500);

        const count = 0;

        while (
          elementText !==
            (await page
              .locator('input[data-ref="eInput"]')
              .last()
              .getAttribute("id")) &&
          count < 20
        ) {
          element = page.locator('input[data-ref="eInput"]').last();
          elementText = await element.getAttribute("id");
          await element.scrollIntoViewIfNeeded();
          await page.waitForTimeout(500);
        }

        await page.locator('input[data-ref="eInput"]').last().click();

        await page.waitForTimeout(1000);

        const isLastChecked = await page
          .locator('input[data-ref="eInput"]')
          .last()
          .isChecked();

        expect(isLastChecked).toBeTruthy();

        await page
          .getByRole("gridcell")
          .nth(cellsCount - 1)
          .click();
        await page.waitForTimeout(1000);

        expect(
          await page.locator('[data-testid="input_update_name"]').isVisible()
        ).toBe(true);

        await page.getByTestId("input_update_name").fill("mcp test name");
        await page.waitForTimeout(2000);

        // Close the modal
        await page.getByText("Close").last().click();
        await page.waitForTimeout(2000);

        // Verify the selected action is visible in the tab
        await expect(page.getByTestId("div-mcp-server-tools")).toBeVisible();

        await page.getByText("JSON", { exact: true }).last().click();

        await page.waitForSelector("pre", { state: "visible", timeout: 3000 });

        // Generate API key if not in auto login mode
        const isAutoLogin = await page
          .getByText("Generate API key")
          .isVisible();
        if (isAutoLogin) {
          await page.getByText("Generate API key").click();
          await expect(page.getByText("API key generated")).toBeVisible();
        }

        // Copy configuration
        await page.getByTestId("icon-copy").click();
        await expect(page.getByTestId("icon-check")).toBeVisible();

        // Get the SSE URL from the configuration
        const configJson = await page.evaluate(() => {
          return navigator.clipboard.readText();
        });
        expect(configJson).toContain("mcpServers");
        expect(configJson).toContain("mcp-proxy");
        expect(configJson).toContain("uvx");

        // Extract the SSE URL from the configuration
        const sseUrlMatch = configJson?.match(
          /"args":\s*\[\s*"\/c"\s*,\s*"uvx"\s*,\s*"mcp-proxy"\s*,\s*"([^"]+)"/
        );
        expect(sseUrlMatch).not.toBeNull();
        const _sseUrl = sseUrlMatch![1];

        await page.getByText("macOS/Linux", { exact: true }).click();

        await page.waitForSelector("pre", { state: "visible", timeout: 3000 });
        // Copy configuration
        await page.getByTestId("icon-copy").click();
        await expect(page.getByTestId("icon-check")).toBeVisible();

        const configJsonLinux = await page.evaluate(() => {
          return navigator.clipboard.readText();
        });

        const sseUrlMatchLinux = configJsonLinux?.match(
          /"args":\s*\[\s*"mcp-proxy"\s*,\s*"([^"]+)"/
        );
        expect(sseUrlMatchLinux).not.toBeNull();

        // Verify setup guide link
        await expect(page.getByText("setup guide")).toBeVisible();
        await expect(page.getByText("setup guide")).toHaveAttribute(
          "href",
          "https://docs.langflow.org/mcp-server#connect-clients-to-use-the-servers-actions"
        );

        await awaitBootstrapTest(page);

        // Create a new flow with MCP component
        await page.getByTestId("blank-flow").click();
        await page.getByTestId("sidebar-search-input").click();
        await page.getByTestId("sidebar-search-input").fill("mcp");

        await page.waitForSelector('[data-testid="agentsMCP Tools"]', {
          timeout: 30000,
        });

        await page
          .getByTestId("agentsMCP Tools")
          .dragTo(page.locator('//*[@id="react-flow-id"]'), {
            targetPosition: { x: 50, y: 50 },
          });
        await page.getByTestId("canvas_controls_dropdown").click();

        await page.getByTestId("fit_view").click();

        await zoomOut(page, 3);
        await page.getByTestId("canvas_controls_dropdown").click();

        await expect(page.getByTestId("dropdown_str_tool")).toBeHidden();

        try {
          await page.getByText("Add MCP Server", { exact: true }).click({
            timeout: 5000,
          });
        } catch (_error) {
          await page
            .getByTestId("mcp-server-dropdown")
            .click({ timeout: 3000 });
          await page.getByText("Add MCP Server", { exact: true }).click({
            timeout: 5000,
          });
        }

        await page.waitForSelector('[data-testid="add-mcp-server-button"]', {
          state: "visible",
          timeout: 30000,
        });

        await page.waitForSelector('[data-testid="json-input"]', {
          state: "visible",
          timeout: 30000,
        });

        await page.getByTestId("json-input").fill(configJsonLinux || "");

        await page.getByTestId("add-mcp-server-button").click();

        // CI-specific robust waiting strategy
        await page.waitForLoadState("domcontentloaded");
        await page.waitForLoadState("networkidle", { timeout: 15000 });

        // Longer wait for CI environments (they tend to be slower)
        await page.waitForTimeout(5000);

        // Force a page refresh if needed to ensure state is loaded
        const isCI =
          process.env.CI === "true" || process.env.GITHUB_ACTIONS === "true";
        if (isCI) {
          console.warn("CI environment detected, using extended wait times");
          await page.waitForTimeout(3000);
        }

        // Robust dropdown detection with multiple strategies
        const dropdownSelector = "dropdown_str_tool";
        let targetElement;

        // Strategy 1: Wait for specific dropdown
        try {
          await page.waitForSelector(`[data-testid="${dropdownSelector}"]`, {
            state: "visible",
<<<<<<< HEAD
            timeout: isCI ? 45000 : 30000, // Longer timeout for CI
          });
          targetElement = page.getByTestId(dropdownSelector);
          console.warn("Found target dropdown via strategy 1");
        } catch (error) {
          console.warn("Strategy 1 failed, trying alternative approaches");

          // Strategy 2: Look for any tool-related dropdown
          try {
            const toolDropdowns = page.locator(
              '[data-testid*="dropdown"][data-testid*="tool"]',
            );
            const count = await toolDropdowns.count();

            if (count > 0) {
              await toolDropdowns
                .first()
                .waitFor({ state: "visible", timeout: 10000 });
              targetElement = toolDropdowns.first();
              console.warn(`Found ${count} tool dropdowns via strategy 2`);
            } else {
              throw new Error("No tool dropdowns found");
            }
          } catch (strategyError) {
            // Strategy 3: Check if MCP server was actually added successfully
            console.warn("Strategy 2 failed, checking page state...");

            // Look for any new elements that might indicate the server was added
            const allDropdowns = await page
              .locator('[data-testid*="dropdown"]')
              .count();
            const allTools = await page
              .locator('[data-testid*="tool"]')
              .count();

            console.warn(
              `Total dropdowns: ${allDropdowns}, Total tools: ${allTools}`,
            );

            if (allDropdowns === 0 && allTools === 0) {
              throw new Error(
                "MCP server addition appears to have failed - no relevant UI elements found",
              );
            }

            // If we have any dropdowns, try to use the first one as last resort
            if (allDropdowns > 0) {
              const anyDropdown = page
                .locator('[data-testid*="dropdown"]')
                .first();
              await anyDropdown.waitFor({ state: "visible", timeout: 5000 });
              targetElement = anyDropdown;
              console.warn("Using first available dropdown as fallback");
            } else {
              throw error; // Re-throw original error if nothing worked
            }
          }
        }
=======
          }
        );
>>>>>>> ea49ead4

        // Ensure the dropdown is enabled and clickable
        if (targetElement) {
          // Wait for the element to be enabled (not disabled)
          await page.waitForFunction(
            (element) => {
              return (
                !element.disabled && element.getAttribute("disabled") === null
              );
            },
            targetElement,
            { timeout: 10000 },
          );

          // Click the dropdown
          await targetElement.click();
        } else {
          throw new Error("No suitable dropdown element found");
        }

        const fetchOptionCount = await page.getByText("mcp_test_name").count();

        expect(fetchOptionCount).toBeGreaterThan(0);

        // If we get here, the test passed
        console.warn(`Test passed on attempt ${attempt}`);
        return;
      } catch (error) {
        console.error(`Attempt ${attempt} failed:`, error);

        // Add debugging information about the page state
        try {
          const allTestIds = await page.locator("[data-testid]").all();
          const testIdNames = await Promise.all(
            allTestIds.slice(0, 20).map(async (el) => {
              // Limit to first 20 to avoid timeout
              try {
                return await el.getAttribute("data-testid");
              } catch {
                return "unknown";
              }
            }),
          );
          console.warn(`Available test IDs on page: ${testIdNames.join(", ")}`);

          // Check if any tool-related elements exist
          const toolElements = await page
            .locator('[data-testid*="tool"]')
            .count();
          const dropdownElements = await page
            .locator('[data-testid*="dropdown"]')
            .count();
          console.warn(
            `Tool elements: ${toolElements}, Dropdown elements: ${dropdownElements}`,
          );
        } catch (debugError) {
          console.warn("Failed to get debugging info:", debugError.message);
        }

        if (attempt === maxRetries) {
          console.error(
            `All ${maxRetries} attempts failed. Last error:`,
            error
          );
          throw error;
        }

        // Wait a bit before retrying
        await page.waitForTimeout(2000);
      }
    }
  }
);<|MERGE_RESOLUTION|>--- conflicted
+++ resolved
@@ -34,7 +34,7 @@
           '[data-testid="generic-node-title-arrangement"]',
           {
             timeout: 3000,
-          }
+          },
         );
 
         await page.getByTestId("generic-node-title-arrangement").click();
@@ -161,7 +161,7 @@
         await page.waitForTimeout(1000);
 
         expect(
-          await page.locator('[data-testid="input_update_name"]').isVisible()
+          await page.locator('[data-testid="input_update_name"]').isVisible(),
         ).toBe(true);
 
         await page.getByTestId("input_update_name").fill("mcp test name");
@@ -201,7 +201,7 @@
 
         // Extract the SSE URL from the configuration
         const sseUrlMatch = configJson?.match(
-          /"args":\s*\[\s*"\/c"\s*,\s*"uvx"\s*,\s*"mcp-proxy"\s*,\s*"([^"]+)"/
+          /"args":\s*\[\s*"\/c"\s*,\s*"uvx"\s*,\s*"mcp-proxy"\s*,\s*"([^"]+)"/,
         );
         expect(sseUrlMatch).not.toBeNull();
         const _sseUrl = sseUrlMatch![1];
@@ -218,7 +218,7 @@
         });
 
         const sseUrlMatchLinux = configJsonLinux?.match(
-          /"args":\s*\[\s*"mcp-proxy"\s*,\s*"([^"]+)"/
+          /"args":\s*\[\s*"mcp-proxy"\s*,\s*"([^"]+)"/,
         );
         expect(sseUrlMatchLinux).not.toBeNull();
 
@@ -226,7 +226,7 @@
         await expect(page.getByText("setup guide")).toBeVisible();
         await expect(page.getByText("setup guide")).toHaveAttribute(
           "href",
-          "https://docs.langflow.org/mcp-server#connect-clients-to-use-the-servers-actions"
+          "https://docs.langflow.org/mcp-server#connect-clients-to-use-the-servers-actions",
         );
 
         await awaitBootstrapTest(page);
@@ -281,111 +281,19 @@
 
         await page.getByTestId("add-mcp-server-button").click();
 
-        // CI-specific robust waiting strategy
-        await page.waitForLoadState("domcontentloaded");
-        await page.waitForLoadState("networkidle", { timeout: 15000 });
-
-        // Longer wait for CI environments (they tend to be slower)
-        await page.waitForTimeout(5000);
-
-        // Force a page refresh if needed to ensure state is loaded
-        const isCI =
-          process.env.CI === "true" || process.env.GITHUB_ACTIONS === "true";
-        if (isCI) {
-          console.warn("CI environment detected, using extended wait times");
-          await page.waitForTimeout(3000);
-        }
-
-        // Robust dropdown detection with multiple strategies
-        const dropdownSelector = "dropdown_str_tool";
-        let targetElement;
-
-        // Strategy 1: Wait for specific dropdown
-        try {
-          await page.waitForSelector(`[data-testid="${dropdownSelector}"]`, {
+        await expect(page.getByTestId("dropdown_str_tool")).toBeVisible({
+          timeout: 30000,
+        });
+
+        await page.waitForSelector(
+          '[data-testid="dropdown_str_tool"]:not([disabled])',
+          {
+            timeout: 10000,
             state: "visible",
-<<<<<<< HEAD
-            timeout: isCI ? 45000 : 30000, // Longer timeout for CI
-          });
-          targetElement = page.getByTestId(dropdownSelector);
-          console.warn("Found target dropdown via strategy 1");
-        } catch (error) {
-          console.warn("Strategy 1 failed, trying alternative approaches");
-
-          // Strategy 2: Look for any tool-related dropdown
-          try {
-            const toolDropdowns = page.locator(
-              '[data-testid*="dropdown"][data-testid*="tool"]',
-            );
-            const count = await toolDropdowns.count();
-
-            if (count > 0) {
-              await toolDropdowns
-                .first()
-                .waitFor({ state: "visible", timeout: 10000 });
-              targetElement = toolDropdowns.first();
-              console.warn(`Found ${count} tool dropdowns via strategy 2`);
-            } else {
-              throw new Error("No tool dropdowns found");
-            }
-          } catch (strategyError) {
-            // Strategy 3: Check if MCP server was actually added successfully
-            console.warn("Strategy 2 failed, checking page state...");
-
-            // Look for any new elements that might indicate the server was added
-            const allDropdowns = await page
-              .locator('[data-testid*="dropdown"]')
-              .count();
-            const allTools = await page
-              .locator('[data-testid*="tool"]')
-              .count();
-
-            console.warn(
-              `Total dropdowns: ${allDropdowns}, Total tools: ${allTools}`,
-            );
-
-            if (allDropdowns === 0 && allTools === 0) {
-              throw new Error(
-                "MCP server addition appears to have failed - no relevant UI elements found",
-              );
-            }
-
-            // If we have any dropdowns, try to use the first one as last resort
-            if (allDropdowns > 0) {
-              const anyDropdown = page
-                .locator('[data-testid*="dropdown"]')
-                .first();
-              await anyDropdown.waitFor({ state: "visible", timeout: 5000 });
-              targetElement = anyDropdown;
-              console.warn("Using first available dropdown as fallback");
-            } else {
-              throw error; // Re-throw original error if nothing worked
-            }
-          }
-        }
-=======
-          }
-        );
->>>>>>> ea49ead4
-
-        // Ensure the dropdown is enabled and clickable
-        if (targetElement) {
-          // Wait for the element to be enabled (not disabled)
-          await page.waitForFunction(
-            (element) => {
-              return (
-                !element.disabled && element.getAttribute("disabled") === null
-              );
-            },
-            targetElement,
-            { timeout: 10000 },
-          );
-
-          // Click the dropdown
-          await targetElement.click();
-        } else {
-          throw new Error("No suitable dropdown element found");
-        }
+          },
+        );
+
+        await page.getByTestId("dropdown_str_tool").click();
 
         const fetchOptionCount = await page.getByText("mcp_test_name").count();
 
@@ -397,39 +305,10 @@
       } catch (error) {
         console.error(`Attempt ${attempt} failed:`, error);
 
-        // Add debugging information about the page state
-        try {
-          const allTestIds = await page.locator("[data-testid]").all();
-          const testIdNames = await Promise.all(
-            allTestIds.slice(0, 20).map(async (el) => {
-              // Limit to first 20 to avoid timeout
-              try {
-                return await el.getAttribute("data-testid");
-              } catch {
-                return "unknown";
-              }
-            }),
-          );
-          console.warn(`Available test IDs on page: ${testIdNames.join(", ")}`);
-
-          // Check if any tool-related elements exist
-          const toolElements = await page
-            .locator('[data-testid*="tool"]')
-            .count();
-          const dropdownElements = await page
-            .locator('[data-testid*="dropdown"]')
-            .count();
-          console.warn(
-            `Tool elements: ${toolElements}, Dropdown elements: ${dropdownElements}`,
-          );
-        } catch (debugError) {
-          console.warn("Failed to get debugging info:", debugError.message);
-        }
-
         if (attempt === maxRetries) {
           console.error(
             `All ${maxRetries} attempts failed. Last error:`,
-            error
+            error,
           );
           throw error;
         }
@@ -438,5 +317,5 @@
         await page.waitForTimeout(2000);
       }
     }
-  }
+  },
 );
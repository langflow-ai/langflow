import { expect, test } from "@playwright/test";
import { awaitBootstrapTest } from "../../utils/await-bootstrap-test";
import { zoomOut } from "../../utils/zoom-out";

test(
  "user should be able to manage MCP server actions and configuration",
  { tag: ["@release", "@workspace", "@components"] },
  async ({ page }) => {
    const maxRetries = 5;

    for (let attempt = 1; attempt <= maxRetries; attempt++) {
      try {
        console.log(`Attempt ${attempt} of ${maxRetries}`);

        await awaitBootstrapTest(page);

        // Create a new flow
        await page.getByTestId("blank-flow").click();
        await page.getByTestId("sidebar-search-input").click();
        await page.getByTestId("sidebar-search-input").fill("api request");

        await page.waitForSelector('[data-testid="dataAPI Request"]', {
          timeout: 3000,
        });

        await page
          .getByTestId("dataAPI Request")
          .hover()
          .then(async () => {
            await page.getByTestId("add-component-button-api-request").click();
          });

        await page.waitForSelector(
          '[data-testid="generic-node-title-arrangement"]',
          {
            timeout: 3000,
          },
        );

        await page.getByTestId("generic-node-title-arrangement").click();

        // Exit the flow
        await page.getByTestId("icon-ChevronLeft").last().click();

        // Navigate to MCP server tab
        await page.getByTestId("mcp-btn").click();

        // Verify MCP server tab is visible
        await expect(page.getByTestId("mcp-server-title")).toBeVisible();
        await expect(page.getByText("Flows/Actions")).toBeVisible();

        // Click on Edit Actions button
        await page.getByTestId("button_open_actions").click();
        await page.waitForTimeout(500);

        // Verify actions modal is open
        await expect(page.getByText("MCP Server Actions")).toBeVisible();

        // Select some actions
        const rowsCount = await page.getByRole("row").count();
        expect(rowsCount).toBeGreaterThan(0);

        const cellsCount = await page.getByRole("gridcell").count();
        expect(cellsCount).toBeGreaterThan(0);

        await page.getByRole("gridcell").first().click();
        await page.waitForTimeout(1000);

        const isChecked = await page
          .locator('input[data-ref="eInput"]')
          .first()
          .isChecked();

        if (!isChecked) {
          await page.locator('input[data-ref="eInput"]').first().click();
          await page.waitForTimeout(1000);
        }
        const isCheckedAgain = await page
          .locator('input[data-ref="eInput"]')
          .first()
          .isChecked();

        if (isCheckedAgain) {
          await page.locator('input[data-ref="eInput"]').first().click();
          await page.waitForTimeout(1000);
        }

        const isCheckedAgainAgain = await page
          .locator('input[data-ref="eInput"]')
          .first()
          .isChecked();

        expect(isCheckedAgainAgain).toBeFalsy();

        // Select first action
        let element = page.locator('input[data-ref="eInput"]').last();
        let elementText = await element.getAttribute("id");

        await element.scrollIntoViewIfNeeded();

        let count = 0;

        while (
          elementText !==
            (await page
              .locator('input[data-ref="eInput"]')
              .last()
              .getAttribute("id")) &&
          count < 20
        ) {
          element = page.locator('input[data-ref="eInput"]').last();
          elementText = await element.getAttribute("id");
          await element.scrollIntoViewIfNeeded();
          await page.waitForTimeout(500);
        }

        await page.locator('input[data-ref="eInput"]').last().click();

        await page.waitForTimeout(1000);

        const isLastChecked = await page
          .locator('input[data-ref="eInput"]')
          .last()
          .isChecked();

        expect(isLastChecked).toBeTruthy();

        await page
          .getByRole("gridcell")
          .nth(cellsCount - 1)
          .click();
        await page.waitForTimeout(1000);

        expect(
          await page.locator('[data-testid="input_update_name"]').isVisible(),
        ).toBe(true);

        await page.getByTestId("input_update_name").fill("mcp test name");
        await page.waitForTimeout(2000);

        // Close the modal
        await page.getByText("Close").last().click();
        await page.waitForTimeout(2000);

        // Verify the selected action is visible in the tab
        await expect(page.getByTestId("div-mcp-server-tools")).toBeVisible();

        // Generate API key if not in auto login mode
        const isAutoLogin = await page
          .getByText("Generate API key")
          .isVisible();
        if (isAutoLogin) {
          await page.getByText("Generate API key").click();
          await expect(page.getByText("API key generated")).toBeVisible();
        }

        // Copy configuration
        await page.getByTestId("icon-copy").click();
        await expect(page.getByTestId("icon-check")).toBeVisible();

        // Get the SSE URL from the configuration
        const configJson = await page.locator("pre").textContent();
        expect(configJson).toContain("mcpServers");
        expect(configJson).toContain("mcp-proxy");
        expect(configJson).toContain("uvx");

        // Extract the SSE URL from the configuration
        const sseUrlMatch = configJson?.match(
          /"args":\s*\[\s*"mcp-proxy"\s*,\s*"([^"]+)"/,
        );
        expect(sseUrlMatch).not.toBeNull();
        const sseUrl = sseUrlMatch![1];

        // Verify setup guide link
        await expect(page.getByText("setup guide")).toBeVisible();
        await expect(page.getByText("setup guide")).toHaveAttribute(
          "href",
          "https://docs.langflow.org/mcp-server#connect-clients-to-use-the-servers-actions",
        );

        await awaitBootstrapTest(page);

        // Create a new flow with MCP component
        await page.getByTestId("blank-flow").click();

        await page.getByTestId("sidebar-search-input").click();
        await page.getByTestId("sidebar-search-input").fill("mcp connection");

<<<<<<< HEAD
        await page.waitForSelector('[data-testid="toolsMCP Connection"]', {
=======
        await page.waitForSelector('[data-testid="dataMCP Connection"]', {
>>>>>>> e7e186a2
          timeout: 30000,
        });

        await page
<<<<<<< HEAD
          .getByTestId("toolsMCP Connection")
=======
          .getByTestId("dataMCP Connection")
>>>>>>> e7e186a2
          .dragTo(page.locator('//*[@id="react-flow-id"]'), {
            targetPosition: { x: 0, y: 0 },
          });

        await page.getByTestId("fit_view").click();
        await zoomOut(page, 3);

        // Switch to SSE tab and paste the URL
        await page.getByTestId("tab_1_sse").click();

        await page.waitForSelector('[data-testid="textarea_str_sse_url"]', {
          state: "visible",
          timeout: 30000,
        });
        await page.waitForTimeout(2000);

        await page.getByTestId("textarea_str_sse_url").fill("");
        await page.getByTestId("textarea_str_sse_url").fill(sseUrl);

        await page.waitForTimeout(2000);

        // Wait for the tools to become available
        let attempts = 0;
        const maxAttempts = 3;
        let dropdownEnabled = false;

        while (attempts < maxAttempts && !dropdownEnabled) {
          await page.getByTestId("refresh-button-sse_url").click();

          try {
            await page.waitForSelector(
              '[data-testid="dropdown_str_tool"]:not([disabled])',
              {
                timeout: 10000,
                state: "visible",
              },
            );
            dropdownEnabled = true;
          } catch (error) {
            attempts++;
            console.log(`Retry attempt ${attempts} for refresh button`);
          }
        }

        if (!dropdownEnabled) {
          throw new Error(
            "Dropdown did not become enabled after multiple refresh attempts",
          );
        }

        // Verify tools are available
        await page.waitForTimeout(3000);
        await page.getByTestId("dropdown_str_tool").click();
        await page.waitForTimeout(3000);

        const fetchOptionCount = await page.getByText("mcp_test_name").count();
        expect(fetchOptionCount).toBeGreaterThan(0);

        // If we get here, the test passed
        console.log(`Test passed on attempt ${attempt}`);
        return;
      } catch (error) {
        error = error as Error;
        console.log(`Attempt ${attempt} failed:`, error);

        if (attempt === maxRetries) {
          console.log(`All ${maxRetries} attempts failed. Last error:`, error);
          throw error;
        }

        // Wait a bit before retrying
        await page.waitForTimeout(2000);
      }
    }
  },
);<|MERGE_RESOLUTION|>--- conflicted
+++ resolved
@@ -186,20 +186,12 @@
         await page.getByTestId("sidebar-search-input").click();
         await page.getByTestId("sidebar-search-input").fill("mcp connection");
 
-<<<<<<< HEAD
-        await page.waitForSelector('[data-testid="toolsMCP Connection"]', {
-=======
         await page.waitForSelector('[data-testid="dataMCP Connection"]', {
->>>>>>> e7e186a2
           timeout: 30000,
         });
 
         await page
-<<<<<<< HEAD
-          .getByTestId("toolsMCP Connection")
-=======
           .getByTestId("dataMCP Connection")
->>>>>>> e7e186a2
           .dragTo(page.locator('//*[@id="react-flow-id"]'), {
             targetPosition: { x: 0, y: 0 },
           });

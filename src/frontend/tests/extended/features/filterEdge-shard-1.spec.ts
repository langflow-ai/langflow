import { expect, test } from "@playwright/test";
import { addLegacyComponents } from "../../utils/add-legacy-components";
import { adjustScreenView } from "../../utils/adjust-screen-view";
import { awaitBootstrapTest } from "../../utils/await-bootstrap-test";

test(
  "user must see on handle click the possibility connections - RetrievalQA",
  { tag: ["@release", "@api", "@components"] },
  async ({ page }) => {
    await awaitBootstrapTest(page);

    await page.waitForSelector('[data-testid="mainpage_title"]', {
      timeout: 30000,
    });

    await page.getByTestId("blank-flow").click();

    await page.waitForSelector('[data-testid="sidebar-options-trigger"]', {
      timeout: 3000,
    });

    await addLegacyComponents(page);

    await page.getByTestId("sidebar-search-input").click();
    await page.getByTestId("sidebar-search-input").fill("retrievalqa");

    await page.waitForSelector(
      '[data-testid="langchain_utilitiesRetrieval QA"]',
      {
        timeout: 3000,
      },
    );
    await page
      .getByTestId("langchain_utilitiesRetrieval QA")
      .dragTo(page.locator('//*[@id="react-flow-id"]'));
    await page.mouse.up();
    await page.mouse.down();

    await adjustScreenView(page);
    let visibleElementHandle;

    const outputElements = await page
      .getByTestId("handle-retrievalqa-shownode-text-right")
      .all();

    for (const element of outputElements) {
      if (await element.isVisible()) {
        visibleElementHandle = element;
        break;
      }
    }

    await visibleElementHandle.click({
      force: true,
    });

    const disclosureTestIds = [
      "disclosure-input / output",
      "disclosure-data",
      "disclosure-models",
      "disclosure-helpers",
      "disclosure-agents",
      "disclosure-logic",
      "disclosure-tools",
      "disclosure-bundles-langchain",
      "disclosure-bundles-assemblyai",
      "disclosure-bundles-datastax",
    ];

    const elementTestIds = [
      "input_outputChat Output",
      "dataAPI Request",
<<<<<<< HEAD
      "datastaxAstra DB",
=======
      "vectorstoresAstra DB Graph",
>>>>>>> 2f9f80f7
      "langchain_utilitiesTool Calling Agent",
      "langchain_utilitiesConversationChain",
      "mem0Mem0 Chat Memory",
      "logicCondition",
      "langchain_utilitiesSelf Query Retriever",
      "langchain_utilitiesCharacter Text Splitter",
    ];

    await Promise.all(
      disclosureTestIds.map((id) => {
        if (!expect(page.getByTestId(id)).toBeVisible()) {
          console.error(`${id} is not visible`);
        }
        return expect(page.getByTestId(id)).toBeVisible();
      }),
    );

    await Promise.all(
      elementTestIds.map(async (id) => {
        if (!expect(page.getByTestId(id).first()).toBeVisible()) {
          console.error(`${id} is not visible`);
        }
        return expect(page.getByTestId(id).first()).toBeVisible();
      }),
    );

    await page.getByTestId("sidebar-search-input").click();

    const visibleModelSpecsTestIds = [
      "cohereCohere Language Models",
      "groqGroq",
      "lmstudioLM Studio",
      "maritalkMariTalk",
      "mistralMistralAI",
      "perplexityPerplexity",
      "baiduQianfan",
      "sambanovaSambaNova",
      "xaixAI",
    ];

    await Promise.all(
      visibleModelSpecsTestIds.map((id) => {
        if (!expect(page.getByTestId(id)).toBeVisible()) {
          console.error(`${id} is not visible`);
        }
        return expect(page.getByTestId(id)).toBeVisible();
      }),
    );

    const chainInputElements1 = await page
      .getByTestId("handle-retrievalqa-shownode-llm-left")
      .all();

    for (const element of chainInputElements1) {
      if (await element.isVisible()) {
        visibleElementHandle = element;
        break;
      }
    }

    await visibleElementHandle.blur();

    await visibleElementHandle.click({
      force: true,
    });

    await expect(page.getByTestId("disclosure-models")).toBeVisible();

    const rqaChainInputElements0 = await page
      .getByTestId("handle-retrievalqa-shownode-template-left")
      .all();

    for (const element of rqaChainInputElements0) {
      if (await element.isVisible()) {
        visibleElementHandle = element;
        break;
      }
    }

    await visibleElementHandle.click();

    await expect(page.getByTestId("disclosure-helpers")).toBeVisible();
    await expect(page.getByTestId("disclosure-agents")).toBeVisible();
    await expect(page.getByTestId("disclosure-logic")).toBeVisible();
  },
);<|MERGE_RESOLUTION|>--- conflicted
+++ resolved
@@ -70,11 +70,7 @@
     const elementTestIds = [
       "input_outputChat Output",
       "dataAPI Request",
-<<<<<<< HEAD
       "datastaxAstra DB",
-=======
-      "vectorstoresAstra DB Graph",
->>>>>>> 2f9f80f7
       "langchain_utilitiesTool Calling Agent",
       "langchain_utilitiesConversationChain",
       "mem0Mem0 Chat Memory",

import { expect, test } from "@playwright/test";
import { addLegacyComponents } from "../../utils/add-legacy-components";
import { awaitBootstrapTest } from "../../utils/await-bootstrap-test";
import { zoomOut } from "../../utils/zoom-out";

test(
  "should process loop with update data correctly",
  { tag: ["@release", "@workspace", "@components"] },
  async ({ page }) => {
    await awaitBootstrapTest(page);
    await page.getByTestId("blank-flow").click();

    await addLegacyComponents(page);

    await page.waitForSelector(
      '[data-testid="sidebar-custom-component-button"]',
      {
        timeout: 3000,
      },
    );

    // Add URL component
    await page.getByTestId("sidebar-search-input").click();
    await page.getByTestId("sidebar-search-input").fill("url");
    await page.waitForSelector('[data-testid="dataURL"]', {
      timeout: 1000,
    });

    await zoomOut(page, 3);

    await page
      .getByTestId("dataURL")
      .dragTo(page.locator('//*[@id="react-flow-id"]'), {
        targetPosition: { x: 50, y: 100 },
      });

    // Add Loop component
    await page.getByTestId("sidebar-search-input").click();
    await page.getByTestId("sidebar-search-input").fill("loop");
    await page.waitForSelector('[data-testid="logicLoop"]', {
      timeout: 1000,
    });

    await page
      .getByTestId("logicLoop")
      .first()
      .dragTo(page.locator('//*[@id="react-flow-id"]'), {
        targetPosition: { x: 280, y: 100 },
      });

    // Add Update Data component
    await page.getByTestId("sidebar-search-input").click();
    await page.getByTestId("sidebar-search-input").fill("data operations");
    await page.waitForSelector('[data-testid="processingData Operations"]', {
      timeout: 1000,
    });

    await page
      .getByTestId("processingData Operations")
      .dragTo(page.locator('//*[@id="react-flow-id"]'), {
        targetPosition: { x: 500, y: 100 },
      });

    // Add Parse Data component
    await page.getByTestId("sidebar-search-input").click();
    await page.getByTestId("sidebar-search-input").fill("Parser");
    await page.waitForSelector('[data-testid="processingParser"]', {
      timeout: 1000,
    });

    await page
      .getByTestId("processingParser")
      .dragTo(page.locator('//*[@id="react-flow-id"]'), {
        targetPosition: { x: 720, y: 100 },
      });

    //This one is for testing the wrong loop message

    await page.getByTestId("sidebar-search-input").fill("File");
    await page.waitForSelector('[data-testid="dataFile"]', {
      timeout: 1000,
    });

    await page
      .getByTestId("dataFile")
      .dragTo(page.locator('//*[@id="react-flow-id"]'), {
        targetPosition: { x: 720, y: 400 },
      });

<<<<<<< HEAD
=======
    await page
      .getByTestId("handle-parsercomponent-shownode-parsed text-right")
      .click();

    const loopItemInput = await page
      .getByTestId("handle-loopcomponent-shownode-item-left")
      .first()
      .click();

>>>>>>> e7e186a2
    // Add Chat Output component
    await page.getByTestId("sidebar-search-input").click();
    await page.getByTestId("sidebar-search-input").fill("chat output");

    await page.locator(".react-flow__renderer").click();

    await page.waitForTimeout(1000);

    await page
      .getByTestId("outputsChat Output")
      .dragTo(page.locator('//*[@id="react-flow-id"]'), {
        targetPosition: { x: 940, y: 100 },
      });

    await page.getByTestId("fit_view").click();

    await zoomOut(page, 2);

    // Loop Item -> Update Data

    await page
      .getByTestId("handle-loopcomponent-shownode-item-right")
      .first()
      .click();
    await page
      .getByTestId("handle-dataoperations-shownode-data-left")
      .first()
      .click();

    // URL -> Loop Data
    await page
      .getByTestId("handle-urlcomponent-shownode-data-right")
      .first()
      .click();
    await page
      .getByTestId("handle-loopcomponent-shownode-data or dataframe-left")
      .first()
      .click();

    // Loop Done -> Parse Data
    await page
      .getByTestId("handle-loopcomponent-shownode-done-right")
      .first()
      .click();
    await page
      .getByTestId("handle-parsercomponent-shownode-data or dataframe-left")
      .first()
      .click();

    // Parse Data -> Chat Output
    await page
      .getByTestId("handle-parsercomponent-shownode-parsed text-right")
      .first()
      .click();

    await page
      .getByTestId("handle-chatoutput-noshownode-text-target")
      .first()
      .click();

    //Loop to File

    await page
      .getByTestId("handle-loopcomponent-shownode-item-left")
      .first()
      .click();
    await page.getByTestId("handle-file-shownode-data-right").first().click();
    await zoomOut(page, 3);

    await page.getByTestId("div-generic-node").nth(5).click();

    await page.waitForTimeout(1000);

    await page.waitForSelector('[data-testid="more-options-modal"]', {
      timeout: 100000,
    });

    await page.getByTestId("more-options-modal").click();

    await page.waitForTimeout(1000);

    await page.waitForSelector('[data-testid="expand-button-modal"]', {
      timeout: 100000,
    });

    await page.getByTestId("expand-button-modal").click();

    await page.getByTestId("input-list-plus-btn_urls-0").click();

    // Configure components
    await page
      .getByTestId("inputlist_str_urls_0")
      .fill("https://en.wikipedia.org/wiki/Artificial_intelligence");
    await page
      .getByTestId("inputlist_str_urls_1")
      .fill("https://en.wikipedia.org/wiki/Human_intelligence");

    await page.getByTestId("div-generic-node").nth(2).click();

    await page.getByTestId("button_open_list_selection").click();

    await page.getByTestId("list_item_append_or_update").click();

    await page.getByTestId("keypair0").fill("text");
    await page.getByTestId("keypair100").fill("modified_value");

    // Build and run, expect the wrong loop message
    await page.getByTestId("button_run_file").click();
    await page.waitForSelector("text=The flow has an incomplete loop.", {
      timeout: 30000,
    });
    await page.getByText("The flow has an incomplete loop.").last().click({
      timeout: 15000,
    });

    // Delete the second parse data used to test

    await page.getByTestId("title-File").last().click();

    await page.getByTestId("more-options-modal").click();

    await page.getByText("Delete").first().click();

    // Update Data -> Loop Item (left side)

    await page
      .getByTestId("handle-dataoperations-shownode-data-right")
      .first()
      .click();
    await page
      .getByTestId("handle-loopcomponent-shownode-item-left")
      .first()
      .click();

    // Build and run
    await page.getByTestId("button_run_chat output").click();
    await page.waitForSelector("text=built successfully", { timeout: 30000 });

    // Verify output
    await page.waitForSelector(
      '[data-testid="output-inspection-message-chatoutput"]',
      {
        timeout: 1000,
      },
    );
    await page
      .getByTestId("output-inspection-message-chatoutput")
      .first()
      .click();

    const output = await page.getByPlaceholder("Empty").textContent();
    expect(output).toContain("modified_value");

    // Count occurrences of modified_value in output
    const matches = output?.match(/modified_value/g) || [];
    expect(matches).toHaveLength(2);
  },
);<|MERGE_RESOLUTION|>--- conflicted
+++ resolved
@@ -87,8 +87,6 @@
         targetPosition: { x: 720, y: 400 },
       });
 
-<<<<<<< HEAD
-=======
     await page
       .getByTestId("handle-parsercomponent-shownode-parsed text-right")
       .click();
@@ -98,7 +96,6 @@
       .first()
       .click();
 
->>>>>>> e7e186a2
     // Add Chat Output component
     await page.getByTestId("sidebar-search-input").click();
     await page.getByTestId("sidebar-search-input").fill("chat output");

import { expect, test } from "@playwright/test";
import { addLegacyComponents } from "../../utils/add-legacy-components";
import { awaitBootstrapTest } from "../../utils/await-bootstrap-test";
import { zoomOut } from "../../utils/zoom-out";

test(
  "should process loop with update data correctly",
  { tag: ["@release", "@workspace", "@components"] },
  async ({ page }) => {
    await awaitBootstrapTest(page);
    await page.getByTestId("blank-flow").click();

    await addLegacyComponents(page);

    await page.waitForSelector(
      '[data-testid="sidebar-custom-component-button"]',
      {
        timeout: 3000,
      },
    );

    // Add URL component
    await page.getByTestId("sidebar-search-input").click();
    await page.getByTestId("sidebar-search-input").fill("url");
    await page.waitForSelector('[data-testid="dataURL"]', {
      timeout: 1000,
    });

    await zoomOut(page, 3);

    await page
      .getByTestId("dataURL")
      .dragTo(page.locator('//*[@id="react-flow-id"]'), {
        targetPosition: { x: 100, y: 100 },
      });

    // Add Loop component
    await page.getByTestId("sidebar-search-input").click();
    await page.getByTestId("sidebar-search-input").fill("loop");
    await page.waitForSelector('[data-testid="logicLoop"]', {
      timeout: 1000,
    });

    await page
      .getByTestId("logicLoop")
      .dragTo(page.locator('//*[@id="react-flow-id"]'), {
        targetPosition: { x: 300, y: 100 },
      });

    // Add Update Data component
    await page.getByTestId("sidebar-search-input").click();
    await page.getByTestId("sidebar-search-input").fill("update data");
    await page.waitForSelector('[data-testid="processingUpdate Data"]', {
      timeout: 1000,
    });

    await page
      .getByTestId("processingUpdate Data")
      .dragTo(page.locator('//*[@id="react-flow-id"]'), {
        targetPosition: { x: 500, y: 100 },
      });

    // Add Parse Data component
    await page.getByTestId("sidebar-search-input").click();
    await page.getByTestId("sidebar-search-input").fill("data to message");
    await page.waitForSelector('[data-testid="processingData to Message"]', {
      timeout: 1000,
    });

    await page
      .getByTestId("processingData to Message")
      .dragTo(page.locator('//*[@id="react-flow-id"]'), {
        targetPosition: { x: 700, y: 100 },
      });

    //This one is for testing the wrong loop message
    await page
      .getByTestId("processingData to Message")
      .dragTo(page.locator('//*[@id="react-flow-id"]'), {
        targetPosition: { x: 700, y: 400 },
      });

    await page
      .getByTestId("handle-parsedata-shownode-data list-right")
      .nth(1)
      .click();

    const loopItemInput = await page
      .getByTestId("handle-loopcomponent-shownode-item-left")
      .first()
      .click();

    // Add Chat Output component
    await page.getByTestId("sidebar-search-input").click();
    await page.getByTestId("sidebar-search-input").fill("chat output");
    await page.waitForSelector('[data-testid="outputsChat Output"]', {
      timeout: 1000,
    });

    await page
      .getByTestId("outputsChat Output")
      .dragTo(page.locator('//*[@id="react-flow-id"]'), {
        targetPosition: { x: 900, y: 100 },
      });

    await page.getByTestId("fit_view").click();

    await zoomOut(page, 2);

    // Loop Item -> Update Data

    await page
      .getByTestId("handle-loopcomponent-shownode-item-right")
      .first()
      .click();
    await page
      .getByTestId("handle-updatedata-shownode-data-left")
      .first()
      .click();

    // URL -> Loop Data
    await page
      .getByTestId("handle-urlcomponent-shownode-data-right")
      .first()
      .click();
    await page
      .getByTestId("handle-loopcomponent-shownode-data-left")
      .first()
      .click();

    // Loop Done -> Parse Data
    await page
      .getByTestId("handle-loopcomponent-shownode-done-right")
      .first()
      .click();
    await page
      .getByTestId("handle-parsedata-shownode-data-left")
      .first()
      .click();

    // Parse Data -> Chat Output
    await page
      .getByTestId("handle-parsedata-shownode-message-right")
      .first()
      .click();
<<<<<<< HEAD
=======

    await page
      .getByTestId("handle-chatoutput-noshownode-text-target")
      .first()
      .click();

    await zoomOut(page, 4);
>>>>>>> 24a052f7

    await page
      .getByTestId("handle-chatoutput-noshownode-text-target")
      .first()
      .click();

<<<<<<< HEAD
    await page.getByTestId("div-generic-node").nth(5).click();

    await page.waitForTimeout(1000);

    await page.getByTestId("more-options-modal").click();

    await page.waitForTimeout(500);
=======
    await page.waitForTimeout(1000);

    await page.waitForSelector('[data-testid="more-options-modal"]', {
      timeout: 100000,
    });

    await page.getByTestId("more-options-modal").click();

    await page.waitForTimeout(1000);

    await page.waitForSelector('[data-testid="expand-button-modal"]', {
      timeout: 100000,
    });
>>>>>>> 24a052f7

    await page.getByTestId("expand-button-modal").click();

    await page.getByTestId("input-list-plus-btn_urls-0").click();

    // Configure components
    await page
      .getByTestId("inputlist_str_urls_0")
      .fill("https://en.wikipedia.org/wiki/Artificial_intelligence");
    await page
      .getByTestId("inputlist_str_urls_1")
      .fill("https://en.wikipedia.org/wiki/Artificial_intelligence");

    await page.getByTestId("div-generic-node").nth(2).click();
    await page.getByTestId("int_int_number_of_fields").fill("1");
    await page.getByTestId("div-generic-node").nth(2).click();

    await page.getByTestId("keypair0").fill("text");
    await page.getByTestId("keypair100").fill("modified_value");

    // Build and run, expect the wrong loop message
    await page.getByTestId("button_run_chat output").click();
    await page.waitForSelector("text=The flow has an incomplete loop.", {
      timeout: 30000,
    });
    await page.getByText("The flow has an incomplete loop.").last().click({
      timeout: 15000,
    });

    // Delete the second parse data used to test

    await page.getByTestId("div-generic-node").nth(4).click();

    await page.getByTestId("more-options-modal").click();

    await page.getByText("Delete").first().click();

    // Update Data -> Loop Item (left side)

    await page
      .getByTestId("handle-updatedata-shownode-data-right")
      .first()
      .click();
    await page
      .getByTestId("handle-loopcomponent-shownode-item-left")
      .first()
      .click();

    // Build and run
    await page.getByTestId("button_run_chat output").click();
    await page.waitForSelector("text=built successfully", { timeout: 30000 });
    await page.getByText("built successfully").last().click({
      timeout: 15000,
    });

    // Verify output
    await page.waitForSelector(
      '[data-testid="output-inspection-message-chatoutput"]',
      {
        timeout: 1000,
      },
    );
    await page
      .getByTestId("output-inspection-message-chatoutput")
      .first()
      .click();

    const output = await page.getByPlaceholder("Empty").textContent();
    expect(output).toContain("modified_value");

    // Count occurrences of modified_value in output
    const matches = output?.match(/modified_value/g) || [];
    expect(matches).toHaveLength(2);
  },
);<|MERGE_RESOLUTION|>--- conflicted
+++ resolved
@@ -143,8 +143,6 @@
       .getByTestId("handle-parsedata-shownode-message-right")
       .first()
       .click();
-<<<<<<< HEAD
-=======
 
     await page
       .getByTestId("handle-chatoutput-noshownode-text-target")
@@ -152,22 +150,9 @@
       .click();
 
     await zoomOut(page, 4);
->>>>>>> 24a052f7
-
-    await page
-      .getByTestId("handle-chatoutput-noshownode-text-target")
-      .first()
-      .click();
-
-<<<<<<< HEAD
+
     await page.getByTestId("div-generic-node").nth(5).click();
 
-    await page.waitForTimeout(1000);
-
-    await page.getByTestId("more-options-modal").click();
-
-    await page.waitForTimeout(500);
-=======
     await page.waitForTimeout(1000);
 
     await page.waitForSelector('[data-testid="more-options-modal"]', {
@@ -181,7 +166,6 @@
     await page.waitForSelector('[data-testid="expand-button-modal"]', {
       timeout: 100000,
     });
->>>>>>> 24a052f7
 
     await page.getByTestId("expand-button-modal").click();
 

--- conflicted
+++ resolved
@@ -25,10 +25,7 @@
         "react-laag": "^2.0.5",
         "react-markdown": "^8.0.7",
         "react-router-dom": "^6.8.1",
-<<<<<<< HEAD
         "react-scripts": "5.0.1",
-=======
->>>>>>> 061743ab
         "react-syntax-highlighter": "^15.5.0",
         "react-tabs": "^6.0.0",
         "reactflow": "^11.5.5",

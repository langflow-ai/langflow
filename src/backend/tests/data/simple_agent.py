--- conflicted
+++ resolved
@@ -17,13 +17,11 @@
 import os
 from pathlib import Path
 
-<<<<<<< HEAD
-=======
+
 from lfx.graph import Graph
 from lfx.log.logger import LogConfig
 from lfx.utils.async_helpers import run_until_complete
 
->>>>>>> 8c47ba9a
 # Using the new flattened component access
 from lfx import components as cp
 from lfx.graph import Graph

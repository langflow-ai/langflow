# ruff: noqa: T201
import asyncio
import time

import pytest

from lfx.constants import BASE_COMPONENTS_PATH
from lfx.interface.components import aget_all_types_dict, import_langflow_components


class TestComponentLoading:
    """Test suite for comparing component loading methods performance and functionality."""

    @pytest.fixture
    def base_components_path(self):
        """Fixture to provide BASE_COMPONENTS_PATH as a list."""
        return [BASE_COMPONENTS_PATH] if BASE_COMPONENTS_PATH else []

    @pytest.mark.no_blockbuster
    @pytest.mark.asyncio
    async def test_import_langflow_components_basic(self):
        """Test basic functionality of import_langflow_components."""
        result = await import_langflow_components()

        assert isinstance(result, dict), "Result should be a dictionary"
        assert "components" in result, "Result should have 'components' key"
        assert isinstance(result["components"], dict), "Components should be a dictionary"

        # Check that we have some components loaded (non-failing for CI compatibility)
        total_components = sum(len(comps) for comps in result["components"].values())
        print(f"Loaded {total_components} components")
        # Note: Component count may vary due to OS file limits, so we don't assert a minimum

    @pytest.mark.no_blockbuster
    @pytest.mark.asyncio
    async def test_aget_all_types_dict_basic(self, base_components_path):
        """Test basic functionality of aget_all_types_dict."""
        result = await aget_all_types_dict(base_components_path)

        assert isinstance(result, dict), "Result should be a dictionary"
        # Note: aget_all_types_dict might return empty dict if no custom components in path
        # This is expected behavior when BASE_COMPONENTS_PATH points to built-in components

    @pytest.mark.no_blockbuster
    @pytest.mark.asyncio
    async def test_component_loading_performance_comparison(self, base_components_path):
        """Compare performance between import_langflow_components and aget_all_types_dict."""
        # Warm up the functions (first calls might be slower due to imports)
        await import_langflow_components()
        await aget_all_types_dict(base_components_path)

        # Time import_langflow_components
        start_time = time.perf_counter()
        langflow_result = await import_langflow_components()
        langflow_duration = time.perf_counter() - start_time

        # Time aget_all_types_dict
        start_time = time.perf_counter()
        all_types_result = await aget_all_types_dict(base_components_path)
        all_types_duration = time.perf_counter() - start_time

        # Log performance metrics
        print("\nPerformance Comparison:")
        print(f"import_langflow_components: {langflow_duration:.4f}s")
        print(f"aget_all_types_dict: {all_types_duration:.4f}s")
        print(f"Ratio (langflow/all_types): {langflow_duration / max(all_types_duration, 0.0001):.2f}")

        # Both should complete in reasonable time (< 5s for langflow, < 15s for all_types)
        assert langflow_duration < 5.0, f"import_langflow_components took too long: {langflow_duration}s"
        assert all_types_duration < 15.0, f"aget_all_types_dict took too long: {all_types_duration}s"

        # Store results for further analysis
        return {
            "langflow_result": langflow_result,
            "all_types_result": all_types_result,
            "langflow_duration": langflow_duration,
            "all_types_duration": all_types_duration,
        }

    @pytest.mark.no_blockbuster
    @pytest.mark.asyncio
    async def test_result_structure_comparison(self, base_components_path):
        """Compare the structure and content of results from both functions."""
        langflow_result = await import_langflow_components()
        all_types_result = await aget_all_types_dict(base_components_path)

        # Check langflow result structure
        assert isinstance(langflow_result, dict)
        assert "components" in langflow_result
        langflow_components = langflow_result["components"]

        # Check all_types result structure
        assert isinstance(all_types_result, dict)

        # Get component counts (informational, non-failing)
        langflow_count = sum(len(comps) for comps in langflow_components.values())
        all_types_count = sum(len(comps) for comps in all_types_result.values()) if all_types_result else 0

<<<<<<< HEAD
        print("\nComponent Counts:")
        print(f"import_langflow_components: {langflow_count} components")
        print(f"aget_all_types_dict: {all_types_count} components")

        # import_langflow_components should always return built-in components
        assert langflow_count > 0, "Should have built-in Langflow components"
=======
        print("\nComponent Counts (informational):")
        print(f"import_langflow_components: {langflow_count} components")
        print(f"aget_all_types_dict: {all_types_count} components")

        # Log the comparison but don't fail the test
        if langflow_count != all_types_count:
            diff = abs(langflow_count - all_types_count)
            print(f"Note: Component counts differ by {diff} - this may be due to OS file limits")
>>>>>>> 0191d1a5

        # Analyze component categories
        if langflow_components:
            langflow_categories = list(langflow_components.keys())
            print(f"Langflow categories: {sorted(langflow_categories)}")

        if all_types_result:
            all_types_categories = list(all_types_result.keys())
            print(f"All types categories: {sorted(all_types_categories)}")

        # Verify each category has proper structure
        for category, components in langflow_components.items():
            assert isinstance(components, dict), f"Category {category} should contain dict of components"

    @pytest.mark.no_blockbuster
    @pytest.mark.asyncio
    async def test_component_template_structure(self):
        """Test that component templates have expected structure."""
        langflow_result = await import_langflow_components()

        # Check that components have proper template structure
        for category, components in langflow_result["components"].items():
            assert isinstance(components, dict), f"Category {category} should contain dict of components"

            for comp_name, comp_template in components.items():
                assert isinstance(comp_template, dict), f"Component {comp_name} should be a dict"

                # Check for common template fields
                if comp_template:  # Some might be empty during development
                    # Common fields that should exist in component templates
                    expected_fields = {"display_name", "type", "template"}
                    present_fields = set(comp_template.keys())

                    # At least some expected fields should be present
                    common_fields = expected_fields.intersection(present_fields)
                    if len(common_fields) == 0 and comp_template:
                        print(f"Warning: Component {comp_name} missing expected fields. Has: {list(present_fields)}")

    @pytest.mark.no_blockbuster
    @pytest.mark.asyncio
    async def test_concurrent_loading(self, base_components_path):
        """Test concurrent execution of both loading methods."""
        # Run both functions concurrently
        tasks = [
            import_langflow_components(),
            aget_all_types_dict(base_components_path),
            import_langflow_components(),  # Run langflow loader twice to test consistency
        ]

        start_time = time.perf_counter()
        results = await asyncio.gather(*tasks)
        concurrent_duration = time.perf_counter() - start_time

        langflow_result1, all_types_result, langflow_result2 = results

        print(f"\nConcurrent execution took: {concurrent_duration:.4f}s")

        # Check that both results have the same structure and component counts
        assert isinstance(langflow_result1, dict)
        assert isinstance(langflow_result2, dict)
        assert isinstance(all_types_result, dict)

        # Check that both langflow results have the same component structure
        assert "components" in langflow_result1
        assert "components" in langflow_result2

        # Compare component counts (informational, non-failing)
        count1 = sum(len(comps) for comps in langflow_result1["components"].values())
        count2 = sum(len(comps) for comps in langflow_result2["components"].values())

        print(f"Component counts: {count1} vs {count2}")
        if count1 != count2:
            print("Note: Component counts differ - this may be due to OS file limits or timing")

        # Check that category names are the same
        categories1 = set(langflow_result1["components"].keys())
        categories2 = set(langflow_result2["components"].keys())

        if categories1 != categories2:
            missing_in_2 = categories1 - categories2
            missing_in_1 = categories2 - categories1
            print(f"Category differences: missing in result2: {missing_in_2}, missing in result1: {missing_in_1}")
            # This is acceptable as long as the main functionality is consistent

        # Check that component names within categories are the same
        for category in categories1.intersection(categories2):
            comps1 = set(langflow_result1["components"][category].keys())
            comps2 = set(langflow_result2["components"][category].keys())
            if comps1 != comps2:
                missing_in_2 = comps1 - comps2
                missing_in_1 = comps2 - comps1
                print(
                    f"Component differences in {category}: "
                    f"missing in result2: {missing_in_2}, missing in result1: {missing_in_1}"
                )

        # The results might not be exactly identical due to timing or loading order
        # but the core structure should be consistent
        print("Note: Results may have minor differences due to concurrent loading, but structure is consistent")

    @pytest.mark.no_blockbuster
    @pytest.mark.asyncio
    async def test_memory_efficiency(self, base_components_path):
        """Test memory usage patterns of both loading methods."""
        import gc

        # Force garbage collection before measuring
        gc.collect()
        initial_objects = len(gc.get_objects())

        # Load with import_langflow_components
        langflow_result = await import_langflow_components()
        after_langflow_objects = len(gc.get_objects())

        # Load with aget_all_types_dict
        all_types_result = await aget_all_types_dict(base_components_path)
        after_all_types_objects = len(gc.get_objects())

        # Calculate object creation
        langflow_objects_created = after_langflow_objects - initial_objects
        all_types_objects_created = after_all_types_objects - after_langflow_objects

        print("\nMemory Analysis:")
        print(f"Objects created by import_langflow_components: {langflow_objects_created}")
        print(f"Objects created by aget_all_types_dict: {all_types_objects_created}")

        # Clean up
        del langflow_result, all_types_result
        gc.collect()

    @pytest.mark.no_blockbuster
    @pytest.mark.asyncio
    async def test_error_handling(self):
        """Test error handling in both loading methods."""
        # Test with empty paths list for aget_all_types_dict
        empty_paths = []

        # This should not raise an error, just return empty results
        result = await aget_all_types_dict(empty_paths)
        assert isinstance(result, dict), "Should return empty dict for empty paths"

        # Test with non-existent path - this should NOT raise an error, just return empty results
        nonexistent_paths = ["/nonexistent/path"]
        result = await aget_all_types_dict(nonexistent_paths)
        assert isinstance(result, dict), "Should return empty dict for non-existent paths"
        assert len(result) == 0, "Should return empty dict for non-existent paths"

        # Test with empty string path - this SHOULD raise an error
        empty_string_paths = [""]
        with pytest.raises(Exception) as exc_info:  # noqa: PT011
            await aget_all_types_dict(empty_string_paths)
        assert "path" in str(exc_info.value).lower(), f"Path-related error expected, got: {exc_info.value}"

        # import_langflow_components should work regardless of external paths
        result = await import_langflow_components()
        assert isinstance(result, dict)
        assert "components" in result

    @pytest.mark.no_blockbuster
    @pytest.mark.benchmark
    @pytest.mark.asyncio
    async def test_repeated_loading_performance(self, base_components_path):
        """Test performance of repeated loading operations."""
        num_iterations = 5

        # Test repeated import_langflow_components calls
        langflow_times = []
        for _ in range(num_iterations):
            start_time = time.perf_counter()
            await import_langflow_components()
            duration = time.perf_counter() - start_time
            langflow_times.append(duration)

        # Test repeated aget_all_types_dict calls
        all_types_times = []
        for _ in range(num_iterations):
            start_time = time.perf_counter()
            await aget_all_types_dict(base_components_path)
            duration = time.perf_counter() - start_time
            all_types_times.append(duration)

        # Calculate statistics
        langflow_avg = sum(langflow_times) / len(langflow_times)
        langflow_min = min(langflow_times)
        langflow_max = max(langflow_times)

        all_types_avg = sum(all_types_times) / len(all_types_times)
        all_types_min = min(all_types_times)
        all_types_max = max(all_types_times)

        print(f"\nRepeated Loading Performance ({num_iterations} iterations):")
        print(
            f"import_langflow_components - avg: {langflow_avg:.4f}s, min: {langflow_min:.4f}s, max: {langflow_max:.4f}s"
        )
        print(f"aget_all_types_dict - avg: {all_types_avg:.4f}s, min: {all_types_min:.4f}s, max: {all_types_max:.4f}s")

        # Performance should be reasonably consistent
        langflow_variance = max(langflow_times) - min(langflow_times)
        all_types_variance = max(all_types_times) - min(all_types_times)

        # Variance shouldn't be too high (more than 10x difference between min and max)
        assert langflow_variance < langflow_avg * 10, (
            f"import_langflow_components performance too inconsistent: {langflow_variance}s variance"
        )
        assert all_types_variance < all_types_avg * 10, (
            f"aget_all_types_dict performance too inconsistent: {all_types_variance}s variance"
        )

    @pytest.mark.no_blockbuster
    @pytest.mark.asyncio
    async def test_components_path_variations(self):
        """Test aget_all_types_dict with different path configurations."""
        test_cases = [
            [],  # Empty list
            [BASE_COMPONENTS_PATH] if BASE_COMPONENTS_PATH else [],  # Normal case - valid path
        ]

        # Test invalid paths separately with proper error handling
        invalid_test_cases = [
            [""],  # Empty string path
            ["/tmp"],  # Non-existent or invalid path #noqa: S108
            [BASE_COMPONENTS_PATH, "/tmp"]  # noqa: S108
            if BASE_COMPONENTS_PATH
            else ["/tmp"],  # Mixed valid/invalid paths #noqa: S108
        ]

        # Test valid cases
        for i, paths in enumerate(test_cases):
            print(f"\nTesting valid path configuration {i}: {paths}")

            start_time = time.perf_counter()
            result = await aget_all_types_dict(paths)
            duration = time.perf_counter() - start_time

            assert isinstance(result, dict), f"Result should be dict for paths: {paths}"

            component_count = sum(len(comps) for comps in result.values())
            print(f"  Loaded {component_count} components in {duration:.4f}s")

        # Test invalid cases - different invalid paths behave differently
        for i, paths in enumerate(invalid_test_cases):
            print(f"\nTesting invalid path configuration {i}: {paths}")

            # Empty string paths raise errors, but non-existent paths just return empty results
            if any(path == "" for path in paths):
                # Empty string paths should raise an error
                with pytest.raises((ValueError, OSError, FileNotFoundError)) as exc_info:
                    await aget_all_types_dict(paths)
                print(f"  Expected error for empty string path: {exc_info.value}")
                assert "path" in str(exc_info.value).lower(), f"Path-related error expected, got: {exc_info.value}"
            else:
                # Non-existent paths should return empty results without raising
                result = await aget_all_types_dict(paths)
                assert isinstance(result, dict), f"Should return dict for non-existent paths: {paths}"
                component_count = sum(len(comps) for comps in result.values())
                print(f"  Non-existent path returned {component_count} components (expected 0)")

    @pytest.mark.no_blockbuster
    @pytest.mark.asyncio
    async def test_comprehensive_performance_summary(self, base_components_path):
        """Comprehensive test that provides a summary of all performance aspects."""
        print("\n" + "=" * 80)
        print("COMPREHENSIVE COMPONENT LOADING PERFORMANCE SUMMARY")
        print("=" * 80)

        # WARM-UP RUNS (discard these timings)
        print("\nPerforming warm-up runs...")
        await import_langflow_components()  # Warm up imports, thread pools, etc.
        await aget_all_types_dict(base_components_path)  # Warm up custom component loading
        print("Warm-up completed.")

        # Now run the actual performance measurements
        num_runs = 3
        langflow_results = []
        all_types_results = []

        for run in range(num_runs):
            print(f"\nPerformance Run {run + 1}/{num_runs}")

            # Time import_langflow_components
            start_time = time.perf_counter()
            langflow_result = await import_langflow_components()
            langflow_duration = time.perf_counter() - start_time
            langflow_results.append((langflow_duration, langflow_result))

            # Time aget_all_types_dict
            start_time = time.perf_counter()
            all_types_result = await aget_all_types_dict(base_components_path)
            all_types_duration = time.perf_counter() - start_time
            all_types_results.append((all_types_duration, all_types_result))

            print(f"  import_langflow_components: {langflow_duration:.4f}s")
            print(f"  aget_all_types_dict: {all_types_duration:.4f}s")

        # Calculate final statistics (excluding warm-up runs)
        langflow_times = [duration for duration, _ in langflow_results]
        all_types_times = [duration for duration, _ in all_types_results]

        print("\nSTEADY-STATE PERFORMANCE (after warm-up):")
        print("import_langflow_components:")
        print(f"  Average: {sum(langflow_times) / len(langflow_times):.4f}s")
        print(f"  Min: {min(langflow_times):.4f}s")
        print(f"  Max: {max(langflow_times):.4f}s")

        print("aget_all_types_dict:")
        print(f"  Average: {sum(all_types_times) / len(all_types_times):.4f}s")
        print(f"  Min: {min(all_types_times):.4f}s")
        print(f"  Max: {max(all_types_times):.4f}s")

        # Component count analysis
        langflow_component_counts = []
        all_types_component_counts = []

        for _, result in langflow_results:
            count = sum(len(comps) for comps in result.get("components", {}).values())
            langflow_component_counts.append(count)

        for _, result in all_types_results:
            count = sum(len(comps) for comps in result.values())
            all_types_component_counts.append(count)

        print("\nCOMPONENT COUNTS:")
        print(f"import_langflow_components: {langflow_component_counts}")
        print(f"aget_all_types_dict: {all_types_component_counts}")

        # Determine which is faster (based on steady-state performance)
        avg_langflow = sum(langflow_times) / len(langflow_times)
        avg_all_types = sum(all_types_times) / len(all_types_times)

        if avg_langflow < avg_all_types:
            faster_method = "import_langflow_components"
            speedup = avg_all_types / avg_langflow
        else:
            faster_method = "aget_all_types_dict"
            speedup = avg_langflow / avg_all_types

        print("\nSTEADY-STATE PERFORMANCE CONCLUSION:")
        print(f"Faster method: {faster_method}")
        print(f"Speedup factor: {speedup:.2f}x")
        print(f"Timing results: {avg_langflow:.4f}s (langflow), ", f"{avg_all_types:.4f}s (all_types)")

        print("\nNOTE: These results exclude warm-up runs and represent steady-state performance")
        print("that users will experience after the first component load.")

        print("=" * 80)

<<<<<<< HEAD
        # Assertions for basic functionality
        assert all(count > 0 for count in langflow_component_counts), (
            "import_langflow_components should always return components"
        )
=======
        # Log component counts (informational, non-failing)
        print("\nComponent count consistency:")
        if langflow_component_counts:
            min_count = min(langflow_component_counts)
            max_count = max(langflow_component_counts)
            if min_count != max_count:
                print(f"Note: Component counts vary ({min_count}-{max_count}) - may be due to OS file limits")
            else:
                print(f"Component counts consistent: {min_count}")
>>>>>>> 0191d1a5
        assert all(isinstance(result, dict) for _, result in langflow_results), "All langflow results should be dicts"
        assert all(isinstance(result, dict) for _, result in all_types_results), "All all_types results should be dicts"

        # Log steady-state performance instead of asserting
        print(f"Steady-state performance: avg_langflow={avg_langflow:.4f}s, speedup={speedup:.2f}x")

    @pytest.mark.no_blockbuster
    @pytest.mark.asyncio
    async def test_component_differences_analysis(self, base_components_path):
        """Analyze and report the exact differences between components loaded by both methods."""
        print("\n" + "=" * 80)
        print("COMPONENT DIFFERENCES ANALYSIS")
        print("=" * 80)

        # Load components from both methods
        langflow_result = await import_langflow_components()
        all_types_result = await aget_all_types_dict(base_components_path)

        # Extract component data from both results
        # import_langflow_components returns {"components": {category: {comp_name: comp_data}}}
        # aget_all_types_dict returns {category: {comp_name: comp_data}}
        langflow_components = langflow_result.get("components", {})
        all_types_components = all_types_result

        # Build flat dictionaries of all components: {comp_name: category}
        langflow_flat = {}
        for category, components in langflow_components.items():
            for comp_name in components:
                langflow_flat[comp_name] = category

        all_types_flat = {}
        for category, components in all_types_components.items():
            for comp_name in components:
                all_types_flat[comp_name] = category

        # Calculate counts
        langflow_count = len(langflow_flat)
        all_types_count = len(all_types_flat)

        print("\nCOMPONENT COUNTS:")
        print(f"import_langflow_components: {langflow_count} components")
        print(f"aget_all_types_dict: {all_types_count} components")
        print(f"Difference: {abs(langflow_count - all_types_count)} components")

        # Find components that are in one but not the other
        langflow_only = set(langflow_flat.keys()) - set(all_types_flat.keys())
        all_types_only = set(all_types_flat.keys()) - set(langflow_flat.keys())
        common_components = set(langflow_flat.keys()) & set(all_types_flat.keys())

        print("\nCOMPONENT OVERLAP:")
        print(f"Common components: {len(common_components)}")
        print(f"Only in import_langflow_components: {len(langflow_only)}")
        print(f"Only in aget_all_types_dict: {len(all_types_only)}")

        # Print detailed differences
        if langflow_only:
            print(f"\nCOMPONENTS ONLY IN import_langflow_components ({len(langflow_only)}):")
            for comp_name in sorted(langflow_only):
                category = langflow_flat[comp_name]
                print(f"  - {comp_name} (category: {category})")

        if all_types_only:
            print(f"\nCOMPONENTS ONLY IN aget_all_types_dict ({len(all_types_only)}):")
            for comp_name in sorted(all_types_only):
                category = all_types_flat[comp_name]
                print(f"  - {comp_name} (category: {category})")

        # Check for category differences for common components
        category_differences = []
        for comp_name in common_components:
            langflow_cat = langflow_flat[comp_name]
            all_types_cat = all_types_flat[comp_name]
            if langflow_cat != all_types_cat:
                category_differences.append((comp_name, langflow_cat, all_types_cat))

        if category_differences:
            print(f"\nCOMPONENTS WITH DIFFERENT CATEGORIES ({len(category_differences)}):")
            for comp_name, langflow_cat, all_types_cat in sorted(category_differences):
                print(f"  - {comp_name}: import_langflow='{langflow_cat}' vs aget_all_types='{all_types_cat}'")

        # Print category summary
        print("\nCATEGORY SUMMARY:")
        langflow_categories = set(langflow_components.keys())
        all_types_categories = set(all_types_components.keys())

        print(f"Categories in import_langflow_components: {sorted(langflow_categories)}")
        print(f"Categories in aget_all_types_dict: {sorted(all_types_categories)}")

        categories_only_langflow = langflow_categories - all_types_categories
        categories_only_all_types = all_types_categories - langflow_categories

        if categories_only_langflow:
            print(f"Categories only in import_langflow_components: {sorted(categories_only_langflow)}")
        if categories_only_all_types:
            print(f"Categories only in aget_all_types_dict: {sorted(categories_only_all_types)}")

        print("=" * 80)

        # Log component counts and differences (informational, non-failing)
        print("Component loading analysis completed successfully")
        if langflow_count == 0 and all_types_count == 0:
            print("Note: Both methods returned 0 components - this may be due to OS file limits")
        elif len(common_components) == 0 and (langflow_count > 0 or all_types_count > 0):
            print("Note: No common components found - this may indicate different loading behaviors due to OS limits")

    @pytest.mark.benchmark
    async def test_component_loading_performance(self):
        """Test the performance of component loading."""
        await import_langflow_components()<|MERGE_RESOLUTION|>--- conflicted
+++ resolved
@@ -96,14 +96,6 @@
         langflow_count = sum(len(comps) for comps in langflow_components.values())
         all_types_count = sum(len(comps) for comps in all_types_result.values()) if all_types_result else 0
 
-<<<<<<< HEAD
-        print("\nComponent Counts:")
-        print(f"import_langflow_components: {langflow_count} components")
-        print(f"aget_all_types_dict: {all_types_count} components")
-
-        # import_langflow_components should always return built-in components
-        assert langflow_count > 0, "Should have built-in Langflow components"
-=======
         print("\nComponent Counts (informational):")
         print(f"import_langflow_components: {langflow_count} components")
         print(f"aget_all_types_dict: {all_types_count} components")
@@ -112,7 +104,6 @@
         if langflow_count != all_types_count:
             diff = abs(langflow_count - all_types_count)
             print(f"Note: Component counts differ by {diff} - this may be due to OS file limits")
->>>>>>> 0191d1a5
 
         # Analyze component categories
         if langflow_components:
@@ -459,12 +450,6 @@
 
         print("=" * 80)
 
-<<<<<<< HEAD
-        # Assertions for basic functionality
-        assert all(count > 0 for count in langflow_component_counts), (
-            "import_langflow_components should always return components"
-        )
-=======
         # Log component counts (informational, non-failing)
         print("\nComponent count consistency:")
         if langflow_component_counts:
@@ -474,7 +459,6 @@
                 print(f"Note: Component counts vary ({min_count}-{max_count}) - may be due to OS file limits")
             else:
                 print(f"Component counts consistent: {min_count}")
->>>>>>> 0191d1a5
         assert all(isinstance(result, dict) for _, result in langflow_results), "All langflow results should be dicts"
         assert all(isinstance(result, dict) for _, result in all_types_results), "All all_types results should be dicts"
 

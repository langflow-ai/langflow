import pytest
<<<<<<< HEAD
from langflow.base.knowledge_bases import compute_bm25, compute_tfidf
=======
from langflow.base.knowledge_bases.knowledge_base_utils import compute_bm25, compute_tfidf
>>>>>>> 9d04d569


class TestKBUtils:
    """Test suite for knowledge base utility functions."""

    # Test data for TF-IDF and BM25 tests
    @pytest.fixture
    def sample_documents(self):
        """Sample documents for testing."""
        return ["the cat sat on the mat", "the dog ran in the park", "cats and dogs are pets", "birds fly in the sky"]

    @pytest.fixture
    def query_terms(self):
        """Sample query terms for testing."""
        return ["cat", "dog"]

    @pytest.fixture
    def empty_documents(self):
        """Empty documents for edge case testing."""
        return ["", "", ""]

    @pytest.fixture
    def single_document(self):
        """Single document for testing."""
        return ["hello world"]

    def test_compute_tfidf_basic(self, sample_documents, query_terms):
        """Test basic TF-IDF computation."""
        scores = compute_tfidf(sample_documents, query_terms)

        # Should return a score for each document
        assert len(scores) == len(sample_documents)

        # All scores should be floats
        assert all(isinstance(score, float) for score in scores)

        # First document contains "cat", should have non-zero score
        assert scores[0] > 0.0

        # Second document contains "dog", should have non-zero score
        assert scores[1] > 0.0

        # Third document contains both "cats" and "dogs", but case-insensitive matching should work
        # Note: "cats" != "cat" exactly, so this tests the term matching behavior
        assert scores[2] >= 0.0

        # Fourth document contains neither term, should have zero score
        assert scores[3] == 0.0

    def test_compute_tfidf_case_insensitive(self):
        """Test that TF-IDF computation is case insensitive."""
        documents = ["The CAT sat", "the dog RAN", "CATS and DOGS"]
        query_terms = ["cat", "DOG"]

        scores = compute_tfidf(documents, query_terms)

        # First document should match "cat" (case insensitive)
        assert scores[0] > 0.0

        # Second document should match "dog" (case insensitive)
        assert scores[1] > 0.0

    def test_compute_tfidf_empty_documents(self, empty_documents, query_terms):
        """Test TF-IDF with empty documents."""
        scores = compute_tfidf(empty_documents, query_terms)

        # Should return scores for all documents
        assert len(scores) == len(empty_documents)

        # All scores should be zero since documents are empty
        assert all(score == 0.0 for score in scores)

    def test_compute_tfidf_empty_query_terms(self, sample_documents):
        """Test TF-IDF with empty query terms."""
        scores = compute_tfidf(sample_documents, [])

        # Should return scores for all documents
        assert len(scores) == len(sample_documents)

        # All scores should be zero since no query terms
        assert all(score == 0.0 for score in scores)

    def test_compute_tfidf_single_document(self, single_document):
        """Test TF-IDF with single document."""
        query_terms = ["hello", "world"]
        scores = compute_tfidf(single_document, query_terms)

        assert len(scores) == 1
        # With only one document, IDF = log(1/1) = 0, so TF-IDF score is always 0
        # This is correct mathematical behavior - TF-IDF is designed to discriminate between documents
        assert scores[0] == 0.0

    def test_compute_tfidf_two_documents_positive_scores(self):
        """Test TF-IDF with two documents to ensure positive scores are possible."""
        documents = ["hello world", "goodbye earth"]
        query_terms = ["hello", "world"]
        scores = compute_tfidf(documents, query_terms)

        assert len(scores) == 2
        # First document contains both terms, should have positive score
        assert scores[0] > 0.0
        # Second document contains neither term, should have zero score
        assert scores[1] == 0.0

    def test_compute_tfidf_no_documents(self):
        """Test TF-IDF with no documents."""
        scores = compute_tfidf([], ["cat", "dog"])

        assert scores == []

    def test_compute_tfidf_term_frequency_calculation(self):
        """Test TF-IDF term frequency calculation."""
        # Documents with different term frequencies for the same term
        documents = ["rare word text", "rare rare word", "other content"]
        query_terms = ["rare"]

        scores = compute_tfidf(documents, query_terms)

        # "rare" appears in documents 0 and 1, but with different frequencies
        # Document 1 has higher TF (2/3 vs 1/3), so should score higher
        assert scores[0] > 0.0  # Contains "rare" once
        assert scores[1] > scores[0]  # Contains "rare" twice, should score higher
        assert scores[2] == 0.0  # Doesn't contain "rare"

    def test_compute_tfidf_idf_calculation(self):
        """Test TF-IDF inverse document frequency calculation."""
        # "rare" appears in only one document, "common" appears in both
        documents = ["rare term", "common term", "common word"]
        query_terms = ["rare", "common"]

        scores = compute_tfidf(documents, query_terms)

        # First document should have higher score due to rare term having higher IDF
        assert scores[0] > scores[1]  # rare term gets higher IDF
        assert scores[0] > scores[2]

    def test_compute_bm25_basic(self, sample_documents, query_terms):
        """Test basic BM25 computation."""
        scores = compute_bm25(sample_documents, query_terms)

        # Should return a score for each document
        assert len(scores) == len(sample_documents)

        # All scores should be floats
        assert all(isinstance(score, float) for score in scores)

        # First document contains "cat", should have non-zero score
        assert scores[0] > 0.0

        # Second document contains "dog", should have non-zero score
        assert scores[1] > 0.0

        # Fourth document contains neither term, should have zero score
        assert scores[3] == 0.0

    def test_compute_bm25_parameters(self, sample_documents, query_terms):
        """Test BM25 with different k1 and b parameters."""
        # Test with default parameters
        scores_default = compute_bm25(sample_documents, query_terms)

        # Test with different k1
        scores_k1 = compute_bm25(sample_documents, query_terms, k1=2.0)

        # Test with different b
        scores_b = compute_bm25(sample_documents, query_terms, b=0.5)

        # Test with both different
        scores_both = compute_bm25(sample_documents, query_terms, k1=2.0, b=0.5)

        # All should return valid scores
        assert len(scores_default) == len(sample_documents)
        assert len(scores_k1) == len(sample_documents)
        assert len(scores_b) == len(sample_documents)
        assert len(scores_both) == len(sample_documents)

        # Scores should be different with different parameters
        assert scores_default != scores_k1
        assert scores_default != scores_b

    def test_compute_bm25_case_insensitive(self):
        """Test that BM25 computation is case insensitive."""
        documents = ["The CAT sat", "the dog RAN", "CATS and DOGS"]
        query_terms = ["cat", "DOG"]

        scores = compute_bm25(documents, query_terms)

        # First document should match "cat" (case insensitive)
        assert scores[0] > 0.0

        # Second document should match "dog" (case insensitive)
        assert scores[1] > 0.0

    def test_compute_bm25_empty_documents(self, empty_documents, query_terms):
        """Test BM25 with empty documents."""
        scores = compute_bm25(empty_documents, query_terms)

        # Should return scores for all documents
        assert len(scores) == len(empty_documents)

        # All scores should be zero since documents are empty
        assert all(score == 0.0 for score in scores)

    def test_compute_bm25_empty_query_terms(self, sample_documents):
        """Test BM25 with empty query terms."""
        scores = compute_bm25(sample_documents, [])

        # Should return scores for all documents
        assert len(scores) == len(sample_documents)

        # All scores should be zero since no query terms
        assert all(score == 0.0 for score in scores)

    def test_compute_bm25_single_document(self, single_document):
        """Test BM25 with single document."""
        query_terms = ["hello", "world"]
        scores = compute_bm25(single_document, query_terms)

        assert len(scores) == 1
        # With only one document, IDF = log(1/1) = 0, so BM25 score is always 0
        # This is correct mathematical behavior - both TF-IDF and BM25 are designed to discriminate between documents
        assert scores[0] == 0.0

    def test_compute_bm25_two_documents_positive_scores(self):
        """Test BM25 with two documents to ensure positive scores are possible."""
        documents = ["hello world", "goodbye earth"]
        query_terms = ["hello", "world"]
        scores = compute_bm25(documents, query_terms)

        assert len(scores) == 2
        # First document contains both terms, should have positive score
        assert scores[0] > 0.0
        # Second document contains neither term, should have zero score
        assert scores[1] == 0.0

    def test_compute_bm25_no_documents(self):
        """Test BM25 with no documents."""
        scores = compute_bm25([], ["cat", "dog"])

        assert scores == []

    def test_compute_bm25_document_length_normalization(self):
        """Test BM25 document length normalization."""
        # Test with documents where some terms appear in subset of documents
        documents = [
            "cat unique1",  # Short document with unique term
            "cat dog bird mouse elephant tiger lion bear wolf unique2",  # Long document with unique term
            "other content",  # Document without query terms
        ]
        query_terms = ["unique1", "unique2"]

        scores = compute_bm25(documents, query_terms)

        # Documents with unique terms should have positive scores
        assert scores[0] > 0.0  # Contains "unique1"
        assert scores[1] > 0.0  # Contains "unique2"
        assert scores[2] == 0.0  # Contains neither term

        # Document length normalization affects scores
        assert len(scores) == 3

    def test_compute_bm25_term_frequency_saturation(self):
        """Test BM25 term frequency saturation behavior."""
        # Test with documents where term frequencies can be meaningfully compared
        documents = [
            "rare word text",  # TF = 1 for "rare"
            "rare rare word",  # TF = 2 for "rare"
            "rare rare rare rare rare word",  # TF = 5 for "rare"
            "other content",  # No "rare" term
        ]
        query_terms = ["rare"]

        scores = compute_bm25(documents, query_terms)

        # Documents with the term should have positive scores
        assert scores[0] > 0.0  # TF=1
        assert scores[1] > 0.0  # TF=2
        assert scores[2] > 0.0  # TF=5
        assert scores[3] == 0.0  # TF=0

        # Scores should increase with term frequency, but with diminishing returns
        assert scores[1] > scores[0]  # TF=2 > TF=1
        assert scores[2] > scores[1]  # TF=5 > TF=2

        # Check that increases demonstrate saturation effect
        increase_1_to_2 = scores[1] - scores[0]
        increase_2_to_5 = scores[2] - scores[1]
        assert increase_1_to_2 > 0
        assert increase_2_to_5 > 0

    def test_compute_bm25_idf_calculation(self):
        """Test BM25 inverse document frequency calculation."""
        # "rare" appears in only one document, "common" appears in multiple
        documents = ["rare term", "common term", "common word"]
        query_terms = ["rare", "common"]

        scores = compute_bm25(documents, query_terms)

        # First document should have higher score due to rare term having higher IDF
        assert scores[0] > scores[1]  # rare term gets higher IDF
        assert scores[0] > scores[2]

    def test_compute_bm25_zero_parameters(self, sample_documents, query_terms):
        """Test BM25 with edge case parameters."""
        # Test with k1=0 (no term frequency scaling)
        scores_k1_zero = compute_bm25(sample_documents, query_terms, k1=0.0)
        assert len(scores_k1_zero) == len(sample_documents)

        # Test with b=0 (no document length normalization)
        scores_b_zero = compute_bm25(sample_documents, query_terms, b=0.0)
        assert len(scores_b_zero) == len(sample_documents)

        # Test with b=1 (full document length normalization)
        scores_b_one = compute_bm25(sample_documents, query_terms, b=1.0)
        assert len(scores_b_one) == len(sample_documents)

    def test_tfidf_vs_bm25_comparison(self, sample_documents, query_terms):
        """Test that TF-IDF and BM25 produce different but related scores."""
        tfidf_scores = compute_tfidf(sample_documents, query_terms)
        bm25_scores = compute_bm25(sample_documents, query_terms)

        # Both should return same number of scores
        assert len(tfidf_scores) == len(bm25_scores) == len(sample_documents)

        # For documents that match, both should be positive
        for i in range(len(sample_documents)):
            if tfidf_scores[i] > 0:
                assert bm25_scores[i] > 0, f"Document {i} has TF-IDF score but zero BM25 score"
            if bm25_scores[i] > 0:
                assert tfidf_scores[i] > 0, f"Document {i} has BM25 score but zero TF-IDF score"

    def test_compute_tfidf_special_characters(self):
        """Test TF-IDF with documents containing special characters."""
        documents = ["hello, world!", "world... hello?", "no match here"]
        query_terms = ["hello", "world"]

        scores = compute_tfidf(documents, query_terms)

        # Should handle punctuation and still match terms
        assert len(scores) == 3
        # Note: Current implementation does simple split(), so punctuation stays attached
        # This tests the current behavior - may need updating if tokenization improves

    def test_compute_bm25_special_characters(self):
        """Test BM25 with documents containing special characters."""
        documents = ["hello, world!", "world... hello?", "no match here"]
        query_terms = ["hello", "world"]

        scores = compute_bm25(documents, query_terms)

        # Should handle punctuation and still match terms
        assert len(scores) == 3
        # Same tokenization behavior as TF-IDF

    def test_compute_tfidf_whitespace_handling(self):
        """Test TF-IDF with various whitespace scenarios."""
        documents = [
            "  hello   world  ",  # Extra spaces
            "\thello\tworld\t",  # Tabs
            "hello\nworld",  # Newlines
            "",  # Empty string
        ]
        query_terms = ["hello", "world"]

        scores = compute_tfidf(documents, query_terms)

        assert len(scores) == 4
        # First three should have positive scores (they contain the terms)
        assert scores[0] > 0.0
        assert scores[1] > 0.0
        assert scores[2] > 0.0
        # Last should be zero (empty document)
        assert scores[3] == 0.0

    def test_compute_bm25_whitespace_handling(self):
        """Test BM25 with various whitespace scenarios."""
        documents = [
            "  hello   world  ",  # Extra spaces
            "\thello\tworld\t",  # Tabs
            "hello\nworld",  # Newlines
            "",  # Empty string
        ]
        query_terms = ["hello", "world"]

        scores = compute_bm25(documents, query_terms)

        assert len(scores) == 4
        # First three should have positive scores (they contain the terms)
        assert scores[0] > 0.0
        assert scores[1] > 0.0
        assert scores[2] > 0.0
        # Last should be zero (empty document)
        assert scores[3] == 0.0

    def test_compute_tfidf_mathematical_properties(self):
        """Test mathematical properties of TF-IDF scores."""
        documents = ["cat dog", "cat", "dog"]
        query_terms = ["cat"]

        scores = compute_tfidf(documents, query_terms)

        # All scores should be non-negative
        assert all(score >= 0.0 for score in scores)

        # Documents containing the term should have positive scores
        assert scores[0] > 0.0  # contains "cat"
        assert scores[1] > 0.0  # contains "cat"
        assert scores[2] == 0.0  # doesn't contain "cat"

    def test_compute_bm25_mathematical_properties(self):
        """Test mathematical properties of BM25 scores."""
        documents = ["cat dog", "cat", "dog"]
        query_terms = ["cat"]

        scores = compute_bm25(documents, query_terms)

        # All scores should be non-negative
        assert all(score >= 0.0 for score in scores)

        # Documents containing the term should have positive scores
        assert scores[0] > 0.0  # contains "cat"
        assert scores[1] > 0.0  # contains "cat"
        assert scores[2] == 0.0  # doesn't contain "cat"

    def test_compute_tfidf_duplicate_terms_in_query(self):
        """Test TF-IDF with duplicate terms in query."""
        documents = ["cat dog bird", "cat cat dog", "bird bird bird"]
        query_terms = ["cat", "cat", "dog"]  # "cat" appears twice

        scores = compute_tfidf(documents, query_terms)

        # Should handle duplicate query terms gracefully
        assert len(scores) == 3
        assert all(isinstance(score, float) for score in scores)

        # First two documents should have positive scores
        assert scores[0] > 0.0
        assert scores[1] > 0.0
        # Third document only contains "bird", so should have zero score
        assert scores[2] == 0.0

    def test_compute_bm25_duplicate_terms_in_query(self):
        """Test BM25 with duplicate terms in query."""
        documents = ["cat dog bird", "cat cat dog", "bird bird bird"]
        query_terms = ["cat", "cat", "dog"]  # "cat" appears twice

        scores = compute_bm25(documents, query_terms)

        # Should handle duplicate query terms gracefully
        assert len(scores) == 3
        assert all(isinstance(score, float) for score in scores)

        # First two documents should have positive scores
        assert scores[0] > 0.0
        assert scores[1] > 0.0
        # Third document only contains "bird", so should have zero score
        assert scores[2] == 0.0<|MERGE_RESOLUTION|>--- conflicted
+++ resolved
@@ -1,9 +1,8 @@
 import pytest
-<<<<<<< HEAD
-from langflow.base.knowledge_bases import compute_bm25, compute_tfidf
-=======
-from langflow.base.knowledge_bases.knowledge_base_utils import compute_bm25, compute_tfidf
->>>>>>> 9d04d569
+from langflow.base.knowledge_bases.knowledge_base_utils import (
+    compute_bm25,
+    compute_tfidf,
+)
 
 
 class TestKBUtils:
@@ -13,7 +12,12 @@
     @pytest.fixture
     def sample_documents(self):
         """Sample documents for testing."""
-        return ["the cat sat on the mat", "the dog ran in the park", "cats and dogs are pets", "birds fly in the sky"]
+        return [
+            "the cat sat on the mat",
+            "the dog ran in the park",
+            "cats and dogs are pets",
+            "birds fly in the sky",
+        ]
 
     @pytest.fixture
     def query_terms(self):
@@ -330,9 +334,13 @@
         # For documents that match, both should be positive
         for i in range(len(sample_documents)):
             if tfidf_scores[i] > 0:
-                assert bm25_scores[i] > 0, f"Document {i} has TF-IDF score but zero BM25 score"
+                assert (
+                    bm25_scores[i] > 0
+                ), f"Document {i} has TF-IDF score but zero BM25 score"
             if bm25_scores[i] > 0:
-                assert tfidf_scores[i] > 0, f"Document {i} has BM25 score but zero TF-IDF score"
+                assert (
+                    tfidf_scores[i] > 0
+                ), f"Document {i} has BM25 score but zero TF-IDF score"
 
     def test_compute_tfidf_special_characters(self):
         """Test TF-IDF with documents containing special characters."""

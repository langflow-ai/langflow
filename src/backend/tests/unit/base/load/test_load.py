<<<<<<< HEAD
import pytest
import os
from dotenv import load_dotenv
=======
import inspect

>>>>>>> 3de5572c
from langflow.load import run_flow_from_json


def test_run_flow_from_json_params():
    # Define the expected parameters
    expected_params = {
        "flow",
        "input_value",
        "session_id",
        "tweaks",
        "input_type",
        "output_type",
        "output_component",
        "log_level",
        "log_file",
        "env_file",
        "cache",
        "disable_logs",
        "fallback_to_env_vars",
    }

    # Check if the function accepts all expected parameters
    func_spec = inspect.getfullargspec(run_flow_from_json)
    params = func_spec.args + func_spec.kwonlyargs
    assert expected_params.issubset(params), "Not all expected parameters are present in run_flow_from_json"

<<<<<<< HEAD
    # TODO: Add tests by loading a flow and running it need to text with fake llm and check if it returns the correct output


@pytest.fixture
def fake_env_file(tmp_path):
    # Create a fake .env file
    env_file = tmp_path / ".env"
    env_file.write_text("TEST_OP=TESTWORKS")
    return env_file


def test_run_flow_with_fake_env(fake_env_file):
    # Load the flow from the JSON file
    # flow_file = Path("src/backend/tests/data/env_variable_test.json")
    flow_file = pytest.ENV_VARIABLE_TEST
    TWEAKS = {"Secret-zIbKs": {"secret_key_input": "TEST_OP"}}

    # Run the flow from JSON, providing the fake env file
    result = run_flow_from_json(
        flow=flow_file,
        input_value="some_input_value",
        env_file=str(fake_env_file),  # Pass the path of the fake env file
        tweaks=TWEAKS,
    )
    # Extract and check the output data
    output_data = result[0].outputs[0].results["message"].data["text"]
    assert output_data == "TESTWORKS"


def test_run_flow_with_fake_env_TWEAKS(fake_env_file):
    # Load the flow from the JSON file
    # flow_file = Path("src/backend/tests/data/env_variable_test.json")
    flow_file = pytest.ENV_VARIABLE_TEST

    # Load env file and set up tweaks

    load_dotenv(str(fake_env_file))
    TWEAKS = {
        "Secret-zIbKs": {"secret_key_input": os.environ["TEST_OP"]},
    }
    # Run the flow from JSON without passing the env_file
    result = run_flow_from_json(
        flow=flow_file,
        input_value="some_input_value",
        tweaks=TWEAKS,
    )
    # Extract and check the output data
    output_data = result[0].outputs[0].results["message"].data["text"]
    assert output_data == "TESTWORKS"
=======
    # TODO: Add tests by loading a flow and running it need to text with fake llm and check if it returns the
    #  correct output
>>>>>>> 3de5572c
<|MERGE_RESOLUTION|>--- conflicted
+++ resolved
@@ -1,11 +1,8 @@
-<<<<<<< HEAD
 import pytest
 import os
 from dotenv import load_dotenv
-=======
+
 import inspect
-
->>>>>>> 3de5572c
 from langflow.load import run_flow_from_json
 
 
@@ -32,7 +29,6 @@
     params = func_spec.args + func_spec.kwonlyargs
     assert expected_params.issubset(params), "Not all expected parameters are present in run_flow_from_json"
 
-<<<<<<< HEAD
     # TODO: Add tests by loading a flow and running it need to text with fake llm and check if it returns the correct output
 
 
@@ -82,7 +78,3 @@
     # Extract and check the output data
     output_data = result[0].outputs[0].results["message"].data["text"]
     assert output_data == "TESTWORKS"
-=======
-    # TODO: Add tests by loading a flow and running it need to text with fake llm and check if it returns the
-    #  correct output
->>>>>>> 3de5572c

--- conflicted
+++ resolved
@@ -41,30 +41,16 @@
     openai_llm = OpenAIModelComponent()
     openai_llm.set(api_key=os.environ["OPENAI_API_KEY"])
     tool_calling_agent = ToolCallingAgentComponent()
-<<<<<<< HEAD
 
     tool_calling_agent.set(
         llm=openai_llm.build_model,
-        tools=[chat_output],
-=======
-    tools = await chat_output.to_toolkit()
-    tool_calling_agent.set(
-        llm=openai_llm.build_model,
-        tools=tools,
->>>>>>> 73d2b2f9
+        tools=[chat_output.to_toolkit],
         input_value="Which tools are available? Please tell its name.",
     )
 
     g = Graph(start=tool_calling_agent, end=tool_calling_agent)
     g.session_id = "test"
     assert g is not None
-<<<<<<< HEAD
-
-    results = [result async for result in g.async_start()]
-    vertex_results = [result.vertex.id for result in results if hasattr(result, "vertex")]
-    assert len(results) == 4, vertex_results
-=======
     results = [result async for result in g.async_start()]
     assert len(results) == 4
->>>>>>> 73d2b2f9
     assert "message_response" in tool_calling_agent._outputs_map["response"].value.get_text()
import socket
import threading
import time
from unittest.mock import patch

import pytest
<<<<<<< HEAD
from langflow.__main__ import app

from lfx.services import deps
=======
import typer
from langflow.__main__ import _create_superuser, app
from langflow.services import deps
>>>>>>> a973e747


@pytest.fixture(scope="module")
def default_settings():
    return [
        "--backend-only",
        "--no-open-browser",
    ]


def get_free_port():
    with socket.socket(socket.AF_INET, socket.SOCK_STREAM) as s:
        s.bind(("", 0))
        return s.getsockname()[1]


def run_flow(runner, port, components_path, default_settings):
    args = [
        "run",
        "--port",
        str(port),
        "--components-path",
        str(components_path),
        *default_settings,
    ]
    result = runner.invoke(app, args)
    if result.exit_code != 0:
        msg = f"CLI failed with exit code {result.exit_code}: {result.output}"
        raise RuntimeError(msg)


def test_components_path(runner, default_settings, tmp_path):
    # create a "components" folder
    temp_dir = tmp_path / "components"
    temp_dir.mkdir(exist_ok=True)

    port = get_free_port()

    thread = threading.Thread(
        target=run_flow,
        args=(runner, port, temp_dir, default_settings),
        daemon=True,
    )
    thread.start()

    # Give the server some time to start
    time.sleep(5)

    settings_service = deps.get_settings_service()
    assert str(temp_dir) in settings_service.settings.components_path


@pytest.mark.xdist_group(name="serial-superuser-tests")
class TestSuperuserCommand:
    """Deterministic tests for the superuser CLI command."""

    @pytest.mark.asyncio
    async def test_additional_superuser_requires_auth_production(self, client, active_super_user):  # noqa: ARG002
        """Test additional superuser creation requires authentication in production."""
        # We already have active_super_user from the fixture, so we're not in first setup
        with (
            patch("langflow.services.deps.get_settings_service") as mock_settings,
            patch("langflow.__main__.get_settings_service") as mock_settings2,
        ):
            # Configure settings for production mode (AUTO_LOGIN=False)
            mock_auth_settings = type("MockAuthSettings", (), {"AUTO_LOGIN": False, "ENABLE_SUPERUSER_CLI": True})()
            mock_settings.return_value.auth_settings = mock_auth_settings
            mock_settings2.return_value.auth_settings = mock_auth_settings

            # Try to create a superuser without auth - should fail
            with pytest.raises(typer.Exit) as exc_info:
                await _create_superuser("newuser", "newpass", None)

            assert exc_info.value.exit_code == 1

    @pytest.mark.asyncio
    async def test_additional_superuser_blocked_in_auto_login_mode(self, client, active_super_user):  # noqa: ARG002
        """Test additional superuser creation blocked when AUTO_LOGIN=true."""
        # We already have active_super_user from the fixture, so we're not in first setup
        with (
            patch("langflow.services.deps.get_settings_service") as mock_settings,
            patch("langflow.__main__.get_settings_service") as mock_settings2,
        ):
            # Configure settings for AUTO_LOGIN mode
            mock_auth_settings = type("MockAuthSettings", (), {"AUTO_LOGIN": True, "ENABLE_SUPERUSER_CLI": True})()
            mock_settings.return_value.auth_settings = mock_auth_settings
            mock_settings2.return_value.auth_settings = mock_auth_settings

            # Try to create a superuser - should fail
            with pytest.raises(typer.Exit) as exc_info:
                await _create_superuser("newuser", "newpass", None)

            assert exc_info.value.exit_code == 1

    @pytest.mark.asyncio
    async def test_cli_disabled_blocks_creation(self, client):  # noqa: ARG002
        """Test ENABLE_SUPERUSER_CLI=false blocks superuser creation."""
        with (
            patch("langflow.services.deps.get_settings_service") as mock_settings,
            patch("langflow.__main__.get_settings_service") as mock_settings2,
        ):
            mock_auth_settings = type("MockAuthSettings", (), {"AUTO_LOGIN": True, "ENABLE_SUPERUSER_CLI": False})()
            mock_settings.return_value.auth_settings = mock_auth_settings
            mock_settings2.return_value.auth_settings = mock_auth_settings

            # Try to create a superuser - should fail
            with pytest.raises(typer.Exit) as exc_info:
                await _create_superuser("admin", "password", None)

            assert exc_info.value.exit_code == 1

    @pytest.mark.skip(reason="Skip -- default superuser is created by initialize_services() function")
    @pytest.mark.asyncio
    async def test_auto_login_forces_default_credentials(self, client):
        """Test AUTO_LOGIN=true forces default credentials."""
        # Since client fixture already creates default user, we need to test in a clean DB scenario
        # But that's why this test is skipped - the behavior is already handled by initialize_services

    @pytest.mark.asyncio
    async def test_failed_auth_token_validation(self, client, active_super_user):  # noqa: ARG002
        """Test failed superuser creation with invalid auth token."""
        # We already have active_super_user from the fixture, so we're not in first setup
        with (
            patch("langflow.services.deps.get_settings_service") as mock_settings,
            patch("langflow.__main__.get_settings_service") as mock_settings2,
            patch("langflow.__main__.get_current_user_by_jwt", side_effect=Exception("Invalid token")),
            patch("langflow.__main__.check_key", return_value=None),
        ):
            # Configure settings for production mode (AUTO_LOGIN=False)
            mock_auth_settings = type("MockAuthSettings", (), {"AUTO_LOGIN": False, "ENABLE_SUPERUSER_CLI": True})()
            mock_settings.return_value.auth_settings = mock_auth_settings
            mock_settings2.return_value.auth_settings = mock_auth_settings

            # Try to create a superuser with invalid token - should fail
            with pytest.raises(typer.Exit) as exc_info:
                await _create_superuser("newuser", "newpass", "invalid-token")

            assert exc_info.value.exit_code == 1<|MERGE_RESOLUTION|>--- conflicted
+++ resolved
@@ -4,15 +4,10 @@
 from unittest.mock import patch
 
 import pytest
-<<<<<<< HEAD
-from langflow.__main__ import app
+import typer
+from langflow.__main__ import _create_superuser, app
 
 from lfx.services import deps
-=======
-import typer
-from langflow.__main__ import _create_superuser, app
-from langflow.services import deps
->>>>>>> a973e747
 
 
 @pytest.fixture(scope="module")

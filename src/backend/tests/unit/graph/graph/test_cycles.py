--- conflicted
+++ resolved
@@ -210,20 +210,19 @@
     results_ids = [result.vertex.id for result in results if hasattr(result, "vertex")]
     assert "chat_output_1" in results_ids, f"Expected outputs not in results: {results_ids}"
 
-<<<<<<< HEAD
     print(f"Execution completed with results: {results_ids}")
+
 
 @pytest.mark.api_key_required
 def test_react():
-    #system_prompt = "you're a very detailed ascii artist"
-    #user_message = "draw a cat eating ice cream"
+    # system_prompt = "you're a very detailed ascii artist"
+    # user_message = "draw a cat eating ice cream"
 
     system_prompt = "you're a helpful spelling assistant that always breaks down words into letters to avoid tokenization issues, i.e. puppies --> p | u | p | p | i | e | s"
     user_message = "how many r's are in the word strawberry"
 
     # Chat input initialization
     chat_input = ChatInput(_id="chat_input").set(input_value=user_message)
-
 
     router = ConditionalRouterComponent(_id="router")
 
@@ -234,21 +233,17 @@
         new_prompt=router.false_response,
     )
 
-
     # First Assistant Manager component (ThoughtGenerator)
-    assistant_component_1 = AstraAssistantManager(
-        _id="assistant_component_1")
+    assistant_component_1 = AstraAssistantManager(_id="assistant_component_1")
     assistant_component_1.set(
         instructions=system_prompt,
         model_name="gpt-4o-mini",
         tool="ReActThoughtTool",
-        user_message=prompt_component_1.build_prompt
+        user_message=prompt_component_1.build_prompt,
     )
 
     # Second Assistant Manager component (DeciderTool)
-    assistant_component_2 = AstraAssistantManager(
-        _id="assistant_component_2"
-    )
+    assistant_component_2 = AstraAssistantManager(_id="assistant_component_2")
     assistant_component_2.set(
         instructions="determine if you are done, do more iterations if at all unsure",
         model_name="gpt-4o-mini",
@@ -265,7 +260,6 @@
         message=assistant_component_1.get_assistant_response,
     )
 
-
     # chat output for the final OpenAI response
     chat_output_1 = ChatOutput(_id="chat_output_1")
     chat_output_1.set(input_value=router.true_response)
@@ -290,6 +284,4 @@
     results_ids = [result.vertex.id for result in results if hasattr(result, "vertex")]
     assert "chat_output_1" in results_ids, f"Expected outputs not in results: {results_ids}"
 
-=======
->>>>>>> 02afb5b5
     print(f"Execution completed with results: {results_ids}")
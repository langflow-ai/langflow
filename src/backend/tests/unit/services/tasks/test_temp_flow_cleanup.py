from __future__ import annotations

import datetime
import logging
from datetime import timezone
from uuid import uuid4

import pytest
from langflow.services.database.models.flow import Flow as FlowTable
from langflow.services.database.models.message.model import MessageTable
from langflow.services.deps import get_settings_service, get_storage_service, session_scope
from langflow.services.task.temp_flow_cleanup import (
    CleanupWorker,
    cleanup_orphaned_records,
)


@pytest.mark.usefixtures("client")
async def test_cleanup_orphaned_records_no_orphans():
    """Test cleanup when there are no orphaned records."""
    storage_service = get_storage_service()
    flow_id = uuid4()

    async with session_scope() as session:
        # Create a flow and associated message
        flow = FlowTable(
            id=flow_id,
            name="Test Flow",
            data="null",
            updated_at=datetime.datetime.now(timezone.utc),
        )
        message = MessageTable(
            id=uuid4(),
            flow_id=flow_id,
            sender="test_user",
            sender_name="Test User",
            timestamp=datetime.datetime.now(timezone.utc),
            session_id=str(uuid4()),
        )
        session.add(flow)
        session.add(message)
        await session.commit()

    # Write a file for the flow
    await storage_service.save_file(str(flow_id), "test.json", b"test data")

    # Run cleanup
    async with session_scope() as session:
        await cleanup_orphaned_records()

    # Verify message still exists
    async with session_scope() as session:
        message = await session.get(MessageTable, message.id)
        assert message is not None


@pytest.mark.usefixtures("client")
async def test_cleanup_orphaned_records_with_orphans():
    """Test cleanup when there are orphaned records."""
    orphaned_flow_id = uuid4()

    async with session_scope() as session:
        # Create orphaned records without an associated flow
        message = MessageTable(
            id=uuid4(),
            flow_id=orphaned_flow_id,
            sender="test_user",
            sender_name="Test User",
            timestamp=datetime.datetime.now(timezone.utc),
            session_id=str(uuid4()),
        )
        session.add(message)
        await session.commit()

    # Run cleanup
    async with session_scope() as session:
        await cleanup_orphaned_records()

    # Verify orphaned message was deleted
    async with session_scope() as session:
        message = await session.get(MessageTable, message.id)
        assert message is None


@pytest.mark.asyncio
async def test_cleanup_worker_start_stop():
    """Test CleanupWorker start and stop functionality."""
    worker = CleanupWorker()
    await worker.start()
    assert worker._task is not None
    assert not worker._stop_event.is_set()
    await worker.stop()
    assert worker._task is None
    assert worker._stop_event.is_set()


@pytest.mark.asyncio
async def test_cleanup_worker_run_with_exception(mocker):
    """Test CleanupWorker handles exceptions gracefully."""
    # Mock the logger to capture log calls
    mock_logger = mocker.patch("langflow.services.task.temp_flow_cleanup.logger")

    settings = get_settings_service().settings
    settings.public_flow_cleanup_interval = 601  # Minimum valid interval
    worker = CleanupWorker()

    # Start and immediately stop the worker
    await worker.start()
    await worker.stop()

<<<<<<< HEAD
    # Verify the worker was started and stopped properly
    assert worker._task is None
    assert worker._stop_event.is_set()

    # Verify the expected log messages were called
    mock_logger.debug.assert_any_call("Started database cleanup worker")
    mock_logger.debug.assert_any_call("Stopping database cleanup worker...")
    mock_logger.debug.assert_any_call("Database cleanup worker stopped")
=======
    # Use substring match for robustness
    assert any("database cleanup worker" in record.message.lower() for record in caplog.records)
    assert any("stopping database cleanup worker" in record.message.lower() for record in caplog.records)
>>>>>>> 3df7d4fa
<|MERGE_RESOLUTION|>--- conflicted
+++ resolved
@@ -1,7 +1,7 @@
 from __future__ import annotations
 
 import datetime
-import logging
+
 from datetime import timezone
 from uuid import uuid4
 
@@ -108,7 +108,7 @@
     await worker.start()
     await worker.stop()
 
-<<<<<<< HEAD
+
     # Verify the worker was started and stopped properly
     assert worker._task is None
     assert worker._stop_event.is_set()
@@ -116,9 +116,4 @@
     # Verify the expected log messages were called
     mock_logger.debug.assert_any_call("Started database cleanup worker")
     mock_logger.debug.assert_any_call("Stopping database cleanup worker...")
-    mock_logger.debug.assert_any_call("Database cleanup worker stopped")
-=======
-    # Use substring match for robustness
-    assert any("database cleanup worker" in record.message.lower() for record in caplog.records)
-    assert any("stopping database cleanup worker" in record.message.lower() for record in caplog.records)
->>>>>>> 3df7d4fa
+    mock_logger.debug.assert_any_call("Database cleanup worker stopped")
"""Tests for FileComponent image processing with Docling.

These tests cover scenarios where:
- Images are processed but contain no extractable text (e.g., profile pictures)
- Docling returns empty doc_rows
- Storage path resolution for uploaded files
- Edge cases in error handling
"""

import json
from pathlib import Path
from unittest.mock import MagicMock, patch

import pytest
from lfx.components.files_and_knowledge.file import FileComponent
from lfx.schema.data import Data
from lfx.schema.dataframe import DataFrame


class TestDoclingEmptyTextExtraction:
    """Tests for handling images/documents with no extractable text."""

    @patch("subprocess.run")
    def test_process_docling_empty_doc_rows_returns_placeholder(self, mock_subprocess, tmp_path):
        """Test that empty doc_rows from Docling creates placeholder data instead of error."""
        # Use tmp_path for secure temporary file references
        test_file = tmp_path / "profile-pic.png"
        test_file.write_bytes(b"\x89PNG\r\n\x1a\n" + b"\x00" * 100)

        component = FileComponent()
        component.markdown = False
        component.md_image_placeholder = "<!-- image -->"
        component.md_page_break_placeholder = ""
        component.pipeline = "standard"
        component.ocr_engine = "easyocr"

        # Mock Docling returning SUCCESS but with empty texts (like a profile picture)
        mock_result = {
            "ok": True,
            "mode": "structured",
            "doc": [],  # Empty - no text extracted from image
            "meta": {"file_path": str(test_file)},
        }
        mock_subprocess.return_value = MagicMock(
            stdout=json.dumps(mock_result).encode("utf-8"),
            stderr=b"",
        )

        result = component._process_docling_in_subprocess(str(test_file))

        assert result is not None
        assert result.data["doc"] == []
        # The subprocess returns the raw result; processing happens in process_files

    @patch("subprocess.run")
    def test_process_files_handles_empty_doc_rows(self, mock_subprocess, tmp_path):
        """Test that process_files correctly handles empty doc_rows from Docling."""
        # Create a test image file
        test_image = tmp_path / "test_image.png"
        test_image.write_bytes(b"\x89PNG\r\n\x1a\n" + b"\x00" * 100)  # Minimal PNG header

        component = FileComponent()
        component.advanced_mode = True
        component.markdown = False
        component.md_image_placeholder = "<!-- image -->"
        component.md_page_break_placeholder = ""
        component.pipeline = "standard"
        component.ocr_engine = "easyocr"
        component.silent_errors = False

        # Mock Docling returning empty doc rows
        mock_result = {
            "ok": True,
            "mode": "structured",
            "doc": [],
            "meta": {"file_path": str(test_image)},
        }
        mock_subprocess.return_value = MagicMock(
            stdout=json.dumps(mock_result).encode("utf-8"),
            stderr=b"",
        )

        # Create BaseFile mock
        from lfx.base.data.base_file import BaseFileComponent

        base_file = BaseFileComponent.BaseFile(
            data=Data(data={"file_path": str(test_image)}),
            path=test_image,
            delete_after_processing=False,
        )

        # Process the file
        result = component.process_files([base_file])

        # Should return a list with one BaseFile containing placeholder data
        assert len(result) == 1
        assert result[0].data is not None
        assert len(result[0].data) == 1

        # Check that placeholder text was created
        data_item = result[0].data[0]
        assert "text" in data_item.data or "info" in data_item.data

    @patch("subprocess.run")
    def test_load_files_dataframe_with_empty_text_image(self, mock_subprocess, tmp_path):
        """Test that load_files_dataframe doesn't error on images with no text."""
        test_image = tmp_path / "profile.png"
        test_image.write_bytes(b"\x89PNG\r\n\x1a\n" + b"\x00" * 100)

        component = FileComponent()
        component.path = [str(test_image)]
        component.advanced_mode = True
        component.markdown = False
        component.md_image_placeholder = "<!-- image -->"
        component.md_page_break_placeholder = ""
        component.pipeline = "standard"
        component.ocr_engine = "easyocr"
        component.silent_errors = False
        component.use_multithreading = False
        component.concurrency_multithreading = 1
        component.delete_server_file_after_processing = False
        component.ignore_unsupported_extensions = True
        component.ignore_unspecified_files = False
        component.separator = "\n\n"

        # Mock successful Docling processing with empty text
        mock_result = {
            "ok": True,
            "mode": "structured",
            "doc": [],
            "meta": {"file_path": str(test_image)},
        }
        mock_subprocess.return_value = MagicMock(
            stdout=json.dumps(mock_result).encode("utf-8"),
            stderr=b"",
        )

        # This should NOT raise an error
        result = component.load_files_dataframe()

        assert isinstance(result, DataFrame)
        # DataFrame should not be empty - it should have placeholder data
        assert not result.empty, "DataFrame should contain placeholder data for image without text"

    @patch("subprocess.run")
    def test_load_files_markdown_with_empty_text_image(self, mock_subprocess, tmp_path):
        """Test that load_files_markdown returns placeholder message for images with no text."""
        test_image = tmp_path / "profile.png"
        test_image.write_bytes(b"\x89PNG\r\n\x1a\n" + b"\x00" * 100)

        component = FileComponent()
        component.path = [str(test_image)]
        component.advanced_mode = True
        component.markdown = True
        component.md_image_placeholder = "<!-- image -->"
        component.md_page_break_placeholder = ""
        component.pipeline = "standard"
        component.ocr_engine = "easyocr"
        component.silent_errors = False
        component.use_multithreading = False
        component.concurrency_multithreading = 1
        component.delete_server_file_after_processing = False
        component.ignore_unsupported_extensions = True
        component.ignore_unspecified_files = False
        component.separator = "\n\n"

        # Mock successful Docling processing with empty text
        mock_result = {
            "ok": True,
            "mode": "markdown",
            "text": "",  # Empty markdown
            "meta": {"file_path": str(test_image)},
        }
        mock_subprocess.return_value = MagicMock(
            stdout=json.dumps(mock_result).encode("utf-8"),
            stderr=b"",
        )

        # This should NOT raise an error
        result = component.load_files_markdown()

        assert result is not None
        assert hasattr(result, "text")
        # Should have some placeholder text, not empty


class TestDoclingSubprocessErrors:
    """Tests for error handling in Docling subprocess."""

    @patch("subprocess.run")
    def test_docling_conversion_failure(self, mock_subprocess, tmp_path):
        """Test handling of Docling conversion failure."""
        test_file = tmp_path / "bad_file.xyz"
        test_file.write_bytes(b"invalid content")

        component = FileComponent()
        component.markdown = False
        component.md_image_placeholder = "<!-- image -->"
        component.md_page_break_placeholder = ""
        component.pipeline = "standard"
        component.ocr_engine = "easyocr"

        mock_result = {
            "ok": False,
            "error": "Docling conversion failed: unsupported format",
            "meta": {"file_path": str(test_file)},
        }
        mock_subprocess.return_value = MagicMock(
            stdout=json.dumps(mock_result).encode("utf-8"),
            stderr=b"",
        )

        result = component._process_docling_in_subprocess(str(test_file))

        assert result is not None
        assert "error" in result.data
        assert "Docling conversion failed" in result.data["error"]

    @patch("subprocess.run")
    def test_docling_subprocess_crash(self, mock_subprocess, tmp_path):
        """Test handling of Docling subprocess crash (no output)."""
        test_file = tmp_path / "crash.pdf"
        test_file.write_bytes(b"%PDF-1.4 test")

        component = FileComponent()
        component.markdown = False
        component.md_image_placeholder = "<!-- image -->"
        component.md_page_break_placeholder = ""
        component.pipeline = "standard"
        component.ocr_engine = "easyocr"

        mock_subprocess.return_value = MagicMock(
            stdout=b"",  # No output
            stderr=b"Segmentation fault",
        )

        result = component._process_docling_in_subprocess(str(test_file))

        assert result is not None
        assert "error" in result.data
        assert "Segmentation fault" in result.data["error"] or "no output" in result.data["error"].lower()

    @patch("subprocess.run")
    def test_docling_invalid_json_output(self, mock_subprocess, tmp_path):
        """Test handling of invalid JSON from Docling subprocess."""
        test_file = tmp_path / "test.pdf"
        test_file.write_bytes(b"%PDF-1.4 test")

        component = FileComponent()
        component.markdown = False
        component.md_image_placeholder = "<!-- image -->"
        component.md_page_break_placeholder = ""
        component.pipeline = "standard"
        component.ocr_engine = "easyocr"

        mock_subprocess.return_value = MagicMock(
            stdout=b"not valid json {{{",
            stderr=b"",
        )

        result = component._process_docling_in_subprocess(str(test_file))

        assert result is not None
        assert "error" in result.data
        assert "Invalid JSON" in result.data["error"]


class TestStoragePathResolution:
    """Tests for storage path resolution (flow_id/filename format)."""

    def test_is_storage_path_format(self):
        """Test detection of storage path format."""
        # Test storage path format (flow_id/filename)
        storage_path = "b2eff18f-31e6-41e7-89c3-65005504ab69/profile-pic.png"
        assert "/" in storage_path
        assert not Path(storage_path).is_absolute()

        # Test absolute path is not storage format
        absolute_path = "/absolute/path/file.png"
        assert Path(absolute_path).is_absolute()

        # Test simple filename is not storage format
        simple_file = "simple_file.png"
        assert "/" not in simple_file

    @pytest.mark.xfail(reason="Storage path resolution needs to be fixed - currently not using get_full_path correctly")
    @patch("lfx.services.deps.get_storage_service")
    @patch("lfx.services.deps.get_settings_service")
    def test_validate_and_resolve_paths_uses_storage_service(self, mock_settings, mock_storage, tmp_path):
        """Test that storage paths are resolved using storage service.

        This test currently fails because the path resolution doesn't properly
        use the storage service's get_full_path for paths in flow_id/filename format.
        """
        # Create a test file in a mock storage location
        storage_dir = tmp_path / "storage"
        flow_dir = storage_dir / "flow123"
        flow_dir.mkdir(parents=True)
        test_file = flow_dir / "document.pdf"
        test_file.write_bytes(b"%PDF-1.4 test")

        # Mock settings for local storage
        mock_settings_instance = MagicMock()
        mock_settings_instance.settings.storage_type = "local"
        mock_settings.return_value = mock_settings_instance

        # Mock storage service
        mock_storage_instance = MagicMock()
        mock_storage_instance.build_full_path.return_value = str(test_file)
        mock_storage.return_value = mock_storage_instance

        # Use FileComponent instead of abstract BaseFileComponent
        component = FileComponent()
        component.path = ["flow123/document.pdf"]
        component.silent_errors = False
        component.delete_server_file_after_processing = False
        component.ignore_unspecified_files = False

        # Should resolve the path using storage service
        files = component._validate_and_resolve_paths()

        assert len(files) == 1
        assert files[0].path == test_file


class TestFileNotFoundHandling:
    """Tests for handling of missing files."""

    def test_missing_file_raises_clear_error(self, tmp_path):
        """Test that missing files raise a clear error message."""
        # Use FileComponent instead of abstract BaseFileComponent
        component = FileComponent()
        component.path = [str(tmp_path / "nonexistent_file.txt")]
        component.silent_errors = False
        component.delete_server_file_after_processing = False
        component.ignore_unspecified_files = False

        with pytest.raises(ValueError, match=r"[Ff]ile.*not found|[Nn]ot found"):
            component._validate_and_resolve_paths()

    @pytest.mark.xfail(reason="Silent mode should skip missing files but currently adds them anyway")
    def test_missing_file_silent_mode(self, tmp_path):
        """Test that missing files are skipped in silent mode.

        This test currently fails because silent_errors=True should skip
        missing files, but the current implementation still adds them to the list.
        """
        # Use FileComponent instead of abstract BaseFileComponent
        component = FileComponent()
        component.path = [str(tmp_path / "nonexistent_file.txt")]
        component.silent_errors = True
        component.delete_server_file_after_processing = False
        component.ignore_unspecified_files = False

        # Should not raise, should return empty list
        files = component._validate_and_resolve_paths()
        assert files == []


class TestDataFrameEmptyHandling:
    """Tests for DataFrame empty state handling."""

    def test_dataframe_with_empty_dict_is_empty(self):
        """Test that DataFrame([{}]) is considered empty."""
        df = DataFrame([{}])
        assert df.empty, "DataFrame with single empty dict should be empty"

    def test_dataframe_with_placeholder_data_is_not_empty(self):
        """Test that DataFrame with placeholder data is not empty."""
        df = DataFrame(
            [
                {
                    "file_path": "/some/path.png",
                    "text": "(No text content extracted from image)",
                    "info": "Image processed successfully",
                }
            ]
        )
        assert not df.empty, "DataFrame with placeholder data should not be empty"
        assert "text" in df.columns

    def test_dataframe_with_empty_text_is_not_empty(self):
        """Test that DataFrame with empty string text is not empty."""
        df = DataFrame(
            [
                {
                    "file_path": "/some/path.png",
                    "text": "",
                }
            ]
        )
        assert not df.empty, "DataFrame with empty text string should not be empty"


class TestImageFileTypes:
    """Tests for different image file types."""

    @pytest.mark.parametrize("extension", ["png", "jpg", "jpeg", "bmp", "tiff", "webp"])
    def test_image_extensions_are_docling_compatible(self, extension):
        """Test that image extensions are recognized as Docling-compatible."""
        component = FileComponent()
        assert component._is_docling_compatible(f"/path/to/image.{extension}")

    @pytest.mark.parametrize("extension", ["png", "jpg", "jpeg", "bmp", "tiff", "webp"])
    def test_image_extensions_require_advanced_mode(self, extension):
        """Test that image extensions require advanced mode."""
        component = FileComponent()
        # These extensions should be in DOCLING_ONLY_EXTENSIONS
        assert extension in component.DOCLING_ONLY_EXTENSIONS or extension in ["jpeg"]


class TestProcessFilesEdgeCases:
    """Edge case tests for process_files method."""

    def test_process_files_empty_list_raises_error(self):
        """Test that processing empty file list raises ValueError."""
        component = FileComponent()
        component.advanced_mode = True

        with pytest.raises(ValueError, match="No files to process"):
            component.process_files([])

    def test_process_files_docling_only_extension_without_advanced_mode(
<<<<<<< HEAD
        self, tmp_path
=======
        self,
        mock_subprocess,
        tmp_path,
>>>>>>> e48a4772
    ):
        """Test that Docling-only extensions require advanced mode."""
        test_image = tmp_path / "test.png"
        test_image.write_bytes(b"\x89PNG\r\n\x1a\n" + b"\x00" * 100)

        component = FileComponent()
        component.advanced_mode = False  # Disabled
        component.silent_errors = False

        from lfx.base.data.base_file import BaseFileComponent

        base_file = BaseFileComponent.BaseFile(
            data=Data(data={"file_path": str(test_image)}),
            path=test_image,
            delete_after_processing=False,
        )

        with pytest.raises(ValueError, match=r"requires.*Advanced Parser"):
            component.process_files([base_file])


class TestLoadFilesHelperValidation:
    """Tests for load_files_helper validation logic."""

    def test_load_files_helper_empty_dataframe_raises_error(self):
        """Test that empty DataFrame raises descriptive error."""
        component = FileComponent()

        with (
            patch.object(component, "load_files", return_value=DataFrame()),
            pytest.raises(ValueError, match="Could not extract content"),
        ):
            component.load_files_helper()

    def test_load_files_helper_with_error_column(self):
        """Test that error column is checked and raised."""
        component = FileComponent()

        error_df = DataFrame(
            [
                {
                    "error": "File processing failed",
                    "file_path": "/some/path",
                }
            ]
        )

        with (
            patch.object(component, "load_files", return_value=error_df),
            pytest.raises(ValueError, match="File processing failed"),
        ):
            component.load_files_helper()

    def test_load_files_helper_with_error_and_text(self):
        """Test that error is not raised if text column exists with error."""
        component = FileComponent()

        # If we have both error and text, should not raise
        df_with_both = DataFrame(
            [
                {
                    "error": "Some warning",
                    "text": "Actual content",
                    "file_path": "/some/path",
                }
            ]
        )

        with patch.object(component, "load_files", return_value=df_with_both):
            result = component.load_files_helper()
            assert not result.empty<|MERGE_RESOLUTION|>--- conflicted
+++ resolved
@@ -421,13 +421,7 @@
             component.process_files([])
 
     def test_process_files_docling_only_extension_without_advanced_mode(
-<<<<<<< HEAD
         self, tmp_path
-=======
-        self,
-        mock_subprocess,
-        tmp_path,
->>>>>>> e48a4772
     ):
         """Test that Docling-only extensions require advanced mode."""
         test_image = tmp_path / "test.png"

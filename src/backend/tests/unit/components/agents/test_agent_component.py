import os
from typing import Any
from unittest.mock import AsyncMock, patch
from uuid import uuid4

import pytest
from langflow.base.models.anthropic_constants import ANTHROPIC_MODELS
from langflow.base.models.model_input_constants import (
    MODEL_PROVIDERS,
)
from langflow.base.models.openai_constants import (
    OPENAI_CHAT_MODEL_NAMES,
    OPENAI_REASONING_MODEL_NAMES,
)
from langflow.components.agents.agent import AgentComponent
from langflow.components.tools.calculator import CalculatorToolComponent
from langflow.custom import Component
from langflow.services.database.session import NoopSession

from tests.base import ComponentTestBaseWithClient, ComponentTestBaseWithoutClient
from tests.unit.mock_language_model import MockLanguageModel

# Load environment variables from .env file


class TestAgentComponentWithoutClient(ComponentTestBaseWithoutClient):
    @pytest.fixture
    def component_class(self):
        return AgentComponent

    @pytest.fixture
    def file_names_mapping(self):
        return []

    async def component_setup(self, component_class: type[Any], default_kwargs: dict[str, Any]) -> Component:
        component_instance = await super().component_setup(component_class, default_kwargs)
        # Mock _should_process_output method
        component_instance._should_process_output = lambda output: False  # noqa: ARG005
        return component_instance

    @pytest.fixture
    def default_kwargs(self):
        return {
            "_type": "Agent",
            "add_current_date_tool": True,
            "agent_description": "A helpful agent",
            "agent_llm": MockLanguageModel(),
            "handle_parsing_errors": True,
            "input_value": "",
            "max_iterations": 10,
            "system_prompt": "You are a helpful assistant.",
            "tools": [],
            "verbose": True,
        }

    async def test_build_config_update(self, component_class, default_kwargs):
        component = await self.component_setup(component_class, default_kwargs)
        frontend_node = component.to_frontend_node()
        build_config = frontend_node["data"]["node"]["template"]
        # Test updating build config for OpenAI
        component.set(agent_llm="OpenAI")
        updated_config = await component.update_build_config(build_config, "OpenAI", "agent_llm")
        assert "agent_llm" in updated_config
        assert updated_config["agent_llm"]["value"] == "OpenAI"
        assert isinstance(updated_config["agent_llm"]["options"], list)
        assert len(updated_config["agent_llm"]["options"]) > 0
        assert all(provider in updated_config["agent_llm"]["options"] for provider in MODEL_PROVIDERS)
        assert "Custom" in updated_config["agent_llm"]["options"]

        # Verify model_name field is populated for OpenAI

        assert "model_name" in updated_config
        model_name_dict = updated_config["model_name"]
        assert isinstance(model_name_dict["options"], list)
        assert len(model_name_dict["options"]) > 0  # OpenAI should have available models
        assert "gpt-4o" in model_name_dict["options"]

        # Test Anthropic
        component.set(agent_llm="Anthropic")
        updated_config = await component.update_build_config(build_config, "Anthropic", "agent_llm")
        assert "agent_llm" in updated_config
        assert updated_config["agent_llm"]["value"] == "Anthropic"
        assert isinstance(updated_config["agent_llm"]["options"], list)
        assert len(updated_config["agent_llm"]["options"]) > 0
        assert all(provider in updated_config["agent_llm"]["options"] for provider in MODEL_PROVIDERS)
        assert "Anthropic" in updated_config["agent_llm"]["options"]
        assert updated_config["agent_llm"]["input_types"] == []
        options = updated_config["model_name"]["options"]
        assert any("sonnet" in option.lower() for option in options), f"Options: {options}"

        # Test updating build config for Custom
        updated_config = await component.update_build_config(build_config, "Custom", "agent_llm")
        assert "agent_llm" in updated_config
        assert updated_config["agent_llm"]["value"] == "Custom"
        assert isinstance(updated_config["agent_llm"]["options"], list)
        assert len(updated_config["agent_llm"]["options"]) > 0
        assert all(provider in updated_config["agent_llm"]["options"] for provider in MODEL_PROVIDERS)
        assert "Custom" in updated_config["agent_llm"]["options"]
        assert updated_config["agent_llm"]["input_types"] == ["LanguageModel"]

        # Verify model_name field is cleared for Custom
        assert "model_name" not in updated_config

<<<<<<< HEAD
    async def test_agent_has_dual_outputs(self, component_class, default_kwargs):
        """Test that Agent component has both Response and Structured Response outputs"""
        component = await self.component_setup(component_class, default_kwargs)

        assert len(component.outputs) == 2
        assert component.outputs[0].name == "response"
        assert component.outputs[0].display_name == "Response"
        assert component.outputs[0].method == "message_response"

        assert component.outputs[1].name == "structured_response"
        assert component.outputs[1].display_name == "Structured Response"
        assert component.outputs[1].method == "json_response"
        assert component.outputs[1].tool_mode == False

    async def test_json_mode_filtered_from_openai_inputs(self, component_class, default_kwargs):
        """Test that json_mode is filtered out from OpenAI inputs"""
        component = await self.component_setup(component_class, default_kwargs)

        # Check that json_mode is not in the agent's inputs
        input_names = [inp.name for inp in component.inputs if hasattr(inp, "name")]
        assert "json_mode" not in input_names

        # Verify other OpenAI inputs are still present
        assert "model_name" in input_names
        assert "api_key" in input_names
        assert "temperature" in input_names

    async def test_json_response_parsing_valid_json(self, component_class, default_kwargs):
        """Test that json_response correctly parses JSON from agent response"""
        component = await self.component_setup(component_class, default_kwargs)

        # Mock a response with valid JSON
        mock_result = type("MockResult", (), {"content": '{"name": "test", "value": 123}'})()
        component._agent_result = mock_result

        result = await component.json_response()

        from langflow.schema.data import Data

        assert isinstance(result, Data)
        assert result.data == {"name": "test", "value": 123}

    async def test_json_response_parsing_embedded_json(self, component_class, default_kwargs):
        """Test that json_response handles text containing JSON"""
        component = await self.component_setup(component_class, default_kwargs)

        # Mock a response with text containing JSON
        mock_result = type("MockResult", (), {"content": 'Here is the result: {"status": "success"} - done!'})()
        component._agent_result = mock_result

        result = await component.json_response()

        from langflow.schema.data import Data

        assert isinstance(result, Data)
        assert result.data == {"status": "success"}

    async def test_json_response_error_handling(self, component_class, default_kwargs):
        """Test that json_response handles completely non-JSON responses"""
        component = await self.component_setup(component_class, default_kwargs)

        # Mock a response with no JSON
        mock_result = type("MockResult", (), {"content": "This is just plain text with no JSON"})()
        component._agent_result = mock_result

        result = await component.json_response()

        from langflow.schema.data import Data

        assert isinstance(result, Data)
        assert "error" in result.data
        assert result.data["content"] == "This is just plain text with no JSON"

    async def test_model_building_without_json_mode(self, component_class, default_kwargs):
        """Test that model building works without json_mode attribute"""
        component = await self.component_setup(component_class, default_kwargs)
        component.agent_llm = "OpenAI"

        # Mock component for testing
        from unittest.mock import Mock

        mock_component = Mock()
        mock_component.set.return_value = mock_component

        # Should not raise AttributeError for missing json_mode
        result = component.set_component_params(mock_component)

        assert result is not None
        # Verify set was called (meaning no AttributeError occurred)
        mock_component.set.assert_called_once()

    async def test_shared_execution_between_outputs(self, component_class, default_kwargs):
        """Test that both outputs use the same agent execution"""
        component = await self.component_setup(component_class, default_kwargs)

        # Mock the message_response method
        from unittest.mock import AsyncMock

        mock_result = type("MockResult", (), {"content": '{"shared": "result"}'})()

        component.message_response = AsyncMock(return_value=mock_result)

        # Call json_response first
        json_result = await component.json_response()

        # message_response should have been called once
        component.message_response.assert_called_once()

        # Verify the result was stored and reused
        assert hasattr(component, "_agent_result")
        assert json_result.data == {"shared": "result"}

    async def test_agent_component_initialization(self, component_class, default_kwargs):
        """Test that Agent component initializes correctly with filtered inputs"""
        component = await self.component_setup(component_class, default_kwargs)

        # Should not raise any errors during initialization
        assert component.display_name == "Agent"
        assert component.name == "Agent"
        assert len(component.inputs) > 0
        assert len(component.outputs) == 2

    async def test_frontend_node_structure(self, component_class, default_kwargs):
        """Test that frontend node has correct structure with filtered inputs"""
        component = await self.component_setup(component_class, default_kwargs)

        frontend_node = component.to_frontend_node()
        build_config = frontend_node["data"]["node"]["template"]

        # Verify json_mode is not in build config
        assert "json_mode" not in build_config

        # Verify other expected fields are present
        assert "agent_llm" in build_config
        assert "system_prompt" in build_config
        assert "add_current_date_tool" in build_config
=======
    @pytest.mark.api_key_required
    @pytest.mark.no_blockbuster
    async def test_agent_component_with_calculator(self):
        # Now you can access the environment variables
        api_key = os.getenv("OPENAI_API_KEY")
        tools = [CalculatorToolComponent().build_tool()]  # Use the Calculator component as a tool
        input_value = "What is 2 + 2?"

        temperature = 0.1

        # Initialize the AgentComponent with mocked inputs
        agent = AgentComponent(
            tools=tools,
            input_value=input_value,
            api_key=api_key,
            model_name="gpt-4.1-nano",
            llm_type="OpenAI",
            temperature=temperature,
            _session_id=str(uuid4()),
        )

        with (
            patch.object(NoopSession, "add", new_callable=AsyncMock) as mock_add,
            patch.object(NoopSession, "commit", new_callable=AsyncMock) as mock_commit,
        ):
            response = await agent.message_response()
            assert mock_add.called
            assert mock_commit.called
        assert "4" in response.data.get("text")

    @pytest.mark.api_key_required
    @pytest.mark.no_blockbuster
    async def test_agent_component_with_all_openai_models(self):
        # Mock inputs
        api_key = os.getenv("OPENAI_API_KEY")
        input_value = "What is 2 + 2?"

        # Iterate over all OpenAI models
        failed_models = {}
        for model_name in OPENAI_CHAT_MODEL_NAMES + OPENAI_REASONING_MODEL_NAMES:
            try:
                # Initialize the AgentComponent with mocked inputs
                tools = [CalculatorToolComponent().build_tool()]  # Use the Calculator component as a tool
                agent = AgentComponent(
                    tools=tools,
                    input_value=input_value,
                    api_key=api_key,
                    model_name=model_name,
                    agent_llm=None,
                    llm_type="OpenAI",
                    temperature=0.1,
                    _session_id=str(uuid4()),
                )

                response = await agent.message_response()
                if "4" not in response.data.get("text"):
                    failed_models[model_name] = f"Expected '4' in response but got: {response.data.get('text')}"
            except Exception as e:  # noqa: BLE001
                failed_models[model_name] = f"Exception occurred: {e!s}"

        assert not failed_models, f"The following models failed the test: {failed_models}"

    @pytest.mark.api_key_required
    @pytest.mark.no_blockbuster
    async def test_agent_component_with_all_anthropic_models(self):
        # Mock inputs
        api_key = os.getenv("ANTHROPIC_API_KEY")
        input_value = "What is 2 + 2?"

        # Iterate over all Anthropic models
        failed_models = {}

        for model_name in ANTHROPIC_MODELS:
            try:
                # Initialize the AgentComponent with mocked inputs
                tools = [CalculatorToolComponent().build_tool()]
                agent = AgentComponent(
                    tools=tools,
                    input_value=input_value,
                    api_key=api_key,
                    model_name=model_name,
                    agent_llm="Anthropic",
                    _session_id=str(uuid4()),
                )

                response = await agent.message_response()
                response_text = response.data.get("text", "")

                if "4" not in response_text:
                    failed_models[model_name] = f"Expected '4' in response but got: {response_text}"

            except Exception as e:  # noqa: BLE001
                failed_models[model_name] = f"Exception occurred: {e!s}"

        assert not failed_models, "The following models failed the test:\n" + "\n".join(
            f"{model}: {error}" for model, error in failed_models.items()
        )
>>>>>>> d9f3ced8


class TestAgentComponentWithClient(ComponentTestBaseWithClient):
    @pytest.fixture
    def component_class(self):
        return AgentComponent

    @pytest.fixture
    def file_names_mapping(self):
        return []

    @pytest.mark.api_key_required
    @pytest.mark.no_blockbuster
    async def test_agent_component_with_calculator(self):
        api_key = os.getenv("OPENAI_API_KEY")
        tools = [CalculatorToolComponent().build_tool()]
        input_value = "What is 2 + 2?"

        temperature = 0.1

        # Initialize the AgentComponent with mocked inputs
        agent = AgentComponent(
            tools=tools,
            input_value=input_value,
            api_key=api_key,
            model_name="gpt-4o",
            agent_llm="OpenAI",
            temperature=temperature,
            _session_id=str(uuid4()),
        )
        response = await agent.message_response()
        assert "4" in response.data.get("text")

    @pytest.mark.api_key_required
    @pytest.mark.no_blockbuster
    async def test_agent_component_with_all_openai_models(self):
        api_key = os.getenv("OPENAI_API_KEY")
        input_value = "What is 2 + 2?"

        # Iterate over all OpenAI models
        failed_models = {}
        for model_name in OPENAI_CHAT_MODEL_NAMES + OPENAI_REASONING_MODEL_NAMES:
            try:
                tools = [CalculatorToolComponent().build_tool()]
                agent = AgentComponent(
                    tools=tools,
                    input_value=input_value,
                    api_key=api_key,
                    model_name=model_name,
                    agent_llm="OpenAI",
                    _session_id=str(uuid4()),
                )
                response = await agent.message_response()
                if "4" not in response.data.get("text"):
                    failed_models[model_name] = f"Expected '4' in response but got: {response.data.get('text')}"
            except Exception as e:  # noqa: BLE001
                failed_models[model_name] = f"Exception occurred: {e!s}"

        assert not failed_models, f"The following models failed the test: {failed_models}"

    @pytest.mark.api_key_required
    @pytest.mark.no_blockbuster
    async def test_agent_component_with_all_anthropic_models(self):
        # Mock inputs
        api_key = os.getenv("ANTHROPIC_API_KEY")
        input_value = "What is 2 + 2?"

        # Iterate over all Anthropic models
        failed_models = {}

        for model_name in ANTHROPIC_MODELS:
            try:
                # Initialize the AgentComponent with mocked inputs
                tools = [CalculatorToolComponent().build_tool()]
                agent = AgentComponent(
                    tools=tools,
                    input_value=input_value,
                    api_key=api_key,
                    model_name=model_name,
                    agent_llm="Anthropic",
                    _session_id=str(uuid4()),
                )

                response = await agent.message_response()
                response_text = response.data.get("text", "")

                if "4" not in response_text:
                    failed_models[model_name] = f"Expected '4' in response but got: {response_text}"

            except Exception as e:  # noqa: BLE001
                failed_models[model_name] = f"Exception occurred: {e!s}"

        assert not failed_models, "The following models failed the test:\n" + "\n".join(
            f"{model}: {error}" for model, error in failed_models.items()
        )<|MERGE_RESOLUTION|>--- conflicted
+++ resolved
@@ -101,144 +101,6 @@
         # Verify model_name field is cleared for Custom
         assert "model_name" not in updated_config
 
-<<<<<<< HEAD
-    async def test_agent_has_dual_outputs(self, component_class, default_kwargs):
-        """Test that Agent component has both Response and Structured Response outputs"""
-        component = await self.component_setup(component_class, default_kwargs)
-
-        assert len(component.outputs) == 2
-        assert component.outputs[0].name == "response"
-        assert component.outputs[0].display_name == "Response"
-        assert component.outputs[0].method == "message_response"
-
-        assert component.outputs[1].name == "structured_response"
-        assert component.outputs[1].display_name == "Structured Response"
-        assert component.outputs[1].method == "json_response"
-        assert component.outputs[1].tool_mode == False
-
-    async def test_json_mode_filtered_from_openai_inputs(self, component_class, default_kwargs):
-        """Test that json_mode is filtered out from OpenAI inputs"""
-        component = await self.component_setup(component_class, default_kwargs)
-
-        # Check that json_mode is not in the agent's inputs
-        input_names = [inp.name for inp in component.inputs if hasattr(inp, "name")]
-        assert "json_mode" not in input_names
-
-        # Verify other OpenAI inputs are still present
-        assert "model_name" in input_names
-        assert "api_key" in input_names
-        assert "temperature" in input_names
-
-    async def test_json_response_parsing_valid_json(self, component_class, default_kwargs):
-        """Test that json_response correctly parses JSON from agent response"""
-        component = await self.component_setup(component_class, default_kwargs)
-
-        # Mock a response with valid JSON
-        mock_result = type("MockResult", (), {"content": '{"name": "test", "value": 123}'})()
-        component._agent_result = mock_result
-
-        result = await component.json_response()
-
-        from langflow.schema.data import Data
-
-        assert isinstance(result, Data)
-        assert result.data == {"name": "test", "value": 123}
-
-    async def test_json_response_parsing_embedded_json(self, component_class, default_kwargs):
-        """Test that json_response handles text containing JSON"""
-        component = await self.component_setup(component_class, default_kwargs)
-
-        # Mock a response with text containing JSON
-        mock_result = type("MockResult", (), {"content": 'Here is the result: {"status": "success"} - done!'})()
-        component._agent_result = mock_result
-
-        result = await component.json_response()
-
-        from langflow.schema.data import Data
-
-        assert isinstance(result, Data)
-        assert result.data == {"status": "success"}
-
-    async def test_json_response_error_handling(self, component_class, default_kwargs):
-        """Test that json_response handles completely non-JSON responses"""
-        component = await self.component_setup(component_class, default_kwargs)
-
-        # Mock a response with no JSON
-        mock_result = type("MockResult", (), {"content": "This is just plain text with no JSON"})()
-        component._agent_result = mock_result
-
-        result = await component.json_response()
-
-        from langflow.schema.data import Data
-
-        assert isinstance(result, Data)
-        assert "error" in result.data
-        assert result.data["content"] == "This is just plain text with no JSON"
-
-    async def test_model_building_without_json_mode(self, component_class, default_kwargs):
-        """Test that model building works without json_mode attribute"""
-        component = await self.component_setup(component_class, default_kwargs)
-        component.agent_llm = "OpenAI"
-
-        # Mock component for testing
-        from unittest.mock import Mock
-
-        mock_component = Mock()
-        mock_component.set.return_value = mock_component
-
-        # Should not raise AttributeError for missing json_mode
-        result = component.set_component_params(mock_component)
-
-        assert result is not None
-        # Verify set was called (meaning no AttributeError occurred)
-        mock_component.set.assert_called_once()
-
-    async def test_shared_execution_between_outputs(self, component_class, default_kwargs):
-        """Test that both outputs use the same agent execution"""
-        component = await self.component_setup(component_class, default_kwargs)
-
-        # Mock the message_response method
-        from unittest.mock import AsyncMock
-
-        mock_result = type("MockResult", (), {"content": '{"shared": "result"}'})()
-
-        component.message_response = AsyncMock(return_value=mock_result)
-
-        # Call json_response first
-        json_result = await component.json_response()
-
-        # message_response should have been called once
-        component.message_response.assert_called_once()
-
-        # Verify the result was stored and reused
-        assert hasattr(component, "_agent_result")
-        assert json_result.data == {"shared": "result"}
-
-    async def test_agent_component_initialization(self, component_class, default_kwargs):
-        """Test that Agent component initializes correctly with filtered inputs"""
-        component = await self.component_setup(component_class, default_kwargs)
-
-        # Should not raise any errors during initialization
-        assert component.display_name == "Agent"
-        assert component.name == "Agent"
-        assert len(component.inputs) > 0
-        assert len(component.outputs) == 2
-
-    async def test_frontend_node_structure(self, component_class, default_kwargs):
-        """Test that frontend node has correct structure with filtered inputs"""
-        component = await self.component_setup(component_class, default_kwargs)
-
-        frontend_node = component.to_frontend_node()
-        build_config = frontend_node["data"]["node"]["template"]
-
-        # Verify json_mode is not in build config
-        assert "json_mode" not in build_config
-
-        # Verify other expected fields are present
-        assert "agent_llm" in build_config
-        assert "system_prompt" in build_config
-        assert "add_current_date_tool" in build_config
-=======
     @pytest.mark.api_key_required
     @pytest.mark.no_blockbuster
     async def test_agent_component_with_calculator(self):
@@ -336,7 +198,6 @@
         assert not failed_models, "The following models failed the test:\n" + "\n".join(
             f"{model}: {error}" for model, error in failed_models.items()
         )
->>>>>>> d9f3ced8
 
 
 class TestAgentComponentWithClient(ComponentTestBaseWithClient):

<<<<<<< HEAD
"""Unit tests for MCP component with actual MCP servers.

This test suite validates the MCP component functionality using real MCP servers:
- Everything server (stdio mode) - provides echo and other tools
- DeepWiki server (SSE mode) - provides wiki-related tools
"""

import shutil
=======
>>>>>>> 8858b820
from unittest.mock import AsyncMock, MagicMock, patch

import pytest
from langflow.base.mcp import util
from langflow.base.mcp.util import MCPSessionManager, MCPSseClient, MCPStdioClient, _process_headers, validate_headers
from langflow.components.agents.mcp_component import MCPToolsComponent

from tests.base import ComponentTestBaseWithoutClient, VersionComponentMapping


class TestMCPToolsComponent(ComponentTestBaseWithoutClient):
    @pytest.fixture
    def component_class(self):
        """Return the component class to test."""
        return MCPToolsComponent

    @pytest.fixture
    def default_kwargs(self):
        """Return the default kwargs for the component."""
        return {
<<<<<<< HEAD
            "mode": "Stdio",
            "command": "npx -y @modelcontextprotocol/server-everything",
            "sse_url": "https://mcp.deepwiki.com/sse",
            "tool": "echo",
            "mcp_server": {"name": "test_server", "config": {"command": "uvx mcp-server-fetch"}},
=======
            "mcp_server": {"name": "test_server", "config": {"command": "uvx mcp-server-fetch"}},
            "tool": "",
>>>>>>> 8858b820
        }

    @pytest.fixture
    def file_names_mapping(self) -> list[VersionComponentMapping]:
        """Return the file names mapping for different versions."""
        return []

    @pytest.mark.asyncio
    @pytest.mark.skipif(not shutil.which("npx"), reason="Node.js not available")
    async def test_component_initialization(self, component_class, default_kwargs):
        """Test that the component initializes correctly."""
        component = component_class(**default_kwargs)

        # Check that the component has the expected attributes
        assert hasattr(component, "stdio_client")
        assert hasattr(component, "sse_client")
        assert isinstance(component.stdio_client, MCPStdioClient)
        assert isinstance(component.sse_client, MCPSseClient)

        # Check that the component has a session manager
        session_manager = component.stdio_client._get_session_manager()
        assert isinstance(session_manager, MCPSessionManager)


class TestMCPStdioClientWithEverythingServer:
    """Test MCPStdioClient with the Everything MCP server."""

    @pytest.fixture
    def stdio_client(self):
        """Create a stdio client for testing."""
        return MCPStdioClient()

    @pytest.mark.asyncio
    @pytest.mark.skipif(not shutil.which("npx"), reason="Node.js not available")
    async def test_connect_to_everything_server(self, stdio_client):
        """Test connecting to the Everything MCP server."""
        command = "npx -y @modelcontextprotocol/server-everything"

        try:
            # Connect to the server
            tools = await stdio_client.connect_to_server(command)

            # Verify tools were returned
            assert len(tools) > 0

            # Find the echo tool
            echo_tool = None
            for tool in tools:
                if hasattr(tool, "name") and tool.name == "echo":
                    echo_tool = tool
                    break

            assert echo_tool is not None, "Echo tool not found in server tools"
            assert echo_tool.description is not None

            # Verify the echo tool has the expected input schema
            assert hasattr(echo_tool, "inputSchema")
            assert echo_tool.inputSchema is not None

        finally:
            # Clean up the connection
            await stdio_client.disconnect()

    @pytest.mark.asyncio
    @pytest.mark.skipif(not shutil.which("npx"), reason="Node.js not available")
    async def test_run_echo_tool(self, stdio_client):
        """Test running the echo tool from the Everything server."""
        command = "npx -y @modelcontextprotocol/server-everything"

        try:
            # Connect to the server
            tools = await stdio_client.connect_to_server(command)

            # Find the echo tool
            echo_tool = None
            for tool in tools:
                if hasattr(tool, "name") and tool.name == "echo":
                    echo_tool = tool
                    break

            assert echo_tool is not None, "Echo tool not found"

            # Run the echo tool
            test_message = "Hello, MCP!"
            result = await stdio_client.run_tool("echo", {"message": test_message})

            # Verify the result
            assert result is not None
            assert hasattr(result, "content")
            assert len(result.content) > 0

            # Check that the echo worked - content should contain our message
            content_text = str(result.content[0])
            assert test_message in content_text or "Echo:" in content_text

        finally:
            await stdio_client.disconnect()

    @pytest.mark.asyncio
    @pytest.mark.skipif(not shutil.which("npx"), reason="Node.js not available")
    async def test_list_all_tools(self, stdio_client):
        """Test listing all available tools from the Everything server."""
        command = "npx -y @modelcontextprotocol/server-everything"

        try:
            # Connect to the server
            tools = await stdio_client.connect_to_server(command)

            # Verify we have multiple tools
            assert len(tools) >= 3  # Everything server typically has several tools

            # Check that tools have the expected attributes
            for tool in tools:
                assert hasattr(tool, "name")
                assert hasattr(tool, "description")
                assert hasattr(tool, "inputSchema")
                assert tool.name is not None
                assert len(tool.name) > 0

            # Common tools that should be available
            expected_tools = ["echo"]  # Echo is typically available
            for expected_tool in expected_tools:
                assert any(tool.name == expected_tool for tool in tools), f"Expected tool '{expected_tool}' not found"

        finally:
            await stdio_client.disconnect()

    @pytest.mark.asyncio
    @pytest.mark.skipif(not shutil.which("npx"), reason="Node.js not available")
    async def test_session_reuse(self, stdio_client):
        """Test that sessions are properly reused."""
        command = "npx -y @modelcontextprotocol/server-everything"

        try:
            # Set session context
            stdio_client.set_session_context("test_session_reuse")

            # Connect to the server
            tools1 = await stdio_client.connect_to_server(command)

            # Connect again - should reuse the session
            tools2 = await stdio_client.connect_to_server(command)

            # Should have the same tools
            assert len(tools1) == len(tools2)

            # Run a tool to verify the session is working
            result = await stdio_client.run_tool("echo", {"message": "Session reuse test"})
            assert result is not None

        finally:
            await stdio_client.disconnect()


class TestMCPSseClientWithDeepWikiServer:
    """Test MCPSseClient with the DeepWiki MCP server."""

    @pytest.fixture
    def sse_client(self):
        """Create an SSE client for testing."""
        return MCPSseClient()

    @pytest.mark.asyncio
    async def test_connect_to_deepwiki_server(self, sse_client):
        """Test connecting to the DeepWiki MCP server."""
        url = "https://mcp.deepwiki.com/sse"

        try:
            # Connect to the server
            tools = await sse_client.connect_to_server(url)

            # Verify tools were returned
            assert len(tools) > 0

            # Check for expected DeepWiki tools
            expected_tools = ["read_wiki_structure", "read_wiki_contents", "ask_question"]

            # Verify we have the expected tools
            for expected_tool in expected_tools:
                assert any(tool.name == expected_tool for tool in tools), f"Expected tool '{expected_tool}' not found"

        except Exception as e:  # noqa: BLE001
            # If the server is not accessible, skip the test
            pytest.skip(f"DeepWiki server not accessible: {e}")
        finally:
            await sse_client.disconnect()

    @pytest.mark.asyncio
    async def test_run_wiki_structure_tool(self, sse_client):
        """Test running the read_wiki_structure tool."""
        url = "https://mcp.deepwiki.com/sse"

        try:
            # Connect to the server
            tools = await sse_client.connect_to_server(url)

            # Find the read_wiki_structure tool
            wiki_tool = None
            for tool in tools:
                if hasattr(tool, "name") and tool.name == "read_wiki_structure":
                    wiki_tool = tool
                    break

            assert wiki_tool is not None, "read_wiki_structure tool not found"

            # Run the tool with a test repository
            result = await sse_client.run_tool("read_wiki_structure", {"repository": "microsoft/vscode"})

            # Verify the result
            assert result is not None
            assert hasattr(result, "content")
            assert len(result.content) > 0

        except Exception as e:  # noqa: BLE001
            # If the server is not accessible or the tool fails, skip the test
            pytest.skip(f"DeepWiki server test failed: {e}")
        finally:
            await sse_client.disconnect()

    @pytest.mark.asyncio
    async def test_ask_question_tool(self, sse_client):
        """Test running the ask_question tool."""
        url = "https://mcp.deepwiki.com/sse"

        try:
            # Connect to the server
            tools = await sse_client.connect_to_server(url)

            # Find the ask_question tool
            ask_tool = None
            for tool in tools:
                if hasattr(tool, "name") and tool.name == "ask_question":
                    ask_tool = tool
                    break

            assert ask_tool is not None, "ask_question tool not found"

            # Run the tool with a test question
            result = await sse_client.run_tool(
                "ask_question", {"repository": "microsoft/vscode", "question": "What is VS Code?"}
            )

            # Verify the result
            assert result is not None
            assert hasattr(result, "content")
            assert len(result.content) > 0

        except Exception as e:  # noqa: BLE001
            # If the server is not accessible or the tool fails, skip the test
            pytest.skip(f"DeepWiki server test failed: {e}")
        finally:
            await sse_client.disconnect()

    @pytest.mark.asyncio
    async def test_url_validation(self, sse_client):
        """Test URL validation for SSE connections."""
        # Test valid URL
        valid_url = "https://mcp.deepwiki.com/sse"
        is_valid, error = await sse_client.validate_url(valid_url)
        assert is_valid or error == ""  # Either valid or accessible

        # Test invalid URL
        invalid_url = "not_a_url"
        is_valid, error = await sse_client.validate_url(invalid_url)
        assert not is_valid
        assert error != ""

    @pytest.mark.asyncio
    async def test_redirect_handling(self, sse_client):
        """Test redirect handling for SSE connections."""
        # Test with the DeepWiki URL
        url = "https://mcp.deepwiki.com/sse"

        try:
            # Check for redirects
            final_url = await sse_client.pre_check_redirect(url)

            # Should return a URL (either original or redirected)
            assert final_url is not None
            assert isinstance(final_url, str)
            assert final_url.startswith("http")

        except Exception as e:  # noqa: BLE001
            # If the server is not accessible, skip the test
            pytest.skip(f"DeepWiki server not accessible for redirect test: {e}")

    @pytest.fixture
    def mock_tool(self):
        """Create a mock MCP tool."""
        tool = MagicMock()
        tool.name = "test_tool"
        tool.description = "Test tool description"
        tool.inputSchema = {
            "type": "object",
            "properties": {"test_param": {"type": "string", "description": "Test parameter"}},
            "required": ["test_param"],
        }
        return tool

    @pytest.fixture
    def mock_session(self, mock_tool):
        """Create a mock ClientSession."""
        session = AsyncMock()
        session.initialize = AsyncMock()
        list_tools_result = MagicMock()
        list_tools_result.tools = [mock_tool]
        session.list_tools = AsyncMock(return_value=list_tools_result)
        session.call_tool = AsyncMock(
            return_value=MagicMock(content=[MagicMock(model_dump=lambda: {"result": "success"})])
        )
        return session
<<<<<<< HEAD


class TestMCPToolsComponentIntegration:
    """Integration tests for the MCPToolsComponent."""

    @pytest.fixture
    def component(self):
        """Create a component for testing."""
        return MCPToolsComponent()

    @pytest.mark.asyncio
    @pytest.mark.skipif(not shutil.which("npx"), reason="Node.js not available")
    async def test_stdio_mode_integration(self, component):
        """Test the component in stdio mode with Everything server."""
        # Configure for stdio mode
        component.mode = "Stdio"
        component.command = "npx -y @modelcontextprotocol/server-everything"
        component.tool = "echo"

        try:
            # Mock the update_tool_list method to simulate server connection
            tools, server_info = await component.update_tool_list()

            # Should have tools
            assert len(tools) > 0

            # Should have server info
            assert server_info is not None
            assert isinstance(server_info, dict)

        except Exception as e:  # noqa: BLE001
            # If the server is not accessible, skip the test
            pytest.skip(f"Everything server not accessible: {e}")

    @pytest.mark.asyncio
    async def test_sse_mode_integration(self, component):
        """Test the component in SSE mode with DeepWiki server."""
        # Configure for SSE mode
        component.mode = "SSE"
        component.sse_url = "https://mcp.deepwiki.com/sse"

        try:
            # Mock the update_tool_list method to simulate server connection
            tools, server_info = await component.update_tool_list()

            # Should have tools
            assert len(tools) > 0

            # Should have server info
            assert server_info is not None
            assert isinstance(server_info, dict)

        except Exception as e:  # noqa: BLE001
            # If the server is not accessible, skip the test
            pytest.skip(f"DeepWiki server not accessible: {e}")

    @pytest.mark.asyncio
    async def test_session_context_setting(self, component):
        """Test that session context is properly set."""
        # Set session context
        component.stdio_client.set_session_context("test_context")
        component.sse_client.set_session_context("test_context")

        # Verify context was set
        assert component.stdio_client._session_context == "test_context"
        assert component.sse_client._session_context == "test_context"

    @pytest.mark.asyncio
    async def test_session_manager_sharing(self, component):
        """Test that session managers are shared through component cache."""
        # Get session managers
        stdio_manager = component.stdio_client._get_session_manager()
        sse_manager = component.sse_client._get_session_manager()
=======
>>>>>>> 8858b820

        # Both should be MCPSessionManager instances
        assert isinstance(stdio_manager, MCPSessionManager)
        assert isinstance(sse_manager, MCPSessionManager)

        # They should be the same instance (shared through cache)
        assert stdio_manager is sse_manager


class TestMCPComponentErrorHandling:
    """Test error handling in MCP components."""

    @pytest.fixture
    def stdio_client(self):
        return MCPStdioClient()

    @pytest.fixture
    def mock_session_manager(self):
        """Create a mock session manager."""
        return AsyncMock(spec=MCPSessionManager)

    async def test_connect_to_server_with_command(self, stdio_client):
        """Test connecting to server via Stdio with command."""
        with patch.object(stdio_client, "_get_or_create_session") as mock_get_session:
            # Mock session
            mock_session = AsyncMock()
            mock_tool = MagicMock()
            mock_tool.name = "test_tool"
            list_tools_result = MagicMock()
            list_tools_result.tools = [mock_tool]
            mock_session.list_tools = AsyncMock(return_value=list_tools_result)
            mock_get_session.return_value = mock_session

            tools = await stdio_client.connect_to_server("uvx test-command")

            assert len(tools) == 1
            assert tools[0].name == "test_tool"
            assert stdio_client._connected is True
            assert stdio_client._connection_params is not None

    async def test_run_tool_success(self, stdio_client):
        """Test successfully running a tool."""
        # Setup connection state
        stdio_client._connected = True
        stdio_client._connection_params = MagicMock()
        stdio_client._session_context = "test_context"

        with patch.object(stdio_client, "_get_or_create_session") as mock_get_session:
            mock_session = AsyncMock()
            mock_result = MagicMock()
            mock_session.call_tool = AsyncMock(return_value=mock_result)
            mock_get_session.return_value = mock_session

            result = await stdio_client.run_tool("test_tool", {"param": "value"})

            assert result == mock_result
            mock_session.call_tool.assert_called_once_with("test_tool", arguments={"param": "value"})

    async def test_run_tool_without_connection(self, stdio_client):
        """Test running a tool without being connected."""
        stdio_client._connected = False

        with pytest.raises(ValueError, match="Session not initialized"):
            await stdio_client.run_tool("test_tool", {})

    async def test_disconnect_cleanup(self, stdio_client):
        """Test that disconnect properly cleans up resources."""
        stdio_client._session_context = "test_context"
        stdio_client._connected = True

        with patch.object(stdio_client, "_get_session_manager") as mock_get_manager:
            mock_manager = AsyncMock()
            mock_get_manager.return_value = mock_manager

            await stdio_client.disconnect()

            mock_manager._cleanup_session.assert_called_once_with("test_context")
            assert stdio_client.session is None
            assert stdio_client._connected is False


class TestMCPSseClient:
    @pytest.fixture
    def sse_client(self):
        return MCPSseClient()

<<<<<<< HEAD
    @pytest.mark.asyncio
    async def test_connection_cleanup(self, stdio_client, sse_client):
        """Test that connections are properly cleaned up."""
        # Both clients should handle disconnect gracefully
        await stdio_client.disconnect()
        await sse_client.disconnect()

        # Should be able to call disconnect multiple times
        await stdio_client.disconnect()
        await sse_client.disconnect()

=======
>>>>>>> 8858b820
    async def test_validate_url_valid(self, sse_client):
        """Test URL validation with valid URL."""
        with patch("httpx.AsyncClient") as mock_client:
            mock_response = MagicMock()
            mock_response.status_code = 200
            mock_client.return_value.__aenter__.return_value.get.return_value = mock_response

            is_valid, error_msg = await sse_client.validate_url("http://test.url", {})

            assert is_valid is True
            assert error_msg == ""

    async def test_validate_url_invalid_format(self, sse_client):
        """Test URL validation with invalid format."""
        is_valid, error_msg = await sse_client.validate_url("invalid-url", {})

        assert is_valid is False
        assert "Invalid URL format" in error_msg

    async def test_validate_url_with_404_response(self, sse_client):
        """Test URL validation with 404 response (should be valid for SSE)."""
        with patch("httpx.AsyncClient") as mock_client:
            mock_response = MagicMock()
            mock_response.status_code = 404
            mock_client.return_value.__aenter__.return_value.get.return_value = mock_response

            is_valid, error_msg = await sse_client.validate_url("http://test.url", {})

            assert is_valid is True
            assert error_msg == ""

    async def test_connect_to_server_with_headers(self, sse_client):
        """Test connecting to server via SSE with custom headers."""
        test_url = "http://test.url"
        test_headers = {"Authorization": "Bearer token123", "Custom-Header": "value"}
        expected_headers = {"authorization": "Bearer token123", "custom-header": "value"}  # normalized

        with (
            patch.object(sse_client, "validate_url", return_value=(True, "")),
            patch.object(sse_client, "pre_check_redirect", return_value=test_url),
            patch.object(sse_client, "_get_or_create_session") as mock_get_session,
        ):
            # Mock session
            mock_session = AsyncMock()
            mock_tool = MagicMock()
            mock_tool.name = "test_tool"
            list_tools_result = MagicMock()
            list_tools_result.tools = [mock_tool]
            mock_session.list_tools = AsyncMock(return_value=list_tools_result)
            mock_get_session.return_value = mock_session

            tools = await sse_client.connect_to_server(test_url, test_headers)

            assert len(tools) == 1
            assert tools[0].name == "test_tool"
            assert sse_client._connected is True

            # Verify headers are stored in connection params (normalized)
            assert sse_client._connection_params is not None
            assert sse_client._connection_params["headers"] == expected_headers
            assert sse_client._connection_params["url"] == test_url

    async def test_headers_passed_to_session_manager(self, sse_client):
        """Test that headers are properly passed to the session manager."""
        test_url = "http://test.url"
        expected_headers = {"authorization": "Bearer token123", "x-api-key": "secret"}  # normalized

        sse_client._session_context = "test_context"
        sse_client._connection_params = {
            "url": test_url,
            "headers": expected_headers,  # Use normalized headers
            "timeout_seconds": 30,
            "sse_read_timeout_seconds": 30,
        }

        with patch.object(sse_client, "_get_session_manager") as mock_get_manager:
            mock_manager = AsyncMock()
            mock_session = AsyncMock()
            mock_manager.get_session = AsyncMock(return_value=mock_session)
            mock_get_manager.return_value = mock_manager

            result_session = await sse_client._get_or_create_session()

            # Verify session manager was called with correct parameters including normalized headers
            mock_manager.get_session.assert_called_once_with("test_context", sse_client._connection_params, "sse")
            assert result_session == mock_session

    async def test_pre_check_redirect_with_headers(self, sse_client):
        """Test pre-check redirect functionality with custom headers."""
        test_url = "http://test.url"
        redirect_url = "http://redirect.url"
        # Use pre-validated headers since pre_check_redirect expects already validated headers
        test_headers = {"authorization": "Bearer token123"}  # already normalized

        with patch("httpx.AsyncClient") as mock_client:
            mock_response = MagicMock()
            mock_response.status_code = 307
            mock_response.headers.get.return_value = redirect_url
            mock_client.return_value.__aenter__.return_value.get.return_value = mock_response

            result = await sse_client.pre_check_redirect(test_url, test_headers)

            assert result == redirect_url
            # Verify validated headers were passed to the request
            mock_client.return_value.__aenter__.return_value.get.assert_called_with(
                test_url, timeout=2.0, headers={"Accept": "text/event-stream", **test_headers}
            )

    async def test_run_tool_with_retry_on_connection_error(self, sse_client):
        """Test that run_tool retries on connection errors."""
        # Setup connection state
        sse_client._connected = True
        sse_client._connection_params = {"url": "http://test.url", "headers": {}}
        sse_client._session_context = "test_context"

        call_count = 0

        async def mock_get_session_side_effect():
            nonlocal call_count
            call_count += 1
            session = AsyncMock()
            if call_count == 1:
                # First call fails with connection error
                from anyio import ClosedResourceError

                session.call_tool = AsyncMock(side_effect=ClosedResourceError())
            else:
                # Second call succeeds
                mock_result = MagicMock()
                session.call_tool = AsyncMock(return_value=mock_result)
            return session

        with (
            patch.object(sse_client, "_get_or_create_session", side_effect=mock_get_session_side_effect),
            patch.object(sse_client, "_get_session_manager") as mock_get_manager,
<<<<<<< HEAD
        ):
            mock_manager = AsyncMock()
            mock_get_manager.return_value = mock_manager

            result = await sse_client.run_tool("test_tool", {"param": "value"})

            # Should have retried and succeeded on second attempt
            assert call_count == 2
            assert result is not None
            # Should have cleaned up the failed session
            mock_manager._cleanup_session.assert_called_once_with("test_context")


class TestMCPSessionManager:
    @pytest.fixture
    def session_manager(self):
        return MCPSessionManager()

    async def test_session_caching(self, session_manager):
        """Test that sessions are properly cached and reused."""
        context_id = "test_context"
        connection_params = MagicMock()
        transport_type = "stdio"

        # Create a mock session that will appear healthy
        mock_session = AsyncMock()
        mock_session._write_stream = MagicMock()
        mock_session._write_stream._closed = False

        # Create a mock task that appears to be running
        mock_task = AsyncMock()
        mock_task.done = MagicMock(return_value=False)

        with (
            patch.object(session_manager, "_create_stdio_session") as mock_create,
            patch.object(session_manager, "_validate_session_connectivity", return_value=True),
        ):
            mock_create.return_value = mock_session

            # First call should create session
            session1 = await session_manager.get_session(context_id, connection_params, transport_type)

            # Manually populate the sessions cache as if the session was created properly
            session_manager.sessions[context_id] = {"session": mock_session, "task": mock_task, "type": transport_type}

            # Second call should return cached session without creating new one
            session2 = await session_manager.get_session(context_id, connection_params, transport_type)

            assert session1 == session2
            assert session1 == mock_session
            # Should only create once since the second call should use the cached session
            mock_create.assert_called_once()

    async def test_session_cleanup(self, session_manager):
        """Test session cleanup functionality."""
        context_id = "test_context"

        # Add a session to the manager with proper mock setup
        mock_task = AsyncMock()
        mock_task.done = MagicMock(return_value=False)  # Use MagicMock for sync method
        mock_task.cancel = MagicMock()  # Use MagicMock for sync method

        session_manager.sessions[context_id] = {"session": AsyncMock(), "task": mock_task, "type": "stdio"}

        await session_manager._cleanup_session(context_id)

        # Should cancel the task and remove from sessions
        mock_task.cancel.assert_called_once()
        assert context_id not in session_manager.sessions

    async def test_server_switch_detection(self, session_manager):
        """Test that server switches are properly detected and handled."""
        context_id = "test_context"

        # First server
        server1_params = MagicMock()
        server1_params.command = "server1"

        # Second server
        server2_params = MagicMock()
        server2_params.command = "server2"

        with (
            patch.object(session_manager, "_create_stdio_session") as mock_create,
            patch.object(session_manager, "_validate_session_connectivity", return_value=True),
        ):
            mock_session1 = AsyncMock()
            mock_session2 = AsyncMock()
            mock_create.side_effect = [mock_session1, mock_session2]

            # First connection
            session1 = await session_manager.get_session(context_id, server1_params, "stdio")

            # Switch to different server should create new session
            session2 = await session_manager.get_session(context_id, server2_params, "stdio")

            assert session1 != session2
            assert mock_create.call_count == 2


# Integration test for header functionality
class TestHeaderValidation:
    """Test the header validation functionality."""

    def test_validate_headers_valid_input(self):
        """Test header validation with valid headers."""
        headers = {"Authorization": "Bearer token123", "Content-Type": "application/json", "X-API-Key": "secret-key"}

        result = validate_headers(headers)

        # Headers should be normalized to lowercase
        expected = {"authorization": "Bearer token123", "content-type": "application/json", "x-api-key": "secret-key"}
        assert result == expected

    def test_validate_headers_empty_input(self):
        """Test header validation with empty/None input."""
        assert validate_headers({}) == {}
        assert validate_headers(None) == {}

    def test_validate_headers_invalid_names(self):
        """Test header validation with invalid header names."""
        headers = {
            "Invalid Header": "value",  # spaces not allowed
            "Header@Name": "value",  # @ not allowed
            "Header Name": "value",  # spaces not allowed
            "Valid-Header": "value",  # this should pass
        }

        result = validate_headers(headers)

        # Only the valid header should remain
        assert result == {"valid-header": "value"}

    def test_validate_headers_sanitize_values(self):
        """Test header value sanitization."""
        headers = {
            "Authorization": "Bearer \x00token\x1f with\r\ninjection",
            "Clean-Header": "  clean value  ",
            "Empty-After-Clean": "\x00\x01\x02",
            "Tab-Header": "value\twith\ttabs",  # tabs should be preserved
        }

        result = validate_headers(headers)

        # Control characters should be removed, whitespace trimmed
        # Header with injection attempts should be skipped
        expected = {"clean-header": "clean value", "tab-header": "value\twith\ttabs"}
        assert result == expected

    def test_validate_headers_non_string_values(self):
        """Test header validation with non-string values."""
        headers = {"String-Header": "valid", "Number-Header": 123, "None-Header": None, "List-Header": ["value"]}

        result = validate_headers(headers)

        # Only string headers should remain
        assert result == {"string-header": "valid"}

    def test_validate_headers_injection_attempts(self):
        """Test header validation against injection attempts."""
        headers = {
            "Injection1": "value\r\nInjected-Header: malicious",
            "Injection2": "value\nX-Evil: attack",
            "Safe-Header": "safe-value",
        }

        result = validate_headers(headers)

        # Injection attempts should be filtered out
        assert result == {"safe-header": "safe-value"}


class TestSSEHeaderIntegration:
    """Integration test to verify headers are properly passed through the entire SSE flow."""

    async def test_headers_processing(self):
        """Test that headers flow properly from server config through to SSE client connection."""
        # Test the header processing function directly
        headers_input = [
            {"key": "Authorization", "value": "Bearer test-token"},
            {"key": "X-API-Key", "value": "secret-key"},
        ]

        expected_headers = {
            "authorization": "Bearer test-token",  # normalized to lowercase
            "x-api-key": "secret-key",
        }

        # Test _process_headers function with validation
        processed_headers = _process_headers(headers_input)
        assert processed_headers == expected_headers

        # Test different input formats
        # Test dict input with validation
        dict_headers = {"Authorization": "Bearer dict-token", "Invalid Header": "bad"}
        result = _process_headers(dict_headers)
        # Invalid header should be filtered out, valid header normalized
        assert result == {"authorization": "Bearer dict-token"}

        # Test None input
        assert _process_headers(None) == {}

        # Test empty list
        assert _process_headers([]) == {}

        # Test malformed list
        malformed_headers = [{"key": "Auth"}, {"value": "token"}]  # Missing value/key
        assert _process_headers(malformed_headers) == {}

        # Test list with invalid header names
        invalid_headers = [
            {"key": "Valid-Header", "value": "good"},
            {"key": "Invalid Header", "value": "bad"},  # spaces not allowed
        ]
        result = _process_headers(invalid_headers)
        assert result == {"valid-header": "good"}

    async def test_sse_client_header_storage(self):
        """Test that SSE client properly stores headers in connection params."""
        sse_client = MCPSseClient()
        test_url = "http://test.url"
        test_headers = {"Authorization": "Bearer test123", "Custom": "value"}
        expected_headers = {"authorization": "Bearer test123", "custom": "value"}  # normalized

        with (
            patch.object(sse_client, "validate_url", return_value=(True, "")),
            patch.object(sse_client, "pre_check_redirect", return_value=test_url),
            patch.object(sse_client, "_get_or_create_session") as mock_get_session,
        ):
=======
        ):
            mock_manager = AsyncMock()
            mock_get_manager.return_value = mock_manager

            result = await sse_client.run_tool("test_tool", {"param": "value"})

            # Should have retried and succeeded on second attempt
            assert call_count == 2
            assert result is not None
            # Should have cleaned up the failed session
            mock_manager._cleanup_session.assert_called_once_with("test_context")


class TestMCPSessionManager:
    @pytest.fixture
    def session_manager(self):
        return MCPSessionManager()

    async def test_session_caching(self, session_manager):
        """Test that sessions are properly cached and reused."""
        context_id = "test_context"
        connection_params = MagicMock()
        transport_type = "stdio"

        # Create a mock session that will appear healthy
        mock_session = AsyncMock()
        mock_session._write_stream = MagicMock()
        mock_session._write_stream._closed = False

        # Create a mock task that appears to be running
        mock_task = AsyncMock()
        mock_task.done = MagicMock(return_value=False)

        with (
            patch.object(session_manager, "_create_stdio_session") as mock_create,
            patch.object(session_manager, "_validate_session_connectivity", return_value=True),
        ):
            mock_create.return_value = mock_session

            # First call should create session
            session1 = await session_manager.get_session(context_id, connection_params, transport_type)

            # Manually populate the sessions cache as if the session was created properly
            session_manager.sessions[context_id] = {"session": mock_session, "task": mock_task, "type": transport_type}

            # Second call should return cached session without creating new one
            session2 = await session_manager.get_session(context_id, connection_params, transport_type)

            assert session1 == session2
            assert session1 == mock_session
            # Should only create once since the second call should use the cached session
            mock_create.assert_called_once()

    async def test_session_cleanup(self, session_manager):
        """Test session cleanup functionality."""
        context_id = "test_context"

        # Add a session to the manager with proper mock setup
        mock_task = AsyncMock()
        mock_task.done = MagicMock(return_value=False)  # Use MagicMock for sync method
        mock_task.cancel = MagicMock()  # Use MagicMock for sync method

        session_manager.sessions[context_id] = {"session": AsyncMock(), "task": mock_task, "type": "stdio"}

        await session_manager._cleanup_session(context_id)

        # Should cancel the task and remove from sessions
        mock_task.cancel.assert_called_once()
        assert context_id not in session_manager.sessions

    async def test_server_switch_detection(self, session_manager):
        """Test that server switches are properly detected and handled."""
        context_id = "test_context"

        # First server
        server1_params = MagicMock()
        server1_params.command = "server1"

        # Second server
        server2_params = MagicMock()
        server2_params.command = "server2"

        with (
            patch.object(session_manager, "_create_stdio_session") as mock_create,
            patch.object(session_manager, "_validate_session_connectivity", return_value=True),
        ):
            mock_session1 = AsyncMock()
            mock_session2 = AsyncMock()
            mock_create.side_effect = [mock_session1, mock_session2]

            # First connection
            session1 = await session_manager.get_session(context_id, server1_params, "stdio")

            # Switch to different server should create new session
            session2 = await session_manager.get_session(context_id, server2_params, "stdio")

            assert session1 != session2
            assert mock_create.call_count == 2


# Integration test for header functionality
class TestHeaderValidation:
    """Test the header validation functionality."""

    def test_validate_headers_valid_input(self):
        """Test header validation with valid headers."""
        headers = {"Authorization": "Bearer token123", "Content-Type": "application/json", "X-API-Key": "secret-key"}

        result = validate_headers(headers)

        # Headers should be normalized to lowercase
        expected = {"authorization": "Bearer token123", "content-type": "application/json", "x-api-key": "secret-key"}
        assert result == expected

    def test_validate_headers_empty_input(self):
        """Test header validation with empty/None input."""
        assert validate_headers({}) == {}
        assert validate_headers(None) == {}

    def test_validate_headers_invalid_names(self):
        """Test header validation with invalid header names."""
        headers = {
            "Invalid Header": "value",  # spaces not allowed
            "Header@Name": "value",  # @ not allowed
            "Header Name": "value",  # spaces not allowed
            "Valid-Header": "value",  # this should pass
        }

        result = validate_headers(headers)

        # Only the valid header should remain
        assert result == {"valid-header": "value"}

    def test_validate_headers_sanitize_values(self):
        """Test header value sanitization."""
        headers = {
            "Authorization": "Bearer \x00token\x1f with\r\ninjection",
            "Clean-Header": "  clean value  ",
            "Empty-After-Clean": "\x00\x01\x02",
            "Tab-Header": "value\twith\ttabs",  # tabs should be preserved
        }

        result = validate_headers(headers)

        # Control characters should be removed, whitespace trimmed
        # Header with injection attempts should be skipped
        expected = {"clean-header": "clean value", "tab-header": "value\twith\ttabs"}
        assert result == expected

    def test_validate_headers_non_string_values(self):
        """Test header validation with non-string values."""
        headers = {"String-Header": "valid", "Number-Header": 123, "None-Header": None, "List-Header": ["value"]}

        result = validate_headers(headers)

        # Only string headers should remain
        assert result == {"string-header": "valid"}

    def test_validate_headers_injection_attempts(self):
        """Test header validation against injection attempts."""
        headers = {
            "Injection1": "value\r\nInjected-Header: malicious",
            "Injection2": "value\nX-Evil: attack",
            "Safe-Header": "safe-value",
        }

        result = validate_headers(headers)

        # Injection attempts should be filtered out
        assert result == {"safe-header": "safe-value"}


class TestSSEHeaderIntegration:
    """Integration test to verify headers are properly passed through the entire SSE flow."""

    async def test_headers_processing(self):
        """Test that headers flow properly from server config through to SSE client connection."""
        # Test the header processing function directly
        headers_input = [
            {"key": "Authorization", "value": "Bearer test-token"},
            {"key": "X-API-Key", "value": "secret-key"},
        ]

        expected_headers = {
            "authorization": "Bearer test-token",  # normalized to lowercase
            "x-api-key": "secret-key",
        }

        # Test _process_headers function with validation
        processed_headers = _process_headers(headers_input)
        assert processed_headers == expected_headers

        # Test different input formats
        # Test dict input with validation
        dict_headers = {"Authorization": "Bearer dict-token", "Invalid Header": "bad"}
        result = _process_headers(dict_headers)
        # Invalid header should be filtered out, valid header normalized
        assert result == {"authorization": "Bearer dict-token"}

        # Test None input
        assert _process_headers(None) == {}

        # Test empty list
        assert _process_headers([]) == {}

        # Test malformed list
        malformed_headers = [{"key": "Auth"}, {"value": "token"}]  # Missing value/key
        assert _process_headers(malformed_headers) == {}

        # Test list with invalid header names
        invalid_headers = [
            {"key": "Valid-Header", "value": "good"},
            {"key": "Invalid Header", "value": "bad"},  # spaces not allowed
        ]
        result = _process_headers(invalid_headers)
        assert result == {"valid-header": "good"}

    async def test_sse_client_header_storage(self):
        """Test that SSE client properly stores headers in connection params."""
        sse_client = MCPSseClient()
        test_url = "http://test.url"
        test_headers = {"Authorization": "Bearer test123", "Custom": "value"}
        expected_headers = {"authorization": "Bearer test123", "custom": "value"}  # normalized

        with (
            patch.object(sse_client, "validate_url", return_value=(True, "")),
            patch.object(sse_client, "pre_check_redirect", return_value=test_url),
            patch.object(sse_client, "_get_or_create_session") as mock_get_session,
        ):
>>>>>>> 8858b820
            mock_session = AsyncMock()
            mock_tool = MagicMock()
            mock_tool.name = "test_tool"
            list_tools_result = MagicMock()
            list_tools_result.tools = [mock_tool]
            mock_session.list_tools = AsyncMock(return_value=list_tools_result)
            mock_get_session.return_value = mock_session

            await sse_client.connect_to_server(test_url, test_headers)

            # Verify headers are stored correctly in connection params (normalized)
            assert sse_client._connection_params is not None
            assert sse_client._connection_params["headers"] == expected_headers
            assert sse_client._connection_params["url"] == test_url


class TestMCPUtilityFunctions:
    """Test utility functions from util.py that don't have dedicated test classes."""

    def test_sanitize_mcp_name(self):
        """Test MCP name sanitization."""
        assert util.sanitize_mcp_name("Test Name 123") == "test_name_123"
        assert util.sanitize_mcp_name("  ") == ""
        assert util.sanitize_mcp_name("123abc") == "_123abc"
        assert util.sanitize_mcp_name("Tést-😀-Námé") == "test_name"
        assert util.sanitize_mcp_name("a" * 100) == "a" * 46

    def test_get_unique_name(self):
        """Test unique name generation."""
        names = {"foo", "foo_1"}
        assert util.get_unique_name("foo", 10, names) == "foo_2"
        assert util.get_unique_name("bar", 10, names) == "bar"
        assert util.get_unique_name("longname", 4, {"long"}) == "lo_1"

    def test_is_valid_key_value_item(self):
        """Test key-value item validation."""
        assert util._is_valid_key_value_item({"key": "a", "value": "b"}) is True
        assert util._is_valid_key_value_item({"key": "a"}) is False
        assert util._is_valid_key_value_item(["key", "value"]) is False
        assert util._is_valid_key_value_item(None) is False

    def test_validate_node_installation(self):
        """Test Node.js installation validation."""
        import shutil

        if shutil.which("node"):
            assert util._validate_node_installation("npx something") == "npx something"
        else:
            with pytest.raises(ValueError, match="Node.js is not installed"):
                util._validate_node_installation("npx something")
        assert util._validate_node_installation("echo test") == "echo test"

    def test_create_input_schema_from_json_schema(self):
        """Test JSON schema to Pydantic model conversion."""
        schema = {
            "type": "object",
            "properties": {
                "foo": {"type": "string", "description": "desc"},
                "bar": {"type": "integer"},
            },
            "required": ["foo"],
        }
        model_class = util.create_input_schema_from_json_schema(schema)
        instance = model_class(foo="abc", bar=1)
        assert instance.foo == "abc"
        assert instance.bar == 1

        with pytest.raises(Exception):  # noqa: B017, PT011
            model_class(bar=1)  # missing required field

    @pytest.mark.asyncio
    async def test_validate_connection_params(self):
        """Test connection parameter validation."""
        # Valid parameters
        await util._validate_connection_params("Stdio", command="echo test")
        await util._validate_connection_params("SSE", url="http://test")

        # Invalid parameters
        with pytest.raises(ValueError, match="Command is required for Stdio mode"):
            await util._validate_connection_params("Stdio", command=None)
        with pytest.raises(ValueError, match="URL is required for SSE mode"):
            await util._validate_connection_params("SSE", url=None)
        with pytest.raises(ValueError, match="Invalid mode"):
            await util._validate_connection_params("InvalidMode")

    @pytest.mark.asyncio
    async def test_get_flow_snake_case_mocked(self):
        """Test flow lookup by snake case name with mocked session."""

        class DummyFlow:
            def __init__(self, name: str, user_id: str, *, is_component: bool = False, action_name: str | None = None):
                self.name = name
                self.user_id = user_id
                self.is_component = is_component
                self.action_name = action_name

        class DummyExec:
            def __init__(self, flows: list[DummyFlow]):
                self._flows = flows

            def all(self):
                return self._flows

        class DummySession:
            def __init__(self, flows: list[DummyFlow]):
                self._flows = flows

            async def exec(self, stmt):  # noqa: ARG002
                return DummyExec(self._flows)

        user_id = "123e4567-e89b-12d3-a456-426614174000"
        flows = [DummyFlow("Test Flow", user_id), DummyFlow("Other", user_id)]

        # Should match sanitized name
        result = await util.get_flow_snake_case(util.sanitize_mcp_name("Test Flow"), user_id, DummySession(flows))
        assert result is flows[0]

        # Should return None if not found
        result = await util.get_flow_snake_case("notfound", user_id, DummySession(flows))
        assert result is None<|MERGE_RESOLUTION|>--- conflicted
+++ resolved
@@ -1,4 +1,3 @@
-<<<<<<< HEAD
 """Unit tests for MCP component with actual MCP servers.
 
 This test suite validates the MCP component functionality using real MCP servers:
@@ -7,8 +6,6 @@
 """
 
 import shutil
-=======
->>>>>>> 8858b820
 from unittest.mock import AsyncMock, MagicMock, patch
 
 import pytest
@@ -29,16 +26,13 @@
     def default_kwargs(self):
         """Return the default kwargs for the component."""
         return {
-<<<<<<< HEAD
             "mode": "Stdio",
             "command": "npx -y @modelcontextprotocol/server-everything",
             "sse_url": "https://mcp.deepwiki.com/sse",
             "tool": "echo",
             "mcp_server": {"name": "test_server", "config": {"command": "uvx mcp-server-fetch"}},
-=======
             "mcp_server": {"name": "test_server", "config": {"command": "uvx mcp-server-fetch"}},
             "tool": "",
->>>>>>> 8858b820
         }
 
     @pytest.fixture
@@ -350,7 +344,6 @@
             return_value=MagicMock(content=[MagicMock(model_dump=lambda: {"result": "success"})])
         )
         return session
-<<<<<<< HEAD
 
 
 class TestMCPToolsComponentIntegration:
@@ -424,8 +417,6 @@
         # Get session managers
         stdio_manager = component.stdio_client._get_session_manager()
         sse_manager = component.sse_client._get_session_manager()
-=======
->>>>>>> 8858b820
 
         # Both should be MCPSessionManager instances
         assert isinstance(stdio_manager, MCPSessionManager)
@@ -512,7 +503,6 @@
     def sse_client(self):
         return MCPSseClient()
 
-<<<<<<< HEAD
     @pytest.mark.asyncio
     async def test_connection_cleanup(self, stdio_client, sse_client):
         """Test that connections are properly cleaned up."""
@@ -524,8 +514,6 @@
         await stdio_client.disconnect()
         await sse_client.disconnect()
 
-=======
->>>>>>> 8858b820
     async def test_validate_url_valid(self, sse_client):
         """Test URL validation with valid URL."""
         with patch("httpx.AsyncClient") as mock_client:
@@ -661,7 +649,6 @@
         with (
             patch.object(sse_client, "_get_or_create_session", side_effect=mock_get_session_side_effect),
             patch.object(sse_client, "_get_session_manager") as mock_get_manager,
-<<<<<<< HEAD
         ):
             mock_manager = AsyncMock()
             mock_get_manager.return_value = mock_manager
@@ -891,7 +878,6 @@
             patch.object(sse_client, "pre_check_redirect", return_value=test_url),
             patch.object(sse_client, "_get_or_create_session") as mock_get_session,
         ):
-=======
         ):
             mock_manager = AsyncMock()
             mock_get_manager.return_value = mock_manager
@@ -1121,7 +1107,6 @@
             patch.object(sse_client, "pre_check_redirect", return_value=test_url),
             patch.object(sse_client, "_get_or_create_session") as mock_get_session,
         ):
->>>>>>> 8858b820
             mock_session = AsyncMock()
             mock_tool = MagicMock()
             mock_tool.name = "test_tool"

--- conflicted
+++ resolved
@@ -1,15 +1,7 @@
 from unittest.mock import MagicMock, patch
 
 import pytest
-<<<<<<< HEAD
 from lfx.components.models.embedding_model import EmbeddingModelComponent
-=======
-from lfx.components.models.embedding_model import (
-    OPENAI_EMBEDDING_MODEL_NAMES,
-    WATSONX_EMBEDDING_MODEL_NAMES,
-    EmbeddingModelComponent,
-)
->>>>>>> bd3f04e3
 
 from tests.base import ComponentTestBaseWithoutClient
 
@@ -60,84 +52,6 @@
     ):
         # Setup mock for get_api_key_for_provider
         mock_get_api_key.return_value = "test-key"
-
-<<<<<<< HEAD
-=======
-    async def test_update_build_config_openai(self, component_class, default_kwargs):
-        component = component_class(**default_kwargs)
-        build_config = {
-            "model": {"options": [], "value": ""},
-            "api_key": {"display_name": "API Key", "required": True, "show": True},
-            "api_base": {"display_name": "API Base URL", "value": ""},
-            "base_url_ibm_watsonx": {"show": False},
-            "project_id": {"show": False},
-            "ollama_base_url": {"show": False},
-        }
-        updated_config = await component.update_build_config(build_config, "OpenAI", "provider")
-        assert updated_config["model"]["options"] == OPENAI_EMBEDDING_MODEL_NAMES
-        assert updated_config["model"]["value"] == OPENAI_EMBEDDING_MODEL_NAMES[0]
-        assert updated_config["api_key"]["display_name"] == "OpenAI API Key"
-        assert updated_config["api_key"]["required"] is True
-        assert updated_config["api_key"]["show"] is True
-        assert updated_config["api_base"]["display_name"] == "OpenAI API Base URL"
-        assert updated_config["project_id"]["show"] is False
-        assert updated_config["base_url_ibm_watsonx"]["show"] is False
-        assert updated_config["ollama_base_url"]["show"] is False
-
-    @patch("lfx.components.models.embedding_model.get_ollama_models")
-    @patch("lfx.components.models.embedding_model.is_valid_ollama_url")
-    async def test_update_build_config_ollama(
-        self, mock_is_valid_url, mock_get_ollama_models, component_class, default_kwargs
-    ):
-        # Mock the validation and model fetching
-        mock_is_valid_url.return_value = True
-        mock_get_ollama_models.return_value = ["nomic-embed-text", "mxbai-embed-large"]
-
-        component = component_class(**default_kwargs)
-        component.ollama_base_url = "http://localhost:11434"
-        build_config = {
-            "model": {"options": [], "value": ""},
-            "api_key": {"display_name": "API Key", "required": True, "show": True},
-            "api_base": {"display_name": "API Base URL", "value": ""},
-            "project_id": {"show": False},
-            "base_url_ibm_watsonx": {"show": False},
-            "ollama_base_url": {"show": False},
-        }
-        updated_config = await component.update_build_config(build_config, "Ollama", "provider")
-        assert updated_config["model"]["options"] == ["nomic-embed-text", "mxbai-embed-large"]
-        assert updated_config["model"]["value"] == "nomic-embed-text"
-        assert updated_config["api_key"]["display_name"] == "API Key (Optional)"
-        assert updated_config["api_key"]["required"] is False
-        assert updated_config["api_key"]["show"] is False
-        assert updated_config["api_base"]["show"] is False
-        assert updated_config["project_id"]["show"] is False
-        assert updated_config["base_url_ibm_watsonx"]["show"] is False
-        assert updated_config["ollama_base_url"]["show"] is True
-
-    async def test_update_build_config_watsonx(self, component_class, default_kwargs):
-        component = component_class(**default_kwargs)
-        build_config = {
-            "model": {"options": [], "value": ""},
-            "api_key": {"display_name": "API Key", "required": True, "show": True},
-            "api_base": {"display_name": "API Base URL", "value": ""},
-            "project_id": {"show": False},
-            "base_url_ibm_watsonx": {"show": False},
-            "ollama_base_url": {"show": False},
-        }
-        updated_config = await component.update_build_config(build_config, "IBM watsonx.ai", "provider")
-        assert updated_config["model"]["options"] == WATSONX_EMBEDDING_MODEL_NAMES
-        assert updated_config["model"]["value"] == WATSONX_EMBEDDING_MODEL_NAMES[0]
-        assert updated_config["api_key"]["display_name"] == "IBM watsonx.ai API Key"
-        assert updated_config["api_key"]["required"] is True
-        assert updated_config["api_key"]["show"] is True
-        assert updated_config["api_base"]["show"] is False
-        assert updated_config["base_url_ibm_watsonx"]["show"] is True
-        assert updated_config["project_id"]["show"] is True
-        assert updated_config["ollama_base_url"]["show"] is False
-
-    @patch("lfx.components.models.embedding_model.OpenAIEmbeddings")
-    async def test_build_embeddings_openai(self, mock_openai_embeddings, component_class, default_kwargs):
->>>>>>> bd3f04e3
         # Setup mock
         mock_openai_class = MagicMock()
         mock_instance = MagicMock()

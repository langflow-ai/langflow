import pytest
from langflow.components.data import URLComponent
from langflow.components.processing import SplitTextComponent
from langflow.schema import Data, DataFrame

from tests.base import ComponentTestBaseWithoutClient


class TestSplitTextComponent(ComponentTestBaseWithoutClient):
    @pytest.fixture
    def component_class(self):
        """Return the component class to test."""
        return SplitTextComponent

    @pytest.fixture
    def default_kwargs(self):
        """Return the default kwargs for the component."""
        return {
            "data_inputs": [Data(text="Hello World")],
            "chunk_overlap": 200,
            "chunk_size": 1000,
            "separator": "\n",
            "session_id": "test_session",
            "sender": "test_sender",
            "sender_name": "test_sender_name",
        }

    @pytest.fixture
    def file_names_mapping(self):
        """Return the file names mapping for different versions."""
        return [
            # It was in helpers in version 1.0.19
            {"version": "1.0.19", "module": "helpers", "file_name": "SplitText"},
            {"version": "1.1.0", "module": "processing", "file_name": "split_text"},
            {"version": "1.1.1", "module": "processing", "file_name": "split_text"},
        ]

    def test_split_text_basic(self):
        """Test basic text splitting functionality."""
        component = SplitTextComponent()
        test_text = "First chunk\nSecond chunk\nThird chunk"
        component.set_attributes(
            {
                "data_inputs": [Data(text=test_text)],
                "chunk_overlap": 0,
                "chunk_size": 15,
                "separator": "\n",
                "text_key": "text",
                "session_id": "test_session",
                "sender": "test_sender",
                "sender_name": "test_sender_name",
            }
        )

<<<<<<< HEAD
        results = component.split_text()
        assert len(results) == 3, f"Expected 3 chunks, got {len(results)}"
        assert "This is a test" in results[0].text, f"Expected 'This is a test', got '{results[0].text}'"
        assert "It has multiple lines" in results[1].text, f"Expected 'It has multiple lines', got '{results[1].text}'"
        assert (
            "Each line should be a chunk" in results[2].text
        ), f"Expected 'Each line should be a chunk', got '{results[2].text}'"
=======
        data_frame = component.split_text()
        assert isinstance(data_frame, DataFrame), "Expected DataFrame instance"
        assert len(data_frame) == 3, f"Expected DataFrame with 3 rows, got {len(data_frame)}"
        assert list(data_frame.columns) == ["text"], f"Expected columns ['text'], got {list(data_frame.columns)}"
        assert "First chunk" in data_frame.iloc[0]["text"], (
            f"Expected 'First chunk', got '{data_frame.iloc[0]['text']}'"
        )
        assert "Second chunk" in data_frame.iloc[1]["text"], (
            f"Expected 'Second chunk', got '{data_frame.iloc[1]['text']}'"
        )
        assert "Third chunk" in data_frame.iloc[2]["text"], (
            f"Expected 'Third chunk', got '{data_frame.iloc[2]['text']}'"
        )
>>>>>>> fa188417

    def test_split_text_with_overlap(self):
        """Test text splitting with overlap."""
        component = SplitTextComponent()
        test_text = "First chunk.\nSecond chunk.\nThird chunk."
        component.set_attributes(
            {
                "data_inputs": [Data(text=test_text)],
                "chunk_overlap": 5,  # Small overlap to test functionality
                "chunk_size": 20,
                "separator": "\n",
                "session_id": "test_session",
                "sender": "test_sender",
                "sender_name": "test_sender_name",
            }
        )

        data_frame = component.split_text()
        assert isinstance(data_frame, DataFrame), "Expected DataFrame instance"
        assert len(data_frame) == 3, f"Expected DataFrame with 3 rows, got {len(data_frame)}"
        assert list(data_frame.columns) == ["text"], f"Expected columns ['text'], got {list(data_frame.columns)}"
        assert "First chunk" in data_frame.iloc[0]["text"], (
            f"Expected 'First chunk', got '{data_frame.iloc[0]['text']}'"
        )
        assert "Second chunk" in data_frame.iloc[1]["text"], (
            f"Expected 'Second chunk', got '{data_frame.iloc[1]['text']}'"
        )
        assert "Third chunk" in data_frame.iloc[2]["text"], (
            f"Expected 'Third chunk', got '{data_frame.iloc[2]['text']}'"
        )

    def test_split_text_custom_separator(self):
        """Test text splitting with a custom separator."""
        component = SplitTextComponent()
        test_text = "First chunk.|Second chunk.|Third chunk."
        component.set_attributes(
            {
                "data_inputs": [Data(text=test_text)],
                "chunk_overlap": 0,
                "chunk_size": 10,
                "separator": "|",
                "session_id": "test_session",
                "sender": "test_sender",
                "sender_name": "test_sender_name",
            }
        )

        data_frame = component.split_text()
        assert isinstance(data_frame, DataFrame), "Expected DataFrame instance"
        assert len(data_frame) == 3, f"Expected DataFrame with 3 rows, got {len(data_frame)}"
        assert list(data_frame.columns) == ["text"], f"Expected columns ['text'], got {list(data_frame.columns)}"
        assert "First chunk" in data_frame.iloc[0]["text"], (
            f"Expected 'First chunk', got '{data_frame.iloc[0]['text']}'"
        )
        assert "Second chunk" in data_frame.iloc[1]["text"], (
            f"Expected 'Second chunk', got '{data_frame.iloc[1]['text']}'"
        )
        assert "Third chunk" in data_frame.iloc[2]["text"], (
            f"Expected 'Third chunk', got '{data_frame.iloc[2]['text']}'"
        )

    def test_split_text_with_metadata(self):
        """Test text splitting while preserving metadata."""
        component = SplitTextComponent()
        test_metadata = {"source": "test.txt", "author": "test"}
        test_text = "First chunk\nSecond chunk"
        component.set_attributes(
            {
                "data_inputs": [Data(text=test_text, data=test_metadata)],
                "chunk_overlap": 0,
                "chunk_size": 7,
                "separator": "\n",
                "session_id": "test_session",
                "sender": "test_sender",
                "sender_name": "test_sender_name",
            }
        )

<<<<<<< HEAD
        results = component.split_text()
        assert len(results) == 2, f"Expected 2 chunks, got {len(results)}"
        for result in results:
            assert (
                result.data["source"] == test_metadata["source"]
            ), f"Expected source '{test_metadata['source']}', got '{result.data.get('source')}'"
            assert (
                result.data["author"] == test_metadata["author"]
            ), f"Expected author '{test_metadata['author']}', got '{result.data.get('author')}'"

    def test_split_text_as_dataframe(self):
        """Test converting split text results to DataFrame."""
        component = SplitTextComponent()
        test_text = "First chunk\nSecond chunk\nThird chunk"
        component.set_attributes(
            {
                "data_inputs": [Data(text=test_text)],
                "chunk_overlap": 0,
                "chunk_size": 11,
                "separator": "\n",
                "session_id": "test_session",
                "sender": "test_sender",
                "sender_name": "test_sender_name",
            }
        )

        data_frame = component.as_dataframe()
        assert isinstance(data_frame, DataFrame), "Expected DataFrame instance"
        assert len(data_frame) == 3, f"Expected DataFrame with 3 rows, got {len(data_frame)}"
        assert list(data_frame.columns) == ["text"], f"Expected columns ['text'], got {list(data_frame.columns)}"
        assert (
            "First chunk" in data_frame.iloc[0]["text"]
        ), f"Expected 'First chunk', got '{data_frame.iloc[0]['text']}'"
        assert (
            "Second chunk" in data_frame.iloc[1]["text"]
        ), f"Expected 'Second chunk', got '{data_frame.iloc[1]['text']}'"
        assert (
            "Third chunk" in data_frame.iloc[2]["text"]
        ), f"Expected 'Third chunk', got '{data_frame.iloc[2]['text']}'"
=======
        data_frame = component.split_text()
        assert isinstance(data_frame, DataFrame), "Expected DataFrame instance"
        assert len(data_frame) == 2, f"Expected DataFrame with 2 rows, got {len(data_frame)}"
        assert "First chunk" in data_frame.iloc[0]["text"], (
            f"Expected 'First chunk', got '{data_frame.iloc[0]['text']}'"
        )
        assert "Second chunk" in data_frame.iloc[1]["text"], (
            f"Expected 'Second chunk', got '{data_frame.iloc[1]['text']}'"
        )
        # Loop over each row to check metadata
        for _, row in data_frame.iterrows():
            assert row["source"] == test_metadata["source"], (
                f"Expected source '{test_metadata['source']}', got '{row['source']}'"
            )
            assert row["author"] == test_metadata["author"], (
                f"Expected author '{test_metadata['author']}', got '{row['author']}'"
            )
>>>>>>> fa188417

    def test_split_text_empty_input(self):
        """Test handling of empty input text."""
        component = SplitTextComponent()
        component.set_attributes(
            {
                "data_inputs": [Data(text="")],
                "chunk_overlap": 0,
                "chunk_size": 10,
                "separator": "\n",
                "session_id": "test_session",
                "sender": "test_sender",
                "sender_name": "test_sender_name",
            }
        )

        results = component.split_text()
        assert len(results) == 0, f"Expected 0 chunks for empty input, got {len(results)}"

    def test_split_text_single_chunk(self):
        """Test text that fits in a single chunk."""
        component = SplitTextComponent()
        test_text = "Small text"
        component.set_attributes(
            {
                "data_inputs": [Data(text=test_text)],
                "chunk_overlap": 0,
                "chunk_size": 100,
                "separator": "\n",
                "session_id": "test_session",
                "sender": "test_sender",
                "sender_name": "test_sender_name",
            }
        )

        results = component.split_text()
        assert len(results) == 1, f"Expected 1 chunk, got {len(results)}"
        assert results["text"][0] == test_text, f"Expected '{test_text}', got '{results['text'][0]}'"

    def test_split_text_multiple_inputs(self):
        """Test splitting multiple input texts."""
        component = SplitTextComponent()
        test_texts = ["First text\nSecond line", "Another text\nAnother line"]
        component.set_attributes(
            {
                "data_inputs": [Data(text=text) for text in test_texts],
                "chunk_overlap": 0,
                "chunk_size": 10,
                "separator": "\n",
                "session_id": "test_session",
                "sender": "test_sender",
                "sender_name": "test_sender_name",
            }
        )

        results = component.split_text()
        assert len(results) == 4, f"Expected 4 chunks (2 from each text), got {len(results)}"
        assert "First text" in results["text"][0], f"Expected 'First text', got '{results['text'][0]}'"
        assert "Second line" in results["text"][1], f"Expected 'Second line', got '{results['text'][1]}'"
        assert "Another text" in results["text"][2], f"Expected 'Another text', got '{results['text'][2]}'"
        assert "Another line" in results["text"][3], f"Expected 'Another line', got '{results['text'][3]}'"

    def test_split_text_with_dataframe_input(self):
        """Test splitting text with DataFrame input."""
        component = SplitTextComponent()
        test_texts = ["First text\nSecond line", "Another text\nAnother line"]
        data_frame = DataFrame([Data(text=text) for text in test_texts])
        component.set_attributes(
            {
                "data_inputs": data_frame,
                "chunk_overlap": 0,
                "chunk_size": 10,
                "separator": "\n",
                "session_id": "test_session",
                "sender": "test_sender",
                "sender_name": "test_sender_name",
            }
        )

        results = component.split_text()
        assert len(results) == 4, f"Expected 4 chunks (2 from each text), got {len(results)}"
        assert "First text" in results["text"][0], f"Expected 'First text', got '{results['text'][0]}'"
        assert "Second line" in results["text"][1], f"Expected 'Second line', got '{results['text'][1]}'"
        assert "Another text" in results["text"][2], f"Expected 'Another text', got '{results['text'][2]}'"
        assert "Another line" in results["text"][3], f"Expected 'Another line', got '{results['text'][3]}'"

    def test_with_url_loader(self):
        """Test splitting text with URL loader."""
        component = SplitTextComponent()
        url = ["https://en.wikipedia.org/wiki/London", "https://en.wikipedia.org/wiki/Paris"]
        data_frame = URLComponent(urls=url, format="Text").fetch_content()
        assert isinstance(data_frame, DataFrame), "Expected DataFrame instance"
        assert len(data_frame) == 2, f"Expected DataFrame with 2 rows, got {len(data_frame)}"
        component.set_attributes(
            {
                "data_inputs": data_frame,
                "chunk_overlap": 0,
                "chunk_size": 10,
                "separator": "\n",
                "session_id": "test_session",
                "sender": "test_sender",
                "sender_name": "test_sender_name",
            }
        )

        results = component.split_text()
        assert isinstance(results, DataFrame), "Expected DataFrame instance"
        assert len(results) > 2, f"Expected DataFrame with more than 2 rows, got {len(results)}"<|MERGE_RESOLUTION|>--- conflicted
+++ resolved
@@ -52,15 +52,6 @@
             }
         )
 
-<<<<<<< HEAD
-        results = component.split_text()
-        assert len(results) == 3, f"Expected 3 chunks, got {len(results)}"
-        assert "This is a test" in results[0].text, f"Expected 'This is a test', got '{results[0].text}'"
-        assert "It has multiple lines" in results[1].text, f"Expected 'It has multiple lines', got '{results[1].text}'"
-        assert (
-            "Each line should be a chunk" in results[2].text
-        ), f"Expected 'Each line should be a chunk', got '{results[2].text}'"
-=======
         data_frame = component.split_text()
         assert isinstance(data_frame, DataFrame), "Expected DataFrame instance"
         assert len(data_frame) == 3, f"Expected DataFrame with 3 rows, got {len(data_frame)}"
@@ -74,7 +65,6 @@
         assert "Third chunk" in data_frame.iloc[2]["text"], (
             f"Expected 'Third chunk', got '{data_frame.iloc[2]['text']}'"
         )
->>>>>>> fa188417
 
     def test_split_text_with_overlap(self):
         """Test text splitting with overlap."""
@@ -153,47 +143,6 @@
             }
         )
 
-<<<<<<< HEAD
-        results = component.split_text()
-        assert len(results) == 2, f"Expected 2 chunks, got {len(results)}"
-        for result in results:
-            assert (
-                result.data["source"] == test_metadata["source"]
-            ), f"Expected source '{test_metadata['source']}', got '{result.data.get('source')}'"
-            assert (
-                result.data["author"] == test_metadata["author"]
-            ), f"Expected author '{test_metadata['author']}', got '{result.data.get('author')}'"
-
-    def test_split_text_as_dataframe(self):
-        """Test converting split text results to DataFrame."""
-        component = SplitTextComponent()
-        test_text = "First chunk\nSecond chunk\nThird chunk"
-        component.set_attributes(
-            {
-                "data_inputs": [Data(text=test_text)],
-                "chunk_overlap": 0,
-                "chunk_size": 11,
-                "separator": "\n",
-                "session_id": "test_session",
-                "sender": "test_sender",
-                "sender_name": "test_sender_name",
-            }
-        )
-
-        data_frame = component.as_dataframe()
-        assert isinstance(data_frame, DataFrame), "Expected DataFrame instance"
-        assert len(data_frame) == 3, f"Expected DataFrame with 3 rows, got {len(data_frame)}"
-        assert list(data_frame.columns) == ["text"], f"Expected columns ['text'], got {list(data_frame.columns)}"
-        assert (
-            "First chunk" in data_frame.iloc[0]["text"]
-        ), f"Expected 'First chunk', got '{data_frame.iloc[0]['text']}'"
-        assert (
-            "Second chunk" in data_frame.iloc[1]["text"]
-        ), f"Expected 'Second chunk', got '{data_frame.iloc[1]['text']}'"
-        assert (
-            "Third chunk" in data_frame.iloc[2]["text"]
-        ), f"Expected 'Third chunk', got '{data_frame.iloc[2]['text']}'"
-=======
         data_frame = component.split_text()
         assert isinstance(data_frame, DataFrame), "Expected DataFrame instance"
         assert len(data_frame) == 2, f"Expected DataFrame with 2 rows, got {len(data_frame)}"
@@ -211,7 +160,6 @@
             assert row["author"] == test_metadata["author"], (
                 f"Expected author '{test_metadata['author']}', got '{row['author']}'"
             )
->>>>>>> fa188417
 
     def test_split_text_empty_input(self):
         """Test handling of empty input text."""

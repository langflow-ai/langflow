<<<<<<< HEAD
=======
import re

>>>>>>> fbad5fad
import pytest
from lfx.components.processing.parser import ParserComponent
from lfx.schema import Data, DataFrame
from lfx.schema.message import Message

from tests.base import ComponentTestBaseWithoutClient


class TestParserComponent(ComponentTestBaseWithoutClient):
    @pytest.fixture
    def component_class(self):
        """Return the component class to test."""
        return ParserComponent

    @pytest.fixture
    def default_kwargs(self):
        """Return the default kwargs for the component."""
        return {
            "input_data": DataFrame({"Name": ["John"], "Age": [30], "Country": ["USA"]}),
            "pattern": "Name: {Name}, Age: {Age}, Country: {Country}",
            "sep": "\n",
            "stringify": False,
            "clean_data": False,
        }

    @pytest.fixture
    def file_names_mapping(self):
        """Return an empty list since this component doesn't have version-specific files."""
        return []

    def test_parse_dataframe(self, component_class, default_kwargs):
        # Arrange
        component = component_class(**default_kwargs)

        # Act
        result = component.parse_combined_text()

        # Assert
        assert isinstance(result, Message)
        assert result.text == "Name: John, Age: 30, Country: USA"

    def test_parse_data_object(self, component_class):
        # Arrange
        data = Data(text="Hello World")
        kwargs = {
            "input_data": data,
            "pattern": "text: {text}",
            "sep": "\n",
            "stringify": False,
        }
        component = component_class(**kwargs)

        # Act
        result = component.parse_combined_text()

        # Assert
        assert isinstance(result, Message)
        assert result.text == "text: Hello World"

    def test_stringify_dataframe(self, component_class):
        # Arrange
        data_frame = DataFrame({"Name": ["John", "Jane"], "Age": [30, 25]})
        kwargs = {
            "input_data": data_frame,
            "mode": "Stringify",
            "clean_data": False,
        }
        component = component_class(**kwargs)

        # Act
        result = component.parse_combined_text()

        # Assert
        assert isinstance(result, Message)
        assert "| Name   |   Age |" in result.text
        assert "| John   |    30 |" in result.text
        assert "| Jane   |    25 |" in result.text

    def test_stringify_data_object(self, component_class):
        # Arrange
        data = Data(text="Hello\nWorld\nMultiline\nText")
        kwargs = {
            "input_data": data,
            "stringify": True,
            "clean_data": True,
        }
        component = component_class(**kwargs)

        # Act
        result = component.parse_combined_text()

        # Assert
        assert isinstance(result, Message)
        assert "Hello" in result.text
        assert "World" in result.text
        assert "Multiline" in result.text
        assert "Text" in result.text

    def test_stringify_message_object(self, component_class):
        # Arrange
        message = Message(text="Test message content")
        kwargs = {
            "input_data": message,
            "mode": "Stringify",
        }
        component = component_class(**kwargs)

        # Act
        result = component.parse_combined_text()

        # Assert
        assert isinstance(result, Message)
        assert result.text == "Test message content"

    def test_clean_data_with_stringify(self, component_class):
        # Arrange
        data_frame = DataFrame(
            {"Name": ["John", "Jane\n", "\nBob"], "Age": [30, None, 25], "Notes": ["Good\n\nPerson", "", "Nice\n"]}
        )
        kwargs = {
            "input_data": data_frame,
            "mode": "Stringify",
            "clean_data": True,
        }
        component = component_class(**kwargs)

        # Act
        result = component.parse_combined_text()

        # Assert
        assert isinstance(result, Message)
        # Check for table structure
        assert "| Name" in result.text
        assert "|   Age" in result.text
        assert "| Notes" in result.text
        # Check for cleaned data
        assert "| John" in result.text
        assert "| Jane" in result.text
        assert "| Bob" in result.text
        assert "| Good" in result.text
        assert "| Person" in result.text
        assert "| Nice" in result.text
        # Verify data is cleaned
        assert "Jane\n" not in result.text
        assert "\nBob" not in result.text
        assert "Good\n\nPerson" not in result.text
        assert "Nice\n" not in result.text

    def test_invalid_input_type(self, component_class):
        # Arrange
        kwargs = {
            "input_data": 123,  # Invalid input type
            "pattern": "{value}",
            "sep": "\n",
        }
        component = component_class(**kwargs)

        # Act & Assert
        with pytest.raises(
            ValueError, match=re.escape("Unsupported input type: <class 'int'>. Expected DataFrame or Data.")
        ):
            component.parse_combined_text()

    def test_none_input(self, component_class):
        # Arrange
        kwargs = {
            "input_data": None,
            "pattern": "{value}",
            "sep": "\n",
        }
        component = component_class(**kwargs)

        # Act & Assert
        with pytest.raises(
            ValueError, match=re.escape("Unsupported input type: <class 'NoneType'>. Expected DataFrame or Data.")
        ):
            component.parse_combined_text()

    def test_invalid_template(self, component_class):
        # Arrange
        data_frame = DataFrame({"Name": ["John"]})
        kwargs = {
            "input_data": data_frame,
            "pattern": "{InvalidColumn}",  # Invalid column name
            "sep": "\n",
            "stringify": False,
        }
        component = component_class(**kwargs)

        # Act & Assert
        with pytest.raises(KeyError):
            component.parse_combined_text()

    def test_multiple_rows_with_custom_separator(self, component_class):
        # Arrange
        data_frame = DataFrame(
            {
                "Name": ["John", "Jane", "Bob"],
                "Age": [30, 25, 35],
            }
        )
        kwargs = {
            "input_data": data_frame,
            "pattern": "{Name} is {Age} years old",
            "sep": " | ",
            "mode": "Parser",
        }
        component = component_class(**kwargs)

        # Act
        result = component.parse_combined_text()

        # Assert
        assert isinstance(result, Message)
        expected = "John is 30 years old | Jane is 25 years old | Bob is 35 years old"
        assert result.text == expected<|MERGE_RESOLUTION|>--- conflicted
+++ resolved
@@ -1,8 +1,5 @@
-<<<<<<< HEAD
-=======
 import re
 
->>>>>>> fbad5fad
 import pytest
 from lfx.components.processing.parser import ParserComponent
 from lfx.schema import Data, DataFrame

--- conflicted
+++ resolved
@@ -1,8 +1,5 @@
-<<<<<<< HEAD
-=======
 import re
 
->>>>>>> a892fe4d
 import pytest
 from lfx.components.processing.parser import ParserComponent
 from lfx.schema import Data, DataFrame
@@ -120,7 +117,11 @@
     def test_clean_data_with_stringify(self, component_class):
         # Arrange
         data_frame = DataFrame(
-            {"Name": ["John", "Jane\n", "\nBob"], "Age": [30, None, 25], "Notes": ["Good\n\nPerson", "", "Nice\n"]}
+            {
+                "Name": ["John", "Jane\n", "\nBob"],
+                "Age": [30, None, 25],
+                "Notes": ["Good\n\nPerson", "", "Nice\n"],
+            }
         )
         kwargs = {
             "input_data": data_frame,
@@ -162,7 +163,8 @@
 
         # Act & Assert
         with pytest.raises(
-            ValueError, match=re.escape("Unsupported input type: <class 'int'>. Expected DataFrame or Data.")
+            ValueError,
+            match=re.escape("Unsupported input type: <class 'int'>. Expected DataFrame or Data."),
         ):
             component.parse_combined_text()
 
@@ -177,7 +179,8 @@
 
         # Act & Assert
         with pytest.raises(
-            ValueError, match=re.escape("Unsupported input type: <class 'NoneType'>. Expected DataFrame or Data.")
+            ValueError,
+            match=re.escape("Unsupported input type: <class 'NoneType'>. Expected DataFrame or Data."),
         ):
             component.parse_combined_text()
 

from unittest.mock import MagicMock, patch

import pytest
<<<<<<< HEAD

from lfx.components.google.google_serper_api_core import GoogleSerperAPICore
from lfx.schema import DataFrame
=======
from langflow.components.serper.google_serper_api_core import GoogleSerperAPICore
from langflow.schema import DataFrame
>>>>>>> 9d04d569


@pytest.fixture
def google_serper_component():
    return GoogleSerperAPICore()


@pytest.fixture
def mock_search_results():
    return {
        "organic": [
            {
                "title": "Test Title 1",
                "link": "https://test1.com",
                "snippet": "Test snippet 1",
            },
            {
                "title": "Test Title 2",
                "link": "https://test2.com",
                "snippet": "Test snippet 2",
            },
        ]
    }


def test_component_initialization(google_serper_component):
    assert google_serper_component.display_name == "Serper Google Search API"
    assert google_serper_component.icon == "Serper"

    input_names = [input_.name for input_ in google_serper_component.inputs]
    assert "serper_api_key" in input_names
    assert "input_value" in input_names
    assert "k" in input_names


@patch("langchain_community.utilities.google_serper.requests.get")
@patch("langchain_community.utilities.google_serper.requests.post")
def test_search_serper_success(mock_post, mock_get, google_serper_component, mock_search_results):
    # Configure mocks
    mock_response = MagicMock()
    mock_response.status_code = 200
    mock_response.json.return_value = mock_search_results
    mock_post.return_value = mock_response
    mock_get.return_value = mock_response

    # Configure component
    google_serper_component.serper_api_key = "test_api_key"
    google_serper_component.input_value = "test query"
    google_serper_component.k = 2

    # Execute search
    result = google_serper_component.search_serper()

    # Verify results
    assert isinstance(result, DataFrame)
    assert len(result) == 2
    assert list(result.columns) == ["title", "link", "snippet"]
    assert result.iloc[0]["title"] == "Test Title 1"
    assert result.iloc[1]["link"] == "https://test2.com"


@patch("langchain_community.utilities.google_serper.requests.get")
@patch("langchain_community.utilities.google_serper.requests.post")
def test_search_serper_error_handling(mock_post, mock_get, google_serper_component):
    # Configure mocks to simulate error
    mock_response = MagicMock()
    mock_response.status_code = 403
    mock_response.raise_for_status.side_effect = ConnectionError("API connection failed")
    mock_post.return_value = mock_response
    mock_get.return_value = mock_response

    # Configure component
    google_serper_component.serper_api_key = "test_api_key"
    google_serper_component.input_value = "test query"
    google_serper_component.k = 2

    # Execute search
    result = google_serper_component.search_serper()

    # Verify error handling
    assert isinstance(result, DataFrame)
    assert "error" in result.columns
    assert "API connection failed" in result.iloc[0]["error"]


def test_text_search_serper(google_serper_component):
    with patch.object(google_serper_component, "search_serper") as mock_search:
        mock_search.return_value = DataFrame(
            [{"title": "Test Title", "link": "https://test.com", "snippet": "Test snippet"}]
        )

        result = google_serper_component.text_search_serper()
        assert result.text is not None
        assert "Test Title" in result.text
        assert "https://test.com" in result.text


def test_build_wrapper(google_serper_component):
    google_serper_component.serper_api_key = "test_api_key"
    google_serper_component.k = 2

    wrapper = google_serper_component._build_wrapper()
    assert wrapper.serper_api_key == "test_api_key"
    assert wrapper.k == 2


def test_build_method(google_serper_component):
    build_result = google_serper_component.build()
    assert build_result == google_serper_component.search_serper<|MERGE_RESOLUTION|>--- conflicted
+++ resolved
@@ -1,14 +1,8 @@
 from unittest.mock import MagicMock, patch
 
 import pytest
-<<<<<<< HEAD
-
-from lfx.components.google.google_serper_api_core import GoogleSerperAPICore
-from lfx.schema import DataFrame
-=======
 from langflow.components.serper.google_serper_api_core import GoogleSerperAPICore
 from langflow.schema import DataFrame
->>>>>>> 9d04d569
 
 
 @pytest.fixture
@@ -46,7 +40,9 @@
 
 @patch("langchain_community.utilities.google_serper.requests.get")
 @patch("langchain_community.utilities.google_serper.requests.post")
-def test_search_serper_success(mock_post, mock_get, google_serper_component, mock_search_results):
+def test_search_serper_success(
+    mock_post, mock_get, google_serper_component, mock_search_results
+):
     # Configure mocks
     mock_response = MagicMock()
     mock_response.status_code = 200
@@ -76,7 +72,9 @@
     # Configure mocks to simulate error
     mock_response = MagicMock()
     mock_response.status_code = 403
-    mock_response.raise_for_status.side_effect = ConnectionError("API connection failed")
+    mock_response.raise_for_status.side_effect = ConnectionError(
+        "API connection failed"
+    )
     mock_post.return_value = mock_response
     mock_get.return_value = mock_response
 
@@ -97,7 +95,13 @@
 def test_text_search_serper(google_serper_component):
     with patch.object(google_serper_component, "search_serper") as mock_search:
         mock_search.return_value = DataFrame(
-            [{"title": "Test Title", "link": "https://test.com", "snippet": "Test snippet"}]
+            [
+                {
+                    "title": "Test Title",
+                    "link": "https://test.com",
+                    "snippet": "Test snippet",
+                }
+            ]
         )
 
         result = google_serper_component.text_search_serper()

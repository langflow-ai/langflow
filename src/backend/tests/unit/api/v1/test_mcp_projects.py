--- conflicted
+++ resolved
@@ -405,26 +405,6 @@
 ):
     """Test that a user can update MCP settings for their own flows using real database."""
     # User attempts to update their own flow settings
-<<<<<<< HEAD
-    updated_settings = [
-        {
-            "id": str(user_test_flow.id),
-            "action_name": "updated_user_action",
-            "action_description": "Updated user action description",
-            "mcp_enabled": False,
-            "name": "User Test Flow",
-            "description": "This flow belongs to the active user",
-            "auth_settings": {
-                "auth_type": "none",
-                "api_key": None,
-                "iam_endpoint": None,
-                "username": None,
-                "password": None,
-                "bearer_token": None,
-            },
-        }
-    ]
-=======
     json_payload = {
         "settings": [
             {
@@ -445,7 +425,6 @@
             "bearer_token": None,
         },
     }
->>>>>>> 51e8eff9
 
     # Make the PATCH request to update settings
     response = await client.patch(

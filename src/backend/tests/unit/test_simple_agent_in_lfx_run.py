--- conflicted
+++ resolved
@@ -11,9 +11,9 @@
 from pathlib import Path
 
 import pytest
+from tests.api_keys import has_api_key
+
 from lfx.utils.async_helpers import run_until_complete
-
-from tests.api_keys import has_api_key
 
 
 class TestAgentInLfxRun:
@@ -47,7 +47,6 @@
 from lfx.graph import Graph
 from lfx.log.logger import LogConfig
 
-<<<<<<< HEAD
 
 async def get_graph() -> Graph:
     """Create and return the graph with async component initialization.
@@ -84,29 +83,6 @@
     chat_output = cp.ChatOutput().set(input_value=agent.message_response)
 
     return Graph(chat_input, chat_output, log_config=log_config)
-=======
-log_config = LogConfig(
-    log_level="INFO",
-    log_file=Path("langflow.log"),
-)
-
-# Showcase the new flattened component access - no need for deep imports!
-chat_input = cp.ChatInput()
-agent = cp.AgentComponent()
-url_component = cp.URLComponent()
-tools = await url_component.to_toolkit()
-
-agent.set(
-    model_name="gpt-4o-mini",
-    agent_llm="OpenAI",
-    api_key=os.getenv("OPENAI_API_KEY"),
-    input_value=chat_input.message_response,
-    tools=tools,
-)
-chat_output = cp.ChatOutput().set(input_value=agent.message_response)
-
-graph = Graph(chat_input, chat_output, log_config=log_config)
->>>>>>> 7cbd4ec6
 '''
 
     @pytest.fixture
@@ -188,10 +164,9 @@
         """Test the agent workflow by executing the graph directly."""
         # Import the components for direct execution
         try:
+            from lfx import components as cp
             from lfx.graph import Graph
             from lfx.log.logger import LogConfig
-
-            from lfx import components as cp
         except ImportError as e:
             pytest.skip(f"LFX components not available: {e}")
 
@@ -257,9 +232,8 @@
     async def test_url_component_to_toolkit_functionality(self):
         """Test that URLComponent.to_toolkit() works properly."""
         try:
+            from lfx import components as cp
             from lfx.utils.async_helpers import run_until_complete
-
-            from lfx import components as cp
         except ImportError as e:
             pytest.skip(f"LFX components not available: {e}")
 
@@ -303,9 +277,8 @@
     def test_chat_output_chaining_pattern(self):
         """Test the chat output chaining pattern."""
         try:
+            from lfx import components as cp
             from lfx.schema.message import Message
-
-            from lfx import components as cp
         except ImportError as e:
             pytest.skip(f"LFX components not available: {e}")
 
@@ -360,10 +333,9 @@
     def test_complete_workflow_integration(self):
         """Test the complete agent workflow integration."""
         try:
+            from lfx import components as cp
             from lfx.graph import Graph
             from lfx.log.logger import LogConfig
-
-            from lfx import components as cp
         except ImportError as e:
             pytest.skip(f"LFX components not available: {e}")
 

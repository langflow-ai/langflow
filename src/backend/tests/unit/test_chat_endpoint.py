--- conflicted
+++ resolved
@@ -167,27 +167,7 @@
     job_id = build_response["job_id"]
     assert job_id is not None
 
-<<<<<<< HEAD
-
-class PollingResponse:
-    def __init__(self, client, job_id, headers):
-        self.client = client
-        self.job_id = job_id
-        self.headers = headers
-        self.status_code = codes.OK
-        self.max_total_events = 100
-        self.max_empty_polls = 20
-        self.poll_timeout = 5.0
-        self.poll_interval = 0.1
-        self.end_event_found = False
-
-    async def aiter_lines(self):
-        empty_polls = 0
-        total_events = 0
-        logger.debug(f"Starting event polling for job_id: {self.job_id}")
-        session = self.client
-        while empty_polls < self.max_empty_polls and total_events < self.max_total_events and not self.end_event_found:
-=======
+
     # Create a response object that mimics a streaming response but uses polling
     class PollingResponse:
         def __init__(self, client, job_id, headers):
@@ -200,7 +180,6 @@
             self.poll_timeout = 3.0  # Timeout for each polling request
 
         async def aiter_lines(self):
->>>>>>> 3889d5ff
             try:
                 headers = {**self.headers, "Accept": "application/x-ndjson"}
                 response = await asyncio.wait_for(

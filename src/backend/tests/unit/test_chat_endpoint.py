import asyncio
import json
import uuid
from uuid import UUID

import httpx
import pytest
from httpx import codes
from langflow.memory import aget_messages
from langflow.services.database.models.flow import FlowUpdate
from loguru import logger

from tests.unit.build_utils import build_flow, consume_and_assert_stream, create_flow, get_build_events

# Constants
TIMEOUT_MESSAGE = "Test exceeded timeout limit"


@pytest.mark.benchmark
async def test_build_flow(client, json_memory_chatbot_no_llm, logged_in_headers):
    """Test the build flow endpoint with the new two-step process."""
    # First create the flow
    flow_id = await create_flow(client, json_memory_chatbot_no_llm, logged_in_headers)

    # Start the build and get job_id
    build_response = await build_flow(client, flow_id, logged_in_headers)
    job_id = build_response["job_id"]
    assert job_id is not None

    # Get the events stream
    events_response = await get_build_events(client, job_id, logged_in_headers)
    assert events_response.status_code == codes.OK

    # Consume and verify the events
    await consume_and_assert_stream(events_response, job_id)


@pytest.mark.benchmark
async def test_build_flow_from_request_data(client, json_memory_chatbot_no_llm, logged_in_headers):
    """Test building a flow from request data."""
    flow_id = await create_flow(client, json_memory_chatbot_no_llm, logged_in_headers)
    response = await client.get(f"api/v1/flows/{flow_id}", headers=logged_in_headers)
    flow_data = response.json()

    # Start the build and get job_id
    build_response = await build_flow(client, flow_id, logged_in_headers, json={"data": flow_data["data"]})
    job_id = build_response["job_id"]

    # Get the events stream
    events_response = await get_build_events(client, job_id, logged_in_headers)
    assert events_response.status_code == codes.OK

    # Consume and verify the events
    await consume_and_assert_stream(events_response, job_id)
    await check_messages(flow_id)


async def test_build_flow_with_frozen_path(client, json_memory_chatbot_no_llm, logged_in_headers):
    """Test building a flow with a frozen path."""
    flow_id = await create_flow(client, json_memory_chatbot_no_llm, logged_in_headers)

    response = await client.get(f"api/v1/flows/{flow_id}", headers=logged_in_headers)
    flow_data = response.json()
    flow_data["data"]["nodes"][0]["data"]["node"]["frozen"] = True

    # Update the flow with frozen path
    response = await client.patch(
        f"api/v1/flows/{flow_id}",
        json=FlowUpdate(name="Flow", description="description", data=flow_data["data"]).model_dump(),
        headers=logged_in_headers,
    )
    response.raise_for_status()

    # Start the build and get job_id
    build_response = await build_flow(client, flow_id, logged_in_headers)
    job_id = build_response["job_id"]

    # Get the events stream
    events_response = await get_build_events(client, job_id, logged_in_headers)
    assert events_response.status_code == codes.OK

    # Consume and verify the events
    await consume_and_assert_stream(events_response, job_id)
    await check_messages(flow_id)


async def check_messages(flow_id):
    if isinstance(flow_id, str):
        flow_id = UUID(flow_id)
    messages = await aget_messages(flow_id=flow_id, order="ASC")
    flow_id_str = str(flow_id)
    assert len(messages) == 2
    assert messages[0].session_id == flow_id_str
    assert messages[0].sender == "User"
    assert messages[0].sender_name == "User"
    assert messages[0].text == ""
    assert messages[1].session_id == flow_id_str
    assert messages[1].sender == "Machine"
    assert messages[1].sender_name == "AI"


@pytest.mark.benchmark
async def test_build_flow_invalid_job_id(client, logged_in_headers):
    """Test getting events for an invalid job ID."""
    invalid_job_id = str(uuid.uuid4())
    response = await get_build_events(client, invalid_job_id, logged_in_headers)
    assert response.status_code == codes.NOT_FOUND
    assert "Job not found" in response.json()["detail"]


@pytest.mark.benchmark
async def test_build_flow_invalid_flow_id(client, logged_in_headers):
    """Test starting a build with an invalid flow ID."""
    invalid_flow_id = uuid.uuid4()
    try:
        response = await client.post(
            f"api/v1/build/{invalid_flow_id}/flow",
            json={},
            headers=logged_in_headers
        )
        assert response.status_code == codes.NOT_FOUND
        assert "Flow with id" in response.json()["detail"]
        assert str(invalid_flow_id) in response.json()["detail"]
    except httpx.HTTPError as e:
        pytest.fail(f"HTTP request failed: {e!s}")
    except AssertionError as e:
        pytest.fail(f"Assertion failed: {e!s}")

@pytest.mark.benchmark
async def test_build_flow_start_only(client, json_memory_chatbot_no_llm, logged_in_headers):
    """Test only the build flow start endpoint."""
    # First create the flow
    flow_id = await create_flow(client, json_memory_chatbot_no_llm, logged_in_headers)

    # Start the build and get job_id
    build_response = await build_flow(client, flow_id, logged_in_headers)

    # Assert response structure
    assert "job_id" in build_response
    assert isinstance(build_response["job_id"], str)
    # Verify it's a valid UUID
    assert uuid.UUID(build_response["job_id"])


@pytest.mark.benchmark
async def test_build_flow_start_with_inputs(client, json_memory_chatbot_no_llm, logged_in_headers):
    """Test the build flow start endpoint with input data."""
    flow_id = await create_flow(client, json_memory_chatbot_no_llm, logged_in_headers)

    # Start build with some input data
    test_inputs = {"inputs": {"session": "test_session", "input_value": "test message"}}

    build_response = await build_flow(client, flow_id, logged_in_headers, json=test_inputs)

    assert "job_id" in build_response
    assert isinstance(build_response["job_id"], str)
    assert uuid.UUID(build_response["job_id"])


@pytest.mark.timeout(60) # Set a timeout for the test
@pytest.mark.benchmark
async def test_build_flow_polling(client, json_memory_chatbot_no_llm, logged_in_headers):
    """Test the build flow endpoint with polling (non-streaming)."""
    # First create the flow
    flow_id = await create_flow(client, json_memory_chatbot_no_llm, logged_in_headers)

    # Start the build and get job_id
    build_response = await build_flow(client, flow_id, logged_in_headers)
    assert "job_id" in build_response, f"Expected job_id in build_response, got {build_response}"
    job_id = build_response["job_id"]
    assert job_id is not None

    class PollingResponse:
        def __init__(self, client, job_id, headers):
            self.client = client  # Use the client from the fixture
            self.job_id = job_id
            self.headers = headers
            self.status_code = codes.OK
<<<<<<< HEAD
            self.max_total_events = 100
            self.max_empty_polls = 30
            self.poll_timeout = 10.0
            self.poll_interval = 0.5    # Added shorter poll interval
            self.end_event_found = False # Initialize as instance variable
=======
            self.max_total_events = 100  # Reduced from 200
            self.max_empty_polls = 20  # Reduced from 30
            self.poll_timeout = 5.0  # Reduced from 10.0
            self.poll_interval = 0.2  # Added shorter poll interval
            self.end_event_found = False  # Initialize as instance variable
>>>>>>> 6abb641a

        async def aiter_lines(self):
            empty_polls = 0
            total_events = 0
            logger.debug(f"Starting event polling for job_id: {self.job_id}")
            # Use the client from the fixture instead of creating a new one
            session = self.client
            while (
                empty_polls < self.max_empty_polls and total_events < self.max_total_events and not self.end_event_found
            ):  # Use self.end_event_found
                try:
                    headers = {**self.headers, "Accept": "application/x-ndjson"}
                    response = await asyncio.wait_for(
                        session.get(  # Use the fixture client
                            f"api/v1/build/{self.job_id}/events?event_delivery=polling",
                            headers=headers,
                        ),
                        timeout=self.poll_timeout,
                    )
                    if response.status_code != codes.OK:
                        logger.debug(f"Received non-OK status: {response.status_code}")
                        break

                    text = response.text
                    if not text.strip():
                        empty_polls += 1
                        await asyncio.sleep(self.poll_interval)
                        continue

                    empty_polls = 0
                    for line in text.splitlines():
                        if not line.strip():
                            continue
                        total_events += 1
                        if '"event":"end"' in line or '"event": "end"' in line:
                            self.end_event_found = True  # Use self.end_event_found
                            logger.debug("End event found")
                        try:
                            json.loads(line)  # Validate JSON
                            yield line
                        except json.JSONDecodeError:
                            logger.debug(f"Skipping invalid JSON: {line[:100]}")
                    await asyncio.sleep(self.poll_interval)
                except asyncio.TimeoutError:
                    empty_polls += 1
                    logger.debug(f"Polling timeout ({empty_polls}/{self.max_empty_polls})")
                    continue
                except Exception as e:
                    logger.error(f"Polling error: {e!s}")
                    raise

    # Pass the client to PollingResponse
    polling_response = PollingResponse(client, job_id, logged_in_headers)

    try:
        await asyncio.wait_for(
            consume_and_assert_stream(polling_response, job_id),
<<<<<<< HEAD
            timeout=30.0  # Increased timeout to 30.0 seconds
=======
            timeout=30.0,  # Reduced timeout
>>>>>>> 6abb641a
        )
        # Check using polling_response.end_event_found after consuming the stream
        if not polling_response.end_event_found:
            logger.warning("Polling finished without finding end event")

    except asyncio.TimeoutError as e:
        logger.error("Test timeout - checking final state...")
        # Get final state for debugging
        try:
            debug_response = await client.get(
                f"api/v1/build/{job_id}/events?event_delivery=polling",
                headers={**logged_in_headers, "Accept": "application/x-ndjson"},
                timeout=5.0,
            )
            logger.debug(f"Final state - status: {debug_response.status_code}")
            logger.debug(f"Final state - content: {debug_response.text[:500]}")
        except (httpx.RequestError, httpx.HTTPStatusError) as debug_e:
            logger.error(f"Failed to get debug state: {debug_e}")
        raise TimeoutError(TIMEOUT_MESSAGE) from e


@pytest.mark.benchmark
async def test_cancel_build_unexpected_error(client, json_memory_chatbot_no_llm, logged_in_headers, monkeypatch):
    """Test handling of unexpected exceptions during flow build cancellation."""
    # First create the flow
    flow_id = await create_flow(client, json_memory_chatbot_no_llm, logged_in_headers)

    # Start the build and get job_id
    build_response = await build_flow(client, flow_id, logged_in_headers)
    job_id = build_response["job_id"]
    assert job_id is not None

    # Mock the cancel_flow_build function to raise an unexpected exception
    import langflow.api.v1.chat

    original_cancel_flow_build = langflow.api.v1.chat.cancel_flow_build

    async def mock_cancel_flow_build_with_error(*_args, **_kwargs):
        msg = "Unexpected error during cancellation"
        raise RuntimeError(msg)

    monkeypatch.setattr(langflow.api.v1.chat, "cancel_flow_build", mock_cancel_flow_build_with_error)

    try:
        # Try to cancel the build - should return 500 Internal Server Error
        cancel_response = await client.post(f"api/v1/build/{job_id}/cancel", headers=logged_in_headers)
        assert cancel_response.status_code == codes.INTERNAL_SERVER_ERROR
        response_data = cancel_response.json()
        assert "detail" in response_data
        assert "Unexpected error during cancellation" in response_data["detail"]
    finally:
        # Restore the original function to avoid affecting other tests
        monkeypatch.setattr(langflow.api.v1.chat, "cancel_flow_build", original_cancel_flow_build)


@pytest.mark.benchmark
async def test_cancel_build_success(client, json_memory_chatbot_no_llm, logged_in_headers, monkeypatch):
    """Test successful cancellation of a flow build."""
    # First create the flow
    flow_id = await create_flow(client, json_memory_chatbot_no_llm, logged_in_headers)

    # Start the build and get job_id
    build_response = await build_flow(client, flow_id, logged_in_headers)
    job_id = build_response["job_id"]
    assert job_id is not None

    # Mock the cancel_flow_build function to simulate a successful cancellation
    import langflow.api.v1.chat

    original_cancel_flow_build = langflow.api.v1.chat.cancel_flow_build

    async def mock_successful_cancel_flow_build(*_args, **_kwargs):
        return True  # Return True to indicate successful cancellation

    monkeypatch.setattr(langflow.api.v1.chat, "cancel_flow_build", mock_successful_cancel_flow_build)

    try:
        # Try to cancel the build (should return success)
        cancel_response = await client.post(f"api/v1/build/{job_id}/cancel", headers=logged_in_headers)
        assert cancel_response.status_code == codes.OK

        # Verify the response structure indicates success
        response_data = cancel_response.json()
        assert "success" in response_data
        assert "message" in response_data
        assert response_data["success"] is True
        assert "cancelled successfully" in response_data["message"].lower()
    finally:
        # Restore the original function to avoid affecting other tests
        monkeypatch.setattr(langflow.api.v1.chat, "cancel_flow_build", original_cancel_flow_build)


@pytest.mark.benchmark
async def test_cancel_nonexistent_build(client, logged_in_headers):
    """Test cancelling a non-existent flow build."""
    invalid_job_id = str(uuid.uuid4())
    try:
        response = await client.post(
            f"api/v1/build/{invalid_job_id}/cancel",
            headers=logged_in_headers
        )
        assert response.status_code == codes.NOT_FOUND
        response_data = response.json()
        assert "detail" in response_data
        assert "Job not found" in response_data["detail"]
        assert invalid_job_id in response_data["detail"]
    except httpx.HTTPError as e:
        pytest.fail(f"HTTP request failed: {e!s}")
    except AssertionError as e:
        pytest.fail(f"Assertion failed: {e!s}")
    finally:
        logger.debug(f"Test completed for invalid_job_id: {invalid_job_id}")


@pytest.mark.benchmark
async def test_cancel_build_failure(client, json_memory_chatbot_no_llm, logged_in_headers, monkeypatch):
    """Test handling of cancellation failure."""
    # First create the flow
    flow_id = await create_flow(client, json_memory_chatbot_no_llm, logged_in_headers)

    # Start the build and get job_id
    build_response = await build_flow(client, flow_id, logged_in_headers)
    job_id = build_response["job_id"]
    assert job_id is not None

    # Mock the cancel_flow_build function to simulate a failure
    # The import path in monkeypatch should match exactly how it's imported in the application
    import langflow.api.v1.chat

    original_cancel_flow_build = langflow.api.v1.chat.cancel_flow_build

    async def mock_cancel_flow_build(*_args, **_kwargs):
        return False  # Return False to indicate cancellation failure

    monkeypatch.setattr(langflow.api.v1.chat, "cancel_flow_build", mock_cancel_flow_build)

    try:
        # Try to cancel the build (should return failure but success=False)
        cancel_response = await client.post(f"api/v1/build/{job_id}/cancel", headers=logged_in_headers)
        assert cancel_response.status_code == codes.OK

        # Verify the response structure indicates failure
        response_data = cancel_response.json()
        assert "success" in response_data
        assert "message" in response_data
        assert response_data["success"] is False
        assert "Failed to cancel" in response_data["message"]
    finally:
        # Restore the original function to avoid affecting other tests
        monkeypatch.setattr(langflow.api.v1.chat, "cancel_flow_build", original_cancel_flow_build)


@pytest.mark.benchmark
async def test_cancel_build_with_cancelled_error(client, json_memory_chatbot_no_llm, logged_in_headers, monkeypatch):
    """Test handling of CancelledError during cancellation (should be treated as failure)."""
    # First create the flow
    flow_id = await create_flow(client, json_memory_chatbot_no_llm, logged_in_headers)

    # Start the build and get job_id
    build_response = await build_flow(client, flow_id, logged_in_headers)
    job_id = build_response["job_id"]
    assert job_id is not None

    # Mock the cancel_flow_build function to raise CancelledError
    import langflow.api.v1.chat

    original_cancel_flow_build = langflow.api.v1.chat.cancel_flow_build

    async def mock_cancel_flow_build_with_cancelled_error(*_args, **_kwargs):
        # Define error message as a variable first
        error_msg = "Task cancellation failed"
        raise asyncio.CancelledError(error_msg)

    monkeypatch.setattr(langflow.api.v1.chat, "cancel_flow_build", mock_cancel_flow_build_with_cancelled_error)

    try:
        cancel_response = await client.post(
            f"api/v1/build/{job_id}/cancel",
            headers=logged_in_headers,
            timeout=10.0
        )
        assert cancel_response.status_code == codes.OK
        response_data = cancel_response.json()
        assert "success" in response_data
        assert "message" in response_data
        assert response_data["success"] is False
        assert any(text in response_data["message"].lower() for text in ["cancelled", "failed"])
        logger.debug(f"Cancel response: {response_data}")
    except httpx.HTTPError as e:
        pytest.fail(f"HTTP request failed: {e!s}")
    except AssertionError as e:
        pytest.fail(f"Assertion failed: {e!s}")
    finally:
        monkeypatch.setattr(langflow.api.v1.chat, "cancel_flow_build", original_cancel_flow_build)
        logger.debug(f"Test completed for job_id: {job_id}")<|MERGE_RESOLUTION|>--- conflicted
+++ resolved
@@ -176,19 +176,11 @@
             self.job_id = job_id
             self.headers = headers
             self.status_code = codes.OK
-<<<<<<< HEAD
-            self.max_total_events = 100
-            self.max_empty_polls = 30
-            self.poll_timeout = 10.0
-            self.poll_interval = 0.5    # Added shorter poll interval
-            self.end_event_found = False # Initialize as instance variable
-=======
             self.max_total_events = 100  # Reduced from 200
             self.max_empty_polls = 20  # Reduced from 30
             self.poll_timeout = 5.0  # Reduced from 10.0
             self.poll_interval = 0.2  # Added shorter poll interval
             self.end_event_found = False  # Initialize as instance variable
->>>>>>> 6abb641a
 
         async def aiter_lines(self):
             empty_polls = 0
@@ -246,11 +238,7 @@
     try:
         await asyncio.wait_for(
             consume_and_assert_stream(polling_response, job_id),
-<<<<<<< HEAD
-            timeout=30.0  # Increased timeout to 30.0 seconds
-=======
             timeout=30.0,  # Reduced timeout
->>>>>>> 6abb641a
         )
         # Check using polling_response.end_event_found after consuming the stream
         if not polling_response.end_event_found:

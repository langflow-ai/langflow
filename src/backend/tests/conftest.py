import asyncio
import json
import shutil

# we need to import tmpdir
import tempfile
from collections.abc import AsyncGenerator
from contextlib import contextmanager, suppress
from pathlib import Path
from typing import TYPE_CHECKING
from uuid import UUID

import orjson
import pytest
from asgi_lifespan import LifespanManager
from blockbuster import blockbuster_ctx
from dotenv import load_dotenv
from fastapi.testclient import TestClient
from httpx import ASGITransport, AsyncClient
from langflow.graph import Graph
from langflow.initial_setup.constants import STARTER_FOLDER_NAME
from langflow.services.auth.utils import get_password_hash
from langflow.services.database.models.api_key.model import ApiKey
from langflow.services.database.models.flow.model import Flow, FlowCreate
from langflow.services.database.models.folder.model import Folder
from langflow.services.database.models.transactions.model import TransactionTable
from langflow.services.database.models.user.model import User, UserCreate, UserRead
from langflow.services.database.models.vertex_builds.crud import delete_vertex_builds_by_flow_id
from langflow.services.database.utils import async_session_getter
from langflow.services.deps import get_db_service
from loguru import logger
from sqlalchemy.ext.asyncio import create_async_engine
from sqlalchemy.orm import selectinload
from sqlmodel import Session, SQLModel, create_engine, select
from sqlmodel.ext.asyncio.session import AsyncSession
from sqlmodel.pool import StaticPool
from typer.testing import CliRunner

from tests.api_keys import get_openai_api_key

if TYPE_CHECKING:
    from langflow.services.database.service import DatabaseService


load_dotenv()


@pytest.fixture(autouse=True)
def blockbuster(request):
    if "benchmark" in request.keywords:
        yield
    else:
        with blockbuster_ctx() as bb:
            for func in [
                "io.BufferedReader.read",
                "io.BufferedWriter.write",
                "io.TextIOWrapper.read",
                "io.TextIOWrapper.write",
            ]:
                bb.functions[func].can_block_functions.append(("settings/service.py", {"initialize"}))
            for func in [
                "io.BufferedReader.read",
                "io.TextIOWrapper.read",
            ]:
                bb.functions[func].can_block_functions.append(("importlib_metadata/__init__.py", {"metadata"}))
<<<<<<< HEAD
            for func in bb.functions:
                if func.startswith("sqlite3."):
                    bb.functions[func].deactivate()
=======
            bb.functions["threading.Lock.acquire"].deactivate()
>>>>>>> 267c08bc
            yield bb


def pytest_configure(config):
    config.addinivalue_line("markers", "noclient: don't create a client for this test")
    config.addinivalue_line("markers", "load_flows: load the flows for this test")
    config.addinivalue_line("markers", "api_key_required: run only if the api key is set in the environment variables")
    data_path = Path(__file__).parent.absolute() / "data"

    pytest.BASIC_EXAMPLE_PATH = data_path / "basic_example.json"
    pytest.COMPLEX_EXAMPLE_PATH = data_path / "complex_example.json"
    pytest.OPENAPI_EXAMPLE_PATH = data_path / "Openapi.json"
    pytest.GROUPED_CHAT_EXAMPLE_PATH = data_path / "grouped_chat.json"
    pytest.ONE_GROUPED_CHAT_EXAMPLE_PATH = data_path / "one_group_chat.json"
    pytest.VECTOR_STORE_GROUPED_EXAMPLE_PATH = data_path / "vector_store_grouped.json"
    pytest.WEBHOOK_TEST = data_path / "WebhookTest.json"

    pytest.BASIC_CHAT_WITH_PROMPT_AND_HISTORY = data_path / "BasicChatwithPromptandHistory.json"
    pytest.CHAT_INPUT = data_path / "ChatInputTest.json"
    pytest.TWO_OUTPUTS = data_path / "TwoOutputsTest.json"
    pytest.VECTOR_STORE_PATH = data_path / "Vector_store.json"
    pytest.SIMPLE_API_TEST = data_path / "SimpleAPITest.json"
    pytest.MEMORY_CHATBOT_NO_LLM = data_path / "MemoryChatbotNoLLM.json"
    pytest.CODE_WITH_SYNTAX_ERROR = """
def get_text():
    retun "Hello World"
    """

    # validate that all the paths are correct and the files exist
    for path in [
        pytest.BASIC_EXAMPLE_PATH,
        pytest.COMPLEX_EXAMPLE_PATH,
        pytest.OPENAPI_EXAMPLE_PATH,
        pytest.GROUPED_CHAT_EXAMPLE_PATH,
        pytest.ONE_GROUPED_CHAT_EXAMPLE_PATH,
        pytest.VECTOR_STORE_GROUPED_EXAMPLE_PATH,
        pytest.BASIC_CHAT_WITH_PROMPT_AND_HISTORY,
        pytest.CHAT_INPUT,
        pytest.TWO_OUTPUTS,
        pytest.VECTOR_STORE_PATH,
        pytest.MEMORY_CHATBOT_NO_LLM,
    ]:
        assert path.exists(), f"File {path} does not exist. Available files: {list(data_path.iterdir())}"


async def delete_transactions_by_flow_id(db: AsyncSession, flow_id: UUID):
    stmt = select(TransactionTable).where(TransactionTable.flow_id == flow_id)
    transactions = await db.exec(stmt)
    for transaction in transactions:
        await db.delete(transaction)
    await db.commit()


async def _delete_transactions_and_vertex_builds(session, flows: list[Flow]):
    flow_ids = [flow.id for flow in flows]
    for flow_id in flow_ids:
        if not flow_id:
            continue
        await delete_vertex_builds_by_flow_id(session, flow_id)
        await delete_transactions_by_flow_id(session, flow_id)


@pytest.fixture
def caplog(caplog: pytest.LogCaptureFixture):
    handler_id = logger.add(
        caplog.handler,
        format="{message}",
        level=0,
        filter=lambda record: record["level"].no >= caplog.handler.level,
        enqueue=False,  # Set to 'True' if your test is spawning child processes.
    )
    yield caplog
    logger.remove(handler_id)


@pytest.fixture
async def async_client() -> AsyncGenerator:
    from langflow.main import create_app

    app = create_app()
    async with AsyncClient(app=app, base_url="http://testserver", http2=True) as client:
        yield client


@pytest.fixture(name="session")
def session_fixture():
    engine = create_engine("sqlite://", connect_args={"check_same_thread": False}, poolclass=StaticPool)
    SQLModel.metadata.create_all(engine)
    with Session(engine) as session:
        yield session
    SQLModel.metadata.drop_all(engine)  # Add this line to clean up tables


@pytest.fixture
async def async_session():
    engine = create_async_engine("sqlite+aiosqlite://", connect_args={"check_same_thread": False}, poolclass=StaticPool)
    async with engine.begin() as conn:
        await conn.run_sync(SQLModel.metadata.create_all)
    async with AsyncSession(engine, expire_on_commit=False) as session:
        yield session
    async with engine.begin() as conn:
        await conn.run_sync(SQLModel.metadata.drop_all)


class Config:
    broker_url = "redis://localhost:6379/0"
    result_backend = "redis://localhost:6379/0"


@pytest.fixture(name="load_flows_dir")
def load_flows_dir():
    with tempfile.TemporaryDirectory() as tempdir:
        yield tempdir


@pytest.fixture(name="distributed_env")
def _setup_env(monkeypatch):
    monkeypatch.setenv("LANGFLOW_CACHE_TYPE", "redis")
    monkeypatch.setenv("LANGFLOW_REDIS_HOST", "result_backend")
    monkeypatch.setenv("LANGFLOW_REDIS_PORT", "6379")
    monkeypatch.setenv("LANGFLOW_REDIS_DB", "0")
    monkeypatch.setenv("LANGFLOW_REDIS_EXPIRE", "3600")
    monkeypatch.setenv("LANGFLOW_REDIS_PASSWORD", "")
    monkeypatch.setenv("FLOWER_UNAUTHENTICATED_API", "True")
    monkeypatch.setenv("BROKER_URL", "redis://result_backend:6379/0")
    monkeypatch.setenv("RESULT_BACKEND", "redis://result_backend:6379/0")
    monkeypatch.setenv("C_FORCE_ROOT", "true")


@pytest.fixture(name="distributed_client")
def distributed_client_fixture(
    session: Session,  # noqa: ARG001
    monkeypatch,
    distributed_env,  # noqa: ARG001
):
    # Here we load the .env from ../deploy/.env
    from langflow.core import celery_app

    db_dir = tempfile.mkdtemp()
    try:
        db_path = Path(db_dir) / "test.db"
        monkeypatch.setenv("LANGFLOW_DATABASE_URL", f"sqlite:///{db_path}")
        monkeypatch.setenv("LANGFLOW_AUTO_LOGIN", "false")
        # monkeypatch langflow.services.task.manager.USE_CELERY to True
        # monkeypatch.setattr(manager, "USE_CELERY", True)
        monkeypatch.setattr(celery_app, "celery_app", celery_app.make_celery("langflow", Config))

        # def get_session_override():
        #     return session

        from langflow.main import create_app

        app = create_app()

        # app.dependency_overrides[get_session] = get_session_override
        with TestClient(app) as client:
            yield client
    finally:
        shutil.rmtree(db_dir)  # Clean up the temporary directory
    app.dependency_overrides.clear()
    monkeypatch.undo()


def get_graph(type_="basic"):
    """Get a graph from a json file."""
    if type_ == "basic":
        path = pytest.BASIC_EXAMPLE_PATH
    elif type_ == "complex":
        path = pytest.COMPLEX_EXAMPLE_PATH
    elif type_ == "openapi":
        path = pytest.OPENAPI_EXAMPLE_PATH

    with path.open(encoding="utf-8") as f:
        flow_graph = json.load(f)
    data_graph = flow_graph["data"]
    nodes = data_graph["nodes"]
    edges = data_graph["edges"]
    graph = Graph()
    graph.add_nodes_and_edges(nodes, edges)
    return graph


@pytest.fixture
def basic_graph_data():
    with pytest.BASIC_EXAMPLE_PATH.open(encoding="utf-8") as f:
        return json.load(f)


@pytest.fixture
def basic_graph():
    return get_graph()


@pytest.fixture
def complex_graph():
    return get_graph("complex")


@pytest.fixture
def openapi_graph():
    return get_graph("openapi")


@pytest.fixture
def json_flow():
    return pytest.BASIC_EXAMPLE_PATH.read_text(encoding="utf-8")


@pytest.fixture
def grouped_chat_json_flow():
    return pytest.GROUPED_CHAT_EXAMPLE_PATH.read_text(encoding="utf-8")


@pytest.fixture
def one_grouped_chat_json_flow():
    return pytest.ONE_GROUPED_CHAT_EXAMPLE_PATH.read_text(encoding="utf-8")


@pytest.fixture
def vector_store_grouped_json_flow():
    return pytest.VECTOR_STORE_GROUPED_EXAMPLE_PATH.read_text(encoding="utf-8")


@pytest.fixture
def json_flow_with_prompt_and_history():
    return pytest.BASIC_CHAT_WITH_PROMPT_AND_HISTORY.read_text(encoding="utf-8")


@pytest.fixture
def json_simple_api_test():
    return pytest.SIMPLE_API_TEST.read_text(encoding="utf-8")


@pytest.fixture
def json_vector_store():
    return pytest.VECTOR_STORE_PATH.read_text(encoding="utf-8")


@pytest.fixture
def json_webhook_test():
    return pytest.WEBHOOK_TEST.read_text(encoding="utf-8")


@pytest.fixture
def json_memory_chatbot_no_llm():
    return pytest.MEMORY_CHATBOT_NO_LLM.read_text(encoding="utf-8")


@pytest.fixture(autouse=True)
def deactivate_tracing(monkeypatch):
    monkeypatch.setenv("LANGFLOW_DEACTIVATE_TRACING", "true")
    yield
    monkeypatch.undo()


@pytest.fixture(name="client")
async def client_fixture(
    session: Session,  # noqa: ARG001
    monkeypatch,
    request,
    load_flows_dir,
):
    # Set the database url to a test database
    if "noclient" in request.keywords:
        yield
    else:

        def init_app():
            db_dir = tempfile.mkdtemp()
            db_path = Path(db_dir) / "test.db"
            monkeypatch.setenv("LANGFLOW_DATABASE_URL", f"sqlite:///{db_path}")
            monkeypatch.setenv("LANGFLOW_AUTO_LOGIN", "false")
            if "load_flows" in request.keywords:
                shutil.copyfile(
                    pytest.BASIC_EXAMPLE_PATH, Path(load_flows_dir) / "c54f9130-f2fa-4a3e-b22a-3856d946351b.json"
                )
                monkeypatch.setenv("LANGFLOW_LOAD_FLOWS_PATH", load_flows_dir)
                monkeypatch.setenv("LANGFLOW_AUTO_LOGIN", "true")

            from langflow.main import create_app

            app = create_app()
            db_service = get_db_service()
            db_service.database_url = f"sqlite:///{db_path}"
            db_service.reload_engine()
            return app, db_path

        app, db_path = await asyncio.to_thread(init_app)
        # app.dependency_overrides[get_session] = get_session_override
        async with (
            LifespanManager(app, startup_timeout=None, shutdown_timeout=None) as manager,
            AsyncClient(transport=ASGITransport(app=manager.app), base_url="http://testserver/", http2=True) as client,
        ):
            yield client
        # app.dependency_overrides.clear()
        monkeypatch.undo()
        # clear the temp db
        with suppress(FileNotFoundError):
            db_path.unlink()


# create a fixture for session_getter above
@pytest.fixture(name="session_getter")
def session_getter_fixture(client):  # noqa: ARG001
    @contextmanager
    def blank_session_getter(db_service: "DatabaseService"):
        with Session(db_service.engine) as session:
            yield session

    return blank_session_getter


@pytest.fixture
def runner():
    return CliRunner()


@pytest.fixture
async def test_user(client):
    user_data = UserCreate(
        username="testuser",
        password="testpassword",  # noqa: S106
    )
    response = await client.post("api/v1/users/", json=user_data.model_dump())
    assert response.status_code == 201
    user = response.json()
    yield user
    # Clean up
    await client.delete(f"/api/v1/users/{user['id']}")


@pytest.fixture
async def active_user(client):  # noqa: ARG001
    db_manager = get_db_service()
    async with db_manager.with_async_session() as session:
        user = User(
            username="activeuser",
            password=get_password_hash("testpassword"),
            is_active=True,
            is_superuser=False,
        )
        stmt = select(User).where(User.username == user.username)
        if active_user := (await session.exec(stmt)).first():
            user = active_user
        else:
            session.add(user)
            await session.commit()
            await session.refresh(user)
        user = UserRead.model_validate(user, from_attributes=True)
    yield user
    # Clean up
    # Now cleanup transactions, vertex_build
    async with db_manager.with_async_session() as session:
        user = await session.get(User, user.id, options=[selectinload(User.flows)])
        await _delete_transactions_and_vertex_builds(session, user.flows)
        await session.delete(user)

        await session.commit()


@pytest.fixture
async def logged_in_headers(client, active_user):
    login_data = {"username": active_user.username, "password": "testpassword"}
    response = await client.post("api/v1/login", data=login_data)
    assert response.status_code == 200
    tokens = response.json()
    a_token = tokens["access_token"]
    return {"Authorization": f"Bearer {a_token}"}


@pytest.fixture
async def active_super_user(client):  # noqa: ARG001
    db_manager = get_db_service()
    async with db_manager.with_async_session() as session:
        user = User(
            username="activeuser",
            password=get_password_hash("testpassword"),
            is_active=True,
            is_superuser=True,
        )
        stmt = select(User).where(User.username == user.username)
        if active_user := (await session.exec(stmt)).first():
            user = active_user
        else:
            session.add(user)
            await session.commit()
            await session.refresh(user)
        user = UserRead.model_validate(user, from_attributes=True)
    yield user
    # Clean up
    # Now cleanup transactions, vertex_build
    async with db_manager.with_async_session() as session:
        user = await session.get(User, user.id, options=[selectinload(User.flows)])
        await _delete_transactions_and_vertex_builds(session, user.flows)
        await session.delete(user)

        await session.commit()


@pytest.fixture
async def logged_in_headers_super_user(client, active_super_user):
    login_data = {"username": active_super_user.username, "password": "testpassword"}
    response = await client.post("api/v1/login", data=login_data)
    assert response.status_code == 200
    tokens = response.json()
    a_token = tokens["access_token"]
    return {"Authorization": f"Bearer {a_token}"}


@pytest.fixture
async def flow(
    client,  # noqa: ARG001
    json_flow: str,
    active_user,
):
    from langflow.services.database.models.flow.model import FlowCreate

    loaded_json = json.loads(json_flow)
    flow_data = FlowCreate(name="test_flow", data=loaded_json.get("data"), user_id=active_user.id)

    flow = Flow.model_validate(flow_data)
    async with async_session_getter(get_db_service()) as session:
        session.add(flow)
        await session.commit()
        await session.refresh(flow)
        yield flow
        # Clean up
        await session.delete(flow)
        await session.commit()


@pytest.fixture
def json_chat_input():
    return pytest.CHAT_INPUT.read_text(encoding="utf-8")


@pytest.fixture
def json_two_outputs():
    return pytest.TWO_OUTPUTS.read_text(encoding="utf-8")


@pytest.fixture
async def added_flow_webhook_test(client, json_webhook_test, logged_in_headers):
    flow = orjson.loads(json_webhook_test)
    data = flow["data"]
    flow = FlowCreate(name="Basic Chat", description="description", data=data)
    response = await client.post("api/v1/flows/", json=flow.model_dump(), headers=logged_in_headers)
    assert response.status_code == 201
    assert response.json()["name"] == flow.name
    assert response.json()["data"] == flow.data
    yield response.json()
    await client.delete(f"api/v1/flows/{response.json()['id']}", headers=logged_in_headers)


@pytest.fixture
async def added_flow_chat_input(client, json_chat_input, logged_in_headers):
    flow = orjson.loads(json_chat_input)
    data = flow["data"]
    flow = FlowCreate(name="Chat Input", description="description", data=data)
    response = await client.post("api/v1/flows/", json=flow.model_dump(), headers=logged_in_headers)
    assert response.status_code == 201
    assert response.json()["name"] == flow.name
    assert response.json()["data"] == flow.data
    yield response.json()
    await client.delete(f"api/v1/flows/{response.json()['id']}", headers=logged_in_headers)


@pytest.fixture
async def added_flow_two_outputs(client, json_two_outputs, logged_in_headers):
    flow = orjson.loads(json_two_outputs)
    data = flow["data"]
    flow = FlowCreate(name="Two Outputs", description="description", data=data)
    response = await client.post("api/v1/flows/", json=flow.model_dump(), headers=logged_in_headers)
    assert response.status_code == 201
    assert response.json()["name"] == flow.name
    assert response.json()["data"] == flow.data
    yield response.json()
    await client.delete(f"api/v1/flows/{response.json()['id']}", headers=logged_in_headers)


@pytest.fixture
async def added_vector_store(client, json_vector_store, logged_in_headers):
    vector_store = orjson.loads(json_vector_store)
    data = vector_store["data"]
    vector_store = FlowCreate(name="Vector Store", description="description", data=data)
    response = await client.post("api/v1/flows/", json=vector_store.model_dump(), headers=logged_in_headers)
    assert response.status_code == 201
    assert response.json()["name"] == vector_store.name
    assert response.json()["data"] == vector_store.data
    yield response.json()
    await client.delete(f"api/v1/flows/{response.json()['id']}", headers=logged_in_headers)


@pytest.fixture
async def added_webhook_test(client, json_webhook_test, logged_in_headers):
    webhook_test = orjson.loads(json_webhook_test)
    data = webhook_test["data"]
    webhook_test = FlowCreate(
        name="Webhook Test", description="description", data=data, endpoint_name=webhook_test["endpoint_name"]
    )
    response = await client.post("api/v1/flows/", json=webhook_test.model_dump(), headers=logged_in_headers)
    assert response.status_code == 201
    assert response.json()["name"] == webhook_test.name
    assert response.json()["data"] == webhook_test.data
    yield response.json()
    await client.delete(f"api/v1/flows/{response.json()['id']}", headers=logged_in_headers)


@pytest.fixture
async def flow_component(client: AsyncClient, logged_in_headers):
    from langflow.components.inputs import ChatInput

    chat_input = ChatInput()
    graph = Graph(start=chat_input, end=chat_input)
    graph_dict = graph.dump(name="Chat Input Component")
    flow = FlowCreate(**graph_dict)
    response = await client.post("api/v1/flows/", json=flow.model_dump(), headers=logged_in_headers)
    assert response.status_code == 201
    yield response.json()
    await client.delete(f"api/v1/flows/{response.json()['id']}", headers=logged_in_headers)


@pytest.fixture
async def created_api_key(active_user):
    hashed = get_password_hash("random_key")
    api_key = ApiKey(
        name="test_api_key",
        user_id=active_user.id,
        api_key="random_key",
        hashed_api_key=hashed,
    )
    db_manager = get_db_service()
    async with async_session_getter(db_manager) as session:
        stmt = select(ApiKey).where(ApiKey.api_key == api_key.api_key)
        if existing_api_key := (await session.exec(stmt)).first():
            yield existing_api_key
            return
        session.add(api_key)
        await session.commit()
        await session.refresh(api_key)
        yield api_key
        # Clean up
        await session.delete(api_key)
        await session.commit()


@pytest.fixture(name="simple_api_test")
async def get_simple_api_test(client, logged_in_headers, json_simple_api_test):
    # Once the client is created, we can get the starter project
    # Just create a new flow with the simple api test
    flow = orjson.loads(json_simple_api_test)
    data = flow["data"]
    flow = FlowCreate(name="Simple API Test", data=data, description="Simple API Test")
    response = await client.post("api/v1/flows/", json=flow.model_dump(), headers=logged_in_headers)
    assert response.status_code == 201
    yield response.json()
    await client.delete(f"api/v1/flows/{response.json()['id']}", headers=logged_in_headers)


@pytest.fixture(name="starter_project")
async def get_starter_project(active_user):
    # once the client is created, we can get the starter project
    async with async_session_getter(get_db_service()) as session:
        stmt = (
            select(Flow)
            .where(Flow.folder.has(Folder.name == STARTER_FOLDER_NAME))
            .where(Flow.name == "Basic Prompting (Hello, World)")
        )
        flow = (await session.exec(stmt)).first()
        if not flow:
            msg = "No starter project found"
            raise ValueError(msg)

        # ensure openai api key is set
        get_openai_api_key()
        new_flow_create = FlowCreate(
            name=flow.name,
            description=flow.description,
            data=flow.data,
            user_id=active_user.id,
        )
        new_flow = Flow.model_validate(new_flow_create, from_attributes=True)
        session.add(new_flow)
        await session.commit()
        await session.refresh(new_flow)
        new_flow_dict = new_flow.model_dump()
        yield new_flow_dict
        # Clean up
        await session.delete(new_flow)
        await session.commit()<|MERGE_RESOLUTION|>--- conflicted
+++ resolved
@@ -63,13 +63,10 @@
                 "io.TextIOWrapper.read",
             ]:
                 bb.functions[func].can_block_functions.append(("importlib_metadata/__init__.py", {"metadata"}))
-<<<<<<< HEAD
+
             for func in bb.functions:
                 if func.startswith("sqlite3."):
                     bb.functions[func].deactivate()
-=======
-            bb.functions["threading.Lock.acquire"].deactivate()
->>>>>>> 267c08bc
             yield bb
 
 

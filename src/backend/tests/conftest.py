import asyncio
import json
import shutil

# we need to import tmpdir
import tempfile
from collections.abc import AsyncGenerator
from contextlib import suppress
from pathlib import Path
from uuid import UUID

import anyio
import orjson
import pytest
from asgi_lifespan import LifespanManager
from blockbuster import blockbuster_ctx
from dotenv import load_dotenv
from fastapi.testclient import TestClient
from httpx import ASGITransport, AsyncClient
from langflow.components.inputs import ChatInput
from langflow.graph import Graph
from langflow.initial_setup.constants import STARTER_FOLDER_NAME
from langflow.main import create_app
from langflow.services.auth.utils import get_password_hash
from langflow.services.database.models.api_key.model import ApiKey
from langflow.services.database.models.flow.model import Flow, FlowCreate
from langflow.services.database.models.folder.model import Folder
from langflow.services.database.models.transactions.model import TransactionTable
from langflow.services.database.models.user.model import User, UserCreate, UserRead
from langflow.services.database.models.vertex_builds.crud import delete_vertex_builds_by_flow_id
from langflow.services.database.utils import session_getter
from langflow.services.deps import get_db_service
from loguru import logger
from sqlalchemy.ext.asyncio import create_async_engine
from sqlalchemy.orm import selectinload
from sqlmodel import Session, SQLModel, create_engine, select
from sqlmodel.ext.asyncio.session import AsyncSession
from sqlmodel.pool import StaticPool
from typer.testing import CliRunner

from tests.api_keys import get_openai_api_key

load_dotenv()


@pytest.fixture(autouse=True)
def blockbuster(request):
    if "benchmark" in request.keywords:
        yield
    else:
        with blockbuster_ctx() as bb:
            for func in [
                "io.BufferedReader.read",
                "io.BufferedWriter.write",
                "io.TextIOWrapper.read",
                "io.TextIOWrapper.write",
                "os.mkdir",
                "os.stat",
                "os.path.abspath",
            ]:
                bb.functions[func].can_block_in("settings/service.py", "initialize")
            for func in [
                "io.BufferedReader.read",
                "io.TextIOWrapper.read",
            ]:
                bb.functions[func].can_block_in("importlib_metadata/__init__.py", "metadata")

            (
                bb.functions["os.stat"]
                # TODO: make set_class_code async
                .can_block_in("langflow/custom/custom_component/component.py", "set_class_code")
                # TODO: follow discussion in https://github.com/encode/httpx/discussions/3456
                .can_block_in("httpx/_client.py", "_init_transport")
                .can_block_in("rich/traceback.py", "_render_stack")
                .can_block_in("langchain_core/_api/internal.py", "is_caller_internal")
            )

            (
                bb.functions["os.path.abspath"]
                .can_block_in("loguru/_better_exceptions.py", {"_get_lib_dirs", "_format_exception"})
                .can_block_in("sqlalchemy/dialects/sqlite/pysqlite.py", "create_connect_args")
            )
            yield bb


def pytest_configure(config):
    config.addinivalue_line("markers", "noclient: don't create a client for this test")
    config.addinivalue_line("markers", "load_flows: load the flows for this test")
    config.addinivalue_line("markers", "api_key_required: run only if the api key is set in the environment variables")
    data_path = Path(__file__).parent.absolute() / "data"

    pytest.BASIC_EXAMPLE_PATH = data_path / "basic_example.json"
    pytest.COMPLEX_EXAMPLE_PATH = data_path / "complex_example.json"
    pytest.OPENAPI_EXAMPLE_PATH = data_path / "Openapi.json"
    pytest.GROUPED_CHAT_EXAMPLE_PATH = data_path / "grouped_chat.json"
    pytest.ONE_GROUPED_CHAT_EXAMPLE_PATH = data_path / "one_group_chat.json"
    pytest.VECTOR_STORE_GROUPED_EXAMPLE_PATH = data_path / "vector_store_grouped.json"
    pytest.WEBHOOK_TEST = data_path / "WebhookTest.json"

    pytest.BASIC_CHAT_WITH_PROMPT_AND_HISTORY = data_path / "BasicChatwithPromptandHistory.json"
    pytest.CHAT_INPUT = data_path / "ChatInputTest.json"
    pytest.TWO_OUTPUTS = data_path / "TwoOutputsTest.json"
    pytest.VECTOR_STORE_PATH = data_path / "Vector_store.json"
    pytest.SIMPLE_API_TEST = data_path / "SimpleAPITest.json"
    pytest.MEMORY_CHATBOT_NO_LLM = data_path / "MemoryChatbotNoLLM.json"
<<<<<<< HEAD
    pytest.ENV_VARIABLE_TEST = data_path / "env_variable_test.json"
=======
    pytest.LOOP_TEST = data_path / "LoopTest.json"
>>>>>>> 4ffe9972
    pytest.CODE_WITH_SYNTAX_ERROR = """
def get_text():
    retun "Hello World"
    """

    # validate that all the paths are correct and the files exist
    for path in [
        pytest.BASIC_EXAMPLE_PATH,
        pytest.COMPLEX_EXAMPLE_PATH,
        pytest.OPENAPI_EXAMPLE_PATH,
        pytest.GROUPED_CHAT_EXAMPLE_PATH,
        pytest.ONE_GROUPED_CHAT_EXAMPLE_PATH,
        pytest.VECTOR_STORE_GROUPED_EXAMPLE_PATH,
        pytest.BASIC_CHAT_WITH_PROMPT_AND_HISTORY,
        pytest.CHAT_INPUT,
        pytest.TWO_OUTPUTS,
        pytest.VECTOR_STORE_PATH,
        pytest.MEMORY_CHATBOT_NO_LLM,
        pytest.LOOP_TEST,
    ]:
        assert path.exists(), f"File {path} does not exist. Available files: {list(data_path.iterdir())}"


async def delete_transactions_by_flow_id(db: AsyncSession, flow_id: UUID):
    stmt = select(TransactionTable).where(TransactionTable.flow_id == flow_id)
    transactions = await db.exec(stmt)
    for transaction in transactions:
        await db.delete(transaction)
    await db.commit()


async def _delete_transactions_and_vertex_builds(session, flows: list[Flow]):
    flow_ids = [flow.id for flow in flows]
    for flow_id in flow_ids:
        if not flow_id:
            continue
        await delete_vertex_builds_by_flow_id(session, flow_id)
        await delete_transactions_by_flow_id(session, flow_id)


@pytest.fixture
def caplog(caplog: pytest.LogCaptureFixture):
    handler_id = logger.add(
        caplog.handler,
        format="{message}",
        level=0,
        filter=lambda record: record["level"].no >= caplog.handler.level,
        enqueue=False,  # Set to 'True' if your test is spawning child processes.
    )
    yield caplog
    logger.remove(handler_id)


@pytest.fixture
async def async_client() -> AsyncGenerator:
    app = create_app()
    async with AsyncClient(app=app, base_url="http://testserver", http2=True) as client:
        yield client


@pytest.fixture(name="session")
def session_fixture():
    engine = create_engine("sqlite://", connect_args={"check_same_thread": False}, poolclass=StaticPool)
    SQLModel.metadata.create_all(engine)
    with Session(engine) as session:
        yield session
    SQLModel.metadata.drop_all(engine)  # Add this line to clean up tables


@pytest.fixture
async def async_session():
    engine = create_async_engine("sqlite+aiosqlite://", connect_args={"check_same_thread": False}, poolclass=StaticPool)
    async with engine.begin() as conn:
        await conn.run_sync(SQLModel.metadata.create_all)
    async with AsyncSession(engine, expire_on_commit=False) as session:
        yield session
    async with engine.begin() as conn:
        await conn.run_sync(SQLModel.metadata.drop_all)


class Config:
    broker_url = "redis://localhost:6379/0"
    result_backend = "redis://localhost:6379/0"


@pytest.fixture(name="load_flows_dir")
def load_flows_dir():
    with tempfile.TemporaryDirectory() as tempdir:
        yield tempdir


@pytest.fixture(name="distributed_env")
def _setup_env(monkeypatch):
    monkeypatch.setenv("LANGFLOW_CACHE_TYPE", "redis")
    monkeypatch.setenv("LANGFLOW_REDIS_HOST", "result_backend")
    monkeypatch.setenv("LANGFLOW_REDIS_PORT", "6379")
    monkeypatch.setenv("LANGFLOW_REDIS_DB", "0")
    monkeypatch.setenv("LANGFLOW_REDIS_EXPIRE", "3600")
    monkeypatch.setenv("LANGFLOW_REDIS_PASSWORD", "")
    monkeypatch.setenv("FLOWER_UNAUTHENTICATED_API", "True")
    monkeypatch.setenv("BROKER_URL", "redis://result_backend:6379/0")
    monkeypatch.setenv("RESULT_BACKEND", "redis://result_backend:6379/0")
    monkeypatch.setenv("C_FORCE_ROOT", "true")


@pytest.fixture(name="distributed_client")
def distributed_client_fixture(
    session: Session,  # noqa: ARG001
    monkeypatch,
    distributed_env,  # noqa: ARG001
):
    # Here we load the .env from ../deploy/.env
    from langflow.core import celery_app

    db_dir = tempfile.mkdtemp()
    try:
        db_path = Path(db_dir) / "test.db"
        monkeypatch.setenv("LANGFLOW_DATABASE_URL", f"sqlite:///{db_path}")
        monkeypatch.setenv("LANGFLOW_AUTO_LOGIN", "false")
        # monkeypatch langflow.services.task.manager.USE_CELERY to True
        # monkeypatch.setattr(manager, "USE_CELERY", True)
        monkeypatch.setattr(celery_app, "celery_app", celery_app.make_celery("langflow", Config))

        # def get_session_override():
        #     return session

        app = create_app()

        # app.dependency_overrides[get_session] = get_session_override
        with TestClient(app) as client:
            yield client
    finally:
        shutil.rmtree(db_dir)  # Clean up the temporary directory
    app.dependency_overrides.clear()
    monkeypatch.undo()


def get_graph(type_="basic"):
    """Get a graph from a json file."""
    if type_ == "basic":
        path = pytest.BASIC_EXAMPLE_PATH
    elif type_ == "complex":
        path = pytest.COMPLEX_EXAMPLE_PATH
    elif type_ == "openapi":
        path = pytest.OPENAPI_EXAMPLE_PATH

    with path.open(encoding="utf-8") as f:
        flow_graph = json.load(f)
    data_graph = flow_graph["data"]
    nodes = data_graph["nodes"]
    edges = data_graph["edges"]
    graph = Graph()
    graph.add_nodes_and_edges(nodes, edges)
    return graph


@pytest.fixture
def basic_graph_data():
    with pytest.BASIC_EXAMPLE_PATH.open(encoding="utf-8") as f:
        return json.load(f)


@pytest.fixture
def basic_graph():
    return get_graph()


@pytest.fixture
def complex_graph():
    return get_graph("complex")


@pytest.fixture
def openapi_graph():
    return get_graph("openapi")


@pytest.fixture
def json_flow():
    return pytest.BASIC_EXAMPLE_PATH.read_text(encoding="utf-8")


@pytest.fixture
def grouped_chat_json_flow():
    return pytest.GROUPED_CHAT_EXAMPLE_PATH.read_text(encoding="utf-8")


@pytest.fixture
def one_grouped_chat_json_flow():
    return pytest.ONE_GROUPED_CHAT_EXAMPLE_PATH.read_text(encoding="utf-8")


@pytest.fixture
def vector_store_grouped_json_flow():
    return pytest.VECTOR_STORE_GROUPED_EXAMPLE_PATH.read_text(encoding="utf-8")


@pytest.fixture
def json_flow_with_prompt_and_history():
    return pytest.BASIC_CHAT_WITH_PROMPT_AND_HISTORY.read_text(encoding="utf-8")


@pytest.fixture
def json_simple_api_test():
    return pytest.SIMPLE_API_TEST.read_text(encoding="utf-8")


@pytest.fixture
def json_vector_store():
    return pytest.VECTOR_STORE_PATH.read_text(encoding="utf-8")


@pytest.fixture
def json_webhook_test():
    return pytest.WEBHOOK_TEST.read_text(encoding="utf-8")


@pytest.fixture
def json_memory_chatbot_no_llm():
    return pytest.MEMORY_CHATBOT_NO_LLM.read_text(encoding="utf-8")


@pytest.fixture
def json_loop_test():
    return pytest.LOOP_TEST.read_text(encoding="utf-8")


@pytest.fixture(autouse=True)
def deactivate_tracing(monkeypatch):
    monkeypatch.setenv("LANGFLOW_DEACTIVATE_TRACING", "true")
    yield
    monkeypatch.undo()


@pytest.fixture(name="client")
async def client_fixture(
    session: Session,  # noqa: ARG001
    monkeypatch,
    request,
    load_flows_dir,
):
    # Set the database url to a test database
    if "noclient" in request.keywords:
        yield
    else:

        def init_app():
            db_dir = tempfile.mkdtemp()
            db_path = Path(db_dir) / "test.db"
            monkeypatch.setenv("LANGFLOW_DATABASE_URL", f"sqlite:///{db_path}")
            monkeypatch.setenv("LANGFLOW_AUTO_LOGIN", "false")
            if "load_flows" in request.keywords:
                shutil.copyfile(
                    pytest.BASIC_EXAMPLE_PATH, Path(load_flows_dir) / "c54f9130-f2fa-4a3e-b22a-3856d946351b.json"
                )
                monkeypatch.setenv("LANGFLOW_LOAD_FLOWS_PATH", load_flows_dir)
                monkeypatch.setenv("LANGFLOW_AUTO_LOGIN", "true")
            # Clear the services cache
            from langflow.services.manager import service_manager

            service_manager.factories.clear()
            service_manager.services.clear()  # Clear the services cache
            app = create_app()
            db_service = get_db_service()
            db_service.database_url = f"sqlite:///{db_path}"
            db_service.reload_engine()
            return app, db_path

        app, db_path = await asyncio.to_thread(init_app)
        # app.dependency_overrides[get_session] = get_session_override
        async with (
            LifespanManager(app, startup_timeout=None, shutdown_timeout=None) as manager,
            AsyncClient(transport=ASGITransport(app=manager.app), base_url="http://testserver/", http2=True) as client,
        ):
            yield client
        # app.dependency_overrides.clear()
        monkeypatch.undo()
        # clear the temp db
        with suppress(FileNotFoundError):
            await anyio.Path(db_path).unlink()


@pytest.fixture
def runner():
    return CliRunner()


@pytest.fixture
async def test_user(client):
    user_data = UserCreate(
        username="testuser",
        password="testpassword",  # noqa: S106
    )
    response = await client.post("api/v1/users/", json=user_data.model_dump())
    assert response.status_code == 201
    user = response.json()
    yield user
    # Clean up
    await client.delete(f"/api/v1/users/{user['id']}")


@pytest.fixture
async def active_user(client):  # noqa: ARG001
    db_manager = get_db_service()
    async with db_manager.with_session() as session:
        user = User(
            username="activeuser",
            password=get_password_hash("testpassword"),
            is_active=True,
            is_superuser=False,
        )
        stmt = select(User).where(User.username == user.username)
        if active_user := (await session.exec(stmt)).first():
            user = active_user
        else:
            session.add(user)
            await session.commit()
            await session.refresh(user)
        user = UserRead.model_validate(user, from_attributes=True)
    yield user
    # Clean up
    # Now cleanup transactions, vertex_build
    async with db_manager.with_session() as session:
        user = await session.get(User, user.id, options=[selectinload(User.flows)])
        await _delete_transactions_and_vertex_builds(session, user.flows)
        await session.delete(user)

        await session.commit()


@pytest.fixture
async def logged_in_headers(client, active_user):
    login_data = {"username": active_user.username, "password": "testpassword"}
    response = await client.post("api/v1/login", data=login_data)
    assert response.status_code == 200
    tokens = response.json()
    a_token = tokens["access_token"]
    return {"Authorization": f"Bearer {a_token}"}


@pytest.fixture
async def active_super_user(client):  # noqa: ARG001
    db_manager = get_db_service()
    async with db_manager.with_session() as session:
        user = User(
            username="activeuser",
            password=get_password_hash("testpassword"),
            is_active=True,
            is_superuser=True,
        )
        stmt = select(User).where(User.username == user.username)
        if active_user := (await session.exec(stmt)).first():
            user = active_user
        else:
            session.add(user)
            await session.commit()
            await session.refresh(user)
        user = UserRead.model_validate(user, from_attributes=True)
    yield user
    # Clean up
    # Now cleanup transactions, vertex_build
    async with db_manager.with_session() as session:
        user = await session.get(User, user.id, options=[selectinload(User.flows)])
        await _delete_transactions_and_vertex_builds(session, user.flows)
        await session.delete(user)

        await session.commit()


@pytest.fixture
async def logged_in_headers_super_user(client, active_super_user):
    login_data = {"username": active_super_user.username, "password": "testpassword"}
    response = await client.post("api/v1/login", data=login_data)
    assert response.status_code == 200
    tokens = response.json()
    a_token = tokens["access_token"]
    return {"Authorization": f"Bearer {a_token}"}


@pytest.fixture
async def flow(
    client,  # noqa: ARG001
    json_flow: str,
    active_user,
):
    loaded_json = json.loads(json_flow)
    flow_data = FlowCreate(name="test_flow", data=loaded_json.get("data"), user_id=active_user.id)

    flow = Flow.model_validate(flow_data)
    async with session_getter(get_db_service()) as session:
        session.add(flow)
        await session.commit()
        await session.refresh(flow)
        yield flow
        # Clean up
        await session.delete(flow)
        await session.commit()


@pytest.fixture
def json_chat_input():
    return pytest.CHAT_INPUT.read_text(encoding="utf-8")


@pytest.fixture
def json_two_outputs():
    return pytest.TWO_OUTPUTS.read_text(encoding="utf-8")


@pytest.fixture
async def added_flow_webhook_test(client, json_webhook_test, logged_in_headers):
    flow = orjson.loads(json_webhook_test)
    data = flow["data"]
    flow = FlowCreate(name="Basic Chat", description="description", data=data)
    response = await client.post("api/v1/flows/", json=flow.model_dump(), headers=logged_in_headers)
    assert response.status_code == 201
    assert response.json()["name"] == flow.name
    assert response.json()["data"] == flow.data
    yield response.json()
    await client.delete(f"api/v1/flows/{response.json()['id']}", headers=logged_in_headers)


@pytest.fixture
async def added_flow_chat_input(client, json_chat_input, logged_in_headers):
    flow = orjson.loads(json_chat_input)
    data = flow["data"]
    flow = FlowCreate(name="Chat Input", description="description", data=data)
    response = await client.post("api/v1/flows/", json=flow.model_dump(), headers=logged_in_headers)
    assert response.status_code == 201
    assert response.json()["name"] == flow.name
    assert response.json()["data"] == flow.data
    yield response.json()
    await client.delete(f"api/v1/flows/{response.json()['id']}", headers=logged_in_headers)


@pytest.fixture
async def added_flow_two_outputs(client, json_two_outputs, logged_in_headers):
    flow = orjson.loads(json_two_outputs)
    data = flow["data"]
    flow = FlowCreate(name="Two Outputs", description="description", data=data)
    response = await client.post("api/v1/flows/", json=flow.model_dump(), headers=logged_in_headers)
    assert response.status_code == 201
    assert response.json()["name"] == flow.name
    assert response.json()["data"] == flow.data
    yield response.json()
    await client.delete(f"api/v1/flows/{response.json()['id']}", headers=logged_in_headers)


@pytest.fixture
async def added_vector_store(client, json_vector_store, logged_in_headers):
    vector_store = orjson.loads(json_vector_store)
    data = vector_store["data"]
    vector_store = FlowCreate(name="Vector Store", description="description", data=data)
    response = await client.post("api/v1/flows/", json=vector_store.model_dump(), headers=logged_in_headers)
    assert response.status_code == 201
    assert response.json()["name"] == vector_store.name
    assert response.json()["data"] == vector_store.data
    yield response.json()
    await client.delete(f"api/v1/flows/{response.json()['id']}", headers=logged_in_headers)


@pytest.fixture
async def added_webhook_test(client, json_webhook_test, logged_in_headers):
    webhook_test = orjson.loads(json_webhook_test)
    data = webhook_test["data"]
    webhook_test = FlowCreate(
        name="Webhook Test", description="description", data=data, endpoint_name=webhook_test["endpoint_name"]
    )
    response = await client.post("api/v1/flows/", json=webhook_test.model_dump(), headers=logged_in_headers)
    assert response.status_code == 201
    assert response.json()["name"] == webhook_test.name
    assert response.json()["data"] == webhook_test.data
    yield response.json()
    await client.delete(f"api/v1/flows/{response.json()['id']}", headers=logged_in_headers)


@pytest.fixture
async def flow_component(client: AsyncClient, logged_in_headers):
    chat_input = ChatInput()
    graph = Graph(start=chat_input, end=chat_input)
    graph_dict = graph.dump(name="Chat Input Component")
    flow = FlowCreate(**graph_dict)
    response = await client.post("api/v1/flows/", json=flow.model_dump(), headers=logged_in_headers)
    assert response.status_code == 201
    yield response.json()
    await client.delete(f"api/v1/flows/{response.json()['id']}", headers=logged_in_headers)


@pytest.fixture
async def created_api_key(active_user):
    hashed = get_password_hash("random_key")
    api_key = ApiKey(
        name="test_api_key",
        user_id=active_user.id,
        api_key="random_key",
        hashed_api_key=hashed,
    )
    db_manager = get_db_service()
    async with session_getter(db_manager) as session:
        stmt = select(ApiKey).where(ApiKey.api_key == api_key.api_key)
        if existing_api_key := (await session.exec(stmt)).first():
            yield existing_api_key
            return
        session.add(api_key)
        await session.commit()
        await session.refresh(api_key)
        yield api_key
        # Clean up
        await session.delete(api_key)
        await session.commit()


@pytest.fixture(name="simple_api_test")
async def get_simple_api_test(client, logged_in_headers, json_simple_api_test):
    # Once the client is created, we can get the starter project
    # Just create a new flow with the simple api test
    flow = orjson.loads(json_simple_api_test)
    data = flow["data"]
    flow = FlowCreate(name="Simple API Test", data=data, description="Simple API Test")
    response = await client.post("api/v1/flows/", json=flow.model_dump(), headers=logged_in_headers)
    assert response.status_code == 201
    yield response.json()
    await client.delete(f"api/v1/flows/{response.json()['id']}", headers=logged_in_headers)


@pytest.fixture(name="starter_project")
async def get_starter_project(active_user):
    # once the client is created, we can get the starter project
    async with session_getter(get_db_service()) as session:
        stmt = (
            select(Flow)
            .where(Flow.folder.has(Folder.name == STARTER_FOLDER_NAME))
            .where(Flow.name == "Basic Prompting (Hello, World)")
        )
        flow = (await session.exec(stmt)).first()
        if not flow:
            msg = "No starter project found"
            raise ValueError(msg)

        # ensure openai api key is set
        get_openai_api_key()
        new_flow_create = FlowCreate(
            name=flow.name,
            description=flow.description,
            data=flow.data,
            user_id=active_user.id,
        )
        new_flow = Flow.model_validate(new_flow_create, from_attributes=True)
        session.add(new_flow)
        await session.commit()
        await session.refresh(new_flow)
        new_flow_dict = new_flow.model_dump()
        yield new_flow_dict
        # Clean up
        await session.delete(new_flow)
        await session.commit()<|MERGE_RESOLUTION|>--- conflicted
+++ resolved
@@ -103,11 +103,8 @@
     pytest.VECTOR_STORE_PATH = data_path / "Vector_store.json"
     pytest.SIMPLE_API_TEST = data_path / "SimpleAPITest.json"
     pytest.MEMORY_CHATBOT_NO_LLM = data_path / "MemoryChatbotNoLLM.json"
-<<<<<<< HEAD
     pytest.ENV_VARIABLE_TEST = data_path / "env_variable_test.json"
-=======
     pytest.LOOP_TEST = data_path / "LoopTest.json"
->>>>>>> 4ffe9972
     pytest.CODE_WITH_SYNTAX_ERROR = """
 def get_text():
     retun "Hello World"

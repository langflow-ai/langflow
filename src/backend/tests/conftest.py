import asyncio
import json
import shutil

# we need to import tmpdir
import tempfile
from collections.abc import AsyncGenerator
from contextlib import contextmanager, suppress
from pathlib import Path
from typing import TYPE_CHECKING
from uuid import UUID

import orjson
import pytest
from asgi_lifespan import LifespanManager
from dotenv import load_dotenv
from fastapi.testclient import TestClient
from httpx import ASGITransport, AsyncClient
from langflow.graph import Graph
from langflow.initial_setup.setup import STARTER_FOLDER_NAME
from langflow.services.auth.utils import get_password_hash
from langflow.services.database.models.api_key.model import ApiKey
from langflow.services.database.models.flow.model import Flow, FlowCreate
from langflow.services.database.models.folder.model import Folder
from langflow.services.database.models.transactions.model import TransactionTable
from langflow.services.database.models.user.model import User, UserCreate, UserRead
from langflow.services.database.models.vertex_builds.crud import delete_vertex_builds_by_flow_id
from langflow.services.database.utils import session_getter
from langflow.services.deps import get_db_service
from loguru import logger
from sqlmodel import Session, SQLModel, create_engine, select
from sqlmodel.pool import StaticPool
from typer.testing import CliRunner

from tests import blockbuster
from tests.api_keys import get_openai_api_key

if TYPE_CHECKING:
    from langflow.services.database.service import DatabaseService


load_dotenv()
blockbuster.init()


def pytest_configure(config):
    config.addinivalue_line("markers", "noclient: don't create a client for this test")
    config.addinivalue_line("markers", "load_flows: load the flows for this test")
    config.addinivalue_line("markers", "api_key_required: run only if the api key is set in the environment variables")
    data_path = Path(__file__).parent.absolute() / "data"

    pytest.BASIC_EXAMPLE_PATH = data_path / "basic_example.json"
    pytest.COMPLEX_EXAMPLE_PATH = data_path / "complex_example.json"
    pytest.OPENAPI_EXAMPLE_PATH = data_path / "Openapi.json"
    pytest.GROUPED_CHAT_EXAMPLE_PATH = data_path / "grouped_chat.json"
    pytest.ONE_GROUPED_CHAT_EXAMPLE_PATH = data_path / "one_group_chat.json"
    pytest.VECTOR_STORE_GROUPED_EXAMPLE_PATH = data_path / "vector_store_grouped.json"
    pytest.WEBHOOK_TEST = data_path / "WebhookTest.json"

    pytest.BASIC_CHAT_WITH_PROMPT_AND_HISTORY = data_path / "BasicChatwithPromptandHistory.json"
    pytest.CHAT_INPUT = data_path / "ChatInputTest.json"
    pytest.TWO_OUTPUTS = data_path / "TwoOutputsTest.json"
    pytest.VECTOR_STORE_PATH = data_path / "Vector_store.json"
    pytest.SIMPLE_API_TEST = data_path / "SimpleAPITest.json"
    pytest.MEMORY_CHATBOT_NO_LLM = data_path / "MemoryChatbotNoLLM.json"
    pytest.CODE_WITH_SYNTAX_ERROR = """
def get_text():
    retun "Hello World"
    """

    # validate that all the paths are correct and the files exist
    for path in [
        pytest.BASIC_EXAMPLE_PATH,
        pytest.COMPLEX_EXAMPLE_PATH,
        pytest.OPENAPI_EXAMPLE_PATH,
        pytest.GROUPED_CHAT_EXAMPLE_PATH,
        pytest.ONE_GROUPED_CHAT_EXAMPLE_PATH,
        pytest.VECTOR_STORE_GROUPED_EXAMPLE_PATH,
        pytest.BASIC_CHAT_WITH_PROMPT_AND_HISTORY,
        pytest.CHAT_INPUT,
        pytest.TWO_OUTPUTS,
        pytest.VECTOR_STORE_PATH,
        pytest.MEMORY_CHATBOT_NO_LLM,
    ]:
        assert path.exists(), f"File {path} does not exist. Available files: {list(data_path.iterdir())}"


def delete_transactions_by_flow_id(db: Session, flow_id: UUID):
    stmt = select(TransactionTable).where(TransactionTable.flow_id == flow_id)
    transactions = db.exec(stmt)
    for transaction in transactions:
        db.delete(transaction)
    db.commit()


def _delete_transactions_and_vertex_builds(session, user: User):
    flow_ids = [flow.id for flow in user.flows]
    for flow_id in flow_ids:
        if not flow_id:
            continue
        delete_vertex_builds_by_flow_id(session, flow_id)
        delete_transactions_by_flow_id(session, flow_id)


@pytest.fixture
def caplog(caplog: pytest.LogCaptureFixture):
    handler_id = logger.add(
        caplog.handler,
        format="{message}",
        level=0,
        filter=lambda record: record["level"].no >= caplog.handler.level,
        enqueue=False,  # Set to 'True' if your test is spawning child processes.
    )
    yield caplog
    logger.remove(handler_id)


@pytest.fixture
async def async_client() -> AsyncGenerator:
    from langflow.main import create_app

    app = create_app()
    async with AsyncClient(app=app, base_url="http://testserver", http2=True) as client:
        yield client


@pytest.fixture(name="session")
def session_fixture():
    engine = create_engine("sqlite://", connect_args={"check_same_thread": False}, poolclass=StaticPool)
    SQLModel.metadata.create_all(engine)
    with Session(engine) as session:
        yield session
    SQLModel.metadata.drop_all(engine)  # Add this line to clean up tables


class Config:
    broker_url = "redis://localhost:6379/0"
    result_backend = "redis://localhost:6379/0"


@pytest.fixture(name="load_flows_dir")
def load_flows_dir():
    with tempfile.TemporaryDirectory() as tempdir:
        yield tempdir


@pytest.fixture(name="distributed_env")
def _setup_env(monkeypatch):
    monkeypatch.setenv("LANGFLOW_CACHE_TYPE", "redis")
    monkeypatch.setenv("LANGFLOW_REDIS_HOST", "result_backend")
    monkeypatch.setenv("LANGFLOW_REDIS_PORT", "6379")
    monkeypatch.setenv("LANGFLOW_REDIS_DB", "0")
    monkeypatch.setenv("LANGFLOW_REDIS_EXPIRE", "3600")
    monkeypatch.setenv("LANGFLOW_REDIS_PASSWORD", "")
    monkeypatch.setenv("FLOWER_UNAUTHENTICATED_API", "True")
    monkeypatch.setenv("BROKER_URL", "redis://result_backend:6379/0")
    monkeypatch.setenv("RESULT_BACKEND", "redis://result_backend:6379/0")
    monkeypatch.setenv("C_FORCE_ROOT", "true")


@pytest.fixture(name="distributed_client")
def distributed_client_fixture(
    session: Session,  # noqa: ARG001
    monkeypatch,
    distributed_env,  # noqa: ARG001
):
    # Here we load the .env from ../deploy/.env
    from langflow.core import celery_app

    db_dir = tempfile.mkdtemp()
    try:
        db_path = Path(db_dir) / "test.db"
        monkeypatch.setenv("LANGFLOW_DATABASE_URL", f"sqlite:///{db_path}")
        monkeypatch.setenv("LANGFLOW_AUTO_LOGIN", "false")
        # monkeypatch langflow.services.task.manager.USE_CELERY to True
        # monkeypatch.setattr(manager, "USE_CELERY", True)
        monkeypatch.setattr(celery_app, "celery_app", celery_app.make_celery("langflow", Config))

        # def get_session_override():
        #     return session

        from langflow.main import create_app

        app = create_app()

        # app.dependency_overrides[get_session] = get_session_override
        with TestClient(app) as client:
            yield client
    finally:
        shutil.rmtree(db_dir)  # Clean up the temporary directory
    app.dependency_overrides.clear()
    monkeypatch.undo()


def get_graph(_type="basic"):
    """Get a graph from a json file."""
    if _type == "basic":
        path = pytest.BASIC_EXAMPLE_PATH
    elif _type == "complex":
        path = pytest.COMPLEX_EXAMPLE_PATH
    elif _type == "openapi":
        path = pytest.OPENAPI_EXAMPLE_PATH

    with path.open(encoding="utf-8") as f:
        flow_graph = json.load(f)
    data_graph = flow_graph["data"]
    nodes = data_graph["nodes"]
    edges = data_graph["edges"]
    graph = Graph()
    graph.add_nodes_and_edges(nodes, edges)
    return graph


@pytest.fixture
def basic_graph_data():
    with pytest.BASIC_EXAMPLE_PATH.open(encoding="utf-8") as f:
        return json.load(f)


@pytest.fixture
def basic_graph():
    return get_graph()


@pytest.fixture
def complex_graph():
    return get_graph("complex")


@pytest.fixture
def openapi_graph():
    return get_graph("openapi")


@pytest.fixture
def json_flow():
    return pytest.BASIC_EXAMPLE_PATH.read_text(encoding="utf-8")


@pytest.fixture
def grouped_chat_json_flow():
    return pytest.GROUPED_CHAT_EXAMPLE_PATH.read_text(encoding="utf-8")


@pytest.fixture
def one_grouped_chat_json_flow():
    return pytest.ONE_GROUPED_CHAT_EXAMPLE_PATH.read_text(encoding="utf-8")


@pytest.fixture
def vector_store_grouped_json_flow():
    return pytest.VECTOR_STORE_GROUPED_EXAMPLE_PATH.read_text(encoding="utf-8")


@pytest.fixture
def json_flow_with_prompt_and_history():
    return pytest.BASIC_CHAT_WITH_PROMPT_AND_HISTORY.read_text(encoding="utf-8")


@pytest.fixture
def json_simple_api_test():
    return pytest.SIMPLE_API_TEST.read_text(encoding="utf-8")


@pytest.fixture
def json_vector_store():
    return pytest.VECTOR_STORE_PATH.read_text(encoding="utf-8")


@pytest.fixture
def json_webhook_test():
    return pytest.WEBHOOK_TEST.read_text(encoding="utf-8")


@pytest.fixture
def json_memory_chatbot_no_llm():
    return pytest.MEMORY_CHATBOT_NO_LLM.read_text(encoding="utf-8")


@pytest.fixture(name="client")
async def client_fixture(
    session: Session,  # noqa: ARG001
    monkeypatch,
    request,
    load_flows_dir,
):
    # Set the database url to a test database
    if "noclient" in request.keywords:
        yield
    else:

        def init_app():
            db_dir = tempfile.mkdtemp()
            db_path = Path(db_dir) / "test.db"
            monkeypatch.setenv("LANGFLOW_DATABASE_URL", f"sqlite:///{db_path}")
            monkeypatch.setenv("LANGFLOW_AUTO_LOGIN", "false")
            if "load_flows" in request.keywords:
                shutil.copyfile(
                    pytest.BASIC_EXAMPLE_PATH, Path(load_flows_dir) / "c54f9130-f2fa-4a3e-b22a-3856d946351b.json"
                )
                monkeypatch.setenv("LANGFLOW_LOAD_FLOWS_PATH", load_flows_dir)
                monkeypatch.setenv("LANGFLOW_AUTO_LOGIN", "true")

            from langflow.main import create_app

            app = create_app()
            db_service = get_db_service()
            db_service.database_url = f"sqlite:///{db_path}"
            db_service.reload_engine()
            return app, db_path

        app, db_path = await asyncio.to_thread(init_app)
        # app.dependency_overrides[get_session] = get_session_override
        async with (
            LifespanManager(app, startup_timeout=None, shutdown_timeout=None) as manager,
            AsyncClient(transport=ASGITransport(app=manager.app), base_url="http://testserver/", http2=True) as client,
        ):
            yield client
        # app.dependency_overrides.clear()
        monkeypatch.undo()
        # clear the temp db
        with suppress(FileNotFoundError):
            db_path.unlink()


# create a fixture for session_getter above
@pytest.fixture(name="session_getter")
def session_getter_fixture(client):  # noqa: ARG001
    @contextmanager
    def blank_session_getter(db_service: "DatabaseService"):
        with Session(db_service.engine) as session:
            yield session

    return blank_session_getter


@pytest.fixture
def runner():
    return CliRunner()


@pytest.fixture
async def test_user(client):
    user_data = UserCreate(
        username="testuser",
        password="testpassword",  # noqa: S106
    )
    response = await client.post("api/v1/users/", json=user_data.model_dump())
    assert response.status_code == 201
    user = response.json()
    yield user
    # Clean up
    await client.delete(f"/api/v1/users/{user['id']}")


@pytest.fixture
def active_user(client):  # noqa: ARG001
    db_manager = get_db_service()
    with db_manager.with_session() as session:
        user = User(
            username="activeuser",
            password=get_password_hash("testpassword"),
            is_active=True,
            is_superuser=False,
        )
        if active_user := session.exec(select(User).where(User.username == user.username)).first():
            user = active_user
        else:
            session.add(user)
            session.commit()
            session.refresh(user)
        user = UserRead.model_validate(user, from_attributes=True)
    yield user
    # Clean up
    # Now cleanup transactions, vertex_build
    with db_manager.with_session() as session:
        user = session.get(User, user.id)
        _delete_transactions_and_vertex_builds(session, user)
        session.delete(user)

        session.commit()


@pytest.fixture
async def logged_in_headers(client, active_user):
    login_data = {"username": active_user.username, "password": "testpassword"}
    response = await client.post("api/v1/login", data=login_data)
    assert response.status_code == 200
    tokens = response.json()
    a_token = tokens["access_token"]
    return {"Authorization": f"Bearer {a_token}"}


@pytest.fixture
def active_super_user(client):  # noqa: ARG001
    db_manager = get_db_service()
    with db_manager.with_session() as session:
        user = User(
            username="activeuser",
            password=get_password_hash("testpassword"),
            is_active=True,
            is_superuser=True,
        )
        if active_user := session.exec(select(User).where(User.username == user.username)).first():
            user = active_user
        else:
            session.add(user)
            session.commit()
            session.refresh(user)
        user = UserRead.model_validate(user, from_attributes=True)
    yield user
    # Clean up
    # Now cleanup transactions, vertex_build
    with db_manager.with_session() as session:
        user = session.get(User, user.id)
        _delete_transactions_and_vertex_builds(session, user)
        session.delete(user)

        session.commit()


@pytest.fixture
async def logged_in_headers_super_user(client, active_super_user):
    login_data = {"username": active_super_user.username, "password": "testpassword"}
    response = await client.post("api/v1/login", data=login_data)
    assert response.status_code == 200
    tokens = response.json()
    a_token = tokens["access_token"]
    return {"Authorization": f"Bearer {a_token}"}


@pytest.fixture
def flow(
    client,  # noqa: ARG001
    json_flow: str,
    active_user,
):
    from langflow.services.database.models.flow.model import FlowCreate

    loaded_json = json.loads(json_flow)
    flow_data = FlowCreate(name="test_flow", data=loaded_json.get("data"), user_id=active_user.id)

    flow = Flow.model_validate(flow_data)
    with session_getter(get_db_service()) as session:
        session.add(flow)
        session.commit()
        session.refresh(flow)
        yield flow
        # Clean up
        session.delete(flow)
        session.commit()


@pytest.fixture
def json_chat_input():
    return pytest.CHAT_INPUT.read_text(encoding="utf-8")


@pytest.fixture
def json_two_outputs():
    return pytest.TWO_OUTPUTS.read_text(encoding="utf-8")


@pytest.fixture
async def added_flow_webhook_test(client, json_webhook_test, logged_in_headers):
    flow = orjson.loads(json_webhook_test)
    data = flow["data"]
    flow = FlowCreate(name="Basic Chat", description="description", data=data)
    response = await client.post("api/v1/flows/", json=flow.model_dump(), headers=logged_in_headers)
    assert response.status_code == 201
    assert response.json()["name"] == flow.name
    assert response.json()["data"] == flow.data
    yield response.json()
    await client.delete(f"api/v1/flows/{response.json()['id']}", headers=logged_in_headers)


@pytest.fixture
async def added_flow_chat_input(client, json_chat_input, logged_in_headers):
    flow = orjson.loads(json_chat_input)
    data = flow["data"]
    flow = FlowCreate(name="Chat Input", description="description", data=data)
    response = await client.post("api/v1/flows/", json=flow.model_dump(), headers=logged_in_headers)
    assert response.status_code == 201
    assert response.json()["name"] == flow.name
    assert response.json()["data"] == flow.data
    yield response.json()
    await client.delete(f"api/v1/flows/{response.json()['id']}", headers=logged_in_headers)


@pytest.fixture
async def added_flow_two_outputs(client, json_two_outputs, logged_in_headers):
    flow = orjson.loads(json_two_outputs)
    data = flow["data"]
    flow = FlowCreate(name="Two Outputs", description="description", data=data)
    response = await client.post("api/v1/flows/", json=flow.model_dump(), headers=logged_in_headers)
    assert response.status_code == 201
    assert response.json()["name"] == flow.name
    assert response.json()["data"] == flow.data
    yield response.json()
    await client.delete(f"api/v1/flows/{response.json()['id']}", headers=logged_in_headers)


@pytest.fixture
async def added_vector_store(client, json_vector_store, logged_in_headers):
    vector_store = orjson.loads(json_vector_store)
    data = vector_store["data"]
    vector_store = FlowCreate(name="Vector Store", description="description", data=data)
    response = await client.post("api/v1/flows/", json=vector_store.model_dump(), headers=logged_in_headers)
    assert response.status_code == 201
    assert response.json()["name"] == vector_store.name
    assert response.json()["data"] == vector_store.data
    yield response.json()
    await client.delete(f"api/v1/flows/{response.json()['id']}", headers=logged_in_headers)


@pytest.fixture
async def added_webhook_test(client, json_webhook_test, logged_in_headers):
    webhook_test = orjson.loads(json_webhook_test)
    data = webhook_test["data"]
    webhook_test = FlowCreate(
        name="Webhook Test", description="description", data=data, endpoint_name=webhook_test["endpoint_name"]
    )
    response = await client.post("api/v1/flows/", json=webhook_test.model_dump(), headers=logged_in_headers)
    assert response.status_code == 201
    assert response.json()["name"] == webhook_test.name
    assert response.json()["data"] == webhook_test.data
    yield response.json()
    await client.delete(f"api/v1/flows/{response.json()['id']}", headers=logged_in_headers)


@pytest.fixture
<<<<<<< HEAD
async def flow_component(client: TestClient, logged_in_headers):
=======
async def flow_component(client: AsyncClient, logged_in_headers):
>>>>>>> 4cc9912f
    from langflow.components.inputs import ChatInput

    chat_input = ChatInput()
    graph = Graph(start=chat_input, end=chat_input)
    graph_dict = graph.dump(name="Chat Input Component")
    flow = FlowCreate(**graph_dict)
    response = await client.post("api/v1/flows/", json=flow.model_dump(), headers=logged_in_headers)
    assert response.status_code == 201
    yield response.json()
    await client.delete(f"api/v1/flows/{response.json()['id']}", headers=logged_in_headers)


@pytest.fixture
def created_api_key(active_user):
    hashed = get_password_hash("random_key")
    api_key = ApiKey(
        name="test_api_key",
        user_id=active_user.id,
        api_key="random_key",
        hashed_api_key=hashed,
    )
    db_manager = get_db_service()
    with session_getter(db_manager) as session:
        if existing_api_key := session.exec(select(ApiKey).where(ApiKey.api_key == api_key.api_key)).first():
            yield existing_api_key
            return
        session.add(api_key)
        session.commit()
        session.refresh(api_key)
        yield api_key
        # Clean up
        session.delete(api_key)
        session.commit()


@pytest.fixture(name="simple_api_test")
async def get_simple_api_test(client, logged_in_headers, json_simple_api_test):
    # Once the client is created, we can get the starter project
    # Just create a new flow with the simple api test
    flow = orjson.loads(json_simple_api_test)
    data = flow["data"]
    flow = FlowCreate(name="Simple API Test", data=data, description="Simple API Test")
    response = await client.post("api/v1/flows/", json=flow.model_dump(), headers=logged_in_headers)
    assert response.status_code == 201
    yield response.json()
    await client.delete(f"api/v1/flows/{response.json()['id']}", headers=logged_in_headers)


@pytest.fixture(name="starter_project")
def get_starter_project(active_user):
    # once the client is created, we can get the starter project
    with session_getter(get_db_service()) as session:
        flow = session.exec(
            select(Flow)
            .where(Flow.folder.has(Folder.name == STARTER_FOLDER_NAME))
            .where(Flow.name == "Basic Prompting (Hello, World)")
        ).first()
        if not flow:
            msg = "No starter project found"
            raise ValueError(msg)

        # ensure openai api key is set
        get_openai_api_key()
        new_flow_create = FlowCreate(
            name=flow.name,
            description=flow.description,
            data=flow.data,
            user_id=active_user.id,
        )
        new_flow = Flow.model_validate(new_flow_create, from_attributes=True)
        session.add(new_flow)
        session.commit()
        session.refresh(new_flow)
        new_flow_dict = new_flow.model_dump()
        yield new_flow_dict
        # Clean up
        session.delete(new_flow)
        session.commit()<|MERGE_RESOLUTION|>--- conflicted
+++ resolved
@@ -529,11 +529,7 @@
 
 
 @pytest.fixture
-<<<<<<< HEAD
-async def flow_component(client: TestClient, logged_in_headers):
-=======
 async def flow_component(client: AsyncClient, logged_in_headers):
->>>>>>> 4cc9912f
     from langflow.components.inputs import ChatInput
 
     chat_input = ChatInput()

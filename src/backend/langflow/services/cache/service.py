--- conflicted
+++ resolved
@@ -7,18 +7,11 @@
 
 from loguru import logger
 
-<<<<<<< HEAD
-from langflow.services.cache.base import CacheService
-
-
-class InMemoryCache(CacheService):
-=======
 from langflow.services.base import Service
 from langflow.services.cache.base import AsyncBaseCacheService, BaseCacheService
 
 
 class ThreadingInMemoryCache(BaseCacheService, Service):
->>>>>>> f672a116
     """
     A simple in-memory cache using an OrderedDict.
 

--- conflicted
+++ resolved
@@ -42,13 +42,6 @@
     ACCESS_TOKEN_EXPIRE_MINUTES: int = 60
     REFRESH_TOKEN_EXPIRE_MINUTES: int = 70
 
-<<<<<<< HEAD
-    # If AUTO_LOGIN = True
-    # > The application does not request login and logs in automatically as a super user.
-    AUTO_LOGIN: bool = False
-    FIRST_SUPERUSER: str = "superuser"
-    FIRST_SUPERUSER_PASSWORD: str = "12345"
-=======
     # API Key to execute /process endpoint
     API_KEY_SECRET_KEY: Optional[
         str
@@ -60,7 +53,6 @@
     AUTO_LOGIN: bool = True
     FIRST_SUPERUSER: str = "langflow"
     FIRST_SUPERUSER_PASSWORD: str = "langflow"
->>>>>>> 4eeb9449
 
     @validator("DATABASE_URL", pre=True)
     def set_database_url(cls, value):

--- conflicted
+++ resolved
@@ -3,22 +3,13 @@
 import json
 from langflow.cache.utils import memoize_dict
 from langflow.interface.run import (
-<<<<<<< HEAD
-=======
     build_sorted_vertices_with_caching,
->>>>>>> 5d3a7f06
     get_memory_key,
     update_memory_keys,
 )
 from langflow.utils.logger import logger
-<<<<<<< HEAD
-
-
-=======
-from langflow.graph import Graph
 from langchain.chains.base import Chain
 from langchain.vectorstores.base import VectorStore
->>>>>>> 5d3a7f06
 from typing import Any, Dict, List, Optional, Tuple, Union
 
 
@@ -89,28 +80,24 @@
     return output
 
 
+@memoize_dict(maxsize=10)
+def build_langchain_object_with_caching(data_graph):
+    """
+    Build langchain object from data_graph.
+    """
+    from langflow.graph import Graph
+
+    logger.debug("Building langchain object")
+    graph = Graph.from_payload(data_graph)
+    return graph.build()
+
+
 def get_input_str_if_only_one_input(inputs: dict) -> Optional[str]:
     """Get input string if only one input is provided"""
     return list(inputs.values())[0] if len(inputs) == 1 else None
 
 
-<<<<<<< HEAD
-@memoize_dict(maxsize=10)
-def build_langchain_object_with_caching(data_graph):
-    """
-    Build langchain object from data_graph.
-    """
-    from langflow.graph import Graph
-
-    logger.debug("Building langchain object")
-    graph = Graph.from_payload(data_graph)
-    return graph.build()
-
-
-def process_graph_cached(data_graph: Dict[str, Any], message: str):
-=======
 def process_graph_cached(data_graph: Dict[str, Any], inputs: Optional[dict] = None):
->>>>>>> 5d3a7f06
     """
     Process graph by extracting input variables and replacing ZeroShotPrompt
     with PromptTemplate,then run the graph and return the result and thought.

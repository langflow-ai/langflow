--- conflicted
+++ resolved
@@ -1,12 +1,7 @@
 import contextlib
 import io
 from typing import Any, Dict
-<<<<<<< HEAD
-
-from chromadb.errors import NotEnoughElementsException
-=======
 from chromadb.errors import NotEnoughElementsException  # type: ignore
->>>>>>> 7eeffc5a
 
 from langflow.cache.utils import compute_dict_hash, load_cache, memoize_dict
 from langflow.graph.graph import Graph

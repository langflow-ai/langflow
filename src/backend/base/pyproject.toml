--- conflicted
+++ resolved
@@ -88,11 +88,8 @@
     "scipy>=1.15.2",
     "ibm-watsonx-ai>=1.3.1",
     "langchain-ibm>=0.3.8",
-<<<<<<< HEAD
+    "trustcall>=0.0.38",
     "watercrawl-py>=0.1.0,<1.0.0",
-=======
-    "trustcall>=0.0.38",
->>>>>>> a2c5090c
 ]
 
 [dependency-groups]

[project]
name = "langflow-base"
version = "0.2.0"
description = "A Python package with a built-in web application"
requires-python = ">=3.10,<3.14"
license = "MIT"
keywords = ["nlp", "langchain", "openai", "gpt", "gui"]
readme = "README.md"
maintainers = [
    { name = "Carlos Coelho", email = "carlos@langflow.org" },
    { name = "Cristhian Zanforlin", email = "cristhian.lousa@gmail.com" },
    { name = "Gabriel Almeida", email = "gabriel@langflow.org" },
    { name = "Igor Carvalho", email = "igorr.ackerman@gmail.com" },
    { name = "Lucas Eduoli", email = "lucaseduoli@gmail.com" },
    { name = "Otávio Anovazzi", email = "otavio2204@gmail.com" },
    { name = "Rodrigo Nader", email = "rodrigo@langflow.org" },
    { name = "Italo dos Anjos", email = "italojohnnydosanjos@gmail.com" },
]

dependencies = [
    "fastapi>=0.115.2,<1.0.0",
    "httpx[http2]>=0.27,<1.0.0",
    "aiofile>=3.9.0,<4.0.0",
    "uvicorn>=0.30.0,<1.0.0",
    "gunicorn>=22.0.0,<24.0.0",
    "langchain~=0.3.10",
    "langchain-community~=0.3.10",
    "langchain-core~=0.3.15",
    "langchainhub~=0.1.15",
    "loguru>=0.7.1,<1.0.0",
    "rich>=13.7.0,<14.0.0",
    "langchain-experimental>=0.0.61,<1.0.0",
    "sqlmodel==0.0.22",
    "pydantic~=2.10.1",
    "pydantic-settings>=2.2.0,<3.0.0",
    "typer>=0.13.0,<1.0.0",
    "cachetools>=5.5.0,<6.0.0",
    "platformdirs>=4.2.0,<5.0.0",
    "python-multipart>=0.0.12,<1.0.0",
    "orjson==3.10.15",
    "alembic>=1.13.0,<2.0.0",
    "passlib>=1.7.4,<2.0.0",
    "bcrypt==4.0.1",
    "pillow>=11.1.0,<12.0.0",
    "docstring-parser>=0.16,<1.0.0",
    "python-jose>=3.3.0,<4.0.0",
    "pandas==2.2.3",
    "multiprocess>=0.70.14,<1.0.0",
    "duckdb>=1.0.0,<2.0.0",
    "python-docx>=1.1.0,<2.0.0",
    "jq>=1.7.0,<2.0.0; sys_platform != 'win32'",
    "nest-asyncio>=1.6.0,<2.0.0",
    "emoji>=2.12.0,<3.0.0",
    "cryptography>=42.0.5,<44.0.0",
    "asyncer>=0.0.5,<1.0.0",
    "pyperclip>=1.8.2,<2.0.0",
    "uncurl>=0.0.11,<1.0.0",
    "sentry-sdk[fastapi,loguru]>=2.5.1,<3.0.0",
    "chardet>=5.2.0,<6.0.0",
    "firecrawl-py>=1.0.16,<2.0.0",
    "opentelemetry-api>=1.25.0,<2.0.0",
    "opentelemetry-sdk>=1.25.0,<2.0.0",
    "opentelemetry-exporter-prometheus>=0.46b0,<1.0.0",
    "opentelemetry-instrumentation-fastapi>=0.46b0,<1.0.0",
    "prometheus-client>=0.20.0,<1.0.0",
    "aiofiles>=24.1.0,<25.0.0",
    "setuptools>=70,<76.0.0",
    "nanoid>=2.0.0,<3.0.0",
    "filelock>=3.15.4,<4.0.0",
    "grandalf>=0.8.0,<1.0.0",
    "spider-client>=0.0.27,<1.0.0",
    "diskcache>=5.6.3,<6.0.0",
    "clickhouse-connect==0.7.19",
    "assemblyai>=0.33.0,<1.0.0",
    "fastapi-pagination>=0.12.29,<1.0.0",
    "defusedxml>=0.7.1,<1.0.0",
    "pypdf~=5.1.0",
    "validators>=0.34.0",
    "networkx>=3.4.2",
    "json-repair>=0.30.3",
    "mcp>=1.1.2",
    "aiosqlite>=0.20.0",
    "greenlet>=3.1.1",
    "jsonquerylang>=1.1.1",
    "sqlalchemy[aiosqlite]>=2.0.38,<3.0.0",
    "elevenlabs>=1.54.0",
    "webrtcvad>=2.0.10",
    "scipy>=1.15.2",
<<<<<<< HEAD
    "watercrawl-py>=0.1.0,<1.0.0",
=======
    "ibm-watsonx-ai>=1.3.1",
    "langchain-ibm>=0.3.8",
>>>>>>> d3104e15
]

[dependency-groups]
dev = [
    "asgi-lifespan>=2.1.0",
    "pytest-codspeed>=3.0.0",
    "pytest-github-actions-annotate-failures>=0.2.0",
    "types-aiofiles>=24.1.0.20240626",
    "types-redis>=4.6.0.5",
    "ipykernel>=6.29.0",
    "mypy>=1.11.0",
    "ruff>=0.6.2",
    "httpx[http2]>=0.27",
    "pytest>=8.2.0",
    "types-requests>=2.32.0",
    "requests>=2.32.0",
    "pytest-cov>=5.0.0",
    "pandas-stubs>=2.1.4.231227",
    "types-pillow>=10.2.0.20240213",
    "types-pyyaml>=6.0.12.8",
    "types-python-jose>=3.3.4.8",
    "types-passlib>=1.7.7.13",
    "pytest-mock>=3.14.0",
    "pytest-xdist>=3.6.0",
    "types-pywin32>=306.0.0.4",
    "types-google-cloud-ndb>=2.2.0.0",
    "pytest-sugar>=1.0.0",
    "respx>=0.21.1",
    "pytest-instafail>=0.5.0",
    "pytest-asyncio>=0.23.0",
    "pytest-profiling>=1.7.0",
    "pre-commit>=3.7.0",
    "vulture>=2.11",
    "dictdiffer>=0.9.0",
    "pytest-split>=0.9.0",
    "devtools>=0.12.2",
    "pytest-flakefinder>=1.1.0",
    "types-markdown>=3.7.0.20240822",
    "codeflash>=0.8.4"

]


[tool.hatch.build.targets.wheel]
packages = ["langflow"]


[tool.pytest.ini_options]
minversion = "6.0"
#addopts = "-ra"
testpaths = ["tests", "integration"]
console_output_style = "progress"
filterwarnings = ["ignore::DeprecationWarning"]
log_cli = true
markers = ["async_test"]
asyncio_mode = "auto"
asyncio_default_fixture_loop_scope = "function"

[tool.mypy]
plugins = ["pydantic.mypy"]
follow_imports = "skip"
disable_error_code = ["type-var"]
namespace_packages = true
mypy_path = "langflow"
ignore_missing_imports = true

[tool.ruff]
target-version = "py310"
exclude = ["langflow/alembic/versions"]
line-length = 120

[tool.ruff.lint]
flake8-annotations.mypy-init-return = true
flake8-bugbear.extend-immutable-calls = [
    "fastapi.Depends",
    "fastapi.File",
    "fastapi.Query",
    "typer.Option",
]
flake8-type-checking.runtime-evaluated-base-classes = [
    "pydantic.BaseModel",
    "typing.TypedDict", # Needed by fastapi
    "typing_extensions.TypedDict", # Needed by fastapi
]
pydocstyle.convention = "google"
select = ["ALL"]
ignore = [
    "C90", # McCabe complexity
    "CPY", # Missing copyright
    "COM812", # Messes with the formatter
    "ERA", # Eradicate commented-out code
    "FIX002", # Line contains TODO
    "ISC001", # Messes with the formatter
    "PERF203", # Rarely useful
    "PLR09", # Too many something (arg, statements, etc)
    "RUF012", # Pydantic models are currently not well detected. See https://github.com/astral-sh/ruff/issues/13630
    "TD002", # Missing author in TODO
    "TD003", # Missing issue link in TODO
    "TRY301", # A bit too harsh (Abstract `raise` to an inner function)

    # Rules that are TODOs
    "ANN", # Missing type annotations
    "D1", # Missing docstrings
    "SLF001", # Using private attributes outside of class
]

[tool.ruff.lint.per-file-ignores]
"langflow/api/v1/*" = [
    "TCH", # FastAPI needs to evaluate types at runtime
]
"langflow/api/v2/*" = [
    "TCH", # FastAPI needs to evaluate types at runtime
]
"langflow/{components/tools/python_code_structured_tool.py,custom/code_parser/code_parser.py,utils/validate.py}" = [
    "S102", # Use of exec
]
"langflow/services/cache/*" = [
    "S301", # Use of pickle
]

[tool.codeflash]
# All paths are relative to this pyproject.toml's directory.
module-root = "langflow"
tests-root = "../tests/unit"
test-framework = "pytest"
ignore-paths = ["langflow/components/"]
formatter-cmds = ["ruff check --exit-zero --fix $file", "ruff format $file"]
#disable plugins that might interfere with runtime measurement
pytest-cmd = "pytest -p no:profiling -p no:sugar -p no:xdist -p no:cov -p no:split"

[build-system]
requires = ["hatchling"]
build-backend = "hatchling.build"





[project.urls]
Repository = "https://github.com/langflow-ai/langflow"
Documentation = "https://docs.langflow.org"

# Optional dependencies for uv
[project.optional-dependencies]

postgresql = [
  "sqlalchemy[postgresql_psycopg2binary]",
    "sqlalchemy[postgresql_psycopg]",

]
deploy = [
    "celery>=5.3.1",
    "redis>=4.6.0",
    "flower>=1.0.0"
]
local = [
    "llama-cpp-python>=0.2.0",
    "sentence-transformers>=2.0.0",
    "ctransformers>=0.2"
]
all = [
    "celery>=5.3.1",
    "redis>=4.6.0",
    "flower>=1.0.0",
    "llama-cpp-python>=0.2.0",
    "sentence-transformers>=2.0.0",
    "ctransformers>=0.2"
]

[project.scripts]
langflow-base = "langflow.__main__:main"<|MERGE_RESOLUTION|>--- conflicted
+++ resolved
@@ -86,12 +86,9 @@
     "elevenlabs>=1.54.0",
     "webrtcvad>=2.0.10",
     "scipy>=1.15.2",
-<<<<<<< HEAD
-    "watercrawl-py>=0.1.0,<1.0.0",
-=======
     "ibm-watsonx-ai>=1.3.1",
     "langchain-ibm>=0.3.8",
->>>>>>> d3104e15
+    "watercrawl-py>=0.1.0,<1.0.0",
 ]
 
 [dependency-groups]

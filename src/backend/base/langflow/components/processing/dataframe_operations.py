--- conflicted
+++ resolved
@@ -165,31 +165,6 @@
         return build_config
 
     def perform_operation(self) -> DataFrame:
-<<<<<<< HEAD
-        dataframe = self.df.copy()
-        op = self.operation
-
-        if op == "Filter":
-            return self.filter_rows_by_value(dataframe)
-        if op == "Sort":
-            return self.sort_by_column(dataframe)
-        if op == "Drop Column":
-            return self.drop_column(dataframe)
-        if op == "Rename Column":
-            return self.rename_column(dataframe)
-        if op == "Add Column":
-            return self.add_column(dataframe)
-        if op == "Select Columns":
-            return self.select_columns(dataframe)
-        if op == "Head":
-            return self.head(dataframe)
-        if op == "Tail":
-            return self.tail(dataframe)
-        if op == "Replace Value":
-            return self.replace_values(dataframe)
-        if op == "Drop Duplicates":
-            return self.drop_duplicates(dataframe)
-=======
         df_copy = self.df.copy()
         op = self.operation
 
@@ -213,7 +188,6 @@
             return self.replace_values(df_copy)
         if op == "Drop Duplicates":
             return self.drop_duplicates(df_copy)
->>>>>>> 0d74474e
         msg = f"Unsupported operation: {op}"
         logger.error(msg)
         raise ValueError(msg)

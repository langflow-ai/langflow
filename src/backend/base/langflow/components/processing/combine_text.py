--- conflicted
+++ resolved
@@ -8,11 +8,7 @@
     description = "Concatenate two text sources into a single text chunk using a specified delimiter."
     icon = "merge"
     name = "CombineText"
-<<<<<<< HEAD
-    legacy = True
-=======
     legacy: bool = True
->>>>>>> 777200fa
 
     inputs = [
         MessageTextInput(

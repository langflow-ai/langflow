--- conflicted
+++ resolved
@@ -1,9 +1,3 @@
-<<<<<<< HEAD
-from .sambanova import SambaNovaComponent
-from .sambanova_embeddings import SambaNovaEmbeddingsComponent
-
-__all__ = ["SambaNovaComponent", "SambaNovaEmbeddingsComponent"]
-=======
 from __future__ import annotations
 
 from typing import TYPE_CHECKING, Any
@@ -12,12 +6,14 @@
 
 if TYPE_CHECKING:
     from langflow.components.sambanova.sambanova import SambaNovaComponent
+    from langflow.components.sambanova.sambanova_embeddings import SambaNovaEmbeddingsComponent
 
 _dynamic_imports = {
     "SambaNovaComponent": "sambanova",
+    "SambaNovaEmbeddingsComponent": "sambanova_embeddings",
 }
 
-__all__ = ["SambaNovaComponent"]
+__all__ = ["SambaNovaComponent", "SambaNovaEmbeddingsComponent"]
 
 
 def __getattr__(attr_name: str) -> Any:
@@ -35,5 +31,4 @@
 
 
 def __dir__() -> list[str]:
-    return list(__all__)
->>>>>>> 80ebe03d
+    return list(__all__)
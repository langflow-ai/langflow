--- conflicted
+++ resolved
@@ -58,15 +58,8 @@
         IntInput(
             name="dimensions",
             display_name="Dimensions",
-<<<<<<< HEAD
-            info=(
-                "The number of dimensions the resulting output embeddings should have. "
-                "Only supported by certain models."
-            ),
-=======
             info="The number of dimensions the resulting output embeddings should have. "
             "Only supported by certain models.",
->>>>>>> ef8ff1ed
             advanced=True,
         ),
         IntInput(name="chunk_size", display_name="Chunk Size", advanced=True, value=1000),

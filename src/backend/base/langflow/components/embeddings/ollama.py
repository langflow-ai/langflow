--- conflicted
+++ resolved
@@ -23,25 +23,17 @@
         DropdownInput(
             name="model_name",
             display_name="Ollama Model",
-<<<<<<< HEAD
             value="",
             options=[],
             real_time_refresh=True,
             refresh_button=True,
-=======
-            value="nomic-embed-text",
             required=True,
->>>>>>> a5f5f3e3
         ),
         MessageTextInput(
             name="base_url",
             display_name="Ollama Base URL",
-<<<<<<< HEAD
             value="",
-=======
-            value="http://localhost:11434",
             required=True,
->>>>>>> a5f5f3e3
         ),
     ]
 

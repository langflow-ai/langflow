# from langflow.field_typing import Data

# TODO: remove ignore once the google package is published with types
from google.ai.generativelanguage_v1beta.types import BatchEmbedContentsRequest
from langchain_core.embeddings import Embeddings
from langchain_google_genai import GoogleGenerativeAIEmbeddings
from langchain_google_genai._common import GoogleGenerativeAIError

from langflow.custom import Component
from langflow.io import MessageTextInput, Output, SecretStrInput

MIN_DIMENSION_ERROR = "Output dimensionality must be at least 1"
MAX_DIMENSION_ERROR = (
<<<<<<< HEAD
    "Output dimensionality cannot exceed 768. "
    "Google's embedding models only support dimensions up to 768."
=======
    "Output dimensionality cannot exceed 768. Google's embedding models only support dimensions up to 768. Received: {}"
>>>>>>> 5884742e
)
MAX_DIMENSION = 768
MIN_DIMENSION = 1


class GoogleGenerativeAIEmbeddingsComponent(Component):
    display_name = "Google Generative AI Embeddings"
    description = (
        "Connect to Google's generative AI embeddings service using the GoogleGenerativeAIEmbeddings class, "
        "found in the langchain-google-genai package."
    )
    documentation: str = "https://python.langchain.com/v0.2/docs/integrations/text_embedding/google_generative_ai/"
    icon = "Google"
    name = "Google Generative AI Embeddings"

    inputs = [
        SecretStrInput(name="api_key", display_name="API Key", required=True),
        MessageTextInput(name="model_name", display_name="Model Name", value="models/text-embedding-004"),
    ]

    outputs = [
        Output(display_name="Embeddings", name="embeddings", method="build_embeddings"),
    ]

    def build_embeddings(self) -> Embeddings:
        if not self.api_key:
            msg = "API Key is required"
            raise ValueError(msg)

        class HotaGoogleGenerativeAIEmbeddings(GoogleGenerativeAIEmbeddings):
            def __init__(self, *args, **kwargs) -> None:
                super(GoogleGenerativeAIEmbeddings, self).__init__(*args, **kwargs)

            def embed_documents(
                self,
                texts: list[str],
                *,
                batch_size: int = 100,
                task_type: str | None = None,
                titles: list[str] | None = None,
                output_dimensionality: int | None = 768,
            ) -> list[list[float]]:
                """Embed a list of strings.

                Google Generative AI currently sets a max batch size of 100 strings.

                Args:
                    texts: List[str] The list of strings to embed.
                    batch_size: [int] The batch size of embeddings to send to the model
                    task_type: task_type (https://ai.google.dev/api/rest/v1/TaskType)
                    titles: An optional list of titles for texts provided.
                    Only applicable when TaskType is RETRIEVAL_DOCUMENT.
                    output_dimensionality: Optional reduced dimension for the output embedding.
                    https://ai.google.dev/api/rest/v1/models/batchEmbedContents#EmbedContentRequest
                Returns:
                    List of embeddings, one for each text.
                """
                if output_dimensionality < MIN_DIMENSION:
                    raise ValueError(MIN_DIMENSION_ERROR)
                if output_dimensionality > MAX_DIMENSION:
                    error_msg = MAX_DIMENSION_ERROR.format(output_dimensionality)
                    raise ValueError(error_msg)

                embeddings: list[list[float]] = []
                batch_start_index = 0
                for batch in GoogleGenerativeAIEmbeddings._prepare_batches(texts, batch_size):
                    if titles:
                        titles_batch = titles[batch_start_index : batch_start_index + len(batch)]
                        batch_start_index += len(batch)
                    else:
                        titles_batch = [None] * len(batch)  # type: ignore[list-item]

                    requests = [
                        self._prepare_request(
                            text=text,
                            task_type=task_type,
                            title=title,
                            output_dimensionality=output_dimensionality,
                        )
                        for text, title in zip(batch, titles_batch, strict=True)
                    ]

                    try:
                        result = self.client.batch_embed_contents(
                            BatchEmbedContentsRequest(requests=requests, model=self.model)
                        )
                    except Exception as e:
                        msg = f"Error embedding content: {e}"
                        raise GoogleGenerativeAIError(msg) from e
                    embeddings.extend([list(e.values) for e in result.embeddings])
                return embeddings

            def embed_query(
                self,
                text: str,
                task_type: str | None = None,
                title: str | None = None,
                output_dimensionality: int | None = 768,
            ) -> list[float]:
                """Embed a text.

                Args:
                    text: The text to embed.
                    task_type: task_type (https://ai.google.dev/api/rest/v1/TaskType)
                    title: An optional title for the text.
                    Only applicable when TaskType is RETRIEVAL_DOCUMENT.
                    output_dimensionality: Optional reduced dimension for the output embedding.
                    https://ai.google.dev/api/rest/v1/models/batchEmbedContents#EmbedContentRequest

                Returns:
                    Embedding for the text.
                """
                if output_dimensionality < MIN_DIMENSION:
                    raise ValueError(MIN_DIMENSION_ERROR)
                if output_dimensionality > MAX_DIMENSION:
                    error_msg = MAX_DIMENSION_ERROR.format(output_dimensionality)
                    raise ValueError(error_msg)

                task_type = task_type or "RETRIEVAL_QUERY"
                return self.embed_documents(
                    [text],
                    task_type=task_type,
                    titles=[title] if title else None,
                    output_dimensionality=output_dimensionality,
                )[0]

        return HotaGoogleGenerativeAIEmbeddings(model=self.model_name, google_api_key=self.api_key)<|MERGE_RESOLUTION|>--- conflicted
+++ resolved
@@ -11,12 +11,8 @@
 
 MIN_DIMENSION_ERROR = "Output dimensionality must be at least 1"
 MAX_DIMENSION_ERROR = (
-<<<<<<< HEAD
     "Output dimensionality cannot exceed 768. "
     "Google's embedding models only support dimensions up to 768."
-=======
-    "Output dimensionality cannot exceed 768. Google's embedding models only support dimensions up to 768. Received: {}"
->>>>>>> 5884742e
 )
 MAX_DIMENSION = 768
 MIN_DIMENSION = 1

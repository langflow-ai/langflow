--- conflicted
+++ resolved
@@ -1,6 +1,5 @@
 import httpx
 
-<<<<<<< HEAD
 from langflow.components.agentql.utils import (
     QUERY_DOCS_URL,
     QUERY_DATA_API_DOCS_URL,
@@ -8,10 +7,7 @@
     TOO_MANY_INPUTS_MESSAGE,
     handle_agentql_error,
 )
-from langflow.custom import Component
-=======
 from langflow.custom.custom_component.component import Component
->>>>>>> 15f44519
 from langflow.field_typing.range_spec import RangeSpec
 from langflow.io import (
     BoolInput,

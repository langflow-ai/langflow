--- conflicted
+++ resolved
@@ -78,11 +78,7 @@
     ]
 
     def fetch_messages(self) -> list[dict]:
-<<<<<<< HEAD
         """Retrive messages using conversations.history API from Slack."""
-=======
-        """Retrive messages using [conversations.history](https://api.slack.com/methods/conversations.history) from Slack API."""
->>>>>>> 823bc1f7
         url = "https://slack.com/api/conversations.history"
 
         headers = {
@@ -113,11 +109,7 @@
 
     def build_slack_response(self) -> Data:
         """Build the output object containing the Slack API response."""
-<<<<<<< HEAD
-        return Data(
-=======
         data = Data(
->>>>>>> 823bc1f7
             data=self.fetch_messages(),
             text_key="messages",
             default_value="No content available",
@@ -125,13 +117,6 @@
 
     def build_messages(self) -> DataFrame:
         """Build the output object containing messages returned from the Slack API."""
-<<<<<<< HEAD
-        data = [
-            Data(data=message, text_key="text")
-            for message in self.response.value.messages
-        ]
-=======
         data = [Data(data=message, text_key="text") for message in self.response.value.messages]
->>>>>>> 823bc1f7
 
         return DataFrame(data)
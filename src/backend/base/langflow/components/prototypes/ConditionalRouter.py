from langflow.custom import Component
from langflow.io import BoolInput, DropdownInput, MessageInput, MessageTextInput, Output
from langflow.schema.message import Message


class ConditionalRouterComponent(Component):
    display_name = "Conditional Router"
    description = "Routes an input message to a corresponding output based on text comparison."
    icon = "equal"

    inputs = [
        MessageTextInput(
            name="input_text",
            display_name="Input Text",
            info="The primary text input for the operation.",
        ),
        MessageTextInput(
            name="match_text",
            display_name="Match Text",
            info="The text input to compare against.",
        ),
        DropdownInput(
            name="operator",
            display_name="Operator",
            options=["equals", "not equals", "contains", "starts with", "ends with"],
            info="The operator to apply for comparing the texts.",
            value="equals",
            advanced=True,
        ),
        BoolInput(
            name="case_sensitive",
            display_name="Case Sensitive",
            info="If true, the comparison will be case sensitive.",
            value=False,
            advanced=True,
        ),
        MessageInput(
            name="message",
            display_name="Message",
            info="The message to pass through either route.",
        ),
    ]

    outputs = [
        Output(display_name="True Route", name="true_result", method="true_response"),
        Output(display_name="False Route", name="false_result", method="false_response"),
    ]

    def evaluate_condition(self, input_text: str, match_text: str, operator: str, case_sensitive: bool) -> bool:
        if not case_sensitive:
            input_text = input_text.lower()
            match_text = match_text.lower()

        if operator == "equals":
            return input_text == match_text
        elif operator == "not equals":
            return input_text != match_text
        elif operator == "contains":
            return match_text in input_text
        elif operator == "starts with":
            return input_text.startswith(match_text)
        elif operator == "ends with":
            return input_text.endswith(match_text)
        return False

    def true_response(self) -> Message:
        result = self.evaluate_condition(self.input_text, self.match_text, self.operator, self.case_sensitive)
        if result:
            self.status = self.message
            return self.message
        else:
            self.stop("true_result")
<<<<<<< HEAD
            return None
=======
            return None  # type: ignore
>>>>>>> 26a71e1c

    def false_response(self) -> Message:
        result = self.evaluate_condition(self.input_text, self.match_text, self.operator, self.case_sensitive)
        if not result:
            self.status = self.message
            return self.message
        else:
            self.stop("false_result")
<<<<<<< HEAD
            return None
=======
            return None  # type: ignore
>>>>>>> 26a71e1c
<|MERGE_RESOLUTION|>--- conflicted
+++ resolved
@@ -70,11 +70,7 @@
             return self.message
         else:
             self.stop("true_result")
-<<<<<<< HEAD
-            return None
-=======
             return None  # type: ignore
->>>>>>> 26a71e1c
 
     def false_response(self) -> Message:
         result = self.evaluate_condition(self.input_text, self.match_text, self.operator, self.case_sensitive)
@@ -83,8 +79,4 @@
             return self.message
         else:
             self.stop("false_result")
-<<<<<<< HEAD
-            return None
-=======
-            return None  # type: ignore
->>>>>>> 26a71e1c
+            return None  # type: ignore
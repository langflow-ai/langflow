--- conflicted
+++ resolved
@@ -10,16 +10,10 @@
 from langflow.template.field.base import Input
 
 
-<<<<<<< HEAD
-class CreateDataComponent(CustomComponent):
-    display_name = "Create Data"
-    description = "Dynamically create a Data with a specified number of fields."
-    name = 'CreateData'
-    field_order = ["number_of_fields", "text_key"]
-=======
 class CreateDataComponent(Component):
     display_name: str = "Create Data"
     description: str = "Dynamically create a Data with a specified number of fields."
+    name: str = 'CreateData'
 
     inputs = [
         IntInput(
@@ -35,7 +29,6 @@
     outputs = [
         Output(display_name="Data", name="data", method="build_data"),
     ]
->>>>>>> fe21f90a
 
     def update_build_config(self, build_config: dotdict, field_value: Any, field_name: str | None = None):
         if field_name == "number_of_fields":

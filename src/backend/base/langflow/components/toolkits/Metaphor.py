<<<<<<< HEAD
from langchain_core.tools import tool
from metaphor_python import Metaphor  # type: ignore
=======
from langchain_community.agent_toolkits.base import BaseToolkit
from langchain_core.tools import Tool, tool
from metaphor_python import Metaphor
>>>>>>> 04fa6351

from langflow.custom import Component
from langflow.field_typing import Tool
from langflow.io import BoolInput, IntInput, Output, SecretStrInput


class MetaphorToolkit(Component):
    display_name = "Metaphor"
    description = "Metaphor Toolkit for search and content retrieval"
    documentation = "https://python.langchain.com/docs/integrations/tools/metaphor_search"
    beta = True

    inputs = [
        SecretStrInput(
            name="metaphor_api_key",
            display_name="Metaphor API Key",
            password=True,
        ),
        BoolInput(
            name="use_autoprompt",
            display_name="Use Autoprompt",
            value=True,
        ),
        IntInput(
            name="search_num_results",
            display_name="Search Number of Results",
            value=5,
        ),
        IntInput(
            name="similar_num_results",
            display_name="Similar Number of Results",
            value=5,
        ),
    ]

    outputs = [
        Output(name="tools", display_name="Tools", method="build_toolkit"),
    ]

    def build_toolkit(self) -> Tool:
        client = Metaphor(api_key=self.metaphor_api_key)

        @tool
        def search(query: str):
            """Call search engine with a query."""
            return client.search(query, use_autoprompt=self.use_autoprompt, num_results=self.search_num_results)

        @tool
        def get_contents(ids: list[str]):
            """Get contents of a webpage.

            The ids passed in should be a list of ids as fetched from `search`.
            """
            return client.get_contents(ids)

        @tool
        def find_similar(url: str):
            """Get search results similar to a given URL.

            The url passed in should be a URL returned from `search`
            """
            return client.find_similar(url, num_results=self.similar_num_results)

        return [search, get_contents, find_similar]<|MERGE_RESOLUTION|>--- conflicted
+++ resolved
@@ -1,11 +1,6 @@
-<<<<<<< HEAD
-from langchain_core.tools import tool
 from metaphor_python import Metaphor  # type: ignore
-=======
 from langchain_community.agent_toolkits.base import BaseToolkit
 from langchain_core.tools import Tool, tool
-from metaphor_python import Metaphor
->>>>>>> 04fa6351
 
 from langflow.custom import Component
 from langflow.field_typing import Tool

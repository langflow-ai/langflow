import json
from typing import Any

from composio import Action

from langflow.base.composio.composio_base import ComposioBaseComponent
from langflow.inputs import (
    BoolInput,
    FileInput,
    IntInput,
    MessageTextInput,
)
from langflow.logging import logger


class ComposioGmailAPIComponent(ComposioBaseComponent):
    """Gmail API component for interacting with Gmail services."""

    display_name: str = "Gmail"
    description: str = "Gmail API"
    name = "GmailAPI"
    icon = "Gmail"
    documentation: str = "https://docs.composio.dev"
    app_name = "gmail"

    # Gmail-specific actions
    _actions_data: dict = {
        "GMAIL_SEND_EMAIL": {
            "display_name": "Send Email",
            "action_fields": [
                "recipient_email",
                "subject",
                "body",
                "cc",
                "bcc",
                "is_html",
                "gmail_user_id",
                "attachment",
            ],
        },
        "GMAIL_FETCH_EMAILS": {
            "display_name": "Fetch Emails",
            "action_fields": [
                "gmail_user_id",
                "max_results",
                "query",
                "page_token",
                "query",
                "label_ids",
                "include_spam_trash",
            ],
            "get_result_field": True,
            "result_field": "messages",
        },
        "GMAIL_GET_PROFILE": {
            "display_name": "Get User Profile",
            "action_fields": ["gmail_user_id"],
        },
        "GMAIL_FETCH_MESSAGE_BY_MESSAGE_ID": {
            "display_name": "Get Email By ID",
            "action_fields": ["message_id", "gmail_user_id", "format"],
            "get_result_field": False,
        },
        "GMAIL_CREATE_EMAIL_DRAFT": {
            "display_name": "Create Draft Email",
            "action_fields": [
                "recipient_email",
                "subject",
                "body",
                "cc",
                "bcc",
                "is_html",
                "attachment",
                "gmail_user_id",
            ],
        },
        "GMAIL_FETCH_MESSAGE_BY_THREAD_ID": {
            "display_name": "Get Message By Thread ID",
            "action_fields": ["thread_id", "page_token", "gmail_user_id"],
            "get_result_field": False,
        },
        "GMAIL_LIST_THREADS": {
            "display_name": "List Email Threads",
            "action_fields": ["max_results", "query", "gmail_user_id", "page_token"],
        },
        "GMAIL_REPLY_TO_THREAD": {
            "display_name": "Reply To Thread",
            "action_fields": ["thread_id", "message_body", "recipient_email", "gmail_user_id", "cc", "bcc", "is_html"],
        },
        "GMAIL_LIST_LABELS": {
            "display_name": "List Email Labels",
            "action_fields": ["gmail_user_id"],
        },
        "GMAIL_CREATE_LABEL": {
            "display_name": "Create Email Label",
            "action_fields": ["label_name", "label_list_visibility", "message_list_visibility", "gmail_user_id"],
        },
        "GMAIL_GET_PEOPLE": {
            "display_name": "Get Contacts",
            "action_fields": ["resource_name", "person_fields"],
        },
        "GMAIL_REMOVE_LABEL": {
            "display_name": "Delete Email Label",
            "action_fields": ["label_id", "gmail_user_id"],
            "get_result_field": False,
        },
        "GMAIL_GET_ATTACHMENT": {
            "display_name": "Get Attachment",
            "action_fields": ["message_id", "attachment_id", "file_name", "gmail_user_id"],
        },
    }
    _all_fields = {field for action_data in _actions_data.values() for field in action_data["action_fields"]}
    _bool_variables = {"is_html", "include_spam_trash"}

    def __init__(self, *args, **kwargs):
        super().__init__(*args, **kwargs)
<<<<<<< HEAD

=======
>>>>>>> 6f259c6b
        self._default_tools = {
            self.sanitize_action_name("GMAIL_SEND_EMAIL").replace(" ", "-"),
            self.sanitize_action_name("GMAIL_FETCH_EMAILS").replace(" ", "-"),
        }
        # Build the action maps right away
        self._display_to_key_map = {data["display_name"]: key for key, data in self._actions_data.items()}
        self._key_to_display_map = {key: data["display_name"] for key, data in self._actions_data.items()}
        self._sanitized_names = {
            action: self._name_sanitizer.sub("-", self.sanitize_action_name(action)) for action in self._actions_data
        }

    # Combine base inputs with Gmail-specific inputs
    inputs = [
        *ComposioBaseComponent._base_inputs,
        # Email composition fields
        MessageTextInput(
            name="recipient_email",
            display_name="Recipient Email",
            info="Email address of the recipient",
            show=False,
            required=True,
            advanced=False,
        ),
        MessageTextInput(
            name="subject",
            display_name="Subject",
            info="Subject of the email",
            show=False,
            required=True,
            advanced=False,
        ),
        MessageTextInput(
            name="body",
            display_name="Body",
            required=True,
            info="Content of the email",
            show=False,
            advanced=False,
        ),
        MessageTextInput(
            name="cc",
            display_name="CC",
            info="Email addresses to CC (Carbon Copy) in the email, separated by commas",
            show=False,
            advanced=True,
        ),
        MessageTextInput(
            name="bcc",
            display_name="BCC",
            info="Email addresses to BCC (Blind Carbon Copy) in the email, separated by commas",
            show=False,
            advanced=True,
        ),
        BoolInput(
            name="is_html",
            display_name="Is HTML",
            info="Specify whether the email body contains HTML content (true/false)",
            show=False,
            value=False,
            advanced=True,
        ),
        # Email retrieval and management fields
        MessageTextInput(
            name="gmail_user_id",
            display_name="User ID",
            info="The user's email address or 'me' for the authenticated user",
            show=False,
            advanced=True,
        ),
        IntInput(
            name="max_results",
            display_name="Max Results",
            required=True,
            info="Maximum number of emails to be returned",
            show=False,
            advanced=False,
        ),
        MessageTextInput(
            name="message_id",
            display_name="Message ID",
            info="The ID of the specific email message",
            show=False,
            required=True,
            advanced=False,
        ),
        MessageTextInput(
            name="thread_id",
            display_name="Thread ID",
            info="The ID of the email thread",
            show=False,
            required=True,
            advanced=False,
        ),
        MessageTextInput(
            name="query",
            display_name="Query",
            info="Search query to filter emails (e.g., 'from:someone@email.com' or 'subject:hello')",
            show=False,
            advanced=False,
        ),
        MessageTextInput(
            name="message_body",
            display_name="Message Body",
            info="The body content of the message to be sent",
            show=False,
            advanced=True,
        ),
        # Label management fields
        MessageTextInput(
            name="label_name",
            display_name="Label Name",
            info="Name of the Gmail label to create, modify, or filter by",
            show=False,
            required=True,
            advanced=False,
        ),
        MessageTextInput(
            name="label_id",
            display_name="Label ID",
            info="The ID of the Gmail label",
            show=False,
            advanced=False,
        ),
        MessageTextInput(
            name="label_ids",
            display_name="Label Ids",
            info="Comma-separated list of label IDs to filter messages",
            show=False,
            advanced=True,
        ),
        MessageTextInput(
            name="label_list_visibility",
            display_name="Label List Visibility",
            info="The visibility of the label in the label list in the Gmail web interface",
            show=False,
            advanced=True,
        ),
        MessageTextInput(
            name="message_list_visibility",
            display_name="Message List Visibility",
            info="The visibility of the label in the message list in the Gmail web interface",
            show=False,
            advanced=True,
        ),
        # Pagination and filtering
        MessageTextInput(
            name="page_token",
            display_name="Page Token",
            info="Token for retrieving the next page of results",
            show=False,
            advanced=True,
        ),
        BoolInput(
            name="include_spam_trash",
            display_name="Include messages from Spam/Trash",
            info="Include messages from SPAM and TRASH in the results",
            show=False,
            value=False,
            advanced=True,
        ),
        MessageTextInput(
            name="format",
            display_name="Format",
            info="The format to return the message in. Possible values: minimal, full, raw, metadata",
            show=False,
            advanced=True,
        ),
        # Contact management fields
        MessageTextInput(
            name="resource_name",
            display_name="Resource Name",
            info="The resource name of the person to provide information about",
            show=False,
            advanced=True,
        ),
        MessageTextInput(
            name="person_fields",
            display_name="Person fields",
            info="Fields to return for the person. Multiple fields can be specified by separating them with commas",
            show=False,
            advanced=True,
        ),
        # Attachment handling
        MessageTextInput(
            name="attachment_id",
            display_name="Attachment ID",
            info="Id of the attachment",
            show=False,
            required=True,
            advanced=False,
        ),
        MessageTextInput(
            name="file_name",
            display_name="File name",
            info="File name of the attachment file",
            show=False,
            required=True,
            advanced=False,
        ),
        FileInput(
            name="attachment",
            display_name="Add Attachment",
            file_types=[
                "csv",
                "txt",
                "doc",
                "docx",
                "xls",
                "xlsx",
                "pdf",
                "png",
                "jpg",
                "jpeg",
                "gif",
                "zip",
                "rar",
                "ppt",
                "pptx",
            ],
            info="Add an attachment",
            show=False,
        ),
    ]

    def execute_action(self):
        """Execute action and return response as Message."""
        toolset = self._build_wrapper()

        try:
            self._build_action_maps()
            # Get the display name from the action list
            display_name = self.action[0]["name"] if isinstance(self.action, list) and self.action else self.action
            # Use the display_to_key_map to get the action key
            action_key = self._display_to_key_map.get(display_name)
            if not action_key:
                msg = f"Invalid action: {display_name}"
                raise ValueError(msg)

            enum_name = getattr(Action, action_key)
            params = {}
            if action_key in self._actions_data:
                for field in self._actions_data[action_key]["action_fields"]:
                    value = getattr(self, field)

                    if value is None or value == "":
                        continue

                    if field in ["cc", "bcc", "label_ids"] and value:
                        value = [item.strip() for item in value.split(",")]

                    if field in self._bool_variables:
                        value = bool(value)

                    params[field] = value

            if params.get("gmail_user_id"):
                params["user_id"] = params.pop("gmail_user_id")

            result = toolset.execute_action(
                action=enum_name,
                params=params,
            )
            if not result.get("successful"):
                message_str = result.get("data", {}).get("message", "{}")
                try:
                    error_data = json.loads(message_str).get("error", {})
                except json.JSONDecodeError:
                    error_data = {"error": "Failed to get exact error details"}
                return {
                    "code": error_data.get("code"),
                    "message": error_data.get("message"),
                    "errors": error_data.get("errors", []),
                    "status": error_data.get("status"),
                }

            result_data = result.get("data", [])
            if (
                len(result_data) != 1
                and not self._actions_data.get(action_key, {}).get("result_field")
                and self._actions_data.get(action_key, {}).get("get_result_field")
            ):
                msg = f"Expected a dict with a single key, got {len(result_data)} keys: {result_data.keys()}"
                raise ValueError(msg)
            if result_data:
                get_result_field = self._actions_data.get(action_key, {}).get("get_result_field", True)
                if get_result_field:
                    key = self._actions_data.get(action_key, {}).get("result_field", next(iter(result_data)))
                    result_data.get(key)
                return result_data
        except Exception as e:
            logger.error(f"Error executing action: {e}")
            display_name = self.action[0]["name"] if isinstance(self.action, list) and self.action else str(self.action)
            msg = f"Failed to execute {display_name}: {e!s}"
            raise ValueError(msg) from e

    def update_build_config(self, build_config: dict, field_value: Any, field_name: str | None = None) -> dict:
        return super().update_build_config(build_config, field_value, field_name)<|MERGE_RESOLUTION|>--- conflicted
+++ resolved
@@ -114,10 +114,6 @@
 
     def __init__(self, *args, **kwargs):
         super().__init__(*args, **kwargs)
-<<<<<<< HEAD
-
-=======
->>>>>>> 6f259c6b
         self._default_tools = {
             self.sanitize_action_name("GMAIL_SEND_EMAIL").replace(" ", "-"),
             self.sanitize_action_name("GMAIL_FETCH_EMAILS").replace(" ", "-"),

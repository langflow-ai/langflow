--- conflicted
+++ resolved
@@ -1,17 +1,11 @@
 from .composio_api import ComposioAPIComponent
 from .gmail_composio import ComposioGmailAPIComponent
-<<<<<<< HEAD
 from .googlecalendar_composio import ComposioGoogleCalendarAPIComponent
-=======
 from .slack_composio import ComposioSlackAPIComponent
->>>>>>> 93e8b3e8
 
 __all__ = [
     "ComposioAPIComponent",
     "ComposioGmailAPIComponent",
-<<<<<<< HEAD
     "ComposioGoogleCalendarAPIComponent",
-=======
     "ComposioSlackAPIComponent",
->>>>>>> 93e8b3e8
 ]
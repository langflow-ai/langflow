from .composio_api import ComposioAPIComponent
<<<<<<< HEAD
from .github_api import GitHubAPIComponent
from .gmail_api import GmailAPIComponent
from .googlecalendar_api import GooglecalendarAPIComponent
from .googlemeet_api import GooglemeetAPIComponent
from .googlesheets_api import GooglesheetsAPIComponent
from .slack_api import SlackAPIComponent

__all__ = [
    "ComposioAPIComponent",
    "GitHubAPIComponent",
    "GmailAPIComponent",
    "GooglecalendarAPIComponent",
    "GooglemeetAPIComponent",
    "GooglesheetsAPIComponent",
    "SlackAPIComponent",
]
=======
from .gmail_composio import ComposioGmailAPIComponent

__all__ = ["ComposioAPIComponent", "ComposioGmailAPIComponent"]
>>>>>>> 6e38033a
<|MERGE_RESOLUTION|>--- conflicted
+++ resolved
@@ -1,7 +1,6 @@
 from .composio_api import ComposioAPIComponent
-<<<<<<< HEAD
 from .github_api import GitHubAPIComponent
-from .gmail_api import GmailAPIComponent
+from .gmail_composio import ComposioGmailAPIComponent
 from .googlecalendar_api import GooglecalendarAPIComponent
 from .googlemeet_api import GooglemeetAPIComponent
 from .googlesheets_api import GooglesheetsAPIComponent
@@ -10,14 +9,9 @@
 __all__ = [
     "ComposioAPIComponent",
     "GitHubAPIComponent",
-    "GmailAPIComponent",
+    "ComposioGmailAPIComponent",
     "GooglecalendarAPIComponent",
     "GooglemeetAPIComponent",
     "GooglesheetsAPIComponent",
     "SlackAPIComponent",
-]
-=======
-from .gmail_composio import ComposioGmailAPIComponent
-
-__all__ = ["ComposioAPIComponent", "ComposioGmailAPIComponent"]
->>>>>>> 6e38033a
+]
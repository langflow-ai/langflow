--- conflicted
+++ resolved
@@ -1,20 +1,9 @@
 from urllib.parse import urlparse
 
 from langflow.base.data import BaseFileComponent
-<<<<<<< HEAD
+from langflow.inputs.inputs import FloatInput, SecretStrInput
 from langflow.io import BoolInput, DropdownInput, IntInput, MessageTextInput
 from langflow.schema import JSON
-=======
-from langflow.io import (
-    BoolInput,
-    DropdownInput,
-    FloatInput,
-    IntInput,
-    MessageTextInput,
-    SecretStrInput,
-)
-from langflow.schema import Data
->>>>>>> 77d40862
 
 
 class NvidiaIngestComponent(BaseFileComponent):
@@ -244,33 +233,6 @@
         # Result is a list of segments as determined by the text_depth option (if "document" then only one segment)
         # each segment is a list of elements (text, structured, image)
         for segment in result:
-<<<<<<< HEAD
-            for element in segment:
-                document_type = element.get("document_type")
-                metadata = element.get("metadata", {})
-                source_metadata = metadata.get("source_metadata", {})
-                content_metadata = metadata.get("content_metadata", {})
-
-                if document_type == document_type_text:
-                    data.append(
-                        JSON(
-                            text=metadata.get("content", ""),
-                            file_path=source_metadata.get("source_name", ""),
-                            document_type=document_type,
-                            description=content_metadata.get("description", ""),
-                        )
-                    )
-                # Both charts and tables are returned as "structured" document type,
-                # with extracted text in "table_content"
-                elif document_type == document_type_structured:
-                    table_metadata = metadata.get("table_metadata", {})
-                    data.append(
-                        JSON(
-                            text=table_metadata.get("table_content", ""),
-                            file_path=source_metadata.get("source_name", ""),
-                            document_type=document_type,
-                            description=content_metadata.get("description", ""),
-=======
             if segment:
                 for element in segment:
                     document_type = element.get("document_type")
@@ -279,7 +241,7 @@
 
                     if document_type == document_type_text:
                         data.append(
-                            Data(
+                            JSON(
                                 text=metadata.get("content", ""),
                                 file_path=source_metadata.get("source_name", ""),
                                 document_type=document_type,
@@ -296,13 +258,12 @@
                             metadata["content"] = {"$binary": metadata["content"]}
 
                         data.append(
-                            Data(
+                            JSON(
                                 text=table_metadata.get("table_content", ""),
                                 file_path=source_metadata.get("source_name", ""),
                                 document_type=document_type,
                                 metadata=metadata,
                             )
->>>>>>> 77d40862
                         )
                     elif document_type == "image":
                         image_metadata = metadata.get("image_metadata", {})
@@ -312,7 +273,7 @@
                             metadata["content"] = {"$binary": metadata["content"]}
 
                         data.append(
-                            Data(
+                            JSON(
                                 text=image_metadata.get("caption", "No caption available"),
                                 file_path=source_metadata.get("source_name", ""),
                                 document_type=document_type,

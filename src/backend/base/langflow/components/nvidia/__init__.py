import sys

<<<<<<< HEAD
from .nemo_guardrails import NVIDIANeMoGuardrailsComponent
=======
from .nvidia import NVIDIAModelComponent
from .nvidia_embedding import NVIDIAEmbeddingsComponent
>>>>>>> 4bd8aa63
from .nvidia_ingest import NvidiaIngestComponent
from .nvidia_rerank import NvidiaRerankComponent

if sys.platform == "win32":
    from .system_assist import NvidiaSystemAssistComponent

<<<<<<< HEAD
    __all__ = ["NVIDIANeMoGuardrailsComponent", "NvidiaIngestComponent", "NvidiaRerankComponent", "NvidiaSystemAssistComponent"]
else:
    __all__ = ["NVIDIANeMoGuardrailsComponent", "NvidiaIngestComponent", "NvidiaRerankComponent"]
=======
    __all__ = [
        "NVIDIAEmbeddingsComponent",
        "NVIDIAModelComponent",
        "NvidiaIngestComponent",
        "NvidiaRerankComponent",
        "NvidiaSystemAssistComponent",
    ]
else:
    __all__ = ["NVIDIAEmbeddingsComponent", "NVIDIAModelComponent", "NvidiaIngestComponent", "NvidiaRerankComponent"]
>>>>>>> 4bd8aa63
<|MERGE_RESOLUTION|>--- conflicted
+++ resolved
@@ -1,29 +1,27 @@
 import sys
 
-<<<<<<< HEAD
 from .nemo_guardrails import NVIDIANeMoGuardrailsComponent
-=======
 from .nvidia import NVIDIAModelComponent
 from .nvidia_embedding import NVIDIAEmbeddingsComponent
->>>>>>> 4bd8aa63
 from .nvidia_ingest import NvidiaIngestComponent
 from .nvidia_rerank import NvidiaRerankComponent
 
 if sys.platform == "win32":
     from .system_assist import NvidiaSystemAssistComponent
 
-<<<<<<< HEAD
-    __all__ = ["NVIDIANeMoGuardrailsComponent", "NvidiaIngestComponent", "NvidiaRerankComponent", "NvidiaSystemAssistComponent"]
-else:
-    __all__ = ["NVIDIANeMoGuardrailsComponent", "NvidiaIngestComponent", "NvidiaRerankComponent"]
-=======
     __all__ = [
         "NVIDIAEmbeddingsComponent",
         "NVIDIAModelComponent",
+        "NVIDIANeMoGuardrailsComponent",
         "NvidiaIngestComponent",
         "NvidiaRerankComponent",
         "NvidiaSystemAssistComponent",
     ]
 else:
-    __all__ = ["NVIDIAEmbeddingsComponent", "NVIDIAModelComponent", "NvidiaIngestComponent", "NvidiaRerankComponent"]
->>>>>>> 4bd8aa63
+    __all__ = [
+        "NVIDIAEmbeddingsComponent",
+        "NVIDIAModelComponent",
+        "NVIDIANeMoGuardrailsComponent",
+        "NvidiaIngestComponent",
+        "NvidiaRerankComponent",
+    ]
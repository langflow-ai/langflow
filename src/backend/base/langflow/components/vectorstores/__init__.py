<<<<<<< HEAD
from .astradb import AstraDBVectorStoreComponent
from .astradb_graph import AstraDBGraphVectorStoreComponent
from .cassandra import CassandraVectorStoreComponent
from .cassandra_graph import CassandraGraphVectorStoreComponent
from .chroma import ChromaVectorStoreComponent
from .clickhouse import ClickhouseVectorStoreComponent
from .couchbase import CouchbaseSearchVectorStoreComponent
from .elasticsearch import ElasticsearchVectorStoreComponent
from .faiss import FaissVectorStoreComponent
from .graph_rag import GraphRAGComponent
from .hcd import HCDVectorStoreComponent
from .local_db import LocalDBComponent
from .milvus import MilvusVectorStoreComponent
from .mongodb_atlas import MongoVectorStoreComponent
from .opensearch import OpenSearchVectorStoreComponent
from .pgvector import PGVectorStoreComponent
from .pinecone import PineconeVectorStoreComponent
from .qdrant import QdrantVectorStoreComponent
from .redis import RedisVectorStoreComponent
from .supabase import SupabaseVectorStoreComponent
from .upstash import UpstashVectorStoreComponent
from .vectara import VectaraVectorStoreComponent
from .vectara_rag import VectaraRagComponent
from .weaviate import WeaviateVectorStoreComponent
=======
from __future__ import annotations

from typing import TYPE_CHECKING, Any

from langflow.components._importing import import_mod

if TYPE_CHECKING:
    from .astradb import AstraDBVectorStoreComponent
    from .astradb_graph import AstraDBGraphVectorStoreComponent
    from .cassandra import CassandraVectorStoreComponent
    from .cassandra_graph import CassandraGraphVectorStoreComponent
    from .chroma import ChromaVectorStoreComponent
    from .clickhouse import ClickhouseVectorStoreComponent
    from .couchbase import CouchbaseVectorStoreComponent
    from .elasticsearch import ElasticsearchVectorStoreComponent
    from .faiss import FaissVectorStoreComponent
    from .graph_rag import GraphRAGComponent
    from .hcd import HCDVectorStoreComponent
    from .local_db import LocalDBComponent
    from .milvus import MilvusVectorStoreComponent
    from .mongodb_atlas import MongoVectorStoreComponent
    from .opensearch import OpenSearchVectorStoreComponent
    from .pgvector import PGVectorStoreComponent
    from .pinecone import PineconeVectorStoreComponent
    from .qdrant import QdrantVectorStoreComponent
    from .redis import RedisVectorStoreComponent
    from .supabase import SupabaseVectorStoreComponent
    from .upstash import UpstashVectorStoreComponent
    from .vectara import VectaraVectorStoreComponent
    from .vectara_rag import VectaraRagComponent
    from .weaviate import WeaviateVectorStoreComponent

_dynamic_imports = {
    "AstraDBVectorStoreComponent": "astradb",
    "AstraDBGraphVectorStoreComponent": "astradb_graph",
    "CassandraVectorStoreComponent": "cassandra",
    "CassandraGraphVectorStoreComponent": "cassandra_graph",
    "ChromaVectorStoreComponent": "chroma",
    "ClickhouseVectorStoreComponent": "clickhouse",
    "CouchbaseVectorStoreComponent": "couchbase",
    "ElasticsearchVectorStoreComponent": "elasticsearch",
    "FaissVectorStoreComponent": "faiss",
    "GraphRAGComponent": "graph_rag",
    "HCDVectorStoreComponent": "hcd",
    "LocalDBComponent": "local_db",
    "MilvusVectorStoreComponent": "milvus",
    "MongoVectorStoreComponent": "mongodb_atlas",
    "OpenSearchVectorStoreComponent": "opensearch",
    "PGVectorStoreComponent": "pgvector",
    "PineconeVectorStoreComponent": "pinecone",
    "QdrantVectorStoreComponent": "qdrant",
    "RedisVectorStoreComponent": "redis",
    "SupabaseVectorStoreComponent": "supabase",
    "UpstashVectorStoreComponent": "upstash",
    "VectaraVectorStoreComponent": "vectara",
    "VectaraRagComponent": "vectara_rag",
    "WeaviateVectorStoreComponent": "weaviate",
}
>>>>>>> 80ebe03d

__all__ = [
    "AstraDBGraphVectorStoreComponent",
    "AstraDBVectorStoreComponent",
    "CassandraGraphVectorStoreComponent",
    "CassandraVectorStoreComponent",
    "ChromaVectorStoreComponent",
    "ClickhouseVectorStoreComponent",
    "CouchbaseSearchVectorStoreComponent",
    "ElasticsearchVectorStoreComponent",
    "FaissVectorStoreComponent",
    "GraphRAGComponent",
    "HCDVectorStoreComponent",
    "LocalDBComponent",
    "MilvusVectorStoreComponent",
    "MongoVectorStoreComponent",
    "OpenSearchVectorStoreComponent",
    "PGVectorStoreComponent",
    "PineconeVectorStoreComponent",
    "QdrantVectorStoreComponent",
    "RedisVectorStoreComponent",
    "SupabaseVectorStoreComponent",
    "UpstashVectorStoreComponent",
    "VectaraRagComponent",
    "VectaraVectorStoreComponent",
    "WeaviateVectorStoreComponent",
]


def __getattr__(attr_name: str) -> Any:
    """Lazily import vectorstore components on attribute access."""
    if attr_name not in _dynamic_imports:
        msg = f"module '{__name__}' has no attribute '{attr_name}'"
        raise AttributeError(msg)
    try:
        result = import_mod(attr_name, _dynamic_imports[attr_name], __spec__.parent)
    except (ModuleNotFoundError, ImportError, AttributeError) as e:
        msg = f"Could not import '{attr_name}' from '{__name__}': {e}"
        raise AttributeError(msg) from e
    globals()[attr_name] = result
    return result


def __dir__() -> list[str]:
    return list(__all__)<|MERGE_RESOLUTION|>--- conflicted
+++ resolved
@@ -1,29 +1,3 @@
-<<<<<<< HEAD
-from .astradb import AstraDBVectorStoreComponent
-from .astradb_graph import AstraDBGraphVectorStoreComponent
-from .cassandra import CassandraVectorStoreComponent
-from .cassandra_graph import CassandraGraphVectorStoreComponent
-from .chroma import ChromaVectorStoreComponent
-from .clickhouse import ClickhouseVectorStoreComponent
-from .couchbase import CouchbaseSearchVectorStoreComponent
-from .elasticsearch import ElasticsearchVectorStoreComponent
-from .faiss import FaissVectorStoreComponent
-from .graph_rag import GraphRAGComponent
-from .hcd import HCDVectorStoreComponent
-from .local_db import LocalDBComponent
-from .milvus import MilvusVectorStoreComponent
-from .mongodb_atlas import MongoVectorStoreComponent
-from .opensearch import OpenSearchVectorStoreComponent
-from .pgvector import PGVectorStoreComponent
-from .pinecone import PineconeVectorStoreComponent
-from .qdrant import QdrantVectorStoreComponent
-from .redis import RedisVectorStoreComponent
-from .supabase import SupabaseVectorStoreComponent
-from .upstash import UpstashVectorStoreComponent
-from .vectara import VectaraVectorStoreComponent
-from .vectara_rag import VectaraRagComponent
-from .weaviate import WeaviateVectorStoreComponent
-=======
 from __future__ import annotations
 
 from typing import TYPE_CHECKING, Any
@@ -37,7 +11,7 @@
     from .cassandra_graph import CassandraGraphVectorStoreComponent
     from .chroma import ChromaVectorStoreComponent
     from .clickhouse import ClickhouseVectorStoreComponent
-    from .couchbase import CouchbaseVectorStoreComponent
+    from .couchbase import CouchbaseSearchVectorStoreComponent
     from .elasticsearch import ElasticsearchVectorStoreComponent
     from .faiss import FaissVectorStoreComponent
     from .graph_rag import GraphRAGComponent
@@ -63,7 +37,7 @@
     "CassandraGraphVectorStoreComponent": "cassandra_graph",
     "ChromaVectorStoreComponent": "chroma",
     "ClickhouseVectorStoreComponent": "clickhouse",
-    "CouchbaseVectorStoreComponent": "couchbase",
+    "CouchbaseSearchVectorStoreComponent": "couchbase",
     "ElasticsearchVectorStoreComponent": "elasticsearch",
     "FaissVectorStoreComponent": "faiss",
     "GraphRAGComponent": "graph_rag",
@@ -82,7 +56,6 @@
     "VectaraRagComponent": "vectara_rag",
     "WeaviateVectorStoreComponent": "weaviate",
 }
->>>>>>> 80ebe03d
 
 __all__ = [
     "AstraDBGraphVectorStoreComponent",

import re
from collections import defaultdict
from dataclasses import asdict, dataclass, field

from astrapy import AstraDBAdmin, DataAPIClient, Database
from astrapy.info import CollectionDescriptor
from langchain_astradb import AstraDBVectorStore, CollectionVectorServiceOptions

from langflow.base.vectorstores.model import LCVectorStoreComponent, check_cached_vector_store
from langflow.helpers import docs_to_data
from langflow.inputs import FloatInput, NestedDictInput
from langflow.io import (
    BoolInput,
    DropdownInput,
    HandleInput,
    IntInput,
    SecretStrInput,
    StrInput,
)
from langflow.schema import Data
from langflow.utils.version import get_version_info


class AstraDBVectorStoreComponent(LCVectorStoreComponent):
    display_name: str = "Astra DB"
    description: str = "Ingest and search documents in Astra DB"
    documentation: str = "https://docs.datastax.com/en/langflow/astra-components.html"
    name = "AstraDB"
    icon: str = "AstraDB"

    _cached_vector_store: AstraDBVectorStore | None = None

    @dataclass
    class NewDatabaseInput:
        functionality: str = "create"
        fields: dict[str, dict] = field(
            default_factory=lambda: {
                "data": {
                    "node": {
                        "name": "create_database",
                        "description": "Please allow several minutes for creation to complete.",
                        "display_name": "Create new database",
                        "field_order": ["01_new_database_name", "02_cloud_provider", "03_region"],
                        "template": {
                            "01_new_database_name": StrInput(
                                name="new_database_name",
                                display_name="Name",
                                info="Name of the new database to create in Astra DB.",
                                required=True,
                            ),
                            "02_cloud_provider": DropdownInput(
                                name="cloud_provider",
                                display_name="Cloud provider",
                                info="Cloud provider for the new database.",
                                options=[],
                                required=True,
                                real_time_refresh=True,
                            ),
                            "03_region": DropdownInput(
                                name="region",
                                display_name="Region",
                                info="Region for the new database.",
                                options=[],
                                required=True,
                            ),
                        },
                    },
                }
            }
        )

    @dataclass
    class NewCollectionInput:
        functionality: str = "create"
        fields: dict[str, dict] = field(
            default_factory=lambda: {
                "data": {
                    "node": {
                        "name": "create_collection",
                        "description": "Please allow several seconds for creation to complete.",
                        "display_name": "Create new collection",
                        "field_order": [
                            "01_new_collection_name",
                            "02_embedding_generation_provider",
                            "03_embedding_generation_model",
                            "04_dimension",
                        ],
                        "template": {
                            "01_new_collection_name": StrInput(
                                name="new_collection_name",
                                display_name="Name",
                                info="Name of the new collection to create in Astra DB.",
                                required=True,
                            ),
                            "02_embedding_generation_provider": DropdownInput(
                                name="embedding_generation_provider",
                                display_name="Embedding generation method",
                                info="Provider to use for generating embeddings.",
                                helper_text=(
                                    "To create collections with more embedding provider options, go to "
                                    '<a class="underline" href="https://astra.datastax.com/" target=" _blank" '
                                    'rel="noopener noreferrer">your database in Astra DB</a>'
                                ),
                                real_time_refresh=True,
                                required=True,
                                options=[],
                            ),
                            "03_embedding_generation_model": DropdownInput(
                                name="embedding_generation_model",
                                display_name="Embedding model",
                                info="Model to use for generating embeddings.",
                                real_time_refresh=True,
                                options=[],
                            ),
                            "04_dimension": IntInput(
                                name="dimension",
                                display_name="Dimensions",
                                info="Dimensions of the embeddings to generate.",
                                value=None,
                            ),
                        },
                    },
                }
            }
        )

    inputs = [
        SecretStrInput(
            name="token",
            display_name="Astra DB Application Token",
            info="Authentication token for accessing Astra DB.",
            value="ASTRA_DB_APPLICATION_TOKEN",
            required=True,
            real_time_refresh=True,
            input_types=[],
        ),
        StrInput(
            name="environment",
            display_name="Environment",
            info="The environment for the Astra DB API Endpoint.",
            advanced=True,
            real_time_refresh=True,
        ),
        DropdownInput(
            name="database_name",
            display_name="Database",
            info="The Database name for the Astra DB instance.",
            required=True,
            refresh_button=True,
            real_time_refresh=True,
            dialog_inputs=asdict(NewDatabaseInput()),
            combobox=True,
        ),
        StrInput(
            name="api_endpoint",
            display_name="Astra DB API Endpoint",
            info="The API Endpoint for the Astra DB instance. Supercedes database selection.",
            advanced=True,
        ),
        DropdownInput(
            name="collection_name",
            display_name="Collection",
            info="The name of the collection within Astra DB where the vectors will be stored.",
            required=True,
            refresh_button=True,
            real_time_refresh=True,
            dialog_inputs=asdict(NewCollectionInput()),
            combobox=True,
            advanced=True,
        ),
        StrInput(
            name="keyspace",
            display_name="Keyspace",
            info="Optional keyspace within Astra DB to use for the collection.",
            advanced=True,
        ),
        DropdownInput(
            name="embedding_choice",
            display_name="Embedding Model or Astra Vectorize",
            info="Choose an embedding model or use Astra Vectorize.",
            options=["Embedding Model", "Astra Vectorize"],
            value="Embedding Model",
            advanced=True,
            real_time_refresh=True,
        ),
        HandleInput(
            name="embedding_model",
            display_name="Embedding Model",
            input_types=["Embeddings"],
            info="Specify the Embedding Model. Not required for Astra Vectorize collections.",
            required=False,
        ),
        *LCVectorStoreComponent.inputs,
        IntInput(
            name="number_of_results",
            display_name="Number of Search Results",
            info="Number of search results to return.",
            advanced=True,
            value=4,
        ),
        DropdownInput(
            name="search_type",
            display_name="Search Type",
            info="Search type to use",
            options=["Similarity", "Similarity with score threshold", "MMR (Max Marginal Relevance)"],
            value="Similarity",
            advanced=True,
        ),
        FloatInput(
            name="search_score_threshold",
            display_name="Search Score Threshold",
            info="Minimum similarity score threshold for search results. "
            "(when using 'Similarity with score threshold')",
            value=0,
            advanced=True,
        ),
        NestedDictInput(
            name="advanced_search_filter",
            display_name="Search Metadata Filter",
            info="Optional dictionary of filters to apply to the search query.",
            advanced=True,
        ),
        BoolInput(
            name="autodetect_collection",
            display_name="Autodetect Collection",
            info="Boolean flag to determine whether to autodetect the collection.",
            advanced=True,
            value=True,
        ),
        StrInput(
            name="content_field",
            display_name="Content Field",
            info="Field to use as the text content field for the vector store.",
            advanced=True,
        ),
        StrInput(
            name="deletion_field",
            display_name="Deletion Based On Field",
            info="When this parameter is provided, documents in the target collection with "
            "metadata field values matching the input metadata field value will be deleted "
            "before new data is loaded.",
            advanced=True,
        ),
        BoolInput(
            name="ignore_invalid_documents",
            display_name="Ignore Invalid Documents",
            info="Boolean flag to determine whether to ignore invalid documents at runtime.",
            advanced=True,
        ),
        NestedDictInput(
            name="astradb_vectorstore_kwargs",
            display_name="AstraDBVectorStore Parameters",
            info="Optional dictionary of additional parameters for the AstraDBVectorStore.",
            advanced=True,
        ),
    ]

    @classmethod
    def map_cloud_providers(cls):
        # TODO: Programmatically fetch the regions for each cloud provider
        return {
            "dev": {
                "Google Cloud Platform": {
                    "id": "gcp",
                    "regions": ["us-central1"],
                },
            },
            # TODO: Check test regions
            "test": {
                "Google Cloud Platform": {
                    "id": "gcp",
                    "regions": ["us-central1"],
                },
            },
            "prod": {
                "Amazon Web Services": {
                    "id": "aws",
                    "regions": ["us-east-2", "ap-south-1", "eu-west-1"],
                },
                "Google Cloud Platform": {
                    "id": "gcp",
                    "regions": ["us-east1"],
                },
                "Microsoft Azure": {
                    "id": "azure",
                    "regions": ["westus3"],
                },
            },
        }

    @classmethod
    def get_vectorize_providers(cls, token: str, environment: str | None = None, api_endpoint: str | None = None):
        try:
            # Get the admin object
            admin = AstraDBAdmin(token=token, environment=environment)
            db_admin = admin.get_database_admin(api_endpoint=api_endpoint)

            # Get the list of embedding providers
            embedding_providers = db_admin.find_embedding_providers().as_dict()

            vectorize_providers_mapping = {}
            # Map the provider display name to the provider key and models
            for provider_key, provider_data in embedding_providers["embeddingProviders"].items():
                # Get the provider display name and models
                display_name = provider_data["displayName"]
                models = [model["name"] for model in provider_data["models"]]

                # Build our mapping
                vectorize_providers_mapping[display_name] = [provider_key, models]

            # Sort the resulting dictionary
            return defaultdict(list, dict(sorted(vectorize_providers_mapping.items())))
        except Exception as _:  # noqa: BLE001
            return {}

    @classmethod
    async def create_database_api(
        cls,
        new_database_name: str,
        cloud_provider: str,
        region: str,
        token: str,
        environment: str | None = None,
        keyspace: str | None = None,
    ):
        client = DataAPIClient(token=token, environment=environment)

        # Get the admin object
        admin_client = client.get_admin(token=token)

        # Get the environment, set to prod if null like
        my_env = environment or "prod"

        # Raise a value error if name isn't provided
        if not new_database_name:
            msg = "Database name is required to create a new database."
            raise ValueError(msg)

        # Call the create database function
        return await admin_client.async_create_database(
            name=new_database_name,
            cloud_provider=cls.map_cloud_providers()[my_env][cloud_provider]["id"],
            region=region,
            keyspace=keyspace,
            wait_until_active=False,
        )

    @classmethod
    async def create_collection_api(
        cls,
        new_collection_name: str,
        token: str,
        api_endpoint: str,
        environment: str | None = None,
        keyspace: str | None = None,
        dimension: int | None = None,
        embedding_generation_provider: str | None = None,
        embedding_generation_model: str | None = None,
    ):
        # Create the data API client
        client = DataAPIClient(token=token, environment=environment)

        # Get the database object
        database = client.get_async_database(api_endpoint=api_endpoint, token=token)

        # Build vectorize options, if needed
        vectorize_options = None
        if not dimension:
            vectorize_options = CollectionVectorServiceOptions(
                provider=cls.get_vectorize_providers(
                    token=token, environment=environment, api_endpoint=api_endpoint
                ).get(embedding_generation_provider, [None, []])[0],
                model_name=embedding_generation_model,
            )

        # Raise a value error if name isn't provided
        if not new_collection_name:
            msg = "Collection name is required to create a new collection."
            raise ValueError(msg)

        # Create the collection
        return await database.create_collection(
            name=new_collection_name,
            keyspace=keyspace,
            dimension=dimension,
            service=vectorize_options,
        )

    @classmethod
    def get_database_list_static(cls, token: str, environment: str | None = None):
        client = DataAPIClient(token=token, environment=environment)

        # Get the admin object
        admin_client = client.get_admin(token=token)

        # Get the list of databases
        db_list = list(admin_client.list_databases())

        # Set the environment properly
        env_string = ""
        if environment and environment != "prod":
            env_string = f"-{environment}"

        # Generate the api endpoint for each database
        db_info_dict = {}
        for db in db_list:
            try:
                # Get the API endpoint for the database
                api_endpoint = f"https://{db.info.id}-{db.info.region}.apps.astra{env_string}.datastax.com"

                # Get the number of collections
                try:
                    num_collections = len(
                        list(
                            client.get_database(
                                api_endpoint=api_endpoint, token=token, keyspace=db.info.keyspace
                            ).list_collection_names(keyspace=db.info.keyspace)
                        )
                    )
                except Exception:  # noqa: BLE001
                    num_collections = 0

                # Add the database to the dictionary
                db_info_dict[db.info.name] = {
                    "api_endpoint": api_endpoint,
                    "collections": num_collections,
                    "status": db.status if db.status != "ACTIVE" else None,
                    "org_id": db.org_id if db.org_id else None,
                }
            except Exception:  # noqa: BLE001, S110
                pass

        return db_info_dict

    def get_database_list(self):
        return self.get_database_list_static(token=self.token, environment=self.environment)

    @classmethod
    def get_api_endpoint_static(
        cls,
        token: str,
        environment: str | None = None,
        api_endpoint: str | None = None,
        database_name: str | None = None,
    ):
        # If the api_endpoint is set, return it
        if api_endpoint:
            return api_endpoint

        # Check if the database_name is like a url
        if database_name and database_name.startswith("https://"):
            return database_name

        # If the database is not set, nothing we can do.
        if not database_name:
            return None

        # Grab the database object
        db = cls.get_database_list_static(token=token, environment=environment).get(database_name)
        if not db:
            return None

        # Otherwise, get the URL from the database list
        return db.get("api_endpoint")

    def get_api_endpoint(self):
        return self.get_api_endpoint_static(
            token=self.token,
            environment=self.environment,
            api_endpoint=self.api_endpoint,
            database_name=self.database_name,
        )

    @classmethod
    def get_database_id_static(cls, api_endpoint: str) -> str | None:
        # Pattern matches standard UUID format: 8-4-4-4-12 hexadecimal characters
        uuid_pattern = r"[0-9a-fA-F]{8}-[0-9a-fA-F]{4}-[0-9a-fA-F]{4}-[0-9a-fA-F]{4}-[0-9a-fA-F]{12}"
        match = re.search(uuid_pattern, api_endpoint)

        return match.group(0) if match else None

    def get_database_id(self):
        return self.get_database_id_static(api_endpoint=self.get_api_endpoint())

    def get_keyspace(self):
        keyspace = self.keyspace

        if keyspace:
            return keyspace.strip()

        return None

    def get_database_object(self, api_endpoint: str | None = None):
        try:
            client = DataAPIClient(token=self.token, environment=self.environment)

            return client.get_database(
                api_endpoint=api_endpoint or self.get_api_endpoint(),
                token=self.token,
                keyspace=self.get_keyspace(),
            )
        except Exception as e:
            msg = f"Error fetching database object: {e}"
            raise ValueError(msg) from e

    def collection_data(self, collection_name: str, database: Database | None = None):
        try:
            if not database:
                client = DataAPIClient(token=self.token, environment=self.environment)

                database = client.get_database(
                    api_endpoint=self.get_api_endpoint(),
                    token=self.token,
                    keyspace=self.get_keyspace(),
                )

            collection = database.get_collection(collection_name, keyspace=self.get_keyspace())

            return collection.estimated_document_count()
        except Exception as e:  # noqa: BLE001
            self.log(f"Error checking collection data: {e}")

            return None

    def _initialize_database_options(self):
        try:
            return [
                {
                    "name": name,
                    "status": info["status"],
                    "collections": info["collections"],
                    "api_endpoint": info["api_endpoint"],
                    "icon": "data",
                    "org_id": info["org_id"],
                }
                for name, info in self.get_database_list().items()
            ]
        except Exception as e:
            msg = f"Error fetching database options: {e}"
            raise ValueError(msg) from e

    @classmethod
    def get_provider_icon(cls, collection: CollectionDescriptor | None = None, provider_name: str | None = None) -> str:
        # Get the provider name from the collection
        provider_name = provider_name or (
            collection.options.vector.service.provider
            if collection and collection.options and collection.options.vector and collection.options.vector.service
            else None
        )

        # If there is no provider, use the vector store icon
        if not provider_name or provider_name == "Bring your own":
            return "vectorstores"

        # Map provider casings
        case_map = {
            "nvidia": "NVIDIA",
            "openai": "OpenAI",
            "amazon bedrock": "AmazonBedrockEmbeddings",
            "azure openai": "AzureOpenAiEmbeddings",
            "cohere": "Cohere",
            "jina ai": "JinaAI",
            "mistral ai": "MistralAI",
            "upstage": "Upstage",
            "voyage ai": "VoyageAI",
        }

        # Adjust the casing on some like nvidia
        return case_map[provider_name.lower()] if provider_name.lower() in case_map else provider_name.title()

    def _initialize_collection_options(self, api_endpoint: str | None = None):
        # Nothing to generate if we don't have an API endpoint yet
        api_endpoint = api_endpoint or self.get_api_endpoint()
        if not api_endpoint:
            return []

        # Retrieve the database object
        database = self.get_database_object(api_endpoint=api_endpoint)

        # Get the list of collections
        collection_list = list(database.list_collections(keyspace=self.get_keyspace()))

        # Return the list of collections and metadata associated
        return [
            {
                "name": col.name,
                "records": self.collection_data(collection_name=col.name, database=database),
                "provider": (
                    col.options.vector.service.provider if col.options.vector and col.options.vector.service else None
                ),
                "icon": self.get_provider_icon(collection=col),
                "model": (
                    col.options.vector.service.model_name if col.options.vector and col.options.vector.service else None
                ),
            }
            for col in collection_list
        ]

    def reset_provider_options(self, build_config: dict) -> dict:
        """Reset provider options and related configurations in the build_config dictionary."""
        # Extract template path for cleaner access
        template = build_config["collection_name"]["dialog_inputs"]["fields"]["data"]["node"]["template"]

        # Get vectorize providers
        vectorize_providers = self.get_vectorize_providers(
            token=self.token,
            environment=self.environment,
            api_endpoint=build_config["api_endpoint"]["value"],
        )

        # Set provider options
        provider_field = "02_embedding_generation_provider"
        template[provider_field]["options"] = ["Bring your own", "Nvidia"]

        # Add metadata for each provider option
        template[provider_field]["options_metadata"] = [
            {"icon": self.get_provider_icon(provider_name=provider)} for provider in template[provider_field]["options"]
        ]

        # Get selected embedding provider
        embedding_provider = template[provider_field]["value"]
        is_bring_your_own = embedding_provider and embedding_provider == "Bring your own"

        # Configure embedding model field
        model_field = "03_embedding_generation_model"
<<<<<<< HEAD
        template[model_field].update({
            "options": vectorize_providers.get(embedding_provider, [[], []])[1],
            "placeholder": "Bring your own" if is_bring_your_own else None,
            "readonly": is_bring_your_own,
            "required": not is_bring_your_own,
            "value": None,
        })
=======
        template[model_field].update(
            {
                "options": vectorize_providers.get(embedding_provider, [[], []])[1],
                "placeholder": "Bring your own" if is_bring_your_own else None,
                "read_only": is_bring_your_own,
                "required": not is_bring_your_own,
            }
        )
>>>>>>> e8f1ec2e

        # If this is a bring your own, set dimensions to 0
        return build_config

    def reset_dimension_field(self, build_config: dict) -> dict:
        """Reset dimension field options based on provided configuration."""
        # Extract template path for cleaner access
        template = build_config["collection_name"]["dialog_inputs"]["fields"]["data"]["node"]["template"]

        # Get selected embedding model
        provider_field = "02_embedding_generation_provider"
        embedding_provider = template[provider_field]["value"]
        is_bring_your_own = embedding_provider and embedding_provider == "Bring your own"

        # Configure dimension field
        dimension_field = "04_dimension"
<<<<<<< HEAD
        dimension_value = 1024 if not is_bring_your_own else None  # TODO: Dynamically figure this out
        template[dimension_field].update({
            "placeholder": dimension_value,
            "value": dimension_value,
            "readonly": not is_bring_your_own,
            "required": is_bring_your_own
        })
=======
        dimension_value = 1024 if not is_bring_your_own else None
        template[dimension_field].update(
            {
                "placeholder": dimension_value,
                "value": dimension_value,
                "read_only": not is_bring_your_own,
                "required": is_bring_your_own,
            }
        )
>>>>>>> e8f1ec2e

        return build_config

    def reset_collection_list(self, build_config: dict) -> dict:
        """Reset collection list options based on provided configuration."""
        # Get collection options
        collection_options = self._initialize_collection_options(api_endpoint=build_config["api_endpoint"]["value"])

        # Update collection configuration
        collection_config = build_config["collection_name"]
        collection_config.update(
            {
                "options": [col["name"] for col in collection_options],
                "options_metadata": [{k: v for k, v in col.items() if k != "name"} for col in collection_options],
            }
        )

        # Reset selected collection if not in options
        if collection_config["value"] not in collection_config["options"]:
            collection_config["value"] = ""

        # Set advanced status based on database selection
        collection_config["advanced"] = not build_config["database_name"]["value"]

        return build_config

    def reset_database_list(self, build_config: dict) -> dict:
        """Reset database list options and related configurations."""
        # Get database options
        database_options = self._initialize_database_options()

        # Update cloud provider options
        env = self.environment or "prod"
        template = build_config["database_name"]["dialog_inputs"]["fields"]["data"]["node"]["template"]
        template["02_cloud_provider"]["options"] = list(self.map_cloud_providers()[env].keys())

        # Update database configuration
        database_config = build_config["database_name"]
        database_config.update(
            {
                "options": [db["name"] for db in database_options],
                "options_metadata": [{k: v for k, v in db.items() if k != "name"} for db in database_options],
            }
        )

        # Reset selections if value not in options
        if database_config["value"] not in database_config["options"]:
            database_config["value"] = ""
            build_config["api_endpoint"]["value"] = ""
            build_config["collection_name"]["advanced"] = True

        # Set advanced status based on token presence
        database_config["advanced"] = not build_config["token"]["value"]

        return build_config

    def reset_build_config(self, build_config: dict) -> dict:
        """Reset all build configuration options to default empty state."""
        # Reset database configuration
        database_config = build_config["database_name"]
        database_config.update({"options": [], "options_metadata": [], "value": "", "advanced": True})
        build_config["api_endpoint"]["value"] = ""

        # Reset collection configuration
        collection_config = build_config["collection_name"]
        collection_config.update({"options": [], "options_metadata": [], "value": "", "advanced": True})

        return build_config

    async def update_build_config(self, build_config: dict, field_value: str, field_name: str | None = None) -> dict:
        """Update build configuration based on field name and value."""
        # Early return if no token provided
        if not self.token:
            return self.reset_build_config(build_config)

        # Database creation callback
        if field_name == "database_name" and isinstance(field_value, dict):
            if "01_new_database_name" in field_value:
                await self._create_new_database(build_config, field_value)
                return self.reset_collection_list(build_config)
            return self._update_cloud_regions(build_config, field_value)

        # Collection creation callback
        if field_name == "collection_name" and isinstance(field_value, dict):
            # Case 1: New collection creation
            if "01_new_collection_name" in field_value:
                await self._create_new_collection(build_config, field_value)
                return build_config

            # Case 2: Update embedding provider options
            if "02_embedding_generation_provider" in field_value:
                return self.reset_provider_options(build_config)

            # Case 3: Update dimension field
            if "03_embedding_generation_model" in field_value:
                return self.reset_dimension_field(build_config)

        # Initial execution or token/environment change
        first_run = field_name == "collection_name" and not field_value and not build_config["database_name"]["options"]
        if first_run or field_name in {"token", "environment"}:
            return self.reset_database_list(build_config)

        # Database selection change
        if field_name == "database_name" and not isinstance(field_value, dict):
            return self._handle_database_selection(build_config, field_value)

        # Collection selection change
        if field_name == "collection_name" and not isinstance(field_value, dict):
            return self._handle_collection_selection(build_config, field_value)

        return build_config

    async def _create_new_database(self, build_config: dict, field_value: dict) -> None:
        """Create a new database and update build config options."""
        try:
            await self.create_database_api(
                new_database_name=field_value["01_new_database_name"],
                token=self.token,
                keyspace=self.get_keyspace(),
                environment=self.environment,
                cloud_provider=field_value["02_cloud_provider"],
                region=field_value["03_region"],
            )
        except Exception as e:
            msg = f"Error creating database: {e}"
            raise ValueError(msg) from e

        build_config["database_name"]["options"].append(field_value["01_new_database_name"])
        build_config["database_name"]["options_metadata"].append({
            "status": "PENDING",
            "collections": 0,
            "api_endpoint": None,
            "icon": "data",
            "org_id": None,
        })

    def _update_cloud_regions(self, build_config: dict, field_value: dict) -> dict:
        """Update cloud provider regions in build config."""
        env = self.environment or "prod"
        cloud_provider = field_value["02_cloud_provider"]
        template = build_config["database_name"]["dialog_inputs"]["fields"]["data"]["node"]["template"]
        template["03_region"]["options"] = self.map_cloud_providers()[env][cloud_provider]["regions"]
        return build_config

    async def _create_new_collection(self, build_config: dict, field_value: dict) -> None:
        """Create a new collection and update build config options."""
        embedding_provider = field_value.get("02_embedding_generation_provider")
        try:
            await self.create_collection_api(
                new_collection_name=field_value["01_new_collection_name"],
                token=self.token,
                api_endpoint=build_config["api_endpoint"]["value"],
                environment=self.environment,
                keyspace=self.get_keyspace(),
                dimension=field_value.get("04_dimension") if embedding_provider == "Bring your own" else None,
                embedding_generation_provider=embedding_provider,
                embedding_generation_model=field_value.get("03_embedding_generation_model"),
            )
        except Exception as e:
            msg = f"Error creating collection: {e}"
            raise ValueError(msg) from e

        provider = embedding_provider.lower() if embedding_provider and embedding_provider != "Bring your own" else None
        build_config["collection_name"].update({
            "value": field_value["01_new_collection_name"],
            "options": build_config["collection_name"]["options"] + [field_value["01_new_collection_name"]]
        })
        build_config["embedding_choice"]["value"] = "Astra Vectorize" if provider else "Embedding Model"
        build_config["embedding_model"]["advanced"] = bool(provider)
        build_config["collection_name"]["options_metadata"].append({
            "records": 0,
            "provider": provider,
            "icon": self.get_provider_icon(provider_name=embedding_provider),
            "model": field_value.get("03_embedding_generation_model")
        })

    def _handle_database_selection(self, build_config: dict, field_value: str) -> dict:
        """Handle database selection and update related configurations."""
        build_config = self.reset_database_list(build_config)

        # Reset collection list if database selection changes
        if field_value not in build_config["database_name"]["options"]:
            build_config["database_name"]["value"] = ""
            return build_config

        # Get the api endpoint for the selected database
        index = build_config["database_name"]["options"].index(field_value)
        build_config["api_endpoint"]["value"] = build_config["database_name"]["options_metadata"][index]["api_endpoint"]

        # Get the org_id for the selected database
        org_id = build_config["database_name"]["options_metadata"][index]["org_id"]
        if not org_id:
            return build_config

        # Get the database id for the selected database
        db_id = self.get_database_id_static(api_endpoint=build_config["api_endpoint"]["value"])
        keyspace = self.get_keyspace() or "default_keyspace"

        # Update the helper text for the embedding provider field
        template = build_config["collection_name"]["dialog_inputs"]["fields"]["data"]["node"]["template"]
        template["02_embedding_generation_provider"]["helper_text"] = (
            "To create collections with more embedding provider options, go to "
            f'<a class="underline" target="_blank" rel="noopener noreferrer" '
            f'href="https://astra.datastax.com/org/{org_id}/database/{db_id}/data-explorer?createCollection=1&namespace={keyspace}">'
            "your database in Astra DB</a>."
        )

        # Reset provider options
        build_config = self.reset_provider_options(build_config)

        return self.reset_collection_list(build_config)

    def _handle_collection_selection(self, build_config: dict, field_value: str) -> dict:
        """Handle collection selection and update embedding options."""
        build_config["autodetect_collection"]["value"] = True
        build_config = self.reset_collection_list(build_config)

        if field_value and field_value not in build_config["collection_name"]["options"]:
            build_config["collection_name"]["options"].append(field_value)
            build_config["collection_name"]["options_metadata"].append({
                "records": 0,
                "provider": None,
                "icon": "vectorstores",
                "model": None,
            })
            build_config["autodetect_collection"]["value"] = False

        if not field_value:
            return build_config

        index = build_config["collection_name"]["options"].index(field_value)
        provider = build_config["collection_name"]["options_metadata"][index]["provider"]
        build_config["embedding_model"]["advanced"] = bool(provider)
        build_config["embedding_choice"]["value"] = "Astra Vectorize" if provider else "Embedding Model"
        return build_config

    @check_cached_vector_store
    def build_vector_store(self):
        try:
            from langchain_astradb import AstraDBVectorStore
        except ImportError as e:
            msg = (
                "Could not import langchain Astra DB integration package. "
                "Please install it with `pip install langchain-astradb`."
            )
            raise ImportError(msg) from e

        # Get the embedding model and additional params
        embedding_params = (
            {"embedding": self.embedding_model}
            if self.embedding_model and self.embedding_choice == "Embedding Model"
            else {}
        )

        # Get the additional parameters
        additional_params = self.astradb_vectorstore_kwargs or {}

        # Get Langflow version and platform information
        __version__ = get_version_info()["version"]
        langflow_prefix = ""
        # if os.getenv("AWS_EXECUTION_ENV") == "AWS_ECS_FARGATE":  # TODO: More precise way of detecting
        #     langflow_prefix = "ds-"

        # Get the database object
        database = self.get_database_object()
        autodetect = self.collection_name in database.list_collection_names() and self.autodetect_collection

        # Bundle up the auto-detect parameters
        autodetect_params = {
            "autodetect_collection": autodetect,
            "content_field": (
                self.content_field
                if self.content_field and embedding_params
                else (
                    "page_content"
                    if embedding_params
                    and self.collection_data(collection_name=self.collection_name, database=database) == 0
                    else None
                )
            ),
            "ignore_invalid_documents": self.ignore_invalid_documents,
        }

        # Attempt to build the Vector Store object
        try:
            vector_store = AstraDBVectorStore(
                # Astra DB Authentication Parameters
                token=self.token,
                api_endpoint=database.api_endpoint,
                namespace=database.keyspace,
                collection_name=self.collection_name,
                environment=self.environment,
                # Astra DB Usage Tracking Parameters
                ext_callers=[(f"{langflow_prefix}langflow", __version__)],
                # Astra DB Vector Store Parameters
                **autodetect_params,
                **embedding_params,
                **additional_params,
            )
        except Exception as e:
            msg = f"Error initializing AstraDBVectorStore: {e}"
            raise ValueError(msg) from e

        # Add documents to the vector store
        self._add_documents_to_vector_store(vector_store)

        return vector_store

    def _add_documents_to_vector_store(self, vector_store) -> None:
        documents = []
        for _input in self.ingest_data or []:
            if isinstance(_input, Data):
                documents.append(_input.to_lc_document())
            else:
                msg = "Vector Store Inputs must be Data objects."
                raise TypeError(msg)

        if documents and self.deletion_field:
            self.log(f"Deleting documents where {self.deletion_field}")
            try:
                database = self.get_database_object()
                collection = database.get_collection(self.collection_name, keyspace=database.keyspace)
                delete_values = list({doc.metadata[self.deletion_field] for doc in documents})
                self.log(f"Deleting documents where {self.deletion_field} matches {delete_values}.")
                collection.delete_many({f"metadata.{self.deletion_field}": {"$in": delete_values}})
            except Exception as e:
                msg = f"Error deleting documents from AstraDBVectorStore based on '{self.deletion_field}': {e}"
                raise ValueError(msg) from e

        if documents:
            self.log(f"Adding {len(documents)} documents to the Vector Store.")
            try:
                vector_store.add_documents(documents)
            except Exception as e:
                msg = f"Error adding documents to AstraDBVectorStore: {e}"
                raise ValueError(msg) from e
        else:
            self.log("No documents to add to the Vector Store.")

    def _map_search_type(self) -> str:
        search_type_mapping = {
            "Similarity with score threshold": "similarity_score_threshold",
            "MMR (Max Marginal Relevance)": "mmr",
        }

        return search_type_mapping.get(self.search_type, "similarity")

    def _build_search_args(self):
        query = self.search_query if isinstance(self.search_query, str) and self.search_query.strip() else None

        if query:
            args = {
                "query": query,
                "search_type": self._map_search_type(),
                "k": self.number_of_results,
                "score_threshold": self.search_score_threshold,
            }
        elif self.advanced_search_filter:
            args = {
                "n": self.number_of_results,
            }
        else:
            return {}

        filter_arg = self.advanced_search_filter or {}
        if filter_arg:
            args["filter"] = filter_arg

        return args

    def search_documents(self, vector_store=None) -> list[Data]:
        vector_store = vector_store or self.build_vector_store()

        self.log(f"Search input: {self.search_query}")
        self.log(f"Search type: {self.search_type}")
        self.log(f"Number of results: {self.number_of_results}")

        try:
            search_args = self._build_search_args()
        except Exception as e:
            msg = f"Error in AstraDBVectorStore._build_search_args: {e}"
            raise ValueError(msg) from e

        if not search_args:
            self.log("No search input or filters provided. Skipping search.")
            return []

        docs = []
        search_method = "search" if "query" in search_args else "metadata_search"

        try:
            self.log(f"Calling vector_store.{search_method} with args: {search_args}")
            docs = getattr(vector_store, search_method)(**search_args)
        except Exception as e:
            msg = f"Error performing {search_method} in AstraDBVectorStore: {e}"
            raise ValueError(msg) from e

        self.log(f"Retrieved documents: {len(docs)}")

        data = docs_to_data(docs)
        self.log(f"Converted documents to data: {len(data)}")
        self.status = data

        return data

    def get_retriever_kwargs(self):
        search_args = self._build_search_args()

        return {
            "search_type": self._map_search_type(),
            "search_kwargs": search_args,
        }<|MERGE_RESOLUTION|>--- conflicted
+++ resolved
@@ -623,7 +623,6 @@
 
         # Configure embedding model field
         model_field = "03_embedding_generation_model"
-<<<<<<< HEAD
         template[model_field].update({
             "options": vectorize_providers.get(embedding_provider, [[], []])[1],
             "placeholder": "Bring your own" if is_bring_your_own else None,
@@ -631,16 +630,6 @@
             "required": not is_bring_your_own,
             "value": None,
         })
-=======
-        template[model_field].update(
-            {
-                "options": vectorize_providers.get(embedding_provider, [[], []])[1],
-                "placeholder": "Bring your own" if is_bring_your_own else None,
-                "read_only": is_bring_your_own,
-                "required": not is_bring_your_own,
-            }
-        )
->>>>>>> e8f1ec2e
 
         # If this is a bring your own, set dimensions to 0
         return build_config
@@ -657,7 +646,6 @@
 
         # Configure dimension field
         dimension_field = "04_dimension"
-<<<<<<< HEAD
         dimension_value = 1024 if not is_bring_your_own else None  # TODO: Dynamically figure this out
         template[dimension_field].update({
             "placeholder": dimension_value,
@@ -665,17 +653,6 @@
             "readonly": not is_bring_your_own,
             "required": is_bring_your_own
         })
-=======
-        dimension_value = 1024 if not is_bring_your_own else None
-        template[dimension_field].update(
-            {
-                "placeholder": dimension_value,
-                "value": dimension_value,
-                "read_only": not is_bring_your_own,
-                "required": is_bring_your_own,
-            }
-        )
->>>>>>> e8f1ec2e
 
         return build_config
 

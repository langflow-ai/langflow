from collections.abc import Generator
from typing import Any

import orjson
from fastapi.encoders import jsonable_encoder

from langflow.base.io.chat import ChatComponent
from langflow.helpers.data import safe_convert
from langflow.inputs.inputs import BoolInput, DropdownInput, HandleInput, MessageTextInput
from langflow.schema.data import Data
from langflow.schema.dataframe import DataFrame
from langflow.schema.message import Message
from langflow.schema.properties import Source
from langflow.template.field.base import Output
from langflow.utils.constants import (
    MESSAGE_SENDER_AI,
    MESSAGE_SENDER_NAME_AI,
    MESSAGE_SENDER_USER,
)


class ChatOutput(ChatComponent):
    display_name = "Chat Output"
    description = "Display a chat message in the Playground."
    documentation: str = "https://docs.langflow.org/components-io#chat-output"
    icon = "MessagesSquare"
    name = "ChatOutput"
    minimized = True

    inputs = [
        HandleInput(
            name="input_value",
            display_name="Inputs",
            info="Message to be passed as output.",
            input_types=["Data", "DataFrame", "Message"],
            required=True,
        ),
        BoolInput(
            name="should_store_message",
            display_name="Store Messages",
            info="Store the message in the history.",
            value=True,
            advanced=True,
        ),
        DropdownInput(
            name="sender",
            display_name="Sender Type",
            options=[MESSAGE_SENDER_AI, MESSAGE_SENDER_USER],
            value=MESSAGE_SENDER_AI,
            advanced=True,
            info="Type of sender.",
        ),
        MessageTextInput(
            name="sender_name",
            display_name="Sender Name",
            info="Name of the sender.",
            value=MESSAGE_SENDER_NAME_AI,
            advanced=True,
        ),
        MessageTextInput(
            name="session_id",
            display_name="Session ID",
            info="The session ID of the chat. If empty, the current session ID parameter will be used.",
            advanced=True,
        ),
        MessageTextInput(
            name="data_template",
            display_name="Data Template",
            value="{text}",
            advanced=True,
            info="Template to convert Data to Text. If left empty, it will be dynamically set to the Data's text key.",
        ),
    ]
    outputs = [
        Output(
            display_name="Output Message",
            name="message",
            method="message_response",
        ),
    ]

    def _build_source(self, id_: str | None, display_name: str | None, source: str | None) -> Source:
        source_dict = {}
        if id_:
            source_dict["id"] = id_
        if display_name:
            source_dict["display_name"] = display_name
        if source:
            # Handle case where source is a ChatOpenAI object
            if hasattr(source, "model_name"):
                source_dict["source"] = source.model_name
            elif hasattr(source, "model"):
                source_dict["source"] = str(source.model)
            else:
                source_dict["source"] = str(source)
        return Source(**source_dict)

    async def message_response(self) -> Message:
        # First convert the input to string if needed
        text = self.convert_to_string()

        # Get source properties
        source, icon, display_name, source_id = self.get_properties_from_source_component()

        # Create or use existing Message object
        if isinstance(self.input_value, Message):
            message = self.input_value
            # Update message properties
            message.text = text
        else:
            message = Message(text=text)

        # Set message properties
        message.sender = self.sender
        message.sender_name = self.sender_name
        message.session_id = self.session_id
        message.flow_id = self.graph.flow_id if hasattr(self, "graph") else None
        message.properties.source = self._build_source(source_id, display_name, source)

        # Store message if needed
        if self.session_id and self.should_store_message:
            stored_message = await self.send_message(message)
            self.message.value = stored_message
            message = stored_message

        self.status = message
        return message

    def _serialize_data(self, data: Data) -> str:
        """Serialize Data object to JSON string."""
        # Convert data.data to JSON-serializable format
        serializable_data = jsonable_encoder(data.data)
        # Serialize with orjson, enabling pretty printing with indentation
        json_bytes = orjson.dumps(serializable_data, option=orjson.OPT_INDENT_2)
        # Convert bytes to string and wrap in Markdown code blocks
        return "```json\n" + json_bytes.decode("utf-8") + "\n```"

    def _validate_input(self) -> None:
        """Validate the input data and raise ValueError if invalid."""
        if self.input_value is None:
            msg = "Input data cannot be None"
            raise ValueError(msg)
        if isinstance(self.input_value, list) and not all(
            isinstance(item, Message | Data | DataFrame | str) for item in self.input_value
        ):
            invalid_types = [
                type(item).__name__
                for item in self.input_value
                if not isinstance(item, Message | Data | DataFrame | str)
            ]
            msg = f"Expected Data or DataFrame or Message or str, got {invalid_types}"
            raise TypeError(msg)
        if not isinstance(
            self.input_value,
            Message | Data | DataFrame | str | list | Generator | type(None),
        ):
            type_name = type(self.input_value).__name__
            msg = f"Expected Data or DataFrame or Message or str, Generator or None, got {type_name}"
            raise TypeError(msg)

    def convert_to_string(self) -> str | Generator[Any, None, None]:
        """Convert input data to string with proper error handling."""
        self._validate_input()
        if isinstance(self.input_value, list):
<<<<<<< HEAD
            self.clean_data: bool = self.clean_data if hasattr(self, "clean_data") else False
            return "\n".join([safe_convert(item, clean_data=self.clean_data) for item in self.input_value])
=======
            clean_data: bool = getattr(self, "clean_data", False)
            return "\n".join([safe_convert(item, clean_data=clean_data) for item in self.input_value])
>>>>>>> 10919ef2
        if isinstance(self.input_value, Generator):
            return self.input_value
        return safe_convert(self.input_value)<|MERGE_RESOLUTION|>--- conflicted
+++ resolved
@@ -162,13 +162,8 @@
         """Convert input data to string with proper error handling."""
         self._validate_input()
         if isinstance(self.input_value, list):
-<<<<<<< HEAD
-            self.clean_data: bool = self.clean_data if hasattr(self, "clean_data") else False
-            return "\n".join([safe_convert(item, clean_data=self.clean_data) for item in self.input_value])
-=======
             clean_data: bool = getattr(self, "clean_data", False)
             return "\n".join([safe_convert(item, clean_data=clean_data) for item in self.input_value])
->>>>>>> 10919ef2
         if isinstance(self.input_value, Generator):
             return self.input_value
         return safe_convert(self.input_value)
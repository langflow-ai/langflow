import requests
from loguru import logger
from pydantic.v1 import SecretStr

from langflow.base.models.groq_constants import GROQ_MODELS
from langflow.base.models.model import LCModelComponent
from langflow.field_typing import LanguageModel
from langflow.field_typing.range_spec import RangeSpec
<<<<<<< HEAD
from langflow.io import DropdownInput, IntInput, MessageTextInput, SecretStrInput, SliderInput
=======
from langflow.io import BoolInput, DropdownInput, FloatInput, IntInput, MessageTextInput, SecretStrInput, SliderInput
>>>>>>> ed2a761e


class GroqModel(LCModelComponent):
    display_name: str = "Groq"
    description: str = "Generate text using Groq."
    icon = "Groq"
    name = "GroqModel"

    inputs = [
        *LCModelComponent._base_inputs,
        SecretStrInput(
<<<<<<< HEAD
            name="groq_api_key", display_name="Groq API Key", info="API key for the Groq API.", required=True
=======
            name="api_key", display_name="Groq API Key", info="API key for the Groq API.", real_time_refresh=True
>>>>>>> ed2a761e
        ),
        MessageTextInput(
            name="base_url",
            display_name="Groq API Base",
            info="Base URL path for API requests, leave blank if not using a proxy or service emulator.",
            advanced=True,
            value="https://api.groq.com",
            real_time_refresh=True,
        ),
        IntInput(
            name="max_tokens",
            display_name="Max Output Tokens",
            info="The maximum number of tokens to generate.",
            advanced=True,
        ),
        SliderInput(
            name="temperature",
            display_name="Temperature",
            value=0.1,
            range_spec=RangeSpec(min=0.0, max=1, step=0.01),
            info="Run inference with this temperature. Must by in the closed interval [0.0, 1.0].",
        ),
        SliderInput(
            name="temperature",
            display_name="Temperature",
            value=0.1,
            info="Run inference with this temperature. Must by in the closed interval [0.0, 1.0].",
            range_spec=RangeSpec(min=0, max=1, step=0.01),
        ),
        IntInput(
            name="n",
            display_name="N",
            info="Number of chat completions to generate for each prompt. "
            "Note that the API may not return the full n completions if duplicates are generated.",
            advanced=True,
        ),
        DropdownInput(
            name="model_name",
            display_name="Model",
            info="The name of the model to use.",
            options=[],
            refresh_button=True,
            real_time_refresh=True,
        ),
        BoolInput(
            name="tool_model_enabled",
            display_name="Enable Tool Models",
            info=(
                "Select if you want to use models that can work with tools. If yes, only those models will be shown."
            ),
            advanced=False,
            value=True,
            real_time_refresh=True,
        ),
    ]

    def get_models(self, tool_model_enabled: bool | None = None) -> list[str]:
        try:
            url = f"{self.base_url}/openai/v1/models"
            headers = {"Authorization": f"Bearer {self.api_key}", "Content-Type": "application/json"}

            response = requests.get(url, headers=headers, timeout=10)
            response.raise_for_status()
            model_list = response.json()
            model_ids = [model["id"] for model in model_list.get("data", [])]
        except (ImportError, ValueError, requests.exceptions.RequestException) as e:
            logger.exception(f"Error getting model names: {e}")
            model_ids = GROQ_MODELS
        if tool_model_enabled:
            try:
                from langchain_groq import ChatGroq
            except ImportError as e:
                msg = "langchain_groq is not installed. Please install it with `pip install langchain_groq`."
                raise ImportError(msg) from e
            for model in model_ids:
                model_with_tool = ChatGroq(
                    model=model,
                    api_key=self.api_key,
                    base_url=self.base_url,
                )
                if not self.supports_tool_calling(model_with_tool):
                    model_ids.remove(model)
            return model_ids
        return model_ids

    def update_build_config(self, build_config: dict, field_value: str, field_name: str | None = None):
        if field_name in ("base_url", "model_name", "tool_model_enabled", "api_key") and field_value:
            try:
                if len(self.api_key) != 0:
                    try:
                        ids = self.get_models(tool_model_enabled=self.tool_model_enabled)
                    except (ImportError, ValueError, requests.exceptions.RequestException) as e:
                        logger.exception(f"Error getting model names: {e}")
                        ids = GROQ_MODELS
                    build_config["model_name"]["options"] = ids
                    build_config["model_name"]["value"] = ids[0]
            except Exception as e:
                msg = f"Error getting model names: {e}"
                raise ValueError(msg) from e
        return build_config

    def build_model(self) -> LanguageModel:  # type: ignore[type-var]
        try:
            from langchain_groq import ChatGroq
        except ImportError as e:
            msg = "langchain-groq is not installed. Please install it with `pip install langchain-groq`."
            raise ImportError(msg) from e

        return ChatGroq(
            model=self.model_name,
            max_tokens=self.max_tokens or None,
            temperature=self.temperature,
            base_url=self.base_url,
            n=self.n or 1,
            api_key=SecretStr(self.api_key).get_secret_value(),
            streaming=self.stream,
        )<|MERGE_RESOLUTION|>--- conflicted
+++ resolved
@@ -1,16 +1,11 @@
 import requests
-from loguru import logger
 from pydantic.v1 import SecretStr
+from typing_extensions import override
 
 from langflow.base.models.groq_constants import GROQ_MODELS
 from langflow.base.models.model import LCModelComponent
 from langflow.field_typing import LanguageModel
-from langflow.field_typing.range_spec import RangeSpec
-<<<<<<< HEAD
-from langflow.io import DropdownInput, IntInput, MessageTextInput, SecretStrInput, SliderInput
-=======
-from langflow.io import BoolInput, DropdownInput, FloatInput, IntInput, MessageTextInput, SecretStrInput, SliderInput
->>>>>>> ed2a761e
+from langflow.io import DropdownInput, FloatInput, IntInput, MessageTextInput, SecretStrInput
 
 
 class GroqModel(LCModelComponent):
@@ -21,20 +16,13 @@
 
     inputs = [
         *LCModelComponent._base_inputs,
-        SecretStrInput(
-<<<<<<< HEAD
-            name="groq_api_key", display_name="Groq API Key", info="API key for the Groq API.", required=True
-=======
-            name="api_key", display_name="Groq API Key", info="API key for the Groq API.", real_time_refresh=True
->>>>>>> ed2a761e
-        ),
+        SecretStrInput(name="groq_api_key", display_name="Groq API Key", info="API key for the Groq API.", required=True),
         MessageTextInput(
-            name="base_url",
+            name="groq_api_base",
             display_name="Groq API Base",
             info="Base URL path for API requests, leave blank if not using a proxy or service emulator.",
             advanced=True,
             value="https://api.groq.com",
-            real_time_refresh=True,
         ),
         IntInput(
             name="max_tokens",
@@ -42,19 +30,11 @@
             info="The maximum number of tokens to generate.",
             advanced=True,
         ),
-        SliderInput(
+        FloatInput(
             name="temperature",
             display_name="Temperature",
+            info="Run inference with this temperature. Must by in the closed interval [0.0, 1.0].",
             value=0.1,
-            range_spec=RangeSpec(min=0.0, max=1, step=0.01),
-            info="Run inference with this temperature. Must by in the closed interval [0.0, 1.0].",
-        ),
-        SliderInput(
-            name="temperature",
-            display_name="Temperature",
-            value=0.1,
-            info="Run inference with this temperature. Must by in the closed interval [0.0, 1.0].",
-            range_spec=RangeSpec(min=0, max=1, step=0.01),
         ),
         IntInput(
             name="n",
@@ -67,65 +47,33 @@
             name="model_name",
             display_name="Model",
             info="The name of the model to use.",
-            options=[],
+            options=GROQ_MODELS,
+            value="llama-3.1-8b-instant",
             refresh_button=True,
-            real_time_refresh=True,
-        ),
-        BoolInput(
-            name="tool_model_enabled",
-            display_name="Enable Tool Models",
-            info=(
-                "Select if you want to use models that can work with tools. If yes, only those models will be shown."
-            ),
-            advanced=False,
-            value=True,
-            real_time_refresh=True,
         ),
     ]
 
-    def get_models(self, tool_model_enabled: bool | None = None) -> list[str]:
+    def get_models(self) -> list[str]:
+        api_key = self.groq_api_key
+        base_url = self.groq_api_base or "https://api.groq.com"
+        url = f"{base_url}/openai/v1/models"
+
+        headers = {"Authorization": f"Bearer {api_key}", "Content-Type": "application/json"}
+
         try:
-            url = f"{self.base_url}/openai/v1/models"
-            headers = {"Authorization": f"Bearer {self.api_key}", "Content-Type": "application/json"}
-
             response = requests.get(url, headers=headers, timeout=10)
             response.raise_for_status()
             model_list = response.json()
-            model_ids = [model["id"] for model in model_list.get("data", [])]
-        except (ImportError, ValueError, requests.exceptions.RequestException) as e:
-            logger.exception(f"Error getting model names: {e}")
-            model_ids = GROQ_MODELS
-        if tool_model_enabled:
-            try:
-                from langchain_groq import ChatGroq
-            except ImportError as e:
-                msg = "langchain_groq is not installed. Please install it with `pip install langchain_groq`."
-                raise ImportError(msg) from e
-            for model in model_ids:
-                model_with_tool = ChatGroq(
-                    model=model,
-                    api_key=self.api_key,
-                    base_url=self.base_url,
-                )
-                if not self.supports_tool_calling(model_with_tool):
-                    model_ids.remove(model)
-            return model_ids
-        return model_ids
+            return [model["id"] for model in model_list.get("data", [])]
+        except requests.RequestException as e:
+            self.status = f"Error fetching models: {e}"
+            return GROQ_MODELS
 
+    @override
     def update_build_config(self, build_config: dict, field_value: str, field_name: str | None = None):
-        if field_name in ("base_url", "model_name", "tool_model_enabled", "api_key") and field_value:
-            try:
-                if len(self.api_key) != 0:
-                    try:
-                        ids = self.get_models(tool_model_enabled=self.tool_model_enabled)
-                    except (ImportError, ValueError, requests.exceptions.RequestException) as e:
-                        logger.exception(f"Error getting model names: {e}")
-                        ids = GROQ_MODELS
-                    build_config["model_name"]["options"] = ids
-                    build_config["model_name"]["value"] = ids[0]
-            except Exception as e:
-                msg = f"Error getting model names: {e}"
-                raise ValueError(msg) from e
+        if field_name in {"groq_api_key", "groq_api_base", "model_name"}:
+            models = self.get_models()
+            build_config["model_name"]["options"] = models
         return build_config
 
     def build_model(self) -> LanguageModel:  # type: ignore[type-var]
@@ -135,12 +83,20 @@
             msg = "langchain-groq is not installed. Please install it with `pip install langchain-groq`."
             raise ImportError(msg) from e
 
+        groq_api_key = self.groq_api_key
+        model_name = self.model_name
+        max_tokens = self.max_tokens
+        temperature = self.temperature
+        groq_api_base = self.groq_api_base
+        n = self.n
+        stream = self.stream
+
         return ChatGroq(
-            model=self.model_name,
-            max_tokens=self.max_tokens or None,
-            temperature=self.temperature,
-            base_url=self.base_url,
-            n=self.n or 1,
-            api_key=SecretStr(self.api_key).get_secret_value(),
-            streaming=self.stream,
+            model=model_name,
+            max_tokens=max_tokens or None,
+            temperature=temperature,
+            base_url=groq_api_base,
+            n=n or 1,
+            api_key=SecretStr(groq_api_key).get_secret_value(),
+            streaming=stream,
         )
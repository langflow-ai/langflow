--- conflicted
+++ resolved
@@ -7,12 +7,8 @@
 from langflow.base.models.model import LCModelComponent
 from langflow.field_typing import LanguageModel
 from langflow.field_typing.range_spec import RangeSpec
-<<<<<<< HEAD
-from langflow.io import DropdownInput, IntInput, MessageTextInput, SecretStrInput, SliderInput
-=======
 from langflow.io import BoolInput, DropdownInput, IntInput, MessageTextInput, SecretStrInput, SliderInput
 from langflow.schema.dotdict import dotdict
->>>>>>> a5f5f3e3
 
 
 class AnthropicModelComponent(LCModelComponent):
@@ -43,6 +39,7 @@
             info="Your Anthropic API key.",
             value=None,
             real_time_refresh=True,
+            required=True,
         ),
         SliderInput(
             name="temperature",
@@ -51,15 +48,6 @@
             info="Run inference with this temperature. Must by in the closed interval [0.0, 1.0].",
             range_spec=RangeSpec(min=0, max=1, step=0.01),
         ),
-<<<<<<< HEAD
-        SecretStrInput(
-            name="anthropic_api_key", display_name="Anthropic API Key", info="Your Anthropic API key.", required=True
-        ),
-        SliderInput(
-            name="temperature", display_name="Temperature", value=0.1, range_spec=RangeSpec(min=0, max=2, step=0.01)
-        ),
-=======
->>>>>>> a5f5f3e3
         MessageTextInput(
             name="base_url",
             display_name="Anthropic API URL",

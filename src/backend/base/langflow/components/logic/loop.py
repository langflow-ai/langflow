from langflow.custom import Component
from langflow.io import HandleInput, Output
from langflow.schema import Data
from langflow.schema.dataframe import DataFrame


class LoopComponent(Component):
    display_name = "Loop"
    description = (
        "Iterates over a list of Data objects, outputting one item at a time and aggregating results from loop inputs."
    )
    icon = "infinity"

    inputs = [
        HandleInput(
            name="data",
            display_name="Data or DataFrame",
            info="The initial list of Data objects or DataFrame to iterate over.",
            input_types=["Data", "DataFrame"],
        ),
    ]

    outputs = [
        Output(display_name="Item", name="item", method="item_output", allows_loop=True),
        Output(display_name="Done", name="done", method="done_output"),
    ]

    def initialize_data(self) -> None:
        """Initialize the data list, context index, and aggregated list."""
        if self.ctx.get(f"{self._id}_initialized", False):
            return

        # Ensure data is a list of Data objects
        data_list = self._validate_data(self.data)

        # Store the initial data and context variables
        self.update_ctx(
            {
                f"{self._id}_data": data_list,
                f"{self._id}_index": 0,
                f"{self._id}_aggregated": [],
                f"{self._id}_initialized": True,
            }
        )

    def _validate_data(self, data):
        """Validate and return a list of Data objects."""
        if isinstance(data, DataFrame):
            return data.to_data_list()
        if isinstance(data, Data):
            return [data]
        if isinstance(data, list) and all(isinstance(item, Data) for item in data):
            return data
        msg = "The 'data' input must be a DataFrame, a list of Data objects, or a single Data object."
        raise TypeError(msg)

    def evaluate_stop_loop(self) -> bool:
        """Evaluate whether to stop item or done output."""
        current_index = self.ctx.get(f"{self._id}_index", 0)
        data_length = len(self.ctx.get(f"{self._id}_data", []))
        return current_index > data_length

    def item_output(self) -> Data:
        """Output the next item in the list or stop if done."""
        self.initialize_data()
        current_item = Data(text="")

        if self.evaluate_stop_loop():
            self.stop("item")
        else:
            # Get data list and current index
            data_list, current_index = self.loop_variables()
            if current_index < len(data_list):
                # Output current item and increment index
                try:
                    current_item = data_list[current_index]
                except IndexError:
                    current_item = Data(text="")
            self.aggregated_output()
            self.update_ctx({f"{self._id}_index": current_index + 1})

        # Now we need to update the dependencies for the next run
        self.update_dependency()
        return current_item

<<<<<<< HEAD
    def update_dependency(self):
        item_dependency_id = self.get_incoming_edge_by_target_param("item")

        self.graph.run_manager.run_predecessors[self._id].append(item_dependency_id)

    def done_output(self) -> Data:
=======
    def done_output(self) -> DataFrame:
>>>>>>> 2bf7e96d
        """Trigger the done output when iteration is complete."""
        self.initialize_data()

        if self.evaluate_stop_loop():
            self.stop("item")
            self.start("done")

            aggregated = self.ctx.get(f"{self._id}_aggregated", [])

            return DataFrame(aggregated)
        self.stop("done")
        return DataFrame([])

    def loop_variables(self):
        """Retrieve loop variables from context."""
        return (
            self.ctx.get(f"{self._id}_data", []),
            self.ctx.get(f"{self._id}_index", 0),
        )

    def aggregated_output(self) -> list[Data]:
        """Return the aggregated list once all items are processed."""
        self.initialize_data()

        # Get data list and aggregated list
        data_list = self.ctx.get(f"{self._id}_data", [])
        aggregated = self.ctx.get(f"{self._id}_aggregated", [])
        loop_input = self.item
        if loop_input is not None and not isinstance(loop_input, str) and len(aggregated) <= len(data_list):
            aggregated.append(loop_input)
            self.update_ctx({f"{self._id}_aggregated": aggregated})
        return aggregated<|MERGE_RESOLUTION|>--- conflicted
+++ resolved
@@ -83,16 +83,12 @@
         self.update_dependency()
         return current_item
 
-<<<<<<< HEAD
     def update_dependency(self):
         item_dependency_id = self.get_incoming_edge_by_target_param("item")
 
         self.graph.run_manager.run_predecessors[self._id].append(item_dependency_id)
 
-    def done_output(self) -> Data:
-=======
     def done_output(self) -> DataFrame:
->>>>>>> 2bf7e96d
         """Trigger the done output when iteration is complete."""
         self.initialize_data()
 

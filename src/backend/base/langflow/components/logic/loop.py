--- conflicted
+++ resolved
@@ -66,7 +66,6 @@
         data_list, current_index = self.loop_variables()
         if current_index < len(data_list):
             # Output current item and increment index
-<<<<<<< HEAD
             try:
                 current_item = data_list[current_index]
             except IndexError:
@@ -74,15 +73,6 @@
         self.aggregated_output()
         self.update_ctx({f"{self._id}_index": current_index + 1})
         return current_item
-=======
-            current_item: Data = data_list[current_index]
-            self.update_ctx({f"{self._id}_index": current_index + 1})
-            return current_item
-
-        # No more items to output
-        self.stop("item")
-        return None  # type: ignore [return-value]
->>>>>>> cc080fdc
 
     def done_output(self) -> Data:
         """Trigger the done output when iteration is complete."""
@@ -115,15 +105,4 @@
         if self.loop_input is not None and not isinstance(self.loop_input, str) and len(aggregated) <= len(data_list):
             aggregated.append(self.loop_input)
             self.update_ctx({f"{self._id}_aggregated": aggregated})
-
-<<<<<<< HEAD
-        return aggregated
-=======
-        # Check if aggregation is complete
-        if len(aggregated) >= len(data_list):
-            return aggregated
-
-        # Not all items have been processed yet
-        self.stop("done")
-        return None  # type: ignore [return-value]
->>>>>>> cc080fdc
+        return aggregated
--- conflicted
+++ resolved
@@ -125,14 +125,10 @@
 
     def update_build_config(self, build_config: dict, field_value: str, field_name: str | None = None) -> dict:
         if field_name == "operator":
-<<<<<<< HEAD
+
             if field_value == "regex":
-                if "case_sensitive" in build_config:
-                    del build_config["case_sensitive"]
-=======
-            if field_value == "matches regex":
                 build_config.pop("case_sensitive", None)
->>>>>>> 9ee63109
+
             # Ensure case_sensitive is present for all other operators
             elif "case_sensitive" not in build_config:
                 case_sensitive_input = next(

import re
from pathlib import Path
<<<<<<< HEAD
import re
=======
from typing import List
>>>>>>> 38134845

from langchain_community.document_loaders.git import GitLoader

from langflow.custom import Component
from langflow.io import MessageTextInput, Output
from langflow.schema import Data


class GitLoaderComponent(Component):
    display_name = "GitLoader"
    description = "Load files from a Git repository"
    documentation = "https://python.langchain.com/v0.2/docs/integrations/document_loaders/git/"
    trace_type = "tool"
    icon = "GitLoader"
    name = "GitLoader"

    inputs = [
        MessageTextInput(
            name="repo_path",
            display_name="Repository Path",
            required=True,
            info="The local path to the Git repository.",
        ),
        MessageTextInput(
            name="clone_url",
            display_name="Clone URL",
            required=False,
            info="The URL to clone the Git repository from.",
        ),
        MessageTextInput(
            name="branch",
            display_name="Branch",
            required=False,
            value="main",
            info="The branch to load files from. Defaults to 'main'.",
        ),
        MessageTextInput(
            name="file_filter",
            display_name="File Filter",
            required=False,
            advanced=True,
            info="A list of patterns to filter files. Example to include only .py files: '*.py'. "
            "Example to exclude .py files: '!*.py'. Multiple patterns can be separated by commas.",
        ),
        MessageTextInput(
            name="content_filter",
            display_name="Content Filter",
            required=False,
            advanced=True,
            info="A regex pattern to filter files based on their content.",
        ),
    ]

    outputs = [
        Output(name="data", display_name="Data", method="load_documents"),
    ]

    @staticmethod
    def is_binary(file_path: str) -> bool:
        """
        Check if a file is binary by looking for null bytes.
        This is necessary because when searches are performed using
        the content_filter, binary files need to be ignored.
        """
        with open(file_path, "rb") as file:
            return b"\x00" in file.read(1024)

    def build_gitloader(self) -> GitLoader:
        file_filter_patterns = getattr(self, "file_filter", None)
        content_filter_pattern = getattr(self, "content_filter", None)

        file_filters = []
        if file_filter_patterns:
            patterns = [pattern.strip() for pattern in file_filter_patterns.split(",")]

            def file_filter(file_path: Path) -> bool:
                if len(patterns) == 1 and patterns[0].startswith("!"):
                    return not file_path.match(patterns[0][1:])
                included = any(file_path.match(pattern) for pattern in patterns if not pattern.startswith("!"))
                excluded = any(file_path.match(pattern[1:]) for pattern in patterns if pattern.startswith("!"))
                return included and not excluded

            file_filters.append(file_filter)

        if content_filter_pattern:
            content_regex = re.compile(content_filter_pattern)

            def content_filter(file_path: Path) -> bool:
                with file_path.open("r", encoding="utf-8", errors="ignore") as file:
                    content = file.read()
                    return bool(content_regex.search(content))

            file_filters.append(content_filter)

        def combined_filter(file_path: str) -> bool:
            path = Path(file_path)
            if self.is_binary(file_path):
                return False
            return all(f(path) for f in file_filters)

        loader = GitLoader(
            repo_path=self.repo_path,
            clone_url=self.clone_url,
            branch=self.branch,
            file_filter=combined_filter,
        )
        return loader

    def load_documents(self) -> list[Data]:
        gitloader = self.build_gitloader()
        documents = list(gitloader.lazy_load())
        data = [Data.from_document(doc) for doc in documents]
        self.status = data
        return data<|MERGE_RESOLUTION|>--- conflicted
+++ resolved
@@ -1,10 +1,5 @@
 import re
 from pathlib import Path
-<<<<<<< HEAD
-import re
-=======
-from typing import List
->>>>>>> 38134845
 
 from langchain_community.document_loaders.git import GitLoader
 

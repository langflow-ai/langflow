--- conflicted
+++ resolved
@@ -1,10 +1,5 @@
-from typing import Dict, List
-
 import requests
-<<<<<<< HEAD
-=======
 from langchain.tools import StructuredTool
->>>>>>> 38134845
 from pydantic import BaseModel
 
 from langflow.base.langchain_utilities.model import LCToolComponent

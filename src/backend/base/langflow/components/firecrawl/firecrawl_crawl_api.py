import uuid

from langflow.custom import Component
from langflow.io import DataInput, IntInput, MultilineInput, Output, SecretStrInput, StrInput
from langflow.schema import Data


class FirecrawlCrawlApi(Component):
    display_name: str = "FirecrawlCrawlApi"
    description: str = "Firecrawl Crawl API."
    name = "FirecrawlCrawlApi"

<<<<<<< HEAD
    documentation: str = "https://docs.firecrawl.dev/api-reference/endpoint/crawl-post"
=======
    documentation: str = "https://docs.firecrawl.dev/v1/api-reference/endpoint/crawl-post"
>>>>>>> be5260fc

    inputs = [
        SecretStrInput(
            name="api_key",
            display_name="API Key",
            required=True,
            password=True,
            info="The API key to use Firecrawl API.",
        ),
        MultilineInput(
            name="url",
            display_name="URL",
            required=True,
            info="The URL to scrape.",
            tool_mode=True,
        ),
        IntInput(
            name="timeout",
            display_name="Timeout",
            info="Timeout in milliseconds for the request.",
            advanced=True,
        ),
        IntInput(
            name="poll_interval",
            display_name="Poll Interval",
            info="Interval in seconds to poll for crawl status.",
            default=30,
            advanced=True,
        ),
        IntInput(
            name="max_depth",
            display_name="Max Depth",
            info="Maximum link depth to crawl.",
            default=2,
            advanced=True,
        ),
        IntInput(
            name="limit",
            display_name="Limit",
            info="Maximum number of pages to crawl.",
            default=100,
            advanced=True,
        ),
        StrInput(
            name="idempotency_key",
            display_name="Idempotency Key",
            info="Optional idempotency key to ensure unique requests.",
            advanced=True,
        ),
        DataInput(
            name="crawlerOptions",
            display_name="Crawler Options",
            info="The crawler options to send with the request.",
            advanced=True,
        ),
        DataInput(
            name="scrapeOptions",
            display_name="Scrape Options",
            info="The page options to send with the request.",
            advanced=True,
        ),
    ]

    outputs = [
        Output(display_name="Data", name="data", method="crawl"),
    ]
    idempotency_key: str | None = None
    poll_interval: int = 30
    max_depth: int = 2
    limit: int = 100

    def crawl(self) -> Data:
        try:
            from firecrawl import FirecrawlApp
        except ImportError as e:
            msg = "Could not import firecrawl integration package. Please install it with `pip install firecrawl-py`."
            raise ImportError(msg) from e

        params = {
            "maxDepth": self.max_depth,
            "limit": self.limit,
        }
        
        if self.crawlerOptions:
            params.update(self.crawlerOptions.__dict__["data"])
        
        if self.scrapeOptions:
            scrape_options = self.scrapeOptions.__dict__["data"]
            if scrape_options:
                params["scrapeOptions"] = scrape_options

        # Set default values for new parameters in v1
        params.setdefault("maxDepth", 2)
        params.setdefault("limit", 10000)
        params.setdefault("allowExternalLinks", False)
        params.setdefault("allowBackwardLinks", False)
        params.setdefault("ignoreSitemap", False)
        params.setdefault("ignoreQueryParameters", False)

        # Ensure onlyMainContent is explicitly set if not provided
        if "scrapeOptions" in params:
            params["scrapeOptions"].setdefault("onlyMainContent", True)
        else:
            params["scrapeOptions"] = {"onlyMainContent": True}

        if not self.idempotency_key:
            self.idempotency_key = str(uuid.uuid4())

        app = FirecrawlApp(api_key=self.api_key)
        crawl_status = app.crawl_url(
            self.url, 
            params=params, 
            idempotency_key=self.idempotency_key,
            poll_interval=self.poll_interval
        )
        return Data(data={"results": crawl_status})<|MERGE_RESOLUTION|>--- conflicted
+++ resolved
@@ -10,11 +10,7 @@
     description: str = "Firecrawl Crawl API."
     name = "FirecrawlCrawlApi"
 
-<<<<<<< HEAD
-    documentation: str = "https://docs.firecrawl.dev/api-reference/endpoint/crawl-post"
-=======
     documentation: str = "https://docs.firecrawl.dev/v1/api-reference/endpoint/crawl-post"
->>>>>>> be5260fc
 
     inputs = [
         SecretStrInput(

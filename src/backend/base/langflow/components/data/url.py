--- conflicted
+++ resolved
@@ -14,14 +14,10 @@
 
 class URLComponent(Component):
     display_name = "URL"
-<<<<<<< HEAD
-    description = "Retrieve data from specified URLs."
-=======
     description = (
         "Load and retrieve data from specified URLs. Supports output in plain text, raw HTML, "
         "or JSON, with options for cleaning and separating multiple outputs."
     )
->>>>>>> 100c4b8e
     icon = "layout-template"
     name = "URL"
 

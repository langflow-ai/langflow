import re

import requests
from bs4 import BeautifulSoup
from langchain_community.document_loaders import RecursiveUrlLoader
from loguru import logger

<<<<<<< HEAD
from langflow.custom.custom_component.component import Component
from langflow.helpers.data import data_to_text, safe_convert
from langflow.inputs.inputs import TableInput
from langflow.io import BoolInput, DropdownInput, IntInput, MessageTextInput, Output
from langflow.schema import Data
=======
from langflow.custom import Component
from langflow.field_typing.range_spec import RangeSpec
from langflow.io import BoolInput, DropdownInput, IntInput, MessageTextInput, Output, SliderInput, TableInput
>>>>>>> 9324cac9
from langflow.schema.dataframe import DataFrame
from langflow.services.deps import get_settings_service

# Constants
DEFAULT_TIMEOUT = 30
DEFAULT_MAX_DEPTH = 1
DEFAULT_FORMAT = "Text"
URL_REGEX = re.compile(
    r"^(https?:\/\/)?" r"(www\.)?" r"([a-zA-Z0-9.-]+)" r"(\.[a-zA-Z]{2,})?" r"(:\d+)?" r"(\/[^\s]*)?$",
    re.IGNORECASE,
)


class URLComponent(Component):
    """A component that loads and parses content from web pages recursively.

    This component allows fetching content from one or more URLs, with options to:
    - Control crawl depth
    - Prevent crawling outside the root domain
    - Use async loading for better performance
    - Extract either raw HTML or clean text
    - Configure request headers and timeouts
    """

    display_name = "URL"
    description = "Fetch content from one or more web pages, following links recursively."
    icon = "layout-template"
    name = "URLComponent"

    inputs = [
        MessageTextInput(
            name="urls",
            display_name="URLs",
            info="Enter one or more URLs to crawl recursively, by clicking the '+' button.",
            is_list=True,
            tool_mode=True,
            placeholder="Enter a URL...",
            list_add_label="Add URL",
            input_types=[],
        ),
        SliderInput(
            name="max_depth",
            display_name="Depth",
            info=(
                "Controls how many 'clicks' away from the initial page the crawler will go:\n"
                "- depth 1: only the initial page\n"
                "- depth 2: initial page + all pages linked directly from it\n"
                "- depth 3: initial page + direct links + links found on those direct link pages\n"
                "Note: This is about link traversal, not URL path depth."
            ),
            value=DEFAULT_MAX_DEPTH,
            range_spec=RangeSpec(min=1, max=10, step=1),
            required=False,
        ),
        BoolInput(
            name="prevent_outside",
            display_name="Prevent Outside",
            info=(
                "If enabled, only crawls URLs within the same domain as the root URL. "
                "This helps prevent the crawler from going to external websites."
            ),
            value=True,
            required=False,
            advanced=True,
        ),
        BoolInput(
            name="use_async",
            display_name="Use Async",
            info=(
                "If enabled, uses asynchronous loading which can be significantly faster "
                "but might use more system resources."
            ),
            value=True,
            required=False,
            advanced=True,
        ),
        DropdownInput(
            name="format",
            display_name="Output Format",
            info="Output Format. Use 'Text' to extract the text from the HTML or 'HTML' for the raw HTML content.",
            options=["Text", "HTML"],
            value=DEFAULT_FORMAT,
            advanced=True,
        ),
        IntInput(
            name="timeout",
            display_name="Timeout",
            info="Timeout for the request in seconds.",
            value=DEFAULT_TIMEOUT,
            required=False,
            advanced=True,
        ),
        TableInput(
            name="headers",
            display_name="Headers",
            info="The headers to send with the request",
            table_schema=[
                {
                    "name": "key",
                    "display_name": "Header",
                    "type": "str",
                    "description": "Header name",
                },
                {
                    "name": "value",
                    "display_name": "Value",
                    "type": "str",
                    "description": "Header value",
                },
            ],
            value=[{"key": "User-Agent", "value": get_settings_service().settings.user_agent}],
            advanced=True,
            input_types=["DataFrame"],
        ),
    ]

    outputs = [
        Output(display_name="Page Results", name="page_results", method="fetch_content"),
    ]

    @staticmethod
    def validate_url(url: str) -> bool:
        """Validates if the given string matches URL pattern.

        Args:
            url: The URL string to validate

        Returns:
            bool: True if the URL is valid, False otherwise
        """
        return bool(URL_REGEX.match(url))

    def ensure_url(self, url: str) -> str:
        """Ensures the given string is a valid URL.

        Args:
            url: The URL string to validate and normalize

        Returns:
            str: The normalized URL

        Raises:
            ValueError: If the URL is invalid
        """
        url = url.strip()
        if not url.startswith(("http://", "https://")):
            url = "http://" + url

        if not self.validate_url(url):
            msg = f"Invalid URL: {url}"
            raise ValueError(msg)

        return url

    def _create_loader(self, url: str) -> RecursiveUrlLoader:
        """Creates a RecursiveUrlLoader instance with the configured settings.

        Args:
            url: The URL to load

        Returns:
            RecursiveUrlLoader: Configured loader instance
        """
        headers_dict = {header["key"]: header["value"] for header in self.headers}
        extractor = (lambda x: x) if self.format == "HTML" else (lambda x: BeautifulSoup(x, "lxml").get_text())

        return RecursiveUrlLoader(
            url=url,
            max_depth=self.max_depth,
            prevent_outside=self.prevent_outside,
            use_async=self.use_async,
            extractor=extractor,
            timeout=self.timeout,
            headers=headers_dict,
        )

    def fetch_url_contents(self) -> list[dict]:
        """Load documents from the configured URLs.

        Returns:
            List[Data]: List of Data objects containing the fetched content

        Raises:
            ValueError: If no valid URLs are provided or if there's an error loading documents
        """
        try:
            urls = list({self.ensure_url(url) for url in self.urls if url.strip()})
            logger.info(f"URLs: {urls}")
            if not urls:
                msg = "No valid URLs provided."
                raise ValueError(msg)

            all_docs = []
            for url in urls:
                logger.info(f"Loading documents from {url}")

                try:
                    loader = self._create_loader(url)
                    docs = loader.load()

                    if not docs:
                        logger.warning(f"No documents found for {url}")
                        continue

                    logger.info(f"Found {len(docs)} documents from {url}")
                    all_docs.extend(docs)

                except requests.exceptions.RequestException as e:
                    logger.exception(f"Error loading documents from {url}: {e}")
                    continue

            if not all_docs:
                msg = "No documents were successfully loaded from any URL"
                raise ValueError(msg)

            # data = [Data(text=doc.page_content, **doc.metadata) for doc in all_docs]
            list_of_dicts = [
                {
                    "text": doc.page_content,
                    "url": doc.metadata.pop("source", ""),
                    "title": doc.metadata.pop("title", ""),
                    "description": doc.metadata.pop("description", ""),
                    "content_type": doc.metadata.pop("content_type", ""),
                    "language": doc.metadata.pop("language", ""),
                }
                for doc in all_docs
            ]
        except Exception as e:
<<<<<<< HEAD
            error_msg = e.message if hasattr(e, "message") else e
            msg = f"Error loading documents: {error_msg!s}"
            logger.exception(msg)
            raise ValueError(msg) from e

        self.status = data
        return data

    def fetch_content_text(self) -> Message:
        """Load documents and return their text content."""
        data = self.fetch_content()
        result_string = data_to_text("{text}", data)
        self.status = result_string

        # Clean up the result string
        result_string = safe_convert(result_string, clean_data=True)

        return Message(text=result_string)

    def as_dataframe(self) -> DataFrame:
=======
            error_msg = f"Error loading documents: {e!s}"
            logger.exception(error_msg)
            raise ValueError(error_msg) from e
        else:
            return list_of_dicts

    def fetch_content(self) -> DataFrame:
>>>>>>> 9324cac9
        """Convert the documents to a DataFrame."""
        data_frame = DataFrame(self.fetch_url_contents())
        self.status = data_frame
        return data_frame<|MERGE_RESOLUTION|>--- conflicted
+++ resolved
@@ -5,18 +5,12 @@
 from langchain_community.document_loaders import RecursiveUrlLoader
 from loguru import logger
 
-<<<<<<< HEAD
-from langflow.custom.custom_component.component import Component
+from langflow.custom import Component
+from langflow.field_typing.range_spec import RangeSpec
 from langflow.helpers.data import data_to_text, safe_convert
 from langflow.inputs.inputs import TableInput
-from langflow.io import BoolInput, DropdownInput, IntInput, MessageTextInput, Output
+from langflow.io import BoolInput, DropdownInput, IntInput, MessageTextInput, Output, SliderInput, TableInput
 from langflow.schema import Data
-=======
-from langflow.custom import Component
-from langflow.field_typing.range_spec import RangeSpec
-from langflow.io import BoolInput, DropdownInput, IntInput, MessageTextInput, Output, SliderInput, TableInput
->>>>>>> 9324cac9
-from langflow.schema.dataframe import DataFrame
 from langflow.services.deps import get_settings_service
 
 # Constants
@@ -244,7 +238,6 @@
                 for doc in all_docs
             ]
         except Exception as e:
-<<<<<<< HEAD
             error_msg = e.message if hasattr(e, "message") else e
             msg = f"Error loading documents: {error_msg!s}"
             logger.exception(msg)
@@ -265,15 +258,6 @@
         return Message(text=result_string)
 
     def as_dataframe(self) -> DataFrame:
-=======
-            error_msg = f"Error loading documents: {e!s}"
-            logger.exception(error_msg)
-            raise ValueError(error_msg) from e
-        else:
-            return list_of_dicts
-
-    def fetch_content(self) -> DataFrame:
->>>>>>> 9324cac9
         """Convert the documents to a DataFrame."""
         data_frame = DataFrame(self.fetch_url_contents())
         self.status = data_frame

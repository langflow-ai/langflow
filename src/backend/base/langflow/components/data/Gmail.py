import base64
import re
import json
from typing import Any, Iterator, List
from google.oauth2.credentials import Credentials
from googleapiclient.discovery import build
from langflow.custom import Component
from langflow.inputs import MessageTextInput
from langflow.io import SecretStrInput
from langflow.template import Output
from langflow.schema import Data
from langchain_community.chat_loaders.gmail import GMailLoader
from langchain_core.chat_sessions import ChatSession
from langchain_core.messages import HumanMessage
from json.decoder import JSONDecodeError
<<<<<<< HEAD
from google.auth.exceptions import RefreshError
=======
>>>>>>> 7bb52d34


class GmailLoaderComponent(Component):
    display_name = "Gmail Loader"
    description = "Loads emails from Gmail using provided credentials."
    icon = "Google"

    inputs = [
        SecretStrInput(
            name="json_string",
            display_name="JSON String of the Service Account Token",
            info="JSON string containing OAuth 2.0 access token information for service account access",
            required=True,
            value=str("""{
                "account": "",
                "client_id": "",
                "client_secret": "",
                "expiry": "",
                "refresh_token": "",
                "scopes": [
                    "https://www.googleapis.com/auth/gmail.readonly",
                ],
                "token": "",
                "token_uri": "https://oauth2.googleapis.com/token",
                "universe_domain": "googleapis.com"
            }"""),
        ),
        MessageTextInput(
            name="label_ids",
            display_name="Label IDs",
            info="Comma-separated list of label IDs to filter emails.",
            required=True,
            value="INBOX,SENT,UNREAD,IMPORTANT",
        ),
        MessageTextInput(
            name="max_results",
            display_name="Max Results",
            info="Maximum number of emails to load.",
            required=True,
            value="10",
        ),
    ]

    outputs = [
        Output(display_name="Loaded Emails", name="emails", method="load_emails"),
    ]

    def load_emails(self) -> Data:
        class CustomGMailLoader(GMailLoader):
            def __init__(
                self, creds: Any, n: int = 100, label_ids: List[str] = None, raise_error: bool = False
            ) -> None:
                super().__init__(creds, n, raise_error)
                self.label_ids = label_ids if label_ids is not None else ["SENT"]
                # Handle any unexpected keyword arguments
                # self.extra_args = kwargs

            def clean_message_content(self, message):
                # Remove URLs
                message = re.sub(r"http\S+|www\S+|https\S+", "", message, flags=re.MULTILINE)

                # Remove email addresses
                message = re.sub(r"\S+@\S+", "", message)

                # Remove special characters and excessive whitespace
                message = re.sub(r"[^A-Za-z0-9\s]+", " ", message)
                message = re.sub(r"\s{2,}", " ", message)

                # Trim leading and trailing whitespace
                message = message.strip()

                return message

            def _extract_email_content(self, msg: Any) -> HumanMessage:
                from_email = None
                for values in msg["payload"]["headers"]:
                    name = values["name"]
                    if name == "From":
                        from_email = values["value"]
                if from_email is None:
                    raise ValueError("From email not found.")

                if "parts" in msg["payload"]:
                    parts = msg["payload"]["parts"]
                else:
                    parts = [msg["payload"]]

                for part in parts:
                    if part["mimeType"] == "text/plain":
                        data = part["body"]["data"]
                        data = base64.urlsafe_b64decode(data).decode("utf-8")
                        pattern = re.compile(r"\r\nOn .+(\r\n)*wrote:\r\n")
                        newest_response = re.split(pattern, data)[0]
                        message = HumanMessage(
                            content=self.clean_message_content(newest_response),
                            additional_kwargs={"sender": from_email},
                        )
                        return message
                raise ValueError("No plain text part found in the email.")

            def _get_message_data(self, service: Any, message: Any) -> ChatSession:
                msg = service.users().messages().get(userId="me", id=message["id"]).execute()
                message_content = self._extract_email_content(msg)

                in_reply_to = None
                email_data = msg["payload"]["headers"]
                for values in email_data:
                    name = values["name"]
                    if name == "In-Reply-To":
                        in_reply_to = values["value"]

                thread_id = msg["threadId"]

                if in_reply_to:
                    thread = service.users().threads().get(userId="me", id=thread_id).execute()
                    messages = thread["messages"]

                    response_email = None
                    for message in messages:
                        email_data = message["payload"]["headers"]
                        for values in email_data:
                            if values["name"] == "Message-ID":
                                message_id = values["value"]
                                if message_id == in_reply_to:
                                    response_email = message
                    if response_email is None:
                        raise ValueError("Response email not found in the thread.")
                    starter_content = self._extract_email_content(response_email)
                    return ChatSession(messages=[starter_content, message_content])
                else:
                    return ChatSession(messages=[message_content])

            def lazy_load(self) -> Iterator[ChatSession]:
                service = build("gmail", "v1", credentials=self.creds)
                results = (
                    service.users().messages().list(userId="me", labelIds=self.label_ids, maxResults=self.n).execute()
                )
                messages = results.get("messages", [])
                if not messages:
                    print("No messages found with the specified labels.")
                for message in messages:
                    try:
                        yield self._get_message_data(service, message)
                    except Exception as e:
                        if self.raise_error:
                            raise e
                        else:
                            print(f"Error processing message {message['id']}: {e}")

        json_string = self.json_string
        label_ids = self.label_ids.split(",") if self.label_ids else ["INBOX"]
        max_results = int(self.max_results) if self.max_results else 100

        # Load the token information from the JSON string
        try:
            token_info = json.loads(json_string)
        except JSONDecodeError as e:
            raise ValueError("Invalid JSON string") from e

        creds = Credentials.from_authorized_user_info(token_info)

        # Initialize the custom loader with the provided credentials
        loader = CustomGMailLoader(creds=creds, n=max_results, label_ids=label_ids)

        try:
            docs = loader.load()
        # catch google.auth.exceptions.RefreshError
        except RefreshError as e:
            raise ValueError(
                "Authentication error: Unable to refresh authentication token. Please try to reauthenticate."
            ) from e
        except Exception as e:
            raise ValueError(f"Error loading documents: {e}") from e

        # assert len(docs) != 0, "Expected a 1 or more document to be loaded."

        data = docs
        # Return the loaded documents
        self.status = data
        return Data(data={"text": data})<|MERGE_RESOLUTION|>--- conflicted
+++ resolved
@@ -1,6 +1,7 @@
 import base64
 import re
 import json
+from typing import Any, Iterator, List
 from typing import Any, Iterator, List
 from google.oauth2.credentials import Credentials
 from googleapiclient.discovery import build
@@ -13,10 +14,7 @@
 from langchain_core.chat_sessions import ChatSession
 from langchain_core.messages import HumanMessage
 from json.decoder import JSONDecodeError
-<<<<<<< HEAD
 from google.auth.exceptions import RefreshError
-=======
->>>>>>> 7bb52d34
 
 
 class GmailLoaderComponent(Component):

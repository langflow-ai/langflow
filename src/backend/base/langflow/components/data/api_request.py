--- conflicted
+++ resolved
@@ -12,12 +12,8 @@
 import validators
 
 from langflow.base.curl.parse import parse_context
-<<<<<<< HEAD
 from langflow.custom.custom_component.component import Component
-=======
-from langflow.custom import Component
 from langflow.inputs.inputs import TabInput
->>>>>>> 22330abf
 from langflow.io import (
     BoolInput,
     DataInput,
@@ -28,12 +24,7 @@
     Output,
     TableInput,
 )
-<<<<<<< HEAD
 from langflow.schema.data import Data
-from langflow.schema.dataframe import DataFrame
-=======
-from langflow.schema import Data
->>>>>>> 22330abf
 from langflow.schema.dotdict import dotdict
 from langflow.services.deps import get_settings_service
 from langflow.utils.component_utils import set_current_fields, set_field_advanced, set_field_display

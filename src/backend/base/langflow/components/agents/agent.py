import json
import re

from langchain_core.tools import StructuredTool
from pydantic import ValidationError

from langflow.base.agents.agent import LCToolsAgentComponent
from langflow.base.agents.events import ExceptionWithMessageError
from langflow.base.models.model_input_constants import (
    ALL_PROVIDER_FIELDS,
    MODEL_DYNAMIC_UPDATE_FIELDS,
    MODEL_PROVIDERS,
    MODEL_PROVIDERS_DICT,
    MODELS_METADATA,
)
from langflow.base.models.model_utils import get_model_name
from langflow.components.helpers.current_date import CurrentDateComponent
from langflow.components.helpers.memory import MemoryComponent
from langflow.components.langchain_utilities.tool_calling import ToolCallingAgentComponent
from langflow.custom.custom_component.component import _get_component_toolkit
from langflow.custom.utils import update_component_build_config
from langflow.field_typing import Tool
from langflow.helpers.base_model import build_model_from_schema
from langflow.io import BoolInput, DropdownInput, IntInput, MultilineInput, Output, TableInput
from langflow.logging import logger
from langflow.schema.data import Data
from langflow.schema.dotdict import dotdict
from langflow.schema.message import Message
from langflow.schema.table import EditMode


def set_advanced_true(component_input):
    component_input.advanced = True
    return component_input


MODEL_PROVIDERS_LIST = ["Anthropic", "Google Generative AI", "Groq", "OpenAI"]


class AgentComponent(ToolCallingAgentComponent):
    display_name: str = "Agent"
    description: str = "Define the agent's instructions, then enter a task to complete using tools."
    documentation: str = "https://docs.langflow.org/agents"
    icon = "bot"
    beta = False
    name = "Agent"

    memory_inputs = [set_advanced_true(component_input) for component_input in MemoryComponent().inputs]

    # Filter out json_mode from OpenAI inputs since we handle structured output differently
    openai_inputs_filtered = [
        input_field
        for input_field in MODEL_PROVIDERS_DICT["OpenAI"]["inputs"]
        if not (hasattr(input_field, "name") and input_field.name == "json_mode")
    ]

    inputs = [
        DropdownInput(
            name="agent_llm",
            display_name="Model Provider",
            info="The provider of the language model that the agent will use to generate responses.",
            options=[*MODEL_PROVIDERS_LIST, "Custom"],
            value="OpenAI",
            real_time_refresh=True,
            input_types=[],
            options_metadata=[MODELS_METADATA[key] for key in MODEL_PROVIDERS_LIST] + [{"icon": "brain"}],
        ),
        *openai_inputs_filtered,
        MultilineInput(
            name="system_prompt",
            display_name="Agent Instructions",
            info="System Prompt: Initial instructions and context provided to guide the agent's behavior.",
            value="You are a helpful assistant that can use tools to answer questions and perform tasks.",
            advanced=False,
        ),
        IntInput(
            name="n_messages",
            display_name="Number of Chat History Messages",
            value=100,
            info="Number of chat history messages to retrieve.",
            advanced=True,
            show=True,
        ),
        MultilineInput(
            name="format_instructions",
            display_name="Output Format Instructions",
            info="Generic Template for structured output formatting. Valid only with Structured response.",
            value=(
                "You are an AI that extracts structured JSON objects from unstructured text. "
                "Use a predefined schema with expected types (str, int, float, bool, dict). "
                "Extract ALL relevant instances that match the schema - if multiple patterns exist, capture them all. "
                "Fill missing or ambiguous values with defaults: null for missing values. "
                "Remove exact duplicates but keep variations that have different field values. "
                "Always return valid JSON in the expected format, never throw errors. "
                "If multiple objects can be extracted, return them all in the structured format."
            ),
            advanced=True,
        ),
        TableInput(
            name="output_schema",
            display_name="Output Schema",
            info=(
                "Schema Validation: Define the structure and data types for structured output. "
                "No validation if no output schema."
            ),
            advanced=True,
            required=False,
            value=[],
            table_schema=[
                {
                    "name": "name",
                    "display_name": "Name",
                    "type": "str",
                    "description": "Specify the name of the output field.",
                    "default": "field",
                    "edit_mode": EditMode.INLINE,
                },
                {
                    "name": "description",
                    "display_name": "Description",
                    "type": "str",
                    "description": "Describe the purpose of the output field.",
                    "default": "description of field",
                    "edit_mode": EditMode.POPOVER,
                },
                {
                    "name": "type",
                    "display_name": "Type",
                    "type": "str",
                    "edit_mode": EditMode.INLINE,
                    "description": ("Indicate the data type of the output field (e.g., str, int, float, bool, dict)."),
                    "options": ["str", "int", "float", "bool", "dict"],
                    "default": "str",
                },
                {
                    "name": "multiple",
                    "display_name": "As List",
                    "type": "boolean",
                    "description": "Set to True if this output field should be a list of the specified type.",
                    "default": "False",
                    "edit_mode": EditMode.INLINE,
                },
            ],
        ),
        *LCToolsAgentComponent._base_inputs,
        # removed memory inputs from agent component
        # *memory_inputs,
        BoolInput(
            name="add_current_date_tool",
            display_name="Current Date",
            advanced=True,
            info="If true, will add a tool to the agent that returns the current date.",
            value=True,
        ),
    ]
    outputs = [
        Output(name="response", display_name="Response", method="message_response"),
        Output(name="structured_response", display_name="Structured Response", method="json_response", tool_mode=False),
    ]

    async def get_agent_requirements(self):
        """Get the agent requirements for the agent."""
        llm_model, display_name = self.get_llm()
        if llm_model is None:
            msg = "No language model selected. Please choose a model to proceed."
            raise ValueError(msg)
        self.model_name = get_model_name(llm_model, display_name=display_name)

        # Get memory data
        self.chat_history = await self.get_memory_data()
        if isinstance(self.chat_history, Message):
            self.chat_history = [self.chat_history]

        # Add current date tool if enabled
        if self.add_current_date_tool:
            if not isinstance(self.tools, list):  # type: ignore[has-type]
                self.tools = []
            current_date_tool = (await CurrentDateComponent(**self.get_base_args()).to_toolkit()).pop(0)
            if not isinstance(current_date_tool, StructuredTool):
                msg = "CurrentDateComponent must be converted to a StructuredTool"
                raise TypeError(msg)
            self.tools.append(current_date_tool)
        return llm_model, self.chat_history, self.tools

    async def message_response(self) -> Message:
        try:
            llm_model, self.chat_history, self.tools = await self.get_agent_requirements()
            # Set up and run agent
            self.set(
                llm=llm_model,
                tools=self.tools or [],
                chat_history=self.chat_history,
                input_value=self.input_value,
                system_prompt=self.system_prompt,
            )
            agent = self.create_agent_runnable()
            result = await self.run_agent(agent)

            # Store result for potential JSON output
            self._agent_result = result

        except (ValueError, TypeError, KeyError) as e:
            await logger.aerror(f"{type(e).__name__}: {e!s}")
            raise
        except ExceptionWithMessageError as e:
            await logger.aerror(f"ExceptionWithMessageError occurred: {e}")
            raise
<<<<<<< HEAD
        # Avoid catching blind Exception; let truly unexpected exceptions propagate
=======
        except Exception as e:
            await logger.aerror(f"Unexpected error: {e!s}")
            raise
>>>>>>> 2f9f80f7
        else:
            return result

    def _preprocess_schema(self, schema):
        """Preprocess schema to ensure correct data types for build_model_from_schema."""
        processed_schema = []
        for field in schema:
            processed_field = {
                "name": str(field.get("name", "field")),
                "type": str(field.get("type", "str")),
                "description": str(field.get("description", "")),
                "multiple": field.get("multiple", False),
            }
            # Ensure multiple is handled correctly
            if isinstance(processed_field["multiple"], str):
                processed_field["multiple"] = processed_field["multiple"].lower() in ["true", "1", "t", "y", "yes"]
            processed_schema.append(processed_field)
        return processed_schema

    def build_structured_output_base(self, content: str):
        """Build structured output with optional BaseModel validation."""
        json_pattern = r"\{.*\}"
        schema_error_msg = "Try setting an output schema"

        # Try to parse content as JSON first
        json_data = None
        try:
            json_data = json.loads(content)
        except json.JSONDecodeError:
            json_match = re.search(json_pattern, content, re.DOTALL)
            if json_match:
                try:
                    json_data = json.loads(json_match.group())
                except json.JSONDecodeError:
                    return {"content": content, "error": schema_error_msg}
            else:
                return {"content": content, "error": schema_error_msg}

        # If no output schema provided, return parsed JSON without validation
        if not hasattr(self, "output_schema") or not self.output_schema or len(self.output_schema) == 0:
            logger.debug("No output schema provided, returning parsed JSON without validation")
            return json_data

        # Use BaseModel validation with schema
        try:
            logger.debug(f"Validating against schema: {self.output_schema}")
            processed_schema = self._preprocess_schema(self.output_schema)
            output_model = build_model_from_schema(processed_schema)

            # Validate against the schema
            if isinstance(json_data, list):
                # Multiple objects
                validated_objects = []
                for item in json_data:
                    try:
                        validated_obj = output_model.model_validate(item)
                        validated_objects.append(validated_obj.model_dump())
                    except ValidationError as e:
                        logger.warning(f"Validation error for item: {e}")
                        # Include invalid items with error info
                        validated_objects.append({"data": item, "validation_error": str(e)})
                return validated_objects

            # Single object
            try:
                validated_obj = output_model.model_validate(json_data)
                return [validated_obj.model_dump()]  # Return as list for consistency
            except ValidationError as e:
                logger.warning(f"Validation error: {e}")
                return [{"data": json_data, "validation_error": str(e)}]

        except (TypeError, ValueError) as e:
            logger.error(f"Error building structured output: {e}")
            # Fallback to parsed JSON without validation
            return json_data

    async def json_response(self) -> Data:
        """Convert agent response to structured JSON Data output with schema validation."""
        # Always use structured chat agent for JSON response mode for better JSON formatting
        try:
            system_components = []

            # 1. Agent Instructions (system_prompt)
            agent_instructions = getattr(self, "system_prompt", "") or ""
            if agent_instructions:
                system_components.append(f"{agent_instructions}")

            # 2. Format Instructions
            format_instructions = getattr(self, "format_instructions", "") or ""
            if format_instructions:
                system_components.append(f"Format instructions: {format_instructions}")

            # 3. Schema Information from BaseModel
            if hasattr(self, "output_schema") and self.output_schema and len(self.output_schema) > 0:
                try:
                    logger.debug(f"Building schema from: {self.output_schema}")
                    processed_schema = self._preprocess_schema(self.output_schema)
                    output_model = build_model_from_schema(processed_schema)
                    schema_dict = output_model.model_json_schema()
                    schema_info = (
                        "You are given some text that may include format instructions, "
                        "explanations, or other content alongside a JSON schema.\n\n"
                        "Your task:\n"
                        "- Extract only the JSON schema.\n"
                        "- Return it as valid JSON.\n"
                        "- Do not include format instructions, explanations, or extra text.\n\n"
                        "Input:\n"
                        f"{json.dumps(schema_dict, indent=2)}\n\n"
                        "Output (only JSON schema):"
                    )
                    system_components.append(schema_info)
                except (ValidationError, ValueError, TypeError, KeyError) as e:
                    logger.error(f"Could not build schema for prompt: {e}", exc_info=True)

            # Combine all components
            combined_instructions = "\n\n".join(system_components) if system_components else ""
            logger.debug(f"Combined instructions: {combined_instructions}")
            llm_model, self.chat_history, self.tools = await self.get_agent_requirements()
            self.set(
                llm=llm_model,
                tools=self.tools or [],
                chat_history=self.chat_history,
                input_value=self.input_value,
                system_prompt=combined_instructions,
            )

            # Create and run structured chat agent
            try:
                structured_agent = self.create_agent_runnable()
            except (NotImplementedError, ValueError, TypeError) as e:
                logger.error(f"Error with structured chat agent: {e}")
                raise
            try:
                result = await self.run_agent(structured_agent)
            except (ExceptionWithMessageError, ValueError, TypeError, RuntimeError) as e:
                logger.error(f"Error with structured agent result: {e}")
                raise
            logger.debug(f"Combined instructions: {combined_instructions}")
            # Extract content from structured agent result
            if hasattr(result, "content"):
                content = result.content
            elif hasattr(result, "text"):
                content = result.text
            else:
                content = str(result)

        except (ExceptionWithMessageError, ValueError, TypeError, NotImplementedError, AttributeError) as e:
            logger.error(f"Error with structured chat agent: {e}")
            # Fallback to regular agent
            content_str = "No content returned from agent"
            return Data(data={"content": content_str, "error": str(e)})

        # Process with structured output validation
        try:
            structured_output = self.build_structured_output_base(content)

            # Handle different output formats
            if isinstance(structured_output, list) and structured_output:
                if len(structured_output) == 1:
                    return Data(data=structured_output[0])
                return Data(data={"results": structured_output})
            if isinstance(structured_output, dict):
                return Data(data=structured_output)
            return Data(data={"content": content})

        except (ValueError, TypeError) as e:
            logger.error(f"Error in structured output processing: {e}")
            return Data(data={"content": content, "error": str(e)})

    async def get_memory_data(self):
        # TODO: This is a temporary fix to avoid message duplication. We should develop a function for this.
        messages = (
            await MemoryComponent(**self.get_base_args())
            .set(session_id=self.graph.session_id, order="Ascending", n_messages=self.n_messages)
            .retrieve_messages()
        )
        return [
            message for message in messages if getattr(message, "id", None) != getattr(self.input_value, "id", None)
        ]

    def get_llm(self):
        if not isinstance(self.agent_llm, str):
            return self.agent_llm, None

        try:
            provider_info = MODEL_PROVIDERS_DICT.get(self.agent_llm)
            if not provider_info:
                msg = f"Invalid model provider: {self.agent_llm}"
                raise ValueError(msg)

            component_class = provider_info.get("component_class")
            display_name = component_class.display_name
            inputs = provider_info.get("inputs")
            prefix = provider_info.get("prefix", "")

            return self._build_llm_model(component_class, inputs, prefix), display_name

        except (AttributeError, ValueError, TypeError, RuntimeError) as e:
            logger.error(f"Error building {self.agent_llm} language model: {e!s}")
            msg = f"Failed to initialize language model: {e!s}"
            raise ValueError(msg) from e

    def _build_llm_model(self, component, inputs, prefix=""):
        model_kwargs = {}
        for input_ in inputs:
            if hasattr(self, f"{prefix}{input_.name}"):
                model_kwargs[input_.name] = getattr(self, f"{prefix}{input_.name}")
        return component.set(**model_kwargs).build_model()

    def set_component_params(self, component):
        provider_info = MODEL_PROVIDERS_DICT.get(self.agent_llm)
        if provider_info:
            inputs = provider_info.get("inputs")
            prefix = provider_info.get("prefix")
            # Filter out json_mode and only use attributes that exist on this component
            model_kwargs = {}
            for input_ in inputs:
                if hasattr(self, f"{prefix}{input_.name}"):
                    model_kwargs[input_.name] = getattr(self, f"{prefix}{input_.name}")

            return component.set(**model_kwargs)
        return component

    def delete_fields(self, build_config: dotdict, fields: dict | list[str]) -> None:
        """Delete specified fields from build_config."""
        for field in fields:
            build_config.pop(field, None)

    def update_input_types(self, build_config: dotdict) -> dotdict:
        """Update input types for all fields in build_config."""
        for key, value in build_config.items():
            if isinstance(value, dict):
                if value.get("input_types") is None:
                    build_config[key]["input_types"] = []
            elif hasattr(value, "input_types") and value.input_types is None:
                value.input_types = []
        return build_config

    async def update_build_config(
        self, build_config: dotdict, field_value: str, field_name: str | None = None
    ) -> dotdict:
        # Iterate over all providers in the MODEL_PROVIDERS_DICT
        # Existing logic for updating build_config
        if field_name in ("agent_llm",):
            build_config["agent_llm"]["value"] = field_value
            provider_info = MODEL_PROVIDERS_DICT.get(field_value)
            if provider_info:
                component_class = provider_info.get("component_class")
                if component_class and hasattr(component_class, "update_build_config"):
                    # Call the component class's update_build_config method
                    build_config = await update_component_build_config(
                        component_class, build_config, field_value, "model_name"
                    )

            provider_configs: dict[str, tuple[dict, list[dict]]] = {
                provider: (
                    MODEL_PROVIDERS_DICT[provider]["fields"],
                    [
                        MODEL_PROVIDERS_DICT[other_provider]["fields"]
                        for other_provider in MODEL_PROVIDERS_DICT
                        if other_provider != provider
                    ],
                )
                for provider in MODEL_PROVIDERS_DICT
            }
            if field_value in provider_configs:
                fields_to_add, fields_to_delete = provider_configs[field_value]

                # Delete fields from other providers
                for fields in fields_to_delete:
                    self.delete_fields(build_config, fields)

                # Add provider-specific fields
                if field_value == "OpenAI" and not any(field in build_config for field in fields_to_add):
                    build_config.update(fields_to_add)
                else:
                    build_config.update(fields_to_add)
                # Reset input types for agent_llm
                build_config["agent_llm"]["input_types"] = []
            elif field_value == "Custom":
                # Delete all provider fields
                self.delete_fields(build_config, ALL_PROVIDER_FIELDS)
                # Update with custom component
                custom_component = DropdownInput(
                    name="agent_llm",
                    display_name="Language Model",
                    options=[*sorted(MODEL_PROVIDERS), "Custom"],
                    value="Custom",
                    real_time_refresh=True,
                    input_types=["LanguageModel"],
                    options_metadata=[MODELS_METADATA[key] for key in sorted(MODELS_METADATA.keys())]
                    + [{"icon": "brain"}],
                )
                build_config.update({"agent_llm": custom_component.to_dict()})
            # Update input types for all fields
            build_config = self.update_input_types(build_config)

            # Validate required keys
            default_keys = [
                "code",
                "_type",
                "agent_llm",
                "tools",
                "input_value",
                "add_current_date_tool",
                "system_prompt",
                "agent_description",
                "max_iterations",
                "handle_parsing_errors",
                "verbose",
            ]
            missing_keys = [key for key in default_keys if key not in build_config]
            if missing_keys:
                msg = f"Missing required keys in build_config: {missing_keys}"
                raise ValueError(msg)
        if (
            isinstance(self.agent_llm, str)
            and self.agent_llm in MODEL_PROVIDERS_DICT
            and field_name in MODEL_DYNAMIC_UPDATE_FIELDS
        ):
            provider_info = MODEL_PROVIDERS_DICT.get(self.agent_llm)
            if provider_info:
                component_class = provider_info.get("component_class")
                component_class = self.set_component_params(component_class)
                prefix = provider_info.get("prefix")
                if component_class and hasattr(component_class, "update_build_config"):
                    # Call each component class's update_build_config method
                    # remove the prefix from the field_name
                    if isinstance(field_name, str) and isinstance(prefix, str):
                        field_name = field_name.replace(prefix, "")
                    build_config = await update_component_build_config(
                        component_class, build_config, field_value, "model_name"
                    )
        return dotdict({k: v.to_dict() if hasattr(v, "to_dict") else v for k, v in build_config.items()})

    async def _get_tools(self) -> list[Tool]:
        component_toolkit = _get_component_toolkit()
        tools_names = self._build_tools_names()
        agent_description = self.get_tool_description()
        # TODO: Agent Description Depreciated Feature to be removed
        description = f"{agent_description}{tools_names}"
        tools = component_toolkit(component=self).get_tools(
            tool_name="Call_Agent", tool_description=description, callbacks=self.get_langchain_callbacks()
        )
        if hasattr(self, "tools_metadata"):
            tools = component_toolkit(component=self, metadata=self.tools_metadata).update_tools_metadata(tools=tools)
        return tools<|MERGE_RESOLUTION|>--- conflicted
+++ resolved
@@ -205,13 +205,10 @@
         except ExceptionWithMessageError as e:
             await logger.aerror(f"ExceptionWithMessageError occurred: {e}")
             raise
-<<<<<<< HEAD
         # Avoid catching blind Exception; let truly unexpected exceptions propagate
-=======
         except Exception as e:
             await logger.aerror(f"Unexpected error: {e!s}")
             raise
->>>>>>> 2f9f80f7
         else:
             return result
 
@@ -324,7 +321,7 @@
                     )
                     system_components.append(schema_info)
                 except (ValidationError, ValueError, TypeError, KeyError) as e:
-                    logger.error(f"Could not build schema for prompt: {e}", exc_info=True)
+                    await logger.aerror(f"Could not build schema for prompt: {e}", exc_info=True)
 
             # Combine all components
             combined_instructions = "\n\n".join(system_components) if system_components else ""
@@ -342,12 +339,12 @@
             try:
                 structured_agent = self.create_agent_runnable()
             except (NotImplementedError, ValueError, TypeError) as e:
-                logger.error(f"Error with structured chat agent: {e}")
+                await logger.aerror(f"Error with structured chat agent: {e}")
                 raise
             try:
                 result = await self.run_agent(structured_agent)
             except (ExceptionWithMessageError, ValueError, TypeError, RuntimeError) as e:
-                logger.error(f"Error with structured agent result: {e}")
+                await logger.aerror(f"Error with structured agent result: {e}")
                 raise
             logger.debug(f"Combined instructions: {combined_instructions}")
             # Extract content from structured agent result
@@ -359,7 +356,7 @@
                 content = str(result)
 
         except (ExceptionWithMessageError, ValueError, TypeError, NotImplementedError, AttributeError) as e:
-            logger.error(f"Error with structured chat agent: {e}")
+            await logger.aerror(f"Error with structured chat agent: {e}")
             # Fallback to regular agent
             content_str = "No content returned from agent"
             return Data(data={"content": content_str, "error": str(e)})
@@ -378,7 +375,7 @@
             return Data(data={"content": content})
 
         except (ValueError, TypeError) as e:
-            logger.error(f"Error in structured output processing: {e}")
+            await logger.aerror(f"Error in structured output processing: {e}")
             return Data(data={"content": content, "error": str(e)})
 
     async def get_memory_data(self):

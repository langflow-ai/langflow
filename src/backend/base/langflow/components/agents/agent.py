import json
import re

from langchain_core.tools import StructuredTool
from pydantic import ValidationError

from langflow.base.agents.agent import LCToolsAgentComponent
from langflow.base.agents.events import ExceptionWithMessageError
from langflow.base.models.model_input_constants import (
    ALL_PROVIDER_FIELDS,
    MODEL_DYNAMIC_UPDATE_FIELDS,
    MODEL_PROVIDERS_DICT,
    MODELS_METADATA,
)
from langflow.base.models.model_utils import get_model_name
from langflow.components.helpers.current_date import CurrentDateComponent
from langflow.components.helpers.memory import MemoryComponent
from langflow.components.langchain_utilities.tool_calling import (
    ToolCallingAgentComponent,
)
from langflow.custom.custom_component.component import _get_component_toolkit
from langflow.custom.utils import update_component_build_config
from langflow.field_typing import Tool
from langflow.helpers.base_model import build_model_from_schema
from langflow.io import (
    BoolInput,
    DropdownInput,
    IntInput,
    MultilineInput,
    Output,
    TableInput,
)
from langflow.logging import logger
from langflow.schema.data import Data
from langflow.schema.dotdict import dotdict
from langflow.schema.message import Message
from langflow.schema.table import EditMode


def set_advanced_true(component_input):
    component_input.advanced = True
    return component_input


MODEL_PROVIDERS_LIST = ["Anthropic", "Google Generative AI", "Groq", "OpenAI"]


class AgentComponent(ToolCallingAgentComponent):
    display_name: str = "Agent"
    description: str = "Define the agent's instructions, then enter a task to complete using tools."
    documentation: str = "https://docs.langflow.org/agents"
    icon = "bot"
    beta = False
    name = "Agent"

    memory_inputs = [set_advanced_true(component_input) for component_input in MemoryComponent().inputs]

    # Filter out json_mode from OpenAI inputs since we handle structured output differently
    openai_inputs_filtered = [
        input_field
        for input_field in MODEL_PROVIDERS_DICT["OpenAI"]["inputs"]
        if not (hasattr(input_field, "name") and input_field.name == "json_mode")
    ]

    inputs = [
        DropdownInput(
            name="agent_llm",
            display_name="Model Provider",
            info="The provider of the language model that the agent will use to generate responses.",
            options=[*MODEL_PROVIDERS_LIST],
            value="OpenAI",
            real_time_refresh=True,
            refresh_button=False,
            input_types=[],
            options_metadata=[MODELS_METADATA[key] for key in MODEL_PROVIDERS_LIST],
            external_options={
                "fields": {
                    "data": {
                        "node": {
                            "name": "connect_other_models",
                            "display_name": "Connect other models",
                            "icon": "CornerDownLeft",
                        }
                    }
                },
            },
        ),
        *openai_inputs_filtered,
        MultilineInput(
            name="system_prompt",
            display_name="Agent Instructions",
            info="System Prompt: Initial instructions and context provided to guide the agent's behavior.",
            value="You are a helpful assistant that can use tools to answer questions and perform tasks.",
            advanced=False,
        ),
        IntInput(
            name="n_messages",
            display_name="Number of Chat History Messages",
            value=100,
            info="Number of chat history messages to retrieve.",
            advanced=True,
            show=True,
        ),
        MultilineInput(
            name="format_instructions",
            display_name="Output Format Instructions",
            info="Generic Template for structured output formatting. Valid only with Structured response.",
            value=(
                "You are an AI that extracts structured JSON objects from unstructured text. "
                "Use a predefined schema with expected types (str, int, float, bool, dict). "
                "Extract ALL relevant instances that match the schema - if multiple patterns exist, capture them all. "
                "Fill missing or ambiguous values with defaults: null for missing values. "
                "Remove exact duplicates but keep variations that have different field values. "
                "Always return valid JSON in the expected format, never throw errors. "
                "If multiple objects can be extracted, return them all in the structured format."
            ),
            advanced=True,
        ),
        TableInput(
            name="output_schema",
            display_name="Output Schema",
            info=(
                "Schema Validation: Define the structure and data types for structured output. "
                "No validation if no output schema."
            ),
            advanced=True,
            required=False,
            value=[],
            table_schema=[
                {
                    "name": "name",
                    "display_name": "Name",
                    "type": "str",
                    "description": "Specify the name of the output field.",
                    "default": "field",
                    "edit_mode": EditMode.INLINE,
                },
                {
                    "name": "description",
                    "display_name": "Description",
                    "type": "str",
                    "description": "Describe the purpose of the output field.",
                    "default": "description of field",
                    "edit_mode": EditMode.POPOVER,
                },
                {
                    "name": "type",
                    "display_name": "Type",
                    "type": "str",
                    "edit_mode": EditMode.INLINE,
                    "description": ("Indicate the data type of the output field (e.g., str, int, float, bool, dict)."),
                    "options": ["str", "int", "float", "bool", "dict"],
                    "default": "str",
                },
                {
                    "name": "multiple",
                    "display_name": "As List",
                    "type": "boolean",
                    "description": "Set to True if this output field should be a list of the specified type.",
                    "default": "False",
                    "edit_mode": EditMode.INLINE,
                },
            ],
        ),
        *LCToolsAgentComponent._base_inputs,
        # removed memory inputs from agent component
        # *memory_inputs,
        BoolInput(
            name="add_current_date_tool",
            display_name="Current Date",
            advanced=True,
            info="If true, will add a tool to the agent that returns the current date.",
            value=True,
        ),
    ]
    outputs = [
        Output(name="response", display_name="Response", method="message_response"),
<<<<<<< HEAD
        Output(
            name="structured_response",
            display_name="Structured Response",
            method="json_response",
            tool_mode=False,
        ),
=======
>>>>>>> 56879035
    ]

    async def get_agent_requirements(self):
        """Get the agent requirements for the agent."""
        llm_model, display_name = await self.get_llm()
        if llm_model is None:
            msg = "No language model selected. Please choose a model to proceed."
            raise ValueError(msg)
        self.model_name = get_model_name(llm_model, display_name=display_name)

        # Get memory data
        self.chat_history = await self.get_memory_data()
        if isinstance(self.chat_history, Message):
            self.chat_history = [self.chat_history]

        # Add current date tool if enabled
        if self.add_current_date_tool:
            if not isinstance(self.tools, list):  # type: ignore[has-type]
                self.tools = []
            current_date_tool = (await CurrentDateComponent(**self.get_base_args()).to_toolkit()).pop(0)
            if not isinstance(current_date_tool, StructuredTool):
                msg = "CurrentDateComponent must be converted to a StructuredTool"
                raise TypeError(msg)
            self.tools.append(current_date_tool)
        return llm_model, self.chat_history, self.tools

    async def message_response(self) -> Message:
        try:
            llm_model, self.chat_history, self.tools = await self.get_agent_requirements()
            # Set up and run agent
            self.set(
                llm=llm_model,
                tools=self.tools or [],
                chat_history=self.chat_history,
                input_value=self.input_value,
                system_prompt=self.system_prompt,
            )
            agent = self.create_agent_runnable()
            result = await self.run_agent(agent)

            # Store result for potential JSON output
            self._agent_result = result

        except (ValueError, TypeError, KeyError) as e:
            await logger.aerror(f"{type(e).__name__}: {e!s}")
            raise
        except ExceptionWithMessageError as e:
            await logger.aerror(f"ExceptionWithMessageError occurred: {e}")
            raise
        # Avoid catching blind Exception; let truly unexpected exceptions propagate
        except Exception as e:
            await logger.aerror(f"Unexpected error: {e!s}")
            raise
        else:
            return result

    def _preprocess_schema(self, schema):
        """Preprocess schema to ensure correct data types for build_model_from_schema."""
        processed_schema = []
        for field in schema:
            processed_field = {
                "name": str(field.get("name", "field")),
                "type": str(field.get("type", "str")),
                "description": str(field.get("description", "")),
                "multiple": field.get("multiple", False),
            }
            # Ensure multiple is handled correctly
            if isinstance(processed_field["multiple"], str):
                processed_field["multiple"] = processed_field["multiple"].lower() in [
                    "true",
                    "1",
                    "t",
                    "y",
                    "yes",
                ]
            processed_schema.append(processed_field)
        return processed_schema

    async def build_structured_output_base(self, content: str):
        """Build structured output with optional BaseModel validation."""
        json_pattern = r"\{.*\}"
        schema_error_msg = "Try setting an output schema"

        # Try to parse content as JSON first
        json_data = None
        try:
            json_data = json.loads(content)
        except json.JSONDecodeError:
            json_match = re.search(json_pattern, content, re.DOTALL)
            if json_match:
                try:
                    json_data = json.loads(json_match.group())
                except json.JSONDecodeError:
                    return {"content": content, "error": schema_error_msg}
            else:
                return {"content": content, "error": schema_error_msg}

        # If no output schema provided, return parsed JSON without validation
        if not hasattr(self, "output_schema") or not self.output_schema or len(self.output_schema) == 0:
            return json_data

        # Use BaseModel validation with schema
        try:
            processed_schema = self._preprocess_schema(self.output_schema)
            output_model = build_model_from_schema(processed_schema)

            # Validate against the schema
            if isinstance(json_data, list):
                # Multiple objects
                validated_objects = []
                for item in json_data:
                    try:
                        validated_obj = output_model.model_validate(item)
                        validated_objects.append(validated_obj.model_dump())
                    except ValidationError as e:
                        await logger.aerror(f"Validation error for item: {e}")
                        # Include invalid items with error info
                        validated_objects.append({"data": item, "validation_error": str(e)})
                return validated_objects

            # Single object
            try:
                validated_obj = output_model.model_validate(json_data)
                return [validated_obj.model_dump()]  # Return as list for consistency
            except ValidationError as e:
                await logger.aerror(f"Validation error: {e}")
                return [{"data": json_data, "validation_error": str(e)}]

        except (TypeError, ValueError) as e:
            await logger.aerror(f"Error building structured output: {e}")
            # Fallback to parsed JSON without validation
            return json_data

    async def json_response(self) -> Data:
        """Convert agent response to structured JSON Data output with schema validation."""
        # Always use structured chat agent for JSON response mode for better JSON formatting
        try:
            system_components = []

            # 1. Agent Instructions (system_prompt)
            agent_instructions = getattr(self, "system_prompt", "") or ""
            if agent_instructions:
                system_components.append(f"{agent_instructions}")

            # 2. Format Instructions
            format_instructions = getattr(self, "format_instructions", "") or ""
            if format_instructions:
                system_components.append(f"Format instructions: {format_instructions}")

            # 3. Schema Information from BaseModel
            if hasattr(self, "output_schema") and self.output_schema and len(self.output_schema) > 0:
                try:
                    processed_schema = self._preprocess_schema(self.output_schema)
                    output_model = build_model_from_schema(processed_schema)
                    schema_dict = output_model.model_json_schema()
                    schema_info = (
                        "You are given some text that may include format instructions, "
                        "explanations, or other content alongside a JSON schema.\n\n"
                        "Your task:\n"
                        "- Extract only the JSON schema.\n"
                        "- Return it as valid JSON.\n"
                        "- Do not include format instructions, explanations, or extra text.\n\n"
                        "Input:\n"
                        f"{json.dumps(schema_dict, indent=2)}\n\n"
                        "Output (only JSON schema):"
                    )
                    system_components.append(schema_info)
                except (ValidationError, ValueError, TypeError, KeyError) as e:
                    await logger.aerror(f"Could not build schema for prompt: {e}", exc_info=True)

            # Combine all components
            combined_instructions = "\n\n".join(system_components) if system_components else ""
            llm_model, self.chat_history, self.tools = await self.get_agent_requirements()
            self.set(
                llm=llm_model,
                tools=self.tools or [],
                chat_history=self.chat_history,
                input_value=self.input_value,
                system_prompt=combined_instructions,
            )

            # Create and run structured chat agent
            try:
                structured_agent = self.create_agent_runnable()
            except (NotImplementedError, ValueError, TypeError) as e:
                await logger.aerror(f"Error with structured chat agent: {e}")
                raise
            try:
                result = await self.run_agent(structured_agent)
            except (
                ExceptionWithMessageError,
                ValueError,
                TypeError,
                RuntimeError,
            ) as e:
                await logger.aerror(f"Error with structured agent result: {e}")
                raise
            # Extract content from structured agent result
            if hasattr(result, "content"):
                content = result.content
            elif hasattr(result, "text"):
                content = result.text
            else:
                content = str(result)

        except (
            ExceptionWithMessageError,
            ValueError,
            TypeError,
            NotImplementedError,
            AttributeError,
        ) as e:
            await logger.aerror(f"Error with structured chat agent: {e}")
            # Fallback to regular agent
            content_str = "No content returned from agent"
            return Data(data={"content": content_str, "error": str(e)})

        # Process with structured output validation
        try:
            structured_output = await self.build_structured_output_base(content)

            # Handle different output formats
            if isinstance(structured_output, list) and structured_output:
                if len(structured_output) == 1:
                    return Data(data=structured_output[0])
                return Data(data={"results": structured_output})
            if isinstance(structured_output, dict):
                return Data(data=structured_output)
            return Data(data={"content": content})

        except (ValueError, TypeError) as e:
            await logger.aerror(f"Error in structured output processing: {e}")
            return Data(data={"content": content, "error": str(e)})

    async def get_memory_data(self):
        # TODO: This is a temporary fix to avoid message duplication. We should develop a function for this.
        messages = (
            await MemoryComponent(**self.get_base_args())
            .set(
                session_id=self.graph.session_id,
                order="Ascending",
                n_messages=self.n_messages,
            )
            .retrieve_messages()
        )
        return [
            message for message in messages if getattr(message, "id", None) != getattr(self.input_value, "id", None)
        ]

    async def get_llm(self):
        if not isinstance(self.agent_llm, str):
            return self.agent_llm, None

        try:
            provider_info = MODEL_PROVIDERS_DICT.get(self.agent_llm)
            if not provider_info:
                msg = f"Invalid model provider: {self.agent_llm}"
                raise ValueError(msg)

            component_class = provider_info.get("component_class")
            display_name = component_class.display_name
            inputs = provider_info.get("inputs")
            prefix = provider_info.get("prefix", "")

            return self._build_llm_model(component_class, inputs, prefix), display_name

        except (AttributeError, ValueError, TypeError, RuntimeError) as e:
            await logger.aerror(f"Error building {self.agent_llm} language model: {e!s}")
            msg = f"Failed to initialize language model: {e!s}"
            raise ValueError(msg) from e

    def _build_llm_model(self, component, inputs, prefix=""):
        model_kwargs = {}
        for input_ in inputs:
            if hasattr(self, f"{prefix}{input_.name}"):
                model_kwargs[input_.name] = getattr(self, f"{prefix}{input_.name}")
        return component.set(**model_kwargs).build_model()

    def set_component_params(self, component):
        provider_info = MODEL_PROVIDERS_DICT.get(self.agent_llm)
        if provider_info:
            inputs = provider_info.get("inputs")
            prefix = provider_info.get("prefix")
            # Filter out json_mode and only use attributes that exist on this component
            model_kwargs = {}
            for input_ in inputs:
                if hasattr(self, f"{prefix}{input_.name}"):
                    model_kwargs[input_.name] = getattr(self, f"{prefix}{input_.name}")

            return component.set(**model_kwargs)
        return component

    def delete_fields(self, build_config: dotdict, fields: dict | list[str]) -> None:
        """Delete specified fields from build_config."""
        for field in fields:
            build_config.pop(field, None)

    def update_input_types(self, build_config: dotdict) -> dotdict:
        """Update input types for all fields in build_config."""
        for key, value in build_config.items():
            if isinstance(value, dict):
                if value.get("input_types") is None:
                    build_config[key]["input_types"] = []
            elif hasattr(value, "input_types") and value.input_types is None:
                value.input_types = []
        return build_config

    async def update_build_config(
        self, build_config: dotdict, field_value: str, field_name: str | None = None
    ) -> dotdict:
        # Iterate over all providers in the MODEL_PROVIDERS_DICT
        # Existing logic for updating build_config
        if field_name in ("agent_llm",):
            build_config["agent_llm"]["value"] = field_value
            provider_info = MODEL_PROVIDERS_DICT.get(field_value)
            if provider_info:
                component_class = provider_info.get("component_class")
                if component_class and hasattr(component_class, "update_build_config"):
                    # Call the component class's update_build_config method
                    build_config = await update_component_build_config(
                        component_class, build_config, field_value, "model_name"
                    )

            provider_configs: dict[str, tuple[dict, list[dict]]] = {
                provider: (
                    MODEL_PROVIDERS_DICT[provider]["fields"],
                    [
                        MODEL_PROVIDERS_DICT[other_provider]["fields"]
                        for other_provider in MODEL_PROVIDERS_DICT
                        if other_provider != provider
                    ],
                )
                for provider in MODEL_PROVIDERS_DICT
            }
            if field_value in provider_configs:
                fields_to_add, fields_to_delete = provider_configs[field_value]

                # Delete fields from other providers
                for fields in fields_to_delete:
                    self.delete_fields(build_config, fields)

                # Add provider-specific fields
                if field_value == "OpenAI" and not any(field in build_config for field in fields_to_add):
                    build_config.update(fields_to_add)
                else:
                    build_config.update(fields_to_add)
                # Reset input types for agent_llm
                build_config["agent_llm"]["input_types"] = []
                build_config["agent_llm"]["display_name"] = "Model Provider"
            elif field_value == "connect_other_models":
                # Delete all provider fields
                self.delete_fields(build_config, ALL_PROVIDER_FIELDS)
                # # Update with custom component
                custom_component = DropdownInput(
                    name="agent_llm",
                    display_name="Language Model",
                    info="The provider of the language model that the agent will use to generate responses.",
                    options=[*MODEL_PROVIDERS_LIST],
                    real_time_refresh=True,
                    refresh_button=False,
                    input_types=["LanguageModel"],
                    placeholder="Awaiting model input.",
                    options_metadata=[MODELS_METADATA[key] for key in MODEL_PROVIDERS_LIST],
                    external_options={
                        "fields": {
                            "data": {
                                "node": {
                                    "name": "connect_other_models",
                                    "display_name": "Connect other models",
                                    "icon": "CornerDownLeft",
                                },
                            }
                        },
                    },
                )
                build_config.update({"agent_llm": custom_component.to_dict()})
            # Update input types for all fields
            build_config = self.update_input_types(build_config)

            # Validate required keys
            default_keys = [
                "code",
                "_type",
                "agent_llm",
                "tools",
                "input_value",
                "add_current_date_tool",
                "system_prompt",
                "agent_description",
                "max_iterations",
                "handle_parsing_errors",
                "verbose",
            ]
            missing_keys = [key for key in default_keys if key not in build_config]
            if missing_keys:
                msg = f"Missing required keys in build_config: {missing_keys}"
                raise ValueError(msg)
        if (
            isinstance(self.agent_llm, str)
            and self.agent_llm in MODEL_PROVIDERS_DICT
            and field_name in MODEL_DYNAMIC_UPDATE_FIELDS
        ):
            provider_info = MODEL_PROVIDERS_DICT.get(self.agent_llm)
            if provider_info:
                component_class = provider_info.get("component_class")
                component_class = self.set_component_params(component_class)
                prefix = provider_info.get("prefix")
                if component_class and hasattr(component_class, "update_build_config"):
                    # Call each component class's update_build_config method
                    # remove the prefix from the field_name
                    if isinstance(field_name, str) and isinstance(prefix, str):
                        field_name = field_name.replace(prefix, "")
                    build_config = await update_component_build_config(
                        component_class, build_config, field_value, "model_name"
                    )
        return dotdict({k: v.to_dict() if hasattr(v, "to_dict") else v for k, v in build_config.items()})

    async def _get_tools(self) -> list[Tool]:
        component_toolkit = _get_component_toolkit()
        tools_names = self._build_tools_names()
        agent_description = self.get_tool_description()
        # TODO: Agent Description Depreciated Feature to be removed
        description = f"{agent_description}{tools_names}"
        tools = component_toolkit(component=self).get_tools(
            tool_name="Call_Agent",
            tool_description=description,
            callbacks=self.get_langchain_callbacks(),
        )
        if hasattr(self, "tools_metadata"):
            tools = component_toolkit(component=self, metadata=self.tools_metadata).update_tools_metadata(tools=tools)
        return tools<|MERGE_RESOLUTION|>--- conflicted
+++ resolved
@@ -175,15 +175,6 @@
     ]
     outputs = [
         Output(name="response", display_name="Response", method="message_response"),
-<<<<<<< HEAD
-        Output(
-            name="structured_response",
-            display_name="Structured Response",
-            method="json_response",
-            tool_mode=False,
-        ),
-=======
->>>>>>> 56879035
     ]
 
     async def get_agent_requirements(self):

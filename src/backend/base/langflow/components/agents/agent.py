from langflow.base.agents.agent import LCToolsAgentComponent
from langflow.base.models.model_input_constants import ALL_PROVIDER_FIELDS, MODEL_PROVIDERS_DICT
from langflow.components.agents.tool_calling import ToolCallingAgentComponent
from langflow.components.helpers import CurrentDateComponent
from langflow.components.helpers.memory import MemoryComponent
from langflow.io import BoolInput, DropdownInput, MultilineInput, Output
from langflow.schema.dotdict import dotdict
from langflow.schema.message import Message


def set_advanced_true(component_input):
    component_input.advanced = True
    return component_input


class AgentComponent(ToolCallingAgentComponent):
    display_name: str = "Agent"
    description: str = "Define the agent's instructions, then enter a task to complete using tools."
    icon = "bot"
    beta = True
    name = "Agent"

    memory_inputs = [set_advanced_true(component_input) for component_input in MemoryComponent().inputs]

    inputs = [
        DropdownInput(
            name="agent_llm",
            display_name="Model Provider",
            options=[*sorted(MODEL_PROVIDERS_DICT.keys()), "Custom"],
            value="OpenAI",
            real_time_refresh=True,
            refresh_button=True,
            input_types=[],
        ),
        *MODEL_PROVIDERS_DICT["OpenAI"]["inputs"],
        MultilineInput(
            name="system_prompt",
            display_name="Agent Instructions",
            info="Initial instructions and context provided to guide the agent's behavior.",
            value="You are a helpful assistant that can use tools to answer questions and perform tasks.",
            advanced=False,
        ),
        *LCToolsAgentComponent._base_inputs,
        *memory_inputs,
        BoolInput(
            name="add_current_date_tool",
            display_name="Add tool Current Date",
            advanced=True,
            info="If true, will add a tool to the agent that returns the current date.",
            value=True,
        ),
    ]
    outputs = [Output(name="response", display_name="Response", method="message_response")]

    async def message_response(self) -> Message:
        llm_model = self.get_llm()
        if llm_model is None:
            msg = "No language model selected"
            raise ValueError(msg)
        self.chat_history = self.get_memory_data()
<<<<<<< HEAD
        if self.add_current_date_tool:
            if not isinstance(self.tools, list):  # type: ignore[has-type]
                self.tools = []
            self.tools.append(CurrentDateComponent().to_toolkit())
=======
>>>>>>> 1e4594ad
        if not self.tools:
            msg = "Tools are required to run the agent."
            raise ValueError(msg)
        self.set(
            llm=llm_model,
            tools=self.tools,
            chat_history=self.chat_history,
            input_value=self.input_value,
            system_prompt=self.system_prompt,
        )
        agent = self.create_agent_runnable()
        return await self.run_agent(agent)

    def get_memory_data(self):
        memory_kwargs = {
            component_input.name: getattr(self, f"{component_input.name}") for component_input in self.memory_inputs
        }

        return MemoryComponent().set(**memory_kwargs).retrieve_messages()

    def get_llm(self):
        if isinstance(self.agent_llm, str):
            try:
                provider_info = MODEL_PROVIDERS_DICT.get(self.agent_llm)
                if provider_info:
                    component_class = provider_info.get("component_class")
                    inputs = provider_info.get("inputs")
                    prefix = provider_info.get("prefix", "")
                    return self._build_llm_model(component_class, inputs, prefix)
            except Exception as e:
                msg = f"Error building {self.agent_llm} language model"
                raise ValueError(msg) from e
        return self.agent_llm

    def _build_llm_model(self, component, inputs, prefix=""):
        model_kwargs = {input_.name: getattr(self, f"{prefix}{input_.name}") for input_ in inputs}
        return component.set(**model_kwargs).build_model()

    def delete_fields(self, build_config: dotdict, fields: dict | list[str]) -> None:
        """Delete specified fields from build_config."""
        for field in fields:
            build_config.pop(field, None)

    def update_input_types(self, build_config: dotdict) -> dotdict:
        """Update input types for all fields in build_config."""
        for key, value in build_config.items():
            if isinstance(value, dict):
                if value.get("input_types") is None:
                    build_config[key]["input_types"] = []
            elif hasattr(value, "input_types") and value.input_types is None:
                value.input_types = []
        return build_config

    def update_build_config(self, build_config: dotdict, field_value: str, field_name: str | None = None) -> dotdict:
        if field_name == "agent_llm":
            # Define provider configurations as (fields_to_add, fields_to_delete)
            provider_configs: dict[str, tuple[dict, list[dict]]] = {
                provider: (
                    MODEL_PROVIDERS_DICT[provider]["fields"],
                    [
                        MODEL_PROVIDERS_DICT[other_provider]["fields"]
                        for other_provider in MODEL_PROVIDERS_DICT
                        if other_provider != provider
                    ],
                )
                for provider in MODEL_PROVIDERS_DICT
            }

            if field_value in provider_configs:
                fields_to_add, fields_to_delete = provider_configs[field_value]

                # Delete fields from other providers
                for fields in fields_to_delete:
                    self.delete_fields(build_config, fields)

                # Add provider-specific fields
                if field_value == "OpenAI" and not any(field in build_config for field in fields_to_add):
                    build_config.update(fields_to_add)
                else:
                    build_config.update(fields_to_add)
                # Reset input types for agent_llm
                build_config["agent_llm"]["input_types"] = []
            elif field_value == "Custom":
                # Delete all provider fields
                self.delete_fields(build_config, ALL_PROVIDER_FIELDS)
                # Update with custom component
                custom_component = DropdownInput(
                    name="agent_llm",
                    display_name="Language Model",
                    options=[*sorted(MODEL_PROVIDERS_DICT.keys()), "Custom"],
                    value="Custom",
                    real_time_refresh=True,
                    input_types=["LanguageModel"],
                )
                build_config.update({"agent_llm": custom_component.to_dict()})

            # Update input types for all fields
            build_config = self.update_input_types(build_config)

            # Validate required keys
            default_keys = [
                "code",
                "_type",
                "agent_llm",
                "tools",
                "input_value",
                "add_current_date_tool",
                "system_prompt",
                "agent_description",
                "max_iterations",
                "handle_parsing_errors",
                "verbose",
            ]
            missing_keys = [key for key in default_keys if key not in build_config]
            if missing_keys:
                msg = f"Missing required keys in build_config: {missing_keys}"
                raise ValueError(msg)

        return build_config<|MERGE_RESOLUTION|>--- conflicted
+++ resolved
@@ -58,13 +58,12 @@
             msg = "No language model selected"
             raise ValueError(msg)
         self.chat_history = self.get_memory_data()
-<<<<<<< HEAD
+        
         if self.add_current_date_tool:
             if not isinstance(self.tools, list):  # type: ignore[has-type]
                 self.tools = []
             self.tools.append(CurrentDateComponent().to_toolkit())
-=======
->>>>>>> 1e4594ad
+
         if not self.tools:
             msg = "Tools are required to run the agent."
             raise ValueError(msg)

--- conflicted
+++ resolved
@@ -25,13 +25,8 @@
     warnings.simplefilter("ignore", LangChainDeprecationWarning)
 
 __all__ = [
-<<<<<<< HEAD
     "AstraDBCQLToolComponent",
     "AstraDBToolComponent",
-=======
-    "ArXivComponent",
-    "BingSearchAPIComponent",
->>>>>>> ff371706
     "CalculatorComponent",
     "CalculatorToolComponent",
     "DuckDuckGoSearchComponent",

--- conflicted
+++ resolved
@@ -51,11 +51,8 @@
     "SearXNGToolComponent",
     "SearchAPIComponent",
     "SerpAPIComponent",
-<<<<<<< HEAD
     "SerpComponent",
-=======
     "TavilySearchComponent",
->>>>>>> 8459ce99
     "TavilySearchToolComponent",
     "WikidataAPIComponent",
     "WikipediaAPIComponent",

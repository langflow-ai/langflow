--- conflicted
+++ resolved
@@ -31,10 +31,6 @@
     "SearXNGToolComponent",
     "SearchAPIComponent",
     "SerpAPIComponent",
-<<<<<<< HEAD
-    "SerpComponent",
-=======
->>>>>>> a0c00c01
     "WikidataAPIComponent",
     "WikipediaAPIComponent",
     "YfinanceToolComponent",

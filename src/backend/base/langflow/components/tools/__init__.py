--- conflicted
+++ resolved
@@ -2,44 +2,69 @@
 
 from langchain_core._api.deprecation import LangChainDeprecationWarning
 
+from .arxiv import ArXivComponent
+from .bing_search_api import BingSearchAPIComponent
 from .calculator import CalculatorToolComponent
+from .calculator_core import CalculatorComponent
+from .duck_duck_go_search_run import DuckDuckGoSearchComponent
+from .exa_search import ExaSearchToolkit
+from .glean_search_api import GleanSearchAPIComponent
 from .google_search_api import GoogleSearchAPIComponent
+from .google_search_api_core import GoogleSearchAPICore
 from .google_serper_api import GoogleSerperAPIComponent
+from .google_serper_api_core import GoogleSerperAPICore
+from .mcp_component import MCPToolsComponent
 from .python_code_structured_tool import PythonCodeStructuredTool
 from .python_repl import PythonREPLToolComponent
+from .python_repl_core import PythonREPLComponent
+from .search import SearchComponent
 from .search_api import SearchAPIComponent
 from .searxng import SearXNGToolComponent
 from .serp import SerpComponent
 from .serp_api import SerpAPIComponent
+from .tavily_extract import TavilyExtractComponent
+from .tavily_search import TavilySearchComponent
+from .tavily_search_tool import TavilySearchToolComponent
+from .wikidata import WikidataComponent
 from .wikidata_api import WikidataAPIComponent
+from .wikipedia import WikipediaComponent
 from .wikipedia_api import WikipediaAPIComponent
+from .wolfram_alpha_api import WolframAlphaAPIComponent
+from .yahoo import YfinanceComponent
 from .yahoo_finance import YfinanceToolComponent
 
 with warnings.catch_warnings():
     warnings.simplefilter("ignore", LangChainDeprecationWarning)
 
 __all__ = [
-<<<<<<< HEAD
-    "AstraDBCQLToolComponent",
-    "AstraDBToolComponent",
-=======
     "ArXivComponent",
     "BingSearchAPIComponent",
     "CalculatorComponent",
->>>>>>> 70b8f290
     "CalculatorToolComponent",
     "DuckDuckGoSearchComponent",
     "ExaSearchToolkit",
     "GleanSearchAPIComponent",
     "GoogleSearchAPIComponent",
+    "GoogleSearchAPICore",
     "GoogleSerperAPIComponent",
+    "GoogleSerperAPICore",
+    "MCPToolsComponent",
     "PythonCodeStructuredTool",
+    "PythonREPLComponent",
     "PythonREPLToolComponent",
     "SearXNGToolComponent",
     "SearchAPIComponent",
+    "SearchComponent",
     "SerpAPIComponent",
     "SerpComponent",
+    "TavilyExtractComponent",
+    "TavilySearchComponent",
+    "TavilySearchToolComponent",
     "WikidataAPIComponent",
+    "WikidataComponent",
     "WikipediaAPIComponent",
+    "WikipediaComponent",
+    "WolframAlphaAPIComponent",
+    "YfinanceComponent",
     "YfinanceToolComponent",
 ]
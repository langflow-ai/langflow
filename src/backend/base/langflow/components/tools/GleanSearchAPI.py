import json
<<<<<<< HEAD

from typing import Any, Dict, List, Optional
=======
from typing import Any
>>>>>>> 44a78bd7
from urllib.parse import urljoin
from pydantic import BaseModel, Field

<<<<<<< HEAD
from langchain.tools import StructuredTool
=======
import httpx
from langchain_core.pydantic_v1 import BaseModel
>>>>>>> 44a78bd7

from langflow.base.langchain_utilities.model import LCToolComponent
from langflow.field_typing import Tool
from langflow.inputs import IntInput, NestedDictInput, SecretStrInput, StrInput
from langflow.schema import Data


class GleanSearchAPIComponent(LCToolComponent):
    display_name = "Glean Search API"
    description = "Call Glean Search API"
    name = "GleanAPI"

    inputs = [
        StrInput(
            name="glean_api_url",
            display_name="Glean API URL",
            required=True,
        ),
        SecretStrInput(name="glean_access_token", display_name="Glean Access Token", required=True),
        StrInput(name="query", display_name="Query", required=True),
        IntInput(name="page_size", display_name="Page Size", value=10),
        NestedDictInput(name="request_options", display_name="Request Options", required=False),
    ]

    class GleanAPIWrapper(BaseModel):
        """
        Wrapper around Glean API.
        """

        glean_api_url: str
        glean_access_token: str
        act_as: str = "langflow-component@datastax.com"  # TODO: Detect this

        def _prepare_request(
            self,
            query: str,
            page_size: int = 10,
            request_options: Optional[Dict[str, Any]] = None,
        ) -> dict:
            # Ensure there's a trailing slash
            url = self.glean_api_url
            if not url.endswith("/"):
                url += "/"

            return {
                "url": urljoin(url, "search"),
                "headers": {
                    "Authorization": f"Bearer {self.glean_access_token}",
                    "X-Scio-ActAs": self.act_as,
                },
                "payload": {
                    "query": query,
                    "pageSize": page_size,
                    "requestOptions": request_options,
                },
            }

        def results(self, query: str, **kwargs: Any) -> List[Dict]:
            results = self._search_api_results(query, **kwargs)

            if len(results) == 0:
                raise AssertionError("No good Glean Search Result was found")

            return results

        def run(self, query: str, **kwargs: Any) -> List[Dict]:
            results = self.results(query, **kwargs)

            processed_results = []
            for result in results:
                if "title" in result:
                    result["snippets"] = result.get("snippets", [{"snippet": {"text": result["title"]}}])
                    if "text" not in result["snippets"][0]:
                        result["snippets"][0]["text"] = result["title"]

                    processed_results.append(result)

            return processed_results

        def _search_api_results(self, query: str, **kwargs: Any) -> Dict[str, Any]:
            request_details = self._prepare_request(query, **kwargs)

            response = httpx.post(
                request_details["url"],
                json=request_details["payload"],
                headers=request_details["headers"],
            )

            response.raise_for_status()
            response_json = response.json()

            return response_json.get("results", [])

        @staticmethod
        def _result_as_string(result: dict) -> str:
            return json.dumps(result, indent=4)

    class GleanSearchAPISchema(BaseModel):
        query: str = Field(..., description="The search query")
        page_size: int = Field(10, description="Maximum number of results to return")
        request_options: Optional[Dict[str, Any]] = Field(default_factory=dict, description="Request Options")

    def build_tool(self) -> Tool:
        wrapper = self._build_wrapper(
            glean_api_url=self.glean_api_url,
            glean_access_token=self.glean_access_token,
        )

        tool = StructuredTool.from_function(
            name="glean_search_api",
            description="Search Glean for relevant results.",
            func=wrapper.run,
            args_schema=self.GleanSearchAPISchema,
        )

        self.status = "Glean Search API Tool for Langchain"

<<<<<<< HEAD
        return tool
=======
    def run_model(self) -> Data | list[Data]:
        wrapper = self._build_wrapper()
>>>>>>> 44a78bd7

    def run_model(self) -> List[Data]:
        tool = self.build_tool()

        results = tool.run(
            {
                "query": self.query,
                "page_size": self.page_size,
                "request_options": self.request_options,
            }
        )

        # Build the data
        data = []
        for result in results:
            data.append(Data(data=result, text=result["snippets"][0]["text"]))

        self.status = data

        return data

<<<<<<< HEAD
    def _build_wrapper(
        self,
        glean_api_url: str,
        glean_access_token: str,
    ):
        return self.GleanAPIWrapper(
            glean_api_url=glean_api_url,
            glean_access_token=glean_access_token,
        )
=======
    def _build_wrapper(self):
        class GleanAPIWrapper(BaseModel):
            """
            Wrapper around Glean API.
            """

            glean_api_url: str
            glean_access_token: str
            act_as: str = "langflow-component@datastax.com"  # TODO: Detect this

            def _prepare_request(
                self,
                query: str,
                page_size: int = 10,
                request_options: dict[str, Any] | None = None,
            ) -> dict:
                # Ensure there's a trailing slash
                url = self.glean_api_url
                if not url.endswith("/"):
                    url += "/"

                return {
                    "url": urljoin(url, "search"),
                    "headers": {
                        "Authorization": f"Bearer {self.glean_access_token}",
                        "X-Scio-ActAs": self.act_as,
                    },
                    "payload": {
                        "query": query,
                        "pageSize": page_size,
                        "requestOptions": request_options,
                    },
                }

            def run(self, query: str, **kwargs: Any) -> str:
                results = self.results(query, **kwargs)

                return self._result_as_string(results)

            def results(self, query: str, **kwargs: Any) -> dict:
                results = self._search_api_results(query, **kwargs)

                return results

            def _search_api_results(self, query: str, **kwargs: Any) -> dict[str, Any]:
                request_details = self._prepare_request(query, **kwargs)

                response = httpx.post(
                    request_details["url"],
                    json=request_details["payload"],
                    headers=request_details["headers"],
                )

                response.raise_for_status()

                return response.json()

            @staticmethod
            def _result_as_string(result: dict) -> str:
                return json.dumps(result, indent=4)

        return GleanAPIWrapper(glean_api_url=self.glean_api_url, glean_access_token=self.glean_access_token)
>>>>>>> 44a78bd7
<|MERGE_RESOLUTION|>--- conflicted
+++ resolved
@@ -1,19 +1,12 @@
 import json
-<<<<<<< HEAD
 
 from typing import Any, Dict, List, Optional
-=======
-from typing import Any
->>>>>>> 44a78bd7
 from urllib.parse import urljoin
-from pydantic import BaseModel, Field
+from pydantic.v1 import Field
 
-<<<<<<< HEAD
 from langchain.tools import StructuredTool
-=======
 import httpx
 from langchain_core.pydantic_v1 import BaseModel
->>>>>>> 44a78bd7
 
 from langflow.base.langchain_utilities.model import LCToolComponent
 from langflow.field_typing import Tool
@@ -71,7 +64,7 @@
                 },
             }
 
-        def results(self, query: str, **kwargs: Any) -> List[Dict]:
+        def results(self, query: str, **kwargs: Any) -> List[Dict[str, Any]]:
             results = self._search_api_results(query, **kwargs)
 
             if len(results) == 0:
@@ -79,7 +72,7 @@
 
             return results
 
-        def run(self, query: str, **kwargs: Any) -> List[Dict]:
+        def run(self, query: str, **kwargs: Any) -> List[Dict[str, Any]]:
             results = self.results(query, **kwargs)
 
             processed_results = []
@@ -93,7 +86,7 @@
 
             return processed_results
 
-        def _search_api_results(self, query: str, **kwargs: Any) -> Dict[str, Any]:
+        def _search_api_results(self, query: str, **kwargs: Any) -> List[Dict[str, Any]]:
             request_details = self._prepare_request(query, **kwargs)
 
             response = httpx.post(
@@ -131,12 +124,7 @@
 
         self.status = "Glean Search API Tool for Langchain"
 
-<<<<<<< HEAD
         return tool
-=======
-    def run_model(self) -> Data | list[Data]:
-        wrapper = self._build_wrapper()
->>>>>>> 44a78bd7
 
     def run_model(self) -> List[Data]:
         tool = self.build_tool()
@@ -158,7 +146,6 @@
 
         return data
 
-<<<<<<< HEAD
     def _build_wrapper(
         self,
         glean_api_url: str,
@@ -167,68 +154,4 @@
         return self.GleanAPIWrapper(
             glean_api_url=glean_api_url,
             glean_access_token=glean_access_token,
-        )
-=======
-    def _build_wrapper(self):
-        class GleanAPIWrapper(BaseModel):
-            """
-            Wrapper around Glean API.
-            """
-
-            glean_api_url: str
-            glean_access_token: str
-            act_as: str = "langflow-component@datastax.com"  # TODO: Detect this
-
-            def _prepare_request(
-                self,
-                query: str,
-                page_size: int = 10,
-                request_options: dict[str, Any] | None = None,
-            ) -> dict:
-                # Ensure there's a trailing slash
-                url = self.glean_api_url
-                if not url.endswith("/"):
-                    url += "/"
-
-                return {
-                    "url": urljoin(url, "search"),
-                    "headers": {
-                        "Authorization": f"Bearer {self.glean_access_token}",
-                        "X-Scio-ActAs": self.act_as,
-                    },
-                    "payload": {
-                        "query": query,
-                        "pageSize": page_size,
-                        "requestOptions": request_options,
-                    },
-                }
-
-            def run(self, query: str, **kwargs: Any) -> str:
-                results = self.results(query, **kwargs)
-
-                return self._result_as_string(results)
-
-            def results(self, query: str, **kwargs: Any) -> dict:
-                results = self._search_api_results(query, **kwargs)
-
-                return results
-
-            def _search_api_results(self, query: str, **kwargs: Any) -> dict[str, Any]:
-                request_details = self._prepare_request(query, **kwargs)
-
-                response = httpx.post(
-                    request_details["url"],
-                    json=request_details["payload"],
-                    headers=request_details["headers"],
-                )
-
-                response.raise_for_status()
-
-                return response.json()
-
-            @staticmethod
-            def _result_as_string(result: dict) -> str:
-                return json.dumps(result, indent=4)
-
-        return GleanAPIWrapper(glean_api_url=self.glean_api_url, glean_access_token=self.glean_access_token)
->>>>>>> 44a78bd7
+        )
--- conflicted
+++ resolved
@@ -4,12 +4,8 @@
 
 from langflow.base.curl.parse import parse_context
 from langflow.custom import Component
-<<<<<<< HEAD
-from langflow.io import Message
-=======
-from langflow.io import IntInput, MessageTextInput, Output
+from langflow.io import IntInput, MessageTextInput, Output, Message
 from langflow.schema import Data
->>>>>>> cb2480bc
 
 
 class HttpRequestTool(Component):
@@ -23,7 +19,6 @@
             name="curl",
             display_name="cURL",
             info="Paste a curl command to populate the fields.",
-<<<<<<< HEAD
             value=(
                 "write your curl for example: "
                 "curl --location 'https://host/todos' "
@@ -31,9 +26,6 @@
                 "--header 'Content-Type: application/json' "
                 "--data '{\"product_id\": \"{product_id}\"}'"
             ),
-=======
-            value="write your curl for example: curl --location 'https://host/todos' --header 'some-header: some-value' --header 'Content-Type: application\\/json' --data '{\"product_id\": \"{product_id}\"}'",
->>>>>>> cb2480bc
             tool_mode=True,
         ),
         IntInput(

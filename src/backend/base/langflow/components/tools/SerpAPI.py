--- conflicted
+++ resolved
@@ -1,11 +1,6 @@
-<<<<<<< HEAD
 from typing import Any
-from pydantic import BaseModel, Field
-=======
-from typing import Any, Dict, List, Optional
 
 from langchain.tools import StructuredTool
->>>>>>> 38134845
 from langchain_community.utilities.serpapi import SerpAPIWrapper
 from pydantic import BaseModel, Field
 

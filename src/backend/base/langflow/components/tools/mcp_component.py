import os
from typing import Any

import httpx
from langchain_core.tools import StructuredTool

from langflow.base.mcp.util import (
    HTTP_ERROR_STATUS_CODE,
    MCPSseClient,
    MCPStdioClient,
    create_input_schema_from_json_schema,
    create_tool_coroutine,
    create_tool_func,
)
from langflow.custom import Component
from langflow.inputs import DropdownInput
from langflow.inputs.inputs import InputTypes
from langflow.io import MessageTextInput, Output, TabInput
from langflow.io.schema import schema_to_langflow_inputs
from langflow.logging import logger
from langflow.schema import Message


class MCPToolsComponent(Component):
    schema_inputs: list[InputTypes] = []
    stdio_client: MCPStdioClient = MCPStdioClient()
    sse_client: MCPSseClient = MCPSseClient()
    tools: list = []
    tool_names: list[str] = []
    _tool_cache: dict = {}  # Cache for tool objects
    default_keys: list[str] = ["code", "_type", "mode", "command", "sse_url", "tool_placeholder", "tool_mode", "tool"]

    display_name = "MCP Server"
    description = "Connect to an MCP server and expose tools."
    icon = "server"
    name = "MCPTools"

    inputs = [
        TabInput(
            name="mode",
            display_name="Mode",
            options=["Stdio", "SSE"],
            value="Stdio",
            info="Select the connection mode",
            real_time_refresh=True,
        ),
        MessageTextInput(
            name="command",
            display_name="MCP Command",
            info="Command for MCP stdio connection",
            value="uvx mcp-server-fetch",
            show=True,
            refresh_button=True,
        ),
        MessageTextInput(
            name="sse_url",
            display_name="MCP SSE URL",
            info="URL for MCP SSE connection",
            show=False,
            refresh_button=True,
        ),
        DropdownInput(
            name="tool",
            display_name="Tool",
            options=[],
            value="",
            info="Select the tool to execute",
            show=True,
            required=True,
            real_time_refresh=True,
        ),
        MessageTextInput(
            name="tool_placeholder",
            display_name="Tool Placeholder",
            info="Placeholder for the tool",
            value="",
            show=False,
            tool_mode=True,
        ),
    ]

    outputs = [
        Output(display_name="Response", name="response", method="build_output"),
    ]

    async def find_langflow_instance(self) -> tuple[bool, int | None, str]:
        """Find Langflow instance by checking env variable first, then scanning common ports."""
        # First check environment variable
        env_port = os.getenv("LANGFLOW_PORT")
        port = int(env_port) if env_port else 7860
        try:
            url = f"http://localhost:{port}/api/v1/mcp/sse"
            async with httpx.AsyncClient() as client:
                response = await client.head(url, timeout=2.0)
                if response.status_code < HTTP_ERROR_STATUS_CODE:
                    return True, port, f"Langflow instance found at configured port {port}"
        except (ValueError, httpx.TimeoutException, httpx.NetworkError, httpx.HTTPError):
            logger.warning(f"Could not connect to Langflow at configured port {env_port}")
        return False, None, "No Langflow instance found on configured port or common ports"

    async def _validate_connection_params(self, mode: str, command: str | None = None, url: str | None = None) -> None:
        """Validate connection parameters based on mode."""
        if mode not in ["Stdio", "SSE"]:
            msg = f"Invalid mode: {mode}. Must be either 'Stdio' or 'SSE'"
            raise ValueError(msg)

        if mode == "Stdio" and not command:
            msg = "Command is required for Stdio mode"
            raise ValueError(msg)
        if mode == "SSE" and not url:
            msg = "URL is required for SSE mode"
            raise ValueError(msg)

    async def _validate_schema_inputs(self, tool_obj) -> list[InputTypes]:
        """Validate and process schema inputs for a tool."""
        try:
            if not tool_obj or not hasattr(tool_obj, "inputSchema"):
                msg = "Invalid tool object or missing input schema"
                raise ValueError(msg)

            input_schema = create_input_schema_from_json_schema(tool_obj.inputSchema)
            if not input_schema:
                msg = f"Empty input schema for tool '{tool_obj.name}'"
                raise ValueError(msg)

            schema_inputs = schema_to_langflow_inputs(input_schema)
            if not schema_inputs:
                msg = f"No input parameters defined for tool '{tool_obj.name}'"
                logger.warning(msg)
                return []

        except Exception as e:
            msg = f"Error validating schema inputs: {e!s}"
            logger.exception(msg)
            raise ValueError(msg) from e
        else:
            return schema_inputs

    async def update_build_config(self, build_config: dict, field_value: str, field_name: str | None = None) -> dict:
        """Toggle the visibility of connection-specific fields based on the selected mode."""
        try:
            if field_name == "mode":
                self.remove_non_default_keys(build_config)
                if field_value == "Stdio":
                    build_config["command"]["show"] = True
                    build_config["sse_url"]["show"] = False
                elif field_value == "SSE":
                    build_config["command"]["show"] = False
                    build_config["sse_url"]["show"] = True
                    _, port, _ = await self.find_langflow_instance()
                    if port:
                        build_config["sse_url"]["value"] = f"http://localhost:{port}/api/v1/mcp/sse"
                    return build_config
            if field_name in ("command", "sse_url", "mode"):
                try:
                    # If SSE mode and localhost URL is not valid, try to find correct port
                    if build_config["mode"]["value"] == "SSE" and (
                        "localhost" in str(build_config["sse_url"]["value"])
                        or "127.0.0.1" in str(build_config["sse_url"]["value"])
                    ):
                        is_valid, _ = await self.sse_client.validate_url(build_config["sse_url"]["value"])
                        if not is_valid:
                            found, port, message = await self.find_langflow_instance()
                            if found:
                                new_url = f"http://localhost:{port}/api/v1/mcp/sse"
                                logger.info(f"Original URL {build_config['sse_url']['value']} not valid. {message}")
                                build_config["sse_url"]["value"] = new_url
                    elif build_config["mode"]["value"] == "SSE":
                        if len(build_config["sse_url"]["value"]) > 0:
                            is_valid, _ = await self.sse_client.validate_url(build_config["sse_url"]["value"])
                            if not is_valid:
                                msg = (
                                    f"Invalid SSE URL configuration: {build_config['sse_url']['value']}. "
                                    "Please check the SSE URL and try again."
                                )
                                raise ValueError(msg)
                        else:
                            build_config["tool"]["options"] = []
                            return build_config

                    await self.update_tools(
                        mode=build_config["mode"]["value"],
                        command=build_config["command"]["value"],
                        url=build_config["sse_url"]["value"],
                    )
                    if "tool" in build_config:
                        build_config["tool"]["options"] = self.tool_names
                except Exception as e:
                    build_config["tool"]["options"] = []
                    msg = f"Failed to update tools: {e!s}"
                    raise ValueError(msg) from e
                else:
                    return build_config
            elif field_name == "tool":
                if len(self.tools) == 0:
                    await self.update_tools(
                        mode=build_config["mode"]["value"],
                        command=build_config["command"]["value"],
                        url=build_config["sse_url"]["value"],
                    )
                if self.tool is None:
                    return build_config
                tool_obj = None
                for tool in self.tools:
                    if tool.name == self.tool:
                        tool_obj = tool
                        break
                if tool_obj is None:
                    msg = f"Tool {self.tool} not found in available tools: {self.tools}"
                    logger.warning(msg)
                    return build_config
                self.remove_non_default_keys(build_config)
                await self._update_tool_config(build_config, field_value)
            elif field_name == "tool_mode":
                build_config["tool"]["show"] = not field_value
                for key, value in list(build_config.items()):
                    if key not in self.default_keys and isinstance(value, dict) and "show" in value:
                        build_config[key]["show"] = not field_value

        except Exception as e:
            msg = f"Error in update_build_config: {e!s}"
            logger.exception(msg)
            raise ValueError(msg) from e
        else:
            return build_config

    def get_inputs_for_all_tools(self, tools: list) -> dict:
        """Get input schemas for all tools."""
        inputs = {}
        for tool in tools:
            if not tool or not hasattr(tool, "name"):
                continue
            try:
                input_schema = schema_to_langflow_inputs(create_input_schema_from_json_schema(tool.inputSchema))
                inputs[tool.name] = input_schema
            except (AttributeError, ValueError, TypeError, KeyError) as e:
                msg = f"Error getting inputs for tool {getattr(tool, 'name', 'unknown')}: {e!s}"
                logger.exception(msg)
                continue
        return inputs

    def remove_input_schema_from_build_config(
        self, build_config: dict, tool_name: str, input_schema: dict[list[InputTypes], Any]
    ):
        """Remove the input schema for the tool from the build config."""
        # Keep only schemas that don't belong to the current tool
        input_schema = {k: v for k, v in input_schema.items() if k != tool_name}
        # Remove all inputs from other tools
        for value in input_schema.values():
            for _input in value:
                if _input.name in build_config:
                    build_config.pop(_input.name)

    def remove_non_default_keys(self, build_config: dict) -> None:
        """Remove non-default keys from the build config."""
        for key in list(build_config.keys()):
            if key not in self.default_keys:
                build_config.pop(key)

    async def _update_tool_config(self, build_config: dict, tool_name: str) -> None:
        """Update tool configuration with proper error handling."""
        if not self.tools:
            await self.update_tools(
                mode=build_config["mode"]["value"],
                command=build_config["command"]["value"],
                url=build_config["sse_url"]["value"],
            )

        if not tool_name:
            return

        tool_obj = next((tool for tool in self.tools if tool.name == tool_name), None)
        if not tool_obj:
            msg = f"Tool {tool_name} not found in available tools: {self.tools}"
            logger.warning(msg)
            return

        try:
            # Get all tool inputs and remove old ones
            input_schema_for_all_tools = self.get_inputs_for_all_tools(self.tools)
            self.remove_input_schema_from_build_config(build_config, tool_name, input_schema_for_all_tools)

            # Get and validate new inputs
            self.schema_inputs = await self._validate_schema_inputs(tool_obj)
            if not self.schema_inputs:
                msg = f"No input parameters to configure for tool '{tool_name}'"
                logger.info(msg)
                return

            # Add new inputs to build config
            for schema_input in self.schema_inputs:
                if not schema_input or not hasattr(schema_input, "name"):
                    msg = "Invalid schema input detected, skipping"
                    logger.warning(msg)
                    continue

                try:
                    name = schema_input.name
                    input_dict = schema_input.to_dict()
                    input_dict.setdefault("value", None)
                    input_dict.setdefault("required", True)
                    build_config[name] = input_dict
                except (AttributeError, KeyError, TypeError) as e:
                    msg = f"Error processing schema input {schema_input}: {e!s}"
                    logger.exception(msg)
                    continue

        except ValueError as e:
            msg = f"Schema validation error for tool {tool_name}: {e!s}"
            logger.exception(msg)
            self.schema_inputs = []
            return
        except (AttributeError, KeyError, TypeError) as e:
            msg = f"Error updating tool config: {e!s}"
            logger.exception(msg)
            raise ValueError(msg) from e

    async def build_output(self) -> Message:
        """Build output with improved error handling and validation."""
        try:
            await self.update_tools()
            if self.tool != "":
                exec_tool = self._tool_cache[self.tool]
                tool_args = self.get_inputs_for_all_tools(self.tools)[self.tool]
                kwargs = {}
                for arg in tool_args:
                    value = getattr(self, arg.name, None)
                    if value:
                        kwargs[arg.name] = value
                output = await exec_tool.coroutine(**kwargs)
                return Message(text=output.content[len(output.content) - 1].text)
            return Message(text="You must select a tool", error=True)
        except Exception as e:
            msg = f"Error in build_output: {e!s}"
            logger.exception(msg)
            raise ValueError(msg) from e

    async def update_tools(
        self, mode: str | None = None, command: str | None = None, url: str | None = None
    ) -> list[StructuredTool]:
        """Connect to the MCP server and update available tools with improved error handling."""
        try:
            if mode is None:
                mode = self.mode
            if command is None:
                command = self.command
            if url is None:
                url = self.sse_url
            await self._validate_connection_params(mode, command, url)

            if mode == "Stdio":
                if not self.stdio_client.session:
                    self.tools = await self.stdio_client.connect_to_server(command)
            elif mode == "SSE" and not self.sse_client.session:
                try:
                    is_valid, _ = await self.sse_client.validate_url(url)
                    if not is_valid:
                        msg = f"Invalid SSE URL configuration: {url}. Please check the SSE URL and try again."
                        logger.error(msg)
                        return []
                    self.tools = await self.sse_client.connect_to_server(url, {})
                except ValueError as e:
                    # URL validation error
                    logger.error(f"SSE URL validation error: {e}")
                    msg = f"Invalid SSE URL configuration: {e}. Please check your Langflow deployment URL and port."
                    raise ValueError(msg) from e
                except ConnectionError as e:
                    # Connection failed after retries
                    logger.error(f"SSE connection error: {e}")
                    msg = (
                        f"Could not connect to Langflow SSE endpoint: {e}. "
                        "Please verify:\n"
                        "1. Langflow server is running\n"
                        "2. The SSE URL matches your Langflow deployment port\n"
                        "3. There are no network issues preventing the connection"
                    )
                    raise ValueError(msg) from e
                except Exception as e:
                    logger.error(f"Unexpected SSE error: {e}")
                    msg = f"Unexpected error connecting to SSE endpoint: {e}"
                    raise ValueError(msg) from e

            if not self.tools:
                logger.warning("No tools returned from server")
                return []

            tool_list = []
            for tool in self.tools:
                if not tool or not hasattr(tool, "name"):
                    logger.warning("Invalid tool object detected, skipping")
                    continue

                try:
                    args_schema = create_input_schema_from_json_schema(tool.inputSchema)
                    if not args_schema:
                        logger.warning(f"Empty schema for tool '{tool.name}', skipping")
                        continue

                    client = self.stdio_client if self.mode == "Stdio" else self.sse_client
                    if not client or not client.session:
                        msg = f"Invalid client session for tool '{tool.name}'"
                        raise ValueError(msg)

                    tool_obj = StructuredTool(
                        name=tool.name,
                        description=tool.description or "",
                        args_schema=args_schema,
                        func=create_tool_func(tool.name, args_schema, client.session),
                        coroutine=create_tool_coroutine(tool.name, args_schema, client.session),
                        tags=[tool.name],
                    )
                    tool_list.append(tool_obj)
                    self._tool_cache[tool.name] = tool_obj
                except (AttributeError, ValueError, TypeError, KeyError) as e:
                    msg = f"Error creating tool {getattr(tool, 'name', 'unknown')}: {e}"
                    logger.exception(msg)
                    continue

            self.tool_names = [tool.name for tool in self.tools if hasattr(tool, "name")]

        except ValueError as e:
            # Re-raise validation errors with clear messages
            raise ValueError(str(e)) from e
        except Exception as e:
            logger.exception("Error updating tools")
            msg = f"Failed to update tools: {e!s}"
            raise ValueError(msg) from e
        else:
            return tool_list

    async def _get_tools(self):
        """Get cached tools or update if necessary."""
<<<<<<< HEAD
        if not self._tool_cache:
            return await self.update_tools()
        return list(self._tool_cache.values())
=======
        # if not self.tools:
        if self.mode == "SSE" and self.sse_url is None:
            msg = "SSE URL is not set"
            raise ValueError(msg)
        return await self.update_tools()
        # return self.tools
>>>>>>> 0d942b26
<|MERGE_RESOLUTION|>--- conflicted
+++ resolved
@@ -430,15 +430,10 @@
 
     async def _get_tools(self):
         """Get cached tools or update if necessary."""
-<<<<<<< HEAD
-        if not self._tool_cache:
-            return await self.update_tools()
-        return list(self._tool_cache.values())
-=======
         # if not self.tools:
         if self.mode == "SSE" and self.sse_url is None:
             msg = "SSE URL is not set"
             raise ValueError(msg)
-        return await self.update_tools()
-        # return self.tools
->>>>>>> 0d942b26
+        if not self._tool_cache:
+            return await self.update_tools()
+        return list(self._tool_cache.values())
import os
import re
from typing import Any

import httpx
from langchain_core.tools import StructuredTool

from langflow.base.mcp.util import (
    HTTP_ERROR_STATUS_CODE,
    MCPSseClient,
    MCPStdioClient,
    create_input_schema_from_json_schema,
    create_tool_coroutine,
    create_tool_func,
)
from langflow.custom import Component
from langflow.inputs import DropdownInput
from langflow.inputs.inputs import InputTypes
<<<<<<< HEAD
from langflow.io import MessageTextInput, Output, TabInput
from langflow.io.schema import flatten_schema, schema_to_langflow_inputs
=======
from langflow.io import MessageTextInput, MultilineInput, Output, TabInput
from langflow.io.schema import schema_to_langflow_inputs
>>>>>>> 60de3407
from langflow.logging import logger
from langflow.schema import Message


def maybe_unflatten_dict(flat: dict[str, Any]) -> dict[str, Any]:
    """If any key looks nested (contains a dot or “[index]”), rebuild the.

    full nested structure; otherwise return flat as is.
    """
    # Quick check: do we have any nested keys?
    if not any(re.search(r"\.|\[\d+\]", key) for key in flat):
        return flat

    # Otherwise, unflatten into dicts/lists
    nested: dict[str, Any] = {}
    array_re = re.compile(r"^(.+)\[(\d+)\]$")

    for key, val in flat.items():
        parts = key.split(".")
        cur = nested
        for i, part in enumerate(parts):
            m = array_re.match(part)
            # Array segment?
            if m:
                name, idx = m.group(1), int(m.group(2))
                lst = cur.setdefault(name, [])
                # Ensure list is big enough
                while len(lst) <= idx:
                    lst.append({})
                if i == len(parts) - 1:
                    lst[idx] = val
                else:
                    cur = lst[idx]
            # Normal object key
            elif i == len(parts) - 1:
                cur[part] = val
            else:
                cur = cur.setdefault(part, {})

    return nested


class MCPToolsComponent(Component):
    schema_inputs: list[InputTypes] = []
    stdio_client: MCPStdioClient = MCPStdioClient()
    sse_client: MCPSseClient = MCPSseClient()
    tools: list = []
    tool_names: list[str] = []
    _tool_cache: dict = {}  # Cache for tool objects
    default_keys: list[str] = [
        "code",
        "_type",
        "mode",
        "command",
        "env",
        "sse_url",
        "tool_placeholder",
        "tool_mode",
        "tool",
    ]

    display_name = "MCP Server"
    description = "Connect to an MCP server and expose tools."
    icon = "server"
    name = "MCPTools"

    inputs = [
        TabInput(
            name="mode",
            display_name="Mode",
            options=["Stdio", "SSE"],
            value="Stdio",
            info="Select the connection mode",
            real_time_refresh=True,
        ),
        MessageTextInput(
            name="command",
            display_name="MCP Command",
            info="Command for MCP stdio connection",
            value="uvx mcp-server-fetch",
            show=True,
            refresh_button=True,
        ),
<<<<<<< HEAD
        MessageTextInput(
            name="env",
            display_name="Env",
            info="Env vars to include in mcp stdio connection (i.e. DEBUG=true)",
            value="",
            list=True,
            show=True,
        ),
        MessageTextInput(
=======
        MultilineInput(
>>>>>>> 60de3407
            name="sse_url",
            display_name="MCP SSE URL",
            info="URL for MCP SSE connection",
            show=False,
            refresh_button=True,
        ),
        DropdownInput(
            name="tool",
            display_name="Tool",
            options=[],
            value="",
            info="Select the tool to execute",
            show=True,
            required=True,
            real_time_refresh=True,
        ),
        MessageTextInput(
            name="tool_placeholder",
            display_name="Tool Placeholder",
            info="Placeholder for the tool",
            value="",
            show=False,
            tool_mode=True,
        ),
    ]

    outputs = [
        Output(display_name="Response", name="response", method="build_output"),
    ]

    async def find_langflow_instance(self) -> tuple[bool, int | None, str]:
        """Find Langflow instance by checking env variable first, then scanning common ports."""
        # First check environment variable
        env_port = os.getenv("LANGFLOW_PORT")
        port = int(env_port) if env_port else 7860
        try:
            url = f"http://localhost:{port}/api/v1/mcp/sse"
            async with httpx.AsyncClient() as client:
                response = await client.head(url, timeout=2.0)
                if response.status_code < HTTP_ERROR_STATUS_CODE:
                    return True, port, f"Langflow instance found at configured port {port}"
        except (ValueError, httpx.TimeoutException, httpx.NetworkError, httpx.HTTPError):
            logger.warning(f"Could not connect to Langflow at configured port {env_port}")
        return False, None, "No Langflow instance found on configured port or common ports"

    async def _validate_connection_params(self, mode: str, command: str | None = None, url: str | None = None) -> None:
        """Validate connection parameters based on mode."""
        if mode not in ["Stdio", "SSE"]:
            msg = f"Invalid mode: {mode}. Must be either 'Stdio' or 'SSE'"
            raise ValueError(msg)

        if mode == "Stdio" and not command:
            msg = "Command is required for Stdio mode"
            raise ValueError(msg)
        if mode == "SSE" and not url:
            msg = "URL is required for SSE mode"
            raise ValueError(msg)

    async def _validate_schema_inputs(self, tool_obj) -> list[InputTypes]:
        """Validate and process schema inputs for a tool."""
        try:
            if not tool_obj or not hasattr(tool_obj, "inputSchema"):
                msg = "Invalid tool object or missing input schema"
                raise ValueError(msg)

            flat_schema = flatten_schema(tool_obj.inputSchema)
            input_schema = create_input_schema_from_json_schema(flat_schema)
            if not input_schema:
                msg = f"Empty input schema for tool '{tool_obj.name}'"
                raise ValueError(msg)

            schema_inputs = schema_to_langflow_inputs(input_schema)
            if not schema_inputs:
                msg = f"No input parameters defined for tool '{tool_obj.name}'"
                logger.warning(msg)
                return []

        except Exception as e:
            msg = f"Error validating schema inputs: {e!s}"
            logger.exception(msg)
            raise ValueError(msg) from e
        else:
            return schema_inputs

    async def update_build_config(self, build_config: dict, field_value: str, field_name: str | None = None) -> dict:
        """Toggle the visibility of connection-specific fields based on the selected mode."""
        try:
            if field_name == "mode":
                self.remove_non_default_keys(build_config)
                if field_value == "Stdio":
                    build_config["command"]["show"] = True
                    build_config["env"]["show"] = True
                    build_config["sse_url"]["show"] = False
                elif field_value == "SSE":
                    build_config["command"]["show"] = False
                    build_config["env"]["show"] = False
                    build_config["sse_url"]["show"] = True
                    build_config["sse_url"]["value"] = "MCP_SSE"
                    return build_config
            if field_name in ("command", "sse_url", "mode"):
                try:
                    # If SSE mode and localhost URL is not valid, try to find correct port
                    if build_config["mode"]["value"] == "SSE" and (
                        "localhost" in str(build_config["sse_url"]["value"])
                        or "127.0.0.1" in str(build_config["sse_url"]["value"])
                    ):
                        is_valid, _ = await self.sse_client.validate_url(build_config["sse_url"]["value"])
                        if not is_valid:
                            found, port, message = await self.find_langflow_instance()
                            if found:
                                new_url = f"http://localhost:{port}/api/v1/mcp/sse"
                                logger.info(f"Original URL {build_config['sse_url']['value']} not valid. {message}")
                                build_config["sse_url"]["value"] = new_url
                    elif build_config["mode"]["value"] == "SSE":
                        if len(build_config["sse_url"]["value"]) > 0:
                            is_valid, _ = await self.sse_client.validate_url(build_config["sse_url"]["value"])
                            if not is_valid:
                                msg = (
                                    f"Invalid SSE URL configuration: {build_config['sse_url']['value']}. "
                                    "Please check the SSE URL and try again."
                                )
                                raise ValueError(msg)
                        else:
                            build_config["tool"]["options"] = []
                            return build_config

                    await self.update_tools(
                        mode=build_config["mode"]["value"],
                        command=build_config["command"]["value"],
                        url=build_config["sse_url"]["value"],
                        env=build_config["env"]["value"],
                    )
                    if "tool" in build_config:
                        build_config["tool"]["options"] = self.tool_names
                except Exception as e:
                    build_config["tool"]["options"] = []
                    msg = f"Failed to update tools: {e!s}"
                    raise ValueError(msg) from e
                else:
                    return build_config
            elif field_name == "tool":
                if len(self.tools) == 0:
                    await self.update_tools(
                        mode=build_config["mode"]["value"],
                        command=build_config["command"]["value"],
                        url=build_config["sse_url"]["value"],
                        env=build_config["env"]["value"],
                    )
                if self.tool is None:
                    return build_config
                tool_obj = None
                for tool in self.tools:
                    if tool.name == self.tool:
                        tool_obj = tool
                        break
                if tool_obj is None:
                    msg = f"Tool {self.tool} not found in available tools: {self.tools}"
                    logger.warning(msg)
                    return build_config
                self.remove_non_default_keys(build_config)
                await self._update_tool_config(build_config, field_value)
            elif field_name == "tool_mode":
                build_config["tool"]["show"] = not field_value
                for key, value in list(build_config.items()):
                    if key not in self.default_keys and isinstance(value, dict) and "show" in value:
                        build_config[key]["show"] = not field_value

        except Exception as e:
            msg = f"Error in update_build_config: {e!s}"
            logger.exception(msg)
            raise ValueError(msg) from e
        else:
            return build_config

    def get_inputs_for_all_tools(self, tools: list) -> dict:
        """Get input schemas for all tools."""
        inputs = {}
        for tool in tools:
            if not tool or not hasattr(tool, "name"):
                continue
            try:
                flat_schema = flatten_schema(tool.inputSchema)
                input_schema = create_input_schema_from_json_schema(flat_schema)
                langflow_inputs = schema_to_langflow_inputs(input_schema)
                inputs[tool.name] = langflow_inputs
            except (AttributeError, ValueError, TypeError, KeyError) as e:
                msg = f"Error getting inputs for tool {getattr(tool, 'name', 'unknown')}: {e!s}"
                logger.exception(msg)
                continue
        return inputs

    def remove_input_schema_from_build_config(
        self, build_config: dict, tool_name: str, input_schema: dict[list[InputTypes], Any]
    ):
        """Remove the input schema for the tool from the build config."""
        # Keep only schemas that don't belong to the current tool
        input_schema = {k: v for k, v in input_schema.items() if k != tool_name}
        # Remove all inputs from other tools
        for value in input_schema.values():
            for _input in value:
                if _input.name in build_config:
                    build_config.pop(_input.name)

    def remove_non_default_keys(self, build_config: dict) -> None:
        """Remove non-default keys from the build config."""
        for key in list(build_config.keys()):
            if key not in self.default_keys:
                build_config.pop(key)

    async def _update_tool_config(self, build_config: dict, tool_name: str) -> None:
        """Update tool configuration with proper error handling."""
        if not self.tools:
            await self.update_tools(
                mode=build_config["mode"]["value"],
                command=build_config["command"]["value"],
                url=build_config["sse_url"]["value"],
                env=build_config["env"]["value"],
            )

        if not tool_name:
            return

        tool_obj = next((tool for tool in self.tools if tool.name == tool_name), None)
        if not tool_obj:
            msg = f"Tool {tool_name} not found in available tools: {self.tools}"
            logger.warning(msg)
            return

        try:
            # Get all tool inputs and remove old ones
            input_schema_for_all_tools = self.get_inputs_for_all_tools(self.tools)
            self.remove_input_schema_from_build_config(build_config, tool_name, input_schema_for_all_tools)

            # Get and validate new inputs
            self.schema_inputs = await self._validate_schema_inputs(tool_obj)
            if not self.schema_inputs:
                msg = f"No input parameters to configure for tool '{tool_name}'"
                logger.info(msg)
                return

            # Add new inputs to build config
            for schema_input in self.schema_inputs:
                if not schema_input or not hasattr(schema_input, "name"):
                    msg = "Invalid schema input detected, skipping"
                    logger.warning(msg)
                    continue

                try:
                    name = schema_input.name
                    input_dict = schema_input.to_dict()
                    input_dict.setdefault("value", None)
                    input_dict.setdefault("required", True)
                    build_config[name] = input_dict
                except (AttributeError, KeyError, TypeError) as e:
                    msg = f"Error processing schema input {schema_input}: {e!s}"
                    logger.exception(msg)
                    continue
        except ValueError as e:
            msg = f"Schema validation error for tool {tool_name}: {e!s}"
            logger.exception(msg)
            self.schema_inputs = []
            return
        except (AttributeError, KeyError, TypeError) as e:
            msg = f"Error updating tool config: {e!s}"
            logger.exception(msg)
            raise ValueError(msg) from e

    async def build_output(self) -> Message:
        """Build output with improved error handling and validation."""
        try:
            await self.update_tools()
            if self.tool != "":
                exec_tool = self._tool_cache[self.tool]
                tool_args = self.get_inputs_for_all_tools(self.tools)[self.tool]
                kwargs = {}
                for arg in tool_args:
                    value = getattr(self, arg.name, None)
                    if value:
                        kwargs[arg.name] = value

                unflattened_kwargs = maybe_unflatten_dict(kwargs)

                output = await exec_tool.coroutine(**unflattened_kwargs)

                return Message(text=output.content[len(output.content) - 1].text)
            return Message(text="You must select a tool", error=True)
        except Exception as e:
            msg = f"Error in build_output: {e!s}"
            logger.exception(msg)
            raise ValueError(msg) from e

    async def update_tools(
        self, mode: str | None = None, command: str | None = None, url: str | None = None, env: list[str] | None = None
    ) -> list[StructuredTool]:
        """Connect to the MCP server and update available tools with improved error handling."""
        try:
            if mode is None:
                mode = self.mode
            if command is None:
                command = self.command
            if env is None:
                env = self.env
            if url is None:
                url = self.sse_url
            await self._validate_connection_params(mode, command, url)

            if mode == "Stdio":
                if not self.stdio_client.session:
                    self.tools = await self.stdio_client.connect_to_server(command, env)
            elif mode == "SSE" and not self.sse_client.session:
                try:
                    is_valid, _ = await self.sse_client.validate_url(url)
                    if not is_valid:
                        msg = f"Invalid SSE URL configuration: {url}. Please check the SSE URL and try again."
                        logger.error(msg)
                        return []
                    self.tools = await self.sse_client.connect_to_server(url, {})
                except ValueError as e:
                    # URL validation error
                    logger.error(f"SSE URL validation error: {e}")
                    msg = f"Invalid SSE URL configuration: {e}. Please check your Langflow deployment URL and port."
                    raise ValueError(msg) from e
                except ConnectionError as e:
                    # Connection failed after retries
                    logger.error(f"SSE connection error: {e}")
                    msg = (
                        f"Could not connect to Langflow SSE endpoint: {e}. "
                        "Please verify:\n"
                        "1. Langflow server is running\n"
                        "2. The SSE URL matches your Langflow deployment port\n"
                        "3. There are no network issues preventing the connection"
                    )
                    raise ValueError(msg) from e
                except Exception as e:
                    logger.error(f"Unexpected SSE error: {e}")
                    msg = f"Unexpected error connecting to SSE endpoint: {e}"
                    raise ValueError(msg) from e

            if not self.tools:
                logger.warning("No tools returned from server")
                return []

            tool_list = []
            for tool in self.tools:
                if not tool or not hasattr(tool, "name"):
                    logger.warning("Invalid tool object detected, skipping")
                    continue

                try:
                    args_schema = create_input_schema_from_json_schema(tool.inputSchema)
                    if not args_schema:
                        logger.warning(f"Empty schema for tool '{tool.name}', skipping")
                        continue

                    client = self.stdio_client if self.mode == "Stdio" else self.sse_client
                    if not client or not client.session:
                        msg = f"Invalid client session for tool '{tool.name}'"
                        raise ValueError(msg)

                    tool_obj = StructuredTool(
                        name=tool.name,
                        description=tool.description or "",
                        args_schema=args_schema,
                        func=create_tool_func(tool.name, args_schema, client.session),
                        coroutine=create_tool_coroutine(tool.name, args_schema, client.session),
                        tags=[tool.name],
                    )
                    tool_list.append(tool_obj)
                    self._tool_cache[tool.name] = tool_obj
                except (AttributeError, ValueError, TypeError, KeyError) as e:
                    msg = f"Error creating tool {getattr(tool, 'name', 'unknown')}: {e}"
                    logger.exception(msg)
                    continue

            self.tool_names = [tool.name for tool in self.tools if hasattr(tool, "name")]

        except ValueError as e:
            # Re-raise validation errors with clear messages
            raise ValueError(str(e)) from e
        except Exception as e:
            logger.exception("Error updating tools")
            msg = f"Failed to update tools: {e!s}"
            raise ValueError(msg) from e
        else:
            return tool_list

    async def _get_tools(self):
        """Get cached tools or update if necessary."""
        # if not self.tools:
        if self.mode == "SSE" and self.sse_url is None:
            msg = "SSE URL is not set"
            raise ValueError(msg)
        return await self.update_tools()
        # return self.tools<|MERGE_RESOLUTION|>--- conflicted
+++ resolved
@@ -16,13 +16,10 @@
 from langflow.custom import Component
 from langflow.inputs import DropdownInput
 from langflow.inputs.inputs import InputTypes
-<<<<<<< HEAD
-from langflow.io import MessageTextInput, Output, TabInput
+
+from langflow.io import MessageTextInput, Output, TabInput,MultilineInput
 from langflow.io.schema import flatten_schema, schema_to_langflow_inputs
-=======
-from langflow.io import MessageTextInput, MultilineInput, Output, TabInput
-from langflow.io.schema import schema_to_langflow_inputs
->>>>>>> 60de3407
+
 from langflow.logging import logger
 from langflow.schema import Message
 
@@ -106,7 +103,6 @@
             show=True,
             refresh_button=True,
         ),
-<<<<<<< HEAD
         MessageTextInput(
             name="env",
             display_name="Env",
@@ -115,10 +111,8 @@
             list=True,
             show=True,
         ),
-        MessageTextInput(
-=======
+
         MultilineInput(
->>>>>>> 60de3407
             name="sse_url",
             display_name="MCP SSE URL",
             info="URL for MCP SSE connection",

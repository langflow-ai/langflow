import asyncio
import logging
import os
from contextlib import AsyncExitStack

from langchain_core.tools import StructuredTool
from mcp import ClientSession
from mcp.client.sse import sse_client
from mcp.client.stdio import StdioServerParameters, stdio_client

from langflow.base.mcp.util import (
    create_input_schema_from_json_schema,
    create_tool_coroutine,
    create_tool_func,
)
from langflow.custom import Component
from langflow.inputs import DropdownInput
from langflow.inputs.inputs import InputTypes
from langflow.io import MessageTextInput, Output, TabInput
from langflow.io.schema import schema_to_langflow_inputs
from langflow.logging import logger
from langflow.schema import Message

# Define constant for status code
HTTP_TEMPORARY_REDIRECT = 307

logger = logging.getLogger(__name__)


class MCPStdioClient:
    def __init__(self):
        self.session: ClientSession | None = None
        self.exit_stack = AsyncExitStack()
        self.stdio = None
        self.write = None
        self._connected = False

    async def disconnect(self):
        """Safely disconnect and cleanup resources."""
        try:
            if self._connected and self.exit_stack:
                await self.exit_stack.aclose()
                self._connected = False
                self.session = None
                self.stdio = None
                self.write = None
        except (RuntimeError, asyncio.CancelledError, AttributeError) as e:
            logger.error(f"Error during disconnect: {e}")

    async def connect_to_server(self, command_str: str):
        """Connect to MCP server with improved error handling and validation."""
        if not command_str or not command_str.strip():
            msg = "Command string cannot be empty"
            raise ValueError(msg)

        try:
            if self._connected:
                await self.disconnect()

            command = command_str.split()
            if not command:
                msg = "Invalid command format"
                raise ValueError(msg)

            server_params = StdioServerParameters(
                command=command[0], args=command[1:], env={"DEBUG": "true", "PATH": os.environ.get("PATH", "")}
            )

            async with AsyncExitStack() as stack:
                try:
                    stdio_transport = await stack.enter_async_context(stdio_client(server_params))
                    self.stdio, self.write = stdio_transport
                    self.session = await stack.enter_async_context(ClientSession(self.stdio, self.write))
                    await self.session.initialize()
                    response = await self.session.list_tools()

                    # Transfer context to instance exit stack
                    await stack.pop_all().aclose()
                    self._connected = True
                except Exception as e:
                    await stack.aclose()
                    msg = f"Failed to initialize MCP server: {e!s}"
                    raise RuntimeError(msg) from e
                else:
                    return response.tools

        except Exception as e:
            self._connected = False
            self.session = None
            msg = f"Error connecting to MCP server: {e!s}"
            logger.error(msg)
            raise ValueError(msg) from e


class MCPSseClient:
    def __init__(self):
        self.write = None
        self.sse = None
        self.session: ClientSession | None = None
        self.exit_stack = AsyncExitStack()
        self._connected = False
        self._connection_lock = asyncio.Lock()

    async def disconnect(self):
        """Safely disconnect and cleanup resources."""
        try:
            if self._connected and self.exit_stack:
                await self.exit_stack.aclose()
                self._connected = False
                self.session = None
                self.sse = None
                self.write = None
        except (RuntimeError, asyncio.CancelledError, AttributeError) as e:
            logger.error(f"Error during disconnect: {e}")

    async def _connect_with_timeout(
        self, url: str, headers: dict[str, str] | None, timeout_seconds: int, sse_read_timeout_seconds: int
    ):
        """Connect to SSE server with timeout and proper resource management."""
        if not url:
            msg = "URL cannot be empty"
            raise ValueError(msg)

        async with AsyncExitStack() as stack:
            try:
                sse_transport = await stack.enter_async_context(
                    sse_client(url, headers, timeout_seconds, sse_read_timeout_seconds)
                )
                self.sse, self.write = sse_transport
                self.session = await stack.enter_async_context(ClientSession(self.sse, self.write))
                await self.session.initialize()
                await stack.pop_all().aclose()
                self._connected = True
            except Exception as e:
                await stack.aclose()
                msg = f"Failed to initialize SSE connection: {e!s}"
                raise RuntimeError(msg) from e

    async def connect_to_server(
        self,
        url: str,
        headers: dict[str, str] | None = None,
        timeout_seconds: int = 500,
        sse_read_timeout_seconds: int = 500,
    ):
        """Connect to server with improved error handling and connection management."""
        async with self._connection_lock:
            try:
                if self._connected:
                    await self.disconnect()

                headers = headers or {}
                url = await self.pre_check_redirect(url)

                try:
                    await asyncio.wait_for(
                        self._connect_with_timeout(url, headers, timeout_seconds, sse_read_timeout_seconds),
                        timeout=timeout_seconds,
                    )

                    if not self.session:
                        msg = "Session not initialized"
                        raise ValueError(msg)

                    response = await self.session.list_tools()

                except asyncio.TimeoutError as err:
                    msg = f"Connection to {url} timed out after {timeout_seconds} seconds"
                    logger.error(msg)
                    raise TimeoutError(msg) from err
                except Exception as e:
                    msg = f"Connection failed: {e!s}"
                    raise RuntimeError(msg) from e
                else:
                    return response.tools

            except Exception as e:
                self._connected = False
                self.session = None
                msg = f"Error connecting to MCP server: {e!s}"
                logger.error(msg)
                raise ValueError(msg) from e


class MCPToolsComponent(Component):
    schema_inputs: list[InputTypes] = []
    stdio_client = MCPStdioClient()
    sse_client = MCPSseClient()
    tools: list = []
    tool_names: list[str] = []
    _tool_cache: dict = {}  # Cache for tool objects

    display_name = "MCP Tools"
    description = (
        "Connects to an MCP server over Stdio or SSE and exposes its tools as Langflow tools to be used by an Agent."
    )
    icon = "code"
    name = "MCPTools"

    inputs = [
        TabInput(
            name="mode",
            display_name="Mode",
            options=["Stdio", "SSE"],
            value="Stdio",
            info="Select the connection mode",
            real_time_refresh=True,
        ),
        MessageTextInput(
            name="command",
            display_name="MCP Command",
            info="Command for MCP stdio connection",
            value="uvx arxiv-mcp-server",
            show=True,
            refresh_button=True,
        ),
        MessageTextInput(
            name="sse_url",
            display_name="MCP SSE URL",
            info="URL for MCP SSE connection",
            value="http://localhost:7860/api/v1/mcp/sse",
            show=False,
            refresh_button=True,
        ),
        DropdownInput(
            name="tool",
            display_name="Tool",
            options=[],
            value="",
            info="Select the tool to execute",
            show=True,
            required=True,
            real_time_refresh=True,
        ),
        MessageTextInput(
            name="tool_placeholder",
            display_name="Tool Placeholder",
            info="Placeholder for the tool",
            value="",
            show=False,
            tool_mode=True,
        ),
    ]

    outputs = [
        Output(display_name="Tools", name="tools", method="build_output"),
    ]

    async def _validate_connection_params(self, mode: str, command: str | None = None, url: str | None = None) -> None:
        """Validate connection parameters based on mode."""
        if mode not in ["Stdio", "SSE"]:
            msg = f"Invalid mode: {mode}. Must be either 'Stdio' or 'SSE'"
            raise ValueError(msg)

        if mode == "Stdio" and not command:
            msg = "Command is required for Stdio mode"
            raise ValueError(msg)
        if mode == "SSE" and not url:
            msg = "URL is required for SSE mode"
            raise ValueError(msg)

    async def _validate_schema_inputs(self, tool_obj) -> list[InputTypes]:
        """Validate and process schema inputs for a tool."""
        try:
            if not tool_obj or not hasattr(tool_obj, "inputSchema"):
                msg = "Invalid tool object or missing input schema"
                raise ValueError(msg)

            input_schema = create_input_schema_from_json_schema(tool_obj.inputSchema)
            if not input_schema:
                msg = f"Empty input schema for tool '{tool_obj.name}'"
                raise ValueError(msg)

            schema_inputs = schema_to_langflow_inputs(input_schema)
            if not schema_inputs:
                logger.warning(f"No input parameters defined for tool '{tool_obj.name}'")
                return []

        except Exception as e:
            logger.error(f"Error validating schema inputs: {e!s}")
            msg = f"Failed to validate schema inputs: {e!s}"
            raise ValueError(msg) from e
        else:
            return schema_inputs

    async def update_build_config(self, build_config: dict, field_value: str, field_name: str | None = None) -> dict:
        """Toggle the visibility of connection-specific fields based on the selected mode."""
<<<<<<< HEAD
        try:
            if field_name == "mode":
                if field_value == "Stdio":
                    build_config["command"]["show"] = True
                    build_config["url"]["show"] = False
                elif field_value == "SSE":
                    build_config["command"]["show"] = False
                    build_config["url"]["show"] = True
            elif field_name in ("command", "url"):
                try:
                    await self.update_tools()
                    if "tool" in build_config:
                        build_config["tool"]["options"] = self.tool_names
                except Exception as e:
                    build_config["tool"]["options"] = []
                    logger.error(f"Failed to update tools: {e!s}")
                    msg = f"Failed to update tools: {e!s}"
                    raise ValueError(msg) from e
            elif field_name == "tool_mode":
                build_config["tool"]["show"] = not field_value
                default_keys = ["code", "_type", "mode", "command", "url", "tool_placeholder", "tool_mode"]
                for key, value in list(build_config.items()):
                    if key not in default_keys and isinstance(value, dict) and "show" in value:
                        build_config[key]["show"] = not field_value
            elif field_name == "tool":
                await self._update_tool_config(build_config, field_value)

        except Exception as e:
            logger.error(f"Error in update_build_config: {e!s}")
            raise
        else:
            return build_config
=======
        if field_name == "mode":
            if field_value == "Stdio":
                build_config["command"]["show"] = True
                build_config["sse_url"]["show"] = False
            elif field_value == "SSE":
                build_config["command"]["show"] = False
                build_config["sse_url"]["show"] = True
        elif field_name == "command" or field_name == "sse_url":
            try:
                await self.update_tools()
                # Safely update the tool options after tools are updated
                if "tool" in build_config:
                    build_config["tool"]["options"] = self.tool_names
            except Exception as e:
                # Handle any errors during tool update
                build_config["tool"]["options"] = []
                msg = f"Failed to update tools: {e!s}"
                raise ValueError(msg)
        elif field_name == "tool":
            if len(self.tools) == 0:
                await self.update_tools()
            if self.tool is None:
                return build_config
            tool_obj = None
            for tool in self.tools:
                if tool.name == self.tool:
                    tool_obj = tool
                    break
            if tool_obj is None:
                logger.warning(f"Tool {self.tool} not found in available tools: {self.tools}")
                return build_config
>>>>>>> 2b0a4731

    def get_inputs_for_all_tools(self, tools: list) -> dict:
        """Get input schemas for all tools."""
        inputs = {}
        for tool in tools:
            if not tool or not hasattr(tool, "name"):
                continue
            try:
                input_schema = schema_to_langflow_inputs(create_input_schema_from_json_schema(tool.inputSchema))
                inputs[tool.name] = input_schema
            except (AttributeError, ValueError, TypeError, KeyError) as e:
                logger.error(f"Error getting inputs for tool {getattr(tool, 'name', 'unknown')}: {e!s}")
                continue
        return inputs

    def remove_input_schema_from_build_config(
        self, build_config: dict, tool_name: str, input_schema: dict[list[InputTypes]]
    ):
        """Remove the input schema for the tool from the build config."""
        # Keep only schemas that don't belong to the current tool
        input_schema = {k: v for k, v in input_schema.items() if k != tool_name}
        # Remove all inputs from other tools
        for value in input_schema.values():
            for _input in value:
                if _input.name in build_config:
                    build_config.pop(_input.name)

    async def _update_tool_config(self, build_config: dict, tool_name: str) -> None:
        """Update tool configuration with proper error handling."""
        if not self.tools:
            await self.update_tools()

        if not tool_name:
            return

        tool_obj = next((tool for tool in self.tools if tool.name == tool_name), None)
        if not tool_obj:
            logger.warning(f"Tool {tool_name} not found in available tools: {self.tools}")
            return

        try:
            # Get all tool inputs and remove old ones
            input_schema_for_all_tools = self.get_inputs_for_all_tools(self.tools)
            self.remove_input_schema_from_build_config(build_config, tool_name, input_schema_for_all_tools)

            # Get and validate new inputs
            self.schema_inputs = await self._validate_schema_inputs(tool_obj)
            if not self.schema_inputs:
                logger.info(f"No input parameters to configure for tool '{tool_name}'")
                return

            # Add new inputs to build config
            for schema_input in self.schema_inputs:
                if not schema_input or not hasattr(schema_input, "name"):
                    logger.warning("Invalid schema input detected, skipping")
                    continue

                try:
                    name = schema_input.name
                    input_dict = schema_input.to_dict()
                    input_dict.setdefault("value", None)
                    input_dict.setdefault("required", True)
                    build_config[name] = input_dict
                except (AttributeError, KeyError, TypeError) as e:
                    logger.error(f"Error processing schema input {schema_input}: {e!s}")
                    continue

        except ValueError as e:
            logger.error(f"Schema validation error for tool {tool_name}: {e!s}")
            self.schema_inputs = []
            return
        except (AttributeError, KeyError, TypeError) as e:
            logger.error(f"Error updating tool config: {e!s}")
            msg = f"Error updating tool configuration: {e!s}"
            raise ValueError(msg) from e

    async def build_output(self) -> Message:
        """Build output with improved error handling and validation."""
        try:
            await self.update_tools()

            if not self.tool:
                msg = "No tool selected"
                raise ValueError(msg)

            tool_obj = next((t for t in self.tools if t.name == self.tool), None)
            if not tool_obj:
                msg = f"Selected tool '{self.tool}' not found"
                raise ValueError(msg)

            # Validate schema inputs before processing
            try:
                self.schema_inputs = await self._validate_schema_inputs(tool_obj)
            except ValueError as e:
                logger.error(f"Schema validation error: {e!s}")
                msg = f"Invalid tool configuration: {e!s}"
                raise ValueError(msg) from e

            # Handle case where tool doesn't require inputs
            if not self.schema_inputs:
                logger.info(f"Tool '{self.tool}' doesn't require any inputs")
                kwargs = {}
            else:
                kwargs = {}
                for schema_input in self.schema_inputs:
                    if not schema_input or not hasattr(schema_input, "name"):
                        continue

                    value = self.get(schema_input.name)
                    if getattr(schema_input, "required", True) and value is None:
                        msg = f"Required input '{schema_input.name}' is missing"
                        raise ValueError(msg)

                    kwargs[schema_input.name] = value

            output = await tool_obj.func(kwargs)
            if not output:
                return Message(text="Tool execution completed but returned no output")

            return Message(text=output)

        except ValueError as e:
            logger.error(f"Validation error in build_output: {e!s}")
            raise
        except Exception as e:
            logger.error(f"Error in build_output: {e!s}")
            msg = f"Failed to execute tool: {e!s}"
            raise ValueError(msg) from e

    async def update_tools(self) -> list[StructuredTool]:
<<<<<<< HEAD
        """Connect to the MCP server and update available tools with improved error handling."""
        try:
            await self._validate_connection_params(self.mode, self.command, self.url)
=======
        """Connect to the MCP server using the selected mode and return available tools as StructuredTool instances."""
        if self.mode == "Stdio":
            if self.stdio_client.session is None:
                self.tools = await self.stdio_client.connect_to_server(self.command)
        elif self.mode == "SSE":
            if self.sse_client.session is None:
                self.tools = await self.sse_client.connect_to_server(self.sse_url, {})
        else:
            msg = "Invalid mode selected."
            raise ValueError(msg)
>>>>>>> 2b0a4731

            if self.mode == "Stdio":
                if not self.stdio_client.session:
                    self.tools = await self.stdio_client.connect_to_server(self.command)
            elif self.mode == "SSE" and not self.sse_client.session:
                self.tools = await self.sse_client.connect_to_server(self.url, {})

            if not self.tools:
                logger.warning("No tools returned from server")
                return []

            tool_list = []
            for tool in self.tools:
                if not tool or not hasattr(tool, "name"):
                    logger.warning("Invalid tool object detected, skipping")
                    continue

                try:
                    args_schema = create_input_schema_from_json_schema(tool.inputSchema)
                    if not args_schema:
                        logger.warning(f"Empty schema for tool '{tool.name}', skipping")
                        continue

                    client = self.stdio_client if self.mode == "Stdio" else self.sse_client
                    if not client or not client.session:
                        msg = f"Invalid client session for tool '{tool.name}'"
                        raise ValueError(msg)

                    tool_obj = StructuredTool(
                        name=tool.name,
                        description=tool.description or "",
                        args_schema=args_schema,
                        func=create_tool_func(tool.name, args_schema, client.session),
                        coroutine=create_tool_coroutine(tool.name, args_schema, client.session),
                        tags=[tool.name],
                    )
                    tool_list.append(tool_obj)
                    self._tool_cache[tool.name] = tool_obj
                except (AttributeError, ValueError, TypeError, KeyError) as e:
                    logger.error(f"Error creating tool {getattr(tool, 'name', 'unknown')}: {e!s}")
                    continue

            self.tool_names = [tool.name for tool in self.tools if hasattr(tool, "name")]

        except (ValueError, RuntimeError, asyncio.TimeoutError) as e:
            logger.error(f"Error updating tools: {e!s}")
            msg = f"Failed to update tools: {e!s}"
            raise ValueError(msg) from e
        else:
            return tool_list

    async def _get_tools(self):
        """Get cached tools or update if necessary."""
        if not self.tools:
            return await self.update_tools()
        return self.tools<|MERGE_RESOLUTION|>--- conflicted
+++ resolved
@@ -285,40 +285,6 @@
 
     async def update_build_config(self, build_config: dict, field_value: str, field_name: str | None = None) -> dict:
         """Toggle the visibility of connection-specific fields based on the selected mode."""
-<<<<<<< HEAD
-        try:
-            if field_name == "mode":
-                if field_value == "Stdio":
-                    build_config["command"]["show"] = True
-                    build_config["url"]["show"] = False
-                elif field_value == "SSE":
-                    build_config["command"]["show"] = False
-                    build_config["url"]["show"] = True
-            elif field_name in ("command", "url"):
-                try:
-                    await self.update_tools()
-                    if "tool" in build_config:
-                        build_config["tool"]["options"] = self.tool_names
-                except Exception as e:
-                    build_config["tool"]["options"] = []
-                    logger.error(f"Failed to update tools: {e!s}")
-                    msg = f"Failed to update tools: {e!s}"
-                    raise ValueError(msg) from e
-            elif field_name == "tool_mode":
-                build_config["tool"]["show"] = not field_value
-                default_keys = ["code", "_type", "mode", "command", "url", "tool_placeholder", "tool_mode"]
-                for key, value in list(build_config.items()):
-                    if key not in default_keys and isinstance(value, dict) and "show" in value:
-                        build_config[key]["show"] = not field_value
-            elif field_name == "tool":
-                await self._update_tool_config(build_config, field_value)
-
-        except Exception as e:
-            logger.error(f"Error in update_build_config: {e!s}")
-            raise
-        else:
-            return build_config
-=======
         if field_name == "mode":
             if field_value == "Stdio":
                 build_config["command"]["show"] = True
@@ -350,7 +316,38 @@
             if tool_obj is None:
                 logger.warning(f"Tool {self.tool} not found in available tools: {self.tools}")
                 return build_config
->>>>>>> 2b0a4731
+        try:
+            if field_name == "mode":
+                if field_value == "Stdio":
+                    build_config["command"]["show"] = True
+                    build_config["url"]["show"] = False
+                elif field_value == "SSE":
+                    build_config["command"]["show"] = False
+                    build_config["url"]["show"] = True
+            elif field_name in ("command", "url"):
+                try:
+                    await self.update_tools()
+                    if "tool" in build_config:
+                        build_config["tool"]["options"] = self.tool_names
+                except Exception as e:
+                    build_config["tool"]["options"] = []
+                    logger.error(f"Failed to update tools: {e!s}")
+                    msg = f"Failed to update tools: {e!s}"
+                    raise ValueError(msg) from e
+            elif field_name == "tool_mode":
+                build_config["tool"]["show"] = not field_value
+                default_keys = ["code", "_type", "mode", "command", "url", "tool_placeholder", "tool_mode"]
+                for key, value in list(build_config.items()):
+                    if key not in default_keys and isinstance(value, dict) and "show" in value:
+                        build_config[key]["show"] = not field_value
+            elif field_name == "tool":
+                await self._update_tool_config(build_config, field_value)
+
+        except Exception as e:
+            logger.error(f"Error in update_build_config: {e!s}")
+            raise
+        else:
+            return build_config
 
     def get_inputs_for_all_tools(self, tools: list) -> dict:
         """Get input schemas for all tools."""
@@ -481,22 +478,9 @@
             raise ValueError(msg) from e
 
     async def update_tools(self) -> list[StructuredTool]:
-<<<<<<< HEAD
         """Connect to the MCP server and update available tools with improved error handling."""
         try:
             await self._validate_connection_params(self.mode, self.command, self.url)
-=======
-        """Connect to the MCP server using the selected mode and return available tools as StructuredTool instances."""
-        if self.mode == "Stdio":
-            if self.stdio_client.session is None:
-                self.tools = await self.stdio_client.connect_to_server(self.command)
-        elif self.mode == "SSE":
-            if self.sse_client.session is None:
-                self.tools = await self.sse_client.connect_to_server(self.sse_url, {})
-        else:
-            msg = "Invalid mode selected."
-            raise ValueError(msg)
->>>>>>> 2b0a4731
 
             if self.mode == "Stdio":
                 if not self.stdio_client.session:

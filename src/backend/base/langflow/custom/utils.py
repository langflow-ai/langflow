import ast
import contextlib
import importlib
import inspect
import pkgutil
import re
import traceback
from typing import Any
from uuid import UUID

from astra_assistants.tools.tool_interface import ToolInterface
from fastapi import HTTPException
from loguru import logger
from pydantic import BaseModel

from langflow.components.astra_assistants.tools.util import tool_interface_to_component
from langflow.custom import CustomComponent
from langflow.custom.custom_component.component import Component
from langflow.custom.directory_reader.utils import (
    abuild_custom_component_list_from_path,
    build_custom_component_list_from_path,
    build_menu_items,
    merge_nested_dicts_with_renaming,
)
from langflow.custom.eval import eval_custom_component_code
from langflow.custom.schema import MissingDefault
from langflow.field_typing.range_spec import RangeSpec
from langflow.helpers.custom import format_type
from langflow.schema import dotdict
from langflow.template.field.base import Input
from langflow.template.frontend_node.custom_components import ComponentFrontendNode, CustomComponentFrontendNode
from langflow.type_extraction.type_extraction import extract_inner_type
from langflow.utils import validate
from langflow.utils.util import get_base_classes


class UpdateBuildConfigError(Exception):
    pass


def add_output_types(frontend_node: CustomComponentFrontendNode, return_types: list[str]):
    """Add output types to the frontend node."""
    for return_type in return_types:
        if return_type is None:
            raise HTTPException(
                status_code=400,
                detail={
                    "error": ("Invalid return type. Please check your code and try again."),
                    "traceback": traceback.format_exc(),
                },
            )
        if return_type is str:
            _return_type = "Text"
        elif hasattr(return_type, "__name__"):
            _return_type = return_type.__name__
        elif hasattr(return_type, "__class__"):
            _return_type = return_type.__class__.__name__
        else:
            _return_type = str(return_type)

        frontend_node.add_output_type(_return_type)


def reorder_fields(frontend_node: CustomComponentFrontendNode, field_order: list[str]):
    """Reorder fields in the frontend node based on the specified field_order."""
    if not field_order:
        return

    # Create a dictionary for O(1) lookup time.
    field_dict = {field.name: field for field in frontend_node.template.fields}
    reordered_fields = [field_dict[name] for name in field_order if name in field_dict]
    # Add any fields that are not in the field_order list
    reordered_fields.extend(field for field in frontend_node.template.fields if field.name not in field_order)
    frontend_node.template.fields = reordered_fields
    frontend_node.field_order = field_order


def add_base_classes(frontend_node: CustomComponentFrontendNode, return_types: list[str]):
    """Add base classes to the frontend node."""
    for return_type_instance in return_types:
        if return_type_instance is None:
            raise HTTPException(
                status_code=400,
                detail={
                    "error": ("Invalid return type. Please check your code and try again."),
                    "traceback": traceback.format_exc(),
                },
            )

        base_classes = get_base_classes(return_type_instance)
        if return_type_instance is str:
            base_classes.append("Text")

        for base_class in base_classes:
            frontend_node.add_base_class(base_class)


def extract_type_from_optional(field_type):
    """Extract the type from a string formatted as "Optional[<type>]".

    Parameters:
    field_type (str): The string from which to extract the type.

    Returns:
    str: The extracted type, or an empty string if no type was found.
    """
    if "optional" not in field_type.lower():
        return field_type
    match = re.search(r"\[(.*?)\]$", field_type)
    return match[1] if match else field_type


def get_field_properties(extra_field):
    """Get the properties of an extra field."""
    field_name = extra_field["name"]
    field_type = extra_field.get("type", "str")
    field_value = extra_field.get("default", "")
    # a required field is a field that does not contain
    # optional in field_type
    # and a field that does not have a default value
    field_required = "optional" not in field_type.lower() and isinstance(field_value, MissingDefault)
    field_value = field_value if not isinstance(field_value, MissingDefault) else None

    if not field_required:
        field_type = extract_type_from_optional(field_type)
    if field_value is not None:
        with contextlib.suppress(Exception):
            field_value = ast.literal_eval(field_value)
    return field_name, field_type, field_value, field_required


def process_type(field_type: str):
    if field_type.startswith(("list", "List")):
        return extract_inner_type(field_type)

    # field_type is a string can be Prompt or Code too
    # so we just need to lower if it is the case
    lowercase_type = field_type.lower()
    if lowercase_type in {"prompt", "code"}:
        return lowercase_type
    return field_type


def add_new_custom_field(
    *,
    frontend_node: CustomComponentFrontendNode,
    field_name: str,
    field_type: str,
    field_value: Any,
    field_required: bool,
    field_config: dict,
):
    # Check field_config if any of the keys are in it
    # if it is, update the value
    display_name = field_config.pop("display_name", None)
    if not field_type:
        if "type" in field_config and field_config["type"] is not None:
            field_type = field_config.pop("type")
        elif "field_type" in field_config and field_config["field_type"] is not None:
            field_type = field_config.pop("field_type")
    field_contains_list = "list" in field_type.lower()
    field_type = process_type(field_type)
    field_value = field_config.pop("value", field_value)
    field_advanced = field_config.pop("advanced", False)

    if field_type == "Dict":
        field_type = "dict"

    if field_type == "bool" and field_value is None:
        field_value = False

    if field_type == "SecretStr":
        field_config["password"] = True
        field_config["load_from_db"] = True
        field_config["input_types"] = ["Text"]

    # If options is a list, then it's a dropdown or multiselect
    # If options is None, then it's a list of strings
    is_list = isinstance(field_config.get("options"), list)
    field_config["is_list"] = is_list or field_config.get("list", False) or field_contains_list

    if "name" in field_config:
        logger.warning("The 'name' key in field_config is used to build the object and can't be changed.")
    required = field_config.pop("required", field_required)
    placeholder = field_config.pop("placeholder", "")

    new_field = Input(
        name=field_name,
        field_type=field_type,
        value=field_value,
        show=True,
        required=required,
        advanced=field_advanced,
        placeholder=placeholder,
        display_name=display_name,
        **sanitize_field_config(field_config),
    )
    frontend_node.template.upsert_field(field_name, new_field)
    if isinstance(frontend_node.custom_fields, dict):
        frontend_node.custom_fields[field_name] = None

    return frontend_node


def add_extra_fields(frontend_node, field_config, function_args):
    """Add extra fields to the frontend node."""
    if not function_args:
        return
    _field_config = field_config.copy()
    function_args_names = [arg["name"] for arg in function_args]
    # If kwargs is in the function_args and not all field_config keys are in function_args
    # then we need to add the extra fields

    for extra_field in function_args:
        if "name" not in extra_field or extra_field["name"] in {
            "self",
            "kwargs",
            "args",
        }:
            continue

        field_name, field_type, field_value, field_required = get_field_properties(extra_field)
        config = _field_config.pop(field_name, {})
        frontend_node = add_new_custom_field(
            frontend_node=frontend_node,
            field_name=field_name,
            field_type=field_type,
            field_value=field_value,
            field_required=field_required,
            field_config=config,
        )
    if "kwargs" in function_args_names and not all(key in function_args_names for key in field_config):
        for field_name, config in _field_config.items():
            if "name" not in config or field_name == "code":
                continue
            _config = config.model_dump() if isinstance(config, BaseModel) else config
            _field_name, field_type, field_value, field_required = get_field_properties(extra_field=_config)
            frontend_node = add_new_custom_field(
                frontend_node,
                _field_name,
                field_type,
                field_value,
                field_required,
                _config,
            )


def get_field_dict(field: Input | dict):
    """Get the field dictionary from a Input or a dict."""
    if isinstance(field, Input):
        return dotdict(field.model_dump(by_alias=True, exclude_none=True))
    return field


def run_build_inputs(
    custom_component: Component,
):
    """Run the build inputs of a custom component."""
    try:
        return custom_component.build_inputs()
        # add_extra_fields(frontend_node, field_config, field_config.values())
    except Exception as exc:
        logger.exception("Error running build inputs")
        raise HTTPException(status_code=500, detail=str(exc)) from exc


def get_component_instance(custom_component: CustomComponent, user_id: str | UUID | None = None):
    if custom_component._code is None:
        error = "Code is None"
    elif not isinstance(custom_component._code, str):
        error = "Invalid code type"
    else:
        try:
            custom_class = eval_custom_component_code(custom_component._code)
        except Exception as exc:
            logger.exception("Error while evaluating custom component code")
            raise HTTPException(
                status_code=400,
                detail={
                    "error": ("Invalid type conversion. Please check your code and try again."),
                    "traceback": traceback.format_exc(),
                },
            ) from exc

        try:
            return custom_class(_user_id=user_id, _code=custom_component._code)
        except Exception as exc:
            logger.exception("Error while instantiating custom component")
            if hasattr(exc, "detail") and "traceback" in exc.detail:
                logger.error(exc.detail["traceback"])

            raise

    msg = f"Invalid type conversion: {error}. Please check your code and try again."
    logger.error(msg)
    raise HTTPException(
        status_code=400,
        detail={"error": msg},
    )


def run_build_config(
    custom_component: CustomComponent,
    user_id: str | UUID | None = None,
) -> tuple[dict, CustomComponent]:
    """Build the field configuration for a custom component."""
    if custom_component._code is None:
        error = "Code is None"
    elif not isinstance(custom_component._code, str):
        error = "Invalid code type"
    else:
        try:
            custom_class = eval_custom_component_code(custom_component._code)
        except Exception as exc:
            logger.exception("Error while evaluating custom component code")
            raise HTTPException(
                status_code=400,
                detail={
                    "error": ("Invalid type conversion. Please check your code and try again."),
                    "traceback": traceback.format_exc(),
                },
            ) from exc

        try:
            custom_instance = custom_class(_user_id=user_id)
            build_config: dict = custom_instance.build_config()

            for field_name, field in build_config.copy().items():
                # Allow user to build Input as well
                # as a dict with the same keys as Input
                field_dict = get_field_dict(field)
                # Let's check if "rangeSpec" is a RangeSpec object
                if "rangeSpec" in field_dict and isinstance(field_dict["rangeSpec"], RangeSpec):
                    field_dict["rangeSpec"] = field_dict["rangeSpec"].model_dump()
                build_config[field_name] = field_dict

        except Exception as exc:
            logger.exception("Error while building field config")
            if hasattr(exc, "detail") and "traceback" in exc.detail:
                logger.error(exc.detail["traceback"])
            raise
        return build_config, custom_instance

    msg = f"Invalid type conversion: {error}. Please check your code and try again."
    logger.error(msg)
    raise HTTPException(
        status_code=400,
        detail={"error": msg},
    )


def add_code_field(frontend_node: CustomComponentFrontendNode, raw_code):
    code_field = Input(
        dynamic=True,
        required=True,
        placeholder="",
        multiline=True,
        value=raw_code,
        password=False,
        name="code",
        advanced=True,
        field_type="code",
        is_list=False,
    )
    frontend_node.template.add_field(code_field)

    return frontend_node


def build_custom_component_template_from_inputs(
    custom_component: Component | CustomComponent, user_id: str | UUID | None = None
):
    # The List of Inputs fills the role of the build_config and the entrypoint_args
    cc_instance = get_component_instance(custom_component, user_id=user_id)
    field_config = cc_instance.get_template_config(cc_instance)
    frontend_node = ComponentFrontendNode.from_inputs(**field_config)
    frontend_node = add_code_field(frontend_node, custom_component._code)
    # But we now need to calculate the return_type of the methods in the outputs
    for output in frontend_node.outputs:
        if output.types:
            continue
        return_types = cc_instance.get_method_return_type(output.method)
        return_types = [format_type(return_type) for return_type in return_types]
        output.add_types(return_types)
        output.set_selected()
    # Validate that there is not name overlap between inputs and outputs
    frontend_node.validate_component()
    # ! This should be removed when we have a better way to handle this
    frontend_node.set_base_classes_from_outputs()
    reorder_fields(frontend_node, cc_instance._get_field_order())

    return frontend_node.to_dict(keep_name=False), cc_instance


def build_custom_component_template(
    custom_component: CustomComponent,
    user_id: str | UUID | None = None,
) -> tuple[dict[str, Any], CustomComponent | Component]:
    """Build a custom component template."""
    try:
        has_template_config = hasattr(custom_component, "template_config")
    except Exception as exc:
        raise HTTPException(
            status_code=400,
            detail={
                "error": (f"Error building Component: {exc}"),
                "traceback": traceback.format_exc(),
            },
        ) from exc
    if not has_template_config:
        raise HTTPException(
            status_code=400,
            detail={
                "error": ("Error building Component. Please check if you are importing Component correctly."),
            },
        )
    try:
        if "inputs" in custom_component.template_config:
            return build_custom_component_template_from_inputs(custom_component, user_id=user_id)
        frontend_node = CustomComponentFrontendNode(**custom_component.template_config)

        field_config, custom_instance = run_build_config(
            custom_component,
            user_id=user_id,
        )

        entrypoint_args = custom_component.get_function_entrypoint_args

        add_extra_fields(frontend_node, field_config, entrypoint_args)

        frontend_node = add_code_field(frontend_node, custom_component._code)

        add_base_classes(frontend_node, custom_component.get_function_entrypoint_return_type)
        add_output_types(frontend_node, custom_component.get_function_entrypoint_return_type)

        reorder_fields(frontend_node, custom_instance._get_field_order())

        return frontend_node.to_dict(keep_name=False), custom_instance
    except Exception as exc:
<<<<<<< HEAD
        if custom_component.ERROR_CODE_NULL:
            logger.error(
                f"Error building Component: "
                f"{custom_component.template_config} \n "
                f"{custom_component.ERROR_CODE_NULL}"
            )
        try:
            logger.error(f"Error building Component: {custom_component.template_config['display_name']} \n {str(exc)}")
        except Exception as e:
            logger.error(f"Error getting display_name: {e}")
        finally:
            if isinstance(exc, HTTPException):
                raise exc
            raise HTTPException(
                status_code=400,
                detail={
                    "error": (f"Error building Component: {str(exc)}"),
                    "traceback": traceback.format_exc(),
                },
            ) from exc
=======
        if isinstance(exc, HTTPException):
            raise
        raise HTTPException(
            status_code=400,
            detail={
                "error": (f"Error building Component: {exc}"),
                "traceback": traceback.format_exc(),
            },
        ) from exc
>>>>>>> 9e278835


def create_component_template(component):
    """Create a template for a component."""
    component_code = component["code"]
    component_output_types = component["output_types"]

    component_extractor = Component(_code=component_code)

    component_template, component_instance = build_custom_component_template(component_extractor)
    if not component_template["output_types"] and component_output_types:
        component_template["output_types"] = component_output_types

    return component_template, component_instance


# TODO: add tool_packages?
def build_custom_components(components_paths: list[str]):
    """Build custom components from the specified paths."""
    if not components_paths:
        return {}

    logger.info(f"Building custom components from {components_paths}")
    custom_components_from_file: dict = {}
    processed_paths = set()
    for path in components_paths:
        path_str = str(path)
        if path_str in processed_paths:
            continue

        custom_component_dict = build_custom_component_list_from_path(path_str)
        if custom_component_dict:
            category = next(iter(custom_component_dict))
            logger.info(f"Loading {len(custom_component_dict[category])} component(s) from category {category}")
            custom_components_from_file = merge_nested_dicts_with_renaming(
                custom_components_from_file, custom_component_dict
            )
        processed_paths.add(path_str)

    return custom_components_from_file


async def abuild_custom_components(components_paths: list[str], tool_packages: list[object] = None):
    """Build custom components from the specified paths and tool packages."""
    if not components_paths and not tool_packages:
        return {}

    logger.info(f"Building custom components from {components_paths}")
    custom_components_from_file: dict = {}
    processed_paths = set()

    # Process components from paths
    for path in components_paths:
        path_str = str(path)
        if path_str in processed_paths:
            continue

        custom_component_dict = await abuild_custom_component_list_from_path(path_str)
        if custom_component_dict:
            category = next(iter(custom_component_dict))
            logger.info(f"Loading {len(custom_component_dict[category])} component(s) from category {category}")
            custom_components_from_file = merge_nested_dicts_with_renaming(
                custom_components_from_file, custom_component_dict
            )
        processed_paths.add(path_str)

    # Process components from tool packages (which are now module objects)
    if tool_packages:
        tool_components = build_tool_components(tool_packages)  # Now correctly handling module objects
        custom_components_from_file = merge_nested_dicts_with_renaming(custom_components_from_file, tool_components)

    return custom_components_from_file


def build_tool_components(tool_packages: list[object]) -> dict:
    """Build components from classes extending ToolInterface in the specified modules."""
    tool_components = {}
    processed_modules = set()

    # Iterate over the provided packages (which are module objects)
    for package in tool_packages:
        try:
            logger.info(f"Processing package {package.__name__}")
            # Recursively inspect the package and its submodules
            for submodule in _iter_submodules(package, processed_modules):
                _process_module(submodule, tool_components, processed_modules)
        except Exception as e:
            logger.error(f"Error processing package {package.__name__}: {e}")
            trace = traceback.format_exc()
            logger.error(trace)

    components_list = []
    category = "converted_tools"

    for name, cls in tool_components[category].items():
        # Extract the tool class details for the imports
        # tool_cls = cls.tool_cls
        # tool_module = tool_cls.__module__
        # tool_class_name = tool_cls.__name__

        # Generate the import statements
        # imports = (
        #    "import inspect\n"
        #    "import asyncio\n"
        #    "from typing import Type, Dict, Any, Union\n"
        #    "from pydantic import BaseModel, Field as PydanticField, Undefined as PydanticUndefined\n"
        #    "from langflow.inputs import (\n"
        #    "    StrInput, IntInput, FloatInput, BoolInput, DictInput, DataInput,\n"
        #    "    DefaultPromptField, DropdownInput, MultiselectInput, FileInput,\n"
        #    "    HandleInput, MultilineInput, MultilineSecretInput, NestedDictInput,\n"
        #    "    PromptInput, CodeInput, SecretStrInput, MessageTextInput, MessageInput,\n"
        #    "    TableInput, LinkInput\n"
        #    ")\n"
        #    "from langflow.outputs import Output\n"
        #    "from langflow.component import Component\n"
        #    f"from {tool_module} import {tool_class_name}\n"
        # )

        # Define the component class name
        # component_class_name = f"{tool_cls.__name__}Component"

        # Begin constructing the class definition
        # class_code = f"{imports}\n\nclass {component_class_name}(Component):\n"

        # members = inspect.getmembers(cls)
        # Iterate through the members of cls and generate attributes and methods
        # for member_name, member_value in members:
        #    # Skip private members and properties
        #    if not member_name.startswith('_') and not isinstance(member_value, property):
        #        if not callable(member_value):
        #            # Add an attribute definition
        #            class_code += f"    {member_name} = {repr(member_value)}\n"
        #        else:
        #            # Add a method definition
        #            class_code += f"\n    def {member_name}(self, *args, **kwargs):\n"
        #            if isinstance(member_value, type(lambda: None)):
        #                # Use the original code of the function if available
        #                func_code = inspect.getsource(member_value).splitlines()
        #                func_body = "\n".join([f"        {line.strip()}" for line in func_code[1:]])
        #                class_code += f"{func_body}\n"
        #            else:
        #                class_code += f"        return cls.{member_name}(*args, **kwargs)\n"

        # members.index("outputs")

        ## Ensure the class has some content, otherwise add a `pass`
        # if class_code.strip().endswith(f"class {component_class_name}(Component):"):
        #    class_code += "    pass\n"

        component_info = {
            "name": f"{name}Component",
            # TODO: fix this? Looks like it's almost always [] sometimes [Data] or [str]
            "output_types": [],
            "file": "",
            "code": cls,
            "error": "",
        }
        # Iterate over the provided packages (which are module objects)
        try:
            component_tuple = (*build_component(component_info), component_info)
            components_list.append(component_tuple)
        except Exception as e:
            logger.error(f"Error while building component {name}Component: {e}")
            trace = traceback.format_exc()
            logger.error(trace)
            continue
    components_dict = {
        "name": category,
        "components": components_list,
    }
    built_menu_items = build_menu_items(components_dict)
    return {category: built_menu_items}


def _process_module(module, tool_components, processed_modules):
    """Process an individual module for ToolInterface subclasses."""
    if module in processed_modules:
        return
    processed_modules.add(module)

    logger.info(f"Inspecting module {module.__name__}")

    # Inspect the members of the module
    for _, obj in inspect.getmembers(module):
        if inspect.ismodule(obj):
            # Recursively inspect submodules
            _process_module(obj, tool_components, processed_modules)
        elif inspect.isclass(obj) and issubclass(obj, ToolInterface) and obj != ToolInterface:
            logger.info(f"Found ToolInterface class: {obj.__name__}")

            component = tool_interface_to_component(obj)
            category = getattr(obj, "category", "converted_tools")

            # Organize components by category
            if category not in tool_components:
                tool_components[category] = {}
            tool_components[category][obj.__name__] = component


def _iter_submodules(package, processed_modules=None):
    """Recursively iterate over all submodules in a package."""
    if processed_modules is None:
        processed_modules = set()
    if package in processed_modules:
        return
    yield package  # Start with the root package
    processed_modules.add(package)
    if hasattr(package, "__path__"):  # If the package has submodules
        for _, submodule_name, _ in pkgutil.walk_packages(package.__path__, package.__name__ + "."):
            try:
                submodule = importlib.import_module(submodule_name)
                if submodule not in processed_modules:
                    yield submodule
                    yield from _iter_submodules(submodule, processed_modules)
            except Exception as e:
                logger.error(f"Error importing submodule {submodule_name}: {e}")


def update_field_dict(
    custom_component_instance: "CustomComponent",
    field_dict: dict,
    build_config: dict,
    *,
    update_field: str | None = None,
    update_field_value: Any | None = None,
    call: bool = False,
):
    """Update the field dictionary by calling options() or value() if they are callable."""
    if (
        ("real_time_refresh" in field_dict or "refresh_button" in field_dict)
        and any(
            (
                field_dict.get("real_time_refresh", False),
                field_dict.get("refresh_button", False),
            )
        )
        and call
    ):
        try:
            dd_build_config = dotdict(build_config)
            custom_component_instance.update_build_config(
                build_config=dd_build_config,
                field_value=update_field,
                field_name=update_field_value,
            )
            build_config = dd_build_config
        except Exception as exc:
            msg = f"Error while running update_build_config: {exc}"
            logger.exception(msg)
            raise UpdateBuildConfigError(msg) from exc

    return build_config


def sanitize_field_config(field_config: dict | Input):
    # If any of the already existing keys are in field_config, remove them
    field_dict = field_config.to_dict() if isinstance(field_config, Input) else field_config
    for key in [
        "name",
        "field_type",
        "value",
        "required",
        "placeholder",
        "display_name",
        "advanced",
        "show",
    ]:
        field_dict.pop(key, None)

    # Remove field_type and type because they were extracted already
    field_dict.pop("field_type", None)
    field_dict.pop("type", None)

    return field_dict


def build_component(component):
    """Build a single component."""
    component_template, component_instance = create_component_template(component)
    component_name = get_instance_name(component_instance)
    return component_name, component_template


def get_function(code):
    """Get the function."""
    function_name = validate.extract_function_name(code)

    return validate.create_function(code, function_name)


def get_instance_name(instance):
    name = instance.__class__.__name__
    if hasattr(instance, "name") and instance.name:
        name = instance.name
    return name<|MERGE_RESOLUTION|>--- conflicted
+++ resolved
@@ -437,28 +437,6 @@
 
         return frontend_node.to_dict(keep_name=False), custom_instance
     except Exception as exc:
-<<<<<<< HEAD
-        if custom_component.ERROR_CODE_NULL:
-            logger.error(
-                f"Error building Component: "
-                f"{custom_component.template_config} \n "
-                f"{custom_component.ERROR_CODE_NULL}"
-            )
-        try:
-            logger.error(f"Error building Component: {custom_component.template_config['display_name']} \n {str(exc)}")
-        except Exception as e:
-            logger.error(f"Error getting display_name: {e}")
-        finally:
-            if isinstance(exc, HTTPException):
-                raise exc
-            raise HTTPException(
-                status_code=400,
-                detail={
-                    "error": (f"Error building Component: {str(exc)}"),
-                    "traceback": traceback.format_exc(),
-                },
-            ) from exc
-=======
         if isinstance(exc, HTTPException):
             raise
         raise HTTPException(
@@ -468,7 +446,6 @@
                 "traceback": traceback.format_exc(),
             },
         ) from exc
->>>>>>> 9e278835
 
 
 def create_component_template(component):

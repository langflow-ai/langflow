from __future__ import annotations

import ast
import asyncio
import inspect
from collections.abc import AsyncIterator, Iterator
from copy import deepcopy
from textwrap import dedent
from typing import TYPE_CHECKING, Any, ClassVar, NamedTuple, get_type_hints
from uuid import UUID

import nanoid
import pandas as pd
import yaml
from langchain_core.tools import StructuredTool
from pydantic import BaseModel, ValidationError

from langflow.base.tools.constants import (
    TOOL_OUTPUT_DISPLAY_NAME,
    TOOL_OUTPUT_NAME,
    TOOLS_METADATA_INFO,
    TOOLS_METADATA_INPUT_NAME,
)
from langflow.custom.tree_visitor import RequiredInputsVisitor
from langflow.exceptions.component import StreamingError
from langflow.field_typing import Tool  # noqa: TC001 Needed by _add_toolkit_output

# Lazy import to avoid circular dependency
# from langflow.graph.state.model import create_state_model
# Lazy import to avoid circular dependency
# from langflow.graph.utils import has_chat_output
from langflow.helpers.custom import format_type
from langflow.memory import astore_message, aupdate_messages, delete_message
from langflow.schema.artifact import get_artifact_type, post_process_raw
from langflow.schema.data import Data
from langflow.schema.message import ErrorMessage, Message
from langflow.schema.properties import Source
from langflow.services.tracing.schema import Log
from langflow.template.field.base import UNDEFINED, Input, Output
from langflow.template.frontend_node.custom_components import ComponentFrontendNode
from langflow.utils.async_helpers import run_until_complete
from langflow.utils.util import find_closest_match

from .custom_component import CustomComponent

if TYPE_CHECKING:
    from collections.abc import Callable

    from langflow.base.tools.component_tool import ComponentToolkit
    from langflow.events.event_manager import EventManager
    from langflow.graph.edge.schema import EdgeData
    from langflow.graph.vertex.base import Vertex
    from langflow.inputs.inputs import InputTypes
    from langflow.schema.dataframe import DataFrame
    from langflow.schema.log import LoggableType


_ComponentToolkit = None


def _get_component_toolkit():
    global _ComponentToolkit  # noqa: PLW0603
    if _ComponentToolkit is None:
        from langflow.base.tools.component_tool import ComponentToolkit

        _ComponentToolkit = ComponentToolkit
    return _ComponentToolkit


BACKWARDS_COMPATIBLE_ATTRIBUTES = ["user_id", "vertex", "tracing_service"]
CONFIG_ATTRIBUTES = ["_display_name", "_description", "_icon", "_name", "_metadata"]


class PlaceholderGraph(NamedTuple):
    """A placeholder graph structure for components, providing backwards compatibility.

    and enabling component execution without a full graph object.

    This lightweight structure contains essential information typically found in a complete graph,
    allowing components to function in isolation or in simplified contexts.

    Attributes:
        flow_id (str | None): Unique identifier for the flow, if applicable.
        user_id (str | None): Identifier of the user associated with the flow, if any.
        session_id (str | None): Identifier for the current session, if applicable.
        context (dict): Additional contextual information for the component's execution.
        flow_name (str | None): Name of the flow, if available.
    """

    flow_id: str | None
    user_id: str | None
    session_id: str | None
    context: dict
    flow_name: str | None


class Component(CustomComponent):
    inputs: list[InputTypes] = []
    outputs: list[Output] = []
    selected_output: str | None = None
    code_class_base_inheritance: ClassVar[str] = "Component"

    def __init__(self, **kwargs) -> None:
        # Initialize instance-specific attributes first
        if overlap := self._there_is_overlap_in_inputs_and_outputs():
            msg = f"Inputs and outputs have overlapping names: {overlap}"
            raise ValueError(msg)
        self._output_logs: dict[str, list[Log]] = {}
        self._current_output: str = ""
        self._metadata: dict = {}
        self._ctx: dict = {}
        self._code: str | None = None
        self._logs: list[Log] = []

        # Initialize component-specific collections
        self._inputs: dict[str, InputTypes] = {}
        self._outputs_map: dict[str, Output] = {}
        self._results: dict[str, Any] = {}
        self._attributes: dict[str, Any] = {}
        self._edges: list[EdgeData] = []
        self._components: list[Component] = []
        self._event_manager: EventManager | None = None
        self._state_model = None

        # Process input kwargs
        inputs = {}
        config = {}
        for key, value in kwargs.items():
            if key.startswith("_"):
                config[key] = value
            elif key in CONFIG_ATTRIBUTES:
                config[key[1:]] = value
            else:
                inputs[key] = value

        self._parameters = inputs or {}
<<<<<<< HEAD
        self._edges: list[EdgeData] = []
        self._components: list[Component] = []
        self._call_inputs: dict[str, Any] = {}
        self._current_output = ""
        self._event_manager: EventManager | None = None
        self._state_model = None
=======
>>>>>>> ca595ac7
        self.set_attributes(self._parameters)

        # Store original inputs and config for reference
        self.__inputs = inputs
        self.__config = config or {}

        # Add unique ID if not provided
        if "_id" not in self.__config:
            self.__config |= {"_id": f"{self.__class__.__name__}-{nanoid.generate(size=5)}"}

        # Initialize base class
        super().__init__(**self.__config)

        # Post-initialization setup
        if hasattr(self, "_trace_type"):
            self.trace_type = self._trace_type
        if not hasattr(self, "trace_type"):
            self.trace_type = "chain"

        # Setup inputs and outputs
        self._reset_all_output_values()
        if self.inputs is not None:
            self.map_inputs(self.inputs)
        self.map_outputs()

        # Final setup
        self._set_output_types(list(self._outputs_map.values()))
        self.set_class_code()

<<<<<<< HEAD
    def _set_call_inputs(self, key: str, value: Any):
        self._call_inputs[key] = value

    def set_event_manager(self, event_manager: EventManager | None = None):
=======
    def _build_source(self, id_: str | None, display_name: str | None, source: str | None) -> Source:
        source_dict = {}
        if id_:
            source_dict["id"] = id_
        if display_name:
            source_dict["display_name"] = display_name
        if source:
            # Handle case where source is a ChatOpenAI and other models objects
            if hasattr(source, "model_name"):
                source_dict["source"] = source.model_name
            elif hasattr(source, "model"):
                source_dict["source"] = str(source.model)
            else:
                source_dict["source"] = str(source)
        return Source(**source_dict)

    def get_incoming_edge_by_target_param(self, target_param: str) -> str | None:
        """Get the source vertex ID for an incoming edge that targets a specific parameter.

        This method delegates to the underlying vertex to find an incoming edge that connects
        to the specified target parameter.

        Args:
            target_param (str): The name of the target parameter to find an incoming edge for

        Returns:
            str | None: The ID of the source vertex if an incoming edge is found, None otherwise
        """
        if self._vertex is None:
            msg = "Vertex not found. Please build the graph first."
            raise ValueError(msg)
        return self._vertex.get_incoming_edge_by_target_param(target_param)

    @property
    def enabled_tools(self) -> list[str] | None:
        """Dynamically determine which tools should be enabled.

        This property can be overridden by subclasses to provide custom tool filtering.
        By default, it returns None, which means all tools are enabled.

        Returns:
            list[str] | None: List of tool names or tags to enable, or None to enable all tools.
        """
        # Default implementation returns None (all tools enabled)
        # Subclasses can override this to provide custom filtering
        return None

    def _there_is_overlap_in_inputs_and_outputs(self) -> set[str]:
        """Check the `.name` of inputs and outputs to see if there is overlap.

        Returns:
            set[str]: Set of names that overlap between inputs and outputs.
        """
        # Create sets of input and output names for O(1) lookup
        input_names = {input_.name for input_ in self.inputs if input_.name is not None}
        output_names = {output.name for output in self.outputs}

        # Return the intersection of the sets
        return input_names & output_names

    def get_base_args(self):
        """Get the base arguments required for component initialization.

        Returns:
            dict: A dictionary containing the base arguments:
                - _user_id: The ID of the current user
                - _session_id: The ID of the current session
                - _tracing_service: The tracing service instance for logging/monitoring
        """
        return {
            "_user_id": self.user_id,
            "_session_id": self.graph.session_id,
            "_tracing_service": self._tracing_service,
        }

    @property
    def ctx(self):
        if not hasattr(self, "graph") or self.graph is None:
            msg = "Graph not found. Please build the graph first."
            raise ValueError(msg)
        return self.graph.context

    def add_to_ctx(self, key: str, value: Any, *, overwrite: bool = False) -> None:
        """Add a key-value pair to the context.

        Args:
            key (str): The key to add.
            value (Any): The value to associate with the key.
            overwrite (bool, optional): Whether to overwrite the existing value. Defaults to False.

        Raises:
            ValueError: If the graph is not built.
        """
        if not hasattr(self, "graph") or self.graph is None:
            msg = "Graph not found. Please build the graph first."
            raise ValueError(msg)
        if key in self.graph.context and not overwrite:
            msg = f"Key {key} already exists in context. Set overwrite=True to overwrite."
            raise ValueError(msg)
        self.graph.context.update({key: value})

    def update_ctx(self, value_dict: dict[str, Any]) -> None:
        """Update the context with a dictionary of values.

        Args:
            value_dict (dict[str, Any]): The dictionary of values to update.

        Raises:
            ValueError: If the graph is not built.
        """
        if not hasattr(self, "graph") or self.graph is None:
            msg = "Graph not found. Please build the graph first."
            raise ValueError(msg)
        if not isinstance(value_dict, dict):
            msg = "Value dict must be a dictionary"
            raise TypeError(msg)

        self.graph.context.update(value_dict)

    def _pre_run_setup(self):
        pass

    def set_event_manager(self, event_manager: EventManager | None = None) -> None:
>>>>>>> ca595ac7
        self._event_manager = event_manager

    def _reset_all_output_values(self) -> None:
        if isinstance(self._outputs_map, dict):
            for output in self._outputs_map.values():
                output.value = UNDEFINED

    def _build_state_model(self):
        if self._state_model:
            return self._state_model
        name = self.name or self.__class__.__name__
        model_name = f"{name}StateModel"
        fields = {}
        for output in self._outputs_map.values():
            fields[output.name] = getattr(self, output.method)
        # Lazy import to avoid circular dependency
        from langflow.graph.state.model import create_state_model

        self._state_model = create_state_model(model_name=model_name, **fields)
        return self._state_model

    def get_state_model_instance_getter(self):
        state_model = self._build_state_model()

        def _instance_getter(_):
            return state_model()

        _instance_getter.__annotations__["return"] = state_model
        return _instance_getter

    def __deepcopy__(self, memo: dict) -> Component:
        if id(self) in memo:
            return memo[id(self)]
        kwargs = deepcopy(self.__config, memo)
        kwargs["inputs"] = deepcopy(self.__inputs, memo)
        new_component = type(self)(**kwargs)
        new_component._code = self._code
        new_component._outputs_map = self._outputs_map
        new_component._inputs = self._inputs
        new_component._edges = self._edges
        new_component._components = self._components
        new_component._parameters = self._parameters
        new_component._attributes = self._attributes
        new_component._output_logs = self._output_logs
        new_component._logs = self._logs  # type: ignore[attr-defined]
        memo[id(self)] = new_component
        return new_component

    def set_class_code(self) -> None:
        # Get the source code of the calling class
        if self._code:
            return
        try:
            module = inspect.getmodule(self.__class__)
            if module is None:
                msg = "Could not find module for class"
                raise ValueError(msg)

            class_code = inspect.getsource(module)
            self._code = class_code
        except (OSError, TypeError) as e:
            msg = f"Could not find source code for {self.__class__.__name__}"
            raise ValueError(msg) from e

    def set(self, **kwargs):
        """Connects the component to other components or sets parameters and attributes.

        Args:
            **kwargs: Keyword arguments representing the connections, parameters, and attributes.

        Returns:
            None

        Raises:
            KeyError: If the specified input name does not exist.
        """
        for key, value in kwargs.items():
            self._process_connection_or_parameters(key, value)
        return self

    def list_inputs(self):
        """Returns a list of input names."""
        return [_input.name for _input in self.inputs]

    def list_outputs(self):
        """Returns a list of output names."""
        return [_output.name for _output in self._outputs_map.values()]

    async def run(self):
        """Executes the component's logic and returns the result.

        Returns:
            The result of executing the component's logic.
        """
        return await self._run()

    def set_vertex(self, vertex: Vertex) -> None:
        """Sets the vertex for the component.

        Args:
            vertex (Vertex): The vertex to set.

        Returns:
            None
        """
        self._vertex = vertex

    def get_input(self, name: str) -> Any:
        """Retrieves the value of the input with the specified name.

        Args:
            name (str): The name of the input.

        Returns:
            Any: The value of the input.

        Raises:
            ValueError: If the input with the specified name is not found.
        """
        if name in self._inputs:
            return self._inputs[name]
        msg = f"Input {name} not found in {self.__class__.__name__}"
        raise ValueError(msg)

    def get_output(self, name: str) -> Any:
        """Retrieves the output with the specified name.

        Args:
            name (str): The name of the output to retrieve.

        Returns:
            Any: The output value.

        Raises:
            ValueError: If the output with the specified name is not found.
        """
        if name in self._outputs_map:
            return self._outputs_map[name]
        msg = f"Output {name} not found in {self.__class__.__name__}"
        raise ValueError(msg)

    def set_on_output(self, name: str, **kwargs) -> None:
        output = self.get_output(name)
        for key, value in kwargs.items():
            if not hasattr(output, key):
                msg = f"Output {name} does not have a method {key}"
                raise ValueError(msg)
            setattr(output, key, value)

    def set_output_value(self, name: str, value: Any) -> None:
        if name in self._outputs_map:
            self._outputs_map[name].value = value
        else:
            msg = f"Output {name} not found in {self.__class__.__name__}"
            raise ValueError(msg)

    def map_outputs(self) -> None:
        """Maps the given list of outputs to the component.

        Args:
            outputs (List[Output]): The list of outputs to be mapped.

        Raises:
            ValueError: If the output name is None.

        Returns:
            None
        """
        # override outputs (generated from the class code) with vertex outputs
        # if they exist (generated from the frontend)
        outputs = []
        if self._vertex and self._vertex.outputs:
            for output in self._vertex.outputs:
                try:
                    output_ = Output(**output)
                    outputs.append(output_)
                except ValidationError as e:
                    msg = f"Invalid output: {e}"
                    raise ValueError(msg) from e
        else:
            outputs = self.outputs
        for output in outputs:
            if output.name is None:
                msg = "Output name cannot be None."
                raise ValueError(msg)
            # Deepcopy is required to avoid modifying the original component;
            # allows each instance of each component to modify its own output
            self._outputs_map[output.name] = deepcopy(output)

    def map_inputs(self, inputs: list[InputTypes]) -> None:
        """Maps the given inputs to the component.

        Args:
            inputs (List[InputTypes]): A list of InputTypes objects representing the inputs.

        Raises:
            ValueError: If the input name is None.

        """
        for input_ in inputs:
            if input_.name is None:
                msg = self.build_component_error_message("Input name cannot be None")
                raise ValueError(msg)
            try:
                self._inputs[input_.name] = deepcopy(input_)
            except TypeError:
                self._inputs[input_.name] = input_

    def validate(self, params: dict) -> None:
        """Validates the component parameters.

        Args:
            params (dict): A dictionary containing the component parameters.

        Raises:
            ValueError: If the inputs are not valid.
            ValueError: If the outputs are not valid.
        """
        self._validate_inputs(params)
        self._validate_outputs()

    async def run_and_validate_update_outputs(self, frontend_node: dict, field_name: str, field_value: Any):
        frontend_node = self.update_outputs(frontend_node, field_name, field_value)
        if field_name == "tool_mode" or frontend_node.get("tool_mode"):
            is_tool_mode = field_value or frontend_node.get("tool_mode")
            frontend_node["outputs"] = [self._build_tool_output()] if is_tool_mode else frontend_node["outputs"]
            if is_tool_mode:
                frontend_node.setdefault("template", {})
                frontend_node["tool_mode"] = True
                tools_metadata_input = await self._build_tools_metadata_input()
                frontend_node["template"][TOOLS_METADATA_INPUT_NAME] = tools_metadata_input.to_dict()
                self._append_tool_to_outputs_map()
            elif "template" in frontend_node:
                frontend_node["template"].pop(TOOLS_METADATA_INPUT_NAME, None)
        self.tools_metadata = frontend_node.get("template", {}).get(TOOLS_METADATA_INPUT_NAME, {}).get("value")
        return self._validate_frontend_node(frontend_node)

    def _validate_frontend_node(self, frontend_node: dict):
        # Check if all outputs are either Output or a valid Output model
        for index, output in enumerate(frontend_node["outputs"]):
            if isinstance(output, dict):
                try:
                    output_ = Output(**output)
                    self._set_output_return_type(output_)
                    output_dict = output_.model_dump()
                except ValidationError as e:
                    msg = f"Invalid output: {e}"
                    raise ValueError(msg) from e
            elif isinstance(output, Output):
                # we need to serialize it
                self._set_output_return_type(output)
                output_dict = output.model_dump()
            else:
                msg = f"Invalid output type: {type(output)}"
                raise TypeError(msg)
            frontend_node["outputs"][index] = output_dict
        return frontend_node

    def update_outputs(self, frontend_node: dict, field_name: str, field_value: Any) -> dict:  # noqa: ARG002
        """Default implementation for updating outputs based on field changes.

        Subclasses can override this to modify outputs based on field_name and field_value.
        """
        return frontend_node

    def _set_output_types(self, outputs: list[Output]) -> None:
        for output in outputs:
            self._set_output_return_type(output)

    def _set_output_return_type(self, output: Output) -> None:
        if output.method is None:
            msg = f"Output {output.name} does not have a method"
            raise ValueError(msg)
        return_types = self._get_method_return_type(output.method)
        output.add_types(return_types)

    def _set_output_required_inputs(self) -> None:
        for output in self.outputs:
            if not output.method:
                continue
            method = getattr(self, output.method, None)
            if not method or not callable(method):
                continue
            try:
                source_code = inspect.getsource(method)
                ast_tree = ast.parse(dedent(source_code))
            except Exception:  # noqa: BLE001
                ast_tree = ast.parse(dedent(self._code or ""))

            visitor = RequiredInputsVisitor(self._inputs)
            visitor.visit(ast_tree)
            output.required_inputs = sorted(visitor.required_inputs)

    def get_output_by_method(self, method: Callable):
        # method is a callable and output.method is a string
        # we need to find the output that has the same method
        output = next((output for output in self._outputs_map.values() if output.method == method.__name__), None)
        if output is None:
            method_name = method.__name__ if hasattr(method, "__name__") else str(method)
            msg = f"Output with method {method_name} not found"
            raise ValueError(msg)
        return output

    def _inherits_from_component(self, method: Callable):
        # check if the method is a method from a class that inherits from Component
        # and that it is an output of that class
        return hasattr(method, "__self__") and isinstance(method.__self__, Component)

    def _method_is_valid_output(self, method: Callable):
        # check if the method is a method from a class that inherits from Component
        # and that it is an output of that class
        return (
            hasattr(method, "__self__")
            and isinstance(method.__self__, Component)
            and method.__self__.get_output_by_method(method)
        )

    def _build_error_string_from_matching_pairs(self, matching_pairs: list[tuple[Output, Input]]):
        text = ""
        for output, input_ in matching_pairs:
            text += f"{output.name}[{','.join(output.types)}]->{input_.name}[{','.join(input_.input_types or [])}]\n"
        return text

    def _find_matching_output_method(self, input_name: str, value: Component):
        """Find the output method from the given component and input name.

        Find the output method from the given component (`value`) that matches the specified input (`input_name`)
        in the current component.
        This method searches through all outputs of the provided component to find outputs whose types match
        the input types of the specified input in the current component. If exactly one matching output is found,
        it returns the corresponding method. If multiple matching outputs are found, it raises an error indicating
        ambiguity. If no matching outputs are found, it raises an error indicating that no suitable output was found.

        Args:
            input_name (str): The name of the input in the current component to match.
            value (Component): The component whose outputs are to be considered.

        Returns:
            Callable: The method corresponding to the matching output.

        Raises:
            ValueError: If multiple matching outputs are found, if no matching outputs are found,
                        or if the output method is invalid.
        """
        # Retrieve all outputs from the given component
        outputs = value._outputs_map.values()
        # Prepare to collect matching output-input pairs
        matching_pairs = []
        # Get the input object from the current component
        input_ = self._inputs[input_name]
        # Iterate over outputs to find matches based on types
        matching_pairs = [
            (output, input_)
            for output in outputs
            for output_type in output.types
            # Check if the output type matches the input's accepted types
            if input_.input_types and output_type in input_.input_types
        ]
        # If multiple matches are found, raise an error indicating ambiguity
        if len(matching_pairs) > 1:
            matching_pairs_str = self._build_error_string_from_matching_pairs(matching_pairs)
            msg = self.build_component_error_message(
                f"There are multiple outputs from {value.display_name} that can connect to inputs: {matching_pairs_str}"
            )
            raise ValueError(msg)
        # If no matches are found, raise an error indicating no suitable output
        if not matching_pairs:
            msg = self.build_input_error_message(input_name, f"No matching output from {value.display_name} found")
            raise ValueError(msg)
        # Get the matching output and input pair
        output, input_ = matching_pairs[0]
        # Ensure that the output method is a valid method name (string)
        if not isinstance(output.method, str):
            msg = self.build_component_error_message(
                f"Method {output.method} is not a valid output of {value.display_name}"
            )
            raise TypeError(msg)
        return getattr(value, output.method)

    def _process_connection_or_parameter(self, key, value) -> None:
        # Special handling for Loop components: check if we're setting a loop-enabled output
        if self._is_loop_connection(key, value):
            self._process_loop_connection(key, value)
            return

        input_ = self._get_or_create_input(key)
        # We need to check if callable AND if it is a method from a class that inherits from Component
        if isinstance(value, Component):
            # We need to find the Output that can connect to an input of the current component
            # if there's more than one output that matches, we need to raise an error
            # because we don't know which one to connect to
            value = self._find_matching_output_method(key, value)
        if callable(value) and self._inherits_from_component(value):
            try:
                self._method_is_valid_output(value)
            except ValueError as e:
                msg = f"Method {value.__name__} is not a valid output of {value.__self__.__class__.__name__}"
                raise ValueError(msg) from e
            self._connect_to_component(key, value, input_)
        else:
            self._set_parameter_or_attribute(key, value)
        self._set_call_inputs(key, value)

    def _is_loop_connection(self, key: str, value) -> bool:
        """Check if this is a loop feedback connection.

        A loop connection occurs when:
        1. The key matches an output name of this component
        2. That output has allows_loop=True
        3. The value is a callable method from another component
        """
        # Check if key matches a loop-enabled output
        if key not in self._outputs_map:
            return False

        output = self._outputs_map[key]
        if not getattr(output, "allows_loop", False):
            return False

        # Check if value is a callable method from a Component
        return callable(value) and self._inherits_from_component(value)

    def _process_loop_connection(self, key: str, value) -> None:
        """Process a loop feedback connection.

        Creates a special edge that connects the source component's output
        to this Loop component's loop-enabled output (not an input).
        """
        try:
            self._method_is_valid_output(value)
        except ValueError as e:
            msg = f"Method {value.__name__} is not a valid output of {value.__self__.__class__.__name__}"
            raise ValueError(msg) from e

        source_component = value.__self__
        self._components.append(source_component)
        source_output = source_component.get_output_by_method(value)
        target_output = self._outputs_map[key]

        # Create special loop feedback edge
        self._add_loop_edge(source_component, source_output, target_output)

    def _add_loop_edge(self, source_component, source_output, target_output) -> None:
        """Add a special loop feedback edge that targets an output instead of an input."""
        self._edges.append(
            {
                "source": source_component._id,
                "target": self._id,
                "data": {
                    "sourceHandle": {
                        "dataType": source_component.name or source_component.__class__.__name__,
                        "id": source_component._id,
                        "name": source_output.name,
                        "output_types": source_output.types,
                    },
                    "targetHandle": {
                        # Special loop edge structure - targets an output, not an input
                        "dataType": self.name or self.__class__.__name__,
                        "id": self._id,
                        "name": target_output.name,
                        "output_types": target_output.types,
                    },
                },
            }
        )

    def _process_connection_or_parameters(self, key, value) -> None:
        # if value is a list of components, we need to process each component
        # Note this update make sure it is not a list str | int | float | bool | type(None)
        if isinstance(value, list) and not any(
            isinstance(val, str | int | float | bool | type(None) | Message | Data | StructuredTool) for val in value
        ):
            for val in value:
                self._process_connection_or_parameter(key, val)
        else:
            self._process_connection_or_parameter(key, value)

    def _get_or_create_input(self, key):
        try:
            return self._inputs[key]
        except KeyError:
            input_ = self._get_fallback_input(name=key, display_name=key)
            self._inputs[key] = input_
            self.inputs.append(input_)
            return input_

    def _connect_to_component(self, key, value, input_) -> None:
        component = value.__self__
        self._components.append(component)
        output = component.get_output_by_method(value)
        self._add_edge(component, key, output, input_)

    def _add_edge(self, component, key, output, input_) -> None:
        self._edges.append(
            {
                "source": component._id,
                "target": self._id,
                "data": {
                    "sourceHandle": {
                        "dataType": component.name or component.__class__.__name__,
                        "id": component._id,
                        "name": output.name,
                        "output_types": output.types,
                    },
                    "targetHandle": {
                        "fieldName": key,
                        "id": self._id,
                        "inputTypes": input_.input_types,
                        "type": input_.field_type,
                    },
                },
            }
        )

    def _set_parameter_or_attribute(self, key, value) -> None:
        if isinstance(value, Component):
            methods = ", ".join([f"'{output.method}'" for output in value.outputs])
            msg = f"You set {value.display_name} as value for `{key}`. You should pass one of the following: {methods}"
            raise TypeError(msg)
        self._set_input_value(key, value)
        self._parameters[key] = value
        self._attributes[key] = value

    def __call__(self, **kwargs):
        self.set(**kwargs)

        return run_until_complete(self.run())

    async def _run(self):
        # Resolve callable inputs
        for key, _input in self._inputs.items():
            if asyncio.iscoroutinefunction(_input.value):
                self._inputs[key].value = await _input.value()
            elif callable(_input.value):
                self._inputs[key].value = await asyncio.to_thread(_input.value)

        self.set_attributes({})

        return await self.build_results()

    def __getattr__(self, name: str) -> Any:
        if "_attributes" in self.__dict__ and name in self.__dict__["_attributes"]:
            # It is a dict of attributes that are not inputs or outputs all the raw data it should have the loop input.
            return self.__dict__["_attributes"][name]
        if "_inputs" in self.__dict__ and name in self.__dict__["_inputs"]:
            return self.__dict__["_inputs"][name].value
        if "_outputs_map" in self.__dict__ and name in self.__dict__["_outputs_map"]:
            return self.__dict__["_outputs_map"][name]
        if name in BACKWARDS_COMPATIBLE_ATTRIBUTES:
            return self.__dict__[f"_{name}"]
        if name.startswith("_") and name[1:] in BACKWARDS_COMPATIBLE_ATTRIBUTES:
            return self.__dict__[name]
        if name == "graph":
            # If it got up to here it means it was going to raise
            session_id = self._session_id if hasattr(self, "_session_id") else None
            user_id = self._user_id if hasattr(self, "_user_id") else None
            flow_name = self._flow_name if hasattr(self, "_flow_name") else None
            flow_id = self._flow_id if hasattr(self, "_flow_id") else None
            return PlaceholderGraph(
                flow_id=flow_id, user_id=str(user_id), session_id=session_id, context={}, flow_name=flow_name
            )
        msg = f"Attribute {name} not found in {self.__class__.__name__}"
        raise AttributeError(msg)

    def _set_input_value(self, name: str, value: Any) -> None:
        if name in self._inputs:
            input_value = self._inputs[name].value
            if isinstance(input_value, Component):
                methods = ", ".join([f"'{output.method}'" for output in input_value.outputs])
                msg = self.build_input_error_message(
                    name,
                    f"You set {input_value.display_name} as value. You should pass one of the following: {methods}",
                )
                raise ValueError(msg)
            if callable(input_value) and hasattr(input_value, "__self__"):
                msg = self.build_input_error_message(
                    name, f"Input is connected to {input_value.__self__.display_name}.{input_value.__name__}"
                )
                raise ValueError(msg)
            try:
                self._inputs[name].value = value
            except Exception as e:
                msg = f"Error setting input value for {name}: {e}"
                raise ValueError(msg) from e
            if hasattr(self._inputs[name], "load_from_db"):
                self._inputs[name].load_from_db = False
        else:
            msg = self.build_component_error_message(f"Input {name} not found")
            raise ValueError(msg)

    def _validate_outputs(self) -> None:
        # Raise Error if some rule isn't met
        if self.selected_output is not None and self.selected_output not in self._outputs_map:
            output_names = ", ".join(list(self._outputs_map.keys()))
            msg = f"selected_output '{self.selected_output}' is not valid. Must be one of: {output_names}"
            raise ValueError(msg)

    def _map_parameters_on_frontend_node(self, frontend_node: ComponentFrontendNode) -> None:
        for name, value in self._parameters.items():
            frontend_node.set_field_value_in_template(name, value)

    def _map_parameters_on_template(self, template: dict) -> None:
        for name, value in self._parameters.items():
            try:
                template[name]["value"] = value
            except KeyError as e:
                close_match = find_closest_match(name, list(template.keys()))
                if close_match:
                    msg = f"Parameter '{name}' not found in {self.__class__.__name__}. Did you mean '{close_match}'?"
                    raise ValueError(msg) from e
                msg = f"Parameter {name} not found in {self.__class__.__name__}. "
                raise ValueError(msg) from e

    def _get_method_return_type(self, method_name: str) -> list[str]:
        method = getattr(self, method_name)
        return_type = get_type_hints(method).get("return")
        if return_type is None:
            return []
        extracted_return_types = self._extract_return_type(return_type)
        return [format_type(extracted_return_type) for extracted_return_type in extracted_return_types]

    def _update_template(self, frontend_node: dict):
        return frontend_node

    def to_frontend_node(self):
        # ! This part here is clunky but we need it like this for
        # ! backwards compatibility. We can change how prompt component
        # ! works and then update this later
        field_config = self.get_template_config(self)
        frontend_node = ComponentFrontendNode.from_inputs(**field_config)
        for key in self._inputs:
            frontend_node.set_field_load_from_db_in_template(key, value=False)
        self._map_parameters_on_frontend_node(frontend_node)

        frontend_node_dict = frontend_node.to_dict(keep_name=False)
        frontend_node_dict = self._update_template(frontend_node_dict)
        self._map_parameters_on_template(frontend_node_dict["template"])

        frontend_node = ComponentFrontendNode.from_dict(frontend_node_dict)
        if not self._code:
            self.set_class_code()
        code_field = Input(
            dynamic=True,
            required=True,
            placeholder="",
            multiline=True,
            value=self._code,
            password=False,
            name="code",
            advanced=True,
            field_type="code",
            is_list=False,
        )
        frontend_node.template.add_field(code_field)

        for output in frontend_node.outputs:
            if output.types:
                continue
            return_types = self._get_method_return_type(output.method)
            output.add_types(return_types)

        frontend_node.validate_component()
        frontend_node.set_base_classes_from_outputs()

        # Get the node dictionary and add selected_output if specified
        node_dict = frontend_node.to_dict(keep_name=False)
        if self.selected_output is not None:
            node_dict["selected_output"] = self.selected_output

        return {
            "data": {
                "node": node_dict,
                "type": self.name or self.__class__.__name__,
                "id": self._id,
            },
            "id": self._id,
        }

    def _validate_inputs(self, params: dict) -> None:
        # Params keys are the `name` attribute of the Input objects
        """Validates and assigns input values from the provided parameters dictionary.

        For each parameter matching a defined input, sets the input's value and updates the parameter
        dictionary with the validated value.
        """
        for key, value in params.copy().items():
            if key not in self._inputs:
                continue
            input_ = self._inputs[key]
            # BaseInputMixin has a `validate_assignment=True`

            input_.value = value
            params[input_.name] = input_.value

    def set_attributes(self, params: dict) -> None:
        """Sets component attributes from the given parameters, preventing conflicts with reserved attribute names.

        Raises:
            ValueError: If a parameter name matches a reserved attribute not managed in _attributes and its
            value differs from the current attribute value.
        """
        self._validate_inputs(params)
        attributes = {}
        for key, value in params.items():
            if key in self.__dict__ and key not in self._attributes and value != getattr(self, key):
                msg = (
                    f"{self.__class__.__name__} defines an input parameter named '{key}' "
                    f"that is a reserved word and cannot be used."
                )
                raise ValueError(msg)
            attributes[key] = value
        for key, input_obj in self._inputs.items():
            if key not in attributes and key not in self._attributes:
                attributes[key] = input_obj.value or None

        self._attributes.update(attributes)

    def _set_outputs(self, outputs: list[dict]) -> None:
        self.outputs = [Output(**output) for output in outputs]
        for output in self.outputs:
            setattr(self, output.name, output)
            self._outputs_map[output.name] = output

    def get_trace_as_inputs(self):
        predefined_inputs = {
            input_.name: input_.value
            for input_ in self.inputs
            if hasattr(input_, "trace_as_input") and input_.trace_as_input
        }
        # Runtime inputs
        runtime_inputs = {name: input_.value for name, input_ in self._inputs.items() if hasattr(input_, "value")}
        return {**predefined_inputs, **runtime_inputs}

    def get_trace_as_metadata(self):
        return {
            input_.name: input_.value
            for input_ in self.inputs
            if hasattr(input_, "trace_as_metadata") and input_.trace_as_metadata
        }

    async def _build_with_tracing(self):
        inputs = self.get_trace_as_inputs()
        metadata = self.get_trace_as_metadata()
        async with self._tracing_service.trace_component(self, self.trace_name, inputs, metadata):
            results, artifacts = await self._build_results()
            self._tracing_service.set_outputs(self.trace_name, results)

        return results, artifacts

    async def _build_without_tracing(self):
        return await self._build_results()

    async def build_results(self):
        """Build the results of the component."""
        if hasattr(self, "graph"):
            session_id = self.graph.session_id
        elif hasattr(self, "_session_id"):
            session_id = self._session_id
        else:
            session_id = None
        try:
            if self._tracing_service:
                return await self._build_with_tracing()
            return await self._build_without_tracing()
        except StreamingError as e:
            await self.send_error(
                exception=e.cause,
                session_id=session_id,
                trace_name=getattr(self, "trace_name", None),
                source=e.source,
            )
            raise e.cause  # noqa: B904
        except Exception as e:
            await self.send_error(
                exception=e,
                session_id=session_id,
                source=Source(id=self._id, display_name=self.display_name, source=self.display_name),
                trace_name=getattr(self, "trace_name", None),
            )
            raise

    async def _build_results(self) -> tuple[dict, dict]:
        results, artifacts = {}, {}

        self._pre_run_setup_if_needed()
        self._handle_tool_mode()

        for output in self._get_outputs_to_process():
            self._current_output = output.name
            result = await self._get_output_result(output)
            results[output.name] = result
            artifacts[output.name] = self._build_artifact(result)
            self._log_output(output)

        self._finalize_results(results, artifacts)
        return results, artifacts

    def _pre_run_setup_if_needed(self):
        if hasattr(self, "_pre_run_setup"):
            self._pre_run_setup()

    def _handle_tool_mode(self):
        if (
            hasattr(self, "outputs") and any(getattr(_input, "tool_mode", False) for _input in self.inputs)
        ) or self.add_tool_output:
            self._append_tool_to_outputs_map()

    def _should_process_output(self, output):
        """Determines whether a given output should be processed based on vertex edge configuration.

        Returns True if the component has no vertex or outgoing edges, or if the output's name is among
        the vertex's source edge names.
        """
        if not self._vertex or not self._vertex.outgoing_edges:
            return True
        return output.name in self._vertex.edges_source_names

    def _get_outputs_to_process(self):
        """Returns a list of outputs to process, ordered according to self.outputs.

        Outputs are included only if they should be processed, as determined by _should_process_output.
        First processes outputs in the order defined by self.outputs, then processes any remaining outputs
        from _outputs_map that weren't in self.outputs.

        Returns:
            list: Outputs to be processed in the defined order.

        Raises:
            ValueError: If an output name in self.outputs is not present in _outputs_map.
        """
        result = []
        processed_names = set()

        # First process outputs in the order defined by self.outputs
        for output in self.outputs:
            output_obj = self._outputs_map.get(output.name, deepcopy(output))
            if self._should_process_output(output_obj):
                result.append(output_obj)
                processed_names.add(output_obj.name)

        # Then process any remaining outputs from _outputs_map
        for name, output_obj in self._outputs_map.items():
            if name not in processed_names and self._should_process_output(output_obj):
                result.append(output_obj)

        return result

    async def _get_output_result(self, output):
        """Computes and returns the result for a given output, applying caching and output options.

        If the output is cached and a value is already defined, returns the cached value. Otherwise,
        invokes the associated output method asynchronously, applies output options, updates the cache,
        and returns the result. Raises a ValueError if the output method is not defined, or a TypeError
        if the method invocation fails.
        """
        if output.cache and output.value != UNDEFINED:
            return output.value

        if output.method is None:
            msg = f'Output "{output.name}" does not have a method defined.'
            raise ValueError(msg)

        method = getattr(self, output.method)
        try:
            result = await method() if inspect.iscoroutinefunction(method) else await asyncio.to_thread(method)
        except TypeError as e:
            msg = f'Error running method "{output.method}": {e}'
            raise TypeError(msg) from e

        if (
            self._vertex is not None
            and isinstance(result, Message)
            and result.flow_id is None
            and self._vertex.graph.flow_id is not None
        ):
            result.set_flow_id(self._vertex.graph.flow_id)
        result = output.apply_options(result)
        output.value = result

        return result

    async def resolve_output(self, output_name: str) -> Any:
        """Resolves and returns the value for a specified output by name.

        If output caching is enabled and a value is already available, returns the cached value;
        otherwise, computes and returns the output result. Raises a KeyError if the output name
        does not exist.
        """
        output = self._outputs_map.get(output_name)
        if output is None:
            msg = (
                f"Sorry, an output named '{output_name}' could not be found. "
                "Please ensure that the output is correctly configured and try again."
            )
            raise KeyError(msg)
        if output.cache and output.value != UNDEFINED:
            return output.value
        return await self._get_output_result(output)

    def _build_artifact(self, result):
        """Builds an artifact dictionary containing a string representation, raw data, and type for a result.

        The artifact includes a human-readable representation, the processed raw result, and its determined type.
        """
        custom_repr = self.custom_repr()
        if custom_repr is None and isinstance(result, dict | Data | str):
            custom_repr = result
        if not isinstance(custom_repr, str):
            custom_repr = str(custom_repr)

        raw = self._process_raw_result(result)
        artifact_type = get_artifact_type(self.status or raw, result)
        raw, artifact_type = post_process_raw(raw, artifact_type)
        return {"repr": custom_repr, "raw": raw, "type": artifact_type}

    def _process_raw_result(self, result):
        return self.extract_data(result)

    def extract_data(self, result):
        """Extract the data from the result. this is where the self.status is set."""
        if isinstance(result, Message):
            self.status = result.get_text()
            return (
                self.status if self.status is not None else "No text available"
            )  # Provide a default message if .text_key is missing
        if hasattr(result, "data"):
            return result.data
        if hasattr(result, "model_dump"):
            return result.model_dump()
        if isinstance(result, Data | dict | str):
            return result.data if isinstance(result, Data) else result

        if self.status:
            return self.status
        return result

    def _log_output(self, output):
        self._output_logs[output.name] = self._logs
        self._logs = []
        self._current_output = ""

    def _finalize_results(self, results, artifacts):
        self._artifacts = artifacts
        self._results = results
        if self._tracing_service:
            self._tracing_service.set_outputs(self.trace_name, results)

    def custom_repr(self):
        if self.repr_value == "":
            self.repr_value = self.status
        if isinstance(self.repr_value, dict):
            return yaml.dump(self.repr_value)
        if isinstance(self.repr_value, str):
            return self.repr_value
        if isinstance(self.repr_value, BaseModel) and not isinstance(self.repr_value, Data):
            return str(self.repr_value)
        return self.repr_value

    def build_inputs(self):
        """Builds the inputs for the custom component.

        Returns:
            List[Input]: The list of inputs.
        """
        # This function is similar to build_config, but it will process the inputs
        # and return them as a dict with keys being the Input.name and values being the Input.model_dump()
        self.inputs = self.template_config.get("inputs", [])
        if not self.inputs:
            return {}
        return {_input.name: _input.model_dump(by_alias=True, exclude_none=True) for _input in self.inputs}

    def _get_field_order(self):
        try:
            inputs = self.template_config["inputs"]
            return [field.name for field in inputs]
        except KeyError:
            return []

    def build(self, **kwargs) -> None:
        self.set_attributes(kwargs)

    def _get_fallback_input(self, **kwargs):
        return Input(**kwargs)

    async def to_toolkit(self) -> list[Tool]:
        """Convert component to a list of tools.

        This is a template method that defines the skeleton of the toolkit creation
        algorithm. Subclasses can override _get_tools() to provide custom tool
        implementations while maintaining the metadata update functionality.

        Returns:
            list[Tool]: A list of tools with updated metadata. Each tool contains:
                - name: The name of the tool
                - description: A description of what the tool does
                - tags: List of tags associated with the tool
        """
        # Get tools from subclass implementation
        tools = await self._get_tools()

        if hasattr(self, TOOLS_METADATA_INPUT_NAME):
            tools = self._filter_tools_by_status(tools=tools, metadata=self.tools_metadata)
            return self._update_tools_with_metadata(tools=tools, metadata=self.tools_metadata)

        # If no metadata exists yet, filter based on enabled_tools
        return self._filter_tools_by_status(tools=tools, metadata=None)

    async def _get_tools(self) -> list[Tool]:
        """Get the list of tools for this component.

        This method can be overridden by subclasses to provide custom tool implementations.
        The default implementation uses ComponentToolkit.

        Returns:
            list[Tool]: List of tools provided by this component
        """
        component_toolkit: type[ComponentToolkit] = _get_component_toolkit()
        return component_toolkit(component=self).get_tools(callbacks=self.get_langchain_callbacks())

    def _extract_tools_tags(self, tools_metadata: list[dict]) -> list[str]:
        """Extract the first tag from each tool's metadata."""
        return [tool["tags"][0] for tool in tools_metadata if tool["tags"]]

    def _update_tools_with_metadata(self, tools: list[Tool], metadata: DataFrame | None) -> list[Tool]:
        """Update tools with provided metadata."""
        component_toolkit: type[ComponentToolkit] = _get_component_toolkit()
        return component_toolkit(component=self, metadata=metadata).update_tools_metadata(tools=tools)

    def check_for_tool_tag_change(self, old_tags: list[str], new_tags: list[str]) -> bool:
        # First check length - if different lengths, they can't be equal
        if len(old_tags) != len(new_tags):
            return True
        # Use set comparison for O(n) average case complexity, earlier the old_tags.sort() != new_tags.sort() was used
        return set(old_tags) != set(new_tags)

    def _filter_tools_by_status(self, tools: list[Tool], metadata: pd.DataFrame | None) -> list[Tool]:
        """Filter tools based on their status in metadata.

        Args:
            tools (list[Tool]): List of tools to filter.
            metadata (list[dict] | None): Tools metadata containing status information.

        Returns:
            list[Tool]: Filtered list of tools.
        """
        # Convert metadata to a list of dicts if it's a DataFrame
        metadata_dict = None  # Initialize as None to avoid lint issues with empty dict
        if isinstance(metadata, pd.DataFrame):
            metadata_dict = metadata.to_dict(orient="records")

        # If metadata is None or empty, use enabled_tools
        if not metadata_dict:
            enabled = self.enabled_tools
            return (
                tools
                if enabled is None
                else [
                    tool for tool in tools if any(enabled_name in [tool.name, *tool.tags] for enabled_name in enabled)
                ]
            )

        # Ensure metadata is a list of dicts
        if not isinstance(metadata_dict, list):
            return tools

        # Create a mapping of tool names to their status
        tool_status = {item["name"]: item.get("status", True) for item in metadata_dict}
        return [tool for tool in tools if tool_status.get(tool.name, True)]

    def _build_tool_data(self, tool: Tool) -> dict:
        if tool.metadata is None:
            tool.metadata = {}
        return {
            "name": tool.name,
            "description": tool.description,
            "tags": tool.tags if hasattr(tool, "tags") and tool.tags else [tool.name],
            "status": True,  # Initialize all tools with status True
            "display_name": tool.metadata.get("display_name", tool.name),
            "display_description": tool.metadata.get("display_description", tool.description),
            "readonly": tool.metadata.get("readonly", False),
            "args": tool.args,
            # "args_schema": tool.args_schema,
        }

    async def _build_tools_metadata_input(self):
        try:
            from langflow.io import ToolsInput
        except ImportError as e:
            msg = "Failed to import ToolsInput from langflow.io"
            raise ImportError(msg) from e
        placeholder = None
        tools = []
        try:
            tools = await self._get_tools()
            placeholder = "Loading actions..." if len(tools) == 0 else ""
        except (TimeoutError, asyncio.TimeoutError):
            placeholder = "Timeout loading actions"
        except (ConnectionError, OSError, ValueError):
            placeholder = "Error loading actions"
        # Always use the latest tool data
        tool_data = [self._build_tool_data(tool) for tool in tools]
        # print(tool_data)
        if hasattr(self, TOOLS_METADATA_INPUT_NAME):
            old_tags = self._extract_tools_tags(self.tools_metadata)
            new_tags = self._extract_tools_tags(tool_data)
            if self.check_for_tool_tag_change(old_tags, new_tags):
                # If enabled tools are set, update status based on them
                enabled = self.enabled_tools
                if enabled is not None:
                    for item in tool_data:
                        item["status"] = any(enabled_name in [item["name"], *item["tags"]] for enabled_name in enabled)
                self.tools_metadata = tool_data
            else:
                # Preserve existing status values
                existing_status = {item["name"]: item.get("status", True) for item in self.tools_metadata}
                for item in tool_data:
                    item["status"] = existing_status.get(item["name"], True)
                tool_data = self.tools_metadata
        else:
            # If enabled tools are set, update status based on them
            enabled = self.enabled_tools
            if enabled is not None:
                for item in tool_data:
                    item["status"] = any(enabled_name in [item["name"], *item["tags"]] for enabled_name in enabled)
            self.tools_metadata = tool_data

        return ToolsInput(
            name=TOOLS_METADATA_INPUT_NAME,
            placeholder=placeholder,
            display_name="Actions",
            info=TOOLS_METADATA_INFO,
            value=tool_data,
        )

    def get_project_name(self):
        if hasattr(self, "_tracing_service") and self._tracing_service:
            return self._tracing_service.project_name
        return "Langflow"

    def log(self, message: LoggableType | list[LoggableType], name: str | None = None) -> None:
        """Logs a message.

        Args:
            message (LoggableType | list[LoggableType]): The message to log.
            name (str, optional): The name of the log. Defaults to None.
        """
        if name is None:
            name = f"Log {len(self._logs) + 1}"
        log = Log(message=message, type=get_artifact_type(message), name=name)
        self._logs.append(log)
        if self._tracing_service and self._vertex:
            self._tracing_service.add_log(trace_name=self.trace_name, log=log)
        if self._event_manager is not None and self._current_output:
            data = log.model_dump()
            data["output"] = self._current_output
            data["component_id"] = self._id
            self._event_manager.on_log(data=data)

    def _append_tool_output(self) -> None:
        if next((output for output in self.outputs if output.name == TOOL_OUTPUT_NAME), None) is None:
            self.outputs.append(
                Output(
                    name=TOOL_OUTPUT_NAME,
                    display_name=TOOL_OUTPUT_DISPLAY_NAME,
                    method="to_toolkit",
                    types=["Tool"],
                )
            )

    def is_connected_to_chat_output(self) -> bool:
        # Lazy import to avoid circular dependency
        from langflow.graph.utils import has_chat_output

        return has_chat_output(self.graph.get_vertex_neighbors(self._vertex))

    def _should_skip_message(self, message: Message) -> bool:
        """Check if the message should be skipped based on vertex configuration and message type."""
        return (
            self._vertex is not None
            and not (self._vertex.is_output or self._vertex.is_input)
            and not self.is_connected_to_chat_output()
            and not isinstance(message, ErrorMessage)
        )

    async def send_message(self, message: Message, id_: str | None = None):
        if self._should_skip_message(message):
            return message
        if (hasattr(self, "graph") and self.graph.session_id) and (message is not None and not message.session_id):
            session_id = (
                UUID(self.graph.session_id) if isinstance(self.graph.session_id, str) else self.graph.session_id
            )
            message.session_id = session_id
        if hasattr(message, "flow_id") and isinstance(message.flow_id, str):
            message.flow_id = UUID(message.flow_id)
        stored_message = await self._store_message(message)

        self._stored_message_id = stored_message.id
        try:
            complete_message = ""
            if (
                self._should_stream_message(stored_message, message)
                and message is not None
                and isinstance(message.text, AsyncIterator | Iterator)
            ):
                complete_message = await self._stream_message(message.text, stored_message)
                stored_message.text = complete_message
                stored_message = await self._update_stored_message(stored_message)
            else:
                # Only send message event for non-streaming messages
                await self._send_message_event(stored_message, id_=id_)
        except Exception:
            # remove the message from the database
            await delete_message(stored_message.id)
            raise
        self.status = stored_message
        return stored_message

    async def _store_message(self, message: Message) -> Message:
        flow_id: str | None = None
        if hasattr(self, "graph"):
            # Convert UUID to str if needed
            flow_id = str(self.graph.flow_id) if self.graph.flow_id else None
        stored_messages = await astore_message(message, flow_id=flow_id)
        if len(stored_messages) != 1:
            msg = "Only one message can be stored at a time."
            raise ValueError(msg)
        stored_message = stored_messages[0]
        return await Message.create(**stored_message.model_dump())

    async def _send_message_event(self, message: Message, id_: str | None = None, category: str | None = None) -> None:
        if hasattr(self, "_event_manager") and self._event_manager:
            data_dict = message.model_dump()["data"] if hasattr(message, "data") else message.model_dump()
            if id_ and not data_dict.get("id"):
                data_dict["id"] = id_
            category = category or data_dict.get("category", None)

            def _send_event():
                match category:
                    case "error":
                        self._event_manager.on_error(data=data_dict)
                    case "remove_message":
                        # Check if id exists in data_dict before accessing it
                        if "id" in data_dict:
                            self._event_manager.on_remove_message(data={"id": data_dict["id"]})
                        else:
                            # If no id, try to get it from the message object or id_ parameter
                            message_id = getattr(message, "id", None) or id_
                            if message_id:
                                self._event_manager.on_remove_message(data={"id": message_id})
                    case _:
                        self._event_manager.on_message(data=data_dict)

            await asyncio.to_thread(_send_event)

    def _should_stream_message(self, stored_message: Message, original_message: Message) -> bool:
        return bool(
            hasattr(self, "_event_manager")
            and self._event_manager
            and stored_message.id
            and not isinstance(original_message.text, str)
        )

    async def _update_stored_message(self, message: Message) -> Message:
        """Update the stored message."""
        if hasattr(self, "_vertex") and self._vertex is not None and hasattr(self._vertex, "graph"):
            flow_id = (
                UUID(self._vertex.graph.flow_id)
                if isinstance(self._vertex.graph.flow_id, str)
                else self._vertex.graph.flow_id
            )

            message.flow_id = flow_id

        message_tables = await aupdate_messages(message)
        if not message_tables:
            msg = "Failed to update message"
            raise ValueError(msg)
        message_table = message_tables[0]
        return await Message.create(**message_table.model_dump())

    async def _stream_message(self, iterator: AsyncIterator | Iterator, message: Message) -> str:
        if not isinstance(iterator, AsyncIterator | Iterator):
            msg = "The message must be an iterator or an async iterator."
            raise TypeError(msg)

        if isinstance(iterator, AsyncIterator):
            return await self._handle_async_iterator(iterator, message.id, message)
        try:
            complete_message = ""
            first_chunk = True
            for chunk in iterator:
                complete_message = await self._process_chunk(
                    chunk.content, complete_message, message.id, message, first_chunk=first_chunk
                )
                first_chunk = False
        except Exception as e:
            raise StreamingError(cause=e, source=message.properties.source) from e
        else:
            return complete_message

    async def _handle_async_iterator(self, iterator: AsyncIterator, message_id: str, message: Message) -> str:
        complete_message = ""
        first_chunk = True
        async for chunk in iterator:
            complete_message = await self._process_chunk(
                chunk.content, complete_message, message_id, message, first_chunk=first_chunk
            )
            first_chunk = False
        return complete_message

    async def _process_chunk(
        self, chunk: str, complete_message: str, message_id: str, message: Message, *, first_chunk: bool = False
    ) -> str:
        complete_message += chunk
        if self._event_manager:
            if first_chunk:
                # Send the initial message only on the first chunk
                msg_copy = message.model_copy()
                msg_copy.text = complete_message
                await self._send_message_event(msg_copy, id_=message_id)
            await asyncio.to_thread(
                self._event_manager.on_token,
                data={
                    "chunk": chunk,
                    "id": str(message_id),
                },
            )
        return complete_message

    async def send_error(
        self,
        exception: Exception,
        session_id: str,
        trace_name: str,
        source: Source,
    ) -> Message | None:
        """Send an error message to the frontend."""
        flow_id = self.graph.flow_id if hasattr(self, "graph") else None
        if not session_id:
            return None
        error_message = ErrorMessage(
            flow_id=flow_id,
            exception=exception,
            session_id=session_id,
            trace_name=trace_name,
            source=source,
        )
        await self.send_message(error_message)
        return error_message

    def _append_tool_to_outputs_map(self):
        self._outputs_map[TOOL_OUTPUT_NAME] = self._build_tool_output()
        # add a new input for the tool schema
        # self.inputs.append(self._build_tool_schema())

    def _build_tool_output(self) -> Output:
        return Output(name=TOOL_OUTPUT_NAME, display_name=TOOL_OUTPUT_DISPLAY_NAME, method="to_toolkit", types=["Tool"])

    def get_input_display_name(self, input_name: str) -> str:
        """Get the display name of an input.

        This is a public utility method that subclasses can use to get user-friendly
        display names for inputs when building error messages or UI elements.

        Usage:
            msg = f"Input {self.get_input_display_name(input_name)} not found"

        Args:
            input_name (str): The name of the input.

        Returns:
            str: The display name of the input, or the input name if not found.
        """
        if input_name in self._inputs:
            return getattr(self._inputs[input_name], "display_name", input_name)
        return input_name

    def get_output_display_name(self, output_name: str) -> str:
        """Get the display name of an output.

        This is a public utility method that subclasses can use to get user-friendly
        display names for outputs when building error messages or UI elements.

        Args:
            output_name (str): The name of the output.

        Returns:
            str: The display name of the output, or the output name if not found.
        """
        if output_name in self._outputs_map:
            return getattr(self._outputs_map[output_name], "display_name", output_name)
        return output_name

    def build_input_error_message(self, input_name: str, message: str) -> str:
        """Build an error message for an input.

        This is a public utility method that subclasses can use to create consistent,
        user-friendly error messages that reference inputs by their display names.
        The input name is placed at the beginning to ensure it's visible even if the message is truncated.

        Args:
            input_name (str): The name of the input.
            message (str): The error message.

        Returns:
            str: The formatted error message with display name.
        """
        display_name = self.get_input_display_name(input_name)
        return f"[Input: {display_name}] {message}"

    def build_output_error_message(self, output_name: str, message: str) -> str:
        """Build an error message for an output.

        This is a public utility method that subclasses can use to create consistent,
        user-friendly error messages that reference outputs by their display names.
        The output name is placed at the beginning to ensure it's visible even if the message is truncated.

        Args:
            output_name (str): The name of the output.
            message (str): The error message.

        Returns:
            str: The formatted error message with display name.
        """
        display_name = self.get_output_display_name(output_name)
        return f"[Output: {display_name}] {message}"

    def build_component_error_message(self, message: str) -> str:
        """Build an error message for the component.

        This is a public utility method that subclasses can use to create consistent,
        user-friendly error messages that reference the component by its display name.
        The component name is placed at the beginning to ensure it's visible even if the message is truncated.

        Args:
            message (str): The error message.

        Returns:
            str: The formatted error message with component display name.
        """
        return f"[Component: {self.display_name or self.__class__.__name__}] {message}"<|MERGE_RESOLUTION|>--- conflicted
+++ resolved
@@ -134,15 +134,6 @@
                 inputs[key] = value
 
         self._parameters = inputs or {}
-<<<<<<< HEAD
-        self._edges: list[EdgeData] = []
-        self._components: list[Component] = []
-        self._call_inputs: dict[str, Any] = {}
-        self._current_output = ""
-        self._event_manager: EventManager | None = None
-        self._state_model = None
-=======
->>>>>>> ca595ac7
         self.set_attributes(self._parameters)
 
         # Store original inputs and config for reference
@@ -172,12 +163,6 @@
         self._set_output_types(list(self._outputs_map.values()))
         self.set_class_code()
 
-<<<<<<< HEAD
-    def _set_call_inputs(self, key: str, value: Any):
-        self._call_inputs[key] = value
-
-    def set_event_manager(self, event_manager: EventManager | None = None):
-=======
     def _build_source(self, id_: str | None, display_name: str | None, source: str | None) -> Source:
         source_dict = {}
         if id_:
@@ -301,7 +286,6 @@
         pass
 
     def set_event_manager(self, event_manager: EventManager | None = None) -> None:
->>>>>>> ca595ac7
         self._event_manager = event_manager
 
     def _reset_all_output_values(self) -> None:
@@ -506,7 +490,7 @@
                 msg = self.build_component_error_message("Input name cannot be None")
                 raise ValueError(msg)
             try:
-                self._inputs[input_.name] = deepcopy(input_)
+            self._inputs[input_.name] = deepcopy(input_)
             except TypeError:
                 self._inputs[input_.name] = input_
 
@@ -575,8 +559,8 @@
         if output.method is None:
             msg = f"Output {output.name} does not have a method"
             raise ValueError(msg)
-        return_types = self._get_method_return_type(output.method)
-        output.add_types(return_types)
+            return_types = self._get_method_return_type(output.method)
+            output.add_types(return_types)
 
     def _set_output_required_inputs(self) -> None:
         for output in self.outputs:
@@ -882,7 +866,7 @@
                 )
                 raise ValueError(msg)
             try:
-                self._inputs[name].value = value
+            self._inputs[name].value = value
             except Exception as e:
                 msg = f"Error setting input value for {name}: {e}"
                 raise ValueError(msg) from e
@@ -927,9 +911,9 @@
         return frontend_node
 
     def to_frontend_node(self):
-        # ! This part here is clunky but we need it like this for
-        # ! backwards compatibility. We can change how prompt component
-        # ! works and then update this later
+        #! This part here is clunky but we need it like this for
+        #! backwards compatibility. We can change how prompt component
+        #! works and then update this later
         field_config = self.get_template_config(self)
         frontend_node = ComponentFrontendNode.from_inputs(**field_config)
         for key in self._inputs:
@@ -1063,9 +1047,9 @@
         else:
             session_id = None
         try:
-            if self._tracing_service:
-                return await self._build_with_tracing()
-            return await self._build_without_tracing()
+        if self._tracing_service:
+            return await self._build_with_tracing()
+        return await self._build_without_tracing()
         except StreamingError as e:
             await self.send_error(
                 exception=e.cause,
@@ -1090,7 +1074,7 @@
         self._handle_tool_mode()
 
         for output in self._get_outputs_to_process():
-            self._current_output = output.name
+                    self._current_output = output.name
             result = await self._get_output_result(output)
             results[output.name] = result
             artifacts[output.name] = self._build_artifact(result)
@@ -1157,7 +1141,7 @@
         and returns the result. Raises a ValueError if the output method is not defined, or a TypeError
         if the method invocation fails.
         """
-        if output.cache and output.value != UNDEFINED:
+                    if output.cache and output.value != UNDEFINED:
             return output.value
 
         if output.method is None:
@@ -1171,15 +1155,15 @@
             msg = f'Error running method "{output.method}": {e}'
             raise TypeError(msg) from e
 
-        if (
-            self._vertex is not None
-            and isinstance(result, Message)
-            and result.flow_id is None
-            and self._vertex.graph.flow_id is not None
-        ):
-            result.set_flow_id(self._vertex.graph.flow_id)
+                        if (
+                            self._vertex is not None
+                            and isinstance(result, Message)
+                            and result.flow_id is None
+                            and self._vertex.graph.flow_id is not None
+                        ):
+                            result.set_flow_id(self._vertex.graph.flow_id)
         result = output.apply_options(result)
-        output.value = result
+                        output.value = result
 
         return result
 
@@ -1206,15 +1190,15 @@
 
         The artifact includes a human-readable representation, the processed raw result, and its determined type.
         """
-        custom_repr = self.custom_repr()
+                    custom_repr = self.custom_repr()
         if custom_repr is None and isinstance(result, dict | Data | str):
-            custom_repr = result
-        if not isinstance(custom_repr, str):
-            custom_repr = str(custom_repr)
+                        custom_repr = result
+                    if not isinstance(custom_repr, str):
+                        custom_repr = str(custom_repr)
 
         raw = self._process_raw_result(result)
         artifact_type = get_artifact_type(self.status or raw, result)
-        raw, artifact_type = post_process_raw(raw, artifact_type)
+                    raw, artifact_type = post_process_raw(raw, artifact_type)
         return {"repr": custom_repr, "raw": raw, "type": artifact_type}
 
     def _process_raw_result(self, result):
@@ -1239,9 +1223,9 @@
         return result
 
     def _log_output(self, output):
-        self._output_logs[output.name] = self._logs
-        self._logs = []
-        self._current_output = ""
+                    self._output_logs[output.name] = self._logs
+                    self._logs = []
+                    self._current_output = ""
 
     def _finalize_results(self, results, artifacts):
         self._artifacts = artifacts

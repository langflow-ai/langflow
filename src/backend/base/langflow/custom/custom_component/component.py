--- conflicted
+++ resolved
@@ -816,12 +816,8 @@
     async def _build_results(self) -> tuple[dict, dict]:
         _results = {}
         _artifacts = {}
-<<<<<<< HEAD
         if hasattr(self, "_pre_run_setup"):
             self._pre_run_setup()
-=======
-
->>>>>>> 19301b1c
         if hasattr(self, "outputs"):
             if any(getattr(_input, "tool_mode", False) for _input in self.inputs):
                 self._append_tool_to_outputs_map()

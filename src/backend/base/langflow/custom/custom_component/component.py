--- conflicted
+++ resolved
@@ -1174,11 +1174,8 @@
                 "status": True,  # Initialize all tools with status True
                 "display_name": tool.name,
                 "display_description": tool.description,
-<<<<<<< HEAD
-=======
                 "args": tool.args,
                 # "args_schema": tool.args_schema,
->>>>>>> 7e456c1f
             }
             for tool in tools
         ]

from __future__ import annotations

import ast
import asyncio
import inspect
from collections.abc import AsyncIterator, Iterator
from copy import deepcopy
from textwrap import dedent
from typing import TYPE_CHECKING, Any, ClassVar, NamedTuple, get_type_hints
from uuid import UUID

import nanoid
import yaml
from langchain_core.tools import StructuredTool
from pydantic import BaseModel, ValidationError

from langflow.base.tools.constants import (
    TOOL_OUTPUT_DISPLAY_NAME,
    TOOL_OUTPUT_NAME,
    TOOL_TABLE_SCHEMA,
    TOOLS_METADATA_INFO,
    TOOLS_METADATA_INPUT_NAME,
)
from langflow.custom.tree_visitor import RequiredInputsVisitor
from langflow.exceptions.component import StreamingError
from langflow.field_typing import Tool  # noqa: TC001 Needed by _add_toolkit_output
from langflow.graph.state.model import create_state_model
from langflow.graph.utils import has_chat_output
from langflow.helpers.custom import format_type
from langflow.memory import astore_message, aupdate_messages, delete_message
from langflow.schema.artifact import get_artifact_type, post_process_raw
from langflow.schema.data import Data
from langflow.schema.message import ErrorMessage, Message
from langflow.schema.properties import Source
from langflow.schema.table import FieldParserType, TableOptions
from langflow.services.tracing.schema import Log
from langflow.template.field.base import UNDEFINED, Input, Output
from langflow.template.frontend_node.custom_components import ComponentFrontendNode
from langflow.utils.async_helpers import run_until_complete
from langflow.utils.util import find_closest_match

from .custom_component import CustomComponent

if TYPE_CHECKING:
    from collections.abc import Callable

    from langflow.events.event_manager import EventManager
    from langflow.graph.edge.schema import EdgeData
    from langflow.graph.vertex.base import Vertex
    from langflow.inputs.inputs import InputTypes
    from langflow.schema.log import LoggableType


_ComponentToolkit = None


def _get_component_toolkit():
    global _ComponentToolkit  # noqa: PLW0603
    if _ComponentToolkit is None:
        from langflow.base.tools.component_tool import ComponentToolkit

        _ComponentToolkit = ComponentToolkit
    return _ComponentToolkit


BACKWARDS_COMPATIBLE_ATTRIBUTES = ["user_id", "vertex", "tracing_service"]
CONFIG_ATTRIBUTES = ["_display_name", "_description", "_icon", "_name", "_metadata"]


class PlaceholderGraph(NamedTuple):
    """A placeholder graph structure for components, providing backwards compatibility.

    and enabling component execution without a full graph object.

    This lightweight structure contains essential information typically found in a complete graph,
    allowing components to function in isolation or in simplified contexts.

    Attributes:
        flow_id (str | None): Unique identifier for the flow, if applicable.
        user_id (str | None): Identifier of the user associated with the flow, if any.
        session_id (str | None): Identifier for the current session, if applicable.
        context (dict): Additional contextual information for the component's execution.
        flow_name (str | None): Name of the flow, if available.
    """

    flow_id: str | None
    user_id: str | None
    session_id: str | None
    context: dict
    flow_name: str | None


class Component(CustomComponent):
    inputs: list[InputTypes] = []
    outputs: list[Output] = []
    code_class_base_inheritance: ClassVar[str] = "Component"

    def __init__(self, **kwargs) -> None:
        # Initialize instance-specific attributes first
        self._output_logs: dict[str, list[Log]] = {}
        self._current_output: str = ""
        self._metadata: dict = {}
        self._ctx: dict = {}
        self._code: str | None = None
        self._logs: list[Log] = []

        # Initialize component-specific collections
        self._inputs: dict[str, InputTypes] = {}
        self._outputs_map: dict[str, Output] = {}
        self._results: dict[str, Any] = {}
        self._attributes: dict[str, Any] = {}
        self._edges: list[EdgeData] = []
        self._components: list[Component] = []
        self._event_manager: EventManager | None = None
        self._state_model = None

        # Process input kwargs
        inputs = {}
        config = {}
        for key, value in kwargs.items():
            if key.startswith("_"):
                config[key] = value
            elif key in CONFIG_ATTRIBUTES:
                config[key[1:]] = value
            else:
                inputs[key] = value

        self._parameters = inputs or {}
        self.set_attributes(self._parameters)

        # Store original inputs and config for reference
        self.__inputs = inputs
        self.__config = config or {}

        # Add unique ID if not provided
        if "_id" not in self.__config:
            self.__config |= {"_id": f"{self.__class__.__name__}-{nanoid.generate(size=5)}"}

        # Initialize base class
        super().__init__(**self.__config)

        # Post-initialization setup
        if hasattr(self, "_trace_type"):
            self.trace_type = self._trace_type
        if not hasattr(self, "trace_type"):
            self.trace_type = "chain"

        # Setup inputs and outputs
        self._reset_all_output_values()
        if self.inputs is not None:
            self.map_inputs(self.inputs)
        if self.outputs is not None:
            self.map_outputs(self.outputs)

        # Final setup
        self._set_output_types(list(self._outputs_map.values()))
        self.set_class_code()
        self._set_output_required_inputs()

    @property
    def ctx(self):
        if not hasattr(self, "graph") or self.graph is None:
            msg = "Graph not found. Please build the graph first."
            raise ValueError(msg)
        return self.graph.context

    def add_to_ctx(self, key: str, value: Any, *, overwrite: bool = False) -> None:
        """Add a key-value pair to the context.

        Args:
            key (str): The key to add.
            value (Any): The value to associate with the key.
            overwrite (bool, optional): Whether to overwrite the existing value. Defaults to False.

        Raises:
            ValueError: If the graph is not built.
        """
        if not hasattr(self, "graph") or self.graph is None:
            msg = "Graph not found. Please build the graph first."
            raise ValueError(msg)
        if key in self.graph.context and not overwrite:
            msg = f"Key {key} already exists in context. Set overwrite=True to overwrite."
            raise ValueError(msg)
        self.graph.context.update({key: value})

    def update_ctx(self, value_dict: dict[str, Any]) -> None:
        """Update the context with a dictionary of values.

        Args:
            value_dict (dict[str, Any]): The dictionary of values to update.

        Raises:
            ValueError: If the graph is not built.
        """
        if not hasattr(self, "graph") or self.graph is None:
            msg = "Graph not found. Please build the graph first."
            raise ValueError(msg)
        if not isinstance(value_dict, dict):
            msg = "Value dict must be a dictionary"
            raise TypeError(msg)

        self.graph.context.update(value_dict)

    def _pre_run_setup(self):
        pass

    def set_event_manager(self, event_manager: EventManager | None = None) -> None:
        self._event_manager = event_manager

    def _reset_all_output_values(self) -> None:
        if isinstance(self._outputs_map, dict):
            for output in self._outputs_map.values():
                output.value = UNDEFINED

    def _build_state_model(self):
        if self._state_model:
            return self._state_model
        name = self.name or self.__class__.__name__
        model_name = f"{name}StateModel"
        fields = {}
        for output in self._outputs_map.values():
            fields[output.name] = getattr(self, output.method)
        self._state_model = create_state_model(model_name=model_name, **fields)
        return self._state_model

    def get_state_model_instance_getter(self):
        state_model = self._build_state_model()

        def _instance_getter(_):
            return state_model()

        _instance_getter.__annotations__["return"] = state_model
        return _instance_getter

    def __deepcopy__(self, memo: dict) -> Component:
        if id(self) in memo:
            return memo[id(self)]
        kwargs = deepcopy(self.__config, memo)
        kwargs["inputs"] = deepcopy(self.__inputs, memo)
        new_component = type(self)(**kwargs)
        new_component._code = self._code
        new_component._outputs_map = self._outputs_map
        new_component._inputs = self._inputs
        new_component._edges = self._edges
        new_component._components = self._components
        new_component._parameters = self._parameters
        new_component._attributes = self._attributes
        new_component._output_logs = self._output_logs
        new_component._logs = self._logs  # type: ignore[attr-defined]
        memo[id(self)] = new_component
        return new_component

    def set_class_code(self) -> None:
        # Get the source code of the calling class
        if self._code:
            return
        try:
            module = inspect.getmodule(self.__class__)
            if module is None:
                msg = "Could not find module for class"
                raise ValueError(msg)
            class_code = inspect.getsource(module)
            self._code = class_code
        except OSError as e:
            msg = f"Could not find source code for {self.__class__.__name__}"
            raise ValueError(msg) from e

    def set(self, **kwargs):
        """Connects the component to other components or sets parameters and attributes.

        Args:
            **kwargs: Keyword arguments representing the connections, parameters, and attributes.

        Returns:
            None

        Raises:
            KeyError: If the specified input name does not exist.
        """
        for key, value in kwargs.items():
            self._process_connection_or_parameters(key, value)
        return self

    def list_inputs(self):
        """Returns a list of input names."""
        return [_input.name for _input in self.inputs]

    def list_outputs(self):
        """Returns a list of output names."""
        return [_output.name for _output in self._outputs_map.values()]

    async def run(self):
        """Executes the component's logic and returns the result.

        Returns:
            The result of executing the component's logic.
        """
        return await self._run()

    def set_vertex(self, vertex: Vertex) -> None:
        """Sets the vertex for the component.

        Args:
            vertex (Vertex): The vertex to set.

        Returns:
            None
        """
        self._vertex = vertex

    def get_input(self, name: str) -> Any:
        """Retrieves the value of the input with the specified name.

        Args:
            name (str): The name of the input.

        Returns:
            Any: The value of the input.

        Raises:
            ValueError: If the input with the specified name is not found.
        """
        if name in self._inputs:
            return self._inputs[name]
        msg = f"Input {name} not found in {self.__class__.__name__}"
        raise ValueError(msg)

    def get_output(self, name: str) -> Any:
        """Retrieves the output with the specified name.

        Args:
            name (str): The name of the output to retrieve.

        Returns:
            Any: The output value.

        Raises:
            ValueError: If the output with the specified name is not found.
        """
        if name in self._outputs_map:
            return self._outputs_map[name]
        msg = f"Output {name} not found in {self.__class__.__name__}"
        raise ValueError(msg)

    def set_on_output(self, name: str, **kwargs) -> None:
        output = self.get_output(name)
        for key, value in kwargs.items():
            if not hasattr(output, key):
                msg = f"Output {name} does not have a method {key}"
                raise ValueError(msg)
            setattr(output, key, value)

    def set_output_value(self, name: str, value: Any) -> None:
        if name in self._outputs_map:
            self._outputs_map[name].value = value
        else:
            msg = f"Output {name} not found in {self.__class__.__name__}"
            raise ValueError(msg)

    def map_outputs(self, outputs: list[Output]) -> None:
        """Maps the given list of outputs to the component.

        Args:
            outputs (List[Output]): The list of outputs to be mapped.

        Raises:
            ValueError: If the output name is None.

        Returns:
            None
        """
        for output in outputs:
            if output.name is None:
                msg = "Output name cannot be None."
                raise ValueError(msg)
            # Deepcopy is required to avoid modifying the original component;
            # allows each instance of each component to modify its own output
            self._outputs_map[output.name] = deepcopy(output)

    def map_inputs(self, inputs: list[InputTypes]) -> None:
        """Maps the given inputs to the component.

        Args:
            inputs (List[InputTypes]): A list of InputTypes objects representing the inputs.

        Raises:
            ValueError: If the input name is None.

        """
        for input_ in inputs:
            if input_.name is None:
                msg = "Input name cannot be None."
                raise ValueError(msg)
            self._inputs[input_.name] = deepcopy(input_)

    def validate(self, params: dict) -> None:
        """Validates the component parameters.

        Args:
            params (dict): A dictionary containing the component parameters.

        Raises:
            ValueError: If the inputs are not valid.
            ValueError: If the outputs are not valid.
        """
        self._validate_inputs(params)
        self._validate_outputs()

    async def run_and_validate_update_outputs(self, frontend_node: dict, field_name: str, field_value: Any):
        frontend_node = self.update_outputs(frontend_node, field_name, field_value)
        if field_name == "tool_mode" or frontend_node.get("tool_mode"):
            is_tool_mode = field_value or frontend_node.get("tool_mode")
            frontend_node["outputs"] = [self._build_tool_output()] if is_tool_mode else frontend_node["outputs"]
            if is_tool_mode:
                self.add_tool_mode = True
                frontend_node.setdefault("template", {})
                _build_tools_metadata_input_result = await self._build_tools_metadata_input()
                frontend_node["template"][TOOLS_METADATA_INPUT_NAME] = _build_tools_metadata_input_result.to_dict()
            elif "template" in frontend_node:
                frontend_node["template"].pop(TOOLS_METADATA_INPUT_NAME, None)
        self.tools_metadata = frontend_node.get("template", {}).get(TOOLS_METADATA_INPUT_NAME, {}).get("value")
        return self._validate_frontend_node(frontend_node)

    def _validate_frontend_node(self, frontend_node: dict):
        # Check if all outputs are either Output or a valid Output model
        for index, output in enumerate(frontend_node["outputs"]):
            if isinstance(output, dict):
                try:
                    output_ = Output(**output)
                    self._set_output_return_type(output_)
                    output_dict = output_.model_dump()
                except ValidationError as e:
                    msg = f"Invalid output: {e}"
                    raise ValueError(msg) from e
            elif isinstance(output, Output):
                # we need to serialize it
                self._set_output_return_type(output)
                output_dict = output.model_dump()
            else:
                msg = f"Invalid output type: {type(output)}"
                raise TypeError(msg)
            frontend_node["outputs"][index] = output_dict
        return frontend_node

    def update_outputs(self, frontend_node: dict, field_name: str, field_value: Any) -> dict:  # noqa: ARG002
        """Default implementation for updating outputs based on field changes.

        Subclasses can override this to modify outputs based on field_name and field_value.
        """
        return frontend_node

    def _set_output_types(self, outputs: list[Output]) -> None:
        for output in outputs:
            self._set_output_return_type(output)

    def _set_output_return_type(self, output: Output) -> None:
        if output.method is None:
            msg = f"Output {output.name} does not have a method"
            raise ValueError(msg)
        return_types = self._get_method_return_type(output.method)
        output.add_types(return_types)
        output.set_selected()

    def _set_output_required_inputs(self) -> None:
        for output in self.outputs:
            if not output.method:
                continue
            method = getattr(self, output.method, None)
            if not method or not callable(method):
                continue
            try:
                source_code = inspect.getsource(method)
                ast_tree = ast.parse(dedent(source_code))
            except Exception:  # noqa: BLE001
                ast_tree = ast.parse(dedent(self._code or ""))

            visitor = RequiredInputsVisitor(self._inputs)
            visitor.visit(ast_tree)
            output.required_inputs = sorted(visitor.required_inputs)

    def get_output_by_method(self, method: Callable):
        # method is a callable and output.method is a string
        # we need to find the output that has the same method
        output = next((output for output in self._outputs_map.values() if output.method == method.__name__), None)
        if output is None:
            method_name = method.__name__ if hasattr(method, "__name__") else str(method)
            msg = f"Output with method {method_name} not found"
            raise ValueError(msg)
        return output

    def _inherits_from_component(self, method: Callable):
        # check if the method is a method from a class that inherits from Component
        # and that it is an output of that class
        return hasattr(method, "__self__") and isinstance(method.__self__, Component)

    def _method_is_valid_output(self, method: Callable):
        # check if the method is a method from a class that inherits from Component
        # and that it is an output of that class
        return (
            hasattr(method, "__self__")
            and isinstance(method.__self__, Component)
            and method.__self__.get_output_by_method(method)
        )

    def _build_error_string_from_matching_pairs(self, matching_pairs: list[tuple[Output, Input]]):
        text = ""
        for output, input_ in matching_pairs:
            text += f"{output.name}[{','.join(output.types)}]->{input_.name}[{','.join(input_.input_types or [])}]\n"
        return text

    def _find_matching_output_method(self, input_name: str, value: Component):
        """Find the output method from the given component and input name.

        Find the output method from the given component (`value`) that matches the specified input (`input_name`)
        in the current component.
        This method searches through all outputs of the provided component to find outputs whose types match
        the input types of the specified input in the current component. If exactly one matching output is found,
        it returns the corresponding method. If multiple matching outputs are found, it raises an error indicating
        ambiguity. If no matching outputs are found, it raises an error indicating that no suitable output was found.

        Args:
            input_name (str): The name of the input in the current component to match.
            value (Component): The component whose outputs are to be considered.

        Returns:
            Callable: The method corresponding to the matching output.

        Raises:
            ValueError: If multiple matching outputs are found, if no matching outputs are found,
                        or if the output method is invalid.
        """
        # Retrieve all outputs from the given component
        outputs = value._outputs_map.values()
        # Prepare to collect matching output-input pairs
        matching_pairs = []
        # Get the input object from the current component
        input_ = self._inputs[input_name]
        # Iterate over outputs to find matches based on types
        matching_pairs = [
            (output, input_)
            for output in outputs
            for output_type in output.types
            # Check if the output type matches the input's accepted types
            if input_.input_types and output_type in input_.input_types
        ]
        # If multiple matches are found, raise an error indicating ambiguity
        if len(matching_pairs) > 1:
            matching_pairs_str = self._build_error_string_from_matching_pairs(matching_pairs)
            msg = (
                f"There are multiple outputs from {value.__class__.__name__} "
                f"that can connect to inputs in {self.__class__.__name__}: {matching_pairs_str}"
            )
        # If no matches are found, raise an error indicating no suitable output
        if not matching_pairs:
            msg = (
                f"No matching output from {value.__class__.__name__} found for input '{input_name}' "
                f"in {self.__class__.__name__}."
            )
            raise ValueError(msg)
        # Get the matching output and input pair
        output, input_ = matching_pairs[0]
        # Ensure that the output method is a valid method name (string)
        if not isinstance(output.method, str):
            msg = f"Method {output.method} is not a valid output of {value.__class__.__name__}"
            raise TypeError(msg)
        return getattr(value, output.method)

    def _process_connection_or_parameter(self, key, value) -> None:
        input_ = self._get_or_create_input(key)
        # We need to check if callable AND if it is a method from a class that inherits from Component
        if isinstance(value, Component):
            # We need to find the Output that can connect to an input of the current component
            # if there's more than one output that matches, we need to raise an error
            # because we don't know which one to connect to
            value = self._find_matching_output_method(key, value)
        if callable(value) and self._inherits_from_component(value):
            try:
                self._method_is_valid_output(value)
            except ValueError as e:
                msg = f"Method {value.__name__} is not a valid output of {value.__self__.__class__.__name__}"
                raise ValueError(msg) from e
            self._connect_to_component(key, value, input_)
        else:
            self._set_parameter_or_attribute(key, value)

    def _process_connection_or_parameters(self, key, value) -> None:
        # if value is a list of components, we need to process each component
        # Note this update make sure it is not a list str | int | float | bool | type(None)
        if isinstance(value, list) and not any(
            isinstance(val, str | int | float | bool | type(None) | Message | Data | StructuredTool) for val in value
        ):
            for val in value:
                self._process_connection_or_parameter(key, val)
        else:
            self._process_connection_or_parameter(key, value)

    def _get_or_create_input(self, key):
        try:
            return self._inputs[key]
        except KeyError:
            input_ = self._get_fallback_input(name=key, display_name=key)
            self._inputs[key] = input_
            self.inputs.append(input_)
            return input_

    def _connect_to_component(self, key, value, input_) -> None:
        component = value.__self__
        self._components.append(component)
        output = component.get_output_by_method(value)
        self._add_edge(component, key, output, input_)

    def _add_edge(self, component, key, output, input_) -> None:
        self._edges.append(
            {
                "source": component._id,
                "target": self._id,
                "data": {
                    "sourceHandle": {
                        "dataType": component.name or component.__class__.__name__,
                        "id": component._id,
                        "name": output.name,
                        "output_types": output.types,
                    },
                    "targetHandle": {
                        "fieldName": key,
                        "id": self._id,
                        "inputTypes": input_.input_types,
                        "type": input_.field_type,
                    },
                },
            }
        )

    def _set_parameter_or_attribute(self, key, value) -> None:
        if isinstance(value, Component):
            methods = ", ".join([f"'{output.method}'" for output in value.outputs])
            msg = f"You set {value.display_name} as value for `{key}`. You should pass one of the following: {methods}"
            raise TypeError(msg)
        self._set_input_value(key, value)
        self._parameters[key] = value
        self._attributes[key] = value

    def __call__(self, **kwargs):
        self.set(**kwargs)

        return run_until_complete(self.run())

    async def _run(self):
        # Resolve callable inputs
        for key, _input in self._inputs.items():
            if asyncio.iscoroutinefunction(_input.value):
                self._inputs[key].value = await _input.value()
            elif callable(_input.value):
                self._inputs[key].value = await asyncio.to_thread(_input.value)

        self.set_attributes({})

        return await self.build_results()

    def __getattr__(self, name: str) -> Any:
        if "_attributes" in self.__dict__ and name in self.__dict__["_attributes"]:
            return self.__dict__["_attributes"][name]
        if "_inputs" in self.__dict__ and name in self.__dict__["_inputs"]:
            return self.__dict__["_inputs"][name].value
        if "_outputs_map" in self.__dict__ and name in self.__dict__["_outputs_map"]:
            return self.__dict__["_outputs_map"][name]
        if name in BACKWARDS_COMPATIBLE_ATTRIBUTES:
            return self.__dict__[f"_{name}"]
        if name.startswith("_") and name[1:] in BACKWARDS_COMPATIBLE_ATTRIBUTES:
            return self.__dict__[name]
        if name == "graph":
            # If it got up to here it means it was going to raise
            session_id = self._session_id if hasattr(self, "_session_id") else None
            user_id = self._user_id if hasattr(self, "_user_id") else None
            flow_name = self._flow_name if hasattr(self, "_flow_name") else None
            flow_id = self._flow_id if hasattr(self, "_flow_id") else None
            return PlaceholderGraph(
                flow_id=flow_id, user_id=str(user_id), session_id=session_id, context={}, flow_name=flow_name
            )
        msg = f"{name} not found in {self.__class__.__name__}"
        raise AttributeError(msg)

    def _set_input_value(self, name: str, value: Any) -> None:
        if name in self._inputs:
            input_value = self._inputs[name].value
            if isinstance(input_value, Component):
                methods = ", ".join([f"'{output.method}'" for output in input_value.outputs])
                msg = (
                    f"You set {input_value.display_name} as value for `{name}`. "
                    f"You should pass one of the following: {methods}"
                )
                raise ValueError(msg)
            if callable(input_value) and hasattr(input_value, "__self__"):
                msg = f"Input {name} is connected to {input_value.__self__.display_name}.{input_value.__name__}"
                raise ValueError(msg)
            self._inputs[name].value = value
            if hasattr(self._inputs[name], "load_from_db"):
                self._inputs[name].load_from_db = False
        else:
            msg = f"Input {name} not found in {self.__class__.__name__}"
            raise ValueError(msg)

    def _validate_outputs(self) -> None:
        # Raise Error if some rule isn't met
        pass

    def _map_parameters_on_frontend_node(self, frontend_node: ComponentFrontendNode) -> None:
        for name, value in self._parameters.items():
            frontend_node.set_field_value_in_template(name, value)

    def _map_parameters_on_template(self, template: dict) -> None:
        for name, value in self._parameters.items():
            try:
                template[name]["value"] = value
            except KeyError as e:
                close_match = find_closest_match(name, list(template.keys()))
                if close_match:
                    msg = f"Parameter '{name}' not found in {self.__class__.__name__}. Did you mean '{close_match}'?"
                    raise ValueError(msg) from e
                msg = f"Parameter {name} not found in {self.__class__.__name__}. "
                raise ValueError(msg) from e

    def _get_method_return_type(self, method_name: str) -> list[str]:
        method = getattr(self, method_name)
        return_type = get_type_hints(method)["return"]
        extracted_return_types = self._extract_return_type(return_type)
        return [format_type(extracted_return_type) for extracted_return_type in extracted_return_types]

    def _update_template(self, frontend_node: dict):
        return frontend_node

    def to_frontend_node(self):
        # ! This part here is clunky but we need it like this for
        # ! backwards compatibility. We can change how prompt component
        # ! works and then update this later
        field_config = self.get_template_config(self)
        frontend_node = ComponentFrontendNode.from_inputs(**field_config)
        for key in self._inputs:
            frontend_node.set_field_load_from_db_in_template(key, value=False)
        self._map_parameters_on_frontend_node(frontend_node)

        frontend_node_dict = frontend_node.to_dict(keep_name=False)
        frontend_node_dict = self._update_template(frontend_node_dict)
        self._map_parameters_on_template(frontend_node_dict["template"])

        frontend_node = ComponentFrontendNode.from_dict(frontend_node_dict)
        if not self._code:
            self.set_class_code()
        code_field = Input(
            dynamic=True,
            required=True,
            placeholder="",
            multiline=True,
            value=self._code,
            password=False,
            name="code",
            advanced=True,
            field_type="code",
            is_list=False,
        )
        frontend_node.template.add_field(code_field)

        for output in frontend_node.outputs:
            if output.types:
                continue
            return_types = self._get_method_return_type(output.method)
            output.add_types(return_types)
            output.set_selected()

        frontend_node.validate_component()
        frontend_node.set_base_classes_from_outputs()
        return {
            "data": {
                "node": frontend_node.to_dict(keep_name=False),
                "type": self.name or self.__class__.__name__,
                "id": self._id,
            },
            "id": self._id,
        }

    def _validate_inputs(self, params: dict) -> None:
        # Params keys are the `name` attribute of the Input objects
        for key, value in params.copy().items():
            if key not in self._inputs:
                continue
            input_ = self._inputs[key]
            # BaseInputMixin has a `validate_assignment=True`

            input_.value = value
            params[input_.name] = input_.value

    def set_attributes(self, params: dict) -> None:
        self._validate_inputs(params)
        attributes = {}
        for key, value in params.items():
            if key in self.__dict__ and value != getattr(self, key):
                msg = (
                    f"{self.__class__.__name__} defines an input parameter named '{key}' "
                    f"that is a reserved word and cannot be used."
                )
                raise ValueError(msg)
            attributes[key] = value
        for key, input_obj in self._inputs.items():
            if key not in attributes and key not in self._attributes:
                attributes[key] = input_obj.value or None
        self._attributes.update(attributes)

    def _set_outputs(self, outputs: list[dict]) -> None:
        self.outputs = [Output(**output) for output in outputs]
        for output in self.outputs:
            setattr(self, output.name, output)
            self._outputs_map[output.name] = output

    def get_trace_as_inputs(self):
        predefined_inputs = {
            input_.name: input_.value
            for input_ in self.inputs
            if hasattr(input_, "trace_as_input") and input_.trace_as_input
        }
        # Runtime inputs
        runtime_inputs = {name: input_.value for name, input_ in self._inputs.items() if hasattr(input_, "value")}
        return {**predefined_inputs, **runtime_inputs}

    def get_trace_as_metadata(self):
        return {
            input_.name: input_.value
            for input_ in self.inputs
            if hasattr(input_, "trace_as_metadata") and input_.trace_as_metadata
        }

    async def _build_with_tracing(self):
        inputs = self.get_trace_as_inputs()
        metadata = self.get_trace_as_metadata()
        async with self._tracing_service.trace_context(self, self.trace_name, inputs, metadata):
            results, artifacts = await self._build_results()
            self._tracing_service.set_outputs(self.trace_name, results)

        return results, artifacts

    async def _build_without_tracing(self):
        return await self._build_results()

    async def build_results(self):
        """Build the results of the component."""
        if hasattr(self, "graph"):
            session_id = self.graph.session_id
        elif hasattr(self, "_session_id"):
            session_id = self._session_id
        else:
            session_id = None
        try:
            if self._tracing_service:
                return await self._build_with_tracing()
            return await self._build_without_tracing()
        except StreamingError as e:
            await self.send_error(
                exception=e.cause,
                session_id=session_id,
                trace_name=getattr(self, "trace_name", None),
                source=e.source,
            )
            raise e.cause  # noqa: B904
        except Exception as e:
            await self.send_error(
                exception=e,
                session_id=session_id,
                source=Source(id=self._id, display_name=self.display_name, source=self.display_name),
                trace_name=getattr(self, "trace_name", None),
            )
            raise

    async def _build_results(self) -> tuple[dict, dict]:
        results, artifacts = {}, {}

        self._pre_run_setup_if_needed()
        self._handle_tool_mode()

        for output in self._get_outputs_to_process():
            self._current_output = output.name
            result = await self._get_output_result(output)
            results[output.name] = result
            artifacts[output.name] = self._build_artifact(result)
            self._log_output(output)

        self._finalize_results(results, artifacts)
        return results, artifacts

    def _pre_run_setup_if_needed(self):
        if hasattr(self, "_pre_run_setup"):
            self._pre_run_setup()
<<<<<<< HEAD
        if hasattr(self, "outputs"):
            if any(getattr(_input, "tool_mode", False) for _input in self.inputs) | self.add_tool_output:
                self._append_tool_to_outputs_map()
            for output in self._outputs_map.values():
                # Build the output if it's connected to some other vertex
                # or if it's not connected to any vertex
                if (
                    not self._vertex
                    or not self._vertex.outgoing_edges
                    or output.name in self._vertex.edges_source_names
                ):
                    if output.method is None:
                        msg = f"Output {output.name} does not have a method defined."
                        raise ValueError(msg)
                    self._current_output = output.name
                    method: Callable = getattr(self, output.method)
                    if output.cache and output.value != UNDEFINED:
                        results[output.name] = output.value
                        result = output.value
                    else:
                        # If the method is asynchronous, we need to await it
                        if inspect.iscoroutinefunction(method):
                            result = await method()
                        else:
                            result = await asyncio.to_thread(method)
                        if (
                            self._vertex is not None
                            and isinstance(result, Message)
                            and result.flow_id is None
                            and self._vertex.graph.flow_id is not None
                        ):
                            result.set_flow_id(self._vertex.graph.flow_id)
                        results[output.name] = result
                        output.value = result

                    custom_repr = self.custom_repr()
                    if custom_repr is None and isinstance(result, dict | Data | str):
                        custom_repr = result
                    if not isinstance(custom_repr, str):
                        custom_repr = str(custom_repr)
                    raw = result
                    if self.status is None:
                        artifact_value = raw
                    else:
                        artifact_value = self.status
                        raw = self.status

                    if hasattr(raw, "data") and raw is not None:
                        raw = raw.data
                    if raw is None:
                        raw = custom_repr

                    elif hasattr(raw, "model_dump") and raw is not None:
                        raw = raw.model_dump()
                    if raw is None and isinstance(result, dict | Data | str):
                        raw = result.data if isinstance(result, Data) else result
                    artifact_type = get_artifact_type(artifact_value, result)
                    raw, artifact_type = post_process_raw(raw, artifact_type)
                    artifact = {"repr": custom_repr, "raw": raw, "type": artifact_type}
                    artifacts[output.name] = artifact
                    self._output_logs[output.name] = self._logs
                    self._logs = []
                    self._current_output = ""
=======

    def _handle_tool_mode(self):
        if hasattr(self, "outputs") and any(getattr(_input, "tool_mode", False) for _input in self.inputs):
            self._append_tool_to_outputs_map()

    def _should_process_output(self, output):
        if not self._vertex or not self._vertex.outgoing_edges:
            return True
        return output.name in self._vertex.edges_source_names

    def _get_outputs_to_process(self):
        return (output for output in self._outputs_map.values() if self._should_process_output(output))

    async def _get_output_result(self, output):
        if output.cache and output.value != UNDEFINED:
            return output.value

        if output.method is None:
            msg = f'Output "{output.name}" does not have a method defined.'
            raise ValueError(msg)

        method = getattr(self, output.method)
        try:
            result = await method() if inspect.iscoroutinefunction(method) else await asyncio.to_thread(method)
        except TypeError as e:
            msg = f'Error running method "{output.method}": {e}'
            raise TypeError(msg) from e

        if (
            self._vertex is not None
            and isinstance(result, Message)
            and result.flow_id is None
            and self._vertex.graph.flow_id is not None
        ):
            result.set_flow_id(self._vertex.graph.flow_id)

        output.value = result
        return result

    def _build_artifact(self, result):
        custom_repr = self.custom_repr() or (result if isinstance(result, dict | Data | str) else str(result))

        raw = self._process_raw_result(result)
        artifact_type = get_artifact_type(self.status or raw, result)
        raw, artifact_type = post_process_raw(raw, artifact_type)
        return {"repr": custom_repr, "raw": raw, "type": artifact_type}

    def _process_raw_result(self, result):
        if self.status:
            raw = self.status
        elif hasattr(result, "data"):
            raw = result.data
        elif hasattr(result, "model_dump"):
            raw = result.model_dump()
        elif isinstance(result, dict | Data | str):
            raw = result.data if isinstance(result, Data) else result
        else:
            raw = result
        return raw

    def _log_output(self, output):
        self._output_logs[output.name] = self._logs
        self._logs = []
        self._current_output = ""

    def _finalize_results(self, results, artifacts):
>>>>>>> 07b26340
        self._artifacts = artifacts
        self._results = results
        if self._tracing_service:
            self._tracing_service.set_outputs(self.trace_name, results)

    def custom_repr(self):
        if self.repr_value == "":
            self.repr_value = self.status
        if isinstance(self.repr_value, dict):
            return yaml.dump(self.repr_value)
        if isinstance(self.repr_value, str):
            return self.repr_value
        if isinstance(self.repr_value, BaseModel) and not isinstance(self.repr_value, Data):
            return str(self.repr_value)
        return self.repr_value

    def build_inputs(self):
        """Builds the inputs for the custom component.

        Returns:
            List[Input]: The list of inputs.
        """
        # This function is similar to build_config, but it will process the inputs
        # and return them as a dict with keys being the Input.name and values being the Input.model_dump()
        self.inputs = self.template_config.get("inputs", [])
        if not self.inputs:
            return {}
        return {_input.name: _input.model_dump(by_alias=True, exclude_none=True) for _input in self.inputs}

    def _get_field_order(self):
        try:
            inputs = self.template_config["inputs"]
            return [field.name for field in inputs]
        except KeyError:
            return []

    def build(self, **kwargs) -> None:
        self.set_attributes(kwargs)

    def _get_fallback_input(self, **kwargs):
        return Input(**kwargs)

    async def to_toolkit(self) -> list[Tool]:
        component_toolkit = _get_component_toolkit()
        tools = component_toolkit(component=self).get_tools(callbacks=self.get_langchain_callbacks())
        if hasattr(self, TOOLS_METADATA_INPUT_NAME):
            tools = component_toolkit(component=self, metadata=self.tools_metadata).update_tools_metadata(tools=tools)
        return tools

    def get_project_name(self):
        if hasattr(self, "_tracing_service") and self._tracing_service:
            return self._tracing_service.project_name
        return "Langflow"

    def log(self, message: LoggableType | list[LoggableType], name: str | None = None) -> None:
        """Logs a message.

        Args:
            message (LoggableType | list[LoggableType]): The message to log.
            name (str, optional): The name of the log. Defaults to None.
        """
        if name is None:
            name = f"Log {len(self._logs) + 1}"
        log = Log(message=message, type=get_artifact_type(message), name=name)
        self._logs.append(log)
        if self._tracing_service and self._vertex:
            self._tracing_service.add_log(trace_name=self.trace_name, log=log)
        if self._event_manager is not None and self._current_output:
            data = log.model_dump()
            data["output"] = self._current_output
            data["component_id"] = self._id
            self._event_manager.on_log(data=data)

    def _append_tool_output(self) -> None:
        if next((output for output in self.outputs if output.name == TOOL_OUTPUT_NAME), None) is None:
            self.outputs.append(
                Output(
                    name=TOOL_OUTPUT_NAME,
                    display_name=TOOL_OUTPUT_DISPLAY_NAME,
                    method="to_toolkit",
                    types=["Tool"],
                )
            )

    def _should_skip_message(self, message: Message) -> bool:
        """Check if the message should be skipped based on vertex configuration and message type."""
        return (
            self._vertex is not None
            and not (self._vertex.is_output or self._vertex.is_input)
            and not has_chat_output(self.graph.get_vertex_neighbors(self._vertex))
            and not isinstance(message, ErrorMessage)
        )

    async def send_message(self, message: Message, id_: str | None = None):
        if self._should_skip_message(message):
            return message
        if (hasattr(self, "graph") and self.graph.session_id) and (message is not None and not message.session_id):
            session_id = (
                UUID(self.graph.session_id) if isinstance(self.graph.session_id, str) else self.graph.session_id
            )
            message.session_id = session_id
        if hasattr(message, "flow_id") and isinstance(message.flow_id, str):
            message.flow_id = UUID(message.flow_id)
        stored_message = await self._store_message(message)

        self._stored_message_id = stored_message.id
        try:
            complete_message = ""
            if (
                self._should_stream_message(stored_message, message)
                and message is not None
                and isinstance(message.text, AsyncIterator | Iterator)
            ):
                complete_message = await self._stream_message(message.text, stored_message)
                stored_message.text = complete_message
                stored_message = await self._update_stored_message(stored_message)
            else:
                # Only send message event for non-streaming messages
                await self._send_message_event(stored_message, id_=id_)
        except Exception:
            # remove the message from the database
            await delete_message(stored_message.id)
            raise
        self.status = stored_message
        return stored_message

    async def _store_message(self, message: Message) -> Message:
        flow_id: str | None = None
        if hasattr(self, "graph"):
            # Convert UUID to str if needed
            flow_id = str(self.graph.flow_id) if self.graph.flow_id else None
        stored_messages = await astore_message(message, flow_id=flow_id)
        if len(stored_messages) != 1:
            msg = "Only one message can be stored at a time."
            raise ValueError(msg)
        stored_message = stored_messages[0]
        return await Message.create(**stored_message.model_dump())

    async def _send_message_event(self, message: Message, id_: str | None = None, category: str | None = None) -> None:
        if hasattr(self, "_event_manager") and self._event_manager:
            data_dict = message.data.copy() if hasattr(message, "data") else message.model_dump()
            if id_ and not data_dict.get("id"):
                data_dict["id"] = id_
            category = category or data_dict.get("category", None)

            def _send_event():
                match category:
                    case "error":
                        self._event_manager.on_error(data=data_dict)
                    case "remove_message":
                        self._event_manager.on_remove_message(data={"id": data_dict["id"]})
                    case _:
                        self._event_manager.on_message(data=data_dict)

            await asyncio.to_thread(_send_event)

    def _should_stream_message(self, stored_message: Message, original_message: Message) -> bool:
        return bool(
            hasattr(self, "_event_manager")
            and self._event_manager
            and stored_message.id
            and not isinstance(original_message.text, str)
        )

    async def _update_stored_message(self, message: Message) -> Message:
        """Update the stored message."""
        if hasattr(self, "_vertex") and self._vertex is not None and hasattr(self._vertex, "graph"):
            flow_id = (
                UUID(self._vertex.graph.flow_id)
                if isinstance(self._vertex.graph.flow_id, str)
                else self._vertex.graph.flow_id
            )

            message.flow_id = flow_id

        message_tables = await aupdate_messages(message)
        if not message_tables:
            msg = "Failed to update message"
            raise ValueError(msg)
        message_table = message_tables[0]
        return await Message.create(**message_table.model_dump())

    async def _stream_message(self, iterator: AsyncIterator | Iterator, message: Message) -> str:
        if not isinstance(iterator, AsyncIterator | Iterator):
            msg = "The message must be an iterator or an async iterator."
            raise TypeError(msg)

        if isinstance(iterator, AsyncIterator):
            return await self._handle_async_iterator(iterator, message.id, message)
        try:
            complete_message = ""
            first_chunk = True
            for chunk in iterator:
                complete_message = await self._process_chunk(
                    chunk.content, complete_message, message.id, message, first_chunk=first_chunk
                )
                first_chunk = False
        except Exception as e:
            raise StreamingError(cause=e, source=message.properties.source) from e
        else:
            return complete_message

    async def _handle_async_iterator(self, iterator: AsyncIterator, message_id: str, message: Message) -> str:
        complete_message = ""
        first_chunk = True
        async for chunk in iterator:
            complete_message = await self._process_chunk(
                chunk.content, complete_message, message_id, message, first_chunk=first_chunk
            )
            first_chunk = False
        return complete_message

    async def _process_chunk(
        self, chunk: str, complete_message: str, message_id: str, message: Message, *, first_chunk: bool = False
    ) -> str:
        complete_message += chunk
        if self._event_manager:
            if first_chunk:
                # Send the initial message only on the first chunk
                msg_copy = message.model_copy()
                msg_copy.text = complete_message
                await self._send_message_event(msg_copy, id_=message_id)
            await asyncio.to_thread(
                self._event_manager.on_token,
                data={
                    "chunk": chunk,
                    "id": str(message_id),
                },
            )
        return complete_message

    async def send_error(
        self,
        exception: Exception,
        session_id: str,
        trace_name: str,
        source: Source,
    ) -> Message | None:
        """Send an error message to the frontend."""
        flow_id = self.graph.flow_id if hasattr(self, "graph") else None
        if not session_id:
            return None
        error_message = ErrorMessage(
            flow_id=flow_id,
            exception=exception,
            session_id=session_id,
            trace_name=trace_name,
            source=source,
        )
        await self.send_message(error_message)
        return error_message

    def _append_tool_to_outputs_map(self):
        self._outputs_map[TOOL_OUTPUT_NAME] = self._build_tool_output()
        # add a new input for the tool schema
        # self.inputs.append(self._build_tool_schema())

    def _build_tool_output(self) -> Output:
        return Output(name=TOOL_OUTPUT_NAME, display_name=TOOL_OUTPUT_DISPLAY_NAME, method="to_toolkit", types=["Tool"])

    async def _build_tools_metadata_input(self):
        tools = await self.to_toolkit()
        tool_data = (
            self.tools_metadata
            if hasattr(self, TOOLS_METADATA_INPUT_NAME)
            else [{"name": tool.name, "description": tool.description, "tags": tool.tags} for tool in tools]
        )
        try:
            from langflow.io import TableInput
        except ImportError as e:
            msg = "Failed to import TableInput from langflow.io"
            raise ImportError(msg) from e

        return TableInput(
            name=TOOLS_METADATA_INPUT_NAME,
            display_name="Edit tools",
            real_time_refresh=True,
            table_schema=TOOL_TABLE_SCHEMA,
            value=tool_data,
            table_icon="Hammer",
            trigger_icon="Hammer",
            trigger_text="",
            table_options=TableOptions(
                block_add=True,
                block_delete=True,
                block_edit=True,
                block_sort=True,
                block_filter=True,
                block_hide=True,
                block_select=True,
                hide_options=True,
                field_parsers={
                    "name": [FieldParserType.SNAKE_CASE, FieldParserType.NO_BLANK],
                    "commands": FieldParserType.COMMANDS,
                },
                description=TOOLS_METADATA_INFO,
            ),
        )<|MERGE_RESOLUTION|>--- conflicted
+++ resolved
@@ -406,16 +406,14 @@
         self._validate_inputs(params)
         self._validate_outputs()
 
-    async def run_and_validate_update_outputs(self, frontend_node: dict, field_name: str, field_value: Any):
+    def run_and_validate_update_outputs(self, frontend_node: dict, field_name: str, field_value: Any):
         frontend_node = self.update_outputs(frontend_node, field_name, field_value)
         if field_name == "tool_mode" or frontend_node.get("tool_mode"):
             is_tool_mode = field_value or frontend_node.get("tool_mode")
             frontend_node["outputs"] = [self._build_tool_output()] if is_tool_mode else frontend_node["outputs"]
             if is_tool_mode:
-                self.add_tool_mode = True
                 frontend_node.setdefault("template", {})
-                _build_tools_metadata_input_result = await self._build_tools_metadata_input()
-                frontend_node["template"][TOOLS_METADATA_INPUT_NAME] = _build_tools_metadata_input_result.to_dict()
+                frontend_node["template"][TOOLS_METADATA_INPUT_NAME] = self._build_tools_metadata_input().to_dict()
             elif "template" in frontend_node:
                 frontend_node["template"].pop(TOOLS_METADATA_INPUT_NAME, None)
         self.tools_metadata = frontend_node.get("template", {}).get(TOOLS_METADATA_INPUT_NAME, {}).get("value")
@@ -888,71 +886,6 @@
     def _pre_run_setup_if_needed(self):
         if hasattr(self, "_pre_run_setup"):
             self._pre_run_setup()
-<<<<<<< HEAD
-        if hasattr(self, "outputs"):
-            if any(getattr(_input, "tool_mode", False) for _input in self.inputs) | self.add_tool_output:
-                self._append_tool_to_outputs_map()
-            for output in self._outputs_map.values():
-                # Build the output if it's connected to some other vertex
-                # or if it's not connected to any vertex
-                if (
-                    not self._vertex
-                    or not self._vertex.outgoing_edges
-                    or output.name in self._vertex.edges_source_names
-                ):
-                    if output.method is None:
-                        msg = f"Output {output.name} does not have a method defined."
-                        raise ValueError(msg)
-                    self._current_output = output.name
-                    method: Callable = getattr(self, output.method)
-                    if output.cache and output.value != UNDEFINED:
-                        results[output.name] = output.value
-                        result = output.value
-                    else:
-                        # If the method is asynchronous, we need to await it
-                        if inspect.iscoroutinefunction(method):
-                            result = await method()
-                        else:
-                            result = await asyncio.to_thread(method)
-                        if (
-                            self._vertex is not None
-                            and isinstance(result, Message)
-                            and result.flow_id is None
-                            and self._vertex.graph.flow_id is not None
-                        ):
-                            result.set_flow_id(self._vertex.graph.flow_id)
-                        results[output.name] = result
-                        output.value = result
-
-                    custom_repr = self.custom_repr()
-                    if custom_repr is None and isinstance(result, dict | Data | str):
-                        custom_repr = result
-                    if not isinstance(custom_repr, str):
-                        custom_repr = str(custom_repr)
-                    raw = result
-                    if self.status is None:
-                        artifact_value = raw
-                    else:
-                        artifact_value = self.status
-                        raw = self.status
-
-                    if hasattr(raw, "data") and raw is not None:
-                        raw = raw.data
-                    if raw is None:
-                        raw = custom_repr
-
-                    elif hasattr(raw, "model_dump") and raw is not None:
-                        raw = raw.model_dump()
-                    if raw is None and isinstance(result, dict | Data | str):
-                        raw = result.data if isinstance(result, Data) else result
-                    artifact_type = get_artifact_type(artifact_value, result)
-                    raw, artifact_type = post_process_raw(raw, artifact_type)
-                    artifact = {"repr": custom_repr, "raw": raw, "type": artifact_type}
-                    artifacts[output.name] = artifact
-                    self._output_logs[output.name] = self._logs
-                    self._logs = []
-                    self._current_output = ""
-=======
 
     def _handle_tool_mode(self):
         if hasattr(self, "outputs") and any(getattr(_input, "tool_mode", False) for _input in self.inputs):
@@ -1019,7 +952,6 @@
         self._current_output = ""
 
     def _finalize_results(self, results, artifacts):
->>>>>>> 07b26340
         self._artifacts = artifacts
         self._results = results
         if self._tracing_service:
@@ -1062,7 +994,7 @@
     def _get_fallback_input(self, **kwargs):
         return Input(**kwargs)
 
-    async def to_toolkit(self) -> list[Tool]:
+    def to_toolkit(self) -> list[Tool]:
         component_toolkit = _get_component_toolkit()
         tools = component_toolkit(component=self).get_tools(callbacks=self.get_langchain_callbacks())
         if hasattr(self, TOOLS_METADATA_INPUT_NAME):
@@ -1280,8 +1212,8 @@
     def _build_tool_output(self) -> Output:
         return Output(name=TOOL_OUTPUT_NAME, display_name=TOOL_OUTPUT_DISPLAY_NAME, method="to_toolkit", types=["Tool"])
 
-    async def _build_tools_metadata_input(self):
-        tools = await self.to_toolkit()
+    def _build_tools_metadata_input(self):
+        tools = self.to_toolkit()
         tool_data = (
             self.tools_metadata
             if hasattr(self, TOOLS_METADATA_INPUT_NAME)

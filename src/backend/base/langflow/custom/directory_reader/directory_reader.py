import ast
import asyncio
import zlib
from pathlib import Path

from loguru import logger

from langflow.custom import Component


class CustomComponentPathValueError(ValueError):
    pass


class StringCompressor:
    def __init__(self, input_string):
        """Initialize StringCompressor with a string to compress."""
        self.input_string = input_string

    def compress_string(self):
        """
        Compress the initial string and return the compressed data.
        """
        # Convert string to bytes
        byte_data = self.input_string.encode("utf-8")
        # Compress the bytes
        self.compressed_data = zlib.compress(byte_data)

        return self.compressed_data

    def decompress_string(self):
        """
        Decompress the compressed data and return the original string.
        """
        # Decompress the bytes
        decompressed_data = zlib.decompress(self.compressed_data)
        # Convert bytes back to string
        return decompressed_data.decode("utf-8")


class DirectoryReader:
    # Ensure the base path to read the files that contain
    # the custom components from this directory.
    base_path = ""

    def __init__(self, directory_path, compress_code_field=False):
        """
        Initialize DirectoryReader with a directory path
        and a flag indicating whether to compress the code.
        """
        self.directory_path = directory_path
        self.compress_code_field = compress_code_field

    def get_safe_path(self):
        """Check if the path is valid and return it, or None if it's not."""
        return self.directory_path if self.is_valid_path() else None

    def is_valid_path(self) -> bool:
        """Check if the directory path is valid by comparing it to the base path."""
        fullpath = Path(self.directory_path).resolve()
        return not self.base_path or fullpath.is_relative_to(self.base_path)

    def is_empty_file(self, file_content):
        """
        Check if the file content is empty.
        """
        return len(file_content.strip()) == 0

    def filter_loaded_components(self, data: dict, with_errors: bool) -> dict:
        from langflow.custom.utils import build_component

        items = []
        for menu in data["menu"]:
            components = []
            for component in menu["components"]:
                try:
                    if component["error"] if with_errors else not component["error"]:
                        component_tuple = (*build_component(component), component)
                        components.append(component_tuple)
<<<<<<< HEAD
                except Exception as e:
                    logger.debug(
                        f"Error while loading component '{ component['name']}' from file '{component['file']}'"
                    )
                    logger.debug(e)
=======
                except Exception:  # noqa: BLE001
                    logger.opt(exception=True).debug(f"Error while loading component {component['name']}")
>>>>>>> 66be6320
                    continue
            items.append({"name": menu["name"], "path": menu["path"], "components": components})
        filtered = [menu for menu in items if menu["components"]]
        logger.debug(f'Filtered components {"with errors" if with_errors else ""}: {len(filtered)}')
        return {"menu": filtered}

    def validate_code(self, file_content):
        """
        Validate the Python code by trying to parse it with ast.parse.
        """
        try:
            ast.parse(file_content)
            return True
        except SyntaxError:
            return False

    def validate_build(self, file_content):
        """
        Check if the file content contains a function named 'build'.
        """
        return "def build" in file_content

    def read_file_content(self, file_path):
        """
        Read and return the content of a file.
        """
        _file_path = Path(file_path)
        if not _file_path.is_file():
            return None
        with _file_path.open(encoding="utf-8") as file:
            # UnicodeDecodeError: 'charmap' codec can't decode byte 0x9d in position 3069: character maps to <undefined>
            try:
                return file.read()
            except UnicodeDecodeError:
                # This is happening in Windows, so we need to open the file in binary mode
                # The file is always just a python file, so we can safely read it as utf-8
                with _file_path.open("rb") as f:
                    return f.read().decode("utf-8")

    def get_files(self):
        """
        Walk through the directory path and return a list of all .py files.
        """
        if not (safe_path := self.get_safe_path()):
            msg = f"The path needs to start with '{self.base_path}'."
            raise CustomComponentPathValueError(msg)

        file_list = []
        safe_path_obj = Path(safe_path)
        for file_path in safe_path_obj.rglob("*.py"):
            # Check if the file is in the folder `deactivated` and if so, skip it
            if "deactivated" in file_path.parent.name:
                continue

            # The other condtion is that it should be
            # in the safe_path/[folder]/[file].py format
            # any folders below [folder] will be ignored
            # basically the parent folder of the file should be a
            # folder in the safe_path
            if file_path.is_file() and file_path.parent.parent == safe_path_obj and not file_path.name.startswith("__"):
                file_list.append(str(file_path))
        return file_list

    def find_menu(self, response, menu_name):
        """
        Find and return a menu by its name in the response.
        """
        return next(
            (menu for menu in response["menu"] if menu["name"] == menu_name),
            None,
        )

    def _is_type_hint_imported(self, type_hint_name: str, code: str) -> bool:
        """
        Check if a specific type hint is imported
        from the typing module in the given code.
        """
        module = ast.parse(code)

        return any(
            isinstance(node, ast.ImportFrom)
            and node.module == "typing"
            and any(alias.name == type_hint_name for alias in node.names)
            for node in ast.walk(module)
        )

    def _is_type_hint_used_in_args(self, type_hint_name: str, code: str) -> bool:
        """
        Check if a specific type hint is used in the
        function definitions within the given code.
        """
        try:
            module = ast.parse(code)

            for node in ast.walk(module):
                if isinstance(node, ast.FunctionDef):
                    for arg in node.args.args:
                        if self._is_type_hint_in_arg_annotation(arg.annotation, type_hint_name):
                            return True
        except SyntaxError:
            # Returns False if the code is not valid Python
            return False
        return False

    def _is_type_hint_in_arg_annotation(self, annotation, type_hint_name: str) -> bool:
        """
        Helper function to check if a type hint exists in an annotation.
        """
        return (
            annotation is not None
            and isinstance(annotation, ast.Subscript)
            and isinstance(annotation.value, ast.Name)
            and annotation.value.id == type_hint_name
        )

    def is_type_hint_used_but_not_imported(self, type_hint_name: str, code: str) -> bool:
        """
        Check if a type hint is used but not imported in the given code.
        """
        try:
            return self._is_type_hint_used_in_args(type_hint_name, code) and not self._is_type_hint_imported(
                type_hint_name, code
            )
        except SyntaxError:
            # Returns True if there's something wrong with the code
            # TODO : Find a better way to handle this
            return True

    def process_file(self, file_path):
        """
        Process a file by validating its content and
        returning the result and content/error message.
        """
        try:
            file_content = self.read_file_content(file_path)
        except Exception:  # noqa: BLE001
            logger.exception(f"Error while reading file {file_path}")
            return False, f"Could not read {file_path}"

        if file_content is None:
            return False, f"Could not read {file_path}"
        if self.is_empty_file(file_content):
            return False, "Empty file"
        if not self.validate_code(file_content):
            return False, "Syntax error"
        if self._is_type_hint_used_in_args("Optional", file_content) and not self._is_type_hint_imported(
            "Optional", file_content
        ):
            return (
                False,
                "Type hint 'Optional' is used but not imported in the code.",
            )
        if self.compress_code_field:
            file_content = str(StringCompressor(file_content).compress_string())
        return True, file_content

    def build_component_menu_list(self, file_paths):
        """
        Build a list of menus with their components
        from the .py files in the directory.
        """
        response = {"menu": []}
        logger.debug("-------------------- Building component menu list --------------------")

        for file_path in file_paths:
            _file_path = Path(file_path)
            menu_name = _file_path.parent.name
            filename = _file_path.name
            validation_result, result_content = self.process_file(file_path)
            if not validation_result:
                logger.error(f"Error while processing file {file_path}")

            menu_result = self.find_menu(response, menu_name) or {
                "name": menu_name,
                "path": str(_file_path.parent),
                "components": [],
            }
            component_name = filename.split(".")[0]
            # This is the name of the file which will be displayed in the UI
            # We need to change it from snake_case to CamelCase

            # first check if it's already CamelCase
            if "_" in component_name:
                component_name_camelcase = " ".join(word.title() for word in component_name.split("_"))
            else:
                component_name_camelcase = component_name

            if validation_result:
                try:
                    output_types = self.get_output_types_from_code(result_content)
                except Exception:  # noqa: BLE001
                    logger.opt(exception=True).debug("Error while getting output types from code")
                    output_types = [component_name_camelcase]
            else:
                output_types = [component_name_camelcase]

            component_info = {
                "name": component_name_camelcase,
                "output_types": output_types,
                "file": filename,
                "code": result_content if validation_result else "",
                "error": "" if validation_result else result_content,
            }
            menu_result["components"].append(component_info)

            if menu_result not in response["menu"]:
                response["menu"].append(menu_result)
        logger.debug("-------------------- Component menu list built --------------------")
        return response

    async def process_file_async(self, file_path):
        try:
            file_content = self.read_file_content(file_path)
        except Exception:  # noqa: BLE001
            logger.exception(f"Error while reading file {file_path}")
            return False, f"Could not read {file_path}"

        if file_content is None:
            return False, f"Could not read {file_path}"
        if self.is_empty_file(file_content):
            return False, "Empty file"
        if not self.validate_code(file_content):
            return False, "Syntax error"
        if self._is_type_hint_used_in_args("Optional", file_content) and not self._is_type_hint_imported(
            "Optional", file_content
        ):
            return (
                False,
                "Type hint 'Optional' is used but not imported in the code.",
            )
        if self.compress_code_field:
            file_content = str(StringCompressor(file_content).compress_string())
        return True, file_content

    async def get_output_types_from_code_async(self, code: str):
        return await asyncio.to_thread(self.get_output_types_from_code, code)

    async def abuild_component_menu_list(self, file_paths):
        response = {"menu": []}
        logger.debug("-------------------- Async Building component menu list --------------------")

        tasks = [self.process_file_async(file_path) for file_path in file_paths]
        results = await asyncio.gather(*tasks)

        for file_path, (validation_result, result_content) in zip(file_paths, results, strict=True):
            _file_path = Path(file_path)
            menu_name = _file_path.parent.name
            filename = _file_path.name

            if not validation_result:
                logger.error(f"Error while processing file {file_path}")

            menu_result = self.find_menu(response, menu_name) or {
                "name": menu_name,
                "path": str(_file_path.parent),
                "components": [],
            }
            component_name = filename.split(".")[0]

            if "_" in component_name:
                component_name_camelcase = " ".join(word.title() for word in component_name.split("_"))
            else:
                component_name_camelcase = component_name

            if validation_result:
                try:
                    output_types = await self.get_output_types_from_code_async(result_content)
                except Exception:  # noqa: BLE001
                    logger.exception("Error while getting output types from code")
                    output_types = [component_name_camelcase]
            else:
                output_types = [component_name_camelcase]

            component_info = {
                "name": component_name_camelcase,
                "output_types": output_types,
                "file": filename,
                "code": result_content if validation_result else "",
                "error": "" if validation_result else result_content,
            }
            menu_result["components"].append(component_info)

            if menu_result not in response["menu"]:
                response["menu"].append(menu_result)

        logger.debug("-------------------- Component menu list built --------------------")
        return response

    @staticmethod
    def get_output_types_from_code(code: str) -> list:
        """
        Get the output types from the code.
        """
        custom_component = Component(_code=code)
        types_list = custom_component.get_function_entrypoint_return_type

        # Get the name of types classes
        return [type_.__name__ for type_ in types_list if hasattr(type_, "__name__")]<|MERGE_RESOLUTION|>--- conflicted
+++ resolved
@@ -77,16 +77,8 @@
                     if component["error"] if with_errors else not component["error"]:
                         component_tuple = (*build_component(component), component)
                         components.append(component_tuple)
-<<<<<<< HEAD
-                except Exception as e:
-                    logger.debug(
-                        f"Error while loading component '{ component['name']}' from file '{component['file']}'"
-                    )
-                    logger.debug(e)
-=======
                 except Exception:  # noqa: BLE001
-                    logger.opt(exception=True).debug(f"Error while loading component {component['name']}")
->>>>>>> 66be6320
+                    logger.opt(exception=True).debug(f"Error while loading component '{ component['name']}' from file '{component['file']}")
                     continue
             items.append({"name": menu["name"], "path": menu["path"], "components": components})
         filtered = [menu for menu in items if menu["components"]]

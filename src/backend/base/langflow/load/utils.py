import httpx

from langflow.services.database.models.flow.model import FlowBase


def upload(file_path, host, flow_id):
    """
    Upload a file to Langflow and return the file path.

    Args:
        file_path (str): The path to the file to be uploaded.
        host (str): The host URL of Langflow.
        flow_id (UUID): The ID of the flow to which the file belongs.

    Returns:
        dict: A dictionary containing the file path.

    Raises:
        Exception: If an error occurs during the upload process.
    """
    try:
        url = f"{host}/api/v1/upload/{flow_id}"
<<<<<<< HEAD
        response = httpx.post(url, files={"file": open(file_path, "rb")})
        if response.status_code == 200 or response.status_code == 201:
            return response.json()
        else:
            raise Exception(f"Error uploading file: {response.status_code}")
=======
        with open(file_path, "rb") as file:
            response = httpx.post(url, files={"file": file})
            if response.status_code == 200:
                return response.json()
            else:
                raise Exception(f"Error uploading file: {response.status_code}")
>>>>>>> 7a36cc9e
    except Exception as e:
        raise Exception(f"Error uploading file: {e}")


def upload_file(file_path: str, host: str, flow_id: str, components: list[str], tweaks: dict | None = None):
    """
    Upload a file to Langflow and return the file path.

    Args:
        file_path (str): The path to the file to be uploaded.
        host (str): The host URL of Langflow.
        port (int): The port number of Langflow.
        flow_id (UUID): The ID of the flow to which the file belongs.
        components (str): List of component IDs or names that need the file.
        tweaks (dict): A dictionary of tweaks to be applied to the file.

    Returns:
        dict: A dictionary containing the file path and any tweaks that were applied.

    Raises:
        Exception: If an error occurs during the upload process.
    """
    if not tweaks:
        tweaks = {}
    try:
        response = upload(file_path, host, flow_id)
        if response["file_path"]:
            for component in components:
                if isinstance(component, str):
                    tweaks[component] = {"path": response["file_path"]}
                else:
                    raise ValueError(f"Component ID or name must be a string. Got {type(component)}")
            return tweaks
        else:
            raise ValueError("Error uploading file")
    except Exception as e:
        raise ValueError(f"Error uploading file: {e}")


def get_flow(url: str, flow_id: str):
    """Get the details of a flow from Langflow.

    Args:
        url (str): The host URL of Langflow.
        port (int): The port number of Langflow.
        flow_id (UUID): The ID of the flow to retrieve.

    Returns:
        dict: A dictionary containing the details of the flow.

    Raises:
        Exception: If an error occurs during the retrieval process.
    """
    try:
        flow_url = f"{url}/api/v1/flows/{flow_id}"
        response = httpx.get(flow_url)
        if response.status_code == 200:
            json_response = response.json()
            flow = FlowBase(**json_response).model_dump()
            return flow
        else:
            raise Exception(f"Error retrieving flow: {response.status_code}")
    except Exception as e:
        raise Exception(f"Error retrieving flow: {e}")<|MERGE_RESOLUTION|>--- conflicted
+++ resolved
@@ -20,20 +20,12 @@
     """
     try:
         url = f"{host}/api/v1/upload/{flow_id}"
-<<<<<<< HEAD
-        response = httpx.post(url, files={"file": open(file_path, "rb")})
-        if response.status_code == 200 or response.status_code == 201:
-            return response.json()
-        else:
-            raise Exception(f"Error uploading file: {response.status_code}")
-=======
         with open(file_path, "rb") as file:
             response = httpx.post(url, files={"file": file})
-            if response.status_code == 200:
+            if response.status_code == 200 or response.status_code == 201:
                 return response.json()
             else:
                 raise Exception(f"Error uploading file: {response.status_code}")
->>>>>>> 7a36cc9e
     except Exception as e:
         raise Exception(f"Error uploading file: {e}")
 

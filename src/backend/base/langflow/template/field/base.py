from collections.abc import Callable
from enum import Enum
from typing import (  # type: ignore[attr-defined]
    Any,
    GenericAlias,  # type: ignore[attr-defined]
    _GenericAlias,  # type: ignore[attr-defined]
    _UnionGenericAlias,  # type: ignore[attr-defined]
)

from pydantic import (
    BaseModel,
    ConfigDict,
    Field,
    field_serializer,
    field_validator,
    model_serializer,
    model_validator,
)

from langflow.field_typing import Text
from langflow.field_typing.range_spec import RangeSpec
from langflow.helpers.custom import format_type
from langflow.schema.data import Data
from langflow.type_extraction.type_extraction import post_process_type


class UndefinedType(Enum):
    undefined = "__UNDEFINED__"


UNDEFINED = UndefinedType.undefined


class Input(BaseModel):
    model_config = ConfigDict(arbitrary_types_allowed=True)

    field_type: str | type | None = Field(default=str, serialization_alias="type")
    """The type of field this is. Default is a string."""

    required: bool = False
    """Specifies if the field is required. Defaults to False."""

    placeholder: str = ""
    """A placeholder string for the field. Default is an empty string."""

    is_list: bool = Field(default=False, serialization_alias="list")
    """Defines if the field is a list. Default is False."""

    show: bool = True
    """Should the field be shown. Defaults to True."""

    multiline: bool = False
    """Defines if the field will allow the user to open a text editor. Default is False."""

    value: Any = None
    """The value of the field. Default is None."""

    file_types: list[str] = Field(default=[], serialization_alias="fileTypes")
    """List of file types associated with the field . Default is an empty list."""

    file_path: str | None = ""
    """The file path of the field if it is a file. Defaults to None."""

    password: bool | None = None
    """Specifies if the field is a password. Defaults to None."""

    options: list[str] | Callable | None = None
    """List of options for the field. Only used when is_list=True. Default is an empty list."""

    name: str | None = None
    """Name of the field. Default is an empty string."""

    display_name: str | None = None
    """Display name of the field. Defaults to None."""

    advanced: bool = False
    """Specifies if the field will an advanced parameter (hidden). Defaults to False."""

    input_types: list[str] | None = None
    """List of input types for the handle when the field has more than one type. Default is an empty list."""

    dynamic: bool = False
    """Specifies if the field is dynamic. Defaults to False."""

    info: str | None = ""
    """Additional information about the field to be shown in the tooltip. Defaults to an empty string."""

    real_time_refresh: bool | None = None
    """Specifies if the field should have real time refresh. `refresh_button` must be False. Defaults to None."""

    refresh_button: bool | None = None
    """Specifies if the field should have a refresh button. Defaults to False."""

    refresh_button_text: str | None = None
    """Specifies the text for the refresh button. Defaults to None."""

    range_spec: RangeSpec | None = Field(default=None, serialization_alias="rangeSpec")
    """Range specification for the field. Defaults to None."""

    load_from_db: bool = False
    """Specifies if the field should be loaded from the database. Defaults to False."""

    title_case: bool = False
    """Specifies if the field should be displayed in title case. Defaults to True."""

    def to_dict(self):
        return self.model_dump(by_alias=True, exclude_none=True)

    @model_serializer(mode="wrap")
    def serialize_model(self, handler):
        result = handler(self)
        # If the field is str, we add the Text input type
        if self.field_type in {"str", "Text"} and "input_types" not in result:
            result["input_types"] = ["Text"]
        if self.field_type == Text:
            result["type"] = "str"
        else:
            result["type"] = self.field_type
        return result

    @model_validator(mode="after")
    def validate_model(self):
        # if field_type is int, we need to set the range_spec
        if self.field_type == "int" and self.range_spec is not None:
            self.range_spec = RangeSpec.set_step_type("int", self.range_spec)
        return self

    @field_serializer("file_path")
    def serialize_file_path(self, value):
        return value if self.field_type == "file" else ""

    @field_serializer("field_type")
    def serialize_field_type(self, value, _info):
        if value is float and self.range_spec is None:
            self.range_spec = RangeSpec()
        return value

    @field_serializer("display_name")
    def serialize_display_name(self, value, _info):
        # If display_name is not set, use name and convert to title case
        # if title_case is True
        if value is None:
            # name is probably a snake_case string
            # Ex: "file_path" -> "File Path"
            value = self.name.replace("_", " ")
            if self.title_case:
                value = value.title()
        return value

    @field_validator("file_types")
    @classmethod
    def validate_file_types(cls, value):
        if not isinstance(value, list):
            msg = "file_types must be a list"
            raise ValueError(msg)  # noqa: TRY004
        return [
            (f".{file_type}" if isinstance(file_type, str) and not file_type.startswith(".") else file_type)
            for file_type in value
        ]

    @field_validator("field_type", mode="before")
    @classmethod
    def validate_type(cls, v):
        # If the user passes CustomComponent as a type insteado of "CustomComponent" we need to convert it to a string
        # this should be done for all types
        # How to check if v is a type?
        if isinstance(v, type | _GenericAlias | GenericAlias | _UnionGenericAlias):
            v = post_process_type(v)[0]
            v = format_type(v)
        elif not isinstance(v, str):
            msg = f"type must be a string or a type, not {type(v)}"
            raise ValueError(msg)  # noqa: TRY004
        return v


class OutputOptions(BaseModel):
    filter: str | None = None
    """Filter to be applied to the output data."""


class Output(BaseModel):
    types: list[str] = Field(default=[])
    """List of output types for the field."""

    selected: str | None = Field(default=None)
    """The selected output type for the field."""

    name: str = Field(description="The name of the field.")
    """The name of the field."""

    hidden: bool | None = Field(default=None)
    """Dictates if the field is hidden."""

    display_name: str | None = Field(default=None)
    """The display name of the field."""

    method: str | None = Field(default=None)
    """The method to use for the output."""

    value: Any | None = Field(default=UNDEFINED)
    """The result of the Output. Dynamically updated as execution occurs."""

    cache: bool = Field(default=True)

    required_inputs: list[str] | None = Field(default=None)
    """List of required inputs for this output."""

    allows_loop: bool = Field(default=False)
    """Specifies if the output allows looping."""

<<<<<<< HEAD
    options: OutputOptions | None = Field(default=None)
    """Options for the output."""
=======
    tool_mode: bool = Field(default=True)
    """Specifies if the output should be used as a tool"""
>>>>>>> 63a2e334

    def to_dict(self):
        return self.model_dump(by_alias=True, exclude_none=True)

    def add_types(self, type_: list[Any]) -> None:
        if self.types is None:
            self.types = []
        self.types.extend([t for t in type_ if t not in self.types])

    def set_selected(self) -> None:
        if not self.selected and self.types:
            self.selected = self.types[0]

    @model_serializer(mode="wrap")
    def serialize_model(self, handler):
        result = handler(self)
        if self.value == UNDEFINED:
            result["value"] = UNDEFINED.value
        return result

    @model_validator(mode="after")
    def validate_model(self):
        if self.value == UNDEFINED.value:
            self.value = UNDEFINED
        if self.name is None:
            msg = "name must be set"
            raise ValueError(msg)
        if self.display_name is None:
            self.display_name = self.name
        # Convert dict options to OutputOptions model
        if isinstance(self.options, dict):
            self.options = OutputOptions(**self.options)
        return self

    def apply_options(self, result):
        if not self.options:
            return result
        if self.options.filter and isinstance(result, Data):
            return result.filter_data(self.options.filter)
        return result<|MERGE_RESOLUTION|>--- conflicted
+++ resolved
@@ -208,13 +208,11 @@
     allows_loop: bool = Field(default=False)
     """Specifies if the output allows looping."""
 
-<<<<<<< HEAD
     options: OutputOptions | None = Field(default=None)
     """Options for the output."""
-=======
+
     tool_mode: bool = Field(default=True)
     """Specifies if the output should be used as a tool"""
->>>>>>> 63a2e334
 
     def to_dict(self):
         return self.model_dump(by_alias=True, exclude_none=True)

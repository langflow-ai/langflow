from collections import defaultdict

from langchain_core.documents import Document

from langflow.schema import Data
from langflow.schema.message import Message


def docs_to_data(documents: list[Document]) -> list[Data]:
    """Converts a list of Documents to a list of Data.

    Args:
        documents (list[Document]): The list of Documents to convert.

    Returns:
        list[Data]: The converted list of Data.
    """
    return [Data.from_document(document) for document in documents]


def data_to_text_list(template: str, data: Data | list[Data]) -> tuple[list[str], list[Data]]:
    """Format text from Data objects using a template string.

    This function processes Data objects and formats their content using a template string.
    It handles various data structures and ensures consistent text formatting across different
    input types.

    Key Features:
    - Supports single Data object or list of Data objects
    - Handles nested dictionaries and extracts text from various locations
    - Uses safe string formatting with fallback for missing keys
    - Preserves original Data objects in output

    Args:
        template: Format string with placeholders (e.g., "Hello {text}")
                 Placeholders are replaced with values from Data objects
        data: Either a single Data object or a list of Data objects to format
              Each object can contain text, dictionaries, or nested data

    Returns:
        A tuple containing:
        - List[str]: Formatted strings based on the template
        - List[Data]: Original Data objects in the same order

    Raises:
        ValueError: If template is None
        TypeError: If template is not a string

    Examples:
        >>> result = data_to_text_list("Hello {text}", Data(text="world"))
        >>> assert result == (["Hello world"], [Data(text="world")])

        >>> result = data_to_text_list(
        ...     "{name} is {age}",
        ...     Data(data={"name": "Alice", "age": 25})
        ... )
        >>> assert result == (["Alice is 25"], [Data(data={"name": "Alice", "age": 25})])
    """
    if data is None:
        return [], []

    if template is None:
        msg = "Template must be a string, but got None."
        raise ValueError(msg)

    if not isinstance(template, str):
        msg = f"Template must be a string, but got {type(template)}"
        raise TypeError(msg)

    formatted_text: list[str] = []
    processed_data: list[Data] = []

    data_list = [data] if isinstance(data, Data) else data

    data_objects = [item if isinstance(item, Data) else Data(text=str(item)) for item in data_list]

    for data_obj in data_objects:
        format_dict = {}

        if isinstance(data_obj.data, str):
            format_dict["text"] = data_obj.data

        elif isinstance(data_obj.data, dict):
            format_dict.update(data_obj.data)

            if isinstance(data_obj.data.get("data"), dict):
                format_dict.update(data_obj.data["data"])

            if "text" in format_dict:
                format_dict["text"] = format_dict["text"]
            elif "error" in format_dict:
                format_dict["text"] = format_dict["error"]

        format_dict["data"] = data_obj.data

        safe_dict = defaultdict(str, format_dict)

        try:
            formatted_text.append(template.format_map(safe_dict))
            processed_data.append(data_obj)
        except ValueError as e:
<<<<<<< HEAD
            msg = f"Error formatting template: {e!s}"
            raise ValueError(msg) from e
=======
            raise ValueError(f"Error formatting template: {e!s}") from e
>>>>>>> 6d8fb579

    return formatted_text, processed_data


def data_to_text(template: str, data: Data | list[Data], sep: str = "\n") -> str:
    r"""Converts data into a formatted text string based on a given template.

    Args:
        template (str): The template string used to format each data item.
        data (Data | list[Data]): A single data item or a list of data items to be formatted.
        sep (str, optional): The separator to use between formatted data items. Defaults to "\n".

    Returns:
        str: A string containing the formatted data items separated by the specified separator.
    """
    formatted_text, _ = data_to_text_list(template, data)
    sep = "\n" if sep is None else sep
    return sep.join(formatted_text)


def messages_to_text(template: str, messages: Message | list[Message]) -> str:
    """Converts a list of Messages to a list of texts.

    Args:
        template (str): The template to use for the conversion.
        messages (list[Message]): The list of Messages to convert.

    Returns:
        list[str]: The converted list of texts.
    """
    if isinstance(messages, (Message)):
        messages = [messages]
    # Check if there are any format strings in the template
    messages_ = []
    for message in messages:
        # If it is not a message, create one with the key "text"
        if not isinstance(message, Message):
            msg = "All elements in the list must be of type Message."
            raise TypeError(msg)
        messages_.append(message)

    formated_messages = [template.format(data=message.model_dump(), **message.model_dump()) for message in messages_]
    return "\n".join(formated_messages)<|MERGE_RESOLUTION|>--- conflicted
+++ resolved
@@ -99,12 +99,7 @@
             formatted_text.append(template.format_map(safe_dict))
             processed_data.append(data_obj)
         except ValueError as e:
-<<<<<<< HEAD
-            msg = f"Error formatting template: {e!s}"
-            raise ValueError(msg) from e
-=======
             raise ValueError(f"Error formatting template: {e!s}") from e
->>>>>>> 6d8fb579
 
     return formatted_text, processed_data
 

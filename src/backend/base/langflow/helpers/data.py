--- conflicted
+++ resolved
@@ -145,7 +145,6 @@
     return "\n".join(formated_messages)
 
 
-<<<<<<< HEAD
 def clean_string(s):
     # Remove empty lines
     s = re.sub(r"^\s*$", "", s, flags=re.MULTILINE)
@@ -197,7 +196,8 @@
     except (ValueError, TypeError, AttributeError) as e:
         msg = f"Error converting data: {e!s}"
         raise ValueError(msg) from e
-=======
+
+
 def data_to_dataframe(data: Data | list[Data]) -> DataFrame:
     """Converts a Data object or a list of Data objects to a DataFrame.
 
@@ -209,5 +209,4 @@
     """
     if isinstance(data, Data):
         return DataFrame([data.data])
-    return DataFrame(data=[d.data for d in data])
->>>>>>> a0c00c01
+    return DataFrame(data=[d.data for d in data])
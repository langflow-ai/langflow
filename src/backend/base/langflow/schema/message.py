--- conflicted
+++ resolved
@@ -6,463 +6,4 @@
 # Import and re-export to ensure class identity is preserved
 from lfx.schema.message import ContentBlock, DefaultModel, ErrorMessage, Message, MessageResponse
 
-<<<<<<< HEAD
-from langflow.base.prompts.utils import dict_values_to_string
-from langflow.schema.content_block import ContentBlock
-from langflow.schema.content_types import ErrorContent
-from langflow.schema.data import Data
-from langflow.schema.image import Image, get_file_paths, is_image_file
-from langflow.schema.properties import Properties, Source
-from langflow.schema.validators import timestamp_to_str, timestamp_to_str_validator
-from langflow.utils.constants import (
-    MESSAGE_SENDER_AI,
-    MESSAGE_SENDER_NAME_AI,
-    MESSAGE_SENDER_NAME_USER,
-    MESSAGE_SENDER_USER,
-)
-from langflow.utils.image import create_image_content_dict
-from langflow.utils.mustache_security import safe_mustache_render
-
-if TYPE_CHECKING:
-    from langflow.schema.dataframe import DataFrame
-
-
-class Message(Data):
-    model_config = ConfigDict(arbitrary_types_allowed=True)
-    # Helper class to deal with image data
-    text_key: str = "text"
-    text: str | AsyncIterator | Iterator | None = Field(default="")
-    sender: str | None = None
-    sender_name: str | None = None
-    files: list[str | Image] | None = Field(default=[])
-    session_id: str | UUID | None = Field(default="")
-    timestamp: Annotated[str, timestamp_to_str_validator] = Field(
-        default_factory=lambda: datetime.now(timezone.utc).strftime("%Y-%m-%d %H:%M:%S %Z")
-    )
-    flow_id: str | UUID | None = None
-    error: bool = Field(default=False)
-    edit: bool = Field(default=False)
-
-    properties: Properties = Field(default_factory=Properties)
-    category: Literal["message", "error", "warning", "info"] | None = "message"
-    content_blocks: list[ContentBlock] = Field(default_factory=list)
-    duration: int | None = None
-
-    @field_validator("flow_id", mode="before")
-    @classmethod
-    def validate_flow_id(cls, value):
-        if isinstance(value, UUID):
-            value = str(value)
-        return value
-
-    @field_validator("content_blocks", mode="before")
-    @classmethod
-    def validate_content_blocks(cls, value):
-        # value may start with [ or not
-        if isinstance(value, list):
-            return [
-                ContentBlock.model_validate_json(v) if isinstance(v, str) else ContentBlock.model_validate(v)
-                for v in value
-            ]
-        if isinstance(value, str):
-            value = json.loads(value) if value.startswith("[") else [ContentBlock.model_validate_json(value)]
-        return value
-
-    @field_validator("properties", mode="before")
-    @classmethod
-    def validate_properties(cls, value):
-        if isinstance(value, str):
-            value = Properties.model_validate_json(value)
-        elif isinstance(value, dict):
-            value = Properties.model_validate(value)
-        return value
-
-    @field_serializer("flow_id")
-    def serialize_flow_id(self, value):
-        if isinstance(value, UUID):
-            return str(value)
-        return value
-
-    @field_serializer("timestamp")
-    def serialize_timestamp(self, value):
-        try:
-            # Try parsing with timezone
-            return datetime.strptime(value.strip(), "%Y-%m-%d %H:%M:%S %Z").replace(tzinfo=timezone.utc)
-        except ValueError:
-            # Try parsing without timezone
-            return datetime.strptime(value.strip(), "%Y-%m-%d %H:%M:%S").replace(tzinfo=timezone.utc)
-
-    @field_validator("files", mode="before")
-    @classmethod
-    def validate_files(cls, value):
-        if not value:
-            value = []
-        elif not isinstance(value, list):
-            value = [value]
-        return value
-
-    def model_post_init(self, /, _context: Any) -> None:
-        new_files: list[Any] = []
-        for file in self.files or []:
-            if is_image_file(file):
-                new_files.append(Image(path=file))
-            else:
-                new_files.append(file)
-        self.files = new_files
-        if "timestamp" not in self.data:
-            self.data["timestamp"] = self.timestamp
-
-    def set_flow_id(self, flow_id: str) -> None:
-        self.flow_id = flow_id
-
-    def to_lc_message(
-        self,
-    ) -> BaseMessage:
-        """Converts the Data to a BaseMessage.
-
-        Returns:
-            BaseMessage: The converted BaseMessage.
-        """
-        # The idea of this function is to be a helper to convert a Data to a BaseMessage
-        # It will use the "sender" key to determine if the message is Human or AI
-        # If the key is not present, it will default to AI
-        # But first we check if all required keys are present in the data dictionary
-        # they are: "text", "sender"
-        if self.text is None or not self.sender:
-            logger.warning("Missing required keys ('text', 'sender') in Message, defaulting to HumanMessage.")
-        text = "" if not isinstance(self.text, str) else self.text
-
-        if self.sender == MESSAGE_SENDER_USER or not self.sender:
-            if self.files:
-                contents = [{"type": "text", "text": text}]
-                contents.extend(self.get_file_content_dicts())
-                human_message = HumanMessage(content=contents)
-            else:
-                human_message = HumanMessage(content=text)
-            return human_message
-
-        return AIMessage(content=text)
-
-    @classmethod
-    def from_lc_message(cls, lc_message: BaseMessage) -> Message:
-        if lc_message.type == "human":
-            sender = MESSAGE_SENDER_USER
-            sender_name = MESSAGE_SENDER_NAME_USER
-        elif lc_message.type == "ai":
-            sender = MESSAGE_SENDER_AI
-            sender_name = MESSAGE_SENDER_NAME_AI
-        elif lc_message.type == "system":
-            sender = "System"
-            sender_name = "System"
-        else:
-            sender = lc_message.type
-            sender_name = lc_message.type
-
-        return cls(text=lc_message.content, sender=sender, sender_name=sender_name)
-
-    @classmethod
-    def from_data(cls, data: Data) -> Message:
-        """Converts Data to a Message.
-
-        Args:
-            data: The Data to convert.
-
-        Returns:
-            The converted Message.
-        """
-        return cls(
-            text=data.text,
-            sender=data.sender,
-            sender_name=data.sender_name,
-            files=data.files,
-            session_id=data.session_id,
-            timestamp=data.timestamp,
-            flow_id=data.flow_id,
-            error=data.error,
-            edit=data.edit,
-        )
-
-    @field_serializer("text", mode="plain")
-    def serialize_text(self, value):
-        if isinstance(value, AsyncIterator | Iterator):
-            return ""
-        return value
-
-    # Keep this async method for backwards compatibility
-    def get_file_content_dicts(self):
-        content_dicts = []
-        files = get_file_paths(self.files)
-
-        for file in files:
-            if isinstance(file, Image):
-                content_dicts.append(file.to_content_dict())
-            else:
-                content_dicts.append(create_image_content_dict(file))
-        return content_dicts
-
-    def load_lc_prompt(self):
-        if "prompt" not in self:
-            msg = "Prompt is required."
-            raise ValueError(msg)
-        # self.prompt was passed through jsonable_encoder
-        # so inner messages are not BaseMessage
-        # we need to convert them to BaseMessage
-        messages = []
-        for message in self.prompt.get("kwargs", {}).get("messages", []):
-            match message:
-                case HumanMessage():
-                    messages.append(message)
-                case _ if message.get("type") == "human":
-                    messages.append(HumanMessage(content=message.get("content")))
-                case _ if message.get("type") == "system":
-                    messages.append(SystemMessage(content=message.get("content")))
-                case _ if message.get("type") == "ai":
-                    messages.append(AIMessage(content=message.get("content")))
-
-        self.prompt["kwargs"]["messages"] = messages
-        return load(self.prompt)
-
-    @classmethod
-    def from_lc_prompt(
-        cls,
-        prompt: BaseChatPromptTemplate,
-    ):
-        prompt_json = prompt.to_json()
-        return cls(prompt=prompt_json)
-
-    def format_text(self, template_format="f-string"):
-        if template_format == "mustache":
-            # Use our secure mustache renderer
-            variables_with_str_values = dict_values_to_string(self.variables)
-            formatted_prompt = safe_mustache_render(self.template, variables_with_str_values)
-            self.text = formatted_prompt
-            return formatted_prompt
-        # Use langchain's template for other formats
-        prompt_template = PromptTemplate.from_template(self.template, template_format=template_format)
-        variables_with_str_values = dict_values_to_string(self.variables)
-        formatted_prompt = prompt_template.format(**variables_with_str_values)
-        self.text = formatted_prompt
-        return formatted_prompt
-
-    @classmethod
-    async def from_template_and_variables(cls, template: str, template_format="f-string", **variables):
-        instance = cls(template=template, variables=variables)
-        text = instance.format_text(template_format)
-        # Get all Message instances from the kwargs
-        message = HumanMessage(content=text)
-        contents = []
-        for value in variables.values():
-            if isinstance(value, cls) and value.files:
-                content_dicts = value.get_file_content_dicts()
-                contents.extend(content_dicts)
-        if contents:
-            message = HumanMessage(content=[{"type": "text", "text": text}, *contents])
-
-        prompt_template = ChatPromptTemplate.from_messages([message], template_format=template_format)  # type: ignore[misc]
-
-        instance.prompt = jsonable_encoder(prompt_template.to_json())
-        instance.messages = instance.prompt.get("kwargs", {}).get("messages", [])
-        return instance
-
-    @classmethod
-    async def create(cls, **kwargs):
-        """If files are present, create the message in a separate thread as is_image_file is blocking."""
-        if "files" in kwargs:
-            return await asyncio.to_thread(cls, **kwargs)
-        return cls(**kwargs)
-
-    def to_data(self) -> Data:
-        return Data(data=self.data)
-
-    def to_dataframe(self) -> DataFrame:
-        from langflow.schema.dataframe import DataFrame  # Local import to avoid circular import
-
-        return DataFrame(data=[self])
-
-
-class DefaultModel(BaseModel):
-    class Config:
-        from_attributes = True
-        populate_by_name = True
-        json_encoders = {
-            datetime: lambda v: v.isoformat(),
-        }
-
-    def json(self, **kwargs):
-        # Usa a função de serialização personalizada
-        return super().model_dump_json(**kwargs, encoder=self.custom_encoder)
-
-    @staticmethod
-    def custom_encoder(obj):
-        if isinstance(obj, datetime):
-            return obj.isoformat()
-        msg = f"Object of type {obj.__class__.__name__} is not JSON serializable"
-        raise TypeError(msg)
-
-
-class MessageResponse(DefaultModel):
-    id: str | UUID | None = Field(default=None)
-    flow_id: UUID | None = Field(default=None)
-    timestamp: datetime = Field(default_factory=lambda: datetime.now(timezone.utc))
-    sender: str
-    sender_name: str
-    session_id: str
-    text: str
-    files: list[str] = []
-    edit: bool
-    duration: float | None = None
-
-    properties: Properties | None = None
-    category: str | None = None
-    content_blocks: list[ContentBlock] | None = None
-
-    @field_validator("content_blocks", mode="before")
-    @classmethod
-    def validate_content_blocks(cls, v):
-        if isinstance(v, str):
-            v = json.loads(v)
-        if isinstance(v, list):
-            return [cls.validate_content_blocks(block) for block in v]
-        if isinstance(v, dict):
-            return ContentBlock.model_validate(v)
-        return v
-
-    @field_validator("properties", mode="before")
-    @classmethod
-    def validate_properties(cls, v):
-        if isinstance(v, str):
-            v = json.loads(v)
-        return v
-
-    @field_validator("files", mode="before")
-    @classmethod
-    def validate_files(cls, v):
-        if isinstance(v, str):
-            v = json.loads(v)
-        return v
-
-    @field_serializer("timestamp")
-    @classmethod
-    def serialize_timestamp(cls, v):
-        return timestamp_to_str(v)
-
-    @field_serializer("files")
-    @classmethod
-    def serialize_files(cls, v):
-        if isinstance(v, list):
-            return json.dumps(v)
-        return v
-
-    @classmethod
-    def from_message(cls, message: Message, flow_id: str | None = None):
-        # first check if the record has all the required fields
-        if message.text is None or not message.sender or not message.sender_name:
-            msg = "The message does not have the required fields (text, sender, sender_name)."
-            raise ValueError(msg)
-        return cls(
-            sender=message.sender,
-            sender_name=message.sender_name,
-            text=message.text,
-            session_id=message.session_id,
-            files=message.files or [],
-            timestamp=message.timestamp,
-            flow_id=flow_id,
-        )
-
-
-class ErrorMessage(Message):
-    """A message class specifically for error messages with predefined error-specific attributes."""
-
-    @staticmethod
-    def _format_markdown_reason(exception: BaseException) -> str:
-        """Format the error reason with markdown formatting."""
-        reason = f"**{exception.__class__.__name__}**\n"
-        if hasattr(exception, "body") and isinstance(exception.body, dict) and "message" in exception.body:
-            reason += f" - **{exception.body.get('message')}**\n"
-        elif hasattr(exception, "code"):
-            reason += f" - **Code: {exception.code}**\n"
-        elif hasattr(exception, "args") and exception.args:
-            reason += f" - **Details: {exception.args[0]}**\n"
-        elif isinstance(exception, ValidationError):
-            reason += f" - **Details:**\n\n```python\n{exception!s}\n```\n"
-        else:
-            reason += " - **An unknown error occurred.**\n"
-        return reason
-
-    @staticmethod
-    def _format_plain_reason(exception: BaseException) -> str:
-        """Format the error reason without markdown."""
-        if hasattr(exception, "body") and isinstance(exception.body, dict) and "message" in exception.body:
-            reason = f"{exception.body.get('message')}\n"
-        elif hasattr(exception, "_message"):
-            reason = f"{exception._message()}\n" if callable(exception._message) else f"{exception._message}\n"
-        elif hasattr(exception, "code"):
-            reason = f"Code: {exception.code}\n"
-        elif hasattr(exception, "args") and exception.args:
-            reason = f"{exception.args[0]}\n"
-        elif isinstance(exception, ValidationError):
-            reason = f"{exception!s}\n"
-        elif hasattr(exception, "detail"):
-            reason = f"{exception.detail}\n"
-        elif hasattr(exception, "message"):
-            reason = f"{exception.message}\n"
-        else:
-            reason = "An unknown error occurred.\n"
-        return reason
-
-    def __init__(
-        self,
-        exception: BaseException,
-        session_id: str | None = None,
-        source: Source | None = None,
-        trace_name: str | None = None,
-        flow_id: UUID | str | None = None,
-    ) -> None:
-        # This is done to avoid circular imports
-        if exception.__class__.__name__ == "ExceptionWithMessageError" and exception.__cause__ is not None:
-            exception = exception.__cause__
-
-        plain_reason = self._format_plain_reason(exception)
-        markdown_reason = self._format_markdown_reason(exception)
-        # Get the sender ID
-        if trace_name:
-            match = re.search(r"\((.*?)\)", trace_name)
-            if match:
-                match.group(1)
-
-        super().__init__(
-            session_id=session_id,
-            sender=source.display_name if source else None,
-            sender_name=source.display_name if source else None,
-            text=plain_reason,
-            properties=Properties(
-                text_color="red",
-                background_color="red",
-                edited=False,
-                source=source,
-                icon="error",
-                allow_markdown=False,
-                targets=[],
-            ),
-            category="error",
-            error=True,
-            content_blocks=[
-                ContentBlock(
-                    title="Error",
-                    contents=[
-                        ErrorContent(
-                            type="error",
-                            component=source.display_name if source else None,
-                            field=str(exception.field) if hasattr(exception, "field") else None,
-                            reason=markdown_reason,
-                            solution=str(exception.solution) if hasattr(exception, "solution") else None,
-                            traceback=traceback.format_exc(),
-                        )
-                    ],
-                )
-            ],
-            flow_id=flow_id,
-        )
-=======
-__all__ = ["ContentBlock", "DefaultModel", "ErrorMessage", "Message", "MessageResponse"]
->>>>>>> 577ccd03
+__all__ = ["ContentBlock", "DefaultModel", "ErrorMessage", "Message", "MessageResponse"]
--- conflicted
+++ resolved
@@ -156,20 +156,12 @@
             return ""
         return value
 
-<<<<<<< HEAD
-    def get_file_content_dicts(self):
-=======
     def sync_get_file_content_dicts(self):
->>>>>>> b5180c4d
         coro = self.aget_file_content_dicts()
         loop = asyncio.get_event_loop()
         return loop.run_until_complete(coro)
 
-<<<<<<< HEAD
-    async def aget_file_content_dicts(self):
-=======
     async def get_file_content_dicts(self):
->>>>>>> b5180c4d
         content_dicts = []
         files = await get_file_paths(self.files)
 

import asyncio
from datetime import datetime, timezone
from typing import Annotated, Any, AsyncIterator, Iterator, List, Optional
from uuid import UUID

from fastapi.encoders import jsonable_encoder
from langchain_core.load import load
from langchain_core.messages import AIMessage, BaseMessage, HumanMessage, SystemMessage
from langchain_core.prompt_values import ImagePromptValue
from langchain_core.prompts import BaseChatPromptTemplate, ChatPromptTemplate, PromptTemplate
from langchain_core.prompts.image import ImagePromptTemplate
from loguru import logger
from pydantic import BeforeValidator, ConfigDict, Field, field_serializer, field_validator

from langflow.base.prompts.utils import dict_values_to_string
from langflow.schema.data import Data
from langflow.schema.image import Image, get_file_paths, is_image_file
from langflow.utils.async_helpers import run_until_complete
from langflow.utils.constants import (
    MESSAGE_SENDER_AI,
    MESSAGE_SENDER_NAME_AI,
    MESSAGE_SENDER_NAME_USER,
    MESSAGE_SENDER_USER,
)


def _timestamp_to_str(timestamp: datetime | str) -> str:
<<<<<<< HEAD
    if isinstance(timestamp, str):
        # Just check if the string is a valid datetime
        try:
            datetime.strptime(timestamp, "%Y-%m-%d %H:%M:%S")
            return timestamp
        except ValueError:
            raise ValueError(f"Invalid timestamp: {timestamp}")
    return timestamp.strftime("%Y-%m-%d %H:%M:%S")
=======
    if isinstance(timestamp, datetime):
        return timestamp.strftime("%Y-%m-%d %H:%M:%S")
    return timestamp
>>>>>>> 86ca2339


class Message(Data):
    model_config = ConfigDict(arbitrary_types_allowed=True)
    # Helper class to deal with image data
    text_key: str = "text"
    text: Optional[str | AsyncIterator | Iterator] = Field(default="")
    sender: Optional[str] = None
    sender_name: Optional[str] = None
    files: Optional[list[str | Image]] = Field(default=[])
    session_id: Optional[str] = Field(default="")
    timestamp: Annotated[str, BeforeValidator(_timestamp_to_str)] = Field(
        default_factory=lambda: datetime.now(timezone.utc).strftime("%Y-%m-%d %H:%M:%S")
    )
    flow_id: Optional[str | UUID] = None

    @field_validator("flow_id", mode="before")
    @classmethod
    def validate_flow_id(cls, value):
        if isinstance(value, UUID):
            value = str(value)
        return value

    @field_serializer("flow_id")
    def serialize_flow_id(value):
        if isinstance(value, str):
            return UUID(value)
        return value

    @field_validator("files", mode="before")
    @classmethod
    def validate_files(cls, value):
        if not value:
            value = []
        elif not isinstance(value, list):
            value = [value]
        return value

    def model_post_init(self, __context: Any) -> None:
        new_files: List[Any] = []
        for file in self.files or []:
            if is_image_file(file):
                new_files.append(Image(path=file))
            else:
                new_files.append(file)
        self.files = new_files
        if "timestamp" not in self.data:
            self.data["timestamp"] = self.timestamp

    def set_flow_id(self, flow_id: str):
        self.flow_id = flow_id

    def to_lc_message(
        self,
    ) -> BaseMessage:
        """
        Converts the Data to a BaseMessage.

        Returns:
            BaseMessage: The converted BaseMessage.
        """
        # The idea of this function is to be a helper to convert a Data to a BaseMessage
        # It will use the "sender" key to determine if the message is Human or AI
        # If the key is not present, it will default to AI
        # But first we check if all required keys are present in the data dictionary
        # they are: "text", "sender"
        if self.text is None or not self.sender:
            logger.warning("Missing required keys ('text', 'sender') in Message, defaulting to HumanMessage.")
        if not isinstance(self.text, str):
            text = ""
        else:
            text = self.text

        if self.sender == MESSAGE_SENDER_USER or not self.sender:
            if self.files:
                contents = [{"type": "text", "text": text}]
                contents.extend(self.sync_get_file_content_dicts())
                human_message = HumanMessage(content=contents)  # type: ignore
            else:
                human_message = HumanMessage(content=text)
            return human_message

        return AIMessage(content=text)  # type: ignore

    @classmethod
    def from_lc_message(cls, lc_message: BaseMessage) -> "Message":
        if lc_message.type == "human":
            sender = MESSAGE_SENDER_USER
            sender_name = MESSAGE_SENDER_NAME_USER
        elif lc_message.type == "ai":
            sender = MESSAGE_SENDER_AI
            sender_name = MESSAGE_SENDER_NAME_AI
        elif lc_message.type == "system":
            sender = "System"
            sender_name = "System"
        else:
            sender = lc_message.type
            sender_name = lc_message.type

        return cls(text=lc_message.content, sender=sender, sender_name=sender_name)

    @classmethod
    def from_data(cls, data: "Data") -> "Message":
        """
        Converts a BaseMessage to a Data.

        Args:
            record (BaseMessage): The BaseMessage to convert.

        Returns:
            Data: The converted Data.
        """

        return cls(
            text=data.text,
            sender=data.sender,
            sender_name=data.sender_name,
            files=data.files,
            session_id=data.session_id,
            timestamp=data.timestamp,
            flow_id=data.flow_id,
        )

    @field_serializer("text", mode="plain")
    def serialize_text(self, value):
        if isinstance(value, AsyncIterator):
            return ""
        elif isinstance(value, Iterator):
            return ""
        return value

<<<<<<< HEAD
    def get_file_content_dicts(self):
        coro = self.aget_file_content_dicts()
        return run_until_complete(coro)

    async def aget_file_content_dicts(self):
=======
    def sync_get_file_content_dicts(self):
        coro = self.aget_file_content_dicts()
        loop = asyncio.get_event_loop()
        return loop.run_until_complete(coro)

    async def get_file_content_dicts(self):
>>>>>>> 86ca2339
        content_dicts = []
        files = await get_file_paths(self.files)

        for file in files:
            if isinstance(file, Image):
                content_dicts.append(file.to_content_dict())
            else:
                image_template = ImagePromptTemplate()
                image_prompt_value: ImagePromptValue = image_template.invoke(input={"path": file})  # type: ignore
                content_dicts.append({"type": "image_url", "image_url": image_prompt_value.image_url})
        return content_dicts

    def load_lc_prompt(self):
        if "prompt" not in self:
            raise ValueError("Prompt is required.")
        # self.prompt was passed through jsonable_encoder
        # so inner messages are not BaseMessage
        # we need to convert them to BaseMessage
        messages = []
        for message in self.prompt.get("kwargs", {}).get("messages", []):
            match message:
                case HumanMessage():
                    messages.append(message)
                case _ if message.get("type") == "human":
                    messages.append(HumanMessage(content=message.get("content")))
                case _ if message.get("type") == "system":
                    messages.append(SystemMessage(content=message.get("content")))
                case _ if message.get("type") == "ai":
                    messages.append(AIMessage(content=message.get("content")))

        self.prompt["kwargs"]["messages"] = messages
        loaded_prompt = load(self.prompt)
        return loaded_prompt

    @classmethod
    def from_lc_prompt(
        cls,
        prompt: BaseChatPromptTemplate,
    ):
        prompt_json = prompt.to_json()
        return cls(prompt=prompt_json)

    def format_text(self):
        prompt_template = PromptTemplate.from_template(self.template)
        variables_with_str_values = dict_values_to_string(self.variables)
        formatted_prompt = prompt_template.format(**variables_with_str_values)
        self.text = formatted_prompt
        return formatted_prompt

    @classmethod
    async def from_template_and_variables(cls, template: str, **variables):
        instance = cls(template=template, variables=variables)
        text = instance.format_text()
        # Get all Message instances from the kwargs
        message = HumanMessage(content=text)
        contents = []
        for value in variables.values():
            if isinstance(value, cls) and value.files:
                content_dicts = await value.aget_file_content_dicts()
                contents.extend(content_dicts)
        if contents:
            message = HumanMessage(content=[{"type": "text", "text": text}] + contents)

        prompt_template = ChatPromptTemplate(messages=[message])  # type: ignore
        instance.prompt = jsonable_encoder(prompt_template.to_json())
        instance.messages = instance.prompt.get("kwargs", {}).get("messages", [])
        return instance

    @classmethod
    def sync_from_template_and_variables(cls, template: str, **variables):
        # Run the async version in a sync way
        try:
            loop = asyncio.get_running_loop()
        except RuntimeError:
            return asyncio.run(cls.from_template_and_variables(template, **variables))
        else:
            return loop.run_until_complete(cls.from_template_and_variables(template, **variables))<|MERGE_RESOLUTION|>--- conflicted
+++ resolved
@@ -15,7 +15,6 @@
 from langflow.base.prompts.utils import dict_values_to_string
 from langflow.schema.data import Data
 from langflow.schema.image import Image, get_file_paths, is_image_file
-from langflow.utils.async_helpers import run_until_complete
 from langflow.utils.constants import (
     MESSAGE_SENDER_AI,
     MESSAGE_SENDER_NAME_AI,
@@ -25,7 +24,6 @@
 
 
 def _timestamp_to_str(timestamp: datetime | str) -> str:
-<<<<<<< HEAD
     if isinstance(timestamp, str):
         # Just check if the string is a valid datetime
         try:
@@ -34,11 +32,6 @@
         except ValueError:
             raise ValueError(f"Invalid timestamp: {timestamp}")
     return timestamp.strftime("%Y-%m-%d %H:%M:%S")
-=======
-    if isinstance(timestamp, datetime):
-        return timestamp.strftime("%Y-%m-%d %H:%M:%S")
-    return timestamp
->>>>>>> 86ca2339
 
 
 class Message(Data):
@@ -170,20 +163,13 @@
             return ""
         return value
 
-<<<<<<< HEAD
-    def get_file_content_dicts(self):
-        coro = self.aget_file_content_dicts()
-        return run_until_complete(coro)
-
-    async def aget_file_content_dicts(self):
-=======
     def sync_get_file_content_dicts(self):
         coro = self.aget_file_content_dicts()
         loop = asyncio.get_event_loop()
         return loop.run_until_complete(coro)
 
+    # Keep this async method for backwards compatibility
     async def get_file_content_dicts(self):
->>>>>>> 86ca2339
         content_dicts = []
         files = await get_file_paths(self.files)
 

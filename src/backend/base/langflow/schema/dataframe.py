from typing import cast

import pandas as pd
from langchain_core.documents import Document
from pandas import DataFrame as pandas_DataFrame

from langflow.schema.data import Data


class DataFrame(pandas_DataFrame):
    """A pandas DataFrame subclass specialized for handling collections of Data objects.

    This class extends pandas.DataFrame to provide seamless integration between
    Langflow's Data objects and pandas' powerful data manipulation capabilities.

    Args:
        data: Input data in various formats:
            - List[Data]: List of Data objects
            - List[Dict]: List of dictionaries
            - Dict: Dictionary of arrays/lists
            - pandas.DataFrame: Existing DataFrame
            - Any format supported by pandas.DataFrame
        **kwargs: Additional arguments passed to pandas.DataFrame constructor

    Examples:
        >>> # From Data objects
        >>> dataset = DataFrame([Data(data={"name": "John"}), Data(data={"name": "Jane"})])

        >>> # From dictionaries
        >>> dataset = DataFrame([{"name": "John"}, {"name": "Jane"}])

        >>> # From dictionary of lists
        >>> dataset = DataFrame({"name": ["John", "Jane"], "age": [30, 25]})
    """

    def __init__(
        self,
        data: list[dict] | list[Data] | pd.DataFrame | None = None,
        text_key: str = "text",
        default_value: str = "",
        **kwargs,
    ):
        # Initialize pandas DataFrame first without data
        super().__init__(**kwargs)  # Removed data parameter

        # Store attributes as private members to avoid conflicts with pandas
        self._text_key = text_key
        self._default_value = default_value

        if data is None:
            return

        if isinstance(data, list):
            if all(isinstance(x, Data) for x in data):
                data = [d.data for d in data if hasattr(d, "data")]
            elif not all(isinstance(x, dict) for x in data):
                msg = "List items must be either all Data objects or all dictionaries"
                raise ValueError(msg)
            self._update(data, **kwargs)
        elif isinstance(data, dict | pd.DataFrame):  # Fixed type check syntax
            self._update(data, **kwargs)

    def _update(self, data, **kwargs):
        """Helper method to update DataFrame with new data."""
        new_df = pd.DataFrame(data, **kwargs)
        self._update_inplace(new_df)

    # Update property accessors
    @property
    def text_key(self) -> str:
        return self._text_key

    @text_key.setter
    def text_key(self, value: str) -> None:
        if value not in self.columns:
            msg = f"Text key '{value}' not found in DataFrame columns"
            raise ValueError(msg)
        self._text_key = value

    @property
    def default_value(self) -> str:
        return self._default_value

    @default_value.setter
    def default_value(self, value: str) -> None:
        self._default_value = value

    def to_data_list(self) -> list[Data]:
        """Converts the DataFrame back to a list of Data objects."""
        list_of_dicts = self.to_dict(orient="records")
        # suggested change: [Data(**row) for row in list_of_dicts]
        return [Data(data=row) for row in list_of_dicts]

    def add_row(self, data: dict | Data) -> "DataFrame":
        """Adds a single row to the dataset.

        Args:
            data: Either a Data object or a dictionary to add as a new row

        Returns:
            DataFrame: A new DataFrame with the added row

        Example:
            >>> dataset = DataFrame([{"name": "John"}])
            >>> dataset = dataset.add_row({"name": "Jane"})
        """
        if isinstance(data, Data):
            data = data.data
        new_df = self._constructor([data])
        return cast("DataFrame", pd.concat([self, new_df], ignore_index=True))

    def add_rows(self, data: list[dict | Data]) -> "DataFrame":
        """Adds multiple rows to the dataset.

        Args:
            data: List of Data objects or dictionaries to add as new rows

        Returns:
            DataFrame: A new DataFrame with the added rows
        """
        processed_data = []
        for item in data:
            if isinstance(item, Data):
                processed_data.append(item.data)
            else:
                processed_data.append(item)
        new_df = self._constructor(processed_data)
        return cast("DataFrame", pd.concat([self, new_df], ignore_index=True))

    @property
    def _constructor(self):
        def _c(*args, **kwargs):
            return DataFrame(*args, **kwargs).__finalize__(self)

        return _c

    def __bool__(self):
        """Truth value testing for the DataFrame.

        Returns True if the DataFrame has at least one row, False otherwise.
        """
        return not self.empty

    def to_lc_documents(self) -> list[Document]:
        """Converts the DataFrame to a list of Documents.

        Returns:
            list[Document]: The converted list of Documents.
        """
        list_of_dicts = self.to_dict(orient="records")
        documents = []
        for row in list_of_dicts:
            data_copy = row.copy()
            text = data_copy.pop(self._text_key, self._default_value)
            if isinstance(text, str):
                documents.append(Document(page_content=text, metadata=data_copy))
            else:
                documents.append(Document(page_content=str(text), metadata=data_copy))
        return documents

    def _docs_to_dataframe(self, docs):
        """Converts a list of Documents to a DataFrame.

        Args:
            docs: List of Document objects

        Returns:
            DataFrame: A new DataFrame with the converted Documents
        """
        return DataFrame(docs)

    def __eq__(self, other):
        """Override equality to handle comparison with empty DataFrames and non-DataFrame objects."""
        if self.empty:
            return False
        if isinstance(other, list) and not other:  # Empty list case
            return False
<<<<<<< HEAD
        if not isinstance(other, (DataFrame, pd.DataFrame)):  # Non-DataFrame case
=======
        if not isinstance(other, DataFrame | pd.DataFrame):  # Non-DataFrame case
>>>>>>> 6c6cab42
            return False
        return super().__eq__(other)<|MERGE_RESOLUTION|>--- conflicted
+++ resolved
@@ -175,10 +175,6 @@
             return False
         if isinstance(other, list) and not other:  # Empty list case
             return False
-<<<<<<< HEAD
-        if not isinstance(other, (DataFrame, pd.DataFrame)):  # Non-DataFrame case
-=======
         if not isinstance(other, DataFrame | pd.DataFrame):  # Non-DataFrame case
->>>>>>> 6c6cab42
             return False
         return super().__eq__(other)
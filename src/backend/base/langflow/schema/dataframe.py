--- conflicted
+++ resolved
@@ -1,211 +1,3 @@
-# ruff: noqa: A005
 """Backwards compatibility module for langflow.schema.dataframe."""
 
-<<<<<<< HEAD
-from lfx.schema.dataframe import DataFrame  # noqa: F401
-=======
-import pandas as pd
-from langchain_core.documents import Document
-from pandas import DataFrame as pandas_DataFrame
-
-from langflow.schema.data import Data
-from langflow.schema.message import Message
-
-
-class DataFrame(pandas_DataFrame):  # noqa: PLW1641
-    """A pandas DataFrame subclass specialized for handling collections of Data objects.
-
-    This class extends pandas.DataFrame to provide seamless integration between
-    Langflow's Data objects and pandas' powerful data manipulation capabilities.
-
-    Args:
-        data: Input data in various formats:
-            - List[Data]: List of Data objects
-            - List[Dict]: List of dictionaries
-            - Dict: Dictionary of arrays/lists
-            - pandas.DataFrame: Existing DataFrame
-            - Any format supported by pandas.DataFrame
-        **kwargs: Additional arguments passed to pandas.DataFrame constructor
-
-    Examples:
-        >>> # From Data objects
-        >>> dataset = DataFrame([Data(data={"name": "John"}), Data(data={"name": "Jane"})])
-
-        >>> # From dictionaries
-        >>> dataset = DataFrame([{"name": "John"}, {"name": "Jane"}])
-
-        >>> # From dictionary of lists
-        >>> dataset = DataFrame({"name": ["John", "Jane"], "age": [30, 25]})
-    """
-
-    def __init__(
-        self,
-        data: list[dict] | list[Data] | pd.DataFrame | None = None,
-        text_key: str = "text",
-        default_value: str = "",
-        **kwargs,
-    ):
-        # Initialize pandas DataFrame first without data
-        super().__init__(**kwargs)  # Removed data parameter
-
-        # Store attributes as private members to avoid conflicts with pandas
-        self._text_key = text_key
-        self._default_value = default_value
-
-        if data is None:
-            return
-
-        if isinstance(data, list):
-            if all(isinstance(x, Data) for x in data):
-                data = [d.data for d in data if hasattr(d, "data")]
-            elif not all(isinstance(x, dict) for x in data):
-                msg = "List items must be either all Data objects or all dictionaries"
-                raise ValueError(msg)
-            self._update(data, **kwargs)
-        elif isinstance(data, dict | pd.DataFrame):  # Fixed type check syntax
-            self._update(data, **kwargs)
-
-    def _update(self, data, **kwargs):
-        """Helper method to update DataFrame with new data."""
-        new_df = pd.DataFrame(data, **kwargs)
-        self._update_inplace(new_df)
-
-    # Update property accessors
-    @property
-    def text_key(self) -> str:
-        return self._text_key
-
-    @text_key.setter
-    def text_key(self, value: str) -> None:
-        if value not in self.columns:
-            msg = f"Text key '{value}' not found in DataFrame columns"
-            raise ValueError(msg)
-        self._text_key = value
-
-    @property
-    def default_value(self) -> str:
-        return self._default_value
-
-    @default_value.setter
-    def default_value(self, value: str) -> None:
-        self._default_value = value
-
-    def to_data_list(self) -> list[Data]:
-        """Converts the DataFrame back to a list of Data objects."""
-        list_of_dicts = self.to_dict(orient="records")
-        # suggested change: [Data(**row) for row in list_of_dicts]
-        return [Data(data=row) for row in list_of_dicts]
-
-    def add_row(self, data: dict | Data) -> "DataFrame":
-        """Adds a single row to the dataset.
-
-        Args:
-            data: Either a Data object or a dictionary to add as a new row
-
-        Returns:
-            DataFrame: A new DataFrame with the added row
-
-        Example:
-            >>> dataset = DataFrame([{"name": "John"}])
-            >>> dataset = dataset.add_row({"name": "Jane"})
-        """
-        if isinstance(data, Data):
-            data = data.data
-        new_df = self._constructor([data])
-        return cast("DataFrame", pd.concat([self, new_df], ignore_index=True))
-
-    def add_rows(self, data: list[dict | Data]) -> "DataFrame":
-        """Adds multiple rows to the dataset.
-
-        Args:
-            data: List of Data objects or dictionaries to add as new rows
-
-        Returns:
-            DataFrame: A new DataFrame with the added rows
-        """
-        processed_data = []
-        for item in data:
-            if isinstance(item, Data):
-                processed_data.append(item.data)
-            else:
-                processed_data.append(item)
-        new_df = self._constructor(processed_data)
-        return cast("DataFrame", pd.concat([self, new_df], ignore_index=True))
-
-    @property
-    def _constructor(self):
-        def _c(*args, **kwargs):
-            return DataFrame(*args, **kwargs).__finalize__(self)
-
-        return _c
-
-    def __bool__(self):
-        """Truth value testing for the DataFrame.
-
-        Returns True if the DataFrame has at least one row, False otherwise.
-        """
-        return not self.empty
-
-    def to_lc_documents(self) -> list[Document]:
-        """Converts the DataFrame to a list of Documents.
-
-        Returns:
-            list[Document]: The converted list of Documents.
-        """
-        list_of_dicts = self.to_dict(orient="records")
-        documents = []
-        for row in list_of_dicts:
-            data_copy = row.copy()
-            text = data_copy.pop(self._text_key, self._default_value)
-            if isinstance(text, str):
-                documents.append(Document(page_content=text, metadata=data_copy))
-            else:
-                documents.append(Document(page_content=str(text), metadata=data_copy))
-        return documents
-
-    def _docs_to_dataframe(self, docs):
-        """Converts a list of Documents to a DataFrame.
-
-        Args:
-            docs: List of Document objects
-
-        Returns:
-            DataFrame: A new DataFrame with the converted Documents
-        """
-        return DataFrame(docs)
-
-    def __eq__(self, other):
-        """Override equality to handle comparison with empty DataFrames and non-DataFrame objects."""
-        if self.empty:
-            return False
-        if isinstance(other, list) and not other:  # Empty list case
-            return False
-        if not isinstance(other, DataFrame | pd.DataFrame):  # Non-DataFrame case
-            return False
-        return super().__eq__(other)
-
-    def to_data(self) -> Data:
-        """Convert this DataFrame to a Data object.
-
-        Returns:
-            Data: A Data object containing the DataFrame records under 'results' key.
-        """
-        dict_list = self.to_dict(orient="records")
-        return Data(data={"results": dict_list})
-
-    def to_message(self) -> Message:
-        from langflow.schema.message import Message  # Local import to avoid circular import
-
-        # Process DataFrame similar to the _safe_convert method
-        # Remove empty rows
-        processed_df = self.dropna(how="all")
-        # Remove empty lines in each cell
-        processed_df = processed_df.replace(r"^\s*$", "", regex=True)
-        # Replace multiple newlines with a single newline
-        processed_df = processed_df.replace(r"\n+", "\n", regex=True)
-        # Replace pipe characters to avoid markdown table issues
-        processed_df = processed_df.replace(r"\|", r"\\|", regex=True)
-        processed_df = processed_df.map(lambda x: str(x).replace("\n", "<br/>") if isinstance(x, str) else x)
-        # Convert to markdown and wrap in a Message
-        return Message(text=processed_df.to_markdown(index=False))
->>>>>>> 0191d1a5
+from lfx.schema.dataframe import DataFrame  # noqa: F401
from __future__ import annotations

from typing import TYPE_CHECKING, Any, cast

from lfx.graph.vertex.base import Vertex
from lfx.processing.utils import validate_and_repair_json
from loguru import logger
from pydantic import BaseModel

from langflow.schema.graph import InputValue, Tweaks
from langflow.schema.schema import INPUT_FIELD_NAME
from langflow.services.deps import get_settings_service

if TYPE_CHECKING:
<<<<<<< HEAD
    from lfx.graph.graph.base import Graph
    from lfx.graph.schema import RunOutputs
    from lfx.schema.schema import InputValueRequest

    from langflow.services.event_manager import EventManager
=======
    from langflow.api.v1.schemas import InputValueRequest
    from langflow.events.event_manager import EventManager
    from langflow.graph.graph.base import Graph
    from langflow.graph.schema import RunOutputs
>>>>>>> 3ecf9640


class Result(BaseModel):
    result: Any
    session_id: str


async def run_graph_internal(
    graph: Graph,
    flow_id: str,
    *,
    stream: bool = False,
    session_id: str | None = None,
    inputs: list[InputValueRequest] | None = None,
    outputs: list[str] | None = None,
    event_manager: EventManager | None = None,
) -> tuple[list[RunOutputs], str]:
    """Run the graph and generate the result."""
    inputs = inputs or []
    effective_session_id = session_id or flow_id
    components = []
    inputs_list = []
    types = []
    for input_value_request in inputs:
        if input_value_request.input_value is None:
            logger.warning("InputValueRequest input_value cannot be None, defaulting to an empty string.")
            input_value_request.input_value = ""
        components.append(input_value_request.components or [])
        inputs_list.append({INPUT_FIELD_NAME: input_value_request.input_value})
        types.append(input_value_request.type)

    fallback_to_env_vars = get_settings_service().settings.fallback_to_env_var
    graph.session_id = effective_session_id
    run_outputs = await graph.arun(
        inputs=inputs_list,
        inputs_components=components,
        types=types,
        outputs=outputs or [],
        stream=stream,
        session_id=effective_session_id or "",
        fallback_to_env_vars=fallback_to_env_vars,
        event_manager=event_manager,
    )
    return run_outputs, effective_session_id


async def run_graph(
    graph: Graph,
    input_value: str,
    input_type: str,
    output_type: str,
    *,
    session_id: str | None = None,
    fallback_to_env_vars: bool = False,
    output_component: str | None = None,
    stream: bool = False,
) -> list[RunOutputs]:
    """Runs the given Langflow Graph with the specified input and returns the outputs.

    Args:
        graph (Graph): The graph to be executed.
        input_value (str): The input value to be passed to the graph.
        input_type (str): The type of the input value.
        output_type (str): The type of the desired output.
        session_id (str | None, optional): The session ID to be used for the flow. Defaults to None.
        fallback_to_env_vars (bool, optional): Whether to fallback to environment variables.
            Defaults to False.
        output_component (Optional[str], optional): The specific output component to retrieve. Defaults to None.
        stream (bool, optional): Whether to stream the results or not. Defaults to False.

    Returns:
        List[RunOutputs]: A list of RunOutputs objects representing the outputs of the graph.

    """
    inputs = [InputValue(components=[], input_value=input_value, type=input_type)]
    if output_component:
        outputs = [output_component]
    else:
        outputs = [
            vertex.id
            for vertex in graph.vertices
            if output_type == "debug"
            or (vertex.is_output and (output_type == "any" or output_type in vertex.id.lower()))
        ]
    components = []
    inputs_list = []
    types = []
    for input_value_request in inputs:
        if input_value_request.input_value is None:
            logger.warning("InputValueRequest input_value cannot be None, defaulting to an empty string.")
            input_value_request.input_value = ""
        components.append(input_value_request.components or [])
        inputs_list.append({INPUT_FIELD_NAME: input_value_request.input_value})
        types.append(input_value_request.type)
    return await graph.arun(
        inputs_list,
        inputs_components=components,
        types=types,
        outputs=outputs or [],
        stream=stream,
        session_id=session_id,
        fallback_to_env_vars=fallback_to_env_vars,
    )


def validate_input(
    graph_data: dict[str, Any], tweaks: Tweaks | dict[str, str | dict[str, Any]]
) -> list[dict[str, Any]]:
    if not isinstance(graph_data, dict) or not isinstance(tweaks, dict):
        msg = "graph_data and tweaks should be dictionaries"
        raise TypeError(msg)

    nodes = graph_data.get("data", {}).get("nodes") or graph_data.get("nodes")

    if not isinstance(nodes, list):
        msg = "graph_data should contain a list of nodes under 'data' key or directly under 'nodes' key"
        raise TypeError(msg)

    return nodes


def apply_tweaks(node: dict[str, Any], node_tweaks: dict[str, Any]) -> None:
    template_data = node.get("data", {}).get("node", {}).get("template")

    if not isinstance(template_data, dict):
        logger.warning(f"Template data for node {node.get('id')} should be a dictionary")
        return

    for tweak_name, tweak_value in node_tweaks.items():
        if tweak_name not in template_data:
            continue
        if tweak_name in template_data:
            if template_data[tweak_name]["type"] == "NestedDict":
                value = validate_and_repair_json(tweak_value)
                template_data[tweak_name]["value"] = value
            elif isinstance(tweak_value, dict):
                for k, v in tweak_value.items():
                    k_ = "file_path" if template_data[tweak_name]["type"] == "file" else k
                    template_data[tweak_name][k_] = v
            else:
                key = "file_path" if template_data[tweak_name]["type"] == "file" else "value"
                template_data[tweak_name][key] = tweak_value


def apply_tweaks_on_vertex(vertex: Vertex, node_tweaks: dict[str, Any]) -> None:
    for tweak_name, tweak_value in node_tweaks.items():
        if tweak_name and tweak_value and tweak_name in vertex.params:
            vertex.params[tweak_name] = tweak_value


def process_tweaks(
    graph_data: dict[str, Any], tweaks: Tweaks | dict[str, dict[str, Any]], *, stream: bool = False
) -> dict[str, Any]:
    """This function is used to tweak the graph data using the node id and the tweaks dict.

    :param graph_data: The dictionary containing the graph data. It must contain a 'data' key with
                       'nodes' as its child or directly contain 'nodes' key. Each node should have an 'id' and 'data'.
    :param tweaks: The dictionary containing the tweaks. The keys can be the node id or the name of the tweak.
                   The values can be a dictionary containing the tweaks for the node or the value of the tweak.
    :param stream: A boolean flag indicating whether streaming should be deactivated across all components or not.
                   Default is False.
    :return: The modified graph_data dictionary.
    :raises ValueError: If the input is not in the expected format.
    """
    tweaks_dict = cast("dict[str, Any]", tweaks.model_dump()) if not isinstance(tweaks, dict) else tweaks
    if "stream" not in tweaks_dict:
        tweaks_dict |= {"stream": stream}
    nodes = validate_input(graph_data, cast("dict[str, str | dict[str, Any]]", tweaks_dict))
    nodes_map = {node.get("id"): node for node in nodes}
    nodes_display_name_map = {node.get("data", {}).get("node", {}).get("display_name"): node for node in nodes}

    all_nodes_tweaks = {}
    for key, value in tweaks_dict.items():
        if isinstance(value, dict):
            if (node := nodes_map.get(key)) or (node := nodes_display_name_map.get(key)):
                apply_tweaks(node, value)
        else:
            all_nodes_tweaks[key] = value
    if all_nodes_tweaks:
        for node in nodes:
            apply_tweaks(node, all_nodes_tweaks)

    return graph_data


def process_tweaks_on_graph(graph: Graph, tweaks: dict[str, dict[str, Any]]):
    for vertex in graph.vertices:
        if isinstance(vertex, Vertex) and isinstance(vertex.id, str):
            node_id = vertex.id
            if node_tweaks := tweaks.get(node_id):
                apply_tweaks_on_vertex(vertex, node_tweaks)
        else:
            logger.warning("Each node should be a Vertex with an 'id' attribute of type str")

    return graph<|MERGE_RESOLUTION|>--- conflicted
+++ resolved
@@ -12,18 +12,10 @@
 from langflow.services.deps import get_settings_service
 
 if TYPE_CHECKING:
-<<<<<<< HEAD
+    from lfx.events.event_manager import EventManager
     from lfx.graph.graph.base import Graph
     from lfx.graph.schema import RunOutputs
     from lfx.schema.schema import InputValueRequest
-
-    from langflow.services.event_manager import EventManager
-=======
-    from langflow.api.v1.schemas import InputValueRequest
-    from langflow.events.event_manager import EventManager
-    from langflow.graph.graph.base import Graph
-    from langflow.graph.schema import RunOutputs
->>>>>>> 3ecf9640
 
 
 class Result(BaseModel):

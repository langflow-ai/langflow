from __future__ import annotations

from typing import TYPE_CHECKING, Any, cast

<<<<<<< HEAD
from lfx.graph.vertex.base import Vertex
from lfx.processing.utils import validate_and_repair_json
from loguru import logger
from pydantic import BaseModel

=======
from pydantic import BaseModel

from langflow.graph.vertex.base import Vertex
from langflow.logging.logger import logger
from langflow.processing.utils import validate_and_repair_json
>>>>>>> 0191d1a5
from langflow.schema.graph import InputValue, Tweaks
from langflow.schema.schema import INPUT_FIELD_NAME
from langflow.services.deps import get_settings_service

if TYPE_CHECKING:
    from lfx.events.event_manager import EventManager
    from lfx.graph.graph.base import Graph
    from lfx.graph.schema import RunOutputs
    from lfx.schema.schema import InputValueRequest


class Result(BaseModel):
    result: Any
    session_id: str


async def run_graph_internal(
    graph: Graph,
    flow_id: str,
    *,
    stream: bool = False,
    session_id: str | None = None,
    inputs: list[InputValueRequest] | None = None,
    outputs: list[str] | None = None,
    event_manager: EventManager | None = None,
) -> tuple[list[RunOutputs], str]:
    """Run the graph and generate the result."""
    inputs = inputs or []
    effective_session_id = session_id or flow_id
    components = []
    inputs_list = []
    types = []
    for input_value_request in inputs:
        if input_value_request.input_value is None:
            await logger.awarning("InputValueRequest input_value cannot be None, defaulting to an empty string.")
            input_value_request.input_value = ""
        components.append(input_value_request.components or [])
        inputs_list.append({INPUT_FIELD_NAME: input_value_request.input_value})
        types.append(input_value_request.type)

    fallback_to_env_vars = get_settings_service().settings.fallback_to_env_var
    graph.session_id = effective_session_id
    run_outputs = await graph.arun(
        inputs=inputs_list,
        inputs_components=components,
        types=types,
        outputs=outputs or [],
        stream=stream,
        session_id=effective_session_id or "",
        fallback_to_env_vars=fallback_to_env_vars,
        event_manager=event_manager,
    )
    return run_outputs, effective_session_id


async def run_graph(
    graph: Graph,
    input_value: str,
    input_type: str,
    output_type: str,
    *,
    session_id: str | None = None,
    fallback_to_env_vars: bool = False,
    output_component: str | None = None,
    stream: bool = False,
) -> list[RunOutputs]:
    """Runs the given Langflow Graph with the specified input and returns the outputs.

    Args:
        graph (Graph): The graph to be executed.
        input_value (str): The input value to be passed to the graph.
        input_type (str): The type of the input value.
        output_type (str): The type of the desired output.
        session_id (str | None, optional): The session ID to be used for the flow. Defaults to None.
        fallback_to_env_vars (bool, optional): Whether to fallback to environment variables.
            Defaults to False.
        output_component (Optional[str], optional): The specific output component to retrieve. Defaults to None.
        stream (bool, optional): Whether to stream the results or not. Defaults to False.

    Returns:
        List[RunOutputs]: A list of RunOutputs objects representing the outputs of the graph.

    """
    inputs = [InputValue(components=[], input_value=input_value, type=input_type)]
    if output_component:
        outputs = [output_component]
    else:
        outputs = [
            vertex.id
            for vertex in graph.vertices
            if output_type == "debug"
            or (vertex.is_output and (output_type == "any" or output_type in vertex.id.lower()))
        ]
    components = []
    inputs_list = []
    types = []
    for input_value_request in inputs:
        if input_value_request.input_value is None:
            await logger.awarning("InputValueRequest input_value cannot be None, defaulting to an empty string.")
            input_value_request.input_value = ""
        components.append(input_value_request.components or [])
        inputs_list.append({INPUT_FIELD_NAME: input_value_request.input_value})
        types.append(input_value_request.type)
    return await graph.arun(
        inputs_list,
        inputs_components=components,
        types=types,
        outputs=outputs or [],
        stream=stream,
        session_id=session_id,
        fallback_to_env_vars=fallback_to_env_vars,
    )


def validate_input(
    graph_data: dict[str, Any], tweaks: Tweaks | dict[str, str | dict[str, Any]]
) -> list[dict[str, Any]]:
    if not isinstance(graph_data, dict) or not isinstance(tweaks, dict):
        msg = "graph_data and tweaks should be dictionaries"
        raise TypeError(msg)

    nodes = graph_data.get("data", {}).get("nodes") or graph_data.get("nodes")

    if not isinstance(nodes, list):
        msg = "graph_data should contain a list of nodes under 'data' key or directly under 'nodes' key"
        raise TypeError(msg)

    return nodes


def apply_tweaks(node: dict[str, Any], node_tweaks: dict[str, Any]) -> None:
    template_data = node.get("data", {}).get("node", {}).get("template")

    if not isinstance(template_data, dict):
        logger.warning(f"Template data for node {node.get('id')} should be a dictionary")
        return

    for tweak_name, tweak_value in node_tweaks.items():
        if tweak_name not in template_data:
            continue
        if tweak_name == "code":
            logger.warning("Security: Code field cannot be overridden via tweaks.")
            continue
        if tweak_name in template_data:
            if template_data[tweak_name]["type"] == "NestedDict":
                value = validate_and_repair_json(tweak_value)
                template_data[tweak_name]["value"] = value
            elif isinstance(tweak_value, dict):
                for k, v in tweak_value.items():
                    k_ = "file_path" if template_data[tweak_name]["type"] == "file" else k
                    template_data[tweak_name][k_] = v
            else:
                key = "file_path" if template_data[tweak_name]["type"] == "file" else "value"
                template_data[tweak_name][key] = tweak_value


def apply_tweaks_on_vertex(vertex: Vertex, node_tweaks: dict[str, Any]) -> None:
    for tweak_name, tweak_value in node_tweaks.items():
        if tweak_name and tweak_value and tweak_name in vertex.params:
            vertex.params[tweak_name] = tweak_value


def process_tweaks(
    graph_data: dict[str, Any], tweaks: Tweaks | dict[str, dict[str, Any]], *, stream: bool = False
) -> dict[str, Any]:
    """This function is used to tweak the graph data using the node id and the tweaks dict.

    :param graph_data: The dictionary containing the graph data. It must contain a 'data' key with
                       'nodes' as its child or directly contain 'nodes' key. Each node should have an 'id' and 'data'.
    :param tweaks: The dictionary containing the tweaks. The keys can be the node id or the name of the tweak.
                   The values can be a dictionary containing the tweaks for the node or the value of the tweak.
    :param stream: A boolean flag indicating whether streaming should be deactivated across all components or not.
                   Default is False.
    :return: The modified graph_data dictionary.
    :raises ValueError: If the input is not in the expected format.
    """
    tweaks_dict = cast("dict[str, Any]", tweaks.model_dump()) if not isinstance(tweaks, dict) else tweaks
    if "stream" not in tweaks_dict:
        tweaks_dict |= {"stream": stream}
    nodes = validate_input(graph_data, cast("dict[str, str | dict[str, Any]]", tweaks_dict))
    nodes_map = {node.get("id"): node for node in nodes}
    nodes_display_name_map = {node.get("data", {}).get("node", {}).get("display_name"): node for node in nodes}

    all_nodes_tweaks = {}
    for key, value in tweaks_dict.items():
        if isinstance(value, dict):
            if (node := nodes_map.get(key)) or (node := nodes_display_name_map.get(key)):
                apply_tweaks(node, value)
        else:
            all_nodes_tweaks[key] = value
    if all_nodes_tweaks:
        for node in nodes:
            apply_tweaks(node, all_nodes_tweaks)

    return graph_data


def process_tweaks_on_graph(graph: Graph, tweaks: dict[str, dict[str, Any]]):
    for vertex in graph.vertices:
        if isinstance(vertex, Vertex) and isinstance(vertex.id, str):
            node_id = vertex.id
            if node_tweaks := tweaks.get(node_id):
                apply_tweaks_on_vertex(vertex, node_tweaks)
        else:
            logger.warning("Each node should be a Vertex with an 'id' attribute of type str")

    return graph<|MERGE_RESOLUTION|>--- conflicted
+++ resolved
@@ -2,19 +2,11 @@
 
 from typing import TYPE_CHECKING, Any, cast
 
-<<<<<<< HEAD
 from lfx.graph.vertex.base import Vertex
+from lfx.lfx_logging.logger import logger
 from lfx.processing.utils import validate_and_repair_json
-from loguru import logger
 from pydantic import BaseModel
 
-=======
-from pydantic import BaseModel
-
-from langflow.graph.vertex.base import Vertex
-from langflow.logging.logger import logger
-from langflow.processing.utils import validate_and_repair_json
->>>>>>> 0191d1a5
 from langflow.schema.graph import InputValue, Tweaks
 from langflow.schema.schema import INPUT_FIELD_NAME
 from langflow.services.deps import get_settings_service

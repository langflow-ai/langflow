--- conflicted
+++ resolved
@@ -3,10 +3,7 @@
 from alembic import context
 from sqlalchemy import engine_from_config, pool
 
-<<<<<<< HEAD
-=======
 from langflow.services.database.models import *
->>>>>>> 04fa6351
 from langflow.services.database.service import SQLModel
 
 # this is the Alembic Config object, which provides

--- conflicted
+++ resolved
@@ -10,14 +10,8 @@
 
 import sqlalchemy as sa
 from alembic import op
-<<<<<<< HEAD
-from loguru import logger
+from lfx.lfx_logging.logger import logger
 
-=======
-
-from langflow.logging.logger import logger
-
->>>>>>> 0191d1a5
 down_revision: str | None = "4e5980a44eaa"
 branch_labels: str | Sequence[str] | None = None
 depends_on: str | Sequence[str] | None = None

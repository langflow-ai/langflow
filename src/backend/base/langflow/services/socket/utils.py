import time
from collections.abc import Callable

import socketio
<<<<<<< HEAD
from lfx.graph.graph.base import Graph
from lfx.graph.graph.utils import layered_topological_sort
from lfx.graph.utils import log_vertex_build
from lfx.graph.vertex.base import Vertex
from loguru import logger
=======
>>>>>>> 0191d1a5
from sqlmodel import select

from langflow.api.utils import format_elapsed_time
from langflow.api.v1.schemas import ResultDataResponse, VertexBuildResponse
<<<<<<< HEAD
=======
from langflow.graph.graph.base import Graph
from langflow.graph.graph.utils import layered_topological_sort
from langflow.graph.utils import log_vertex_build
from langflow.graph.vertex.base import Vertex
from langflow.logging.logger import logger
>>>>>>> 0191d1a5
from langflow.services.database.models.flow.model import Flow
from langflow.services.deps import get_session


async def get_vertices(sio, sid, flow_id, chat_service) -> None:
    try:
        session = await anext(get_session())
        stmt = select(Flow).where(Flow.id == flow_id)
        flow: Flow = (await session.exec(stmt)).first()
        if not flow or not flow.data:
            await sio.emit("error", data="Invalid flow ID", to=sid)
            return

        graph = Graph.from_payload(flow.data)
        chat_service.set_cache(flow_id, graph)
        vertices = layered_topological_sort(
            set(graph.get_vertex_ids()),
            graph.in_degree_map,
            graph.successor_map,
            graph.predecessor_map,
        )

        # Emit the vertices to the client
        await sio.emit("vertices_order", data=vertices, to=sid)

    except Exception as exc:  # noqa: BLE001
        logger.debug("Error getting vertices", exc_info=True)
        await sio.emit("error", data=str(exc), to=sid)


async def build_vertex(
    sio: socketio.AsyncServer,
    sid: str,
    flow_id: str,
    vertex_id: str,
    get_cache: Callable,
    set_cache: Callable,
) -> None:
    try:
        cache = await get_cache(flow_id)
        graph = cache.get("result")

        if not isinstance(graph, Graph):
            await sio.emit("error", data="Invalid graph", to=sid)
            return

        vertex = graph.get_vertex(vertex_id)
        if not vertex:
            await sio.emit("error", data="Invalid vertex", to=sid)
            return
        start_time = time.perf_counter()
        try:
            if isinstance(vertex, Vertex) or not vertex.built:
                await vertex.build(user_id=None, session_id=sid)
            params = vertex.built_object_repr()
            valid = True
            result_dict = vertex.get_built_result()
            # We need to set the artifacts to pass information
            # to the frontend
            vertex.set_artifacts()
            artifacts = vertex.artifacts
            timedelta = time.perf_counter() - start_time
            duration = format_elapsed_time(timedelta)
            result_dict = ResultDataResponse(
                results=result_dict,
                artifacts=artifacts,
                duration=duration,
                timedelta=timedelta,
            )
        except Exception as exc:  # noqa: BLE001
            logger.debug("Error building vertex", exc_info=True)
            params = str(exc)
            valid = False
            result_dict = ResultDataResponse(results={})
            artifacts = {}
        await set_cache(flow_id, graph)
        await log_vertex_build(
            flow_id=flow_id,
            vertex_id=vertex_id,
            valid=valid,
            params=params,
            data=result_dict,
            artifacts=artifacts,
        )

        # Emit the vertex build response
        response = VertexBuildResponse(valid=valid, params=params, id=vertex.id, data=result_dict)
        await sio.emit("vertex_build", data=response.model_dump(), to=sid)

    except Exception as exc:  # noqa: BLE001
        logger.debug("Error building vertex", exc_info=True)
        await sio.emit("error", data=str(exc), to=sid)<|MERGE_RESOLUTION|>--- conflicted
+++ resolved
@@ -2,34 +2,19 @@
 from collections.abc import Callable
 
 import socketio
-<<<<<<< HEAD
-from lfx.graph.graph.base import Graph
-from lfx.graph.graph.utils import layered_topological_sort
-from lfx.graph.utils import log_vertex_build
-from lfx.graph.vertex.base import Vertex
-from loguru import logger
-=======
->>>>>>> 0191d1a5
-from sqlmodel import select
+from lfx.lfx_logging.logger import logger
 
 from langflow.api.utils import format_elapsed_time
 from langflow.api.v1.schemas import ResultDataResponse, VertexBuildResponse
-<<<<<<< HEAD
-=======
 from langflow.graph.graph.base import Graph
 from langflow.graph.graph.utils import layered_topological_sort
 from langflow.graph.utils import log_vertex_build
 from langflow.graph.vertex.base import Vertex
-from langflow.logging.logger import logger
->>>>>>> 0191d1a5
-from langflow.services.database.models.flow.model import Flow
-from langflow.services.deps import get_session
 
 
 async def get_vertices(sio, sid, flow_id, chat_service) -> None:
     try:
         session = await anext(get_session())
-        stmt = select(Flow).where(Flow.id == flow_id)
         flow: Flow = (await session.exec(stmt)).first()
         if not flow or not flow.data:
             await sio.emit("error", data="Invalid flow ID", to=sid)

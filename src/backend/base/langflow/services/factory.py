--- conflicted
+++ resolved
@@ -3,12 +3,9 @@
 from typing import get_type_hints
 
 from cachetools import LRUCache, cached
+from lfx.lfx_logging.logger import logger
 
-<<<<<<< HEAD
 from langflow.services.base import Service
-=======
-from langflow.logging.logger import logger
->>>>>>> 0191d1a5
 from langflow.services.schema import ServiceType
 
 

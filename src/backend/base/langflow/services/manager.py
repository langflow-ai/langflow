--- conflicted
+++ resolved
@@ -1,97 +1,15 @@
-<<<<<<< HEAD
-from __future__ import annotations
-
-import importlib
-import inspect
-import threading
-from typing import TYPE_CHECKING
-
-from loguru import logger
-
-from langflow.utils.concurrency import KeyedMemoryLockManager
-
-if TYPE_CHECKING:
-    from langflow.services.base import Service
-    from langflow.services.factory import ServiceFactory
-    from langflow.services.schema import ServiceType
-
-
-class NoFactoryRegisteredError(Exception):
-    pass
-
-
-class ServiceManager:
-    """Manages the creation of different services."""
-
-    def __init__(self) -> None:
-        self.services: dict[str, Service] = {}
-        self.factories: dict[str, ServiceFactory] = {}
-        self.register_factories()
-        self.keyed_lock = KeyedMemoryLockManager()
-
-    def register_factories(self) -> None:
-        for factory in self.get_factories():
-            try:
-                self.register_factory(factory)
-            except Exception:  # noqa: BLE001
-                logger.exception(f"Error initializing {factory}")
-
-    def register_factory(
-        self,
-        service_factory: ServiceFactory,
-    ) -> None:
-        """Registers a new factory with dependencies."""
-        service_name = service_factory.service_class.name
-        self.factories[service_name] = service_factory
-
-    def get(self, service_name: ServiceType, default: ServiceFactory | None = None) -> Service:
-        """Get (or create) a service by its name."""
-        with self.keyed_lock.lock(service_name):
-            if service_name not in self.services:
-                self._create_service(service_name, default)
-
-        return self.services[service_name]
-=======
-"""Langflow ServiceManager that extends lfx's ServiceManager with enhanced features.
->>>>>>> 3fe1fa7d
-
-This maintains backward compatibility while using lfx as the foundation.
-"""
+"""Langflow ServiceManager - re-exports from lfx for backwards compatibility."""
 
 from __future__ import annotations
 
-# Import the enhanced manager that extends lfx
-from langflow.services.enhanced_manager import NoFactoryRegisteredError, ServiceManager
+# Re-export everything from lfx
+from lfx.services.manager import NoFactoryRegisteredError, ServiceManager, get_service_manager
 
-<<<<<<< HEAD
-# Global variables for lazy initialization
-_service_manager: ServiceManager | None = None
-_service_manager_lock = threading.Lock()
-
-
-def get_service_manager() -> ServiceManager:
-    """Get or create the service manager instance using lazy initialization.
-
-    This function ensures thread-safe lazy initialization of the service manager,
-    preventing automatic service creation during module import.
-
-    Returns:
-        ServiceManager: The singleton service manager instance.
-    """
-    global _service_manager  # noqa: PLW0603
-    if _service_manager is None:
-        with _service_manager_lock:
-            if _service_manager is None:
-                _service_manager = ServiceManager()
-    return _service_manager
-=======
-__all__ = ["NoFactoryRegisteredError", "ServiceManager"]
->>>>>>> 3fe1fa7d
+__all__ = ["NoFactoryRegisteredError", "ServiceManager", "get_service_manager"]
 
 
 def initialize_settings_service() -> None:
     """Initialize the settings manager."""
-    from lfx.services.manager import get_service_manager
     from lfx.services.settings import factory as settings_factory
 
     get_service_manager().register_factory(settings_factory.SettingsServiceFactory())
@@ -99,13 +17,10 @@
 
 def initialize_session_service() -> None:
     """Initialize the session manager."""
-    from lfx.services.manager import get_service_manager
-
     from langflow.services.cache import factory as cache_factory
     from langflow.services.session import factory as session_service_factory
 
     initialize_settings_service()
 
     get_service_manager().register_factory(cache_factory.CacheServiceFactory())
-
     get_service_manager().register_factory(session_service_factory.SessionServiceFactory())
from __future__ import annotations

import asyncio
import os
from collections import defaultdict
from contextlib import asynccontextmanager
from typing import TYPE_CHECKING, Any

from loguru import logger

from langflow.services.base import Service

if TYPE_CHECKING:
    from uuid import UUID

    from langchain.callbacks.base import BaseCallbackHandler

    from langflow.custom.custom_component.component import Component
    from langflow.graph.vertex.base import Vertex
    from langflow.services.settings.service import SettingsService
    from langflow.services.tracing.base import BaseTracer
    from langflow.services.tracing.schema import Log


def _get_langsmith_tracer():
    from langflow.services.tracing.langsmith import LangSmithTracer

    return LangSmithTracer


def _get_langwatch_tracer():
    from langflow.services.tracing.langwatch import LangWatchTracer

    return LangWatchTracer


def _get_langfuse_tracer():
    from langflow.services.tracing.langfuse import LangFuseTracer

    return LangFuseTracer


def _get_arize_phoenix_tracer():
    from langflow.services.tracing.arize_phoenix import ArizePhoenixTracer

    return ArizePhoenixTracer


def _get_opik_tracer():
    from langflow.services.tracing.opik import OpikTracer

    return OpikTracer


class TracingService(Service):
    name = "tracing_service"

    def __init__(self, settings_service: SettingsService):
        self.settings_service = settings_service
        self.inputs: dict[str, dict] = defaultdict(dict)
        self.inputs_metadata: dict[str, dict] = defaultdict(dict)
        self.outputs: dict[str, dict] = defaultdict(dict)
        self.outputs_metadata: dict[str, dict] = defaultdict(dict)
        self.run_name: str | None = None
        self.run_id: UUID | None = None
        self.project_name: str | None = None
        self._tracers: dict[str, BaseTracer] = {}
        self._logs: dict[str, list[Log | dict[Any, Any]]] = defaultdict(list)
        self.end_trace_tasks: set[asyncio.Task] = set()
        self.deactivated = self.settings_service.settings.deactivate_tracing
        self.session_id: str | None = None

    def _reset_io(self) -> None:
        self.inputs = defaultdict(dict)
        self.inputs_metadata = defaultdict(dict)
        self.outputs = defaultdict(dict)
        self.outputs_metadata = defaultdict(dict)

    async def initialize_tracers(self) -> None:
        if self.deactivated:
            return
        try:
            self._initialize_langsmith_tracer()
            self._initialize_langwatch_tracer()
            self._initialize_langfuse_tracer()
            self._initialize_arize_phoenix_tracer()
<<<<<<< HEAD
            self._initialize_opik_tracer()
        except Exception as e:  # noqa: BLE001
            logger.debug(f"Error initializing tracers: {e}")
=======
        except Exception:  # noqa: BLE001
            logger.opt(exception=True).debug("Error initializing tracers")
>>>>>>> 94bc8dbc

    def _initialize_langsmith_tracer(self) -> None:
        project_name = os.getenv("LANGCHAIN_PROJECT", "Langflow")
        self.project_name = project_name
        langsmith_tracer = _get_langsmith_tracer()
        self._tracers["langsmith"] = langsmith_tracer(
            trace_name=self.run_name,
            trace_type="chain",
            project_name=self.project_name,
            trace_id=self.run_id,
        )

    def _initialize_langwatch_tracer(self) -> None:
        if "langwatch" not in self._tracers or self._tracers["langwatch"].trace_id != self.run_id:
            langwatch_tracer = _get_langwatch_tracer()
            self._tracers["langwatch"] = langwatch_tracer(
                trace_name=self.run_name,
                trace_type="chain",
                project_name=self.project_name,
                trace_id=self.run_id,
            )

    def _initialize_langfuse_tracer(self) -> None:
        self.project_name = os.getenv("LANGCHAIN_PROJECT", "Langflow")
        langfuse_tracer = _get_langfuse_tracer()
        self._tracers["langfuse"] = langfuse_tracer(
            trace_name=self.run_name,
            trace_type="chain",
            project_name=self.project_name,
            trace_id=self.run_id,
        )

    def _initialize_arize_phoenix_tracer(self) -> None:
        self.project_name = os.getenv("ARIZE_PHOENIX_PROJECT", "Langflow")
        arize_phoenix_tracer = _get_arize_phoenix_tracer()
        self._tracers["arize_phoenix"] = arize_phoenix_tracer(
            trace_name=self.run_name,
            trace_type="chain",
            project_name=self.project_name,
            trace_id=self.run_id,
            session_id=self.session_id,
        )

    def _initialize_opik_tracer(self) -> None:
        self.project_name = os.getenv("OPIK_PROJECT", None)
        opik_tracer = _get_opik_tracer()
        self._tracers["opik"] = opik_tracer(
            trace_name=self.run_name,
            trace_type="chain",
            project_name=self.project_name,
            trace_id=self.run_id,
        )

    def set_run_name(self, name: str) -> None:
        self.run_name = name

    def set_run_id(self, run_id: UUID) -> None:
        self.run_id = run_id

    def _start_traces(
        self,
        trace_id: str,
        trace_name: str,
        trace_type: str,
        inputs: dict[str, Any],
        metadata: dict[str, Any] | None = None,
        vertex: Vertex | None = None,
    ) -> None:
        inputs = self._cleanup_inputs(inputs)
        self.inputs[trace_name] = inputs
        self.inputs_metadata[trace_name] = metadata or {}
        for tracer in self._tracers.values():
            if not tracer.ready:
                continue
            try:
                tracer.add_trace(trace_id, trace_name, trace_type, inputs, metadata, vertex)
            except Exception:  # noqa: BLE001
                logger.exception(f"Error starting trace {trace_name}")

    def _end_traces(self, trace_id: str, trace_name: str, error: Exception | None = None) -> None:
        for tracer in self._tracers.values():
            if tracer.ready:
                try:
                    tracer.end_trace(
                        trace_id=trace_id,
                        trace_name=trace_name,
                        outputs=self.outputs[trace_name],
                        error=error,
                        logs=self._logs[trace_name],
                    )
                except Exception:  # noqa: BLE001
                    logger.exception(f"Error ending trace {trace_name}")
        self._reset_io()

    def _end_all_traces(self, outputs: dict, error: Exception | None = None) -> None:
        for tracer in self._tracers.values():
            if tracer.ready:
                try:
                    tracer.end(self.inputs, outputs=self.outputs, error=error, metadata=outputs)
                except Exception:  # noqa: BLE001
                    logger.exception("Error ending all traces")
        self._reset_io()

    async def end(self, outputs: dict, error: Exception | None = None) -> None:
        await asyncio.to_thread(self._end_all_traces, outputs, error)
        try:
            # Wait for any pending trace tasks to complete
            await asyncio.gather(*self.end_trace_tasks)
        except Exception:  # noqa: BLE001
            logger.exception("Error flushing logs")

    def add_log(self, trace_name: str, log: Log) -> None:
        self._logs[trace_name].append(log)

    @asynccontextmanager
    async def trace_context(
        self,
        component: Component,
        trace_name: str,
        inputs: dict[str, Any],
        metadata: dict[str, Any] | None = None,
    ):
        if self.deactivated:
            yield self
            return
        trace_id = trace_name
        if component._vertex:
            trace_id = component._vertex.id
        trace_type = component.trace_type
        self._start_traces(
            trace_id,
            trace_name,
            trace_type,
            inputs,
            metadata,
            component._vertex,
        )
        try:
            yield self
        except Exception as e:
            self._end_and_reset(trace_id, trace_name, e)
            raise
        else:
            self._end_and_reset(trace_id, trace_name)

    def _end_and_reset(self, trace_id: str, trace_name: str, error: Exception | None = None) -> None:
        task = asyncio.create_task(asyncio.to_thread(self._end_traces, trace_id, trace_name, error))
        self.end_trace_tasks.add(task)
        task.add_done_callback(self.end_trace_tasks.discard)

    def set_outputs(
        self,
        trace_name: str,
        outputs: dict[str, Any],
        output_metadata: dict[str, Any] | None = None,
    ) -> None:
        self.outputs[trace_name] |= outputs or {}
        self.outputs_metadata[trace_name] |= output_metadata or {}

    @staticmethod
    def _cleanup_inputs(inputs: dict[str, Any]):
        inputs = inputs.copy()
        for key in inputs:
            if "api_key" in key:
                inputs[key] = "*****"  # avoid logging api_keys for security reasons
        return inputs

    def get_langchain_callbacks(self) -> list[BaseCallbackHandler]:
        if self.deactivated:
            return []
        callbacks = []
        for tracer in self._tracers.values():
            if not tracer.ready:  # type: ignore[truthy-function]
                continue
            langchain_callback = tracer.get_langchain_callback()
            if langchain_callback:
                callbacks.append(langchain_callback)
        return callbacks

    def set_session_id(self, session_id: str) -> None:
        """Set the session ID for tracing."""
        self.session_id = session_id<|MERGE_RESOLUTION|>--- conflicted
+++ resolved
@@ -84,14 +84,9 @@
             self._initialize_langwatch_tracer()
             self._initialize_langfuse_tracer()
             self._initialize_arize_phoenix_tracer()
-<<<<<<< HEAD
             self._initialize_opik_tracer()
-        except Exception as e:  # noqa: BLE001
-            logger.debug(f"Error initializing tracers: {e}")
-=======
         except Exception:  # noqa: BLE001
             logger.opt(exception=True).debug("Error initializing tracers")
->>>>>>> 94bc8dbc
 
     def _initialize_langsmith_tracer(self) -> None:
         project_name = os.getenv("LANGCHAIN_PROJECT", "Langflow")

from __future__ import annotations

import os
import traceback
import types
from datetime import datetime, timezone
from typing import TYPE_CHECKING, Any

from loguru import logger
from typing_extensions import override

from langflow.schema.data import Data
from langflow.serialization.serialization import serialize
from langflow.services.tracing.base import BaseTracer

if TYPE_CHECKING:
    from collections.abc import Sequence
    from uuid import UUID

    from langchain.callbacks.base import BaseCallbackHandler
    from langsmith.run_trees import RunTree

    from langflow.graph.vertex.base import Vertex
    from langflow.services.tracing.schema import Log


class LangSmithTracer(BaseTracer):
    def __init__(self, trace_name: str, trace_type: str, project_name: str, trace_id: UUID):
        try:
            self._ready = self.setup_langsmith()
            if not self._ready:
                return
            self.trace_name = trace_name
            self.trace_type = trace_type
            self.project_name = project_name
            self.trace_id = trace_id
            from langsmith import get_current_run_tree
            from langsmith.run_helpers import trace

            self._run_tree: RunTree | None = None
            self._children: dict[str, RunTree] = {}
            self._children_traces: dict[str, trace] = {}
            self._child_link: dict[str, str] = {}
            parent = get_current_run_tree()
            if parent is not None and (parent.id == trace_id or parent.name == trace_name):
                # duplicate init of LangSmithTracer with same trace_id\\trace_name, using current run tree
                self._run_tree = parent
            else:
                self._trace = trace(
                    project_name=self.project_name,
                    name=self.trace_name,
                    run_type=self.get_run_type(self.trace_type),
                    run_id=self.trace_id if parent is None else None,
                    parent=parent,
                )
                self._run_tree = self._trace.__enter__()
            self._run_tree.add_event({"name": "Start", "time": datetime.now(timezone.utc).isoformat()})
            self._run_tree.post()
        except Exception as ex:  # noqa: BLE001
            logger.warning(f"Error setting up LangSmith tracer: {ex}")
            self._ready = False

    @property
    def ready(self):
        return self._ready

    def get_run_type(self, run_type: str) -> str:
        from langsmith import client

        # check if run_type is valid
        # if not return chain
        if run_type not in client.RUN_TYPE_T:
            logger.warning(f"Run type {run_type} is not valid. Using default run type.")
            return client.RUN_TYPE_T["chain"]
        return run_type

    def setup_langsmith(self) -> bool:
        if os.getenv("LANGCHAIN_API_KEY") is None:
            return False
        try:
            from langsmith import Client

            self._client = Client()
        except ImportError:
            logger.exception("Could not import langsmith. Please install it with `pip install langsmith`.")
            return False
        os.environ["LANGCHAIN_TRACING_V2"] = "true"
        return True

    def add_trace(
        self,
        trace_id: str,
        trace_name: str,
        trace_type: str,
        inputs: dict[str, Any],
        metadata: dict[str, Any] | None = None,
        vertex: Vertex | None = None,  # noqa: ARG002
    ) -> None:
        if not self._ready or not self._run_tree:
            return
        processed_inputs = {}
        if inputs:
            processed_inputs = self._convert_to_langchain_types(inputs)

        from langsmith.run_helpers import trace

        child_trace = trace(
            name=trace_name,
            run_type=self.get_run_type(trace_type),
            parent=self._run_tree,
            inputs=processed_inputs,
            metadata=self._convert_to_langchain_types(metadata) if metadata else None,
        )
        child = child_trace.__enter__()
        child.post()
        self._children[trace_id] = child
        self._children_traces[trace_id] = child_trace

    def _convert_to_langchain_types(self, io_dict: dict[str, Any]):
        converted = {}
        for key, value in io_dict.items():
            converted[key] = self._convert_to_langchain_type(value)
        return converted

    def _convert_to_langchain_type(self, value):
        from langflow.schema.message import Message

        if isinstance(value, dict):
            value = {key: self._convert_to_langchain_type(val) for key, val in value.items()}
        elif isinstance(value, list):
            value = [self._convert_to_langchain_type(v) for v in value]
        elif isinstance(value, Message):
            if "prompt" in value:
                value = value.load_lc_prompt()
            elif value.sender:
                value = value.to_lc_message()
            else:
                value = value.to_lc_document()
        elif isinstance(value, Data):
            value = value.to_lc_document()
        elif isinstance(value, types.GeneratorType):
            # generator is not serializable, also we can't consume it
            value = str(value)
        return value

    def end_trace(
        self,
        trace_id: str,
        trace_name: str,  # noqa: ARG002
        outputs: dict[str, Any] | None = None,
        error: Exception | None = None,
        logs: Sequence[Log | dict] = (),
    ):
        if not self._ready or not self._run_tree:
            return
        if trace_id not in self._children:
            logger.warning(f"Trace {trace_id} not found in children traces")
            return
        child = self._children[trace_id]
        raw_outputs = {}
        processed_outputs = {}
        if outputs:
            raw_outputs = outputs
            processed_outputs = self._convert_to_langchain_types(outputs)
        if logs:
            logs_dicts = [log if isinstance(log, dict) else log.model_dump() for log in logs]
            child.add_metadata(self._convert_to_langchain_types({"logs": {log.get("name"): log for log in logs_dicts}}))
        child.add_metadata(self._convert_to_langchain_types({"outputs": raw_outputs}))
        child.end(outputs=processed_outputs, error=self._error_to_string(error))
<<<<<<< HEAD
        self._children_traces[trace_id].__exit__()
        self._child_link[trace_id] = child.get_url()
=======
        if error:
            child.patch()
        else:
            child.post()
>>>>>>> 5829bc10

    @staticmethod
    def _error_to_string(error: Exception | None):
        error_message = None
        if error:
            string_stacktrace = traceback.format_exception(error)
            error_message = f"{error.__class__.__name__}: {error}\n\n{string_stacktrace}"
        return error_message

    def end(
        self,
        inputs: dict[str, Any],
        outputs: dict[str, Any],
        error: Exception | None = None,
        metadata: dict[str, Any] | None = None,
    ) -> None:
        if not self._ready or not self._run_tree:
            return
        self._run_tree.add_metadata({"inputs": serialize(inputs)})
        if metadata:
            self._run_tree.add_metadata(serialize(metadata))
        self._run_tree.end(outputs=serialize(outputs), error=self._error_to_string(error))
<<<<<<< HEAD
        self._run_tree.patch()
        self._run_link = self._run_tree.get_url()
        if self._trace:
            self._trace.__exit__()
=======
        self._run_tree.post()

    @property
    def run_link(self):
        if not self._ready or not self._run_tree:
            return None
        return self._run_tree.get_url()
>>>>>>> 5829bc10

    @override
    def get_langchain_callback(self) -> BaseCallbackHandler | None:
        return None<|MERGE_RESOLUTION|>--- conflicted
+++ resolved
@@ -167,15 +167,8 @@
             child.add_metadata(self._convert_to_langchain_types({"logs": {log.get("name"): log for log in logs_dicts}}))
         child.add_metadata(self._convert_to_langchain_types({"outputs": raw_outputs}))
         child.end(outputs=processed_outputs, error=self._error_to_string(error))
-<<<<<<< HEAD
         self._children_traces[trace_id].__exit__()
         self._child_link[trace_id] = child.get_url()
-=======
-        if error:
-            child.patch()
-        else:
-            child.post()
->>>>>>> 5829bc10
 
     @staticmethod
     def _error_to_string(error: Exception | None):
@@ -198,20 +191,16 @@
         if metadata:
             self._run_tree.add_metadata(serialize(metadata))
         self._run_tree.end(outputs=serialize(outputs), error=self._error_to_string(error))
-<<<<<<< HEAD
         self._run_tree.patch()
         self._run_link = self._run_tree.get_url()
         if self._trace:
             self._trace.__exit__()
-=======
-        self._run_tree.post()
 
     @property
     def run_link(self):
         if not self._ready or not self._run_tree:
             return None
         return self._run_tree.get_url()
->>>>>>> 5829bc10
 
     @override
     def get_langchain_callback(self) -> BaseCallbackHandler | None:

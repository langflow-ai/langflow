--- conflicted
+++ resolved
@@ -304,7 +304,6 @@
                     metadata["chat_input"] = {"user_query": input_val}
 
             # Extract timing
-<<<<<<< HEAD
             if (
                 hasattr(step, "start_time")
                 and step.start_time
@@ -317,14 +316,6 @@
                 and (metadata["end_time"] is None or step.end_time > metadata["end_time"])
             ):
                 metadata["end_time"] = step.end_time
-=======
-            if hasattr(step, "start_time") and step.start_time:
-                if metadata["start_time"] is None or step.start_time < metadata["start_time"]:
-                    metadata["start_time"] = step.start_time
-            if hasattr(step, "end_time") and step.end_time:
-                if metadata["end_time"] is None or step.end_time > metadata["end_time"]:
-                    metadata["end_time"] = step.end_time
->>>>>>> cd521066
 
         return metadata
 
@@ -481,10 +472,7 @@
 
             # Store reference to handler
             self.langchain_handler = handler
-<<<<<<< HEAD
-=======
             return handler
->>>>>>> cd521066
         except Exception:  # noqa: BLE001
             return None
         else:

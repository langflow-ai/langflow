--- conflicted
+++ resolved
@@ -1,34 +1,59 @@
-"""Local storage service for langflow - redirects to lfx implementation."""
+"""Local file-based storage service for langflow."""
 
-from lfx.services.storage.local import LocalStorageService as LfxLocalStorageService
+from __future__ import annotations
 
-from .service import StorageService
+from typing import TYPE_CHECKING
+
+from aiofile import async_open
+
+from langflow.logging.logger import logger
+from langflow.services.storage.service import StorageService
+
+if TYPE_CHECKING:
+    from langflow.services.session.service import SessionService
+    from langflow.services.settings.service import SettingsService
+
+# Constants for path parsing
+EXPECTED_PATH_PARTS = 2  # Path format: "flow_id/filename"
 
 
 class LocalStorageService(StorageService):
-    """A service class for handling local storage operations.
+    """A service class for handling local file storage operations."""
 
-    This is a thin wrapper around the lfx LocalStorageService implementation.
-    """
+    def __init__(
+        self,
+        session_service: SessionService,
+        settings_service: SettingsService,
+    ) -> None:
+        """Initialize the local storage service.
 
-    def __init__(self, session_service, settings_service) -> None:
-        """Initialize the local storage service with session and settings services."""
-        # Delegate to lfx implementation first
-        self._lfx_service = LfxLocalStorageService(
-            session_service=session_service,
-            settings_service=settings_service,
-        )
-        # Initialize parent with services (this sets data_dir, but we'll override it)
+        Args:
+            session_service: Session service instance
+            settings_service: Settings service instance containing configuration
+        """
+        # Initialize base class with services
         super().__init__(session_service, settings_service)
-        # Override data_dir with lfx service's data_dir
-        self.data_dir = self._lfx_service.data_dir
-        self.set_ready()
+        # Base class already sets self.data_dir as anyio.Path from settings_service.settings.config_dir
+
+    def resolve_component_path(self, logical_path: str) -> str:
+        """Convert logical path to absolute filesystem path for local storage.
+
+        Args:
+            logical_path: Path in format "flow_id/filename"
+        Returns:
+            str: Absolute filesystem path
+        """
+        # Split the logical path into flow_id and filename
+        parts = logical_path.split("/", 1)
+        if len(parts) != EXPECTED_PATH_PARTS:
+            # Handle edge case - return as-is if format is unexpected
+            return logical_path
+
+        flow_id, file_name = parts
+        return self.build_full_path(flow_id, file_name)
 
     def build_full_path(self, flow_id: str, file_name: str) -> str:
         """Build the full path of a file in the local storage."""
-<<<<<<< HEAD
-        return self._lfx_service.build_full_path(flow_id, file_name)
-=======
         return str(self.data_dir / flow_id / file_name)
 
     async def save_file(self, flow_id: str, file_name: str, data: bytes, *, append: bool = False) -> None:
@@ -38,18 +63,16 @@
             flow_id: The identifier for the flow.
             file_name: The name of the file to be saved.
             data: The byte content of the file.
-            append: If True, append to existing file instead of overwriting.
->>>>>>> c74502e2
 
-    def resolve_component_path(self, logical_path: str) -> str:
-        """Convert logical path to absolute filesystem path for local storage."""
-        return self._lfx_service.resolve_component_path(logical_path)
+        Raises:
+            FileNotFoundError: If the specified flow does not exist.
+            IsADirectoryError: If the file name is a directory.
+            PermissionError: If there is no permission to write the file.
+        """
+        folder_path = self.data_dir / flow_id
+        await folder_path.mkdir(parents=True, exist_ok=True)
+        file_path = folder_path / file_name
 
-<<<<<<< HEAD
-    async def save_file(self, flow_id: str, file_name: str, data: bytes) -> None:
-        """Save a file in the local storage."""
-        return await self._lfx_service.save_file(flow_id, file_name, data)
-=======
         try:
             mode = "ab" if append else "wb"
             async with async_open(str(file_path), mode) as f:
@@ -59,28 +82,117 @@
         except Exception:
             logger.exception(f"Error saving file {file_name} in flow {flow_id}")
             raise
->>>>>>> c74502e2
 
     async def get_file(self, flow_id: str, file_name: str) -> bytes:
-        """Retrieve a file from the local storage."""
-        return await self._lfx_service.get_file(flow_id, file_name)
+        """Retrieve a file from the local storage.
+
+        Args:
+            flow_id: The identifier for the flow.
+            file_name: The name of the file to be retrieved.
+
+        Returns:
+            The byte content of the file.
+
+        Raises:
+            FileNotFoundError: If the file does not exist.
+        """
+        file_path = self.data_dir / flow_id / file_name
+        if not await file_path.exists():
+            await logger.awarning(f"File {file_name} not found in flow {flow_id}.")
+            msg = f"File {file_name} not found in flow {flow_id}"
+            raise FileNotFoundError(msg)
+
+        async with async_open(str(file_path), "rb") as f:
+            content = await f.read()
+
+        logger.debug(f"File {file_name} retrieved successfully from flow {flow_id}.")
+        return content
 
     async def get_file_stream(self, flow_id: str, file_name: str, chunk_size: int = 8192):
         """Retrieve a file from storage as a stream."""
-        return await self._lfx_service.get_file_stream(flow_id, file_name, chunk_size)
+        file_path = self.data_dir / flow_id / file_name
+        if not await file_path.exists():
+            await logger.awarning(f"File {file_name} not found in flow {flow_id}.")
+            msg = f"File {file_name} not found in flow {flow_id}"
+            raise FileNotFoundError(msg)
+
+        async with async_open(str(file_path), "rb") as f:
+            while True:
+                chunk = await f.read(chunk_size)
+                if not chunk:
+                    break
+                yield chunk
 
     async def list_files(self, flow_id: str) -> list[str]:
-        """List all files in a specified flow."""
-        return await self._lfx_service.list_files(flow_id)
+        """List all files in a specific flow directory.
+
+        Args:
+            flow_id: The identifier for the flow.
+
+        Returns:
+            List of file names in the flow directory.
+        """
+        if not isinstance(flow_id, str):
+            flow_id = str(flow_id)
+
+        folder_path = self.data_dir / flow_id
+        if not await folder_path.exists() or not await folder_path.is_dir():
+            await logger.awarning(f"Flow {flow_id} directory does not exist.")
+            return []
+
+        try:
+            files = [p.name async for p in folder_path.iterdir() if await p.is_file()]
+        except Exception:  # noqa: BLE001
+            logger.exception(f"Error listing files in flow {flow_id}")
+            return []
+        else:
+            await logger.ainfo(f"Listed {len(files)} files in flow {flow_id}.")
+            return files
 
     async def delete_file(self, flow_id: str, file_name: str) -> None:
-        """Delete a file from the local storage."""
-        return await self._lfx_service.delete_file(flow_id, file_name)
+        """Delete a file from the local storage.
+
+        Args:
+            flow_id: The identifier for the flow.
+            file_name: The name of the file to be deleted.
+
+        Raises:
+            FileNotFoundError: If the file does not exist.
+        """
+        file_path = self.data_dir / flow_id / file_name
+        if await file_path.exists():
+            await file_path.unlink()
+            await logger.ainfo(f"File {file_name} deleted successfully from flow {flow_id}.")
+        else:
+            await logger.awarning(f"Attempted to delete non-existent file {file_name} in flow {flow_id}.")
 
     async def get_file_size(self, flow_id: str, file_name: str) -> int:
-        """Get the size of a file in the local storage."""
-        return await self._lfx_service.get_file_size(flow_id, file_name)
+        """Get the size of a file in bytes.
+
+        Args:
+            flow_id: The identifier for the flow.
+            file_name: The name of the file.
+
+        Returns:
+            The size of the file in bytes.
+
+        Raises:
+            FileNotFoundError: If the file does not exist.
+        """
+        file_path = self.data_dir / flow_id / file_name
+        if not await file_path.exists():
+            await logger.awarning(f"File {file_name} not found in flow {flow_id}.")
+            msg = f"File {file_name} not found in flow {flow_id}"
+            raise FileNotFoundError(msg)
+
+        try:
+            file_size_stat = await file_path.stat()
+        except Exception:
+            logger.exception(f"Error getting size of file {file_name} in flow {flow_id}")
+            raise
+        else:
+            return file_size_stat.st_size
 
     async def teardown(self) -> None:
         """Perform any cleanup operations when the service is being torn down."""
-        return await self._lfx_service.teardown()+        # No specific teardown actions required for local
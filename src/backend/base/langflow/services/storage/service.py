"""Storage service for langflow - redirects to lfx implementation."""

from __future__ import annotations

from typing import TYPE_CHECKING

# Re-export from lfx
from lfx.services.storage.service import StorageService as LfxStorageService

if TYPE_CHECKING:
    from lfx.services.settings.service import SettingsService

    from langflow.services.session.service import SessionService


<<<<<<< HEAD
class StorageService(LfxStorageService):
    """Storage service that extends lfx's StorageService.
=======
class StorageService(Service):
    name = "storage_service"

    def __init__(self, session_service: SessionService, settings_service: SettingsService):
        self.settings_service = settings_service
        self.session_service = session_service
        self.data_dir: anyio.Path = anyio.Path(settings_service.settings.config_dir)
        self.set_ready()

    def build_full_path(self, flow_id: str, file_name: str) -> str:
        raise NotImplementedError

    def set_ready(self) -> None:
        self.ready = True

    @abstractmethod
    async def save_file(self, flow_id: str, file_name: str, data, *, append: bool = False) -> None:
        raise NotImplementedError

    @abstractmethod
    async def get_file(self, flow_id: str, file_name: str) -> bytes:
        raise NotImplementedError
>>>>>>> c74502e2

    This provides compatibility with langflow's service architecture while
    using the lfx StorageService implementation.
    """

    name = "storage_service"

    def __init__(self, session_service: SessionService, settings_service: SettingsService):
        """Initialize the storage service with session and settings services."""
        super().__init__(session_service=session_service, settings_service=settings_service)<|MERGE_RESOLUTION|>--- conflicted
+++ resolved
@@ -2,22 +2,20 @@
 
 from __future__ import annotations
 
+from abc import abstractmethod
 from typing import TYPE_CHECKING
 
-# Re-export from lfx
-from lfx.services.storage.service import StorageService as LfxStorageService
+import anyio
+from langflow.services.base import Service
 
 if TYPE_CHECKING:
-    from lfx.services.settings.service import SettingsService
-
+    from langflow.services.settings.service import SettingsService
     from langflow.services.session.service import SessionService
 
 
-<<<<<<< HEAD
-class StorageService(LfxStorageService):
-    """Storage service that extends lfx's StorageService.
-=======
 class StorageService(Service):
+    """Storage service for langflow."""
+
     name = "storage_service"
 
     def __init__(self, session_service: SessionService, settings_service: SettingsService):
@@ -33,20 +31,24 @@
         self.ready = True
 
     @abstractmethod
-    async def save_file(self, flow_id: str, file_name: str, data, *, append: bool = False) -> None:
+    async def save_file(self, flow_id: str, file_name: str, data: bytes, *, append: bool = False) -> None:
         raise NotImplementedError
 
     @abstractmethod
     async def get_file(self, flow_id: str, file_name: str) -> bytes:
         raise NotImplementedError
->>>>>>> c74502e2
 
-    This provides compatibility with langflow's service architecture while
-    using the lfx StorageService implementation.
-    """
+    @abstractmethod
+    async def list_files(self, flow_id: str) -> list[str]:
+        raise NotImplementedError
 
-    name = "storage_service"
+    @abstractmethod
+    async def get_file_size(self, flow_id: str, file_name: str):
+        raise NotImplementedError
 
-    def __init__(self, session_service: SessionService, settings_service: SettingsService):
-        """Initialize the storage service with session and settings services."""
-        super().__init__(session_service=session_service, settings_service=settings_service)+    @abstractmethod
+    async def delete_file(self, flow_id: str, file_name: str) -> None:
+        raise NotImplementedError
+
+    async def teardown(self) -> None:
+        raise NotImplementedError
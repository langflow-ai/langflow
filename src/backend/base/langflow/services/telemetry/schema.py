--- conflicted
+++ resolved
@@ -49,7 +49,6 @@
     component_success: bool = Field(serialization_alias="componentSuccess")
     component_error_message: str | None = Field(None, serialization_alias="componentErrorMessage")
     component_run_id: str | None = Field(None, serialization_alias="componentRunId")
-<<<<<<< HEAD
 
 
 class ComponentInputsPayload(BasePayload):
@@ -244,8 +243,6 @@
             result.append(chunk_payload)
 
         return result
-=======
->>>>>>> d7071766
 
 
 class ExceptionPayload(BasePayload):

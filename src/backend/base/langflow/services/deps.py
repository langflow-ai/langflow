from __future__ import annotations

from contextlib import asynccontextmanager
from http import HTTPStatus
from typing import TYPE_CHECKING

<<<<<<< HEAD
=======
from fastapi import HTTPException
from lfx.log.logger import logger

>>>>>>> 8e834368
from langflow.services.schema import ServiceType

if TYPE_CHECKING:
    from collections.abc import AsyncGenerator

    from lfx.services.settings.service import SettingsService
    from sqlmodel.ext.asyncio.session import AsyncSession

    from langflow.services.cache.service import AsyncBaseCacheService, CacheService
    from langflow.services.chat.service import ChatService
    from langflow.services.database.service import DatabaseService
    from langflow.services.job_queue.service import JobQueueService
    from langflow.services.session.service import SessionService
    from langflow.services.state.service import StateService
    from langflow.services.storage.service import StorageService
    from langflow.services.store.service import StoreService
    from langflow.services.task.service import TaskService
    from langflow.services.telemetry.service import TelemetryService
    from langflow.services.tracing.service import TracingService
    from langflow.services.variable.service import VariableService


def get_service(service_type: ServiceType, default=None):
    """Retrieves the service instance for the given service type.

    Args:
        service_type (ServiceType): The type of service to retrieve.
        default (ServiceFactory, optional): The default ServiceFactory to use if the service is not found.
            Defaults to None.

    Returns:
        Any: The service instance.

    """
    from lfx.services.manager import get_service_manager

    service_manager = get_service_manager()

    if not service_manager.are_factories_registered():
        # ! This is a workaround to ensure that the service manager is initialized
        # ! Not optimal, but it works for now
        from langflow.services.manager import ServiceManager

        service_manager.register_factories(ServiceManager.get_factories())
    return service_manager.get(service_type, default)


def get_telemetry_service() -> TelemetryService:
    """Retrieves the TelemetryService instance from the service manager.

    Returns:
        TelemetryService: The TelemetryService instance.
    """
    from langflow.services.telemetry.factory import TelemetryServiceFactory

    return get_service(ServiceType.TELEMETRY_SERVICE, TelemetryServiceFactory())


def get_tracing_service() -> TracingService:
    """Retrieves the TracingService instance from the service manager.

    Returns:
        TracingService: The TracingService instance.
    """
    from langflow.services.tracing.factory import TracingServiceFactory

    return get_service(ServiceType.TRACING_SERVICE, TracingServiceFactory())


def get_state_service() -> StateService:
    """Retrieves the StateService instance from the service manager.

    Returns:
        The StateService instance.
    """
    from langflow.services.state.factory import StateServiceFactory

    return get_service(ServiceType.STATE_SERVICE, StateServiceFactory())


def get_storage_service() -> StorageService:
    """Retrieves the storage service instance.

    Returns:
        The storage service instance.
    """
    from langflow.services.storage.factory import StorageServiceFactory

    return get_service(ServiceType.STORAGE_SERVICE, default=StorageServiceFactory())


def get_variable_service() -> VariableService:
    """Retrieves the VariableService instance from the service manager.

    Returns:
        The VariableService instance.

    """
    from langflow.services.variable.factory import VariableServiceFactory

    return get_service(ServiceType.VARIABLE_SERVICE, VariableServiceFactory())


def is_settings_service_initialized() -> bool:
    """Check if the SettingsService is already initialized without triggering initialization.

    Returns:
        bool: True if the SettingsService is already initialized, False otherwise.
    """
    from lfx.services.manager import get_service_manager

    return ServiceType.SETTINGS_SERVICE in get_service_manager().services


def get_settings_service() -> SettingsService:
    """Retrieves the SettingsService instance.

    If the service is not yet initialized, it will be initialized before returning.

    Returns:
        The SettingsService instance.

    Raises:
        ValueError: If the service cannot be retrieved or initialized.
    """
    from lfx.services.settings.factory import SettingsServiceFactory

    return get_service(ServiceType.SETTINGS_SERVICE, SettingsServiceFactory())


def get_db_service() -> DatabaseService:
    """Retrieves the DatabaseService instance from the service manager.

    Returns:
        The DatabaseService instance.

    """
    from langflow.services.database.factory import DatabaseServiceFactory

    return get_service(ServiceType.DATABASE_SERVICE, DatabaseServiceFactory())


async def get_session() -> AsyncGenerator[AsyncSession, None]:
    msg = "get_session is deprecated, use session_scope instead"
    raise NotImplementedError(msg)


@asynccontextmanager
async def session_scope() -> AsyncGenerator[AsyncSession, None]:
    """Context manager for managing an async session scope.

    This context manager is used to manage an async session scope for database operations.
    It ensures that the session is properly committed if no exceptions occur,
    and rolled back if an exception is raised.

    Yields:
        AsyncSession: The async session object.

    Raises:
        Exception: If an error occurs during the session scope.

    """
<<<<<<< HEAD
    from lfx.services.deps import session_scope as lfx_session_scope

    async with lfx_session_scope() as session:
        yield session
=======
    db_service = get_db_service()
    async with db_service.with_session() as session:
        try:
            yield session
            await session.commit()
        except Exception as e:
            await session.rollback()

            # Log at appropriate level based on error type
            if isinstance(e, HTTPException):
                if HTTPStatus.BAD_REQUEST.value <= e.status_code < HTTPStatus.INTERNAL_SERVER_ERROR.value:
                    # Client errors (4xx) - log at info level
                    await logger.ainfo(f"Client error during session scope: {e.status_code}: {e.detail}")
                else:
                    # Server errors (5xx) or other - log at error level
                    await logger.aexception("An error occurred during the session scope.", exception=e)
            else:
                # Non-HTTP exceptions - log at error level
                await logger.aexception("An error occurred during the session scope.", exception=e)

            raise
>>>>>>> 8e834368


def get_cache_service() -> CacheService | AsyncBaseCacheService:
    """Retrieves the cache service from the service manager.

    Returns:
        The cache service instance.
    """
    from langflow.services.cache.factory import CacheServiceFactory

    return get_service(ServiceType.CACHE_SERVICE, CacheServiceFactory())


def get_shared_component_cache_service() -> CacheService:
    """Retrieves the cache service from the service manager.

    Returns:
        The cache service instance.
    """
    from langflow.services.shared_component_cache.factory import SharedComponentCacheServiceFactory

    return get_service(ServiceType.SHARED_COMPONENT_CACHE_SERVICE, SharedComponentCacheServiceFactory())


def get_session_service() -> SessionService:
    """Retrieves the session service from the service manager.

    Returns:
        The session service instance.
    """
    from langflow.services.session.factory import SessionServiceFactory

    return get_service(ServiceType.SESSION_SERVICE, SessionServiceFactory())


def get_task_service() -> TaskService:
    """Retrieves the TaskService instance from the service manager.

    Returns:
        The TaskService instance.

    """
    from langflow.services.task.factory import TaskServiceFactory

    return get_service(ServiceType.TASK_SERVICE, TaskServiceFactory())


def get_chat_service() -> ChatService:
    """Get the chat service instance.

    Returns:
        ChatService: The chat service instance.
    """
    return get_service(ServiceType.CHAT_SERVICE)


def get_store_service() -> StoreService:
    """Retrieves the StoreService instance from the service manager.

    Returns:
        StoreService: The StoreService instance.
    """
    return get_service(ServiceType.STORE_SERVICE)


def get_queue_service() -> JobQueueService:
    """Retrieves the QueueService instance from the service manager."""
    from langflow.services.job_queue.factory import JobQueueServiceFactory

    return get_service(ServiceType.JOB_QUEUE_SERVICE, JobQueueServiceFactory())<|MERGE_RESOLUTION|>--- conflicted
+++ resolved
@@ -4,12 +4,9 @@
 from http import HTTPStatus
 from typing import TYPE_CHECKING
 
-<<<<<<< HEAD
-=======
 from fastapi import HTTPException
 from lfx.log.logger import logger
 
->>>>>>> 8e834368
 from langflow.services.schema import ServiceType
 
 if TYPE_CHECKING:
@@ -172,35 +169,10 @@
         Exception: If an error occurs during the session scope.
 
     """
-<<<<<<< HEAD
     from lfx.services.deps import session_scope as lfx_session_scope
 
     async with lfx_session_scope() as session:
         yield session
-=======
-    db_service = get_db_service()
-    async with db_service.with_session() as session:
-        try:
-            yield session
-            await session.commit()
-        except Exception as e:
-            await session.rollback()
-
-            # Log at appropriate level based on error type
-            if isinstance(e, HTTPException):
-                if HTTPStatus.BAD_REQUEST.value <= e.status_code < HTTPStatus.INTERNAL_SERVER_ERROR.value:
-                    # Client errors (4xx) - log at info level
-                    await logger.ainfo(f"Client error during session scope: {e.status_code}: {e.detail}")
-                else:
-                    # Server errors (5xx) or other - log at error level
-                    await logger.aexception("An error occurred during the session scope.", exception=e)
-            else:
-                # Non-HTTP exceptions - log at error level
-                await logger.aexception("An error occurred during the session scope.", exception=e)
-
-            raise
->>>>>>> 8e834368
-
 
 def get_cache_service() -> CacheService | AsyncBaseCacheService:
     """Retrieves the cache service from the service manager.

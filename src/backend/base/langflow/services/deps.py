--- conflicted
+++ resolved
@@ -180,19 +180,7 @@
         try:
             yield session
             await session.commit()
-<<<<<<< HEAD
-        except Exception:
-            # Only log ERROR if rollback itself fails (critical situation)
-            # Normal exceptions are re-raised to be handled by the caller
-            try:
-                await session.rollback()
-                await logger.adebug("Session rolled back successfully")
-            except Exception as rollback_error:  # noqa: BLE001
-                await logger.aexception("Critical: Failed to rollback session", exception=rollback_error)
-=======
         except Exception as e:
-            await session.rollback()
-
             # Log at appropriate level based on error type
             if isinstance(e, HTTPException):
                 if HTTPStatus.BAD_REQUEST.value <= e.status_code < HTTPStatus.INTERNAL_SERVER_ERROR.value:
@@ -205,7 +193,11 @@
                 # Non-HTTP exceptions - log at error level
                 await logger.aexception("An error occurred during the session scope.", exception=e)
 
->>>>>>> ba68eea9
+            try:
+                await session.rollback()
+                await logger.adebug("Session rolled back successfully")
+            except Exception as rollback_error:  # noqa: BLE001
+                await logger.aexception("Critical: Failed to rollback session", exception=rollback_error)
             raise
 
 

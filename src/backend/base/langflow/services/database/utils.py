<<<<<<< HEAD
=======
from __future__ import annotations

import json
>>>>>>> 7a01cf7e
from contextlib import contextmanager
from dataclasses import dataclass
from typing import TYPE_CHECKING

from alembic.util.exc import CommandError
from loguru import logger
from sqlmodel import Session, text


if TYPE_CHECKING:
    from langflow.services.database.service import DatabaseService

<<<<<<< HEAD
=======

def migrate_messages_from_monitor_service_to_database(session: Session) -> bool:
    from langflow.schema.message import Message
    from langflow.services.database.models.message import MessageTable

    try:
        monitor_service = get_monitor_service()
        messages_df = monitor_service.get_messages()
    except Exception as e:
        if "Table with name messages does not exist" in str(e):
            logger.debug(f"Error retrieving messages from monitor service: {e}")
        else:
            logger.warning(f"Error retrieving messages from monitor service: {e}")
        return False

    if messages_df.empty:
        logger.info("No messages to migrate.")
        return True

    original_messages: list[dict] = messages_df.to_dict(orient="records")

    db_messages = session.exec(select(MessageTable)).all()
    db_messages = [msg[0] for msg in db_messages]  # type: ignore
    db_msg_dict = {(msg.text, msg.timestamp.isoformat(), str(msg.flow_id), msg.session_id): msg for msg in db_messages}
    # Filter out messages that already exist in the database
    original_messages_filtered = []
    for message in original_messages:
        key = (message["text"], message["timestamp"].isoformat(), str(message["flow_id"]), message["session_id"])
        if key not in db_msg_dict:
            original_messages_filtered.append(message)
    if not original_messages_filtered:
        logger.info("No messages to migrate.")
        return True
    try:
        # Bulk insert messages
        session.bulk_insert_mappings(
            MessageTable,  # type: ignore
            [MessageTable.from_message(Message(**msg)).model_dump() for msg in original_messages_filtered],
        )
        session.commit()
    except Exception as e:
        logger.error(f"Error during message insertion: {str(e)}")
        session.rollback()
        return False

    # Create a dictionary for faster lookup

    all_ok = True
    for orig_msg in original_messages_filtered:
        key = (orig_msg["text"], orig_msg["timestamp"].isoformat(), str(orig_msg["flow_id"]), orig_msg["session_id"])
        matching_db_msg = db_msg_dict.get(key)

        if matching_db_msg is None:
            logger.warning(f"Message not found in database: {orig_msg}")
            all_ok = False
        else:
            # Validate other fields
            if any(getattr(matching_db_msg, k) != v for k, v in orig_msg.items() if k != "index"):
                logger.warning(f"Message mismatch in database: {orig_msg}")
                all_ok = False

    if all_ok:
        messages_ids = [message["index"] for message in original_messages]
        monitor_service.delete_messages(messages_ids)
        logger.info("Migration completed successfully. Original messages deleted.")
    else:
        logger.warning("Migration completed with errors. Original messages not deleted.")

    return all_ok

>>>>>>> 7a01cf7e

def initialize_database(fix_migration: bool = False):
    logger.debug("Initializing database")
    from langflow.services.deps import get_db_service

    database_service: DatabaseService = get_db_service()
    try:
        database_service.create_db_and_tables()
    except Exception as exc:
        # if the exception involves tables already existing
        # we can ignore it
        if "already exists" not in str(exc):
            logger.error(f"Error creating DB and tables: {exc}")
            raise RuntimeError("Error creating DB and tables") from exc
    try:
        database_service.check_schema_health()
    except Exception as exc:
        logger.error(f"Error checking schema health: {exc}")
        raise RuntimeError("Error checking schema health") from exc
    try:
        database_service.run_migrations(fix=fix_migration)
    except CommandError as exc:
        # if "overlaps with other requested revisions" or "Can't locate revision identified by"
        # are not in the exception, we can't handle it
        if "overlaps with other requested revisions" not in str(
            exc
        ) and "Can't locate revision identified by" not in str(exc):
            raise exc
        # This means there's wrong revision in the DB
        # We need to delete the alembic_version table
        # and run the migrations again
        logger.warning("Wrong revision in DB, deleting alembic_version table and running migrations again")
        with session_getter(database_service) as session:
            session.exec(text("DROP TABLE alembic_version"))
        database_service.run_migrations(fix=fix_migration)
    except Exception as exc:
        # if the exception involves tables already existing
        # we can ignore it
        if "already exists" not in str(exc):
            logger.error(exc)
        raise exc
    logger.debug("Database initialized")


@contextmanager
def session_getter(db_service: DatabaseService):
    try:
        session = Session(db_service.engine)
        yield session
    except Exception as e:
        logger.error("Session rollback because of exception:", e)
        session.rollback()
        raise
    finally:
        session.close()


@dataclass
class Result:
    name: str
    type: str
    success: bool


@dataclass
class TableResults:
    table_name: str
    results: list[Result]<|MERGE_RESOLUTION|>--- conflicted
+++ resolved
@@ -1,9 +1,5 @@
-<<<<<<< HEAD
-=======
 from __future__ import annotations
 
-import json
->>>>>>> 7a01cf7e
 from contextlib import contextmanager
 from dataclasses import dataclass
 from typing import TYPE_CHECKING
@@ -12,83 +8,9 @@
 from loguru import logger
 from sqlmodel import Session, text
 
-
 if TYPE_CHECKING:
     from langflow.services.database.service import DatabaseService
 
-<<<<<<< HEAD
-=======
-
-def migrate_messages_from_monitor_service_to_database(session: Session) -> bool:
-    from langflow.schema.message import Message
-    from langflow.services.database.models.message import MessageTable
-
-    try:
-        monitor_service = get_monitor_service()
-        messages_df = monitor_service.get_messages()
-    except Exception as e:
-        if "Table with name messages does not exist" in str(e):
-            logger.debug(f"Error retrieving messages from monitor service: {e}")
-        else:
-            logger.warning(f"Error retrieving messages from monitor service: {e}")
-        return False
-
-    if messages_df.empty:
-        logger.info("No messages to migrate.")
-        return True
-
-    original_messages: list[dict] = messages_df.to_dict(orient="records")
-
-    db_messages = session.exec(select(MessageTable)).all()
-    db_messages = [msg[0] for msg in db_messages]  # type: ignore
-    db_msg_dict = {(msg.text, msg.timestamp.isoformat(), str(msg.flow_id), msg.session_id): msg for msg in db_messages}
-    # Filter out messages that already exist in the database
-    original_messages_filtered = []
-    for message in original_messages:
-        key = (message["text"], message["timestamp"].isoformat(), str(message["flow_id"]), message["session_id"])
-        if key not in db_msg_dict:
-            original_messages_filtered.append(message)
-    if not original_messages_filtered:
-        logger.info("No messages to migrate.")
-        return True
-    try:
-        # Bulk insert messages
-        session.bulk_insert_mappings(
-            MessageTable,  # type: ignore
-            [MessageTable.from_message(Message(**msg)).model_dump() for msg in original_messages_filtered],
-        )
-        session.commit()
-    except Exception as e:
-        logger.error(f"Error during message insertion: {str(e)}")
-        session.rollback()
-        return False
-
-    # Create a dictionary for faster lookup
-
-    all_ok = True
-    for orig_msg in original_messages_filtered:
-        key = (orig_msg["text"], orig_msg["timestamp"].isoformat(), str(orig_msg["flow_id"]), orig_msg["session_id"])
-        matching_db_msg = db_msg_dict.get(key)
-
-        if matching_db_msg is None:
-            logger.warning(f"Message not found in database: {orig_msg}")
-            all_ok = False
-        else:
-            # Validate other fields
-            if any(getattr(matching_db_msg, k) != v for k, v in orig_msg.items() if k != "index"):
-                logger.warning(f"Message mismatch in database: {orig_msg}")
-                all_ok = False
-
-    if all_ok:
-        messages_ids = [message["index"] for message in original_messages]
-        monitor_service.delete_messages(messages_ids)
-        logger.info("Migration completed successfully. Original messages deleted.")
-    else:
-        logger.warning("Migration completed with errors. Original messages not deleted.")
-
-    return all_ok
-
->>>>>>> 7a01cf7e
 
 def initialize_database(fix_migration: bool = False):
     logger.debug("Initializing database")

--- conflicted
+++ resolved
@@ -79,11 +79,7 @@
     transaction: list[TransactionTable] | TransactionTable,
 ) -> list[TransactionReadResponse]:
     if isinstance(transaction, list):
-<<<<<<< HEAD
-        return [
-            TransactionReadResponse.model_validate(t, from_attributes=True)
-            for t in transaction
-        ]
+        return [TransactionReadResponse.model_validate(t, from_attributes=True) for t in transaction]
     return TransactionReadResponse.model_validate(transaction, from_attributes=True)
 
 
@@ -96,8 +92,4 @@
             TransactionLogsResponse.model_validate(t, from_attributes=True)
             for t in transaction
         ]
-    return TransactionLogsResponse.model_validate(transaction, from_attributes=True)
-=======
-        return [TransactionReadResponse.model_validate(t, from_attributes=True) for t in transaction]
-    return TransactionReadResponse.model_validate(transaction, from_attributes=True)
->>>>>>> a5e3cc81
+    return TransactionLogsResponse.model_validate(transaction, from_attributes=True)
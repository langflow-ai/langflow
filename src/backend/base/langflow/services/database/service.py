from __future__ import annotations

import asyncio
import re
import sqlite3
import time
from contextlib import asynccontextmanager
from datetime import datetime, timezone
from pathlib import Path
from typing import TYPE_CHECKING

import anyio
import sqlalchemy as sa
from alembic import command, util
from alembic.config import Config
from loguru import logger
from sqlalchemy import AsyncAdaptedQueuePool, event, exc, inspect
from sqlalchemy.dialects import sqlite as dialect_sqlite
from sqlalchemy.engine import Engine
from sqlalchemy.exc import OperationalError
from sqlalchemy.ext.asyncio import AsyncEngine, create_async_engine
from sqlmodel import SQLModel, select, text
from sqlmodel.ext.asyncio.session import AsyncSession
from tenacity import retry, stop_after_attempt, wait_fixed

from langflow.initial_setup.constants import STARTER_FOLDER_NAME
from langflow.services.base import Service
from langflow.services.database import models
from langflow.services.database.models.user.crud import get_user_by_username
from langflow.services.database.utils import Result, TableResults
from langflow.services.deps import get_settings_service
from langflow.services.utils import teardown_superuser

if TYPE_CHECKING:
    from langflow.services.settings.service import SettingsService


class DatabaseService(Service):
    name = "database_service"

    def __init__(self, settings_service: SettingsService):
        self._logged_pragma = False
        self.settings_service = settings_service
        if settings_service.settings.database_url is None:
            msg = "No database URL provided"
            raise ValueError(msg)
        self.database_url: str = settings_service.settings.database_url
        self._sanitize_database_url()
        self.database_driver_async: str = settings_service.settings.database_driver_async

        # This file is in langflow.services.database.manager.py
        # the ini is in langflow
        langflow_dir = Path(__file__).parent.parent.parent
        self.script_location = langflow_dir / "alembic"
        self.alembic_cfg_path = langflow_dir / "alembic.ini"

        # register the event listener for sqlite as part of this class.
        # Using decorator will make the method not able to use self
        event.listen(Engine, "connect", self.on_connection)
        if self.settings_service.settings.database_connection_retry:
            self.engine = self._create_engine_with_retry()
        else:
            self.engine = self._create_engine()

        alembic_log_file = self.settings_service.settings.alembic_log_file
        # Check if the provided path is absolute, cross-platform.
        if Path(alembic_log_file).is_absolute():
            self.alembic_log_path = Path(alembic_log_file)
        else:
            self.alembic_log_path = Path(langflow_dir) / alembic_log_file

    async def initialize_alembic_log_file(self):
        # Ensure the directory and file for the alembic log file exists
        await anyio.Path(self.alembic_log_path.parent).mkdir(parents=True, exist_ok=True)
        await anyio.Path(self.alembic_log_path).touch(exist_ok=True)

    def reload_engine(self) -> None:
        self._sanitize_database_url()
        if self.settings_service.settings.database_connection_retry:
            self.engine = self._create_engine_with_retry()
        else:
            self.engine = self._create_engine()

    def _sanitize_database_url(self):
        if self.database_url.startswith("postgres://"):
            self.database_url = self.database_url.replace("postgres://", "postgresql://")
            logger.warning(
                "Fixed postgres dialect in database URL. Replacing postgres:// with postgresql://. "
                "To avoid this warning, update the database URL."
            )

    def _build_connection_kwargs(self):
        """Build connection kwargs by merging deprecated settings with db_connection_settings.

        Returns:
            dict: Connection kwargs with deprecated settings overriding db_connection_settings
        """
        settings = self.settings_service.settings
        # Start with db_connection_settings as base
        connection_kwargs = settings.db_connection_settings.copy()

        # Override individual settings if explicitly set
        if "pool_size" in settings.model_fields_set:
            logger.warning("pool_size is deprecated. Use db_connection_settings['pool_size'] instead.")
            connection_kwargs["pool_size"] = settings.pool_size
        if "max_overflow" in settings.model_fields_set:
            logger.warning("max_overflow is deprecated. Use db_connection_settings['max_overflow'] instead.")
            connection_kwargs["max_overflow"] = settings.max_overflow

        return connection_kwargs

    def _create_engine(self) -> AsyncEngine:
        """Create the engine for the database."""
        url_components = self.database_url.split("://", maxsplit=1)

        # Get connection settings from config, with defaults if not specified
        # if the user specifies an empty dict, we allow it.
        kwargs = self._build_connection_kwargs()

        if url_components[0].startswith("sqlite"):
            scheme = "sqlite+aiosqlite"
            # Even though the docs say this is the default, it raises an error
            # if we don't specify it.
            # https://docs.sqlalchemy.org/en/20/errors.html#pool-class-cannot-be-used-with-asyncio-engine-or-vice-versa
            pool = AsyncAdaptedQueuePool
        else:
<<<<<<< HEAD
            kwargs = {
                "pool_size": self.settings_service.settings.pool_size,
                "max_overflow": self.settings_service.settings.max_overflow,
            }

            database_url = (
                "postgresql+psycopg://"
                if url_components[0].startswith("postgresql")
                else f"{self.database_driver_async}://"
                if self.database_driver_async
                else f"{url_components[0]}://"
            )
        database_url += url_components[1]

=======
            scheme = "postgresql+psycopg" if url_components[0].startswith("postgresql") else url_components[0]
            pool = None

        database_url = f"{scheme}://{url_components[1]}"
>>>>>>> 141e6736
        return create_async_engine(
            database_url,
            connect_args=self._get_connect_args(),
            poolclass=pool,
            **kwargs,
        )

    @retry(wait=wait_fixed(2), stop=stop_after_attempt(10))
    def _create_engine_with_retry(self) -> AsyncEngine:
        """Create the engine for the database with retry logic."""
        return self._create_engine()

    def _get_connect_args(self):
        if self.settings_service.settings.database_url and self.settings_service.settings.database_url.startswith(
            "sqlite"
        ):
            connect_args = {
                "check_same_thread": False,
                "timeout": self.settings_service.settings.db_connect_timeout,
            }
        else:
            connect_args = {}
        return connect_args

    def on_connection(self, dbapi_connection, _connection_record) -> None:
        if isinstance(dbapi_connection, sqlite3.Connection | dialect_sqlite.aiosqlite.AsyncAdapt_aiosqlite_connection):
            pragmas: dict = self.settings_service.settings.sqlite_pragmas or {}
            pragmas_list = []
            for key, val in pragmas.items():
                pragmas_list.append(f"PRAGMA {key} = {val}")
            if not self._logged_pragma:
                logger.debug(f"sqlite connection, setting pragmas: {pragmas_list}")
                self._logged_pragma = True
            if pragmas_list:
                cursor = dbapi_connection.cursor()
                try:
                    for pragma in pragmas_list:
                        try:
                            cursor.execute(pragma)
                        except OperationalError:
                            logger.exception(f"Failed to set PRAGMA {pragma}")
                finally:
                    cursor.close()

    @asynccontextmanager
    async def with_session(self):
        async with AsyncSession(self.engine, expire_on_commit=False) as session:
            # Start of Selection
            try:
                yield session
            except exc.SQLAlchemyError as db_exc:
                logger.error(f"Database error during session scope: {db_exc}")
                await session.rollback()
                raise

    async def assign_orphaned_flows_to_superuser(self) -> None:
        """Assign orphaned flows to the default superuser when auto login is enabled."""
        settings_service = get_settings_service()

        if not settings_service.auth_settings.AUTO_LOGIN:
            return

        async with self.with_session() as session:
            # Fetch orphaned flows
            stmt = (
                select(models.Flow)
                .join(models.Folder)
                .where(
                    models.Flow.user_id == None,  # noqa: E711
                    models.Folder.name != STARTER_FOLDER_NAME,
                )
            )
            orphaned_flows = (await session.exec(stmt)).all()

            if not orphaned_flows:
                return

            logger.debug("Assigning orphaned flows to the default superuser")

            # Retrieve superuser
            superuser_username = settings_service.auth_settings.SUPERUSER
            superuser = await get_user_by_username(session, superuser_username)

            if not superuser:
                error_message = "Default superuser not found"
                logger.error(error_message)
                raise RuntimeError(error_message)

            # Get existing flow names for the superuser
            existing_names: set[str] = set(
                (await session.exec(select(models.Flow.name).where(models.Flow.user_id == superuser.id))).all()
            )

            # Process orphaned flows
            for flow in orphaned_flows:
                flow.user_id = superuser.id
                flow.name = self._generate_unique_flow_name(flow.name, existing_names)
                existing_names.add(flow.name)
                session.add(flow)

            # Commit changes
            await session.commit()
            logger.debug("Successfully assigned orphaned flows to the default superuser")

    @staticmethod
    def _generate_unique_flow_name(original_name: str, existing_names: set[str]) -> str:
        """Generate a unique flow name by adding or incrementing a suffix."""
        if original_name not in existing_names:
            return original_name

        match = re.search(r"^(.*) \((\d+)\)$", original_name)
        if match:
            base_name, current_number = match.groups()
            new_name = f"{base_name} ({int(current_number) + 1})"
        else:
            new_name = f"{original_name} (1)"

        # Ensure unique name by incrementing suffix
        while new_name in existing_names:
            match = re.match(r"^(.*) \((\d+)\)$", new_name)
            if match is not None:
                base_name, current_number = match.groups()
            else:
                error_message = "Invalid format: match is None"
                raise ValueError(error_message)

            new_name = f"{base_name} ({int(current_number) + 1})"

        return new_name

    @staticmethod
    def _check_schema_health(connection) -> bool:
        inspector = inspect(connection)

        model_mapping: dict[str, type[SQLModel]] = {
            "flow": models.Flow,
            "user": models.User,
            "apikey": models.ApiKey,
            # Add other SQLModel classes here
        }

        # To account for tables that existed in older versions
        legacy_tables = ["flowstyle"]

        for table, model in model_mapping.items():
            expected_columns = list(model.model_fields.keys())

            try:
                available_columns = [col["name"] for col in inspector.get_columns(table)]
            except sa.exc.NoSuchTableError:
                logger.debug(f"Missing table: {table}")
                return False

            for column in expected_columns:
                if column not in available_columns:
                    logger.debug(f"Missing column: {column} in table {table}")
                    return False

        for table in legacy_tables:
            if table in inspector.get_table_names():
                logger.warning(f"Legacy table exists: {table}")

        return True

    async def check_schema_health(self) -> None:
        async with self.with_session() as session, session.bind.connect() as conn:
            await conn.run_sync(self._check_schema_health)

    @staticmethod
    def init_alembic(alembic_cfg) -> None:
        logger.info("Initializing alembic")
        command.ensure_version(alembic_cfg)
        # alembic_cfg.attributes["connection"].commit()
        command.upgrade(alembic_cfg, "head")
        logger.info("Alembic initialized")

    def _run_migrations(self, should_initialize_alembic, fix) -> None:
        # First we need to check if alembic has been initialized
        # If not, we need to initialize it
        # if not self.script_location.exists(): # this is not the correct way to check if alembic has been initialized
        # We need to check if the alembic_version table exists
        # if not, we need to initialize alembic
        # stdout should be something like sys.stdout
        # which is a buffer
        # I don't want to output anything
        # subprocess.DEVNULL is an int
        with self.alembic_log_path.open("w", encoding="utf-8") as buffer:
            alembic_cfg = Config(stdout=buffer)
            # alembic_cfg.attributes["connection"] = session
            alembic_cfg.set_main_option("script_location", str(self.script_location))
            alembic_cfg.set_main_option("sqlalchemy.url", self.database_url.replace("%", "%%"))

            if should_initialize_alembic:
                try:
                    self.init_alembic(alembic_cfg)
                except Exception as exc:
                    msg = "Error initializing alembic"
                    logger.exception(msg)
                    raise RuntimeError(msg) from exc
            else:
                logger.info("Alembic already initialized")

            logger.info(f"Running DB migrations in {self.script_location}")

            try:
                buffer.write(f"{datetime.now(tz=timezone.utc).astimezone().isoformat()}: Checking migrations\n")
                command.check(alembic_cfg)
            except Exception as exc:  # noqa: BLE001
                logger.debug(f"Error checking migrations: {exc}")
                if isinstance(exc, util.exc.CommandError | util.exc.AutogenerateDiffsDetected):
                    command.upgrade(alembic_cfg, "head")
                    time.sleep(3)

            try:
                buffer.write(f"{datetime.now(tz=timezone.utc).astimezone()}: Checking migrations\n")
                command.check(alembic_cfg)
            except util.exc.AutogenerateDiffsDetected as exc:
                logger.exception("Error checking migrations")
                if not fix:
                    msg = f"There's a mismatch between the models and the database.\n{exc}"
                    raise RuntimeError(msg) from exc

            if fix:
                self.try_downgrade_upgrade_until_success(alembic_cfg)

    async def run_migrations(self, *, fix=False) -> None:
        should_initialize_alembic = False
        async with self.with_session() as session:
            # If the table does not exist it throws an error
            # so we need to catch it
            try:
                await session.exec(text("SELECT * FROM alembic_version"))
            except Exception:  # noqa: BLE001
                logger.debug("Alembic not initialized")
                should_initialize_alembic = True
        await asyncio.to_thread(self._run_migrations, should_initialize_alembic, fix)

    @staticmethod
    def try_downgrade_upgrade_until_success(alembic_cfg, retries=5) -> None:
        # Try -1 then head, if it fails, try -2 then head, etc.
        # until we reach the number of retries
        for i in range(1, retries + 1):
            try:
                command.check(alembic_cfg)
                break
            except util.exc.AutogenerateDiffsDetected:
                # downgrade to base and upgrade again
                logger.warning("AutogenerateDiffsDetected")
                command.downgrade(alembic_cfg, f"-{i}")
                # wait for the database to be ready
                time.sleep(3)
                command.upgrade(alembic_cfg, "head")

    async def run_migrations_test(self):
        # This method is used for testing purposes only
        # We will check that all models are in the database
        # and that the database is up to date with all columns
        # get all models that are subclasses of SQLModel
        sql_models = [
            model for model in models.__dict__.values() if isinstance(model, type) and issubclass(model, SQLModel)
        ]
        async with self.with_session() as session, session.bind.connect() as conn:
            return [
                TableResults(sql_model.__tablename__, await conn.run_sync(self.check_table, sql_model))
                for sql_model in sql_models
            ]

    @staticmethod
    def check_table(connection, model):
        results = []
        inspector = inspect(connection)
        table_name = model.__tablename__
        expected_columns = list(model.__fields__.keys())
        available_columns = []
        try:
            available_columns = [col["name"] for col in inspector.get_columns(table_name)]
            results.append(Result(name=table_name, type="table", success=True))
        except sa.exc.NoSuchTableError:
            logger.exception(f"Missing table: {table_name}")
            results.append(Result(name=table_name, type="table", success=False))

        for column in expected_columns:
            if column not in available_columns:
                logger.error(f"Missing column: {column} in table {table_name}")
                results.append(Result(name=column, type="column", success=False))
            else:
                results.append(Result(name=column, type="column", success=True))
        return results

    @staticmethod
    def _create_db_and_tables(connection) -> None:
        from sqlalchemy import inspect

        inspector = inspect(connection)
        table_names = inspector.get_table_names()
        current_tables = ["flow", "user", "apikey", "folder", "message", "variable", "transaction", "vertex_build"]

        if table_names and all(table in table_names for table in current_tables):
            logger.debug("Database and tables already exist")
            return

        logger.debug("Creating database and tables")

        for table in SQLModel.metadata.sorted_tables:
            try:
                table.create(connection, checkfirst=True)
            except OperationalError as oe:
                logger.warning(f"Table {table} already exists, skipping. Exception: {oe}")
            except Exception as exc:
                msg = f"Error creating table {table}"
                logger.exception(msg)
                raise RuntimeError(msg) from exc

        # Now check if the required tables exist, if not, something went wrong.
        inspector = inspect(connection)
        table_names = inspector.get_table_names()
        for table in current_tables:
            if table not in table_names:
                logger.error("Something went wrong creating the database and tables.")
                logger.error("Please check your database settings.")
                msg = "Something went wrong creating the database and tables."
                raise RuntimeError(msg)

        logger.debug("Database and tables created successfully")

    @retry(wait=wait_fixed(2), stop=stop_after_attempt(10))
    async def create_db_and_tables_with_retry(self) -> None:
        await self.create_db_and_tables()

    async def create_db_and_tables(self) -> None:
        async with self.with_session() as session, session.bind.connect() as conn:
            await conn.run_sync(self._create_db_and_tables)

    async def teardown(self) -> None:
        logger.debug("Tearing down database")
        try:
            settings_service = get_settings_service()
            # remove the default superuser if auto_login is enabled
            # using the SUPERUSER to get the user
            async with self.with_session() as session:
                await teardown_superuser(settings_service, session)
        except Exception:  # noqa: BLE001
            logger.exception("Error tearing down database")
        await self.engine.dispose()<|MERGE_RESOLUTION|>--- conflicted
+++ resolved
@@ -124,27 +124,20 @@
             # https://docs.sqlalchemy.org/en/20/errors.html#pool-class-cannot-be-used-with-asyncio-engine-or-vice-versa
             pool = AsyncAdaptedQueuePool
         else:
-<<<<<<< HEAD
             kwargs = {
                 "pool_size": self.settings_service.settings.pool_size,
                 "max_overflow": self.settings_service.settings.max_overflow,
             }
 
-            database_url = (
-                "postgresql+psycopg://"
+            scheme = (
+                "postgresql+psycopg"
                 if url_components[0].startswith("postgresql")
-                else f"{self.database_driver_async}://"
+                else f"{self.database_driver_async}"
                 if self.database_driver_async
-                else f"{url_components[0]}://"
+                else url_components[0]
             )
-        database_url += url_components[1]
-
-=======
-            scheme = "postgresql+psycopg" if url_components[0].startswith("postgresql") else url_components[0]
             pool = None
-
         database_url = f"{scheme}://{url_components[1]}"
->>>>>>> 141e6736
         return create_async_engine(
             database_url,
             connect_args=self._get_connect_args(),

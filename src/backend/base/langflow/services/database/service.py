--- conflicted
+++ resolved
@@ -143,10 +143,6 @@
 
         poolclass_key = kwargs.get("poolclass")
         if poolclass_key is not None:
-<<<<<<< HEAD
-            pool_class = getattr(sa, poolclass_key, None)
-=======
->>>>>>> 8e834368
             pool_class = getattr(sa.pool, poolclass_key, None)
             if pool_class and issubclass(pool_class, sa.pool.Pool):
                 logger.debug(f"Using poolclass: {poolclass_key}.")

--- conflicted
+++ resolved
@@ -94,7 +94,7 @@
                 "pool_size": self.settings_service.settings.pool_size,
                 "max_overflow": self.settings_service.settings.max_overflow,
             }
-<<<<<<< HEAD
+
             database_url = (
                 "postgresql+psycopg://"
                 if url_components[0].startswith("postgresql")
@@ -103,10 +103,7 @@
                 else f"{url_components[0]}://"
             )
         database_url += url_components[1]
-=======
-            scheme = "postgresql+psycopg" if url_components[0].startswith("postgresql") else url_components[0]
-        database_url = f"{scheme}://{url_components[1]}"
->>>>>>> 43d22fdc
+
         return create_async_engine(
             database_url,
             connect_args=self._get_connect_args(),

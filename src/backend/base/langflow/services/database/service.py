from __future__ import annotations

import asyncio
import re
import sqlite3
import time
from contextlib import asynccontextmanager
from datetime import datetime, timezone
from pathlib import Path
from typing import TYPE_CHECKING

import anyio
import sqlalchemy as sa
from alembic import command, util
from alembic.config import Config
from loguru import logger
from sqlalchemy import event, exc, inspect
from sqlalchemy.dialects import sqlite as dialect_sqlite
from sqlalchemy.engine import Engine
from sqlalchemy.exc import OperationalError
from sqlalchemy.ext.asyncio import AsyncEngine, create_async_engine
from sqlmodel import SQLModel, select, text
from sqlmodel.ext.asyncio.session import AsyncSession
from tenacity import retry, stop_after_attempt, wait_fixed

from langflow.initial_setup.constants import STARTER_FOLDER_NAME
from langflow.services.base import Service
from langflow.services.database import models
from langflow.services.database.models.user.crud import get_user_by_username
from langflow.services.database.utils import Result, TableResults
from langflow.services.deps import get_settings_service
from langflow.services.utils import teardown_superuser

if TYPE_CHECKING:
    from langflow.services.settings.service import SettingsService


class DatabaseService(Service):
    name = "database_service"

    def __init__(self, settings_service: SettingsService):
        self._logged_pragma = False
        self.settings_service = settings_service
        if settings_service.settings.database_url is None:
            msg = "No database URL provided"
            raise ValueError(msg)
        self.database_url: str = settings_service.settings.database_url
        self._sanitize_database_url()

        # This file is in langflow.services.database.manager.py
        # the ini is in langflow
        langflow_dir = Path(__file__).parent.parent.parent
        self.script_location = langflow_dir / "alembic"
        self.alembic_cfg_path = langflow_dir / "alembic.ini"

        # register the event listener for sqlite as part of this class.
        # Using decorator will make the method not able to use self
        event.listen(Engine, "connect", self.on_connection)
        if self.settings_service.settings.database_connection_retry:
            self.engine = self._create_engine_with_retry()
        else:
            self.engine = self._create_engine()

        alembic_log_file = self.settings_service.settings.alembic_log_file
        # Check if the provided path is absolute, cross-platform.
        if Path(alembic_log_file).is_absolute():
            self.alembic_log_path = Path(alembic_log_file)
        else:
            self.alembic_log_path = Path(langflow_dir) / alembic_log_file

    async def initialize_alembic_log_file(self):
        # Ensure the directory and file for the alembic log file exists
        await anyio.Path(self.alembic_log_path.parent).mkdir(parents=True, exist_ok=True)
        await anyio.Path(self.alembic_log_path).touch(exist_ok=True)

    def reload_engine(self) -> None:
        self._sanitize_database_url()
        if self.settings_service.settings.database_connection_retry:
            self.engine = self._create_engine_with_retry()
        else:
            self.engine = self._create_engine()

    def _sanitize_database_url(self):
        """Create the engine for the database."""
        url_components = self.database_url.split("://", maxsplit=1)

        driver = url_components[0]

        if driver == "sqlite":
            driver = "sqlite+aiosqlite"
        elif driver in {"postgresql", "postgres"}:
            if driver == "postgres":
                logger.warning(
                    "The postgres dialect in the database URL is deprecated. "
                    "Use postgresql instead. "
                    "To avoid this warning, update the database URL."
                )
            driver = "postgresql+psycopg"

        self.database_url = f"{driver}://{url_components[1]}"

    def _build_connection_kwargs(self):
        """Build connection kwargs by merging deprecated settings with db_connection_settings.

        Returns:
            dict: Connection kwargs with deprecated settings overriding db_connection_settings
        """
        settings = self.settings_service.settings
        # Start with db_connection_settings as base
        connection_kwargs = settings.db_connection_settings.copy()

        # Override individual settings if explicitly set
        if "pool_size" in settings.model_fields_set:
            logger.warning("pool_size is deprecated. Use db_connection_settings['pool_size'] instead.")
            connection_kwargs["pool_size"] = settings.pool_size
        if "max_overflow" in settings.model_fields_set:
            logger.warning("max_overflow is deprecated. Use db_connection_settings['max_overflow'] instead.")
            connection_kwargs["max_overflow"] = settings.max_overflow

        return connection_kwargs

    def _create_engine(self) -> AsyncEngine:
        # Get connection settings from config, with defaults if not specified
        # if the user specifies an empty dict, we allow it.
        kwargs = self._build_connection_kwargs()

        poolclass_key = kwargs.get("poolclass")
        if poolclass_key is not None:
            pool_class = getattr(sa, poolclass_key, None)
            if pool_class and isinstance(pool_class(), sa.pool.Pool):
                logger.debug(f"Using poolclass: {poolclass_key}.")
                kwargs["poolclass"] = pool_class
            else:
                logger.error(f"Invalid poolclass '{poolclass_key}' specified. Using default pool class.")

        return create_async_engine(
            self.database_url,
            connect_args=self._get_connect_args(),
            **kwargs,
        )

    @retry(wait=wait_fixed(2), stop=stop_after_attempt(10))
    def _create_engine_with_retry(self) -> AsyncEngine:
        """Create the engine for the database with retry logic."""
        return self._create_engine()

    def _get_connect_args(self):
        settings = self.settings_service.settings

        if settings.db_driver_connection_settings is not None:
            return settings.db_driver_connection_settings

        if settings.database_url and settings.database_url.startswith("sqlite"):
            return {
                "check_same_thread": False,
                "timeout": settings.db_connect_timeout,
            }

        return {}

    def on_connection(self, dbapi_connection, _connection_record) -> None:
        if isinstance(dbapi_connection, sqlite3.Connection | dialect_sqlite.aiosqlite.AsyncAdapt_aiosqlite_connection):
            pragmas: dict = self.settings_service.settings.sqlite_pragmas or {}
            pragmas_list = []
            for key, val in pragmas.items():
                pragmas_list.append(f"PRAGMA {key} = {val}")
            if not self._logged_pragma:
                logger.debug(f"sqlite connection, setting pragmas: {pragmas_list}")
                self._logged_pragma = True
            if pragmas_list:
                cursor = dbapi_connection.cursor()
                try:
                    for pragma in pragmas_list:
                        try:
                            cursor.execute(pragma)
                        except OperationalError:
                            logger.exception(f"Failed to set PRAGMA {pragma}")
                        except GeneratorExit:
                            logger.error(f"Failed to set PRAGMA {pragma}")
                finally:
                    cursor.close()

    @asynccontextmanager
    async def with_session(self):
        async with AsyncSession(self.engine, expire_on_commit=False) as session:
            # Start of Selection
            try:
                yield session
            except exc.SQLAlchemyError as db_exc:
                logger.error(f"Database error during session scope: {db_exc}")
                await session.rollback()
                raise

    async def assign_orphaned_flows_to_superuser(self) -> None:
        """Assign orphaned flows to the default superuser when auto login is enabled."""
        settings_service = get_settings_service()

        if not settings_service.auth_settings.AUTO_LOGIN:
            return

        async with self.with_session() as session:
            # Fetch orphaned flows
            stmt = (
                select(models.Flow)
                .join(models.Folder)
                .where(
                    models.Flow.user_id == None,  # noqa: E711
                    models.Folder.name != STARTER_FOLDER_NAME,
                )
            )
            orphaned_flows = (await session.exec(stmt)).all()

            if not orphaned_flows:
                return

            logger.debug("Assigning orphaned flows to the default superuser")

            # Retrieve superuser
            superuser_username = settings_service.auth_settings.SUPERUSER
            superuser = await get_user_by_username(session, superuser_username)

            if not superuser:
                error_message = "Default superuser not found"
                logger.error(error_message)
                raise RuntimeError(error_message)

            # Get existing flow names for the superuser
            existing_names: set[str] = set(
                (await session.exec(select(models.Flow.name).where(models.Flow.user_id == superuser.id))).all()
            )

            # Process orphaned flows
            for flow in orphaned_flows:
                flow.user_id = superuser.id
                flow.name = self._generate_unique_flow_name(flow.name, existing_names)
                existing_names.add(flow.name)
                session.add(flow)

            # Commit changes
            await session.commit()
            logger.debug("Successfully assigned orphaned flows to the default superuser")

    @staticmethod
    def _generate_unique_flow_name(original_name: str, existing_names: set[str]) -> str:
        """Generate a unique flow name by adding or incrementing a suffix."""
        if original_name not in existing_names:
            return original_name

        match = re.search(r"^(.*) \((\d+)\)$", original_name)
        if match:
            base_name, current_number = match.groups()
            new_name = f"{base_name} ({int(current_number) + 1})"
        else:
            new_name = f"{original_name} (1)"

        # Ensure unique name by incrementing suffix
        while new_name in existing_names:
            match = re.match(r"^(.*) \((\d+)\)$", new_name)
            if match is not None:
                base_name, current_number = match.groups()
            else:
                error_message = "Invalid format: match is None"
                raise ValueError(error_message)

            new_name = f"{base_name} ({int(current_number) + 1})"

        return new_name

    @staticmethod
    def _check_schema_health(connection) -> bool:
        inspector = inspect(connection)

        model_mapping: dict[str, type[SQLModel]] = {
            "flow": models.Flow,
            "user": models.User,
            "apikey": models.ApiKey,
            # Add other SQLModel classes here
        }

        # To account for tables that existed in older versions
        legacy_tables = ["flowstyle"]

        for table, model in model_mapping.items():
            expected_columns = list(model.model_fields.keys())

            try:
                available_columns = [col["name"] for col in inspector.get_columns(table)]
            except sa.exc.NoSuchTableError:
                logger.debug(f"Missing table: {table}")
                return False

            for column in expected_columns:
                if column not in available_columns:
                    logger.debug(f"Missing column: {column} in table {table}")
                    return False

        for table in legacy_tables:
            if table in inspector.get_table_names():
                logger.warning(f"Legacy table exists: {table}")

        return True

    async def check_schema_health(self) -> None:
        async with self.with_session() as session, session.bind.connect() as conn:
            await conn.run_sync(self._check_schema_health)

    @staticmethod
    def init_alembic(alembic_cfg) -> None:
        logger.info("Initializing alembic")
        command.ensure_version(alembic_cfg)
        # alembic_cfg.attributes["connection"].commit()
        command.upgrade(alembic_cfg, "head")
<<<<<<< HEAD
=======
        logger.debug("Alembic initialized")
>>>>>>> f65e9044

    def _run_migrations(self, should_initialize_alembic, fix) -> None:
        # First we need to check if alembic has been initialized
        # If not, we need to initialize it
        # if not self.script_location.exists(): # this is not the correct way to check if alembic has been initialized
        # We need to check if the alembic_version table exists
        # if not, we need to initialize alembic
        # stdout should be something like sys.stdout
        # which is a buffer
        # I don't want to output anything
        # subprocess.DEVNULL is an int
        with self.alembic_log_path.open("w", encoding="utf-8") as buffer:
            alembic_cfg = Config(stdout=buffer)
            # alembic_cfg.attributes["connection"] = session
            alembic_cfg.set_main_option("script_location", str(self.script_location))
            alembic_cfg.set_main_option("sqlalchemy.url", self.database_url.replace("%", "%%"))

            if should_initialize_alembic:
                try:
                    self.init_alembic(alembic_cfg)
                except Exception as exc:
                    msg = "Error initializing alembic"
                    logger.exception(msg)
                    raise RuntimeError(msg) from exc
            else:
                logger.debug("Alembic initialized")

<<<<<<< HEAD
=======
            logger.debug(f"Running DB migrations in {self.script_location}")
>>>>>>> f65e9044

            try:
                buffer.write(f"{datetime.now(tz=timezone.utc).astimezone().isoformat()}: Checking migrations\n")
                command.check(alembic_cfg)
            except Exception as exc:  # noqa: BLE001
                logger.debug(f"Error checking migrations: {exc}")
                if isinstance(exc, util.exc.CommandError | util.exc.AutogenerateDiffsDetected):
                    command.upgrade(alembic_cfg, "head")
                    time.sleep(3)

            try:
                buffer.write(f"{datetime.now(tz=timezone.utc).astimezone()}: Checking migrations\n")
                command.check(alembic_cfg)
            except util.exc.AutogenerateDiffsDetected as exc:
                logger.exception("Error checking migrations")
                if not fix:
                    msg = f"There's a mismatch between the models and the database.\n{exc}"
                    raise RuntimeError(msg) from exc

            if fix:
                self.try_downgrade_upgrade_until_success(alembic_cfg)

    async def run_migrations(self, *, fix=False) -> None:
        should_initialize_alembic = False
        async with self.with_session() as session:
            # If the table does not exist it throws an error
            # so we need to catch it
            try:
                await session.exec(text("SELECT * FROM alembic_version"))
            except Exception:  # noqa: BLE001
                logger.debug("Alembic not initialized")
                should_initialize_alembic = True
        await asyncio.to_thread(self._run_migrations, should_initialize_alembic, fix)

    @staticmethod
    def try_downgrade_upgrade_until_success(alembic_cfg, retries=5) -> None:
        # Try -1 then head, if it fails, try -2 then head, etc.
        # until we reach the number of retries
        for i in range(1, retries + 1):
            try:
                command.check(alembic_cfg)
                break
            except util.exc.AutogenerateDiffsDetected:
                # downgrade to base and upgrade again
                logger.warning("AutogenerateDiffsDetected")
                command.downgrade(alembic_cfg, f"-{i}")
                # wait for the database to be ready
                time.sleep(3)
                command.upgrade(alembic_cfg, "head")

    async def run_migrations_test(self):
        # This method is used for testing purposes only
        # We will check that all models are in the database
        # and that the database is up to date with all columns
        # get all models that are subclasses of SQLModel
        sql_models = [
            model for model in models.__dict__.values() if isinstance(model, type) and issubclass(model, SQLModel)
        ]
        async with self.with_session() as session, session.bind.connect() as conn:
            return [
                TableResults(sql_model.__tablename__, await conn.run_sync(self.check_table, sql_model))
                for sql_model in sql_models
            ]

    @staticmethod
    def check_table(connection, model):
        results = []
        inspector = inspect(connection)
        table_name = model.__tablename__
        expected_columns = list(model.__fields__.keys())
        available_columns = []
        try:
            available_columns = [col["name"] for col in inspector.get_columns(table_name)]
            results.append(Result(name=table_name, type="table", success=True))
        except sa.exc.NoSuchTableError:
            logger.exception(f"Missing table: {table_name}")
            results.append(Result(name=table_name, type="table", success=False))

        for column in expected_columns:
            if column not in available_columns:
                logger.error(f"Missing column: {column} in table {table_name}")
                results.append(Result(name=column, type="column", success=False))
            else:
                results.append(Result(name=column, type="column", success=True))
        return results

    @staticmethod
    def _create_db_and_tables(connection) -> None:
        from sqlalchemy import inspect

        inspector = inspect(connection)
        table_names = inspector.get_table_names()
        current_tables = ["flow", "user", "apikey", "folder", "message", "variable", "transaction", "vertex_build"]

        if table_names and all(table in table_names for table in current_tables):
            logger.debug("Database and tables already exist")
            return

        logger.debug("Creating database and tables")

        for table in SQLModel.metadata.sorted_tables:
            try:
                table.create(connection, checkfirst=True)
            except OperationalError as oe:
                logger.warning(f"Table {table} already exists, skipping. Exception: {oe}")
            except Exception as exc:
                msg = f"Error creating table {table}"
                logger.exception(msg)
                raise RuntimeError(msg) from exc

        # Now check if the required tables exist, if not, something went wrong.
        inspector = inspect(connection)
        table_names = inspector.get_table_names()
        for table in current_tables:
            if table not in table_names:
                logger.error("Something went wrong creating the database and tables.")
                logger.error("Please check your database settings.")
                msg = "Something went wrong creating the database and tables."
                raise RuntimeError(msg)

        logger.debug("Database and tables created successfully")

    @retry(wait=wait_fixed(2), stop=stop_after_attempt(10))
    async def create_db_and_tables_with_retry(self) -> None:
        await self.create_db_and_tables()

    async def create_db_and_tables(self) -> None:
        async with self.with_session() as session, session.bind.connect() as conn:
            await conn.run_sync(self._create_db_and_tables)

    async def teardown(self) -> None:
        logger.debug("Tearing down database")
        try:
            settings_service = get_settings_service()
            # remove the default superuser if auto_login is enabled
            # using the SUPERUSER to get the user
            async with self.with_session() as session:
                await teardown_superuser(settings_service, session)
        except Exception:  # noqa: BLE001
            logger.exception("Error tearing down database")
        await self.engine.dispose()<|MERGE_RESOLUTION|>--- conflicted
+++ resolved
@@ -310,10 +310,6 @@
         command.ensure_version(alembic_cfg)
         # alembic_cfg.attributes["connection"].commit()
         command.upgrade(alembic_cfg, "head")
-<<<<<<< HEAD
-=======
-        logger.debug("Alembic initialized")
->>>>>>> f65e9044
 
     def _run_migrations(self, should_initialize_alembic, fix) -> None:
         # First we need to check if alembic has been initialized
@@ -341,10 +337,6 @@
             else:
                 logger.debug("Alembic initialized")
 
-<<<<<<< HEAD
-=======
-            logger.debug(f"Running DB migrations in {self.script_location}")
->>>>>>> f65e9044
 
             try:
                 buffer.write(f"{datetime.now(tz=timezone.utc).astimezone().isoformat()}: Checking migrations\n")

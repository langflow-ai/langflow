--- conflicted
+++ resolved
@@ -64,7 +64,6 @@
         else:
             self.engine = self._create_engine()
 
-<<<<<<< HEAD
         # Create async session maker for efficient session creation
         # This is the recommended SQLAlchemy 2.0+ pattern
         # IMPORTANT: Must use SQLModel's AsyncSession (not SQLAlchemy's) for exec() method
@@ -74,10 +73,8 @@
             expire_on_commit=False,
         )
 
-=======
         # Check if Alembic should log to stdout or a file.
         # If file, check if the provided path is absolute, cross-platform.
->>>>>>> f5bdaa7b
         alembic_log_file = self.settings_service.settings.alembic_log_file
         self.alembic_log_to_stdout = self.settings_service.settings.alembic_log_to_stdout
         if self.alembic_log_to_stdout:

import asyncio
import pickle
import time
from typing import Generic

from diskcache import Cache
<<<<<<< HEAD
from lfx.services.cache.utils import CACHE_MISS
from loguru import logger
=======
>>>>>>> 0191d1a5

from langflow.logging.logger import logger
from langflow.services.cache.base import AsyncBaseCacheService, AsyncLockType


class AsyncDiskCache(AsyncBaseCacheService, Generic[AsyncLockType]):
    def __init__(self, cache_dir, max_size=None, expiration_time=3600) -> None:
        self.cache = Cache(cache_dir)
        # Let's clear the cache for now to maintain a similar
        # behavior as the in-memory cache
        # Later we should implement endpoints for the frontend to grab
        # output logs from the cache
        if len(self.cache) > 0:
            self.cache.clear()
        self.lock = asyncio.Lock()
        self.max_size = max_size
        self.expiration_time = expiration_time

    async def get(self, key, lock: asyncio.Lock | None = None):
        if not lock:
            async with self.lock:
                return await asyncio.to_thread(self._get, key)
        else:
            return await asyncio.to_thread(self._get, key)

    def _get(self, key):
        item = self.cache.get(key, default=None)
        if item:
            if time.time() - item["time"] < self.expiration_time:
                self.cache.touch(key)  # Refresh the expiry time
                return pickle.loads(item["value"]) if isinstance(item["value"], bytes) else item["value"]
            logger.info(f"Cache item for key '{key}' has expired and will be deleted.")
            self.cache.delete(key)  # Log before deleting the expired item
        return CACHE_MISS

    async def set(self, key, value, lock: asyncio.Lock | None = None) -> None:
        if not lock:
            async with self.lock:
                await self._set(key, value)
        else:
            await self._set(key, value)

    async def _set(self, key, value) -> None:
        if self.max_size and len(self.cache) >= self.max_size:
            await asyncio.to_thread(self.cache.cull)
        item = {"value": pickle.dumps(value) if not isinstance(value, str | bytes) else value, "time": time.time()}
        await asyncio.to_thread(self.cache.set, key, item)

    async def delete(self, key, lock: asyncio.Lock | None = None) -> None:
        if not lock:
            async with self.lock:
                await self._delete(key)
        else:
            await self._delete(key)

    async def _delete(self, key) -> None:
        await asyncio.to_thread(self.cache.delete, key)

    async def clear(self, lock: asyncio.Lock | None = None) -> None:
        if not lock:
            async with self.lock:
                await self._clear()
        else:
            await self._clear()

    async def _clear(self) -> None:
        await asyncio.to_thread(self.cache.clear)

    async def upsert(self, key, value, lock: asyncio.Lock | None = None) -> None:
        if not lock:
            async with self.lock:
                await self._upsert(key, value)
        else:
            await self._upsert(key, value)

    async def _upsert(self, key, value) -> None:
        existing_value = await asyncio.to_thread(self._get, key)
        if existing_value is not CACHE_MISS and isinstance(existing_value, dict) and isinstance(value, dict):
            existing_value.update(value)
            value = existing_value
        await self.set(key, value)

    async def contains(self, key) -> bool:
        return await asyncio.to_thread(self.cache.__contains__, key)

    async def teardown(self) -> None:
        # Clean up the cache directory
        self.cache.clear(retry=True)<|MERGE_RESOLUTION|>--- conflicted
+++ resolved
@@ -4,13 +4,9 @@
 from typing import Generic
 
 from diskcache import Cache
-<<<<<<< HEAD
+from lfx.lfx_logging.logger import logger
 from lfx.services.cache.utils import CACHE_MISS
-from loguru import logger
-=======
->>>>>>> 0191d1a5
 
-from langflow.logging.logger import logger
 from langflow.services.cache.base import AsyncBaseCacheService, AsyncLockType
 
 

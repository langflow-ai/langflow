--- conflicted
+++ resolved
@@ -40,17 +40,15 @@
     """If True, the application will skip authentication when AUTO_LOGIN is enabled.
     This will be removed in v1.6"""
 
-<<<<<<< HEAD
     WEBHOOK_AUTH_ENABLE: bool = False
     """If True, webhook endpoints will require API key authentication.
     If False, webhooks run as flow owner without authentication."""
-=======
+
     ENABLE_SUPERUSER_CLI: bool = Field(
         default=True,
         description="Allow creation of superusers via CLI. Set to False in production for security.",
     )
     """If True, allows creation of superusers via the CLI 'langflow superuser' command."""
->>>>>>> e63e879a
 
     NEW_USER_IS_ACTIVE: bool = False
     SUPERUSER: str = DEFAULT_SUPERUSER

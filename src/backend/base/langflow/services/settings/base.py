--- conflicted
+++ resolved
@@ -1,556 +1,3 @@
-<<<<<<< HEAD
-import asyncio
-import contextlib
-import json
-import os
-from pathlib import Path
-from shutil import copy2
-from typing import Any, Literal
-
-import orjson
-import yaml
-from aiofile import async_open
-from pydantic import Field, field_validator
-from pydantic.fields import FieldInfo
-from pydantic_settings import BaseSettings, EnvSettingsSource, PydanticBaseSettingsSource, SettingsConfigDict
-from typing_extensions import override
-
-from langflow.logging.logger import logger
-from langflow.serialization.constants import MAX_ITEMS_LENGTH, MAX_TEXT_LENGTH
-from langflow.services.settings.constants import VARIABLES_TO_GET_FROM_ENVIRONMENT
-from langflow.utils.util_strings import is_valid_database_url
-
-# BASE_COMPONENTS_PATH = str(Path(__file__).parent / "components")
-BASE_COMPONENTS_PATH = str(Path(__file__).parent.parent.parent / "components")
-
-
-def is_list_of_any(field: FieldInfo) -> bool:
-    """Check if the given field is a list or an optional list of any type.
-
-    Args:
-        field (FieldInfo): The field to be checked.
-
-    Returns:
-        bool: True if the field is a list or a list of any type, False otherwise.
-    """
-    if field.annotation is None:
-        return False
-    try:
-        union_args = field.annotation.__args__ if hasattr(field.annotation, "__args__") else []
-
-        return field.annotation.__origin__ is list or any(
-            arg.__origin__ is list for arg in union_args if hasattr(arg, "__origin__")
-        )
-    except AttributeError:
-        return False
-
-
-class MyCustomSource(EnvSettingsSource):
-    @override
-    def prepare_field_value(self, field_name: str, field: FieldInfo, value: Any, value_is_complex: bool) -> Any:  # type: ignore[misc]
-        # allow comma-separated list parsing
-
-        # fieldInfo contains the annotation of the field
-        if is_list_of_any(field):
-            if isinstance(value, str):
-                value = value.split(",")
-            if isinstance(value, list):
-                return value
-
-        return super().prepare_field_value(field_name, field, value, value_is_complex)
-
-
-class Settings(BaseSettings):
-    # Define the default LANGFLOW_DIR
-    config_dir: str | None = None
-    # Define if langflow db should be saved in config dir or
-    # in the langflow directory
-    save_db_in_config_dir: bool = False
-    """Define if langflow database should be saved in LANGFLOW_CONFIG_DIR or in the langflow directory
-    (i.e. in the package directory)."""
-
-    knowledge_bases_dir: str | None = "~/.langflow/knowledge_bases"
-    """The directory to store knowledge bases."""
-
-    dev: bool = False
-    """If True, Langflow will run in development mode."""
-    database_url: str | None = None
-    """Database URL for Langflow. If not provided, Langflow will use a SQLite database.
-    The driver shall be an async one like `sqlite+aiosqlite` (`sqlite` and `postgresql`
-    will be automatically converted to the async drivers `sqlite+aiosqlite` and
-    `postgresql+psycopg` respectively)."""
-    database_connection_retry: bool = False
-    """If True, Langflow will retry to connect to the database if it fails."""
-    pool_size: int = 20
-    """The number of connections to keep open in the connection pool.
-    For high load scenarios, this should be increased based on expected concurrent users."""
-    max_overflow: int = 30
-    """The number of connections to allow that can be opened beyond the pool size.
-    Should be 2x the pool_size for optimal performance under load."""
-    db_connect_timeout: int = 30
-    """The number of seconds to wait before giving up on a lock to released or establishing a connection to the
-    database."""
-
-    mcp_server_timeout: int = 20
-    """The number of seconds to wait before giving up on a lock to released or establishing a connection to the
-    database."""
-
-    # ---------------------------------------------------------------------
-    # MCP Session-manager tuning
-    # ---------------------------------------------------------------------
-    mcp_max_sessions_per_server: int = 10
-    """Maximum number of MCP sessions to keep per unique server (command/url).
-    Mirrors the default constant MAX_SESSIONS_PER_SERVER in util.py. Adjust to
-    control resource usage or concurrency per server."""
-
-    mcp_session_idle_timeout: int = 400  # seconds
-    """How long (in seconds) an MCP session can stay idle before the background
-    cleanup task disposes of it. Defaults to 5 minutes."""
-
-    mcp_session_cleanup_interval: int = 120  # seconds
-    """Frequency (in seconds) at which the background cleanup task wakes up to
-    reap idle sessions."""
-
-    # sqlite configuration
-    sqlite_pragmas: dict | None = {"synchronous": "NORMAL", "journal_mode": "WAL"}
-    """SQLite pragmas to use when connecting to the database."""
-
-    db_driver_connection_settings: dict | None = None
-    """Database driver connection settings."""
-
-    db_connection_settings: dict | None = {
-        "pool_size": 20,  # Match the pool_size above
-        "max_overflow": 30,  # Match the max_overflow above
-        "pool_timeout": 30,  # Seconds to wait for a connection from pool
-        "pool_pre_ping": True,  # Check connection validity before using
-        "pool_recycle": 1800,  # Recycle connections after 30 minutes
-        "echo": False,  # Set to True for debugging only
-    }
-    """Database connection settings optimized for high load scenarios.
-    Note: These settings are most effective with PostgreSQL. For SQLite:
-    - Reduce pool_size and max_overflow if experiencing lock contention
-    - SQLite has limited concurrent write capability even with WAL mode
-    - Best for read-heavy or moderate write workloads
-
-    Settings:
-    - pool_size: Number of connections to maintain (increase for higher concurrency)
-    - max_overflow: Additional connections allowed beyond pool_size
-    - pool_timeout: Seconds to wait for an available connection
-    - pool_pre_ping: Validates connections before use to prevent stale connections
-    - pool_recycle: Seconds before connections are recycled (prevents timeouts)
-    - echo: Enable SQL query logging (development only)
-    """
-
-    use_noop_database: bool = False
-    """If True, disables all database operations and uses a no-op session.
-    Controlled by LANGFLOW_USE_NOOP_DATABASE env variable."""
-
-    # cache configuration
-    cache_type: Literal["async", "redis", "memory", "disk"] = "async"
-    """The cache type can be 'async' or 'redis'."""
-    cache_expire: int = 3600
-    """The cache expire in seconds."""
-    variable_store: str = "db"
-    """The store can be 'db' or 'kubernetes'."""
-
-    prometheus_enabled: bool = False
-    """If set to True, Langflow will expose Prometheus metrics."""
-    prometheus_port: int = 9090
-    """The port on which Langflow will expose Prometheus metrics. 9090 is the default port."""
-
-    disable_track_apikey_usage: bool = False
-    remove_api_keys: bool = False
-    components_path: list[str] = []
-    langchain_cache: str = "InMemoryCache"
-    load_flows_path: str | None = None
-    bundle_urls: list[str] = []
-
-    # Redis
-    redis_host: str = "localhost"
-    redis_port: int = 6379
-    redis_db: int = 0
-    redis_url: str | None = None
-    redis_cache_expire: int = 3600
-
-    # Sentry
-    sentry_dsn: str | None = None
-    sentry_traces_sample_rate: float | None = 1.0
-    sentry_profiles_sample_rate: float | None = 1.0
-
-    store: bool | None = True
-    store_url: str | None = "https://api.langflow.store"
-    download_webhook_url: str | None = "https://api.langflow.store/flows/trigger/ec611a61-8460-4438-b187-a4f65e5559d4"
-    like_webhook_url: str | None = "https://api.langflow.store/flows/trigger/64275852-ec00-45c1-984e-3bff814732da"
-
-    storage_type: str = "local"
-
-    celery_enabled: bool = False
-
-    fallback_to_env_var: bool = True
-    """If set to True, Global Variables set in the UI will fallback to a environment variable
-    with the same name in case Langflow fails to retrieve the variable value."""
-
-    store_environment_variables: bool = True
-    """Whether to store environment variables as Global Variables in the database."""
-    variables_to_get_from_environment: list[str] = VARIABLES_TO_GET_FROM_ENVIRONMENT
-    """List of environment variables to get from the environment and store in the database."""
-    worker_timeout: int = 300
-    """Timeout for the API calls in seconds."""
-    frontend_timeout: int = 0
-    """Timeout for the frontend API calls in seconds."""
-    user_agent: str = "langflow"
-    """User agent for the API calls."""
-    backend_only: bool = False
-    """If set to True, Langflow will not serve the frontend."""
-
-    # Telemetry
-    do_not_track: bool = False
-    """If set to True, Langflow will not track telemetry."""
-    telemetry_base_url: str = "https://langflow.gateway.scarf.sh"
-    transactions_storage_enabled: bool = True
-    """If set to True, Langflow will track transactions between flows."""
-    transaction_cleanup_interval_seconds: int = 600
-    """Interval in seconds for cleaning up old transactions."""
-    vertex_builds_storage_enabled: bool = True
-    """If set to True, Langflow will keep track of each vertex builds (outputs) in the UI for any flow."""
-
-    # Config
-    host: str = "localhost"
-    """The host on which Langflow will run."""
-    port: int = 7860
-    """The port on which Langflow will run."""
-    workers: int = 1
-    """The number of workers to run."""
-    log_level: str = "critical"
-    """The log level for Langflow."""
-    log_file: str | None = "logs/langflow.log"
-    """The path to log file for Langflow."""
-    alembic_log_file: str = "alembic/alembic.log"
-    """The path to log file for Alembic for SQLAlchemy."""
-    frontend_path: str | None = None
-    """The path to the frontend directory containing build files. This is for development purposes only.."""
-    open_browser: bool = False
-    """If set to True, Langflow will open the browser on startup."""
-    auto_saving: bool = True
-    """If set to True, Langflow will auto save flows."""
-    auto_saving_interval: int = 1000
-    """The interval in ms at which Langflow will auto save flows."""
-    health_check_max_retries: int = 5
-    """The maximum number of retries for the health check."""
-    max_file_size_upload: int = 1024
-    """The maximum file size for the upload in MB."""
-    deactivate_tracing: bool = False
-    """If set to True, tracing will be deactivated."""
-    max_transactions_to_keep: int = 3000
-    """The maximum number of transactions to keep in the database."""
-    max_vertex_builds_to_keep: int = 3000
-    """The maximum number of vertex builds to keep in the database."""
-    max_vertex_builds_per_vertex: int = 2
-    """The maximum number of builds to keep per vertex. Older builds will be deleted."""
-    webhook_polling_interval: int = 5000
-    """The polling interval for the webhook in ms."""
-    fs_flows_polling_interval: int = 10000
-    """The polling interval in milliseconds for synchronizing flows from the file system."""
-    ssl_cert_file: str | None = None
-    """Path to the SSL certificate file on the local system."""
-    ssl_key_file: str | None = None
-    """Path to the SSL key file on the local system."""
-    max_text_length: int = MAX_TEXT_LENGTH
-    """Maximum number of characters to store and display in the UI. Responses longer than this
-    will be truncated when displayed in the UI. Does not truncate responses between components nor outputs."""
-    max_items_length: int = MAX_ITEMS_LENGTH
-    """Maximum number of items to store and display in the UI. Lists longer than this
-    will be truncated when displayed in the UI. Does not affect data passed between components nor outputs."""
-
-    # MCP Server
-    mcp_server_enabled: bool = True
-    """If set to False, Langflow will not enable the MCP server."""
-    mcp_server_enable_progress_notifications: bool = False
-    """If set to False, Langflow will not send progress notifications in the MCP server."""
-
-    # Public Flow Settings
-    public_flow_cleanup_interval: int = Field(default=3600, gt=600)
-    """The interval in seconds at which public temporary flows will be cleaned up.
-    Default is 1 hour (3600 seconds). Minimum is 600 seconds (10 minutes)."""
-    public_flow_expiration: int = Field(default=86400, gt=600)
-    """The time in seconds after which a public temporary flow will be considered expired and eligible for cleanup.
-    Default is 24 hours (86400 seconds). Minimum is 600 seconds (10 minutes)."""
-    event_delivery: Literal["polling", "streaming", "direct"] = "streaming"
-    """How to deliver build events to the frontend. Can be 'polling', 'streaming' or 'direct'."""
-    lazy_load_components: bool = False
-    """If set to True, Langflow will only partially load components at startup and fully load them on demand.
-    This significantly reduces startup time but may cause a slight delay when a component is first used."""
-
-    # Starter Projects
-    create_starter_projects: bool = True
-    """If set to True, Langflow will create starter projects. If False, skips all starter project setup.
-    Note that this doesn't check if the starter projects are already loaded in the db;
-    this is intended to be used to skip all startup project logic."""
-    update_starter_projects: bool = True
-    """If set to True, Langflow will update starter projects."""
-
-    @field_validator("use_noop_database", mode="before")
-    @classmethod
-    def set_use_noop_database(cls, value):
-        if value:
-            logger.info("Running with NOOP database session. All DB operations are disabled.")
-        return value
-
-    @field_validator("event_delivery", mode="before")
-    @classmethod
-    def set_event_delivery(cls, value, info):
-        # If workers > 1, we need to use direct delivery
-        # because polling and streaming are not supported
-        # in multi-worker environments
-        if info.data.get("workers", 1) > 1:
-            logger.warning("Multi-worker environment detected, using direct event delivery")
-            return "direct"
-        return value
-
-    @field_validator("dev")
-    @classmethod
-    def set_dev(cls, value):
-        from langflow.settings import set_dev
-
-        set_dev(value)
-        return value
-
-    @field_validator("user_agent", mode="after")
-    @classmethod
-    def set_user_agent(cls, value):
-        if not value:
-            value = "Langflow"
-        import os
-
-        os.environ["USER_AGENT"] = value
-        logger.debug(f"Setting user agent to {value}")
-        return value
-
-    @field_validator("variables_to_get_from_environment", mode="before")
-    @classmethod
-    def set_variables_to_get_from_environment(cls, value):
-        if isinstance(value, str):
-            value = value.split(",")
-        return list(set(VARIABLES_TO_GET_FROM_ENVIRONMENT + value))
-
-    @field_validator("log_file", mode="before")
-    @classmethod
-    def set_log_file(cls, value):
-        if isinstance(value, Path):
-            value = str(value)
-        return value
-
-    @field_validator("config_dir", mode="before")
-    @classmethod
-    def set_langflow_dir(cls, value):
-        if not value:
-            from platformdirs import user_cache_dir
-
-            # Define the app name and author
-            app_name = "langflow"
-            app_author = "langflow"
-
-            # Get the cache directory for the application
-            cache_dir = user_cache_dir(app_name, app_author)
-
-            # Create a .langflow directory inside the cache directory
-            value = Path(cache_dir)
-            value.mkdir(parents=True, exist_ok=True)
-
-        if isinstance(value, str):
-            value = Path(value)
-        if not value.exists():
-            value.mkdir(parents=True, exist_ok=True)
-
-        return str(value)
-
-    @field_validator("database_url", mode="before")
-    @classmethod
-    def set_database_url(cls, value, info):
-        if value and not is_valid_database_url(value):
-            msg = f"Invalid database_url provided: '{value}'"
-            raise ValueError(msg)
-
-        logger.debug("No database_url provided, trying LANGFLOW_DATABASE_URL env variable")
-        if langflow_database_url := os.getenv("LANGFLOW_DATABASE_URL"):
-            value = langflow_database_url
-            logger.debug("Using LANGFLOW_DATABASE_URL env variable.")
-        else:
-            logger.debug("No database_url env variable, using sqlite database")
-            # Originally, we used sqlite:///./langflow.db
-            # so we need to migrate to the new format
-            # if there is a database in that location
-            if not info.data["config_dir"]:
-                msg = "config_dir not set, please set it or provide a database_url"
-                raise ValueError(msg)
-
-            from langflow.utils.version import get_version_info
-            from langflow.utils.version import is_pre_release as langflow_is_pre_release
-
-            version = get_version_info()["version"]
-            is_pre_release = langflow_is_pre_release(version)
-
-            if info.data["save_db_in_config_dir"]:
-                database_dir = info.data["config_dir"]
-                logger.debug(f"Saving database to config_dir: {database_dir}")
-            else:
-                database_dir = Path(__file__).parent.parent.parent.resolve()
-                logger.debug(f"Saving database to langflow directory: {database_dir}")
-
-            pre_db_file_name = "langflow-pre.db"
-            db_file_name = "langflow.db"
-            new_pre_path = f"{database_dir}/{pre_db_file_name}"
-            new_path = f"{database_dir}/{db_file_name}"
-            final_path = None
-            if is_pre_release:
-                if Path(new_pre_path).exists():
-                    final_path = new_pre_path
-                elif Path(new_path).exists() and info.data["save_db_in_config_dir"]:
-                    # We need to copy the current db to the new location
-                    logger.debug("Copying existing database to new location")
-                    copy2(new_path, new_pre_path)
-                    logger.debug(f"Copied existing database to {new_pre_path}")
-                elif Path(f"./{db_file_name}").exists() and info.data["save_db_in_config_dir"]:
-                    logger.debug("Copying existing database to new location")
-                    copy2(f"./{db_file_name}", new_pre_path)
-                    logger.debug(f"Copied existing database to {new_pre_path}")
-                else:
-                    logger.debug(f"Creating new database at {new_pre_path}")
-                    final_path = new_pre_path
-            elif Path(new_path).exists():
-                logger.debug(f"Database already exists at {new_path}, using it")
-                final_path = new_path
-            elif Path(f"./{db_file_name}").exists():
-                try:
-                    logger.debug("Copying existing database to new location")
-                    copy2(f"./{db_file_name}", new_path)
-                    logger.debug(f"Copied existing database to {new_path}")
-                except Exception:  # noqa: BLE001
-                    logger.exception("Failed to copy database, using default path")
-                    new_path = f"./{db_file_name}"
-            else:
-                final_path = new_path
-
-            if final_path is None:
-                final_path = new_pre_path if is_pre_release else new_path
-
-            value = f"sqlite:///{final_path}"
-
-        return value
-
-    @field_validator("components_path", mode="before")
-    @classmethod
-    def set_components_path(cls, value):
-        """Processes and updates the components path list, incorporating environment variable overrides.
-
-        If the `LANGFLOW_COMPONENTS_PATH` environment variable is set and points to an existing path, it is
-        appended to the provided list if not already present. If the input list is empty or missing, it is
-        set to an empty list.
-        """
-        if os.getenv("LANGFLOW_COMPONENTS_PATH"):
-            logger.debug("Adding LANGFLOW_COMPONENTS_PATH to components_path")
-            langflow_component_path = os.getenv("LANGFLOW_COMPONENTS_PATH")
-            if Path(langflow_component_path).exists() and langflow_component_path not in value:
-                if isinstance(langflow_component_path, list):
-                    for path in langflow_component_path:
-                        if path not in value:
-                            value.append(path)
-                    logger.debug(f"Extending {langflow_component_path} to components_path")
-                elif langflow_component_path not in value:
-                    value.append(langflow_component_path)
-                    logger.debug(f"Appending {langflow_component_path} to components_path")
-
-        if not value:
-            value = [BASE_COMPONENTS_PATH]
-            logger.debug("Setting default components path to components_path")
-        else:
-            if isinstance(value, Path):
-                value = [str(value)]
-            elif isinstance(value, list):
-                value = [str(p) if isinstance(p, Path) else p for p in value]
-            logger.debug("Adding default components path to components_path")
-
-        logger.debug(f"Components path: {value}")
-        return value
-
-    model_config = SettingsConfigDict(validate_assignment=True, extra="ignore", env_prefix="LANGFLOW_")
-
-    async def update_from_yaml(self, file_path: str, *, dev: bool = False) -> None:
-        new_settings = await load_settings_from_yaml(file_path)
-        self.components_path = new_settings.components_path or []
-        self.dev = dev
-
-    def update_settings(self, **kwargs) -> None:
-        logger.debug("Updating settings")
-        for key, value in kwargs.items():
-            # value may contain sensitive information, so we don't want to log it
-            if not hasattr(self, key):
-                logger.debug(f"Key {key} not found in settings")
-                continue
-            logger.debug(f"Updating {key}")
-            if isinstance(getattr(self, key), list):
-                # value might be a '[something]' string
-                value_ = value
-                with contextlib.suppress(json.decoder.JSONDecodeError):
-                    value_ = orjson.loads(str(value))
-                if isinstance(value_, list):
-                    for item in value_:
-                        item_ = str(item) if isinstance(item, Path) else item
-                        if item_ not in getattr(self, key):
-                            getattr(self, key).append(item_)
-                    logger.debug(f"Extended {key}")
-                else:
-                    value_ = str(value_) if isinstance(value_, Path) else value_
-                    if value_ not in getattr(self, key):
-                        getattr(self, key).append(value_)
-                        logger.debug(f"Appended {key}")
-
-            else:
-                setattr(self, key, value)
-                logger.debug(f"Updated {key}")
-            logger.debug(f"{key}: {getattr(self, key)}")
-
-    @classmethod
-    @override
-    def settings_customise_sources(  # type: ignore[misc]
-        cls,
-        settings_cls: type[BaseSettings],
-        init_settings: PydanticBaseSettingsSource,
-        env_settings: PydanticBaseSettingsSource,
-        dotenv_settings: PydanticBaseSettingsSource,
-        file_secret_settings: PydanticBaseSettingsSource,
-    ) -> tuple[PydanticBaseSettingsSource, ...]:
-        return (MyCustomSource(settings_cls),)
-
-
-def save_settings_to_yaml(settings: Settings, file_path: str) -> None:
-    with Path(file_path).open("w", encoding="utf-8") as f:
-        settings_dict = settings.model_dump()
-        yaml.dump(settings_dict, f)
-
-
-async def load_settings_from_yaml(file_path: str) -> Settings:
-    # Check if a string is a valid path or a file name
-    if "/" not in file_path:
-        # Get current path
-        current_path = Path(__file__).resolve().parent
-        file_path_ = Path(current_path) / file_path
-    else:
-        file_path_ = Path(file_path)
-
-    async with async_open(file_path_.name, encoding="utf-8") as f:
-        content = await f.read()
-        settings_dict = yaml.safe_load(content)
-        settings_dict = {k.upper(): v for k, v in settings_dict.items()}
-
-        for key in settings_dict:
-            if key not in Settings.model_fields:
-                msg = f"Key {key} not found in settings"
-                raise KeyError(msg)
-            await logger.adebug(f"Loading {len(settings_dict[key])} {key} from {file_path}")
-
-    return await asyncio.to_thread(Settings, **settings_dict)
-=======
 # file:base.py
 from lfx.services.settings.base import (
     CustomSource,
@@ -566,5 +13,4 @@
     "is_list_of_any",
     "load_settings_from_yaml",
     "save_settings_to_yaml",
-]
->>>>>>> 7df51739
+]
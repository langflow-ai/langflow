--- conflicted
+++ resolved
@@ -256,7 +256,6 @@
     """If set to True, Langflow will only partially load components at startup and fully load them on demand.
     This significantly reduces startup time but may cause a slight delay when a component is first used."""
 
-<<<<<<< HEAD
     verify_ssl: bool | str = Field(default=True)
     """Whether Langflow should verify TLS certificates when making HTTP(S)
     requests (MCP SSE/REST, web-hooks, etc.).
@@ -267,7 +266,6 @@
     - ``True``   verify against the system CA bundle (default)
     - ``False``  **do not** verify (development / self-signed certificates)
     - ``<path>`` path to a custom CA bundle (``.pem``)"""
-=======
     # Starter Projects
     create_starter_projects: bool = True
     """If set to True, Langflow will create starter projects. If False, skips all starter project setup.
@@ -275,7 +273,6 @@
     this is intended to be used to skip all startup project logic."""
     update_starter_projects: bool = True
     """If set to True, Langflow will update starter projects."""
->>>>>>> 15f44519
 
     @field_validator("event_delivery", mode="before")
     @classmethod

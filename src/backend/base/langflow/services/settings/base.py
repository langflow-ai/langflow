--- conflicted
+++ resolved
@@ -242,12 +242,16 @@
     """If set to True, Langflow will only partially load components at startup and fully load them on demand.
     This significantly reduces startup time but may cause a slight delay when a component is first used."""
 
-<<<<<<< HEAD
     init_once_per_version: bool = False
     """If set to True, Langflow will only initialize once per version.
     This means that initialization tasks like creating starter projects will only happen when a new version is detected,
     improving startup time for subsequent runs of the same version."""
-=======
+
+    init_once_per_version: bool = False
+    """If set to True, Langflow will only initialize once per version.
+    This means that initialization tasks like creating starter projects will only happen when a new version is detected,
+    improving startup time for subsequent runs of the same version."""
+
     @field_validator("event_delivery", mode="before")
     @classmethod
     def set_event_delivery(cls, value, info):
@@ -258,7 +262,6 @@
             logger.warning("Multi-worker environment detected, using direct event delivery")
             return "direct"
         return value
->>>>>>> 31ec542d
 
     @field_validator("dev")
     @classmethod

--- conflicted
+++ resolved
@@ -32,10 +32,6 @@
             logger.debug("Skipping environment variable storage.")
             return
 
-<<<<<<< HEAD
-=======
-        logger.debug("Storing environment variables in the database.")
->>>>>>> f65e9044
         for var_name in self.settings_service.settings.variables_to_get_from_environment:
             if var_name in os.environ and os.environ[var_name].strip():
                 value = os.environ[var_name].strip()

--- conflicted
+++ resolved
@@ -35,11 +35,7 @@
 from langflow.interface.utils import setup_llm_caching
 from langflow.logging.logger import configure
 from langflow.middleware import ContentSizeLimitMiddleware
-from langflow.services.deps import (
-    get_queue_service,
-    get_settings_service,
-    get_telemetry_service,
-)
+from langflow.services.deps import get_queue_service, get_settings_service, get_telemetry_service
 from langflow.services.utils import initialize_services, teardown_services
 
 if TYPE_CHECKING:
@@ -118,96 +114,64 @@
         async_file = async_file_env.lower() in ("true", "1", "yes") if async_file_env is not None else True
         configure(async_file=async_file)
 
-<<<<<<< HEAD
         startup_msg = f"Starting Langflow v{version}" if version else "Starting Langflow"
         logger.info(f"🚀 {startup_msg}")
-        rprint(f"[bold green]🚀 {startup_msg}...[/bold green]")
-=======
-        # Startup message
-        if version:
-            logger.debug(f"Starting Langflow v{version}...")
-        else:
-            logger.debug("Starting Langflow...")
->>>>>>> 50dc34ed
 
         temp_dirs: list[TemporaryDirectory] = []
         sync_flows_from_fs_task = None
         try:
-<<<<<<< HEAD
+            start_time = asyncio.get_event_loop().time()
+
             logger.debug("Initializing core services...")
             await initialize_services(fix_migration=fix_migration)
+            logger.debug(f"Services initialized in {asyncio.get_event_loop().time() - start_time:.2f}s")
+
+            current_time = asyncio.get_event_loop().time()
             logger.debug("Setting up LLM caching...")
             setup_llm_caching()
+            logger.debug(f"LLM caching setup in {asyncio.get_event_loop().time() - current_time:.2f}s")
+
+            current_time = asyncio.get_event_loop().time()
             logger.debug("Initializing super user if needed...")
             await initialize_super_user_if_needed()
+            logger.debug(f"Super user initialized in {asyncio.get_event_loop().time() - current_time:.2f}s")
+
+            current_time = asyncio.get_event_loop().time()
             logger.debug("Loading component bundles...")
-=======
-            start_time = asyncio.get_event_loop().time()
-
-            logger.debug("Initializing services")
-            await initialize_services(fix_migration=fix_migration)
-            logger.debug(f"Services initialized in {asyncio.get_event_loop().time() - start_time:.2f}s")
-
-            current_time = asyncio.get_event_loop().time()
-            logger.debug("Setting up LLM caching")
-            setup_llm_caching()
-            logger.debug(f"LLM caching setup in {asyncio.get_event_loop().time() - current_time:.2f}s")
-
-            current_time = asyncio.get_event_loop().time()
-            logger.debug("Initializing super user")
-            await initialize_super_user_if_needed()
-            logger.debug(f"Super user initialized in {asyncio.get_event_loop().time() - current_time:.2f}s")
-
-            current_time = asyncio.get_event_loop().time()
-            logger.debug("Loading bundles")
->>>>>>> 50dc34ed
             temp_dirs, bundles_components_paths = await load_bundles_with_error_handling()
             logger.info(f"Loaded bundles from: {bundles_components_paths}")
+
             logger.debug("Extending component paths in settings...")
             get_settings_service().settings.components_path.extend(bundles_components_paths)
-<<<<<<< HEAD
-            logger.debug("Building and caching component type metadata...")
+            logger.debug(f"Bundles loaded in {asyncio.get_event_loop().time() - current_time:.2f}s")
+
+            current_time = asyncio.get_event_loop().time()
+            logger.debug("Caching types...")
             all_types_dict = await get_and_cache_all_types_dict(get_settings_service())
             logger.debug(f"Cached {len(all_types_dict)} component types")
-            logger.debug("Creating or updating starter projects...")
+            logger.debug(f"Types cached in {asyncio.get_event_loop().time() - current_time:.2f}s")
+
+            current_time = asyncio.get_event_loop().time()
+            logger.debug("Creating/updating starter projects...")
             await create_or_update_starter_projects(all_types_dict)
+            logger.debug(f"Starter projects updated in {asyncio.get_event_loop().time() - current_time:.2f}s")
+
             logger.debug("Starting telemetry service...")
             telemetry_service.start(fastapi_version=fastapi.__version__, langflow_version=version)
+
+            current_time = asyncio.get_event_loop().time()
             logger.debug("Loading user flows from directory...")
             await load_flows_from_directory()
+            sync_flows_from_fs_task = asyncio.create_task(sync_flows_from_fs())
             logger.debug("Starting queue service if not already running...")
             queue_service = get_queue_service()
             if not queue_service.is_started():  # Start if not already started
                 queue_service.start()
                 logger.info("Queue service started")
-            logger.info("Startup sequence complete. Application is ready.")
-=======
-            logger.debug(f"Bundles loaded in {asyncio.get_event_loop().time() - current_time:.2f}s")
-
-            current_time = asyncio.get_event_loop().time()
-            logger.debug("Caching types")
-            all_types_dict = await get_and_cache_all_types_dict(get_settings_service())
-            logger.debug(f"Types cached in {asyncio.get_event_loop().time() - current_time:.2f}s")
-
-            current_time = asyncio.get_event_loop().time()
-            logger.debug("Creating/updating starter projects")
-            await create_or_update_starter_projects(all_types_dict)
-            logger.debug(f"Starter projects updated in {asyncio.get_event_loop().time() - current_time:.2f}s")
-
-            telemetry_service.start()
-
-            current_time = asyncio.get_event_loop().time()
-            logger.debug("Loading flows")
-            await load_flows_from_directory()
-            sync_flows_from_fs_task = asyncio.create_task(sync_flows_from_fs())
-            queue_service = get_queue_service()
-            if not queue_service.is_started():  # Start if not already started
-                queue_service.start()
             logger.debug(f"Flows loaded in {asyncio.get_event_loop().time() - current_time:.2f}s")
 
             total_time = asyncio.get_event_loop().time() - start_time
             logger.debug(f"Total initialization time: {total_time:.2f}s")
->>>>>>> 50dc34ed
             yield
 
         except Exception as exc:

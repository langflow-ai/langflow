--- conflicted
+++ resolved
@@ -17,12 +17,9 @@
 from fastapi.responses import FileResponse, JSONResponse
 from fastapi.staticfiles import StaticFiles
 from fastapi_pagination import add_pagination
-<<<<<<< HEAD
 from lfx.interface.components import get_and_cache_all_types_dict
 from lfx.interface.utils import setup_llm_caching
-from loguru import logger
-=======
->>>>>>> 0191d1a5
+from lfx.lfx_logging.logger import configure, logger
 from opentelemetry.instrumentation.fastapi import FastAPIInstrumentor
 from pydantic import PydanticDeprecatedSince20
 from pydantic_core import PydanticSerializationError
@@ -37,23 +34,11 @@
     load_flows_from_directory,
     sync_flows_from_fs,
 )
-<<<<<<< HEAD
-from langflow.logging.logger import configure
-from langflow.middleware import ContentSizeLimitMiddleware
-from langflow.services.deps import (
-    get_queue_service,
-    get_settings_service,
-    get_telemetry_service,
-)
-from langflow.services.manager import initialize_settings_service
-=======
 from langflow.interface.components import get_and_cache_all_types_dict
 from langflow.interface.utils import setup_llm_caching
-from langflow.logging.logger import configure, logger
 from langflow.middleware import ContentSizeLimitMiddleware
 from langflow.services.deps import get_queue_service, get_settings_service, get_telemetry_service
->>>>>>> 0191d1a5
-from langflow.services.utils import initialize_services, teardown_services
+from langflow.services.utils import initialize_services, initialize_settings_service, teardown_services
 
 if TYPE_CHECKING:
     from tempfile import TemporaryDirectory
@@ -137,12 +122,7 @@
 
     @asynccontextmanager
     async def lifespan(_app: FastAPI):
-<<<<<<< HEAD
         configure(async_file=True)
-=======
-        telemetry_service = get_telemetry_service()
-        configure()
->>>>>>> 0191d1a5
 
         # Startup message
         if version:

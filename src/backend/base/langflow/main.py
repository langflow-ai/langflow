import asyncio
import json
import os
import re
import warnings
from contextlib import asynccontextmanager
from http import HTTPStatus
from pathlib import Path
from typing import TYPE_CHECKING
from urllib.parse import urlencode

import anyio
import httpx
import sqlalchemy
from fastapi import FastAPI, HTTPException, Request, Response, status
from fastapi.middleware.cors import CORSMiddleware
from fastapi.responses import FileResponse, JSONResponse
from fastapi.staticfiles import StaticFiles
from fastapi_pagination import add_pagination
from lfx.interface.components import get_and_cache_all_types_dict
from lfx.interface.utils import setup_llm_caching
from loguru import logger
from opentelemetry.instrumentation.fastapi import FastAPIInstrumentor
from pydantic import PydanticDeprecatedSince20
from pydantic_core import PydanticSerializationError
from starlette.middleware.base import BaseHTTPMiddleware, RequestResponseEndpoint

from langflow.api import health_check_router, log_router, router
from langflow.api.v1.mcp_projects import init_mcp_servers
from langflow.initial_setup.setup import (
    create_or_update_starter_projects,
    initialize_super_user_if_needed,
    load_bundles_from_urls,
    load_flows_from_directory,
    sync_flows_from_fs,
)
from langflow.logging.logger import configure
from langflow.middleware import ContentSizeLimitMiddleware
from langflow.services.deps import (
    get_queue_service,
    get_settings_service,
    get_telemetry_service,
)
from langflow.services.manager import initialize_settings_service
from langflow.services.utils import initialize_services, teardown_services

if TYPE_CHECKING:
    from tempfile import TemporaryDirectory

# Ignore Pydantic deprecation warnings from Langchain
warnings.filterwarnings("ignore", category=PydanticDeprecatedSince20)

_tasks: list[asyncio.Task] = []

MAX_PORT = 65535


async def log_exception_to_telemetry(exc: Exception, context: str) -> None:
    """Helper to safely log exceptions to telemetry without raising."""
    try:
        telemetry_service = get_telemetry_service()
        await telemetry_service.log_exception(exc, context)
    except (httpx.HTTPError, asyncio.QueueFull):
        logger.warning(f"Failed to log {context} exception to telemetry")


class RequestCancelledMiddleware(BaseHTTPMiddleware):
    def __init__(self, app) -> None:
        super().__init__(app)

    async def dispatch(self, request: Request, call_next: RequestResponseEndpoint) -> Response:
        sentinel = object()

        async def cancel_handler():
            while True:
                if await request.is_disconnected():
                    return sentinel
                await asyncio.sleep(0.1)

        handler_task = asyncio.create_task(call_next(request))
        cancel_task = asyncio.create_task(cancel_handler())

        done, pending = await asyncio.wait([handler_task, cancel_task], return_when=asyncio.FIRST_COMPLETED)

        for task in pending:
            task.cancel()

        if cancel_task in done:
            return Response("Request was cancelled", status_code=499)
        return await handler_task


class JavaScriptMIMETypeMiddleware(BaseHTTPMiddleware):
    async def dispatch(self, request: Request, call_next: RequestResponseEndpoint) -> Response:
        try:
            response = await call_next(request)
        except Exception as exc:
            if isinstance(exc, PydanticSerializationError):
                message = (
                    "Something went wrong while serializing the response. "
                    "Please share this error on our GitHub repository."
                )
                error_messages = json.dumps([message, str(exc)])
                raise HTTPException(status_code=HTTPStatus.INTERNAL_SERVER_ERROR, detail=error_messages) from exc
            raise
        if (
            "files/" not in request.url.path
            and request.url.path.endswith(".js")
            and response.status_code == HTTPStatus.OK
        ):
            response.headers["Content-Type"] = "text/javascript"
        return response


async def load_bundles_with_error_handling():
    try:
        return await load_bundles_from_urls()
    except (httpx.TimeoutException, httpx.HTTPError, httpx.RequestError) as exc:
        logger.error(f"Error loading bundles from URLs: {exc}")
        return [], []


def get_lifespan(*, fix_migration=False, version=None):
<<<<<<< HEAD
    initialize_settings_service()
    telemetry_service = get_telemetry_service()

=======
>>>>>>> a973e747
    @asynccontextmanager
    async def lifespan(_app: FastAPI):
        telemetry_service = get_telemetry_service()
        configure(async_file=True)

        # Startup message
        if version:
            logger.debug(f"Starting Langflow v{version}...")
        else:
            logger.debug("Starting Langflow...")

        temp_dirs: list[TemporaryDirectory] = []
        sync_flows_from_fs_task = None

        try:
            start_time = asyncio.get_event_loop().time()

            logger.debug("Initializing services")
            await initialize_services(fix_migration=fix_migration)
            logger.debug(f"Services initialized in {asyncio.get_event_loop().time() - start_time:.2f}s")

            current_time = asyncio.get_event_loop().time()
            logger.debug("Setting up LLM caching")
            setup_llm_caching()
            logger.debug(f"LLM caching setup in {asyncio.get_event_loop().time() - current_time:.2f}s")

            current_time = asyncio.get_event_loop().time()
            logger.debug("Initializing super user")
            await initialize_super_user_if_needed()
            logger.debug(f"Super user initialized in {asyncio.get_event_loop().time() - current_time:.2f}s")

            current_time = asyncio.get_event_loop().time()
            logger.debug("Loading bundles")
            temp_dirs, bundles_components_paths = await load_bundles_with_error_handling()
            get_settings_service().settings.components_path.extend(bundles_components_paths)
            logger.debug(f"Bundles loaded in {asyncio.get_event_loop().time() - current_time:.2f}s")

            current_time = asyncio.get_event_loop().time()
            logger.debug("Caching types")
            all_types_dict = await get_and_cache_all_types_dict(get_settings_service())
            logger.debug(f"Types cached in {asyncio.get_event_loop().time() - current_time:.2f}s")

            # Use file-based lock to prevent multiple workers from creating duplicate starter projects concurrently.
            # Note that it's still possible that one worker may complete this task, release the lock,
            # then another worker pick it up, but the operation is idempotent so worst case it duplicates
            # the initialization work.
            current_time = asyncio.get_event_loop().time()
            logger.debug("Creating/updating starter projects")
            import tempfile

            from filelock import FileLock

            lock_file = Path(tempfile.gettempdir()) / "langflow_starter_projects.lock"
            lock = FileLock(lock_file, timeout=1)
            try:
                with lock:
                    await create_or_update_starter_projects(all_types_dict)
                    logger.debug(
                        f"Starter projects created/updated in {asyncio.get_event_loop().time() - current_time:.2f}s"
                    )
            except TimeoutError:
                # Another process has the lock
                logger.debug("Another worker is creating starter projects, skipping")
            except Exception as e:  # noqa: BLE001
                logger.warning(
                    f"Failed to acquire lock for starter projects: {e}. Starter projects may not be created or updated."
                )

            current_time = asyncio.get_event_loop().time()
            logger.debug("Starting telemetry service")
            telemetry_service.start()
            logger.debug(f"started telemetry service in {asyncio.get_event_loop().time() - current_time:.2f}s")

            current_time = asyncio.get_event_loop().time()
            logger.debug("Loading flows")
            await load_flows_from_directory()
            sync_flows_from_fs_task = asyncio.create_task(sync_flows_from_fs())
            queue_service = get_queue_service()
            if not queue_service.is_started():  # Start if not already started
                queue_service.start()
            logger.debug(f"Flows loaded in {asyncio.get_event_loop().time() - current_time:.2f}s")

            current_time = asyncio.get_event_loop().time()
            logger.debug("Loading mcp servers for projects")
            await init_mcp_servers()
            logger.debug(f"mcp servers loaded in {asyncio.get_event_loop().time() - current_time:.2f}s")

            total_time = asyncio.get_event_loop().time() - start_time
            logger.debug(f"Total initialization time: {total_time:.2f}s")
            yield

        except asyncio.CancelledError:
            logger.debug("Lifespan received cancellation signal")
        except Exception as exc:
            if "langflow migration --fix" not in str(exc):
                logger.exception(exc)

                await log_exception_to_telemetry(exc, "lifespan")
            raise
        finally:
            # Clean shutdown with progress indicator
            # Create shutdown progress (show verbose timing if log level is DEBUG)
            from langflow.__main__ import get_number_of_workers
            from langflow.cli.progress import create_langflow_shutdown_progress

            log_level = os.getenv("LANGFLOW_LOG_LEVEL", "info").lower()
            num_workers = get_number_of_workers(get_settings_service().settings.workers)
            shutdown_progress = create_langflow_shutdown_progress(
                verbose=log_level == "debug", multiple_workers=num_workers > 1
            )

            try:
                # Step 0: Stopping Server
                with shutdown_progress.step(0):
                    logger.debug("Stopping server gracefully...")
                    # The actual server stopping is handled by the lifespan context
                    await asyncio.sleep(0.1)  # Brief pause for visual effect

                # Step 1: Cancelling Background Tasks
                with shutdown_progress.step(1):
                    if sync_flows_from_fs_task:
                        sync_flows_from_fs_task.cancel()
                        await asyncio.wait([sync_flows_from_fs_task])

                # Step 2: Cleaning Up Services
                with shutdown_progress.step(2):
                    try:
                        await asyncio.wait_for(teardown_services(), timeout=10)
                    except asyncio.TimeoutError:
                        logger.warning("Teardown services timed out.")

                # Step 3: Clearing Temporary Files
                with shutdown_progress.step(3):
                    temp_dir_cleanups = [asyncio.to_thread(temp_dir.cleanup) for temp_dir in temp_dirs]
                    await asyncio.gather(*temp_dir_cleanups)

                # Step 4: Finalizing Shutdown
                with shutdown_progress.step(4):
                    logger.debug("Langflow shutdown complete")

                # Show completion summary and farewell
                shutdown_progress.print_shutdown_summary()

            except (sqlalchemy.exc.OperationalError, sqlalchemy.exc.DBAPIError) as e:
                # Case where the database connection is closed during shutdown
                logger.warning(f"Database teardown failed due to closed connection: {e}")
                await log_exception_to_telemetry(e, "lifespan_database_teardown")
            except asyncio.CancelledError:
                # Swallow this - it's normal during shutdown
                logger.debug("Teardown cancelled during shutdown.")
                raise
            except Exception as e:  # noqa: BLE001
                logger.exception(f"Unhandled error during cleanup: {e}")

                await log_exception_to_telemetry(e, "lifespan_cleanup")

            try:
                await asyncio.shield(asyncio.sleep(0.1))  # let logger flush async logs
                await asyncio.shield(logger.complete())
            except asyncio.CancelledError:
                # Cancellation during logger flush is possible during shutdown, so we swallow it
                pass

    return lifespan


def create_app():
    """Create the FastAPI app and include the router."""
    from langflow.utils.version import get_version_info

    __version__ = get_version_info()["version"]
    configure()
    lifespan = get_lifespan(version=__version__)
    app = FastAPI(
        title="Langflow",
        version=__version__,
        lifespan=lifespan,
    )
    app.add_middleware(
        ContentSizeLimitMiddleware,
    )

    setup_sentry(app)
    origins = ["*"]

    app.add_middleware(
        CORSMiddleware,
        allow_origins=origins,
        allow_credentials=True,
        allow_methods=["*"],
        allow_headers=["*"],
    )
    app.add_middleware(JavaScriptMIMETypeMiddleware)

    @app.middleware("http")
    async def check_boundary(request: Request, call_next):
        if "/api/v1/files/upload" in request.url.path:
            content_type = request.headers.get("Content-Type")

            if not content_type or "multipart/form-data" not in content_type or "boundary=" not in content_type:
                return JSONResponse(
                    status_code=status.HTTP_422_UNPROCESSABLE_ENTITY,
                    content={"detail": "Content-Type header must be 'multipart/form-data' with a boundary parameter."},
                )

            boundary = content_type.split("boundary=")[-1].strip()

            if not re.match(r"^[\w\-]{1,70}$", boundary):
                return JSONResponse(
                    status_code=status.HTTP_422_UNPROCESSABLE_ENTITY,
                    content={"detail": "Invalid boundary format"},
                )

            body = await request.body()

            boundary_start = f"--{boundary}".encode()
            # The multipart/form-data spec doesn't require a newline after the boundary, however many clients do
            # implement it that way
            boundary_end = f"--{boundary}--\r\n".encode()
            boundary_end_no_newline = f"--{boundary}--".encode()

            if not body.startswith(boundary_start) or not body.endswith((boundary_end, boundary_end_no_newline)):
                return JSONResponse(
                    status_code=status.HTTP_422_UNPROCESSABLE_ENTITY,
                    content={"detail": "Invalid multipart formatting"},
                )

        return await call_next(request)

    @app.middleware("http")
    async def flatten_query_string_lists(request: Request, call_next):
        flattened: list[tuple[str, str]] = []
        for key, value in request.query_params.multi_items():
            flattened.extend((key, entry) for entry in value.split(","))

        request.scope["query_string"] = urlencode(flattened, doseq=True).encode("utf-8")

        return await call_next(request)

    settings = get_settings_service().settings
    if prome_port_str := os.environ.get("LANGFLOW_PROMETHEUS_PORT"):
        # set here for create_app() entry point
        prome_port = int(prome_port_str)
        if prome_port > 0 or prome_port < MAX_PORT:
            logger.debug(f"Starting Prometheus server on port {prome_port}...")
            settings.prometheus_enabled = True
            settings.prometheus_port = prome_port
        else:
            msg = f"Invalid port number {prome_port_str}"
            raise ValueError(msg)

    if settings.prometheus_enabled:
        from prometheus_client import start_http_server

        start_http_server(settings.prometheus_port)

    if settings.mcp_server_enabled:
        from langflow.api.v1 import mcp_router

        router.include_router(mcp_router)

    app.include_router(router)
    app.include_router(health_check_router)
    app.include_router(log_router)

    @app.exception_handler(Exception)
    async def exception_handler(_request: Request, exc: Exception):
        if isinstance(exc, HTTPException):
            logger.error(f"HTTPException: {exc}", exc_info=exc)
            return JSONResponse(
                status_code=exc.status_code,
                content={"message": str(exc.detail)},
            )
        logger.error(f"unhandled error: {exc}", exc_info=exc)

        await log_exception_to_telemetry(exc, "handler")

        return JSONResponse(
            status_code=HTTPStatus.INTERNAL_SERVER_ERROR,
            content={"message": str(exc)},
        )

    FastAPIInstrumentor.instrument_app(app)

    add_pagination(app)

    return app


def setup_sentry(app: FastAPI) -> None:
    settings = get_settings_service().settings
    if settings.sentry_dsn:
        import sentry_sdk
        from sentry_sdk.integrations.asgi import SentryAsgiMiddleware

        sentry_sdk.init(
            dsn=settings.sentry_dsn,
            traces_sample_rate=settings.sentry_traces_sample_rate,
            profiles_sample_rate=settings.sentry_profiles_sample_rate,
        )
        app.add_middleware(SentryAsgiMiddleware)


def setup_static_files(app: FastAPI, static_files_dir: Path) -> None:
    """Setup the static files directory.

    Args:
        app (FastAPI): FastAPI app.
        static_files_dir (str): Path to the static files directory.
    """
    app.mount(
        "/",
        StaticFiles(directory=static_files_dir, html=True),
        name="static",
    )

    @app.exception_handler(404)
    async def custom_404_handler(_request, _exc):
        path = anyio.Path(static_files_dir) / "index.html"

        if not await path.exists():
            msg = f"File at path {path} does not exist."
            raise RuntimeError(msg)
        return FileResponse(path)


def get_static_files_dir():
    """Get the static files directory relative to Langflow's main.py file."""
    frontend_path = Path(__file__).parent
    return frontend_path / "frontend"


def setup_app(static_files_dir: Path | None = None, *, backend_only: bool = False) -> FastAPI:
    """Setup the FastAPI app."""
    # get the directory of the current file
    if not static_files_dir:
        static_files_dir = get_static_files_dir()

    if not backend_only and (not static_files_dir or not static_files_dir.exists()):
        msg = f"Static files directory {static_files_dir} does not exist."
        raise RuntimeError(msg)
    app = create_app()

    if not backend_only and static_files_dir is not None:
        setup_static_files(app, static_files_dir)
    return app


if __name__ == "__main__":
    import uvicorn

    from langflow.__main__ import get_number_of_workers

    configure()
    uvicorn.run(
        "langflow.main:create_app",
        host="localhost",
        port=7860,
        workers=get_number_of_workers(),
        log_level="error",
        reload=True,
        loop="asyncio",
    )<|MERGE_RESOLUTION|>--- conflicted
+++ resolved
@@ -121,15 +121,11 @@
 
 
 def get_lifespan(*, fix_migration=False, version=None):
-<<<<<<< HEAD
     initialize_settings_service()
     telemetry_service = get_telemetry_service()
 
-=======
->>>>>>> a973e747
     @asynccontextmanager
     async def lifespan(_app: FastAPI):
-        telemetry_service = get_telemetry_service()
         configure(async_file=True)
 
         # Startup message

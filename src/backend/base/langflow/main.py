--- conflicted
+++ resolved
@@ -14,7 +14,11 @@
 from starlette.middleware.base import BaseHTTPMiddleware
 
 from langflow.api import router
-from langflow.initial_setup.setup import create_or_update_starter_projects, initialize_super_user_if_needed, load_flows_from_directory
+from langflow.initial_setup.setup import (
+    create_or_update_starter_projects,
+    initialize_super_user_if_needed,
+    load_flows_from_directory,
+)
 from langflow.interface.utils import setup_llm_caching
 from langflow.services.plugins.langfuse_plugin import LangfuseInstance
 from langflow.services.utils import initialize_services, teardown_services
@@ -33,18 +37,7 @@
         return response
 
 
-<<<<<<< HEAD
 def get_lifespan(fix_migration=False, socketio_server=None, version=None):
-=======
-def get_lifespan(fix_migration=False, socketio_server=None):
-    try:
-        from langflow.version import __version__  # type: ignore
-    except ImportError:
-        from importlib.metadata import version
-
-        __version__ = version("langflow-base")
-
->>>>>>> a3a09fed
     @asynccontextmanager
     async def lifespan(app: FastAPI):
         nest_asyncio.apply()
@@ -59,11 +52,8 @@
             LangfuseInstance.update()
             initialize_super_user_if_needed()
             create_or_update_starter_projects()
-<<<<<<< HEAD
-=======
             load_flows_from_directory()
             yield
->>>>>>> a3a09fed
         except Exception as exc:
             if "langflow migration --fix" not in str(exc):
                 logger.error(exc)
@@ -78,7 +68,12 @@
 
 def create_app():
     """Create the FastAPI app and include the router."""
-    from langflow.version import __version__  # type: ignore
+    try:
+        from langflow.version import __version__  # type: ignore
+    except ImportError:
+        from importlib.metadata import version
+
+        __version__ = version("langflow-base")
 
     configure()
     socketio_server = socketio.AsyncServer(async_mode="asgi", cors_allowed_origins="*", logger=True)

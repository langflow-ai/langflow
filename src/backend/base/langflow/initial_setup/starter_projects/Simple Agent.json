--- conflicted
+++ resolved
@@ -935,11 +935,7 @@
                 "dependencies": [
                   {
                     "name": "langchain_core",
-<<<<<<< HEAD
-                    "version": "0.3.78"
-=======
                     "version": "0.3.79"
->>>>>>> 1ab91758
                   },
                   {
                     "name": "pydantic",

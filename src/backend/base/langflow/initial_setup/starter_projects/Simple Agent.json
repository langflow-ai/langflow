--- conflicted
+++ resolved
@@ -9,18 +9,12 @@
             "dataType": "Agent",
             "id": "Agent-D0Kx2",
             "name": "response",
-            "output_types": [
-              "Message"
-            ]
+            "output_types": ["Message"]
           },
           "targetHandle": {
             "fieldName": "input_value",
             "id": "ChatOutput-yhCn0",
-            "inputTypes": [
-              "Data",
-              "DataFrame",
-              "Message"
-            ],
+            "inputTypes": ["Data", "DataFrame", "Message"],
             "type": "other"
           }
         },
@@ -39,16 +33,12 @@
             "dataType": "CalculatorComponent",
             "id": "CalculatorComponent-hMbFw",
             "name": "component_as_tool",
-            "output_types": [
-              "Tool"
-            ]
+            "output_types": ["Tool"]
           },
           "targetHandle": {
             "fieldName": "tools",
             "id": "Agent-D0Kx2",
-            "inputTypes": [
-              "Tool"
-            ],
+            "inputTypes": ["Tool"],
             "type": "other"
           }
         },
@@ -67,16 +57,12 @@
             "dataType": "ChatInput",
             "id": "ChatInput-iPUSx",
             "name": "message",
-            "output_types": [
-              "Message"
-            ]
+            "output_types": ["Message"]
           },
           "targetHandle": {
             "fieldName": "input_value",
             "id": "Agent-D0Kx2",
-            "inputTypes": [
-              "Message"
-            ],
+            "inputTypes": ["Message"],
             "type": "str"
           }
         },
@@ -94,16 +80,12 @@
             "dataType": "URLComponent",
             "id": "URLComponent-TpTHB",
             "name": "component_as_tool",
-            "output_types": [
-              "Tool"
-            ]
+            "output_types": ["Tool"]
           },
           "targetHandle": {
             "fieldName": "tools",
             "id": "Agent-D0Kx2",
-            "inputTypes": [
-              "Tool"
-            ],
+            "inputTypes": ["Tool"],
             "type": "other"
           }
         },
@@ -171,9 +153,7 @@
         "data": {
           "id": "CalculatorComponent-hMbFw",
           "node": {
-            "base_classes": [
-              "Data"
-            ],
+            "base_classes": ["Data"],
             "beta": false,
             "category": "tools",
             "conditional_paths": [],
@@ -182,9 +162,7 @@
             "display_name": "Calculator",
             "documentation": "",
             "edited": false,
-            "field_order": [
-              "expression"
-            ],
+            "field_order": ["expression"],
             "frozen": false,
             "icon": "calculator",
             "key": "CalculatorComponent",
@@ -218,9 +196,7 @@
                 "required_inputs": null,
                 "selected": "Tool",
                 "tool_mode": true,
-                "types": [
-                  "Tool"
-                ],
+                "types": ["Tool"],
                 "value": "__UNDEFINED__"
               }
             ],
@@ -252,9 +228,7 @@
                 "display_name": "Expression",
                 "dynamic": false,
                 "info": "The arithmetic expression to evaluate (e.g., '4*4*(33/22)+12-20').",
-                "input_types": [
-                  "Message"
-                ],
+                "input_types": ["Message"],
                 "list": false,
                 "list_add_label": "Add More",
                 "load_from_db": false,
@@ -301,9 +275,7 @@
                     "display_name": "evaluate_expression",
                     "name": "evaluate_expression",
                     "status": true,
-                    "tags": [
-                      "evaluate_expression"
-                    ]
+                    "tags": ["evaluate_expression"]
                   }
                 ]
               }
@@ -331,9 +303,7 @@
         "data": {
           "id": "ChatInput-iPUSx",
           "node": {
-            "base_classes": [
-              "Message"
-            ],
+            "base_classes": ["Message"],
             "beta": false,
             "category": "inputs",
             "conditional_paths": [],
@@ -382,9 +352,7 @@
                 "name": "message",
                 "selected": "Message",
                 "tool_mode": true,
-                "types": [
-                  "Message"
-                ],
+                "types": ["Message"],
                 "value": "__UNDEFINED__"
               }
             ],
@@ -416,9 +384,7 @@
                 "display_name": "Context ID",
                 "dynamic": false,
                 "info": "The context ID of the chat. Adds an extra layer to the local memory.",
-                "input_types": [
-                  "Message"
-                ],
+                "input_types": ["Message"],
                 "list": false,
                 "list_add_label": "Add More",
                 "load_from_db": false,
@@ -509,10 +475,7 @@
                 "dynamic": false,
                 "info": "Type of sender.",
                 "name": "sender",
-                "options": [
-                  "Machine",
-                  "User"
-                ],
+                "options": ["Machine", "User"],
                 "options_metadata": [],
                 "placeholder": "",
                 "required": false,
@@ -529,9 +492,7 @@
                 "display_name": "Sender Name",
                 "dynamic": false,
                 "info": "Name of the sender.",
-                "input_types": [
-                  "Message"
-                ],
+                "input_types": ["Message"],
                 "list": false,
                 "list_add_label": "Add More",
                 "load_from_db": false,
@@ -552,9 +513,7 @@
                 "display_name": "Session ID",
                 "dynamic": false,
                 "info": "The session ID of the chat. If empty, the current session ID parameter will be used.",
-                "input_types": [
-                  "Message"
-                ],
+                "input_types": ["Message"],
                 "list": false,
                 "list_add_label": "Add More",
                 "load_from_db": false,
@@ -611,9 +570,7 @@
         "data": {
           "id": "ChatOutput-yhCn0",
           "node": {
-            "base_classes": [
-              "Message"
-            ],
+            "base_classes": ["Message"],
             "beta": false,
             "category": "outputs",
             "conditional_paths": [],
@@ -671,9 +628,7 @@
                 "name": "message",
                 "selected": "Message",
                 "tool_mode": true,
-                "types": [
-                  "Message"
-                ],
+                "types": ["Message"],
                 "value": "__UNDEFINED__"
               }
             ],
@@ -723,9 +678,7 @@
                 "display_name": "Context ID",
                 "dynamic": false,
                 "info": "The context ID of the chat. Adds an extra layer to the local memory.",
-                "input_types": [
-                  "Message"
-                ],
+                "input_types": ["Message"],
                 "list": false,
                 "list_add_label": "Add More",
                 "load_from_db": false,
@@ -746,9 +699,7 @@
                 "display_name": "Data Template",
                 "dynamic": false,
                 "info": "Template to convert Data to Text. If left empty, it will be dynamically set to the Data's text key.",
-                "input_types": [
-                  "Message"
-                ],
+                "input_types": ["Message"],
                 "list": false,
                 "list_add_label": "Add More",
                 "load_from_db": false,
@@ -769,11 +720,7 @@
                 "display_name": "Inputs",
                 "dynamic": false,
                 "info": "Message to be passed as output.",
-                "input_types": [
-                  "Data",
-                  "DataFrame",
-                  "Message"
-                ],
+                "input_types": ["Data", "DataFrame", "Message"],
                 "list": false,
                 "list_add_label": "Add More",
                 "name": "input_value",
@@ -794,10 +741,7 @@
                 "dynamic": false,
                 "info": "Type of sender.",
                 "name": "sender",
-                "options": [
-                  "Machine",
-                  "User"
-                ],
+                "options": ["Machine", "User"],
                 "options_metadata": [],
                 "placeholder": "",
                 "required": false,
@@ -814,9 +758,7 @@
                 "display_name": "Sender Name",
                 "dynamic": false,
                 "info": "Name of the sender.",
-                "input_types": [
-                  "Message"
-                ],
+                "input_types": ["Message"],
                 "list": false,
                 "list_add_label": "Add More",
                 "load_from_db": false,
@@ -837,9 +779,7 @@
                 "display_name": "Session ID",
                 "dynamic": false,
                 "info": "The session ID of the chat. If empty, the current session ID parameter will be used.",
-                "input_types": [
-                  "Message"
-                ],
+                "input_types": ["Message"],
                 "list": false,
                 "list_add_label": "Add More",
                 "load_from_db": false,
@@ -894,9 +834,7 @@
         "data": {
           "id": "Agent-D0Kx2",
           "node": {
-            "base_classes": [
-              "Message"
-            ],
+            "base_classes": ["Message"],
             "beta": false,
             "conditional_paths": [],
             "custom_fields": {},
@@ -962,9 +900,7 @@
                 "name": "response",
                 "selected": "Message",
                 "tool_mode": true,
-                "types": [
-                  "Message"
-                ],
+                "types": ["Message"],
                 "value": "__UNDEFINED__"
               }
             ],
@@ -996,9 +932,7 @@
                 "display_name": "Agent Description [Deprecated]",
                 "dynamic": false,
                 "info": "The description of the agent. This is only used when in Tool Mode. Defaults to 'A helpful assistant with access to the following tools:' and tools are added dynamically. This feature is deprecated and will be removed in future versions.",
-                "input_types": [
-                  "Message"
-                ],
+                "input_types": ["Message"],
                 "list": false,
                 "list_add_label": "Add More",
                 "load_from_db": false,
@@ -1014,8 +948,6 @@
                 "type": "str",
                 "value": "A helpful assistant with access to the following tools:"
               },
-<<<<<<< HEAD
-=======
               "agent_llm": {
                 "_input_type": "DropdownInput",
                 "advanced": false,
@@ -1075,7 +1007,6 @@
                 "type": "str",
                 "value": "OpenAI"
               },
->>>>>>> e948d5d0
               "api_key": {
                 "_input_type": "SecretStrInput",
                 "advanced": false,
@@ -1094,8 +1025,6 @@
                 "type": "str",
                 "value": "OPENAI_API_KEY"
               },
-<<<<<<< HEAD
-=======
               "base_url": {
                 "_input_type": "StrInput",
                 "advanced": false,
@@ -1117,7 +1046,6 @@
                 "type": "str",
                 "value": ""
               },
->>>>>>> e948d5d0
               "code": {
                 "advanced": true,
                 "dynamic": true,
@@ -1142,9 +1070,7 @@
                 "display_name": "Context ID",
                 "dynamic": false,
                 "info": "The context ID of the chat. Adds an extra layer to the local memory.",
-                "input_types": [
-                  "Message"
-                ],
+                "input_types": ["Message"],
                 "list": false,
                 "list_add_label": "Add More",
                 "load_from_db": false,
@@ -1166,9 +1092,7 @@
                 "display_name": "Output Format Instructions",
                 "dynamic": false,
                 "info": "Generic Template for structured output formatting. Valid only with Structured response.",
-                "input_types": [
-                  "Message"
-                ],
+                "input_types": ["Message"],
                 "list": false,
                 "list_add_label": "Add More",
                 "load_from_db": false,
@@ -1208,9 +1132,7 @@
                 "display_name": "Input",
                 "dynamic": false,
                 "info": "The input provided by the user for the agent to process.",
-                "input_types": [
-                  "Message"
-                ],
+                "input_types": ["Message"],
                 "list": false,
                 "list_add_label": "Add More",
                 "load_from_db": false,
@@ -1246,35 +1168,7 @@
               "model": {
                 "_input_type": "ModelInput",
                 "advanced": false,
-<<<<<<< HEAD
                 "display_name": "Language Model",
-                "dynamic": false,
-                "external_options": {
-                  "fields": {
-                    "data": {
-                      "node": {
-                        "display_name": "Connect other models",
-                        "icon": "CornerDownLeft",
-                        "name": "connect_other_models"
-                      }
-                    }
-                  }
-                },
-                "info": "Select your model provider",
-                "input_types": [
-                  "LanguageModel"
-                ],
-                "list": false,
-                "list_add_label": "Add More",
-                "model_type": "language",
-                "name": "model",
-                "override_skip": false,
-                "placeholder": "Setup Provider",
-                "real_time_refresh": true,
-                "refresh_button": true,
-                "required": true,
-=======
-                "display_name": "Max Output Tokens",
                 "dynamic": false,
                 "info": "The maximum number of tokens to generate.",
                 "list": false,
@@ -1349,16 +1243,11 @@
                 "override_skip": false,
                 "placeholder": "",
                 "required": false,
->>>>>>> e948d5d0
                 "show": true,
                 "title_case": false,
                 "tool_mode": false,
                 "trace_as_input": true,
                 "track_in_telemetry": false,
-<<<<<<< HEAD
-                "type": "model",
-                "value": ""
-=======
                 "type": "dict",
                 "value": {}
               },
@@ -1407,7 +1296,6 @@
                 "track_in_telemetry": true,
                 "type": "str",
                 "value": "gpt-4o-mini"
->>>>>>> e948d5d0
               },
               "n_messages": {
                 "_input_type": "IntInput",
@@ -1427,8 +1315,6 @@
                 "type": "int",
                 "value": 100
               },
-<<<<<<< HEAD
-=======
               "openai_api_base": {
                 "_input_type": "StrInput",
                 "advanced": true,
@@ -1450,7 +1336,6 @@
                 "type": "str",
                 "value": ""
               },
->>>>>>> e948d5d0
               "output_schema": {
                 "_input_type": "TableInput",
                 "advanced": true,
@@ -1487,13 +1372,7 @@
                     "display_name": "Type",
                     "edit_mode": "inline",
                     "name": "type",
-                    "options": [
-                      "str",
-                      "int",
-                      "float",
-                      "bool",
-                      "dict"
-                    ],
+                    "options": ["str", "int", "float", "bool", "dict"],
                     "type": "str"
                   },
                   {
@@ -1513,8 +1392,6 @@
                 "type": "table",
                 "value": []
               },
-<<<<<<< HEAD
-=======
               "project_id": {
                 "_input_type": "StrInput",
                 "advanced": false,
@@ -1556,7 +1433,6 @@
                 "type": "int",
                 "value": 1
               },
->>>>>>> e948d5d0
               "system_prompt": {
                 "_input_type": "MultilineInput",
                 "advanced": false,
@@ -1564,9 +1440,7 @@
                 "display_name": "Agent Instructions",
                 "dynamic": false,
                 "info": "System Prompt: Initial instructions and context provided to guide the agent's behavior.",
-                "input_types": [
-                  "Message"
-                ],
+                "input_types": ["Message"],
                 "list": false,
                 "list_add_label": "Add More",
                 "load_from_db": false,
@@ -1582,8 +1456,6 @@
                 "type": "str",
                 "value": "You are a helpful assistant that can use tools to answer questions and perform tasks."
               },
-<<<<<<< HEAD
-=======
               "temperature": {
                 "_input_type": "SliderInput",
                 "advanced": true,
@@ -1634,16 +1506,13 @@
                 "type": "int",
                 "value": 700
               },
->>>>>>> e948d5d0
               "tools": {
                 "_input_type": "HandleInput",
                 "advanced": false,
                 "display_name": "Tools",
                 "dynamic": false,
                 "info": "These are the tools that the agent can use to help with tasks.",
-                "input_types": [
-                  "Tool"
-                ],
+                "input_types": ["Tool"],
                 "list": true,
                 "list_add_label": "Add More",
                 "name": "tools",
@@ -1697,10 +1566,7 @@
         "data": {
           "id": "URLComponent-TpTHB",
           "node": {
-            "base_classes": [
-              "DataFrame",
-              "Message"
-            ],
+            "base_classes": ["DataFrame", "Message"],
             "beta": false,
             "category": "data",
             "conditional_paths": [],
@@ -1766,9 +1632,7 @@
                 "required_inputs": null,
                 "selected": "Tool",
                 "tool_mode": true,
-                "types": [
-                  "Tool"
-                ],
+                "types": ["Tool"],
                 "value": "__UNDEFINED__"
               }
             ],
@@ -1875,10 +1739,7 @@
                 "dynamic": false,
                 "info": "Output Format. Use 'Text' to extract the text from the HTML or 'HTML' for the raw HTML content.",
                 "name": "format",
-                "options": [
-                  "Text",
-                  "HTML"
-                ],
+                "options": ["Text", "HTML"],
                 "options_metadata": [],
                 "placeholder": "",
                 "required": false,
@@ -1896,9 +1757,7 @@
                 "display_name": "Headers",
                 "dynamic": false,
                 "info": "The headers to send with the request",
-                "input_types": [
-                  "DataFrame"
-                ],
+                "input_types": ["DataFrame"],
                 "is_list": true,
                 "list_add_label": "Add More",
                 "name": "headers",
@@ -2049,9 +1908,7 @@
                     "name": "fetch_content",
                     "readonly": false,
                     "status": true,
-                    "tags": [
-                      "fetch_content"
-                    ]
+                    "tags": ["fetch_content"]
                   }
                 ]
               },
@@ -2126,8 +1983,5 @@
   "is_component": false,
   "last_tested_version": "1.4.3",
   "name": "Simple Agent",
-  "tags": [
-    "assistants",
-    "agents"
-  ]
+  "tags": ["assistants", "agents"]
 }
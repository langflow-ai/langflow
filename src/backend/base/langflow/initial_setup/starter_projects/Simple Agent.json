{
  "data": {
    "edges": [
      {
        "animated": false,
        "className": "",
        "data": {
          "sourceHandle": {
            "dataType": "Agent",
            "id": "Agent-D0Kx2",
            "name": "response",
            "output_types": [
              "Message"
            ]
          },
          "targetHandle": {
            "fieldName": "input_value",
            "id": "ChatOutput-yhCn0",
            "inputTypes": [
              "Data",
              "DataFrame",
              "Message"
            ],
            "type": "other"
          }
        },
        "id": "reactflow__edge-Agent-D0Kx2{œdataTypeœ:œAgentœ,œidœ:œAgent-D0Kx2œ,œnameœ:œresponseœ,œoutput_typesœ:[œMessageœ]}-ChatOutput-yhCn0{œfieldNameœ:œinput_valueœ,œidœ:œChatOutput-yhCn0œ,œinputTypesœ:[œDataœ,œDataFrameœ,œMessageœ],œtypeœ:œotherœ}",
        "selected": false,
        "source": "Agent-D0Kx2",
        "sourceHandle": "{œdataTypeœ: œAgentœ, œidœ: œAgent-D0Kx2œ, œnameœ: œresponseœ, œoutput_typesœ: [œMessageœ]}",
        "target": "ChatOutput-yhCn0",
        "targetHandle": "{œfieldNameœ: œinput_valueœ, œidœ: œChatOutput-yhCn0œ, œinputTypesœ: [œDataœ, œDataFrameœ, œMessageœ], œtypeœ: œotherœ}"
      },
      {
        "animated": false,
        "className": "",
        "data": {
          "sourceHandle": {
            "dataType": "CalculatorComponent",
            "id": "CalculatorComponent-hMbFw",
            "name": "component_as_tool",
            "output_types": [
              "Tool"
            ]
          },
          "targetHandle": {
            "fieldName": "tools",
            "id": "Agent-D0Kx2",
            "inputTypes": [
              "Tool"
            ],
            "type": "other"
          }
        },
        "id": "reactflow__edge-CalculatorComponent-hMbFw{œdataTypeœ:œCalculatorComponentœ,œidœ:œCalculatorComponent-hMbFwœ,œnameœ:œcomponent_as_toolœ,œoutput_typesœ:[œToolœ]}-Agent-D0Kx2{œfieldNameœ:œtoolsœ,œidœ:œAgent-D0Kx2œ,œinputTypesœ:[œToolœ],œtypeœ:œotherœ}",
        "selected": false,
        "source": "CalculatorComponent-hMbFw",
        "sourceHandle": "{œdataTypeœ: œCalculatorComponentœ, œidœ: œCalculatorComponent-hMbFwœ, œnameœ: œcomponent_as_toolœ, œoutput_typesœ: [œToolœ]}",
        "target": "Agent-D0Kx2",
        "targetHandle": "{œfieldNameœ: œtoolsœ, œidœ: œAgent-D0Kx2œ, œinputTypesœ: [œToolœ], œtypeœ: œotherœ}"
      },
      {
        "animated": false,
        "className": "",
        "data": {
          "sourceHandle": {
            "dataType": "ChatInput",
            "id": "ChatInput-iPUSx",
            "name": "message",
            "output_types": [
              "Message"
            ]
          },
          "targetHandle": {
            "fieldName": "input_value",
            "id": "Agent-D0Kx2",
            "inputTypes": [
              "Message"
            ],
            "type": "str"
          }
        },
        "id": "reactflow__edge-ChatInput-iPUSx{œdataTypeœ:œChatInputœ,œidœ:œChatInput-iPUSxœ,œnameœ:œmessageœ,œoutput_typesœ:[œMessageœ]}-Agent-D0Kx2{œfieldNameœ:œinput_valueœ,œidœ:œAgent-D0Kx2œ,œinputTypesœ:[œMessageœ],œtypeœ:œstrœ}",
        "selected": false,
        "source": "ChatInput-iPUSx",
        "sourceHandle": "{œdataTypeœ: œChatInputœ, œidœ: œChatInput-iPUSxœ, œnameœ: œmessageœ, œoutput_typesœ: [œMessageœ]}",
        "target": "Agent-D0Kx2",
        "targetHandle": "{œfieldNameœ: œinput_valueœ, œidœ: œAgent-D0Kx2œ, œinputTypesœ: [œMessageœ], œtypeœ: œstrœ}"
      },
      {
        "animated": false,
        "data": {
          "sourceHandle": {
            "dataType": "URLComponent",
            "id": "URLComponent-TpTHB",
            "name": "component_as_tool",
            "output_types": [
              "Tool"
            ]
          },
          "targetHandle": {
            "fieldName": "tools",
            "id": "Agent-D0Kx2",
            "inputTypes": [
              "Tool"
            ],
            "type": "other"
          }
        },
        "id": "xy-edge__URLComponent-TpTHB{œdataTypeœ:œURLComponentœ,œidœ:œURLComponent-TpTHBœ,œnameœ:œcomponent_as_toolœ,œoutput_typesœ:[œToolœ]}-Agent-D0Kx2{œfieldNameœ:œtoolsœ,œidœ:œAgent-D0Kx2œ,œinputTypesœ:[œToolœ],œtypeœ:œotherœ}",
        "selected": false,
        "source": "URLComponent-TpTHB",
        "sourceHandle": "{œdataTypeœ: œURLComponentœ, œidœ: œURLComponent-TpTHBœ, œnameœ: œcomponent_as_toolœ, œoutput_typesœ: [œToolœ]}",
        "target": "Agent-D0Kx2",
        "targetHandle": "{œfieldNameœ: œtoolsœ, œidœ: œAgent-D0Kx2œ, œinputTypesœ: [œToolœ], œtypeœ: œotherœ}"
      }
    ],
    "nodes": [
      {
        "data": {
          "id": "note-28UlV",
          "node": {
            "description": "# 📖 README\nRun an Agent with URL and Calculator tools available for its use. \nThe Agent decides which tool to use to solve a problem.\n## Quick start\n\n1. Add your OpenAI API key to the Agent.\n2. Open the Playground and chat with the Agent. Request some information about a recipe, and then ask to add two numbers together. In the responses, the Agent will use different tools to solve different problems.\n\n## Next steps\nConnect more tools to the Agent to create your perfect assistant.\n\nFor more, see the [Langflow docs](https://docs.langflow.org/agents-tool-calling-agent-component).",
            "display_name": "",
            "documentation": "",
            "template": {
              "backgroundColor": "neutral"
            }
          },
          "type": "note"
        },
        "dragging": false,
        "id": "note-28UlV",
        "measured": {
          "height": 630,
          "width": 575
        },
        "position": {
          "x": 637.5791433882063,
          "y": 32.76769637325184
        },
        "selected": false,
        "type": "noteNode"
      },
      {
        "data": {
          "id": "note-2JuVK",
          "node": {
            "description": "### 💡 Add your OpenAI API key here👇",
            "display_name": "",
            "documentation": "",
            "template": {
              "backgroundColor": "transparent"
            }
          },
          "type": "note"
        },
        "id": "note-2JuVK",
        "measured": {
          "height": 324,
          "width": 324
        },
        "position": {
          "x": 1648.6876745095624,
          "y": 253.8646618156497
        },
        "selected": false,
        "type": "noteNode"
      },
      {
        "data": {
          "id": "CalculatorComponent-hMbFw",
          "node": {
            "base_classes": [
              "Data"
            ],
            "beta": false,
            "category": "tools",
            "conditional_paths": [],
            "custom_fields": {},
            "description": "Perform basic arithmetic operations on a given expression.",
            "display_name": "Calculator",
            "documentation": "",
            "edited": false,
            "field_order": [
              "expression"
            ],
            "frozen": false,
            "icon": "calculator",
            "key": "CalculatorComponent",
            "legacy": false,
            "lf_version": "1.2.0",
            "metadata": {
              "code_hash": "5fcfa26be77d",
              "dependencies": {
                "dependencies": [],
                "total_dependencies": 0
              },
              "module": "lfx.components.utilities.calculator_core.CalculatorComponent"
            },
            "minimized": false,
            "output_types": [],
            "outputs": [
              {
                "allows_loop": false,
                "cache": true,
                "display_name": "Toolset",
                "group_outputs": false,
                "hidden": false,
                "method": "to_toolkit",
                "name": "component_as_tool",
                "options": null,
                "required_inputs": null,
                "selected": "Tool",
                "tool_mode": true,
                "types": [
                  "Tool"
                ],
                "value": "__UNDEFINED__"
              }
            ],
            "pinned": false,
            "score": 0.001,
            "template": {
              "_type": "Component",
              "code": {
                "advanced": true,
                "dynamic": true,
                "fileTypes": [],
                "file_path": "",
                "info": "",
                "list": false,
                "load_from_db": false,
                "multiline": true,
                "name": "code",
                "password": false,
                "placeholder": "",
                "required": true,
                "show": true,
                "title_case": false,
                "type": "code",
                "value": "import ast\nimport operator\nfrom collections.abc import Callable\n\nfrom lfx.custom.custom_component.component import Component\nfrom lfx.inputs.inputs import MessageTextInput\nfrom lfx.io import Output\nfrom lfx.schema.data import Data\n\n\nclass CalculatorComponent(Component):\n    display_name = \"Calculator\"\n    description = \"Perform basic arithmetic operations on a given expression.\"\n    documentation: str = \"https://docs.langflow.org/components-helpers#calculator\"\n    icon = \"calculator\"\n\n    # Cache operators dictionary as a class variable\n    OPERATORS: dict[type[ast.operator], Callable] = {\n        ast.Add: operator.add,\n        ast.Sub: operator.sub,\n        ast.Mult: operator.mul,\n        ast.Div: operator.truediv,\n        ast.Pow: operator.pow,\n    }\n\n    inputs = [\n        MessageTextInput(\n            name=\"expression\",\n            display_name=\"Expression\",\n            info=\"The arithmetic expression to evaluate (e.g., '4*4*(33/22)+12-20').\",\n            tool_mode=True,\n        ),\n    ]\n\n    outputs = [\n        Output(display_name=\"Data\", name=\"result\", type_=Data, method=\"evaluate_expression\"),\n    ]\n\n    def _eval_expr(self, node: ast.AST) -> float:\n        \"\"\"Evaluate an AST node recursively.\"\"\"\n        if isinstance(node, ast.Constant):\n            if isinstance(node.value, int | float):\n                return float(node.value)\n            error_msg = f\"Unsupported constant type: {type(node.value).__name__}\"\n            raise TypeError(error_msg)\n        if isinstance(node, ast.Num):  # For backwards compatibility\n            if isinstance(node.n, int | float):\n                return float(node.n)\n            error_msg = f\"Unsupported number type: {type(node.n).__name__}\"\n            raise TypeError(error_msg)\n\n        if isinstance(node, ast.BinOp):\n            op_type = type(node.op)\n            if op_type not in self.OPERATORS:\n                error_msg = f\"Unsupported binary operator: {op_type.__name__}\"\n                raise TypeError(error_msg)\n\n            left = self._eval_expr(node.left)\n            right = self._eval_expr(node.right)\n            return self.OPERATORS[op_type](left, right)\n\n        error_msg = f\"Unsupported operation or expression type: {type(node).__name__}\"\n        raise TypeError(error_msg)\n\n    def evaluate_expression(self) -> Data:\n        \"\"\"Evaluate the mathematical expression and return the result.\"\"\"\n        try:\n            tree = ast.parse(self.expression, mode=\"eval\")\n            result = self._eval_expr(tree.body)\n\n            formatted_result = f\"{float(result):.6f}\".rstrip(\"0\").rstrip(\".\")\n            self.log(f\"Calculation result: {formatted_result}\")\n\n            self.status = formatted_result\n            return Data(data={\"result\": formatted_result})\n\n        except ZeroDivisionError:\n            error_message = \"Error: Division by zero\"\n            self.status = error_message\n            return Data(data={\"error\": error_message, \"input\": self.expression})\n\n        except (SyntaxError, TypeError, KeyError, ValueError, AttributeError, OverflowError) as e:\n            error_message = f\"Invalid expression: {e!s}\"\n            self.status = error_message\n            return Data(data={\"error\": error_message, \"input\": self.expression})\n\n    def build(self):\n        \"\"\"Return the main evaluation function.\"\"\"\n        return self.evaluate_expression\n"
              },
              "expression": {
                "_input_type": "MessageTextInput",
                "advanced": false,
                "display_name": "Expression",
                "dynamic": false,
                "info": "The arithmetic expression to evaluate (e.g., '4*4*(33/22)+12-20').",
                "input_types": [
                  "Message"
                ],
                "list": false,
                "list_add_label": "Add More",
                "load_from_db": false,
                "name": "expression",
                "placeholder": "",
                "required": false,
                "show": true,
                "title_case": false,
                "tool_mode": true,
                "trace_as_input": true,
                "trace_as_metadata": true,
                "type": "str",
                "value": ""
              },
              "tools_metadata": {
                "_input_type": "ToolsInput",
                "advanced": false,
                "display_name": "Actions",
                "dynamic": false,
                "info": "Modify tool names and descriptions to help agents understand when to use each tool.",
                "is_list": true,
                "list_add_label": "Add More",
                "name": "tools_metadata",
                "placeholder": "",
                "real_time_refresh": true,
                "required": false,
                "show": true,
                "title_case": false,
                "tool_mode": false,
                "trace_as_metadata": true,
                "type": "tools",
                "value": [
                  {
                    "args": {
                      "expression": {
                        "default": "",
                        "description": "The arithmetic expression to evaluate (e.g., '4*4*(33/22)+12-20').",
                        "title": "Expression",
                        "type": "string"
                      }
                    },
                    "description": "CalculatorComponent. evaluate_expression() - Perform basic arithmetic operations on a given expression.",
                    "display_description": "CalculatorComponent. evaluate_expression() - Perform basic arithmetic operations on a given expression.",
                    "display_name": "evaluate_expression",
                    "name": "evaluate_expression",
                    "status": true,
                    "tags": [
                      "evaluate_expression"
                    ]
                  }
                ]
              }
            },
            "tool_mode": true
          },
          "selected_output": "component_as_tool",
          "showNode": true,
          "type": "CalculatorComponent"
        },
        "dragging": false,
        "id": "CalculatorComponent-hMbFw",
        "measured": {
          "height": 218,
          "width": 320
        },
        "position": {
          "x": 1233.166256931297,
          "y": 514.7544001650839
        },
        "selected": false,
        "type": "genericNode"
      },
      {
        "data": {
          "id": "ChatInput-iPUSx",
          "node": {
            "base_classes": [
              "Message"
            ],
            "beta": false,
            "category": "inputs",
            "conditional_paths": [],
            "custom_fields": {},
            "description": "Get chat inputs from the Playground.",
            "display_name": "Chat Input",
            "documentation": "",
            "edited": false,
            "field_order": [
              "input_value",
              "should_store_message",
              "sender",
              "sender_name",
              "session_id",
              "files",
              "background_color",
              "chat_icon",
              "text_color"
            ],
            "frozen": false,
            "icon": "MessagesSquare",
            "key": "ChatInput",
            "legacy": false,
            "metadata": {
              "code_hash": "0014a5b41817",
              "dependencies": {
                "dependencies": [],
                "total_dependencies": 0
              },
              "module": "lfx.components.input_output.chat.ChatInput"
            },
            "minimized": true,
            "output_types": [],
            "outputs": [
              {
                "allows_loop": false,
                "cache": true,
                "display_name": "Chat Message",
                "group_outputs": false,
                "method": "message_response",
                "name": "message",
                "selected": "Message",
                "tool_mode": true,
                "types": [
                  "Message"
                ],
                "value": "__UNDEFINED__"
              }
            ],
            "pinned": false,
            "score": 0.0020353564437605998,
            "template": {
              "_type": "Component",
              "code": {
                "advanced": true,
                "dynamic": true,
                "fileTypes": [],
                "file_path": "",
                "info": "",
                "list": false,
                "load_from_db": false,
                "multiline": true,
                "name": "code",
                "password": false,
                "placeholder": "",
                "required": true,
                "show": true,
                "title_case": false,
                "type": "code",
                "value": "from lfx.base.data.utils import IMG_FILE_TYPES, TEXT_FILE_TYPES\nfrom lfx.base.io.chat import ChatComponent\nfrom lfx.inputs.inputs import BoolInput\nfrom lfx.io import (\n    DropdownInput,\n    FileInput,\n    MessageTextInput,\n    MultilineInput,\n    Output,\n)\nfrom lfx.schema.message import Message\nfrom lfx.utils.constants import (\n    MESSAGE_SENDER_AI,\n    MESSAGE_SENDER_NAME_USER,\n    MESSAGE_SENDER_USER,\n)\n\n\nclass ChatInput(ChatComponent):\n    display_name = \"Chat Input\"\n    description = \"Get chat inputs from the Playground.\"\n    documentation: str = \"https://docs.langflow.org/components-io#chat-input\"\n    icon = \"MessagesSquare\"\n    name = \"ChatInput\"\n    minimized = True\n\n    inputs = [\n        MultilineInput(\n            name=\"input_value\",\n            display_name=\"Input Text\",\n            value=\"\",\n            info=\"Message to be passed as input.\",\n            input_types=[],\n        ),\n        BoolInput(\n            name=\"should_store_message\",\n            display_name=\"Store Messages\",\n            info=\"Store the message in the history.\",\n            value=True,\n            advanced=True,\n        ),\n        DropdownInput(\n            name=\"sender\",\n            display_name=\"Sender Type\",\n            options=[MESSAGE_SENDER_AI, MESSAGE_SENDER_USER],\n            value=MESSAGE_SENDER_USER,\n            info=\"Type of sender.\",\n            advanced=True,\n        ),\n        MessageTextInput(\n            name=\"sender_name\",\n            display_name=\"Sender Name\",\n            info=\"Name of the sender.\",\n            value=MESSAGE_SENDER_NAME_USER,\n            advanced=True,\n        ),\n        MessageTextInput(\n            name=\"session_id\",\n            display_name=\"Session ID\",\n            info=\"The session ID of the chat. If empty, the current session ID parameter will be used.\",\n            advanced=True,\n        ),\n        MessageTextInput(\n            name=\"context_id\",\n            display_name=\"Context ID\",\n            info=\"The context ID of the chat. Adds an extra layer to the local memory.\",\n            value=\"\",\n            advanced=True,\n        ),\n        FileInput(\n            name=\"files\",\n            display_name=\"Files\",\n            file_types=TEXT_FILE_TYPES + IMG_FILE_TYPES,\n            info=\"Files to be sent with the message.\",\n            advanced=True,\n            is_list=True,\n            temp_file=True,\n        ),\n    ]\n    outputs = [\n        Output(display_name=\"Chat Message\", name=\"message\", method=\"message_response\"),\n    ]\n\n    async def message_response(self) -> Message:\n        # Ensure files is a list and filter out empty/None values\n        files = self.files if self.files else []\n        if files and not isinstance(files, list):\n            files = [files]\n        # Filter out None/empty values\n        files = [f for f in files if f is not None and f != \"\"]\n\n        message = await Message.create(\n            text=self.input_value,\n            sender=self.sender,\n            sender_name=self.sender_name,\n            session_id=self.session_id,\n            context_id=self.context_id,\n            files=files,\n        )\n        if self.session_id and isinstance(message, Message) and self.should_store_message:\n            stored_message = await self.send_message(\n                message,\n            )\n            self.message.value = stored_message\n            message = stored_message\n\n        self.status = message\n        return message\n"
              },
              "context_id": {
                "_input_type": "MessageTextInput",
                "advanced": true,
                "display_name": "Context ID",
                "dynamic": false,
                "info": "The context ID of the chat. Adds an extra layer to the local memory.",
                "input_types": [
                  "Message"
                ],
                "list": false,
                "list_add_label": "Add More",
                "load_from_db": false,
                "name": "context_id",
                "placeholder": "",
                "required": false,
                "show": true,
                "title_case": false,
                "tool_mode": false,
                "trace_as_input": true,
                "trace_as_metadata": true,
                "type": "str",
                "value": ""
              },
              "files": {
                "_input_type": "FileInput",
                "advanced": true,
                "display_name": "Files",
                "dynamic": false,
                "fileTypes": [
                  "csv",
                  "json",
                  "pdf",
                  "txt",
                  "md",
                  "mdx",
                  "yaml",
                  "yml",
                  "xml",
                  "html",
                  "htm",
                  "docx",
                  "py",
                  "sh",
                  "sql",
                  "js",
                  "ts",
                  "tsx",
                  "jpg",
                  "jpeg",
                  "png",
                  "bmp",
                  "image"
                ],
                "file_path": "",
                "info": "Files to be sent with the message.",
                "list": true,
                "list_add_label": "Add More",
                "name": "files",
                "placeholder": "",
                "required": false,
                "show": true,
                "temp_file": true,
                "title_case": false,
                "trace_as_metadata": true,
                "type": "file",
                "value": ""
              },
              "input_value": {
                "_input_type": "MultilineInput",
                "advanced": false,
                "copy_field": false,
                "display_name": "Input Text",
                "dynamic": false,
                "info": "Message to be passed as input.",
                "input_types": [],
                "list": false,
                "list_add_label": "Add More",
                "load_from_db": false,
                "multiline": true,
                "name": "input_value",
                "placeholder": "",
                "required": false,
                "show": true,
                "title_case": false,
                "tool_mode": false,
                "trace_as_input": true,
                "trace_as_metadata": true,
                "type": "str",
                "value": "Hello, how are you?"
              },
              "sender": {
                "_input_type": "DropdownInput",
                "advanced": true,
                "combobox": false,
                "dialog_inputs": {},
                "display_name": "Sender Type",
                "dynamic": false,
                "info": "Type of sender.",
                "name": "sender",
                "options": [
                  "Machine",
                  "User"
                ],
                "options_metadata": [],
                "placeholder": "",
                "required": false,
                "show": true,
                "title_case": false,
                "tool_mode": false,
                "trace_as_metadata": true,
                "type": "str",
                "value": "User"
              },
              "sender_name": {
                "_input_type": "MessageTextInput",
                "advanced": true,
                "display_name": "Sender Name",
                "dynamic": false,
                "info": "Name of the sender.",
                "input_types": [
                  "Message"
                ],
                "list": false,
                "list_add_label": "Add More",
                "load_from_db": false,
                "name": "sender_name",
                "placeholder": "",
                "required": false,
                "show": true,
                "title_case": false,
                "tool_mode": false,
                "trace_as_input": true,
                "trace_as_metadata": true,
                "type": "str",
                "value": "User"
              },
              "session_id": {
                "_input_type": "MessageTextInput",
                "advanced": true,
                "display_name": "Session ID",
                "dynamic": false,
                "info": "The session ID of the chat. If empty, the current session ID parameter will be used.",
                "input_types": [
                  "Message"
                ],
                "list": false,
                "list_add_label": "Add More",
                "load_from_db": false,
                "name": "session_id",
                "placeholder": "",
                "required": false,
                "show": true,
                "title_case": false,
                "tool_mode": false,
                "trace_as_input": true,
                "trace_as_metadata": true,
                "type": "str",
                "value": ""
              },
              "should_store_message": {
                "_input_type": "BoolInput",
                "advanced": true,
                "display_name": "Store Messages",
                "dynamic": false,
                "info": "Store the message in the history.",
                "list": false,
                "list_add_label": "Add More",
                "name": "should_store_message",
                "placeholder": "",
                "required": false,
                "show": true,
                "title_case": false,
                "tool_mode": false,
                "trace_as_metadata": true,
                "type": "bool",
                "value": true
              }
            },
            "tool_mode": false
          },
          "selected_output": "message",
          "showNode": false,
          "type": "ChatInput"
        },
        "dragging": false,
        "id": "ChatInput-iPUSx",
        "measured": {
          "height": 48,
          "width": 192
        },
        "position": {
          "x": 1235.4222740043401,
          "y": 897.5992294662233
        },
        "selected": false,
        "type": "genericNode"
      },
      {
        "data": {
          "id": "ChatOutput-yhCn0",
          "node": {
            "base_classes": [
              "Message"
            ],
            "beta": false,
            "category": "outputs",
            "conditional_paths": [],
            "custom_fields": {},
            "description": "Display a chat message in the Playground.",
            "display_name": "Chat Output",
            "documentation": "",
            "edited": false,
            "field_order": [
              "input_value",
              "should_store_message",
              "sender",
              "sender_name",
              "session_id",
              "data_template",
              "background_color",
              "chat_icon",
              "text_color",
              "clean_data"
            ],
            "frozen": false,
            "icon": "MessagesSquare",
            "key": "ChatOutput",
            "legacy": false,
            "metadata": {
              "code_hash": "4848ad3e35d5",
              "dependencies": {
<<<<<<< HEAD
                "dependencies": [],
                "total_dependencies": 0
=======
                "dependencies": [
                  {
                    "name": "orjson",
                    "version": "3.10.15"
                  },
                  {
                    "name": "fastapi",
                    "version": "0.120.0"
                  },
                  {
                    "name": "lfx",
                    "version": null
                  }
                ],
                "total_dependencies": 3
>>>>>>> 7460ee9f
              },
              "module": "lfx.components.input_output.chat_output.ChatOutput"
            },
            "minimized": true,
            "output_types": [],
            "outputs": [
              {
                "allows_loop": false,
                "cache": true,
                "display_name": "Output Message",
                "group_outputs": false,
                "method": "message_response",
                "name": "message",
                "selected": "Message",
                "tool_mode": true,
                "types": [
                  "Message"
                ],
                "value": "__UNDEFINED__"
              }
            ],
            "pinned": false,
            "score": 0.003169567463043492,
            "template": {
              "_type": "Component",
              "clean_data": {
                "_input_type": "BoolInput",
                "advanced": true,
                "display_name": "Basic Clean Data",
                "dynamic": false,
                "info": "Whether to clean data before converting to string.",
                "list": false,
                "list_add_label": "Add More",
                "name": "clean_data",
                "placeholder": "",
                "required": false,
                "show": true,
                "title_case": false,
                "tool_mode": false,
                "trace_as_metadata": true,
                "type": "bool",
                "value": true
              },
              "code": {
                "advanced": true,
                "dynamic": true,
                "fileTypes": [],
                "file_path": "",
                "info": "",
                "list": false,
                "load_from_db": false,
                "multiline": true,
                "name": "code",
                "password": false,
                "placeholder": "",
                "required": true,
                "show": true,
                "title_case": false,
                "type": "code",
                "value": "from collections.abc import Generator\nfrom typing import Any\n\nimport orjson\nfrom fastapi.encoders import jsonable_encoder\n\nfrom lfx.base.io.chat import ChatComponent\nfrom lfx.helpers.data import safe_convert\nfrom lfx.inputs.inputs import BoolInput, DropdownInput, HandleInput, MessageTextInput\nfrom lfx.schema.data import Data\nfrom lfx.schema.dataframe import DataFrame\nfrom lfx.schema.message import Message\nfrom lfx.schema.properties import Source\nfrom lfx.template.field.base import Output\nfrom lfx.utils.constants import (\n    MESSAGE_SENDER_AI,\n    MESSAGE_SENDER_NAME_AI,\n    MESSAGE_SENDER_USER,\n)\n\n\nclass ChatOutput(ChatComponent):\n    display_name = \"Chat Output\"\n    description = \"Display a chat message in the Playground.\"\n    documentation: str = \"https://docs.langflow.org/components-io#chat-output\"\n    icon = \"MessagesSquare\"\n    name = \"ChatOutput\"\n    minimized = True\n\n    inputs = [\n        HandleInput(\n            name=\"input_value\",\n            display_name=\"Inputs\",\n            info=\"Message to be passed as output.\",\n            input_types=[\"Data\", \"DataFrame\", \"Message\"],\n            required=True,\n        ),\n        BoolInput(\n            name=\"should_store_message\",\n            display_name=\"Store Messages\",\n            info=\"Store the message in the history.\",\n            value=True,\n            advanced=True,\n        ),\n        DropdownInput(\n            name=\"sender\",\n            display_name=\"Sender Type\",\n            options=[MESSAGE_SENDER_AI, MESSAGE_SENDER_USER],\n            value=MESSAGE_SENDER_AI,\n            advanced=True,\n            info=\"Type of sender.\",\n        ),\n        MessageTextInput(\n            name=\"sender_name\",\n            display_name=\"Sender Name\",\n            info=\"Name of the sender.\",\n            value=MESSAGE_SENDER_NAME_AI,\n            advanced=True,\n        ),\n        MessageTextInput(\n            name=\"session_id\",\n            display_name=\"Session ID\",\n            info=\"The session ID of the chat. If empty, the current session ID parameter will be used.\",\n            advanced=True,\n        ),\n        MessageTextInput(\n            name=\"context_id\",\n            display_name=\"Context ID\",\n            info=\"The context ID of the chat. Adds an extra layer to the local memory.\",\n            value=\"\",\n            advanced=True,\n        ),\n        MessageTextInput(\n            name=\"data_template\",\n            display_name=\"Data Template\",\n            value=\"{text}\",\n            advanced=True,\n            info=\"Template to convert Data to Text. If left empty, it will be dynamically set to the Data's text key.\",\n        ),\n        BoolInput(\n            name=\"clean_data\",\n            display_name=\"Basic Clean Data\",\n            value=True,\n            advanced=True,\n            info=\"Whether to clean data before converting to string.\",\n        ),\n    ]\n    outputs = [\n        Output(\n            display_name=\"Output Message\",\n            name=\"message\",\n            method=\"message_response\",\n        ),\n    ]\n\n    def _build_source(self, id_: str | None, display_name: str | None, source: str | None) -> Source:\n        source_dict = {}\n        if id_:\n            source_dict[\"id\"] = id_\n        if display_name:\n            source_dict[\"display_name\"] = display_name\n        if source:\n            # Handle case where source is a ChatOpenAI object\n            if hasattr(source, \"model_name\"):\n                source_dict[\"source\"] = source.model_name\n            elif hasattr(source, \"model\"):\n                source_dict[\"source\"] = str(source.model)\n            else:\n                source_dict[\"source\"] = str(source)\n        return Source(**source_dict)\n\n    async def message_response(self) -> Message:\n        # First convert the input to string if needed\n        text = self.convert_to_string()\n\n        # Get source properties\n        source, _, display_name, source_id = self.get_properties_from_source_component()\n\n        # Create or use existing Message object\n        if isinstance(self.input_value, Message):\n            message = self.input_value\n            # Update message properties\n            message.text = text\n        else:\n            message = Message(text=text)\n\n        # Set message properties\n        message.sender = self.sender\n        message.sender_name = self.sender_name\n        message.session_id = self.session_id\n        message.context_id = self.context_id\n        message.flow_id = self.graph.flow_id if hasattr(self, \"graph\") else None\n        message.properties.source = self._build_source(source_id, display_name, source)\n\n        # Store message if needed\n        if self.session_id and self.should_store_message:\n            stored_message = await self.send_message(message)\n            self.message.value = stored_message\n            message = stored_message\n\n        self.status = message\n        return message\n\n    def _serialize_data(self, data: Data) -> str:\n        \"\"\"Serialize Data object to JSON string.\"\"\"\n        # Convert data.data to JSON-serializable format\n        serializable_data = jsonable_encoder(data.data)\n        # Serialize with orjson, enabling pretty printing with indentation\n        json_bytes = orjson.dumps(serializable_data, option=orjson.OPT_INDENT_2)\n        # Convert bytes to string and wrap in Markdown code blocks\n        return \"```json\\n\" + json_bytes.decode(\"utf-8\") + \"\\n```\"\n\n    def _validate_input(self) -> None:\n        \"\"\"Validate the input data and raise ValueError if invalid.\"\"\"\n        if self.input_value is None:\n            msg = \"Input data cannot be None\"\n            raise ValueError(msg)\n        if isinstance(self.input_value, list) and not all(\n            isinstance(item, Message | Data | DataFrame | str) for item in self.input_value\n        ):\n            invalid_types = [\n                type(item).__name__\n                for item in self.input_value\n                if not isinstance(item, Message | Data | DataFrame | str)\n            ]\n            msg = f\"Expected Data or DataFrame or Message or str, got {invalid_types}\"\n            raise TypeError(msg)\n        if not isinstance(\n            self.input_value,\n            Message | Data | DataFrame | str | list | Generator | type(None),\n        ):\n            type_name = type(self.input_value).__name__\n            msg = f\"Expected Data or DataFrame or Message or str, Generator or None, got {type_name}\"\n            raise TypeError(msg)\n\n    def convert_to_string(self) -> str | Generator[Any, None, None]:\n        \"\"\"Convert input data to string with proper error handling.\"\"\"\n        self._validate_input()\n        if isinstance(self.input_value, list):\n            clean_data: bool = getattr(self, \"clean_data\", False)\n            return \"\\n\".join([safe_convert(item, clean_data=clean_data) for item in self.input_value])\n        if isinstance(self.input_value, Generator):\n            return self.input_value\n        return safe_convert(self.input_value)\n"
              },
              "context_id": {
                "_input_type": "MessageTextInput",
                "advanced": true,
                "display_name": "Context ID",
                "dynamic": false,
                "info": "The context ID of the chat. Adds an extra layer to the local memory.",
                "input_types": [
                  "Message"
                ],
                "list": false,
                "list_add_label": "Add More",
                "load_from_db": false,
                "name": "context_id",
                "placeholder": "",
                "required": false,
                "show": true,
                "title_case": false,
                "tool_mode": false,
                "trace_as_input": true,
                "trace_as_metadata": true,
                "type": "str",
                "value": ""
              },
              "data_template": {
                "_input_type": "MessageTextInput",
                "advanced": true,
                "display_name": "Data Template",
                "dynamic": false,
                "info": "Template to convert Data to Text. If left empty, it will be dynamically set to the Data's text key.",
                "input_types": [
                  "Message"
                ],
                "list": false,
                "list_add_label": "Add More",
                "load_from_db": false,
                "name": "data_template",
                "placeholder": "",
                "required": false,
                "show": true,
                "title_case": false,
                "tool_mode": false,
                "trace_as_input": true,
                "trace_as_metadata": true,
                "type": "str",
                "value": "{text}"
              },
              "input_value": {
                "_input_type": "HandleInput",
                "advanced": false,
                "display_name": "Inputs",
                "dynamic": false,
                "info": "Message to be passed as output.",
                "input_types": [
                  "Data",
                  "DataFrame",
                  "Message"
                ],
                "list": false,
                "list_add_label": "Add More",
                "name": "input_value",
                "placeholder": "",
                "required": true,
                "show": true,
                "title_case": false,
                "trace_as_metadata": true,
                "type": "other",
                "value": ""
              },
              "sender": {
                "_input_type": "DropdownInput",
                "advanced": true,
                "combobox": false,
                "dialog_inputs": {},
                "display_name": "Sender Type",
                "dynamic": false,
                "info": "Type of sender.",
                "name": "sender",
                "options": [
                  "Machine",
                  "User"
                ],
                "options_metadata": [],
                "placeholder": "",
                "required": false,
                "show": true,
                "title_case": false,
                "tool_mode": false,
                "trace_as_metadata": true,
                "type": "str",
                "value": "Machine"
              },
              "sender_name": {
                "_input_type": "MessageTextInput",
                "advanced": true,
                "display_name": "Sender Name",
                "dynamic": false,
                "info": "Name of the sender.",
                "input_types": [
                  "Message"
                ],
                "list": false,
                "list_add_label": "Add More",
                "load_from_db": false,
                "name": "sender_name",
                "placeholder": "",
                "required": false,
                "show": true,
                "title_case": false,
                "tool_mode": false,
                "trace_as_input": true,
                "trace_as_metadata": true,
                "type": "str",
                "value": "AI"
              },
              "session_id": {
                "_input_type": "MessageTextInput",
                "advanced": true,
                "display_name": "Session ID",
                "dynamic": false,
                "info": "The session ID of the chat. If empty, the current session ID parameter will be used.",
                "input_types": [
                  "Message"
                ],
                "list": false,
                "list_add_label": "Add More",
                "load_from_db": false,
                "name": "session_id",
                "placeholder": "",
                "required": false,
                "show": true,
                "title_case": false,
                "tool_mode": false,
                "trace_as_input": true,
                "trace_as_metadata": true,
                "type": "str",
                "value": ""
              },
              "should_store_message": {
                "_input_type": "BoolInput",
                "advanced": true,
                "display_name": "Store Messages",
                "dynamic": false,
                "info": "Store the message in the history.",
                "list": false,
                "list_add_label": "Add More",
                "name": "should_store_message",
                "placeholder": "",
                "required": false,
                "show": true,
                "title_case": false,
                "tool_mode": false,
                "trace_as_metadata": true,
                "type": "bool",
                "value": true
              }
            },
            "tool_mode": false
          },
          "showNode": false,
          "type": "ChatOutput"
        },
        "id": "ChatOutput-yhCn0",
        "measured": {
          "height": 48,
          "width": 192
        },
        "position": {
          "x": 2145,
          "y": 660
        },
        "selected": false,
        "type": "genericNode"
      },
      {
        "data": {
          "id": "Agent-D0Kx2",
          "node": {
            "base_classes": [
              "Message"
            ],
            "beta": false,
            "conditional_paths": [],
            "custom_fields": {},
            "description": "Define the agent's instructions, then enter a task to complete using tools.",
            "display_name": "Agent",
            "documentation": "",
            "edited": false,
            "field_order": [
              "agent_llm",
              "max_tokens",
              "model_kwargs",
              "json_mode",
              "model_name",
              "openai_api_base",
              "api_key",
              "temperature",
              "seed",
              "max_retries",
              "timeout",
              "system_prompt",
              "n_messages",
              "tools",
              "input_value",
              "handle_parsing_errors",
              "verbose",
              "max_iterations",
              "agent_description",
              "add_current_date_tool"
            ],
            "frozen": false,
            "icon": "bot",
            "legacy": false,
            "metadata": {
              "code_hash": "d64b11c24a1c",
              "dependencies": {
<<<<<<< HEAD
                "dependencies": [],
                "total_dependencies": 0
=======
                "dependencies": [
                  {
                    "name": "langchain_core",
                    "version": "0.3.79"
                  },
                  {
                    "name": "pydantic",
                    "version": "2.10.6"
                  },
                  {
                    "name": "lfx",
                    "version": null
                  }
                ],
                "total_dependencies": 3
>>>>>>> 7460ee9f
              },
              "module": "lfx.components.models_and_agents.agent.AgentComponent"
            },
            "minimized": false,
            "output_types": [],
            "outputs": [
              {
                "allows_loop": false,
                "cache": true,
                "display_name": "Response",
                "group_outputs": false,
                "method": "message_response",
                "name": "response",
                "selected": "Message",
                "tool_mode": true,
                "types": [
                  "Message"
                ],
                "value": "__UNDEFINED__"
              }
            ],
            "pinned": false,
            "template": {
              "_type": "Component",
              "add_current_date_tool": {
                "_input_type": "BoolInput",
                "advanced": true,
                "display_name": "Current Date",
                "dynamic": false,
                "info": "If true, will add a tool to the agent that returns the current date.",
                "list": false,
                "list_add_label": "Add More",
                "name": "add_current_date_tool",
                "placeholder": "",
                "required": false,
                "show": true,
                "title_case": false,
                "tool_mode": false,
                "trace_as_metadata": true,
                "type": "bool",
                "value": true
              },
              "agent_description": {
                "_input_type": "MultilineInput",
                "advanced": true,
                "copy_field": false,
                "display_name": "Agent Description [Deprecated]",
                "dynamic": false,
                "info": "The description of the agent. This is only used when in Tool Mode. Defaults to 'A helpful assistant with access to the following tools:' and tools are added dynamically. This feature is deprecated and will be removed in future versions.",
                "input_types": [
                  "Message"
                ],
                "list": false,
                "list_add_label": "Add More",
                "load_from_db": false,
                "multiline": true,
                "name": "agent_description",
                "placeholder": "",
                "required": false,
                "show": true,
                "title_case": false,
                "tool_mode": false,
                "trace_as_input": true,
                "trace_as_metadata": true,
                "type": "str",
                "value": "A helpful assistant with access to the following tools:"
              },
              "agent_llm": {
                "_input_type": "DropdownInput",
                "advanced": false,
                "combobox": false,
                "dialog_inputs": {},
                "display_name": "Model Provider",
                "dynamic": false,
                "external_options": {
                  "fields": {
                    "data": {
                      "node": {
                        "display_name": "Connect other models",
                        "icon": "CornerDownLeft",
                        "name": "connect_other_models"
                      }
                    }
                  }
                },
                "info": "The provider of the language model that the agent will use to generate responses.",
                "input_types": [],
                "name": "agent_llm",
                "options": [
                  "Anthropic",
                  "Google Generative AI",
                  "OpenAI",
                  "IBM watsonx.ai",
                  "Ollama"
                ],
                "options_metadata": [
                  {
                    "icon": "Anthropic"
                  },
                  {
                    "icon": "GoogleGenerativeAI"
                  },
                  {
                    "icon": "OpenAI"
                  }
                ],
                "placeholder": "",
                "real_time_refresh": true,
                "required": false,
                "show": true,
                "title_case": false,
                "toggle": false,
                "tool_mode": false,
                "trace_as_metadata": true,
                "type": "str",
                "value": "OpenAI"
              },
              "api_key": {
                "_input_type": "SecretStrInput",
                "advanced": false,
                "display_name": "OpenAI API Key",
                "dynamic": false,
                "info": "The OpenAI API Key to use for the OpenAI model.",
                "input_types": [],
                "load_from_db": true,
                "name": "api_key",
                "password": true,
                "placeholder": "",
                "real_time_refresh": true,
                "required": false,
                "show": true,
                "title_case": false,
                "type": "str",
                "value": "OPENAI_API_KEY"
              },
              "base_url": {
                "_input_type": "StrInput",
                "advanced": false,
                "display_name": "Base URL",
                "dynamic": false,
                "info": "The base URL of the API.",
                "list": false,
                "list_add_label": "Add More",
                "load_from_db": false,
                "name": "base_url",
                "placeholder": "",
                "required": true,
                "show": false,
                "title_case": false,
                "tool_mode": false,
                "trace_as_metadata": true,
                "track_in_telemetry": false,
                "type": "str",
                "value": ""
              },
              "code": {
                "advanced": true,
                "dynamic": true,
                "fileTypes": [],
                "file_path": "",
                "info": "",
                "list": false,
                "load_from_db": false,
                "multiline": true,
                "name": "code",
                "password": false,
                "placeholder": "",
                "required": true,
                "show": true,
                "title_case": false,
                "type": "code",
                "value": "import json\nimport re\n\nfrom langchain_core.tools import StructuredTool, Tool\nfrom pydantic import ValidationError\n\nfrom lfx.base.agents.agent import LCToolsAgentComponent\nfrom lfx.base.agents.events import ExceptionWithMessageError\nfrom lfx.base.models.model_input_constants import (\n    ALL_PROVIDER_FIELDS,\n    MODEL_DYNAMIC_UPDATE_FIELDS,\n    MODEL_PROVIDERS_DICT,\n    MODEL_PROVIDERS_LIST,\n    MODELS_METADATA,\n)\nfrom lfx.base.models.model_utils import get_model_name\nfrom lfx.components.helpers import CurrentDateComponent\nfrom lfx.components.langchain_utilities.tool_calling import ToolCallingAgentComponent\nfrom lfx.components.models_and_agents.memory import MemoryComponent\nfrom lfx.custom.custom_component.component import get_component_toolkit\nfrom lfx.custom.utils import update_component_build_config\nfrom lfx.helpers.base_model import build_model_from_schema\nfrom lfx.inputs.inputs import BoolInput, SecretStrInput, StrInput\nfrom lfx.io import DropdownInput, IntInput, MessageTextInput, MultilineInput, Output, TableInput\nfrom lfx.log.logger import logger\nfrom lfx.schema.data import Data\nfrom lfx.schema.dotdict import dotdict\nfrom lfx.schema.message import Message\nfrom lfx.schema.table import EditMode\n\n\ndef set_advanced_true(component_input):\n    component_input.advanced = True\n    return component_input\n\n\nclass AgentComponent(ToolCallingAgentComponent):\n    display_name: str = \"Agent\"\n    description: str = \"Define the agent's instructions, then enter a task to complete using tools.\"\n    documentation: str = \"https://docs.langflow.org/agents\"\n    icon = \"bot\"\n    beta = False\n    name = \"Agent\"\n\n    memory_inputs = [set_advanced_true(component_input) for component_input in MemoryComponent().inputs]\n\n    # Filter out json_mode from OpenAI inputs since we handle structured output differently\n    if \"OpenAI\" in MODEL_PROVIDERS_DICT:\n        openai_inputs_filtered = [\n            input_field\n            for input_field in MODEL_PROVIDERS_DICT[\"OpenAI\"][\"inputs\"]\n            if not (hasattr(input_field, \"name\") and input_field.name == \"json_mode\")\n        ]\n    else:\n        openai_inputs_filtered = []\n\n    inputs = [\n        DropdownInput(\n            name=\"agent_llm\",\n            display_name=\"Model Provider\",\n            info=\"The provider of the language model that the agent will use to generate responses.\",\n            options=[*MODEL_PROVIDERS_LIST],\n            value=\"OpenAI\",\n            real_time_refresh=True,\n            refresh_button=False,\n            input_types=[],\n            options_metadata=[MODELS_METADATA[key] for key in MODEL_PROVIDERS_LIST if key in MODELS_METADATA],\n            external_options={\n                \"fields\": {\n                    \"data\": {\n                        \"node\": {\n                            \"name\": \"connect_other_models\",\n                            \"display_name\": \"Connect other models\",\n                            \"icon\": \"CornerDownLeft\",\n                        }\n                    }\n                },\n            },\n        ),\n        SecretStrInput(\n            name=\"api_key\",\n            display_name=\"API Key\",\n            info=\"The API key to use for the model.\",\n            required=True,\n        ),\n        StrInput(\n            name=\"base_url\",\n            display_name=\"Base URL\",\n            info=\"The base URL of the API.\",\n            required=True,\n            show=False,\n        ),\n        StrInput(\n            name=\"project_id\",\n            display_name=\"Project ID\",\n            info=\"The project ID of the model.\",\n            required=True,\n            show=False,\n        ),\n        IntInput(\n            name=\"max_output_tokens\",\n            display_name=\"Max Output Tokens\",\n            info=\"The maximum number of tokens to generate.\",\n            show=False,\n        ),\n        *openai_inputs_filtered,\n        MultilineInput(\n            name=\"system_prompt\",\n            display_name=\"Agent Instructions\",\n            info=\"System Prompt: Initial instructions and context provided to guide the agent's behavior.\",\n            value=\"You are a helpful assistant that can use tools to answer questions and perform tasks.\",\n            advanced=False,\n        ),\n        MessageTextInput(\n            name=\"context_id\",\n            display_name=\"Context ID\",\n            info=\"The context ID of the chat. Adds an extra layer to the local memory.\",\n            value=\"\",\n            advanced=True,\n        ),\n        IntInput(\n            name=\"n_messages\",\n            display_name=\"Number of Chat History Messages\",\n            value=100,\n            info=\"Number of chat history messages to retrieve.\",\n            advanced=True,\n            show=True,\n        ),\n        MultilineInput(\n            name=\"format_instructions\",\n            display_name=\"Output Format Instructions\",\n            info=\"Generic Template for structured output formatting. Valid only with Structured response.\",\n            value=(\n                \"You are an AI that extracts structured JSON objects from unstructured text. \"\n                \"Use a predefined schema with expected types (str, int, float, bool, dict). \"\n                \"Extract ALL relevant instances that match the schema - if multiple patterns exist, capture them all. \"\n                \"Fill missing or ambiguous values with defaults: null for missing values. \"\n                \"Remove exact duplicates but keep variations that have different field values. \"\n                \"Always return valid JSON in the expected format, never throw errors. \"\n                \"If multiple objects can be extracted, return them all in the structured format.\"\n            ),\n            advanced=True,\n        ),\n        TableInput(\n            name=\"output_schema\",\n            display_name=\"Output Schema\",\n            info=(\n                \"Schema Validation: Define the structure and data types for structured output. \"\n                \"No validation if no output schema.\"\n            ),\n            advanced=True,\n            required=False,\n            value=[],\n            table_schema=[\n                {\n                    \"name\": \"name\",\n                    \"display_name\": \"Name\",\n                    \"type\": \"str\",\n                    \"description\": \"Specify the name of the output field.\",\n                    \"default\": \"field\",\n                    \"edit_mode\": EditMode.INLINE,\n                },\n                {\n                    \"name\": \"description\",\n                    \"display_name\": \"Description\",\n                    \"type\": \"str\",\n                    \"description\": \"Describe the purpose of the output field.\",\n                    \"default\": \"description of field\",\n                    \"edit_mode\": EditMode.POPOVER,\n                },\n                {\n                    \"name\": \"type\",\n                    \"display_name\": \"Type\",\n                    \"type\": \"str\",\n                    \"edit_mode\": EditMode.INLINE,\n                    \"description\": (\"Indicate the data type of the output field (e.g., str, int, float, bool, dict).\"),\n                    \"options\": [\"str\", \"int\", \"float\", \"bool\", \"dict\"],\n                    \"default\": \"str\",\n                },\n                {\n                    \"name\": \"multiple\",\n                    \"display_name\": \"As List\",\n                    \"type\": \"boolean\",\n                    \"description\": \"Set to True if this output field should be a list of the specified type.\",\n                    \"default\": \"False\",\n                    \"edit_mode\": EditMode.INLINE,\n                },\n            ],\n        ),\n        *LCToolsAgentComponent.get_base_inputs(),\n        # removed memory inputs from agent component\n        # *memory_inputs,\n        BoolInput(\n            name=\"add_current_date_tool\",\n            display_name=\"Current Date\",\n            advanced=True,\n            info=\"If true, will add a tool to the agent that returns the current date.\",\n            value=True,\n        ),\n    ]\n    outputs = [\n        Output(name=\"response\", display_name=\"Response\", method=\"message_response\"),\n    ]\n\n    async def get_agent_requirements(self):\n        \"\"\"Get the agent requirements for the agent.\"\"\"\n        llm_model, display_name = await self.get_llm()\n        if llm_model is None:\n            msg = \"No language model selected. Please choose a model to proceed.\"\n            raise ValueError(msg)\n        self.model_name = get_model_name(llm_model, display_name=display_name)\n\n        # Get memory data\n        self.chat_history = await self.get_memory_data()\n        await logger.adebug(f\"Retrieved {len(self.chat_history)} chat history messages\")\n        if isinstance(self.chat_history, Message):\n            self.chat_history = [self.chat_history]\n\n        # Add current date tool if enabled\n        if self.add_current_date_tool:\n            if not isinstance(self.tools, list):  # type: ignore[has-type]\n                self.tools = []\n            current_date_tool = (await CurrentDateComponent(**self.get_base_args()).to_toolkit()).pop(0)\n\n            if not isinstance(current_date_tool, StructuredTool):\n                msg = \"CurrentDateComponent must be converted to a StructuredTool\"\n                raise TypeError(msg)\n            self.tools.append(current_date_tool)\n\n        # Set shared callbacks for tracing the tools used by the agent\n        self.set_tools_callbacks(self.tools, self._get_shared_callbacks())\n\n        return llm_model, self.chat_history, self.tools\n\n    async def message_response(self) -> Message:\n        try:\n            llm_model, self.chat_history, self.tools = await self.get_agent_requirements()\n            # Set up and run agent\n            self.set(\n                llm=llm_model,\n                tools=self.tools or [],\n                chat_history=self.chat_history,\n                input_value=self.input_value,\n                system_prompt=self.system_prompt,\n            )\n            agent = self.create_agent_runnable()\n            result = await self.run_agent(agent)\n\n            # Store result for potential JSON output\n            self._agent_result = result\n\n        except (ValueError, TypeError, KeyError) as e:\n            await logger.aerror(f\"{type(e).__name__}: {e!s}\")\n            raise\n        except ExceptionWithMessageError as e:\n            await logger.aerror(f\"ExceptionWithMessageError occurred: {e}\")\n            raise\n        # Avoid catching blind Exception; let truly unexpected exceptions propagate\n        except Exception as e:\n            await logger.aerror(f\"Unexpected error: {e!s}\")\n            raise\n        else:\n            return result\n\n    def _preprocess_schema(self, schema):\n        \"\"\"Preprocess schema to ensure correct data types for build_model_from_schema.\"\"\"\n        processed_schema = []\n        for field in schema:\n            processed_field = {\n                \"name\": str(field.get(\"name\", \"field\")),\n                \"type\": str(field.get(\"type\", \"str\")),\n                \"description\": str(field.get(\"description\", \"\")),\n                \"multiple\": field.get(\"multiple\", False),\n            }\n            # Ensure multiple is handled correctly\n            if isinstance(processed_field[\"multiple\"], str):\n                processed_field[\"multiple\"] = processed_field[\"multiple\"].lower() in [\n                    \"true\",\n                    \"1\",\n                    \"t\",\n                    \"y\",\n                    \"yes\",\n                ]\n            processed_schema.append(processed_field)\n        return processed_schema\n\n    async def build_structured_output_base(self, content: str):\n        \"\"\"Build structured output with optional BaseModel validation.\"\"\"\n        json_pattern = r\"\\{.*\\}\"\n        schema_error_msg = \"Try setting an output schema\"\n\n        # Try to parse content as JSON first\n        json_data = None\n        try:\n            json_data = json.loads(content)\n        except json.JSONDecodeError:\n            json_match = re.search(json_pattern, content, re.DOTALL)\n            if json_match:\n                try:\n                    json_data = json.loads(json_match.group())\n                except json.JSONDecodeError:\n                    return {\"content\": content, \"error\": schema_error_msg}\n            else:\n                return {\"content\": content, \"error\": schema_error_msg}\n\n        # If no output schema provided, return parsed JSON without validation\n        if not hasattr(self, \"output_schema\") or not self.output_schema or len(self.output_schema) == 0:\n            return json_data\n\n        # Use BaseModel validation with schema\n        try:\n            processed_schema = self._preprocess_schema(self.output_schema)\n            output_model = build_model_from_schema(processed_schema)\n\n            # Validate against the schema\n            if isinstance(json_data, list):\n                # Multiple objects\n                validated_objects = []\n                for item in json_data:\n                    try:\n                        validated_obj = output_model.model_validate(item)\n                        validated_objects.append(validated_obj.model_dump())\n                    except ValidationError as e:\n                        await logger.aerror(f\"Validation error for item: {e}\")\n                        # Include invalid items with error info\n                        validated_objects.append({\"data\": item, \"validation_error\": str(e)})\n                return validated_objects\n\n            # Single object\n            try:\n                validated_obj = output_model.model_validate(json_data)\n                return [validated_obj.model_dump()]  # Return as list for consistency\n            except ValidationError as e:\n                await logger.aerror(f\"Validation error: {e}\")\n                return [{\"data\": json_data, \"validation_error\": str(e)}]\n\n        except (TypeError, ValueError) as e:\n            await logger.aerror(f\"Error building structured output: {e}\")\n            # Fallback to parsed JSON without validation\n            return json_data\n\n    async def json_response(self) -> Data:\n        \"\"\"Convert agent response to structured JSON Data output with schema validation.\"\"\"\n        # Always use structured chat agent for JSON response mode for better JSON formatting\n        try:\n            system_components = []\n\n            # 1. Agent Instructions (system_prompt)\n            agent_instructions = getattr(self, \"system_prompt\", \"\") or \"\"\n            if agent_instructions:\n                system_components.append(f\"{agent_instructions}\")\n\n            # 2. Format Instructions\n            format_instructions = getattr(self, \"format_instructions\", \"\") or \"\"\n            if format_instructions:\n                system_components.append(f\"Format instructions: {format_instructions}\")\n\n            # 3. Schema Information from BaseModel\n            if hasattr(self, \"output_schema\") and self.output_schema and len(self.output_schema) > 0:\n                try:\n                    processed_schema = self._preprocess_schema(self.output_schema)\n                    output_model = build_model_from_schema(processed_schema)\n                    schema_dict = output_model.model_json_schema()\n                    schema_info = (\n                        \"You are given some text that may include format instructions, \"\n                        \"explanations, or other content alongside a JSON schema.\\n\\n\"\n                        \"Your task:\\n\"\n                        \"- Extract only the JSON schema.\\n\"\n                        \"- Return it as valid JSON.\\n\"\n                        \"- Do not include format instructions, explanations, or extra text.\\n\\n\"\n                        \"Input:\\n\"\n                        f\"{json.dumps(schema_dict, indent=2)}\\n\\n\"\n                        \"Output (only JSON schema):\"\n                    )\n                    system_components.append(schema_info)\n                except (ValidationError, ValueError, TypeError, KeyError) as e:\n                    await logger.aerror(f\"Could not build schema for prompt: {e}\", exc_info=True)\n\n            # Combine all components\n            combined_instructions = \"\\n\\n\".join(system_components) if system_components else \"\"\n            llm_model, self.chat_history, self.tools = await self.get_agent_requirements()\n            self.set(\n                llm=llm_model,\n                tools=self.tools or [],\n                chat_history=self.chat_history,\n                input_value=self.input_value,\n                system_prompt=combined_instructions,\n            )\n\n            # Create and run structured chat agent\n            try:\n                structured_agent = self.create_agent_runnable()\n            except (NotImplementedError, ValueError, TypeError) as e:\n                await logger.aerror(f\"Error with structured chat agent: {e}\")\n                raise\n            try:\n                result = await self.run_agent(structured_agent)\n            except (\n                ExceptionWithMessageError,\n                ValueError,\n                TypeError,\n                RuntimeError,\n            ) as e:\n                await logger.aerror(f\"Error with structured agent result: {e}\")\n                raise\n            # Extract content from structured agent result\n            if hasattr(result, \"content\"):\n                content = result.content\n            elif hasattr(result, \"text\"):\n                content = result.text\n            else:\n                content = str(result)\n\n        except (\n            ExceptionWithMessageError,\n            ValueError,\n            TypeError,\n            NotImplementedError,\n            AttributeError,\n        ) as e:\n            await logger.aerror(f\"Error with structured chat agent: {e}\")\n            # Fallback to regular agent\n            content_str = \"No content returned from agent\"\n            return Data(data={\"content\": content_str, \"error\": str(e)})\n\n        # Process with structured output validation\n        try:\n            structured_output = await self.build_structured_output_base(content)\n\n            # Handle different output formats\n            if isinstance(structured_output, list) and structured_output:\n                if len(structured_output) == 1:\n                    return Data(data=structured_output[0])\n                return Data(data={\"results\": structured_output})\n            if isinstance(structured_output, dict):\n                return Data(data=structured_output)\n            return Data(data={\"content\": content})\n\n        except (ValueError, TypeError) as e:\n            await logger.aerror(f\"Error in structured output processing: {e}\")\n            return Data(data={\"content\": content, \"error\": str(e)})\n\n    async def get_memory_data(self):\n        # TODO: This is a temporary fix to avoid message duplication. We should develop a function for this.\n        messages = (\n            await MemoryComponent(**self.get_base_args())\n            .set(\n                session_id=self.graph.session_id,\n                context_id=self.context_id,\n                order=\"Ascending\",\n                n_messages=self.n_messages,\n            )\n            .retrieve_messages()\n        )\n        return [\n            message for message in messages if getattr(message, \"id\", None) != getattr(self.input_value, \"id\", None)\n        ]\n\n    async def get_llm(self):\n        if not isinstance(self.agent_llm, str):\n            return self.agent_llm, None\n\n        try:\n            provider_info = MODEL_PROVIDERS_DICT.get(self.agent_llm)\n            if not provider_info:\n                msg = f\"Invalid model provider: {self.agent_llm}\"\n                raise ValueError(msg)\n\n            component_class = provider_info.get(\"component_class\")\n            display_name = component_class.display_name\n            inputs = provider_info.get(\"inputs\")\n            prefix = provider_info.get(\"prefix\", \"\")\n\n            return self._build_llm_model(component_class, inputs, prefix), display_name\n\n        except (AttributeError, ValueError, TypeError, RuntimeError) as e:\n            await logger.aerror(f\"Error building {self.agent_llm} language model: {e!s}\")\n            msg = f\"Failed to initialize language model: {e!s}\"\n            raise ValueError(msg) from e\n\n    def _build_llm_model(self, component, inputs, prefix=\"\"):\n        model_kwargs = {}\n        for input_ in inputs:\n            if hasattr(self, f\"{prefix}{input_.name}\"):\n                model_kwargs[input_.name] = getattr(self, f\"{prefix}{input_.name}\")\n        return component.set(**model_kwargs).build_model()\n\n    def set_component_params(self, component):\n        provider_info = MODEL_PROVIDERS_DICT.get(self.agent_llm)\n        if provider_info:\n            inputs = provider_info.get(\"inputs\")\n            prefix = provider_info.get(\"prefix\")\n            # Filter out json_mode and only use attributes that exist on this component\n            model_kwargs = {}\n            for input_ in inputs:\n                if hasattr(self, f\"{prefix}{input_.name}\"):\n                    model_kwargs[input_.name] = getattr(self, f\"{prefix}{input_.name}\")\n\n            return component.set(**model_kwargs)\n        return component\n\n    def delete_fields(self, build_config: dotdict, fields: dict | list[str]) -> None:\n        \"\"\"Delete specified fields from build_config.\"\"\"\n        for field in fields:\n            if build_config is not None and field in build_config:\n                build_config.pop(field, None)\n\n    def update_input_types(self, build_config: dotdict) -> dotdict:\n        \"\"\"Update input types for all fields in build_config.\"\"\"\n        for key, value in build_config.items():\n            if isinstance(value, dict):\n                if value.get(\"input_types\") is None:\n                    build_config[key][\"input_types\"] = []\n            elif hasattr(value, \"input_types\") and value.input_types is None:\n                value.input_types = []\n        return build_config\n\n    async def update_build_config(\n        self, build_config: dotdict, field_value: str, field_name: str | None = None\n    ) -> dotdict:\n        # Iterate over all providers in the MODEL_PROVIDERS_DICT\n        # Existing logic for updating build_config\n        if field_name in (\"agent_llm\",):\n            build_config[\"agent_llm\"][\"value\"] = field_value\n            provider_info = MODEL_PROVIDERS_DICT.get(field_value)\n            if provider_info:\n                component_class = provider_info.get(\"component_class\")\n                if component_class and hasattr(component_class, \"update_build_config\"):\n                    # Call the component class's update_build_config method\n                    build_config = await update_component_build_config(\n                        component_class, build_config, field_value, \"model_name\"\n                    )\n\n            provider_configs: dict[str, tuple[dict, list[dict]]] = {\n                provider: (\n                    MODEL_PROVIDERS_DICT[provider][\"fields\"],\n                    [\n                        MODEL_PROVIDERS_DICT[other_provider][\"fields\"]\n                        for other_provider in MODEL_PROVIDERS_DICT\n                        if other_provider != provider\n                    ],\n                )\n                for provider in MODEL_PROVIDERS_DICT\n            }\n            if field_value in provider_configs:\n                fields_to_add, fields_to_delete = provider_configs[field_value]\n\n                # Delete fields from other providers\n                for fields in fields_to_delete:\n                    self.delete_fields(build_config, fields)\n\n                # Add provider-specific fields\n                if field_value == \"OpenAI\" and not any(field in build_config for field in fields_to_add):\n                    build_config.update(fields_to_add)\n                else:\n                    build_config.update(fields_to_add)\n                # Reset input types for agent_llm\n                build_config[\"agent_llm\"][\"input_types\"] = []\n                build_config[\"agent_llm\"][\"display_name\"] = \"Model Provider\"\n            elif field_value == \"connect_other_models\":\n                # Delete all provider fields\n                self.delete_fields(build_config, ALL_PROVIDER_FIELDS)\n                # # Update with custom component\n                custom_component = DropdownInput(\n                    name=\"agent_llm\",\n                    display_name=\"Language Model\",\n                    info=\"The provider of the language model that the agent will use to generate responses.\",\n                    options=[*MODEL_PROVIDERS_LIST],\n                    real_time_refresh=True,\n                    refresh_button=False,\n                    input_types=[\"LanguageModel\"],\n                    placeholder=\"Awaiting model input.\",\n                    options_metadata=[MODELS_METADATA[key] for key in MODEL_PROVIDERS_LIST if key in MODELS_METADATA],\n                    external_options={\n                        \"fields\": {\n                            \"data\": {\n                                \"node\": {\n                                    \"name\": \"connect_other_models\",\n                                    \"display_name\": \"Connect other models\",\n                                    \"icon\": \"CornerDownLeft\",\n                                },\n                            }\n                        },\n                    },\n                )\n                build_config.update({\"agent_llm\": custom_component.to_dict()})\n            # Update input types for all fields\n            build_config = self.update_input_types(build_config)\n\n            # Validate required keys\n            default_keys = [\n                \"code\",\n                \"_type\",\n                \"agent_llm\",\n                \"tools\",\n                \"input_value\",\n                \"add_current_date_tool\",\n                \"system_prompt\",\n                \"agent_description\",\n                \"max_iterations\",\n                \"handle_parsing_errors\",\n                \"verbose\",\n            ]\n            missing_keys = [key for key in default_keys if key not in build_config]\n            if missing_keys:\n                msg = f\"Missing required keys in build_config: {missing_keys}\"\n                raise ValueError(msg)\n        if (\n            isinstance(self.agent_llm, str)\n            and self.agent_llm in MODEL_PROVIDERS_DICT\n            and field_name in MODEL_DYNAMIC_UPDATE_FIELDS\n        ):\n            provider_info = MODEL_PROVIDERS_DICT.get(self.agent_llm)\n            if provider_info:\n                component_class = provider_info.get(\"component_class\")\n                component_class = self.set_component_params(component_class)\n                prefix = provider_info.get(\"prefix\")\n                if component_class and hasattr(component_class, \"update_build_config\"):\n                    # Call each component class's update_build_config method\n                    # remove the prefix from the field_name\n                    if isinstance(field_name, str) and isinstance(prefix, str):\n                        field_name = field_name.replace(prefix, \"\")\n                    build_config = await update_component_build_config(\n                        component_class, build_config, field_value, \"model_name\"\n                    )\n        return dotdict({k: v.to_dict() if hasattr(v, \"to_dict\") else v for k, v in build_config.items()})\n\n    async def _get_tools(self) -> list[Tool]:\n        component_toolkit = get_component_toolkit()\n        tools_names = self._build_tools_names()\n        agent_description = self.get_tool_description()\n        # TODO: Agent Description Depreciated Feature to be removed\n        description = f\"{agent_description}{tools_names}\"\n\n        tools = component_toolkit(component=self).get_tools(\n            tool_name=\"Call_Agent\",\n            tool_description=description,\n            # here we do not use the shared callbacks as we are exposing the agent as a tool\n            callbacks=self.get_langchain_callbacks(),\n        )\n        if hasattr(self, \"tools_metadata\"):\n            tools = component_toolkit(component=self, metadata=self.tools_metadata).update_tools_metadata(tools=tools)\n\n        return tools\n"
              },
              "context_id": {
                "_input_type": "MessageTextInput",
                "advanced": true,
                "display_name": "Context ID",
                "dynamic": false,
                "info": "The context ID of the chat. Adds an extra layer to the local memory.",
                "input_types": [
                  "Message"
                ],
                "list": false,
                "list_add_label": "Add More",
                "load_from_db": false,
                "name": "context_id",
                "placeholder": "",
                "required": false,
                "show": true,
                "title_case": false,
                "tool_mode": false,
                "trace_as_input": true,
                "trace_as_metadata": true,
                "type": "str",
                "value": ""
              },
              "format_instructions": {
                "_input_type": "MultilineInput",
                "advanced": true,
                "copy_field": false,
                "display_name": "Output Format Instructions",
                "dynamic": false,
                "info": "Generic Template for structured output formatting. Valid only with Structured response.",
                "input_types": [
                  "Message"
                ],
                "list": false,
                "list_add_label": "Add More",
                "load_from_db": false,
                "multiline": true,
                "name": "format_instructions",
                "placeholder": "",
                "required": false,
                "show": true,
                "title_case": false,
                "tool_mode": false,
                "trace_as_input": true,
                "trace_as_metadata": true,
                "type": "str",
                "value": "You are an AI that extracts structured JSON objects from unstructured text. Use a predefined schema with expected types (str, int, float, bool, dict). Extract ALL relevant instances that match the schema - if multiple patterns exist, capture them all. Fill missing or ambiguous values with defaults: null for missing values. Remove exact duplicates but keep variations that have different field values. Always return valid JSON in the expected format, never throw errors. If multiple objects can be extracted, return them all in the structured format."
              },
              "handle_parsing_errors": {
                "_input_type": "BoolInput",
                "advanced": true,
                "display_name": "Handle Parse Errors",
                "dynamic": false,
                "info": "Should the Agent fix errors when reading user input for better processing?",
                "list": false,
                "list_add_label": "Add More",
                "name": "handle_parsing_errors",
                "placeholder": "",
                "required": false,
                "show": true,
                "title_case": false,
                "tool_mode": false,
                "trace_as_metadata": true,
                "type": "bool",
                "value": true
              },
              "input_value": {
                "_input_type": "MessageTextInput",
                "advanced": false,
                "display_name": "Input",
                "dynamic": false,
                "info": "The input provided by the user for the agent to process.",
                "input_types": [
                  "Message"
                ],
                "list": false,
                "list_add_label": "Add More",
                "load_from_db": false,
                "name": "input_value",
                "placeholder": "",
                "required": false,
                "show": true,
                "title_case": false,
                "tool_mode": true,
                "trace_as_input": true,
                "trace_as_metadata": true,
                "type": "str",
                "value": ""
              },
              "max_iterations": {
                "_input_type": "IntInput",
                "advanced": true,
                "display_name": "Max Iterations",
                "dynamic": false,
                "info": "The maximum number of attempts the agent can make to complete its task before it stops.",
                "list": false,
                "list_add_label": "Add More",
                "name": "max_iterations",
                "placeholder": "",
                "required": false,
                "show": true,
                "title_case": false,
                "tool_mode": false,
                "trace_as_metadata": true,
                "type": "int",
                "value": 15
              },
              "max_output_tokens": {
                "_input_type": "IntInput",
                "advanced": false,
                "display_name": "Max Output Tokens",
                "dynamic": false,
                "info": "The maximum number of tokens to generate.",
                "list": false,
                "list_add_label": "Add More",
                "name": "max_output_tokens",
                "placeholder": "",
                "required": false,
                "show": false,
                "title_case": false,
                "tool_mode": false,
                "trace_as_metadata": true,
                "track_in_telemetry": true,
                "type": "int",
                "value": ""
              },
              "max_retries": {
                "_input_type": "IntInput",
                "advanced": true,
                "display_name": "Max Retries",
                "dynamic": false,
                "info": "The maximum number of retries to make when generating.",
                "list": false,
                "list_add_label": "Add More",
                "name": "max_retries",
                "placeholder": "",
                "required": false,
                "show": true,
                "title_case": false,
                "tool_mode": false,
                "trace_as_metadata": true,
                "type": "int",
                "value": 5
              },
              "max_tokens": {
                "_input_type": "IntInput",
                "advanced": true,
                "display_name": "Max Tokens",
                "dynamic": false,
                "info": "The maximum number of tokens to generate. Set to 0 for unlimited tokens.",
                "list": false,
                "list_add_label": "Add More",
                "name": "max_tokens",
                "placeholder": "",
                "range_spec": {
                  "max": 128000,
                  "min": 0,
                  "step": 0.1,
                  "step_type": "float"
                },
                "required": false,
                "show": true,
                "title_case": false,
                "tool_mode": false,
                "trace_as_metadata": true,
                "type": "int",
                "value": ""
              },
              "model_kwargs": {
                "_input_type": "DictInput",
                "advanced": true,
                "display_name": "Model Kwargs",
                "dynamic": false,
                "info": "Additional keyword arguments to pass to the model.",
                "list": false,
                "list_add_label": "Add More",
                "name": "model_kwargs",
                "placeholder": "",
                "required": false,
                "show": true,
                "title_case": false,
                "tool_mode": false,
                "trace_as_input": true,
                "type": "dict",
                "value": {}
              },
              "model_name": {
                "_input_type": "DropdownInput",
                "advanced": false,
                "combobox": true,
                "dialog_inputs": {},
                "display_name": "Model Name",
                "dynamic": false,
                "info": "To see the model names, first choose a provider. Then, enter your API key and click the refresh button next to the model name.",
                "load_from_db": false,
                "name": "model_name",
                "options": [
                  "gpt-4o-mini",
                  "gpt-4o",
                  "gpt-4.1",
                  "gpt-4.1-mini",
                  "gpt-4.1-nano",
                  "gpt-4-turbo",
                  "gpt-4-turbo-preview",
                  "gpt-4",
                  "gpt-3.5-turbo",
                  "gpt-5.1",
                  "gpt-5",
                  "gpt-5-mini",
                  "gpt-5-nano",
                  "gpt-5-chat-latest",
                  "o1",
                  "o3-mini",
                  "o3",
                  "o3-pro",
                  "o4-mini",
                  "o4-mini-high"
                ],
                "options_metadata": [],
                "placeholder": "",
                "real_time_refresh": false,
                "required": false,
                "show": true,
                "title_case": false,
                "toggle": false,
                "tool_mode": false,
                "trace_as_metadata": true,
                "type": "str",
                "value": "gpt-4.1"
              },
              "n_messages": {
                "_input_type": "IntInput",
                "advanced": true,
                "display_name": "Number of Chat History Messages",
                "dynamic": false,
                "info": "Number of chat history messages to retrieve.",
                "list": false,
                "list_add_label": "Add More",
                "name": "n_messages",
                "placeholder": "",
                "required": false,
                "show": true,
                "title_case": false,
                "tool_mode": false,
                "trace_as_metadata": true,
                "type": "int",
                "value": 100
              },
              "openai_api_base": {
                "_input_type": "StrInput",
                "advanced": true,
                "display_name": "OpenAI API Base",
                "dynamic": false,
                "info": "The base URL of the OpenAI API. Defaults to https://api.openai.com/v1. You can change this to use other APIs like JinaChat, LocalAI and Prem.",
                "list": false,
                "list_add_label": "Add More",
                "load_from_db": false,
                "name": "openai_api_base",
                "placeholder": "",
                "required": false,
                "show": true,
                "title_case": false,
                "tool_mode": false,
                "trace_as_metadata": true,
                "type": "str",
                "value": ""
              },
              "output_schema": {
                "_input_type": "TableInput",
                "advanced": true,
                "display_name": "Output Schema",
                "dynamic": false,
                "info": "Schema Validation: Define the structure and data types for structured output. No validation if no output schema.",
                "is_list": true,
                "list_add_label": "Add More",
                "name": "output_schema",
                "placeholder": "",
                "required": false,
                "show": true,
                "table_icon": "Table",
                "table_schema": [
                  {
                    "default": "field",
                    "description": "Specify the name of the output field.",
                    "display_name": "Name",
                    "edit_mode": "inline",
                    "name": "name",
                    "type": "str"
                  },
                  {
                    "default": "description of field",
                    "description": "Describe the purpose of the output field.",
                    "display_name": "Description",
                    "edit_mode": "popover",
                    "name": "description",
                    "type": "str"
                  },
                  {
                    "default": "str",
                    "description": "Indicate the data type of the output field (e.g., str, int, float, bool, dict).",
                    "display_name": "Type",
                    "edit_mode": "inline",
                    "name": "type",
                    "options": [
                      "str",
                      "int",
                      "float",
                      "bool",
                      "dict"
                    ],
                    "type": "str"
                  },
                  {
                    "default": "False",
                    "description": "Set to True if this output field should be a list of the specified type.",
                    "display_name": "As List",
                    "edit_mode": "inline",
                    "name": "multiple",
                    "type": "boolean"
                  }
                ],
                "title_case": false,
                "tool_mode": false,
                "trace_as_metadata": true,
                "trigger_icon": "Table",
                "trigger_text": "Open table",
                "type": "table",
                "value": []
              },
              "project_id": {
                "_input_type": "StrInput",
                "advanced": false,
                "display_name": "Project ID",
                "dynamic": false,
                "info": "The project ID of the model.",
                "list": false,
                "list_add_label": "Add More",
                "load_from_db": false,
                "name": "project_id",
                "placeholder": "",
                "required": true,
                "show": false,
                "title_case": false,
                "tool_mode": false,
                "trace_as_metadata": true,
                "track_in_telemetry": false,
                "type": "str",
                "value": ""
              },
              "seed": {
                "_input_type": "IntInput",
                "advanced": true,
                "display_name": "Seed",
                "dynamic": false,
                "info": "The seed controls the reproducibility of the job.",
                "list": false,
                "list_add_label": "Add More",
                "name": "seed",
                "placeholder": "",
                "required": false,
                "show": true,
                "title_case": false,
                "tool_mode": false,
                "trace_as_metadata": true,
                "type": "int",
                "value": 1
              },
              "system_prompt": {
                "_input_type": "MultilineInput",
                "advanced": false,
                "copy_field": false,
                "display_name": "Agent Instructions",
                "dynamic": false,
                "info": "System Prompt: Initial instructions and context provided to guide the agent's behavior.",
                "input_types": [
                  "Message"
                ],
                "list": false,
                "list_add_label": "Add More",
                "load_from_db": false,
                "multiline": true,
                "name": "system_prompt",
                "placeholder": "",
                "required": false,
                "show": true,
                "title_case": false,
                "tool_mode": false,
                "trace_as_input": true,
                "trace_as_metadata": true,
                "type": "str",
                "value": "You are a helpful assistant that can use tools to answer questions and perform tasks."
              },
              "temperature": {
                "_input_type": "SliderInput",
                "advanced": true,
                "display_name": "Temperature",
                "dynamic": false,
                "info": "",
                "max_label": "",
                "max_label_icon": "",
                "min_label": "",
                "min_label_icon": "",
                "name": "temperature",
                "placeholder": "",
                "range_spec": {
                  "max": 1,
                  "min": 0,
                  "step": 0.01,
                  "step_type": "float"
                },
                "required": false,
                "show": true,
                "slider_buttons": false,
                "slider_buttons_options": [],
                "slider_input": false,
                "title_case": false,
                "tool_mode": false,
                "type": "slider",
                "value": 0.1
              },
              "timeout": {
                "_input_type": "IntInput",
                "advanced": true,
                "display_name": "Timeout",
                "dynamic": false,
                "info": "The timeout for requests to OpenAI completion API.",
                "list": false,
                "list_add_label": "Add More",
                "name": "timeout",
                "placeholder": "",
                "required": false,
                "show": true,
                "title_case": false,
                "tool_mode": false,
                "trace_as_metadata": true,
                "type": "int",
                "value": 700
              },
              "tools": {
                "_input_type": "HandleInput",
                "advanced": false,
                "display_name": "Tools",
                "dynamic": false,
                "info": "These are the tools that the agent can use to help with tasks.",
                "input_types": [
                  "Tool"
                ],
                "list": true,
                "list_add_label": "Add More",
                "name": "tools",
                "placeholder": "",
                "required": false,
                "show": true,
                "title_case": false,
                "trace_as_metadata": true,
                "type": "other",
                "value": ""
              },
              "verbose": {
                "_input_type": "BoolInput",
                "advanced": true,
                "display_name": "Verbose",
                "dynamic": false,
                "info": "",
                "list": false,
                "list_add_label": "Add More",
                "name": "verbose",
                "placeholder": "",
                "required": false,
                "show": true,
                "title_case": false,
                "tool_mode": false,
                "trace_as_metadata": true,
                "type": "bool",
                "value": true
              }
            },
            "tool_mode": false
          },
          "selected_output": "response",
          "showNode": true,
          "type": "Agent"
        },
        "dragging": false,
        "id": "Agent-D0Kx2",
        "measured": {
          "height": 594,
          "width": 320
        },
        "position": {
          "x": 1641.6239626366948,
          "y": 301.10345101561927
        },
        "selected": true,
        "type": "genericNode"
      },
      {
        "data": {
          "id": "URLComponent-TpTHB",
          "node": {
            "base_classes": [
              "DataFrame",
              "Message"
            ],
            "beta": false,
            "category": "data",
            "conditional_paths": [],
            "custom_fields": {},
            "description": "Fetch content from one or more web pages, following links recursively.",
            "display_name": "URL",
            "documentation": "",
            "edited": false,
            "field_order": [
              "urls",
              "max_depth",
              "prevent_outside",
              "use_async",
              "format",
              "timeout",
              "headers",
              "filter_text_html",
              "continue_on_failure",
              "check_response_status",
              "autoset_encoding"
            ],
            "frozen": false,
            "icon": "layout-template",
            "key": "URLComponent",
            "legacy": false,
            "metadata": {
              "code_hash": "cdb7d379306e",
              "dependencies": {
                "dependencies": [],
                "total_dependencies": 0
              },
              "module": "lfx.components.data_source.url.URLComponent"
            },
            "minimized": false,
            "output_types": [],
            "outputs": [
              {
                "allows_loop": false,
                "cache": true,
                "display_name": "Toolset",
                "group_outputs": false,
                "hidden": null,
                "method": "to_toolkit",
                "name": "component_as_tool",
                "options": null,
                "required_inputs": null,
                "selected": "Tool",
                "tool_mode": true,
                "types": [
                  "Tool"
                ],
                "value": "__UNDEFINED__"
              }
            ],
            "pinned": false,
            "score": 2.220446049250313e-16,
            "template": {
              "_type": "Component",
              "autoset_encoding": {
                "_input_type": "BoolInput",
                "advanced": true,
                "display_name": "Autoset Encoding",
                "dynamic": false,
                "info": "If enabled, automatically sets the encoding of the request.",
                "list": false,
                "list_add_label": "Add More",
                "name": "autoset_encoding",
                "placeholder": "",
                "required": false,
                "show": true,
                "title_case": false,
                "tool_mode": false,
                "trace_as_metadata": true,
                "type": "bool",
                "value": true
              },
              "check_response_status": {
                "_input_type": "BoolInput",
                "advanced": true,
                "display_name": "Check Response Status",
                "dynamic": false,
                "info": "If enabled, checks the response status of the request.",
                "list": false,
                "list_add_label": "Add More",
                "name": "check_response_status",
                "placeholder": "",
                "required": false,
                "show": true,
                "title_case": false,
                "tool_mode": false,
                "trace_as_metadata": true,
                "type": "bool",
                "value": false
              },
              "code": {
                "advanced": true,
                "dynamic": true,
                "fileTypes": [],
                "file_path": "",
                "info": "",
                "list": false,
                "load_from_db": false,
                "multiline": true,
                "name": "code",
                "password": false,
                "placeholder": "",
                "required": true,
                "show": true,
                "title_case": false,
                "type": "code",
                "value": "import importlib\nimport re\n\nimport requests\nfrom bs4 import BeautifulSoup\nfrom langchain_community.document_loaders import RecursiveUrlLoader\n\nfrom lfx.custom.custom_component.component import Component\nfrom lfx.field_typing.range_spec import RangeSpec\nfrom lfx.helpers.data import safe_convert\nfrom lfx.io import BoolInput, DropdownInput, IntInput, MessageTextInput, Output, SliderInput, TableInput\nfrom lfx.log.logger import logger\nfrom lfx.schema.dataframe import DataFrame\nfrom lfx.schema.message import Message\nfrom lfx.utils.request_utils import get_user_agent\n\n# Constants\nDEFAULT_TIMEOUT = 30\nDEFAULT_MAX_DEPTH = 1\nDEFAULT_FORMAT = \"Text\"\n\n\nURL_REGEX = re.compile(\n    r\"^(https?:\\/\\/)?\" r\"(www\\.)?\" r\"([a-zA-Z0-9.-]+)\" r\"(\\.[a-zA-Z]{2,})?\" r\"(:\\d+)?\" r\"(\\/[^\\s]*)?$\",\n    re.IGNORECASE,\n)\n\nUSER_AGENT = None\n# Check if langflow is installed using importlib.util.find_spec(name))\nif importlib.util.find_spec(\"langflow\"):\n    langflow_installed = True\n    USER_AGENT = get_user_agent()\nelse:\n    langflow_installed = False\n    USER_AGENT = \"lfx\"\n\n\nclass URLComponent(Component):\n    \"\"\"A component that loads and parses content from web pages recursively.\n\n    This component allows fetching content from one or more URLs, with options to:\n    - Control crawl depth\n    - Prevent crawling outside the root domain\n    - Use async loading for better performance\n    - Extract either raw HTML or clean text\n    - Configure request headers and timeouts\n    \"\"\"\n\n    display_name = \"URL\"\n    description = \"Fetch content from one or more web pages, following links recursively.\"\n    documentation: str = \"https://docs.langflow.org/components-data#url\"\n    icon = \"layout-template\"\n    name = \"URLComponent\"\n\n    inputs = [\n        MessageTextInput(\n            name=\"urls\",\n            display_name=\"URLs\",\n            info=\"Enter one or more URLs to crawl recursively, by clicking the '+' button.\",\n            is_list=True,\n            tool_mode=True,\n            placeholder=\"Enter a URL...\",\n            list_add_label=\"Add URL\",\n            input_types=[],\n        ),\n        SliderInput(\n            name=\"max_depth\",\n            display_name=\"Depth\",\n            info=(\n                \"Controls how many 'clicks' away from the initial page the crawler will go:\\n\"\n                \"- depth 1: only the initial page\\n\"\n                \"- depth 2: initial page + all pages linked directly from it\\n\"\n                \"- depth 3: initial page + direct links + links found on those direct link pages\\n\"\n                \"Note: This is about link traversal, not URL path depth.\"\n            ),\n            value=DEFAULT_MAX_DEPTH,\n            range_spec=RangeSpec(min=1, max=5, step=1),\n            required=False,\n            min_label=\" \",\n            max_label=\" \",\n            min_label_icon=\"None\",\n            max_label_icon=\"None\",\n            # slider_input=True\n        ),\n        BoolInput(\n            name=\"prevent_outside\",\n            display_name=\"Prevent Outside\",\n            info=(\n                \"If enabled, only crawls URLs within the same domain as the root URL. \"\n                \"This helps prevent the crawler from going to external websites.\"\n            ),\n            value=True,\n            required=False,\n            advanced=True,\n        ),\n        BoolInput(\n            name=\"use_async\",\n            display_name=\"Use Async\",\n            info=(\n                \"If enabled, uses asynchronous loading which can be significantly faster \"\n                \"but might use more system resources.\"\n            ),\n            value=True,\n            required=False,\n            advanced=True,\n        ),\n        DropdownInput(\n            name=\"format\",\n            display_name=\"Output Format\",\n            info=\"Output Format. Use 'Text' to extract the text from the HTML or 'HTML' for the raw HTML content.\",\n            options=[\"Text\", \"HTML\"],\n            value=DEFAULT_FORMAT,\n            advanced=True,\n        ),\n        IntInput(\n            name=\"timeout\",\n            display_name=\"Timeout\",\n            info=\"Timeout for the request in seconds.\",\n            value=DEFAULT_TIMEOUT,\n            required=False,\n            advanced=True,\n        ),\n        TableInput(\n            name=\"headers\",\n            display_name=\"Headers\",\n            info=\"The headers to send with the request\",\n            table_schema=[\n                {\n                    \"name\": \"key\",\n                    \"display_name\": \"Header\",\n                    \"type\": \"str\",\n                    \"description\": \"Header name\",\n                },\n                {\n                    \"name\": \"value\",\n                    \"display_name\": \"Value\",\n                    \"type\": \"str\",\n                    \"description\": \"Header value\",\n                },\n            ],\n            value=[{\"key\": \"User-Agent\", \"value\": USER_AGENT}],\n            advanced=True,\n            input_types=[\"DataFrame\"],\n        ),\n        BoolInput(\n            name=\"filter_text_html\",\n            display_name=\"Filter Text/HTML\",\n            info=\"If enabled, filters out text/css content type from the results.\",\n            value=True,\n            required=False,\n            advanced=True,\n        ),\n        BoolInput(\n            name=\"continue_on_failure\",\n            display_name=\"Continue on Failure\",\n            info=\"If enabled, continues crawling even if some requests fail.\",\n            value=True,\n            required=False,\n            advanced=True,\n        ),\n        BoolInput(\n            name=\"check_response_status\",\n            display_name=\"Check Response Status\",\n            info=\"If enabled, checks the response status of the request.\",\n            value=False,\n            required=False,\n            advanced=True,\n        ),\n        BoolInput(\n            name=\"autoset_encoding\",\n            display_name=\"Autoset Encoding\",\n            info=\"If enabled, automatically sets the encoding of the request.\",\n            value=True,\n            required=False,\n            advanced=True,\n        ),\n    ]\n\n    outputs = [\n        Output(display_name=\"Extracted Pages\", name=\"page_results\", method=\"fetch_content\"),\n        Output(display_name=\"Raw Content\", name=\"raw_results\", method=\"fetch_content_as_message\", tool_mode=False),\n    ]\n\n    @staticmethod\n    def validate_url(url: str) -> bool:\n        \"\"\"Validates if the given string matches URL pattern.\n\n        Args:\n            url: The URL string to validate\n\n        Returns:\n            bool: True if the URL is valid, False otherwise\n        \"\"\"\n        return bool(URL_REGEX.match(url))\n\n    def ensure_url(self, url: str) -> str:\n        \"\"\"Ensures the given string is a valid URL.\n\n        Args:\n            url: The URL string to validate and normalize\n\n        Returns:\n            str: The normalized URL\n\n        Raises:\n            ValueError: If the URL is invalid\n        \"\"\"\n        url = url.strip()\n        if not url.startswith((\"http://\", \"https://\")):\n            url = \"https://\" + url\n\n        if not self.validate_url(url):\n            msg = f\"Invalid URL: {url}\"\n            raise ValueError(msg)\n\n        return url\n\n    def _create_loader(self, url: str) -> RecursiveUrlLoader:\n        \"\"\"Creates a RecursiveUrlLoader instance with the configured settings.\n\n        Args:\n            url: The URL to load\n\n        Returns:\n            RecursiveUrlLoader: Configured loader instance\n        \"\"\"\n        headers_dict = {header[\"key\"]: header[\"value\"] for header in self.headers if header[\"value\"] is not None}\n        extractor = (lambda x: x) if self.format == \"HTML\" else (lambda x: BeautifulSoup(x, \"lxml\").get_text())\n\n        return RecursiveUrlLoader(\n            url=url,\n            max_depth=self.max_depth,\n            prevent_outside=self.prevent_outside,\n            use_async=self.use_async,\n            extractor=extractor,\n            timeout=self.timeout,\n            headers=headers_dict,\n            check_response_status=self.check_response_status,\n            continue_on_failure=self.continue_on_failure,\n            base_url=url,  # Add base_url to ensure consistent domain crawling\n            autoset_encoding=self.autoset_encoding,  # Enable automatic encoding detection\n            exclude_dirs=[],  # Allow customization of excluded directories\n            link_regex=None,  # Allow customization of link filtering\n        )\n\n    def fetch_url_contents(self) -> list[dict]:\n        \"\"\"Load documents from the configured URLs.\n\n        Returns:\n            List[Data]: List of Data objects containing the fetched content\n\n        Raises:\n            ValueError: If no valid URLs are provided or if there's an error loading documents\n        \"\"\"\n        try:\n            urls = list({self.ensure_url(url) for url in self.urls if url.strip()})\n            logger.debug(f\"URLs: {urls}\")\n            if not urls:\n                msg = \"No valid URLs provided.\"\n                raise ValueError(msg)\n\n            all_docs = []\n            for url in urls:\n                logger.debug(f\"Loading documents from {url}\")\n\n                try:\n                    loader = self._create_loader(url)\n                    docs = loader.load()\n\n                    if not docs:\n                        logger.warning(f\"No documents found for {url}\")\n                        continue\n\n                    logger.debug(f\"Found {len(docs)} documents from {url}\")\n                    all_docs.extend(docs)\n\n                except requests.exceptions.RequestException as e:\n                    logger.exception(f\"Error loading documents from {url}: {e}\")\n                    continue\n\n            if not all_docs:\n                msg = \"No documents were successfully loaded from any URL\"\n                raise ValueError(msg)\n\n            # data = [Data(text=doc.page_content, **doc.metadata) for doc in all_docs]\n            data = [\n                {\n                    \"text\": safe_convert(doc.page_content, clean_data=True),\n                    \"url\": doc.metadata.get(\"source\", \"\"),\n                    \"title\": doc.metadata.get(\"title\", \"\"),\n                    \"description\": doc.metadata.get(\"description\", \"\"),\n                    \"content_type\": doc.metadata.get(\"content_type\", \"\"),\n                    \"language\": doc.metadata.get(\"language\", \"\"),\n                }\n                for doc in all_docs\n            ]\n        except Exception as e:\n            error_msg = e.message if hasattr(e, \"message\") else e\n            msg = f\"Error loading documents: {error_msg!s}\"\n            logger.exception(msg)\n            raise ValueError(msg) from e\n        return data\n\n    def fetch_content(self) -> DataFrame:\n        \"\"\"Convert the documents to a DataFrame.\"\"\"\n        return DataFrame(data=self.fetch_url_contents())\n\n    def fetch_content_as_message(self) -> Message:\n        \"\"\"Convert the documents to a Message.\"\"\"\n        url_contents = self.fetch_url_contents()\n        return Message(text=\"\\n\\n\".join([x[\"text\"] for x in url_contents]), data={\"data\": url_contents})\n"
              },
              "continue_on_failure": {
                "_input_type": "BoolInput",
                "advanced": true,
                "display_name": "Continue on Failure",
                "dynamic": false,
                "info": "If enabled, continues crawling even if some requests fail.",
                "list": false,
                "list_add_label": "Add More",
                "name": "continue_on_failure",
                "placeholder": "",
                "required": false,
                "show": true,
                "title_case": false,
                "tool_mode": false,
                "trace_as_metadata": true,
                "type": "bool",
                "value": true
              },
              "filter_text_html": {
                "_input_type": "BoolInput",
                "advanced": true,
                "display_name": "Filter Text/HTML",
                "dynamic": false,
                "info": "If enabled, filters out text/css content type from the results.",
                "list": false,
                "list_add_label": "Add More",
                "name": "filter_text_html",
                "placeholder": "",
                "required": false,
                "show": true,
                "title_case": false,
                "tool_mode": false,
                "trace_as_metadata": true,
                "type": "bool",
                "value": true
              },
              "format": {
                "_input_type": "DropdownInput",
                "advanced": true,
                "combobox": false,
                "dialog_inputs": {},
                "display_name": "Output Format",
                "dynamic": false,
                "info": "Output Format. Use 'Text' to extract the text from the HTML or 'HTML' for the raw HTML content.",
                "name": "format",
                "options": [
                  "Text",
                  "HTML"
                ],
                "options_metadata": [],
                "placeholder": "",
                "required": false,
                "show": true,
                "title_case": false,
                "toggle": false,
                "tool_mode": false,
                "trace_as_metadata": true,
                "type": "str",
                "value": "Text"
              },
              "headers": {
                "_input_type": "TableInput",
                "advanced": true,
                "display_name": "Headers",
                "dynamic": false,
                "info": "The headers to send with the request",
                "input_types": [
                  "DataFrame"
                ],
                "is_list": true,
                "list_add_label": "Add More",
                "name": "headers",
                "placeholder": "",
                "required": false,
                "show": true,
                "table_icon": "Table",
                "table_schema": {
                  "columns": [
                    {
                      "default": "None",
                      "description": "Header name",
                      "disable_edit": false,
                      "display_name": "Header",
                      "edit_mode": "popover",
                      "filterable": true,
                      "formatter": "text",
                      "hidden": false,
                      "name": "key",
                      "sortable": true,
                      "type": "str"
                    },
                    {
                      "default": "None",
                      "description": "Header value",
                      "disable_edit": false,
                      "display_name": "Value",
                      "edit_mode": "popover",
                      "filterable": true,
                      "formatter": "text",
                      "hidden": false,
                      "name": "value",
                      "sortable": true,
                      "type": "str"
                    }
                  ]
                },
                "title_case": false,
                "tool_mode": false,
                "trace_as_metadata": true,
                "trigger_icon": "Table",
                "trigger_text": "Open table",
                "type": "table",
                "value": [
                  {
                    "key": "User-Agent",
                    "value": "langflow"
                  }
                ]
              },
              "max_depth": {
                "_input_type": "SliderInput",
                "advanced": false,
                "display_name": "Depth",
                "dynamic": false,
                "info": "Controls how many 'clicks' away from the initial page the crawler will go:\n- depth 1: only the initial page\n- depth 2: initial page + all pages linked directly from it\n- depth 3: initial page + direct links + links found on those direct link pages\nNote: This is about link traversal, not URL path depth.",
                "max_label": " ",
                "max_label_icon": "None",
                "min_label": " ",
                "min_label_icon": "None",
                "name": "max_depth",
                "placeholder": "",
                "range_spec": {
                  "max": 5,
                  "min": 1,
                  "step": 1,
                  "step_type": "float"
                },
                "required": false,
                "show": true,
                "slider_buttons": false,
                "slider_buttons_options": [],
                "slider_input": false,
                "title_case": false,
                "tool_mode": false,
                "type": "slider",
                "value": 1
              },
              "prevent_outside": {
                "_input_type": "BoolInput",
                "advanced": true,
                "display_name": "Prevent Outside",
                "dynamic": false,
                "info": "If enabled, only crawls URLs within the same domain as the root URL. This helps prevent the crawler from going to external websites.",
                "list": false,
                "list_add_label": "Add More",
                "name": "prevent_outside",
                "placeholder": "",
                "required": false,
                "show": true,
                "title_case": false,
                "tool_mode": false,
                "trace_as_metadata": true,
                "type": "bool",
                "value": true
              },
              "timeout": {
                "_input_type": "IntInput",
                "advanced": true,
                "display_name": "Timeout",
                "dynamic": false,
                "info": "Timeout for the request in seconds.",
                "list": false,
                "list_add_label": "Add More",
                "name": "timeout",
                "placeholder": "",
                "required": false,
                "show": true,
                "title_case": false,
                "tool_mode": false,
                "trace_as_metadata": true,
                "type": "int",
                "value": 30
              },
              "tools_metadata": {
                "_input_type": "ToolsInput",
                "advanced": false,
                "display_name": "Actions",
                "dynamic": false,
                "info": "Modify tool names and descriptions to help agents understand when to use each tool.",
                "is_list": true,
                "list_add_label": "Add More",
                "name": "tools_metadata",
                "placeholder": "",
                "real_time_refresh": true,
                "required": false,
                "show": true,
                "title_case": false,
                "tool_mode": false,
                "trace_as_metadata": true,
                "type": "tools",
                "value": [
                  {
                    "args": {
                      "urls": {
                        "default": "",
                        "description": "Enter one or more URLs to crawl recursively, by clicking the '+' button.",
                        "items": {
                          "type": "string"
                        },
                        "title": "Urls",
                        "type": "array"
                      }
                    },
                    "description": "Fetch content from one or more web pages, following links recursively.",
                    "display_description": "Fetch content from one or more web pages, following links recursively.",
                    "display_name": "fetch_content",
                    "name": "fetch_content",
                    "readonly": false,
                    "status": true,
                    "tags": [
                      "fetch_content"
                    ]
                  }
                ]
              },
              "urls": {
                "_input_type": "MessageTextInput",
                "advanced": false,
                "display_name": "URLs",
                "dynamic": false,
                "info": "Enter one or more URLs to crawl recursively, by clicking the '+' button.",
                "input_types": [],
                "list": true,
                "list_add_label": "Add URL",
                "load_from_db": false,
                "name": "urls",
                "placeholder": "Enter a URL...",
                "required": false,
                "show": true,
                "title_case": false,
                "tool_mode": true,
                "trace_as_input": true,
                "trace_as_metadata": true,
                "type": "str",
                "value": ""
              },
              "use_async": {
                "_input_type": "BoolInput",
                "advanced": true,
                "display_name": "Use Async",
                "dynamic": false,
                "info": "If enabled, uses asynchronous loading which can be significantly faster but might use more system resources.",
                "list": false,
                "list_add_label": "Add More",
                "name": "use_async",
                "placeholder": "",
                "required": false,
                "show": true,
                "title_case": false,
                "tool_mode": false,
                "trace_as_metadata": true,
                "type": "bool",
                "value": true
              }
            },
            "tool_mode": true
          },
          "showNode": true,
          "type": "URLComponent"
        },
        "dragging": false,
        "id": "URLComponent-TpTHB",
        "measured": {
          "height": 290,
          "width": 320
        },
        "position": {
          "x": 1241.645826777893,
          "y": -34.70663041492506
        },
        "selected": false,
        "type": "genericNode"
      }
    ],
    "viewport": {
      "x": -562.0961577584201,
      "y": 188.68156067492384,
      "zoom": 0.8264000374576776
    }
  },
  "description": "A simple but powerful starter agent.",
  "endpoint_name": null,
  "id": "0209ae03-677e-4315-b80a-0d90b3e12cb5",
  "is_component": false,
  "last_tested_version": "1.4.3",
  "name": "Simple Agent",
  "tags": [
    "assistants",
    "agents"
  ]
}<|MERGE_RESOLUTION|>--- conflicted
+++ resolved
@@ -631,10 +631,6 @@
             "metadata": {
               "code_hash": "4848ad3e35d5",
               "dependencies": {
-<<<<<<< HEAD
-                "dependencies": [],
-                "total_dependencies": 0
-=======
                 "dependencies": [
                   {
                     "name": "orjson",
@@ -650,7 +646,6 @@
                   }
                 ],
                 "total_dependencies": 3
->>>>>>> 7460ee9f
               },
               "module": "lfx.components.input_output.chat_output.ChatOutput"
             },
@@ -927,10 +922,6 @@
             "metadata": {
               "code_hash": "d64b11c24a1c",
               "dependencies": {
-<<<<<<< HEAD
-                "dependencies": [],
-                "total_dependencies": 0
-=======
                 "dependencies": [
                   {
                     "name": "langchain_core",
@@ -946,7 +937,6 @@
                   }
                 ],
                 "total_dependencies": 3
->>>>>>> 7460ee9f
               },
               "module": "lfx.components.models_and_agents.agent.AgentComponent"
             },

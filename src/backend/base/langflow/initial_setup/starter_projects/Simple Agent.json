--- conflicted
+++ resolved
@@ -6,8 +6,38 @@
         "className": "",
         "data": {
           "sourceHandle": {
-            "dataType": "URLComponent",
-            "id": "URLComponent-bo3ms",
+            "dataType": "Agent",
+            "id": "Agent-D0Kx2",
+            "name": "response",
+            "output_types": [
+              "Message"
+            ]
+          },
+          "targetHandle": {
+            "fieldName": "input_value",
+            "id": "ChatOutput-yhCn0",
+            "inputTypes": [
+              "Data",
+              "DataFrame",
+              "Message"
+            ],
+            "type": "other"
+          }
+        },
+        "id": "reactflow__edge-Agent-D0Kx2{œdataTypeœ:œAgentœ,œidœ:œAgent-D0Kx2œ,œnameœ:œresponseœ,œoutput_typesœ:[œMessageœ]}-ChatOutput-yhCn0{œfieldNameœ:œinput_valueœ,œidœ:œChatOutput-yhCn0œ,œinputTypesœ:[œDataœ,œDataFrameœ,œMessageœ],œtypeœ:œotherœ}",
+        "selected": false,
+        "source": "Agent-D0Kx2",
+        "sourceHandle": "{œdataTypeœ: œAgentœ, œidœ: œAgent-D0Kx2œ, œnameœ: œresponseœ, œoutput_typesœ: [œMessageœ]}",
+        "target": "ChatOutput-yhCn0",
+        "targetHandle": "{œfieldNameœ: œinput_valueœ, œidœ: œChatOutput-yhCn0œ, œinputTypesœ: [œDataœ, œDataFrameœ, œMessageœ], œtypeœ: œotherœ}"
+      },
+      {
+        "animated": false,
+        "className": "",
+        "data": {
+          "sourceHandle": {
+            "dataType": "CalculatorComponent",
+            "id": "CalculatorComponent-hMbFw",
             "name": "component_as_tool",
             "output_types": [
               "Tool"
@@ -15,27 +45,54 @@
           },
           "targetHandle": {
             "fieldName": "tools",
-            "id": "Agent-MymU9",
+            "id": "Agent-D0Kx2",
             "inputTypes": [
               "Tool"
             ],
             "type": "other"
           }
         },
-        "id": "xy-edge__URLComponent-bo3ms{œdataTypeœ:œURLComponentœ,œidœ:œURLComponent-bo3msœ,œnameœ:œcomponent_as_toolœ,œoutput_typesœ:[œToolœ]}-Agent-MymU9{œfieldNameœ:œtoolsœ,œidœ:œAgent-MymU9œ,œinputTypesœ:[œToolœ],œtypeœ:œotherœ}",
+        "id": "reactflow__edge-CalculatorComponent-hMbFw{œdataTypeœ:œCalculatorComponentœ,œidœ:œCalculatorComponent-hMbFwœ,œnameœ:œcomponent_as_toolœ,œoutput_typesœ:[œToolœ]}-Agent-D0Kx2{œfieldNameœ:œtoolsœ,œidœ:œAgent-D0Kx2œ,œinputTypesœ:[œToolœ],œtypeœ:œotherœ}",
         "selected": false,
-        "source": "URLComponent-bo3ms",
-        "sourceHandle": "{œdataTypeœ: œURLComponentœ, œidœ: œURLComponent-bo3msœ, œnameœ: œcomponent_as_toolœ, œoutput_typesœ: [œToolœ]}",
-        "target": "Agent-MymU9",
-        "targetHandle": "{œfieldNameœ: œtoolsœ, œidœ: œAgent-MymU9œ, œinputTypesœ: [œToolœ], œtypeœ: œotherœ}"
+        "source": "CalculatorComponent-hMbFw",
+        "sourceHandle": "{œdataTypeœ: œCalculatorComponentœ, œidœ: œCalculatorComponent-hMbFwœ, œnameœ: œcomponent_as_toolœ, œoutput_typesœ: [œToolœ]}",
+        "target": "Agent-D0Kx2",
+        "targetHandle": "{œfieldNameœ: œtoolsœ, œidœ: œAgent-D0Kx2œ, œinputTypesœ: [œToolœ], œtypeœ: œotherœ}"
       },
       {
         "animated": false,
         "className": "",
         "data": {
           "sourceHandle": {
-            "dataType": "CalculatorComponent",
-            "id": "CalculatorComponent-KIrnp",
+            "dataType": "ChatInput",
+            "id": "ChatInput-iPUSx",
+            "name": "message",
+            "output_types": [
+              "Message"
+            ]
+          },
+          "targetHandle": {
+            "fieldName": "input_value",
+            "id": "Agent-D0Kx2",
+            "inputTypes": [
+              "Message"
+            ],
+            "type": "str"
+          }
+        },
+        "id": "reactflow__edge-ChatInput-iPUSx{œdataTypeœ:œChatInputœ,œidœ:œChatInput-iPUSxœ,œnameœ:œmessageœ,œoutput_typesœ:[œMessageœ]}-Agent-D0Kx2{œfieldNameœ:œinput_valueœ,œidœ:œAgent-D0Kx2œ,œinputTypesœ:[œMessageœ],œtypeœ:œstrœ}",
+        "selected": false,
+        "source": "ChatInput-iPUSx",
+        "sourceHandle": "{œdataTypeœ: œChatInputœ, œidœ: œChatInput-iPUSxœ, œnameœ: œmessageœ, œoutput_typesœ: [œMessageœ]}",
+        "target": "Agent-D0Kx2",
+        "targetHandle": "{œfieldNameœ: œinput_valueœ, œidœ: œAgent-D0Kx2œ, œinputTypesœ: [œMessageœ], œtypeœ: œstrœ}"
+      },
+      {
+        "animated": false,
+        "data": {
+          "sourceHandle": {
+            "dataType": "URLComponent",
+            "id": "URLComponent-TpTHB",
             "name": "component_as_tool",
             "output_types": [
               "Tool"
@@ -43,85 +100,27 @@
           },
           "targetHandle": {
             "fieldName": "tools",
-            "id": "Agent-MymU9",
+            "id": "Agent-D0Kx2",
             "inputTypes": [
               "Tool"
             ],
             "type": "other"
           }
         },
-        "id": "xy-edge__CalculatorComponent-KIrnp{œdataTypeœ:œCalculatorComponentœ,œidœ:œCalculatorComponent-KIrnpœ,œnameœ:œcomponent_as_toolœ,œoutput_typesœ:[œToolœ]}-Agent-MymU9{œfieldNameœ:œtoolsœ,œidœ:œAgent-MymU9œ,œinputTypesœ:[œToolœ],œtypeœ:œotherœ}",
+        "id": "xy-edge__URLComponent-TpTHB{œdataTypeœ:œURLComponentœ,œidœ:œURLComponent-TpTHBœ,œnameœ:œcomponent_as_toolœ,œoutput_typesœ:[œToolœ]}-Agent-D0Kx2{œfieldNameœ:œtoolsœ,œidœ:œAgent-D0Kx2œ,œinputTypesœ:[œToolœ],œtypeœ:œotherœ}",
         "selected": false,
-        "source": "CalculatorComponent-KIrnp",
-        "sourceHandle": "{œdataTypeœ: œCalculatorComponentœ, œidœ: œCalculatorComponent-KIrnpœ, œnameœ: œcomponent_as_toolœ, œoutput_typesœ: [œToolœ]}",
-        "target": "Agent-MymU9",
-        "targetHandle": "{œfieldNameœ: œtoolsœ, œidœ: œAgent-MymU9œ, œinputTypesœ: [œToolœ], œtypeœ: œotherœ}"
-      },
-      {
-        "animated": false,
-        "className": "",
-        "data": {
-          "sourceHandle": {
-            "dataType": "ChatInput",
-            "id": "ChatInput-68qCG",
-            "name": "message",
-            "output_types": [
-              "Message"
-            ]
-          },
-          "targetHandle": {
-            "fieldName": "input_value",
-            "id": "Agent-MymU9",
-            "inputTypes": [
-              "Message"
-            ],
-            "type": "str"
-          }
-        },
-        "id": "xy-edge__ChatInput-68qCG{œdataTypeœ:œChatInputœ,œidœ:œChatInput-68qCGœ,œnameœ:œmessageœ,œoutput_typesœ:[œMessageœ]}-Agent-MymU9{œfieldNameœ:œinput_valueœ,œidœ:œAgent-MymU9œ,œinputTypesœ:[œMessageœ],œtypeœ:œstrœ}",
-        "selected": false,
-        "source": "ChatInput-68qCG",
-        "sourceHandle": "{œdataTypeœ: œChatInputœ, œidœ: œChatInput-68qCGœ, œnameœ: œmessageœ, œoutput_typesœ: [œMessageœ]}",
-        "target": "Agent-MymU9",
-        "targetHandle": "{œfieldNameœ: œinput_valueœ, œidœ: œAgent-MymU9œ, œinputTypesœ: [œMessageœ], œtypeœ: œstrœ}"
-      },
-      {
-        "animated": false,
-        "className": "",
-        "data": {
-          "sourceHandle": {
-            "dataType": "Agent",
-            "id": "Agent-MymU9",
-            "name": "response",
-            "output_types": [
-              "Message"
-            ]
-          },
-          "targetHandle": {
-            "fieldName": "input_value",
-            "id": "ChatOutput-eVl4j",
-            "inputTypes": [
-              "Data",
-              "DataFrame",
-              "Message"
-            ],
-            "type": "other"
-          }
-        },
-        "id": "xy-edge__Agent-MymU9{œdataTypeœ:œAgentœ,œidœ:œAgent-MymU9œ,œnameœ:œresponseœ,œoutput_typesœ:[œMessageœ]}-ChatOutput-eVl4j{œfieldNameœ:œinput_valueœ,œidœ:œChatOutput-eVl4jœ,œinputTypesœ:[œDataœ,œDataFrameœ,œMessageœ],œtypeœ:œotherœ}",
-        "selected": false,
-        "source": "Agent-MymU9",
-        "sourceHandle": "{œdataTypeœ: œAgentœ, œidœ: œAgent-MymU9œ, œnameœ: œresponseœ, œoutput_typesœ: [œMessageœ]}",
-        "target": "ChatOutput-eVl4j",
-        "targetHandle": "{œfieldNameœ: œinput_valueœ, œidœ: œChatOutput-eVl4jœ, œinputTypesœ: [œDataœ, œDataFrameœ, œMessageœ], œtypeœ: œotherœ}"
+        "source": "URLComponent-TpTHB",
+        "sourceHandle": "{œdataTypeœ: œURLComponentœ, œidœ: œURLComponent-TpTHBœ, œnameœ: œcomponent_as_toolœ, œoutput_typesœ: [œToolœ]}",
+        "target": "Agent-D0Kx2",
+        "targetHandle": "{œfieldNameœ: œtoolsœ, œidœ: œAgent-D0Kx2œ, œinputTypesœ: [œToolœ], œtypeœ: œotherœ}"
       }
     ],
     "nodes": [
       {
         "data": {
-          "id": "note-hRo6J",
+          "id": "note-28UlV",
           "node": {
-            "description": "# 📖 README\nRun an Agent with URL and Calculator tools available for its use. \nThe Agent decides which tool to use to solve a problem.\n## Quick start\n\n1. Select and configure your Language Model in the Agent.\n2. Open the Playground and chat with the Agent. Request some information about a recipe, and then ask to add two numbers together. In the responses, the Agent will use different tools to solve different problems.\n\n## Next steps\nConnect more tools to the Agent to create your perfect assistant.\n\nFor more, see the [Langflow docs](https://docs.langflow.org/agents-tool-calling-agent-component).",
+            "description": "# 📖 README\nRun an Agent with URL and Calculator tools available for its use. \nThe Agent decides which tool to use to solve a problem.\n## Quick start\n\n1. Add your OpenAI API key to the Agent.\n2. Open the Playground and chat with the Agent. Request some information about a recipe, and then ask to add two numbers together. In the responses, the Agent will use different tools to solve different problems.\n\n## Next steps\nConnect more tools to the Agent to create your perfect assistant.\n\nFor more, see the [Langflow docs](https://docs.langflow.org/agents-tool-calling-agent-component).",
             "display_name": "",
             "documentation": "",
             "template": {
@@ -131,7 +130,7 @@
           "type": "note"
         },
         "dragging": false,
-        "id": "note-hRo6J",
+        "id": "note-28UlV",
         "measured": {
           "height": 630,
           "width": 575
@@ -140,14 +139,14 @@
           "x": 637.5791433882063,
           "y": 32.76769637325184
         },
-        "selected": true,
+        "selected": false,
         "type": "noteNode"
       },
       {
         "data": {
-          "id": "note-F0tbr",
+          "id": "note-2JuVK",
           "node": {
-            "description": "### 💡 Select your model provider here👇",
+            "description": "### 💡 Add your OpenAI API key here👇",
             "display_name": "",
             "documentation": "",
             "template": {
@@ -156,10 +155,10 @@
           },
           "type": "note"
         },
-        "id": "note-F0tbr",
+        "id": "note-2JuVK",
         "measured": {
           "height": 324,
-          "width": 326
+          "width": 324
         },
         "position": {
           "x": 1648.6876745095624,
@@ -170,7 +169,7 @@
       },
       {
         "data": {
-          "id": "CalculatorComponent-KIrnp",
+          "id": "CalculatorComponent-hMbFw",
           "node": {
             "base_classes": [
               "Data"
@@ -189,9 +188,8 @@
             "frozen": false,
             "icon": "calculator",
             "key": "CalculatorComponent",
-            "last_updated": "2025-10-31T15:39:32.798Z",
             "legacy": false,
-            "lf_version": "1.6.4",
+            "lf_version": "1.2.0",
             "metadata": {
               "code_hash": "5fcfa26be77d",
               "dependencies": {
@@ -317,7 +315,7 @@
           "type": "CalculatorComponent"
         },
         "dragging": false,
-        "id": "CalculatorComponent-KIrnp",
+        "id": "CalculatorComponent-hMbFw",
         "measured": {
           "height": 218,
           "width": 320
@@ -331,7 +329,7 @@
       },
       {
         "data": {
-          "id": "ChatInput-68qCG",
+          "id": "ChatInput-iPUSx",
           "node": {
             "base_classes": [
               "Message"
@@ -359,7 +357,6 @@
             "icon": "MessagesSquare",
             "key": "ChatInput",
             "legacy": false,
-            "lf_version": "1.6.4",
             "metadata": {
               "code_hash": "0014a5b41817",
               "dependencies": {
@@ -598,7 +595,7 @@
           "type": "ChatInput"
         },
         "dragging": false,
-        "id": "ChatInput-68qCG",
+        "id": "ChatInput-iPUSx",
         "measured": {
           "height": 48,
           "width": 192
@@ -612,7 +609,7 @@
       },
       {
         "data": {
-          "id": "ChatOutput-eVl4j",
+          "id": "ChatOutput-yhCn0",
           "node": {
             "base_classes": [
               "Message"
@@ -641,7 +638,6 @@
             "icon": "MessagesSquare",
             "key": "ChatOutput",
             "legacy": false,
-            "lf_version": "1.6.4",
             "metadata": {
               "code_hash": "4848ad3e35d5",
               "dependencies": {
@@ -882,7 +878,7 @@
           "showNode": false,
           "type": "ChatOutput"
         },
-        "id": "ChatOutput-eVl4j",
+        "id": "ChatOutput-yhCn0",
         "measured": {
           "height": 48,
           "width": 192
@@ -896,7 +892,474 @@
       },
       {
         "data": {
-          "id": "URLComponent-bo3ms",
+          "id": "Agent-D0Kx2",
+          "node": {
+            "base_classes": [
+              "Message"
+            ],
+            "beta": false,
+            "conditional_paths": [],
+            "custom_fields": {},
+            "description": "Define the agent's instructions, then enter a task to complete using tools.",
+            "display_name": "Agent",
+            "documentation": "",
+            "edited": false,
+            "field_order": [
+              "agent_llm",
+              "max_tokens",
+              "model_kwargs",
+              "json_mode",
+              "model_name",
+              "openai_api_base",
+              "api_key",
+              "temperature",
+              "seed",
+              "max_retries",
+              "timeout",
+              "system_prompt",
+              "n_messages",
+              "tools",
+              "input_value",
+              "handle_parsing_errors",
+              "verbose",
+              "max_iterations",
+              "agent_description",
+              "add_current_date_tool"
+            ],
+            "frozen": false,
+            "icon": "bot",
+            "legacy": false,
+            "metadata": {
+              "code_hash": "881040733097",
+              "dependencies": {
+                "dependencies": [
+                  {
+                    "name": "pydantic",
+                    "version": "2.10.6"
+                  },
+                  {
+                    "name": "lfx",
+                    "version": null
+                  },
+                  {
+                    "name": "langchain_core",
+                    "version": "0.3.79"
+                  }
+                ],
+                "total_dependencies": 3
+              },
+              "module": "lfx.components.models_and_agents.agent.AgentComponent"
+            },
+            "minimized": false,
+            "output_types": [],
+            "outputs": [
+              {
+                "allows_loop": false,
+                "cache": true,
+                "display_name": "Response",
+                "group_outputs": false,
+                "method": "message_response",
+                "name": "response",
+                "selected": "Message",
+                "tool_mode": true,
+                "types": [
+                  "Message"
+                ],
+                "value": "__UNDEFINED__"
+              }
+            ],
+            "pinned": false,
+            "template": {
+              "_type": "Component",
+              "add_current_date_tool": {
+                "_input_type": "BoolInput",
+                "advanced": true,
+                "display_name": "Current Date",
+                "dynamic": false,
+                "info": "If true, will add a tool to the agent that returns the current date.",
+                "list": false,
+                "list_add_label": "Add More",
+                "name": "add_current_date_tool",
+                "placeholder": "",
+                "required": false,
+                "show": true,
+                "title_case": false,
+                "tool_mode": false,
+                "trace_as_metadata": true,
+                "type": "bool",
+                "value": true
+              },
+              "agent_description": {
+                "_input_type": "MultilineInput",
+                "advanced": true,
+                "copy_field": false,
+                "display_name": "Agent Description [Deprecated]",
+                "dynamic": false,
+                "info": "The description of the agent. This is only used when in Tool Mode. Defaults to 'A helpful assistant with access to the following tools:' and tools are added dynamically. This feature is deprecated and will be removed in future versions.",
+                "input_types": [
+                  "Message"
+                ],
+                "list": false,
+                "list_add_label": "Add More",
+                "load_from_db": false,
+                "multiline": true,
+                "name": "agent_description",
+                "placeholder": "",
+                "required": false,
+                "show": true,
+                "title_case": false,
+                "tool_mode": false,
+                "trace_as_input": true,
+                "trace_as_metadata": true,
+                "type": "str",
+                "value": "A helpful assistant with access to the following tools:"
+              },
+              "api_key": {
+                "_input_type": "SecretStrInput",
+                "advanced": false,
+                "display_name": "API Key",
+                "dynamic": false,
+                "info": "Model Provider API key",
+                "input_types": [],
+                "load_from_db": true,
+                "name": "api_key",
+                "password": true,
+                "placeholder": "",
+                "real_time_refresh": true,
+                "required": false,
+                "show": true,
+                "title_case": false,
+                "type": "str",
+                "value": "OPENAI_API_KEY"
+              },
+              "code": {
+                "advanced": true,
+                "dynamic": true,
+                "fileTypes": [],
+                "file_path": "",
+                "info": "",
+                "list": false,
+                "load_from_db": false,
+                "multiline": true,
+                "name": "code",
+                "password": false,
+                "placeholder": "",
+                "required": true,
+                "show": true,
+                "title_case": false,
+                "type": "code",
+                "value": "from __future__ import annotations\n\nimport json\nimport re\nfrom typing import TYPE_CHECKING\n\nfrom pydantic import ValidationError\n\nfrom lfx.components.models_and_agents.memory import MemoryComponent\n\nif TYPE_CHECKING:\n    from langchain_core.tools import Tool\n\nfrom lfx.base.agents.agent import LCToolsAgentComponent\nfrom lfx.base.agents.events import ExceptionWithMessageError\nfrom lfx.base.models.unified_models import (\n    get_language_model_options,\n    get_llm,\n    update_model_options_in_build_config,\n)\nfrom lfx.components.helpers import CurrentDateComponent\nfrom lfx.components.langchain_utilities.tool_calling import ToolCallingAgentComponent\nfrom lfx.custom.custom_component.component import get_component_toolkit\nfrom lfx.helpers.base_model import build_model_from_schema\nfrom lfx.inputs.inputs import BoolInput, ModelInput\nfrom lfx.io import IntInput, MessageTextInput, MultilineInput, Output, SecretStrInput, TableInput\nfrom lfx.log.logger import logger\nfrom lfx.schema.data import Data\nfrom lfx.schema.dotdict import dotdict\nfrom lfx.schema.message import Message\nfrom lfx.schema.table import EditMode\n\n\ndef set_advanced_true(component_input):\n    component_input.advanced = True\n    return component_input\n\n\nclass AgentComponent(ToolCallingAgentComponent):\n    display_name: str = \"Agent\"\n    description: str = \"Define the agent's instructions, then enter a task to complete using tools.\"\n    documentation: str = \"https://docs.langflow.org/agents\"\n    icon = \"bot\"\n    beta = False\n    name = \"Agent\"\n\n    memory_inputs = [set_advanced_true(component_input) for component_input in MemoryComponent().inputs]\n\n    inputs = [\n        ModelInput(\n            name=\"model\",\n            display_name=\"Language Model\",\n            options=[],  # Will be populated dynamically\n            providers=[],  # Will be populated dynamically\n            info=\"Select your model provider\",\n            real_time_refresh=True,\n            required=True,\n        ),\n        SecretStrInput(\n            name=\"api_key\",\n            display_name=\"API Key\",\n            info=\"Model Provider API key\",\n            real_time_refresh=True,\n            advanced=True,\n        ),\n        MultilineInput(\n            name=\"system_prompt\",\n            display_name=\"Agent Instructions\",\n            info=\"System Prompt: Initial instructions and context provided to guide the agent's behavior.\",\n            value=\"You are a helpful assistant that can use tools to answer questions and perform tasks.\",\n            advanced=False,\n        ),\n        MessageTextInput(\n            name=\"context_id\",\n            display_name=\"Context ID\",\n            info=\"The context ID of the chat. Adds an extra layer to the local memory.\",\n            value=\"\",\n            advanced=True,\n        ),\n        IntInput(\n            name=\"n_messages\",\n            display_name=\"Number of Chat History Messages\",\n            value=100,\n            info=\"Number of chat history messages to retrieve.\",\n            advanced=True,\n            show=True,\n        ),\n        MultilineInput(\n            name=\"format_instructions\",\n            display_name=\"Output Format Instructions\",\n            info=\"Generic Template for structured output formatting. Valid only with Structured response.\",\n            value=(\n                \"You are an AI that extracts structured JSON objects from unstructured text. \"\n                \"Use a predefined schema with expected types (str, int, float, bool, dict). \"\n                \"Extract ALL relevant instances that match the schema - if multiple patterns exist, capture them all. \"\n                \"Fill missing or ambiguous values with defaults: null for missing values. \"\n                \"Remove exact duplicates but keep variations that have different field values. \"\n                \"Always return valid JSON in the expected format, never throw errors. \"\n                \"If multiple objects can be extracted, return them all in the structured format.\"\n            ),\n            advanced=True,\n        ),\n        TableInput(\n            name=\"output_schema\",\n            display_name=\"Output Schema\",\n            info=(\n                \"Schema Validation: Define the structure and data types for structured output. \"\n                \"No validation if no output schema.\"\n            ),\n            advanced=True,\n            required=False,\n            value=[],\n            table_schema=[\n                {\n                    \"name\": \"name\",\n                    \"display_name\": \"Name\",\n                    \"type\": \"str\",\n                    \"description\": \"Specify the name of the output field.\",\n                    \"default\": \"field\",\n                    \"edit_mode\": EditMode.INLINE,\n                },\n                {\n                    \"name\": \"description\",\n                    \"display_name\": \"Description\",\n                    \"type\": \"str\",\n                    \"description\": \"Describe the purpose of the output field.\",\n                    \"default\": \"description of field\",\n                    \"edit_mode\": EditMode.POPOVER,\n                },\n                {\n                    \"name\": \"type\",\n                    \"display_name\": \"Type\",\n                    \"type\": \"str\",\n                    \"edit_mode\": EditMode.INLINE,\n                    \"description\": (\"Indicate the data type of the output field (e.g., str, int, float, bool, dict).\"),\n                    \"options\": [\"str\", \"int\", \"float\", \"bool\", \"dict\"],\n                    \"default\": \"str\",\n                },\n                {\n                    \"name\": \"multiple\",\n                    \"display_name\": \"As List\",\n                    \"type\": \"boolean\",\n                    \"description\": \"Set to True if this output field should be a list of the specified type.\",\n                    \"default\": \"False\",\n                    \"edit_mode\": EditMode.INLINE,\n                },\n            ],\n        ),\n        *LCToolsAgentComponent.get_base_inputs(),\n        # removed memory inputs from agent component\n        # *memory_inputs,\n        BoolInput(\n            name=\"add_current_date_tool\",\n            display_name=\"Current Date\",\n            advanced=True,\n            info=\"If true, will add a tool to the agent that returns the current date.\",\n            value=True,\n        ),\n    ]\n    outputs = [\n        Output(name=\"response\", display_name=\"Response\", method=\"message_response\"),\n    ]\n\n    async def get_agent_requirements(self):\n        \"\"\"Get the agent requirements for the agent.\"\"\"\n        from langchain_core.tools import StructuredTool\n\n        llm_model = get_llm(\n            model=self.model,\n            user_id=self.user_id,\n            api_key=self.api_key,\n        )\n        if llm_model is None:\n            msg = \"No language model selected. Please choose a model to proceed.\"\n            raise ValueError(msg)\n\n        # Get memory data\n        self.chat_history = await self.get_memory_data()\n        await logger.adebug(f\"Retrieved {len(self.chat_history)} chat history messages\")\n        if isinstance(self.chat_history, Message):\n            self.chat_history = [self.chat_history]\n\n        # Add current date tool if enabled\n        if self.add_current_date_tool:\n            if not isinstance(self.tools, list):  # type: ignore[has-type]\n                self.tools = []\n            current_date_tool = (await CurrentDateComponent(**self.get_base_args()).to_toolkit()).pop(0)\n\n            if not isinstance(current_date_tool, StructuredTool):\n                msg = \"CurrentDateComponent must be converted to a StructuredTool\"\n                raise TypeError(msg)\n            self.tools.append(current_date_tool)\n\n        # Set shared callbacks for tracing the tools used by the agent\n        self.set_tools_callbacks(self.tools, self._get_shared_callbacks())\n\n        return llm_model, self.chat_history, self.tools\n\n    async def message_response(self) -> Message:\n        try:\n            llm_model, self.chat_history, self.tools = await self.get_agent_requirements()\n            # Set up and run agent\n            self.set(\n                llm=llm_model,\n                tools=self.tools or [],\n                chat_history=self.chat_history,\n                input_value=self.input_value,\n                system_prompt=self.system_prompt,\n            )\n            agent = self.create_agent_runnable()\n            result = await self.run_agent(agent)\n\n            # Store result for potential JSON output\n            self._agent_result = result\n\n        except (ValueError, TypeError, KeyError) as e:\n            await logger.aerror(f\"{type(e).__name__}: {e!s}\")\n            raise\n        except ExceptionWithMessageError as e:\n            await logger.aerror(f\"ExceptionWithMessageError occurred: {e}\")\n            raise\n        # Avoid catching blind Exception; let truly unexpected exceptions propagate\n        except Exception as e:\n            await logger.aerror(f\"Unexpected error: {e!s}\")\n            raise\n        else:\n            return result\n\n    def _preprocess_schema(self, schema):\n        \"\"\"Preprocess schema to ensure correct data types for build_model_from_schema.\"\"\"\n        processed_schema = []\n        for field in schema:\n            processed_field = {\n                \"name\": str(field.get(\"name\", \"field\")),\n                \"type\": str(field.get(\"type\", \"str\")),\n                \"description\": str(field.get(\"description\", \"\")),\n                \"multiple\": field.get(\"multiple\", False),\n            }\n            # Ensure multiple is handled correctly\n            if isinstance(processed_field[\"multiple\"], str):\n                processed_field[\"multiple\"] = processed_field[\"multiple\"].lower() in [\n                    \"true\",\n                    \"1\",\n                    \"t\",\n                    \"y\",\n                    \"yes\",\n                ]\n            processed_schema.append(processed_field)\n        return processed_schema\n\n    async def build_structured_output_base(self, content: str):\n        \"\"\"Build structured output with optional BaseModel validation.\"\"\"\n        json_pattern = r\"\\{.*\\}\"\n        schema_error_msg = \"Try setting an output schema\"\n\n        # Try to parse content as JSON first\n        json_data = None\n        try:\n            json_data = json.loads(content)\n        except json.JSONDecodeError:\n            json_match = re.search(json_pattern, content, re.DOTALL)\n            if json_match:\n                try:\n                    json_data = json.loads(json_match.group())\n                except json.JSONDecodeError:\n                    return {\"content\": content, \"error\": schema_error_msg}\n            else:\n                return {\"content\": content, \"error\": schema_error_msg}\n\n        # If no output schema provided, return parsed JSON without validation\n        if not hasattr(self, \"output_schema\") or not self.output_schema or len(self.output_schema) == 0:\n            return json_data\n\n        # Use BaseModel validation with schema\n        try:\n            processed_schema = self._preprocess_schema(self.output_schema)\n            output_model = build_model_from_schema(processed_schema)\n\n            # Validate against the schema\n            if isinstance(json_data, list):\n                # Multiple objects\n                validated_objects = []\n                for item in json_data:\n                    try:\n                        validated_obj = output_model.model_validate(item)\n                        validated_objects.append(validated_obj.model_dump())\n                    except ValidationError as e:\n                        await logger.aerror(f\"Validation error for item: {e}\")\n                        # Include invalid items with error info\n                        validated_objects.append({\"data\": item, \"validation_error\": str(e)})\n                return validated_objects\n\n            # Single object\n            try:\n                validated_obj = output_model.model_validate(json_data)\n                return [validated_obj.model_dump()]  # Return as list for consistency\n            except ValidationError as e:\n                await logger.aerror(f\"Validation error: {e}\")\n                return [{\"data\": json_data, \"validation_error\": str(e)}]\n\n        except (TypeError, ValueError) as e:\n            await logger.aerror(f\"Error building structured output: {e}\")\n            # Fallback to parsed JSON without validation\n            return json_data\n\n    async def json_response(self) -> Data:\n        \"\"\"Convert agent response to structured JSON Data output with schema validation.\"\"\"\n        # Always use structured chat agent for JSON response mode for better JSON formatting\n        try:\n            system_components = []\n\n            # 1. Agent Instructions (system_prompt)\n            agent_instructions = getattr(self, \"system_prompt\", \"\") or \"\"\n            if agent_instructions:\n                system_components.append(f\"{agent_instructions}\")\n\n            # 2. Format Instructions\n            format_instructions = getattr(self, \"format_instructions\", \"\") or \"\"\n            if format_instructions:\n                system_components.append(f\"Format instructions: {format_instructions}\")\n\n            # 3. Schema Information from BaseModel\n            if hasattr(self, \"output_schema\") and self.output_schema and len(self.output_schema) > 0:\n                try:\n                    processed_schema = self._preprocess_schema(self.output_schema)\n                    output_model = build_model_from_schema(processed_schema)\n                    schema_dict = output_model.model_json_schema()\n                    schema_info = (\n                        \"You are given some text that may include format instructions, \"\n                        \"explanations, or other content alongside a JSON schema.\\n\\n\"\n                        \"Your task:\\n\"\n                        \"- Extract only the JSON schema.\\n\"\n                        \"- Return it as valid JSON.\\n\"\n                        \"- Do not include format instructions, explanations, or extra text.\\n\\n\"\n                        \"Input:\\n\"\n                        f\"{json.dumps(schema_dict, indent=2)}\\n\\n\"\n                        \"Output (only JSON schema):\"\n                    )\n                    system_components.append(schema_info)\n                except (ValidationError, ValueError, TypeError, KeyError) as e:\n                    await logger.aerror(f\"Could not build schema for prompt: {e}\", exc_info=True)\n\n            # Combine all components\n            combined_instructions = \"\\n\\n\".join(system_components) if system_components else \"\"\n            llm_model, self.chat_history, self.tools = await self.get_agent_requirements()\n            self.set(\n                llm=llm_model,\n                tools=self.tools or [],\n                chat_history=self.chat_history,\n                input_value=self.input_value,\n                system_prompt=combined_instructions,\n            )\n\n            # Create and run structured chat agent\n            try:\n                structured_agent = self.create_agent_runnable()\n            except (NotImplementedError, ValueError, TypeError) as e:\n                await logger.aerror(f\"Error with structured chat agent: {e}\")\n                raise\n            try:\n                result = await self.run_agent(structured_agent)\n            except (\n                ExceptionWithMessageError,\n                ValueError,\n                TypeError,\n                RuntimeError,\n            ) as e:\n                await logger.aerror(f\"Error with structured agent result: {e}\")\n                raise\n            # Extract content from structured agent result\n            if hasattr(result, \"content\"):\n                content = result.content\n            elif hasattr(result, \"text\"):\n                content = result.text\n            else:\n                content = str(result)\n\n        except (\n            ExceptionWithMessageError,\n            ValueError,\n            TypeError,\n            NotImplementedError,\n            AttributeError,\n        ) as e:\n            await logger.aerror(f\"Error with structured chat agent: {e}\")\n            # Fallback to regular agent\n            content_str = \"No content returned from agent\"\n            return Data(data={\"content\": content_str, \"error\": str(e)})\n\n        # Process with structured output validation\n        try:\n            structured_output = await self.build_structured_output_base(content)\n\n            # Handle different output formats\n            if isinstance(structured_output, list) and structured_output:\n                if len(structured_output) == 1:\n                    return Data(data=structured_output[0])\n                return Data(data={\"results\": structured_output})\n            if isinstance(structured_output, dict):\n                return Data(data=structured_output)\n            return Data(data={\"content\": content})\n\n        except (ValueError, TypeError) as e:\n            await logger.aerror(f\"Error in structured output processing: {e}\")\n            return Data(data={\"content\": content, \"error\": str(e)})\n\n    async def get_memory_data(self):\n        # TODO: This is a temporary fix to avoid message duplication. We should develop a function for this.\n        messages = (\n            await MemoryComponent(**self.get_base_args())\n            .set(\n                session_id=self.graph.session_id,\n                context_id=self.context_id,\n                order=\"Ascending\",\n                n_messages=self.n_messages,\n            )\n            .retrieve_messages()\n        )\n        return [\n            message for message in messages if getattr(message, \"id\", None) != getattr(self.input_value, \"id\", None)\n        ]\n\n    def update_input_types(self, build_config: dotdict) -> dotdict:\n        \"\"\"Update input types for all fields in build_config.\"\"\"\n        for key, value in build_config.items():\n            if isinstance(value, dict):\n                if value.get(\"input_types\") is None:\n                    build_config[key][\"input_types\"] = []\n            elif hasattr(value, \"input_types\") and value.input_types is None:\n                value.input_types = []\n        return build_config\n\n    async def update_build_config(\n        self,\n        build_config: dotdict,\n        field_value: list[dict],\n        field_name: str | None = None,\n    ) -> dotdict:\n        # Update model options with caching (for all field changes)\n        build_config = update_model_options_in_build_config(\n            component=self,\n            build_config=dict(build_config),\n            cache_key_prefix=\"language_model_options\",\n            get_options_func=get_language_model_options,\n            field_name=field_name,\n            field_value=field_value,\n        )\n        build_config = dotdict(build_config)\n\n        # Iterate over all providers in the MODEL_PROVIDERS_DICT\n        if field_name == \"model\":\n            self.log(str(field_value))\n            # Update input types for all fields\n            build_config = self.update_input_types(build_config)\n\n            # Validate required keys\n            default_keys = [\n                \"code\",\n                \"_type\",\n                \"model\",\n                \"tools\",\n                \"input_value\",\n                \"add_current_date_tool\",\n                \"system_prompt\",\n                \"agent_description\",\n                \"max_iterations\",\n                \"handle_parsing_errors\",\n                \"verbose\",\n            ]\n            missing_keys = [key for key in default_keys if key not in build_config]\n            if missing_keys:\n                msg = f\"Missing required keys in build_config: {missing_keys}\"\n                raise ValueError(msg)\n\n        return dotdict({k: v.to_dict() if hasattr(v, \"to_dict\") else v for k, v in build_config.items()})\n\n    async def _get_tools(self) -> list[Tool]:\n        component_toolkit = get_component_toolkit()\n        tools_names = self._build_tools_names()\n        agent_description = self.get_tool_description()\n        # TODO: Agent Description Depreciated Feature to be removed\n        description = f\"{agent_description}{tools_names}\"\n\n        tools = component_toolkit(component=self).get_tools(\n            tool_name=\"Call_Agent\",\n            tool_description=description,\n            # here we do not use the shared callbacks as we are exposing the agent as a tool\n            callbacks=self.get_langchain_callbacks(),\n        )\n        if hasattr(self, \"tools_metadata\"):\n            tools = component_toolkit(component=self, metadata=self.tools_metadata).update_tools_metadata(tools=tools)\n\n        return tools\n"
+              },
+              "context_id": {
+                "_input_type": "MessageTextInput",
+                "advanced": true,
+                "display_name": "Context ID",
+                "dynamic": false,
+                "info": "The context ID of the chat. Adds an extra layer to the local memory.",
+                "input_types": [
+                  "Message"
+                ],
+                "list": false,
+                "list_add_label": "Add More",
+                "load_from_db": false,
+                "name": "context_id",
+                "placeholder": "",
+                "required": false,
+                "show": true,
+                "title_case": false,
+                "tool_mode": false,
+                "trace_as_input": true,
+                "trace_as_metadata": true,
+                "type": "str",
+                "value": ""
+              },
+              "format_instructions": {
+                "_input_type": "MultilineInput",
+                "advanced": true,
+                "copy_field": false,
+                "display_name": "Output Format Instructions",
+                "dynamic": false,
+                "info": "Generic Template for structured output formatting. Valid only with Structured response.",
+                "input_types": [
+                  "Message"
+                ],
+                "list": false,
+                "list_add_label": "Add More",
+                "load_from_db": false,
+                "multiline": true,
+                "name": "format_instructions",
+                "placeholder": "",
+                "required": false,
+                "show": true,
+                "title_case": false,
+                "tool_mode": false,
+                "trace_as_input": true,
+                "trace_as_metadata": true,
+                "type": "str",
+                "value": "You are an AI that extracts structured JSON objects from unstructured text. Use a predefined schema with expected types (str, int, float, bool, dict). Extract ALL relevant instances that match the schema - if multiple patterns exist, capture them all. Fill missing or ambiguous values with defaults: null for missing values. Remove exact duplicates but keep variations that have different field values. Always return valid JSON in the expected format, never throw errors. If multiple objects can be extracted, return them all in the structured format."
+              },
+              "handle_parsing_errors": {
+                "_input_type": "BoolInput",
+                "advanced": true,
+                "display_name": "Handle Parse Errors",
+                "dynamic": false,
+                "info": "Should the Agent fix errors when reading user input for better processing?",
+                "list": false,
+                "list_add_label": "Add More",
+                "name": "handle_parsing_errors",
+                "placeholder": "",
+                "required": false,
+                "show": true,
+                "title_case": false,
+                "tool_mode": false,
+                "trace_as_metadata": true,
+                "type": "bool",
+                "value": true
+              },
+              "input_value": {
+                "_input_type": "MessageTextInput",
+                "advanced": false,
+                "display_name": "Input",
+                "dynamic": false,
+                "info": "The input provided by the user for the agent to process.",
+                "input_types": [
+                  "Message"
+                ],
+                "list": false,
+                "list_add_label": "Add More",
+                "load_from_db": false,
+                "name": "input_value",
+                "placeholder": "",
+                "required": false,
+                "show": true,
+                "title_case": false,
+                "tool_mode": true,
+                "trace_as_input": true,
+                "trace_as_metadata": true,
+                "type": "str",
+                "value": ""
+              },
+              "max_iterations": {
+                "_input_type": "IntInput",
+                "advanced": true,
+                "display_name": "Max Iterations",
+                "dynamic": false,
+                "info": "The maximum number of attempts the agent can make to complete its task before it stops.",
+                "list": false,
+                "list_add_label": "Add More",
+                "name": "max_iterations",
+                "placeholder": "",
+                "required": false,
+                "show": true,
+                "title_case": false,
+                "tool_mode": false,
+                "trace_as_metadata": true,
+                "type": "int",
+                "value": 15
+              },
+              "model": {
+                "_input_type": "ModelInput",
+                "advanced": false,
+                "display_name": "Language Model",
+                "dynamic": false,
+                "external_options": {
+                  "fields": {
+                    "data": {
+                      "node": {
+                        "display_name": "Connect other models",
+                        "icon": "CornerDownLeft",
+                        "name": "connect_other_models"
+                      }
+                    }
+                  }
+                },
+                "info": "Select your model provider",
+                "input_types": [
+                  "LanguageModel"
+                ],
+                "list": false,
+                "list_add_label": "Add More",
+                "model_type": "language",
+                "name": "model",
+                "options": [],
+                "placeholder": "",
+                "providers": [],
+                "real_time_refresh": true,
+                "refresh_button": true,
+                "required": true,
+                "show": true,
+                "title_case": false,
+                "tool_mode": false,
+                "trace_as_input": true,
+                "type": "model",
+                "value": ""
+              },
+              "n_messages": {
+                "_input_type": "IntInput",
+                "advanced": true,
+                "display_name": "Number of Chat History Messages",
+                "dynamic": false,
+                "info": "Number of chat history messages to retrieve.",
+                "list": false,
+                "list_add_label": "Add More",
+                "name": "n_messages",
+                "placeholder": "",
+                "required": false,
+                "show": true,
+                "title_case": false,
+                "tool_mode": false,
+                "trace_as_metadata": true,
+                "type": "int",
+                "value": 100
+              },
+              "output_schema": {
+                "_input_type": "TableInput",
+                "advanced": true,
+                "display_name": "Output Schema",
+                "dynamic": false,
+                "info": "Schema Validation: Define the structure and data types for structured output. No validation if no output schema.",
+                "is_list": true,
+                "list_add_label": "Add More",
+                "name": "output_schema",
+                "placeholder": "",
+                "required": false,
+                "show": true,
+                "table_icon": "Table",
+                "table_schema": [
+                  {
+                    "default": "field",
+                    "description": "Specify the name of the output field.",
+                    "display_name": "Name",
+                    "edit_mode": "inline",
+                    "name": "name",
+                    "type": "str"
+                  },
+                  {
+                    "default": "description of field",
+                    "description": "Describe the purpose of the output field.",
+                    "display_name": "Description",
+                    "edit_mode": "popover",
+                    "name": "description",
+                    "type": "str"
+                  },
+                  {
+                    "default": "str",
+                    "description": "Indicate the data type of the output field (e.g., str, int, float, bool, dict).",
+                    "display_name": "Type",
+                    "edit_mode": "inline",
+                    "name": "type",
+                    "options": [
+                      "str",
+                      "int",
+                      "float",
+                      "bool",
+                      "dict"
+                    ],
+                    "type": "str"
+                  },
+                  {
+                    "default": "False",
+                    "description": "Set to True if this output field should be a list of the specified type.",
+                    "display_name": "As List",
+                    "edit_mode": "inline",
+                    "name": "multiple",
+                    "type": "boolean"
+                  }
+                ],
+                "title_case": false,
+                "tool_mode": false,
+                "trace_as_metadata": true,
+                "trigger_icon": "Table",
+                "trigger_text": "Open table",
+                "type": "table",
+                "value": []
+              },
+              "system_prompt": {
+                "_input_type": "MultilineInput",
+                "advanced": false,
+                "copy_field": false,
+                "display_name": "Agent Instructions",
+                "dynamic": false,
+                "info": "System Prompt: Initial instructions and context provided to guide the agent's behavior.",
+                "input_types": [
+                  "Message"
+                ],
+                "list": false,
+                "list_add_label": "Add More",
+                "load_from_db": false,
+                "multiline": true,
+                "name": "system_prompt",
+                "placeholder": "",
+                "required": false,
+                "show": true,
+                "title_case": false,
+                "tool_mode": false,
+                "trace_as_input": true,
+                "trace_as_metadata": true,
+                "type": "str",
+                "value": "You are a helpful assistant that can use tools to answer questions and perform tasks."
+              },
+              "tools": {
+                "_input_type": "HandleInput",
+                "advanced": false,
+                "display_name": "Tools",
+                "dynamic": false,
+                "info": "These are the tools that the agent can use to help with tasks.",
+                "input_types": [
+                  "Tool"
+                ],
+                "list": true,
+                "list_add_label": "Add More",
+                "name": "tools",
+                "placeholder": "",
+                "required": false,
+                "show": true,
+                "title_case": false,
+                "trace_as_metadata": true,
+                "type": "other",
+                "value": ""
+              },
+              "verbose": {
+                "_input_type": "BoolInput",
+                "advanced": true,
+                "display_name": "Verbose",
+                "dynamic": false,
+                "info": "",
+                "list": false,
+                "list_add_label": "Add More",
+                "name": "verbose",
+                "placeholder": "",
+                "required": false,
+                "show": true,
+                "title_case": false,
+                "tool_mode": false,
+                "trace_as_metadata": true,
+                "type": "bool",
+                "value": true
+              }
+            },
+            "tool_mode": false
+          },
+          "selected_output": "response",
+          "showNode": true,
+          "type": "Agent"
+        },
+        "dragging": false,
+        "id": "Agent-D0Kx2",
+        "measured": {
+          "height": 594,
+          "width": 320
+        },
+        "position": {
+          "x": 1641.6239626366948,
+          "y": 301.10345101561927
+        },
+        "selected": true,
+        "type": "genericNode"
+      },
+      {
+        "data": {
+          "id": "URLComponent-TpTHB",
           "node": {
             "base_classes": [
               "DataFrame",
@@ -926,15 +1389,9 @@
             "frozen": false,
             "icon": "layout-template",
             "key": "URLComponent",
-            "last_updated": "2025-10-31T15:39:32.798Z",
             "legacy": false,
-            "lf_version": "1.6.4",
             "metadata": {
-<<<<<<< HEAD
               "code_hash": "cdb7d379306e",
-=======
-              "code_hash": "d64b11c24a1c",
->>>>>>> a56de935
               "dependencies": {
                 "dependencies": [
                   {
@@ -956,11 +1413,7 @@
                 ],
                 "total_dependencies": 4
               },
-<<<<<<< HEAD
-              "module": "lfx.components.data.url.URLComponent"
-=======
-              "module": "lfx.components.models_and_agents.agent.AgentComponent"
->>>>>>> a56de935
+              "module": "lfx.components.data_source.url.URLComponent"
             },
             "minimized": false,
             "output_types": [],
@@ -1039,11 +1492,7 @@
                 "show": true,
                 "title_case": false,
                 "type": "code",
-<<<<<<< HEAD
                 "value": "import importlib\nimport re\n\nimport requests\nfrom bs4 import BeautifulSoup\nfrom langchain_community.document_loaders import RecursiveUrlLoader\n\nfrom lfx.custom.custom_component.component import Component\nfrom lfx.field_typing.range_spec import RangeSpec\nfrom lfx.helpers.data import safe_convert\nfrom lfx.io import BoolInput, DropdownInput, IntInput, MessageTextInput, Output, SliderInput, TableInput\nfrom lfx.log.logger import logger\nfrom lfx.schema.dataframe import DataFrame\nfrom lfx.schema.message import Message\nfrom lfx.utils.request_utils import get_user_agent\n\n# Constants\nDEFAULT_TIMEOUT = 30\nDEFAULT_MAX_DEPTH = 1\nDEFAULT_FORMAT = \"Text\"\n\n\nURL_REGEX = re.compile(\n    r\"^(https?:\\/\\/)?\" r\"(www\\.)?\" r\"([a-zA-Z0-9.-]+)\" r\"(\\.[a-zA-Z]{2,})?\" r\"(:\\d+)?\" r\"(\\/[^\\s]*)?$\",\n    re.IGNORECASE,\n)\n\nUSER_AGENT = None\n# Check if langflow is installed using importlib.util.find_spec(name))\nif importlib.util.find_spec(\"langflow\"):\n    langflow_installed = True\n    USER_AGENT = get_user_agent()\nelse:\n    langflow_installed = False\n    USER_AGENT = \"lfx\"\n\n\nclass URLComponent(Component):\n    \"\"\"A component that loads and parses content from web pages recursively.\n\n    This component allows fetching content from one or more URLs, with options to:\n    - Control crawl depth\n    - Prevent crawling outside the root domain\n    - Use async loading for better performance\n    - Extract either raw HTML or clean text\n    - Configure request headers and timeouts\n    \"\"\"\n\n    display_name = \"URL\"\n    description = \"Fetch content from one or more web pages, following links recursively.\"\n    documentation: str = \"https://docs.langflow.org/components-data#url\"\n    icon = \"layout-template\"\n    name = \"URLComponent\"\n\n    inputs = [\n        MessageTextInput(\n            name=\"urls\",\n            display_name=\"URLs\",\n            info=\"Enter one or more URLs to crawl recursively, by clicking the '+' button.\",\n            is_list=True,\n            tool_mode=True,\n            placeholder=\"Enter a URL...\",\n            list_add_label=\"Add URL\",\n            input_types=[],\n        ),\n        SliderInput(\n            name=\"max_depth\",\n            display_name=\"Depth\",\n            info=(\n                \"Controls how many 'clicks' away from the initial page the crawler will go:\\n\"\n                \"- depth 1: only the initial page\\n\"\n                \"- depth 2: initial page + all pages linked directly from it\\n\"\n                \"- depth 3: initial page + direct links + links found on those direct link pages\\n\"\n                \"Note: This is about link traversal, not URL path depth.\"\n            ),\n            value=DEFAULT_MAX_DEPTH,\n            range_spec=RangeSpec(min=1, max=5, step=1),\n            required=False,\n            min_label=\" \",\n            max_label=\" \",\n            min_label_icon=\"None\",\n            max_label_icon=\"None\",\n            # slider_input=True\n        ),\n        BoolInput(\n            name=\"prevent_outside\",\n            display_name=\"Prevent Outside\",\n            info=(\n                \"If enabled, only crawls URLs within the same domain as the root URL. \"\n                \"This helps prevent the crawler from going to external websites.\"\n            ),\n            value=True,\n            required=False,\n            advanced=True,\n        ),\n        BoolInput(\n            name=\"use_async\",\n            display_name=\"Use Async\",\n            info=(\n                \"If enabled, uses asynchronous loading which can be significantly faster \"\n                \"but might use more system resources.\"\n            ),\n            value=True,\n            required=False,\n            advanced=True,\n        ),\n        DropdownInput(\n            name=\"format\",\n            display_name=\"Output Format\",\n            info=\"Output Format. Use 'Text' to extract the text from the HTML or 'HTML' for the raw HTML content.\",\n            options=[\"Text\", \"HTML\"],\n            value=DEFAULT_FORMAT,\n            advanced=True,\n        ),\n        IntInput(\n            name=\"timeout\",\n            display_name=\"Timeout\",\n            info=\"Timeout for the request in seconds.\",\n            value=DEFAULT_TIMEOUT,\n            required=False,\n            advanced=True,\n        ),\n        TableInput(\n            name=\"headers\",\n            display_name=\"Headers\",\n            info=\"The headers to send with the request\",\n            table_schema=[\n                {\n                    \"name\": \"key\",\n                    \"display_name\": \"Header\",\n                    \"type\": \"str\",\n                    \"description\": \"Header name\",\n                },\n                {\n                    \"name\": \"value\",\n                    \"display_name\": \"Value\",\n                    \"type\": \"str\",\n                    \"description\": \"Header value\",\n                },\n            ],\n            value=[{\"key\": \"User-Agent\", \"value\": USER_AGENT}],\n            advanced=True,\n            input_types=[\"DataFrame\"],\n        ),\n        BoolInput(\n            name=\"filter_text_html\",\n            display_name=\"Filter Text/HTML\",\n            info=\"If enabled, filters out text/css content type from the results.\",\n            value=True,\n            required=False,\n            advanced=True,\n        ),\n        BoolInput(\n            name=\"continue_on_failure\",\n            display_name=\"Continue on Failure\",\n            info=\"If enabled, continues crawling even if some requests fail.\",\n            value=True,\n            required=False,\n            advanced=True,\n        ),\n        BoolInput(\n            name=\"check_response_status\",\n            display_name=\"Check Response Status\",\n            info=\"If enabled, checks the response status of the request.\",\n            value=False,\n            required=False,\n            advanced=True,\n        ),\n        BoolInput(\n            name=\"autoset_encoding\",\n            display_name=\"Autoset Encoding\",\n            info=\"If enabled, automatically sets the encoding of the request.\",\n            value=True,\n            required=False,\n            advanced=True,\n        ),\n    ]\n\n    outputs = [\n        Output(display_name=\"Extracted Pages\", name=\"page_results\", method=\"fetch_content\"),\n        Output(display_name=\"Raw Content\", name=\"raw_results\", method=\"fetch_content_as_message\", tool_mode=False),\n    ]\n\n    @staticmethod\n    def validate_url(url: str) -> bool:\n        \"\"\"Validates if the given string matches URL pattern.\n\n        Args:\n            url: The URL string to validate\n\n        Returns:\n            bool: True if the URL is valid, False otherwise\n        \"\"\"\n        return bool(URL_REGEX.match(url))\n\n    def ensure_url(self, url: str) -> str:\n        \"\"\"Ensures the given string is a valid URL.\n\n        Args:\n            url: The URL string to validate and normalize\n\n        Returns:\n            str: The normalized URL\n\n        Raises:\n            ValueError: If the URL is invalid\n        \"\"\"\n        url = url.strip()\n        if not url.startswith((\"http://\", \"https://\")):\n            url = \"https://\" + url\n\n        if not self.validate_url(url):\n            msg = f\"Invalid URL: {url}\"\n            raise ValueError(msg)\n\n        return url\n\n    def _create_loader(self, url: str) -> RecursiveUrlLoader:\n        \"\"\"Creates a RecursiveUrlLoader instance with the configured settings.\n\n        Args:\n            url: The URL to load\n\n        Returns:\n            RecursiveUrlLoader: Configured loader instance\n        \"\"\"\n        headers_dict = {header[\"key\"]: header[\"value\"] for header in self.headers if header[\"value\"] is not None}\n        extractor = (lambda x: x) if self.format == \"HTML\" else (lambda x: BeautifulSoup(x, \"lxml\").get_text())\n\n        return RecursiveUrlLoader(\n            url=url,\n            max_depth=self.max_depth,\n            prevent_outside=self.prevent_outside,\n            use_async=self.use_async,\n            extractor=extractor,\n            timeout=self.timeout,\n            headers=headers_dict,\n            check_response_status=self.check_response_status,\n            continue_on_failure=self.continue_on_failure,\n            base_url=url,  # Add base_url to ensure consistent domain crawling\n            autoset_encoding=self.autoset_encoding,  # Enable automatic encoding detection\n            exclude_dirs=[],  # Allow customization of excluded directories\n            link_regex=None,  # Allow customization of link filtering\n        )\n\n    def fetch_url_contents(self) -> list[dict]:\n        \"\"\"Load documents from the configured URLs.\n\n        Returns:\n            List[Data]: List of Data objects containing the fetched content\n\n        Raises:\n            ValueError: If no valid URLs are provided or if there's an error loading documents\n        \"\"\"\n        try:\n            urls = list({self.ensure_url(url) for url in self.urls if url.strip()})\n            logger.debug(f\"URLs: {urls}\")\n            if not urls:\n                msg = \"No valid URLs provided.\"\n                raise ValueError(msg)\n\n            all_docs = []\n            for url in urls:\n                logger.debug(f\"Loading documents from {url}\")\n\n                try:\n                    loader = self._create_loader(url)\n                    docs = loader.load()\n\n                    if not docs:\n                        logger.warning(f\"No documents found for {url}\")\n                        continue\n\n                    logger.debug(f\"Found {len(docs)} documents from {url}\")\n                    all_docs.extend(docs)\n\n                except requests.exceptions.RequestException as e:\n                    logger.exception(f\"Error loading documents from {url}: {e}\")\n                    continue\n\n            if not all_docs:\n                msg = \"No documents were successfully loaded from any URL\"\n                raise ValueError(msg)\n\n            # data = [Data(text=doc.page_content, **doc.metadata) for doc in all_docs]\n            data = [\n                {\n                    \"text\": safe_convert(doc.page_content, clean_data=True),\n                    \"url\": doc.metadata.get(\"source\", \"\"),\n                    \"title\": doc.metadata.get(\"title\", \"\"),\n                    \"description\": doc.metadata.get(\"description\", \"\"),\n                    \"content_type\": doc.metadata.get(\"content_type\", \"\"),\n                    \"language\": doc.metadata.get(\"language\", \"\"),\n                }\n                for doc in all_docs\n            ]\n        except Exception as e:\n            error_msg = e.message if hasattr(e, \"message\") else e\n            msg = f\"Error loading documents: {error_msg!s}\"\n            logger.exception(msg)\n            raise ValueError(msg) from e\n        return data\n\n    def fetch_content(self) -> DataFrame:\n        \"\"\"Convert the documents to a DataFrame.\"\"\"\n        return DataFrame(data=self.fetch_url_contents())\n\n    def fetch_content_as_message(self) -> Message:\n        \"\"\"Convert the documents to a Message.\"\"\"\n        url_contents = self.fetch_url_contents()\n        return Message(text=\"\\n\\n\".join([x[\"text\"] for x in url_contents]), data={\"data\": url_contents})\n"
-=======
-                "value": "import json\nimport re\n\nfrom langchain_core.tools import StructuredTool, Tool\nfrom pydantic import ValidationError\n\nfrom lfx.base.agents.agent import LCToolsAgentComponent\nfrom lfx.base.agents.events import ExceptionWithMessageError\nfrom lfx.base.models.model_input_constants import (\n    ALL_PROVIDER_FIELDS,\n    MODEL_DYNAMIC_UPDATE_FIELDS,\n    MODEL_PROVIDERS_DICT,\n    MODEL_PROVIDERS_LIST,\n    MODELS_METADATA,\n)\nfrom lfx.base.models.model_utils import get_model_name\nfrom lfx.components.helpers import CurrentDateComponent\nfrom lfx.components.langchain_utilities.tool_calling import ToolCallingAgentComponent\nfrom lfx.components.models_and_agents.memory import MemoryComponent\nfrom lfx.custom.custom_component.component import get_component_toolkit\nfrom lfx.custom.utils import update_component_build_config\nfrom lfx.helpers.base_model import build_model_from_schema\nfrom lfx.inputs.inputs import BoolInput, SecretStrInput, StrInput\nfrom lfx.io import DropdownInput, IntInput, MessageTextInput, MultilineInput, Output, TableInput\nfrom lfx.log.logger import logger\nfrom lfx.schema.data import Data\nfrom lfx.schema.dotdict import dotdict\nfrom lfx.schema.message import Message\nfrom lfx.schema.table import EditMode\n\n\ndef set_advanced_true(component_input):\n    component_input.advanced = True\n    return component_input\n\n\nclass AgentComponent(ToolCallingAgentComponent):\n    display_name: str = \"Agent\"\n    description: str = \"Define the agent's instructions, then enter a task to complete using tools.\"\n    documentation: str = \"https://docs.langflow.org/agents\"\n    icon = \"bot\"\n    beta = False\n    name = \"Agent\"\n\n    memory_inputs = [set_advanced_true(component_input) for component_input in MemoryComponent().inputs]\n\n    # Filter out json_mode from OpenAI inputs since we handle structured output differently\n    if \"OpenAI\" in MODEL_PROVIDERS_DICT:\n        openai_inputs_filtered = [\n            input_field\n            for input_field in MODEL_PROVIDERS_DICT[\"OpenAI\"][\"inputs\"]\n            if not (hasattr(input_field, \"name\") and input_field.name == \"json_mode\")\n        ]\n    else:\n        openai_inputs_filtered = []\n\n    inputs = [\n        DropdownInput(\n            name=\"agent_llm\",\n            display_name=\"Model Provider\",\n            info=\"The provider of the language model that the agent will use to generate responses.\",\n            options=[*MODEL_PROVIDERS_LIST],\n            value=\"OpenAI\",\n            real_time_refresh=True,\n            refresh_button=False,\n            input_types=[],\n            options_metadata=[MODELS_METADATA[key] for key in MODEL_PROVIDERS_LIST if key in MODELS_METADATA],\n            external_options={\n                \"fields\": {\n                    \"data\": {\n                        \"node\": {\n                            \"name\": \"connect_other_models\",\n                            \"display_name\": \"Connect other models\",\n                            \"icon\": \"CornerDownLeft\",\n                        }\n                    }\n                },\n            },\n        ),\n        SecretStrInput(\n            name=\"api_key\",\n            display_name=\"API Key\",\n            info=\"The API key to use for the model.\",\n            required=True,\n        ),\n        StrInput(\n            name=\"base_url\",\n            display_name=\"Base URL\",\n            info=\"The base URL of the API.\",\n            required=True,\n            show=False,\n        ),\n        StrInput(\n            name=\"project_id\",\n            display_name=\"Project ID\",\n            info=\"The project ID of the model.\",\n            required=True,\n            show=False,\n        ),\n        IntInput(\n            name=\"max_output_tokens\",\n            display_name=\"Max Output Tokens\",\n            info=\"The maximum number of tokens to generate.\",\n            show=False,\n        ),\n        *openai_inputs_filtered,\n        MultilineInput(\n            name=\"system_prompt\",\n            display_name=\"Agent Instructions\",\n            info=\"System Prompt: Initial instructions and context provided to guide the agent's behavior.\",\n            value=\"You are a helpful assistant that can use tools to answer questions and perform tasks.\",\n            advanced=False,\n        ),\n        MessageTextInput(\n            name=\"context_id\",\n            display_name=\"Context ID\",\n            info=\"The context ID of the chat. Adds an extra layer to the local memory.\",\n            value=\"\",\n            advanced=True,\n        ),\n        IntInput(\n            name=\"n_messages\",\n            display_name=\"Number of Chat History Messages\",\n            value=100,\n            info=\"Number of chat history messages to retrieve.\",\n            advanced=True,\n            show=True,\n        ),\n        MultilineInput(\n            name=\"format_instructions\",\n            display_name=\"Output Format Instructions\",\n            info=\"Generic Template for structured output formatting. Valid only with Structured response.\",\n            value=(\n                \"You are an AI that extracts structured JSON objects from unstructured text. \"\n                \"Use a predefined schema with expected types (str, int, float, bool, dict). \"\n                \"Extract ALL relevant instances that match the schema - if multiple patterns exist, capture them all. \"\n                \"Fill missing or ambiguous values with defaults: null for missing values. \"\n                \"Remove exact duplicates but keep variations that have different field values. \"\n                \"Always return valid JSON in the expected format, never throw errors. \"\n                \"If multiple objects can be extracted, return them all in the structured format.\"\n            ),\n            advanced=True,\n        ),\n        TableInput(\n            name=\"output_schema\",\n            display_name=\"Output Schema\",\n            info=(\n                \"Schema Validation: Define the structure and data types for structured output. \"\n                \"No validation if no output schema.\"\n            ),\n            advanced=True,\n            required=False,\n            value=[],\n            table_schema=[\n                {\n                    \"name\": \"name\",\n                    \"display_name\": \"Name\",\n                    \"type\": \"str\",\n                    \"description\": \"Specify the name of the output field.\",\n                    \"default\": \"field\",\n                    \"edit_mode\": EditMode.INLINE,\n                },\n                {\n                    \"name\": \"description\",\n                    \"display_name\": \"Description\",\n                    \"type\": \"str\",\n                    \"description\": \"Describe the purpose of the output field.\",\n                    \"default\": \"description of field\",\n                    \"edit_mode\": EditMode.POPOVER,\n                },\n                {\n                    \"name\": \"type\",\n                    \"display_name\": \"Type\",\n                    \"type\": \"str\",\n                    \"edit_mode\": EditMode.INLINE,\n                    \"description\": (\"Indicate the data type of the output field (e.g., str, int, float, bool, dict).\"),\n                    \"options\": [\"str\", \"int\", \"float\", \"bool\", \"dict\"],\n                    \"default\": \"str\",\n                },\n                {\n                    \"name\": \"multiple\",\n                    \"display_name\": \"As List\",\n                    \"type\": \"boolean\",\n                    \"description\": \"Set to True if this output field should be a list of the specified type.\",\n                    \"default\": \"False\",\n                    \"edit_mode\": EditMode.INLINE,\n                },\n            ],\n        ),\n        *LCToolsAgentComponent.get_base_inputs(),\n        # removed memory inputs from agent component\n        # *memory_inputs,\n        BoolInput(\n            name=\"add_current_date_tool\",\n            display_name=\"Current Date\",\n            advanced=True,\n            info=\"If true, will add a tool to the agent that returns the current date.\",\n            value=True,\n        ),\n    ]\n    outputs = [\n        Output(name=\"response\", display_name=\"Response\", method=\"message_response\"),\n    ]\n\n    async def get_agent_requirements(self):\n        \"\"\"Get the agent requirements for the agent.\"\"\"\n        llm_model, display_name = await self.get_llm()\n        if llm_model is None:\n            msg = \"No language model selected. Please choose a model to proceed.\"\n            raise ValueError(msg)\n        self.model_name = get_model_name(llm_model, display_name=display_name)\n\n        # Get memory data\n        self.chat_history = await self.get_memory_data()\n        await logger.adebug(f\"Retrieved {len(self.chat_history)} chat history messages\")\n        if isinstance(self.chat_history, Message):\n            self.chat_history = [self.chat_history]\n\n        # Add current date tool if enabled\n        if self.add_current_date_tool:\n            if not isinstance(self.tools, list):  # type: ignore[has-type]\n                self.tools = []\n            current_date_tool = (await CurrentDateComponent(**self.get_base_args()).to_toolkit()).pop(0)\n\n            if not isinstance(current_date_tool, StructuredTool):\n                msg = \"CurrentDateComponent must be converted to a StructuredTool\"\n                raise TypeError(msg)\n            self.tools.append(current_date_tool)\n\n        # Set shared callbacks for tracing the tools used by the agent\n        self.set_tools_callbacks(self.tools, self._get_shared_callbacks())\n\n        return llm_model, self.chat_history, self.tools\n\n    async def message_response(self) -> Message:\n        try:\n            llm_model, self.chat_history, self.tools = await self.get_agent_requirements()\n            # Set up and run agent\n            self.set(\n                llm=llm_model,\n                tools=self.tools or [],\n                chat_history=self.chat_history,\n                input_value=self.input_value,\n                system_prompt=self.system_prompt,\n            )\n            agent = self.create_agent_runnable()\n            result = await self.run_agent(agent)\n\n            # Store result for potential JSON output\n            self._agent_result = result\n\n        except (ValueError, TypeError, KeyError) as e:\n            await logger.aerror(f\"{type(e).__name__}: {e!s}\")\n            raise\n        except ExceptionWithMessageError as e:\n            await logger.aerror(f\"ExceptionWithMessageError occurred: {e}\")\n            raise\n        # Avoid catching blind Exception; let truly unexpected exceptions propagate\n        except Exception as e:\n            await logger.aerror(f\"Unexpected error: {e!s}\")\n            raise\n        else:\n            return result\n\n    def _preprocess_schema(self, schema):\n        \"\"\"Preprocess schema to ensure correct data types for build_model_from_schema.\"\"\"\n        processed_schema = []\n        for field in schema:\n            processed_field = {\n                \"name\": str(field.get(\"name\", \"field\")),\n                \"type\": str(field.get(\"type\", \"str\")),\n                \"description\": str(field.get(\"description\", \"\")),\n                \"multiple\": field.get(\"multiple\", False),\n            }\n            # Ensure multiple is handled correctly\n            if isinstance(processed_field[\"multiple\"], str):\n                processed_field[\"multiple\"] = processed_field[\"multiple\"].lower() in [\n                    \"true\",\n                    \"1\",\n                    \"t\",\n                    \"y\",\n                    \"yes\",\n                ]\n            processed_schema.append(processed_field)\n        return processed_schema\n\n    async def build_structured_output_base(self, content: str):\n        \"\"\"Build structured output with optional BaseModel validation.\"\"\"\n        json_pattern = r\"\\{.*\\}\"\n        schema_error_msg = \"Try setting an output schema\"\n\n        # Try to parse content as JSON first\n        json_data = None\n        try:\n            json_data = json.loads(content)\n        except json.JSONDecodeError:\n            json_match = re.search(json_pattern, content, re.DOTALL)\n            if json_match:\n                try:\n                    json_data = json.loads(json_match.group())\n                except json.JSONDecodeError:\n                    return {\"content\": content, \"error\": schema_error_msg}\n            else:\n                return {\"content\": content, \"error\": schema_error_msg}\n\n        # If no output schema provided, return parsed JSON without validation\n        if not hasattr(self, \"output_schema\") or not self.output_schema or len(self.output_schema) == 0:\n            return json_data\n\n        # Use BaseModel validation with schema\n        try:\n            processed_schema = self._preprocess_schema(self.output_schema)\n            output_model = build_model_from_schema(processed_schema)\n\n            # Validate against the schema\n            if isinstance(json_data, list):\n                # Multiple objects\n                validated_objects = []\n                for item in json_data:\n                    try:\n                        validated_obj = output_model.model_validate(item)\n                        validated_objects.append(validated_obj.model_dump())\n                    except ValidationError as e:\n                        await logger.aerror(f\"Validation error for item: {e}\")\n                        # Include invalid items with error info\n                        validated_objects.append({\"data\": item, \"validation_error\": str(e)})\n                return validated_objects\n\n            # Single object\n            try:\n                validated_obj = output_model.model_validate(json_data)\n                return [validated_obj.model_dump()]  # Return as list for consistency\n            except ValidationError as e:\n                await logger.aerror(f\"Validation error: {e}\")\n                return [{\"data\": json_data, \"validation_error\": str(e)}]\n\n        except (TypeError, ValueError) as e:\n            await logger.aerror(f\"Error building structured output: {e}\")\n            # Fallback to parsed JSON without validation\n            return json_data\n\n    async def json_response(self) -> Data:\n        \"\"\"Convert agent response to structured JSON Data output with schema validation.\"\"\"\n        # Always use structured chat agent for JSON response mode for better JSON formatting\n        try:\n            system_components = []\n\n            # 1. Agent Instructions (system_prompt)\n            agent_instructions = getattr(self, \"system_prompt\", \"\") or \"\"\n            if agent_instructions:\n                system_components.append(f\"{agent_instructions}\")\n\n            # 2. Format Instructions\n            format_instructions = getattr(self, \"format_instructions\", \"\") or \"\"\n            if format_instructions:\n                system_components.append(f\"Format instructions: {format_instructions}\")\n\n            # 3. Schema Information from BaseModel\n            if hasattr(self, \"output_schema\") and self.output_schema and len(self.output_schema) > 0:\n                try:\n                    processed_schema = self._preprocess_schema(self.output_schema)\n                    output_model = build_model_from_schema(processed_schema)\n                    schema_dict = output_model.model_json_schema()\n                    schema_info = (\n                        \"You are given some text that may include format instructions, \"\n                        \"explanations, or other content alongside a JSON schema.\\n\\n\"\n                        \"Your task:\\n\"\n                        \"- Extract only the JSON schema.\\n\"\n                        \"- Return it as valid JSON.\\n\"\n                        \"- Do not include format instructions, explanations, or extra text.\\n\\n\"\n                        \"Input:\\n\"\n                        f\"{json.dumps(schema_dict, indent=2)}\\n\\n\"\n                        \"Output (only JSON schema):\"\n                    )\n                    system_components.append(schema_info)\n                except (ValidationError, ValueError, TypeError, KeyError) as e:\n                    await logger.aerror(f\"Could not build schema for prompt: {e}\", exc_info=True)\n\n            # Combine all components\n            combined_instructions = \"\\n\\n\".join(system_components) if system_components else \"\"\n            llm_model, self.chat_history, self.tools = await self.get_agent_requirements()\n            self.set(\n                llm=llm_model,\n                tools=self.tools or [],\n                chat_history=self.chat_history,\n                input_value=self.input_value,\n                system_prompt=combined_instructions,\n            )\n\n            # Create and run structured chat agent\n            try:\n                structured_agent = self.create_agent_runnable()\n            except (NotImplementedError, ValueError, TypeError) as e:\n                await logger.aerror(f\"Error with structured chat agent: {e}\")\n                raise\n            try:\n                result = await self.run_agent(structured_agent)\n            except (\n                ExceptionWithMessageError,\n                ValueError,\n                TypeError,\n                RuntimeError,\n            ) as e:\n                await logger.aerror(f\"Error with structured agent result: {e}\")\n                raise\n            # Extract content from structured agent result\n            if hasattr(result, \"content\"):\n                content = result.content\n            elif hasattr(result, \"text\"):\n                content = result.text\n            else:\n                content = str(result)\n\n        except (\n            ExceptionWithMessageError,\n            ValueError,\n            TypeError,\n            NotImplementedError,\n            AttributeError,\n        ) as e:\n            await logger.aerror(f\"Error with structured chat agent: {e}\")\n            # Fallback to regular agent\n            content_str = \"No content returned from agent\"\n            return Data(data={\"content\": content_str, \"error\": str(e)})\n\n        # Process with structured output validation\n        try:\n            structured_output = await self.build_structured_output_base(content)\n\n            # Handle different output formats\n            if isinstance(structured_output, list) and structured_output:\n                if len(structured_output) == 1:\n                    return Data(data=structured_output[0])\n                return Data(data={\"results\": structured_output})\n            if isinstance(structured_output, dict):\n                return Data(data=structured_output)\n            return Data(data={\"content\": content})\n\n        except (ValueError, TypeError) as e:\n            await logger.aerror(f\"Error in structured output processing: {e}\")\n            return Data(data={\"content\": content, \"error\": str(e)})\n\n    async def get_memory_data(self):\n        # TODO: This is a temporary fix to avoid message duplication. We should develop a function for this.\n        messages = (\n            await MemoryComponent(**self.get_base_args())\n            .set(\n                session_id=self.graph.session_id,\n                context_id=self.context_id,\n                order=\"Ascending\",\n                n_messages=self.n_messages,\n            )\n            .retrieve_messages()\n        )\n        return [\n            message for message in messages if getattr(message, \"id\", None) != getattr(self.input_value, \"id\", None)\n        ]\n\n    async def get_llm(self):\n        if not isinstance(self.agent_llm, str):\n            return self.agent_llm, None\n\n        try:\n            provider_info = MODEL_PROVIDERS_DICT.get(self.agent_llm)\n            if not provider_info:\n                msg = f\"Invalid model provider: {self.agent_llm}\"\n                raise ValueError(msg)\n\n            component_class = provider_info.get(\"component_class\")\n            display_name = component_class.display_name\n            inputs = provider_info.get(\"inputs\")\n            prefix = provider_info.get(\"prefix\", \"\")\n\n            return self._build_llm_model(component_class, inputs, prefix), display_name\n\n        except (AttributeError, ValueError, TypeError, RuntimeError) as e:\n            await logger.aerror(f\"Error building {self.agent_llm} language model: {e!s}\")\n            msg = f\"Failed to initialize language model: {e!s}\"\n            raise ValueError(msg) from e\n\n    def _build_llm_model(self, component, inputs, prefix=\"\"):\n        model_kwargs = {}\n        for input_ in inputs:\n            if hasattr(self, f\"{prefix}{input_.name}\"):\n                model_kwargs[input_.name] = getattr(self, f\"{prefix}{input_.name}\")\n        return component.set(**model_kwargs).build_model()\n\n    def set_component_params(self, component):\n        provider_info = MODEL_PROVIDERS_DICT.get(self.agent_llm)\n        if provider_info:\n            inputs = provider_info.get(\"inputs\")\n            prefix = provider_info.get(\"prefix\")\n            # Filter out json_mode and only use attributes that exist on this component\n            model_kwargs = {}\n            for input_ in inputs:\n                if hasattr(self, f\"{prefix}{input_.name}\"):\n                    model_kwargs[input_.name] = getattr(self, f\"{prefix}{input_.name}\")\n\n            return component.set(**model_kwargs)\n        return component\n\n    def delete_fields(self, build_config: dotdict, fields: dict | list[str]) -> None:\n        \"\"\"Delete specified fields from build_config.\"\"\"\n        for field in fields:\n            if build_config is not None and field in build_config:\n                build_config.pop(field, None)\n\n    def update_input_types(self, build_config: dotdict) -> dotdict:\n        \"\"\"Update input types for all fields in build_config.\"\"\"\n        for key, value in build_config.items():\n            if isinstance(value, dict):\n                if value.get(\"input_types\") is None:\n                    build_config[key][\"input_types\"] = []\n            elif hasattr(value, \"input_types\") and value.input_types is None:\n                value.input_types = []\n        return build_config\n\n    async def update_build_config(\n        self, build_config: dotdict, field_value: str, field_name: str | None = None\n    ) -> dotdict:\n        # Iterate over all providers in the MODEL_PROVIDERS_DICT\n        # Existing logic for updating build_config\n        if field_name in (\"agent_llm\",):\n            build_config[\"agent_llm\"][\"value\"] = field_value\n            provider_info = MODEL_PROVIDERS_DICT.get(field_value)\n            if provider_info:\n                component_class = provider_info.get(\"component_class\")\n                if component_class and hasattr(component_class, \"update_build_config\"):\n                    # Call the component class's update_build_config method\n                    build_config = await update_component_build_config(\n                        component_class, build_config, field_value, \"model_name\"\n                    )\n\n            provider_configs: dict[str, tuple[dict, list[dict]]] = {\n                provider: (\n                    MODEL_PROVIDERS_DICT[provider][\"fields\"],\n                    [\n                        MODEL_PROVIDERS_DICT[other_provider][\"fields\"]\n                        for other_provider in MODEL_PROVIDERS_DICT\n                        if other_provider != provider\n                    ],\n                )\n                for provider in MODEL_PROVIDERS_DICT\n            }\n            if field_value in provider_configs:\n                fields_to_add, fields_to_delete = provider_configs[field_value]\n\n                # Delete fields from other providers\n                for fields in fields_to_delete:\n                    self.delete_fields(build_config, fields)\n\n                # Add provider-specific fields\n                if field_value == \"OpenAI\" and not any(field in build_config for field in fields_to_add):\n                    build_config.update(fields_to_add)\n                else:\n                    build_config.update(fields_to_add)\n                # Reset input types for agent_llm\n                build_config[\"agent_llm\"][\"input_types\"] = []\n                build_config[\"agent_llm\"][\"display_name\"] = \"Model Provider\"\n            elif field_value == \"connect_other_models\":\n                # Delete all provider fields\n                self.delete_fields(build_config, ALL_PROVIDER_FIELDS)\n                # # Update with custom component\n                custom_component = DropdownInput(\n                    name=\"agent_llm\",\n                    display_name=\"Language Model\",\n                    info=\"The provider of the language model that the agent will use to generate responses.\",\n                    options=[*MODEL_PROVIDERS_LIST],\n                    real_time_refresh=True,\n                    refresh_button=False,\n                    input_types=[\"LanguageModel\"],\n                    placeholder=\"Awaiting model input.\",\n                    options_metadata=[MODELS_METADATA[key] for key in MODEL_PROVIDERS_LIST if key in MODELS_METADATA],\n                    external_options={\n                        \"fields\": {\n                            \"data\": {\n                                \"node\": {\n                                    \"name\": \"connect_other_models\",\n                                    \"display_name\": \"Connect other models\",\n                                    \"icon\": \"CornerDownLeft\",\n                                },\n                            }\n                        },\n                    },\n                )\n                build_config.update({\"agent_llm\": custom_component.to_dict()})\n            # Update input types for all fields\n            build_config = self.update_input_types(build_config)\n\n            # Validate required keys\n            default_keys = [\n                \"code\",\n                \"_type\",\n                \"agent_llm\",\n                \"tools\",\n                \"input_value\",\n                \"add_current_date_tool\",\n                \"system_prompt\",\n                \"agent_description\",\n                \"max_iterations\",\n                \"handle_parsing_errors\",\n                \"verbose\",\n            ]\n            missing_keys = [key for key in default_keys if key not in build_config]\n            if missing_keys:\n                msg = f\"Missing required keys in build_config: {missing_keys}\"\n                raise ValueError(msg)\n        if (\n            isinstance(self.agent_llm, str)\n            and self.agent_llm in MODEL_PROVIDERS_DICT\n            and field_name in MODEL_DYNAMIC_UPDATE_FIELDS\n        ):\n            provider_info = MODEL_PROVIDERS_DICT.get(self.agent_llm)\n            if provider_info:\n                component_class = provider_info.get(\"component_class\")\n                component_class = self.set_component_params(component_class)\n                prefix = provider_info.get(\"prefix\")\n                if component_class and hasattr(component_class, \"update_build_config\"):\n                    # Call each component class's update_build_config method\n                    # remove the prefix from the field_name\n                    if isinstance(field_name, str) and isinstance(prefix, str):\n                        field_name = field_name.replace(prefix, \"\")\n                    build_config = await update_component_build_config(\n                        component_class, build_config, field_value, \"model_name\"\n                    )\n        return dotdict({k: v.to_dict() if hasattr(v, \"to_dict\") else v for k, v in build_config.items()})\n\n    async def _get_tools(self) -> list[Tool]:\n        component_toolkit = get_component_toolkit()\n        tools_names = self._build_tools_names()\n        agent_description = self.get_tool_description()\n        # TODO: Agent Description Depreciated Feature to be removed\n        description = f\"{agent_description}{tools_names}\"\n\n        tools = component_toolkit(component=self).get_tools(\n            tool_name=\"Call_Agent\",\n            tool_description=description,\n            # here we do not use the shared callbacks as we are exposing the agent as a tool\n            callbacks=self.get_langchain_callbacks(),\n        )\n        if hasattr(self, \"tools_metadata\"):\n            tools = component_toolkit(component=self, metadata=self.tools_metadata).update_tools_metadata(tools=tools)\n\n        return tools\n"
->>>>>>> a56de935
               },
               "continue_on_failure": {
                 "_input_type": "BoolInput",
@@ -1316,7 +1765,7 @@
           "type": "URLComponent"
         },
         "dragging": false,
-        "id": "URLComponent-bo3ms",
+        "id": "URLComponent-TpTHB",
         "measured": {
           "height": 290,
           "width": 320
@@ -1324,493 +1773,22 @@
         "position": {
           "x": 1241.645826777893,
           "y": -34.70663041492506
-        },
-        "selected": false,
-        "type": "genericNode"
-      },
-      {
-        "data": {
-          "id": "Agent-MymU9",
-          "node": {
-            "base_classes": [
-              "Message"
-            ],
-            "beta": false,
-            "conditional_paths": [],
-            "custom_fields": {},
-            "description": "Define the agent's instructions, then enter a task to complete using tools.",
-            "display_name": "Agent",
-            "documentation": "https://docs.langflow.org/agents",
-            "edited": false,
-            "field_order": [
-              "model",
-              "api_key",
-              "system_prompt",
-              "context_id",
-              "n_messages",
-              "format_instructions",
-              "output_schema",
-              "tools",
-              "input_value",
-              "handle_parsing_errors",
-              "verbose",
-              "max_iterations",
-              "agent_description",
-              "add_current_date_tool"
-            ],
-            "frozen": false,
-            "icon": "bot",
-            "last_updated": "2025-10-31T15:39:35.365Z",
-            "legacy": false,
-            "lf_version": "1.6.4",
-            "metadata": {
-              "code_hash": "541c0043317f",
-              "dependencies": {
-                "dependencies": [
-                  {
-                    "name": "pydantic",
-                    "version": "2.10.6"
-                  },
-                  {
-                    "name": "langchain_core",
-                    "version": "0.3.79"
-                  },
-                  {
-                    "name": "lfx",
-                    "version": null
-                  }
-                ],
-                "total_dependencies": 3
-              },
-<<<<<<< HEAD
-              "module": "lfx.components.agents.agent.AgentComponent"
-=======
-              "module": "lfx.components.data_source.url.URLComponent"
->>>>>>> a56de935
-            },
-            "minimized": false,
-            "output_types": [],
-            "outputs": [
-              {
-                "allows_loop": false,
-                "cache": true,
-                "display_name": "Response",
-                "group_outputs": false,
-                "method": "message_response",
-                "name": "response",
-                "selected": "Message",
-                "tool_mode": true,
-                "types": [
-                  "Message"
-                ],
-                "value": "__UNDEFINED__"
-              }
-            ],
-            "pinned": false,
-            "template": {
-              "_type": "Component",
-              "add_current_date_tool": {
-                "_input_type": "BoolInput",
-                "advanced": true,
-                "display_name": "Current Date",
-                "dynamic": false,
-                "info": "If true, will add a tool to the agent that returns the current date.",
-                "input_types": [],
-                "list": false,
-                "list_add_label": "Add More",
-                "name": "add_current_date_tool",
-                "placeholder": "",
-                "required": false,
-                "show": true,
-                "title_case": false,
-                "tool_mode": false,
-                "trace_as_metadata": true,
-                "type": "bool",
-                "value": true
-              },
-              "agent_description": {
-                "_input_type": "MultilineInput",
-                "advanced": true,
-                "copy_field": false,
-                "display_name": "Agent Description [Deprecated]",
-                "dynamic": false,
-                "info": "The description of the agent. This is only used when in Tool Mode. Defaults to 'A helpful assistant with access to the following tools:' and tools are added dynamically. This feature is deprecated and will be removed in future versions.",
-                "input_types": [
-                  "Message"
-                ],
-                "list": false,
-                "list_add_label": "Add More",
-                "load_from_db": false,
-                "multiline": true,
-                "name": "agent_description",
-                "placeholder": "",
-                "required": false,
-                "show": true,
-                "title_case": false,
-                "tool_mode": false,
-                "trace_as_input": true,
-                "trace_as_metadata": true,
-                "type": "str",
-                "value": "A helpful assistant with access to the following tools:"
-              },
-              "api_key": {
-                "_input_type": "SecretStrInput",
-                "advanced": true,
-                "display_name": "API Key",
-                "dynamic": false,
-                "info": "Model Provider API key",
-                "input_types": [],
-                "load_from_db": false,
-                "name": "api_key",
-                "password": true,
-                "placeholder": "",
-                "real_time_refresh": true,
-                "required": false,
-                "show": true,
-                "title_case": false,
-                "type": "str",
-                "value": ""
-              },
-              "code": {
-                "advanced": true,
-                "dynamic": true,
-                "fileTypes": [],
-                "file_path": "",
-                "info": "",
-                "list": false,
-                "load_from_db": false,
-                "multiline": true,
-                "name": "code",
-                "password": false,
-                "placeholder": "",
-                "required": true,
-                "show": true,
-                "title_case": false,
-                "type": "code",
-                "value": "from __future__ import annotations\n\nimport json\nimport re\nfrom typing import TYPE_CHECKING\n\nfrom pydantic import ValidationError\n\nif TYPE_CHECKING:\n    from langchain_core.tools import Tool\n\nfrom lfx.base.agents.agent import LCToolsAgentComponent\nfrom lfx.base.agents.events import ExceptionWithMessageError\nfrom lfx.base.models.unified_models import (\n    get_language_model_options,\n    get_llm,\n    update_model_options_in_build_config,\n)\nfrom lfx.components.helpers.current_date import CurrentDateComponent\nfrom lfx.components.helpers.memory import MemoryComponent\nfrom lfx.components.langchain_utilities.tool_calling import ToolCallingAgentComponent\nfrom lfx.custom.custom_component.component import get_component_toolkit\nfrom lfx.helpers.base_model import build_model_from_schema\nfrom lfx.inputs.inputs import BoolInput, ModelInput\nfrom lfx.io import IntInput, MessageTextInput, MultilineInput, Output, SecretStrInput, TableInput\nfrom lfx.log.logger import logger\nfrom lfx.schema.data import Data\nfrom lfx.schema.dotdict import dotdict\nfrom lfx.schema.message import Message\nfrom lfx.schema.table import EditMode\n\n\ndef set_advanced_true(component_input):\n    component_input.advanced = True\n    return component_input\n\n\nclass AgentComponent(ToolCallingAgentComponent):\n    display_name: str = \"Agent\"\n    description: str = \"Define the agent's instructions, then enter a task to complete using tools.\"\n    documentation: str = \"https://docs.langflow.org/agents\"\n    icon = \"bot\"\n    beta = False\n    name = \"Agent\"\n\n    memory_inputs = [set_advanced_true(component_input) for component_input in MemoryComponent().inputs]\n\n    inputs = [\n        ModelInput(\n            name=\"model\",\n            display_name=\"Language Model\",\n            options=[],  # Will be populated dynamically\n            providers=[],  # Will be populated dynamically\n            info=\"Select your model provider\",\n            real_time_refresh=True,\n            required=True,\n        ),\n        SecretStrInput(\n            name=\"api_key\",\n            display_name=\"API Key\",\n            info=\"Model Provider API key\",\n            real_time_refresh=True,\n            advanced=True,\n        ),\n        MultilineInput(\n            name=\"system_prompt\",\n            display_name=\"Agent Instructions\",\n            info=\"System Prompt: Initial instructions and context provided to guide the agent's behavior.\",\n            value=\"You are a helpful assistant that can use tools to answer questions and perform tasks.\",\n            advanced=False,\n        ),\n        MessageTextInput(\n            name=\"context_id\",\n            display_name=\"Context ID\",\n            info=\"The context ID of the chat. Adds an extra layer to the local memory.\",\n            value=\"\",\n            advanced=True,\n        ),\n        IntInput(\n            name=\"n_messages\",\n            display_name=\"Number of Chat History Messages\",\n            value=100,\n            info=\"Number of chat history messages to retrieve.\",\n            advanced=True,\n            show=True,\n        ),\n        MultilineInput(\n            name=\"format_instructions\",\n            display_name=\"Output Format Instructions\",\n            info=\"Generic Template for structured output formatting. Valid only with Structured response.\",\n            value=(\n                \"You are an AI that extracts structured JSON objects from unstructured text. \"\n                \"Use a predefined schema with expected types (str, int, float, bool, dict). \"\n                \"Extract ALL relevant instances that match the schema - if multiple patterns exist, capture them all. \"\n                \"Fill missing or ambiguous values with defaults: null for missing values. \"\n                \"Remove exact duplicates but keep variations that have different field values. \"\n                \"Always return valid JSON in the expected format, never throw errors. \"\n                \"If multiple objects can be extracted, return them all in the structured format.\"\n            ),\n            advanced=True,\n        ),\n        TableInput(\n            name=\"output_schema\",\n            display_name=\"Output Schema\",\n            info=(\n                \"Schema Validation: Define the structure and data types for structured output. \"\n                \"No validation if no output schema.\"\n            ),\n            advanced=True,\n            required=False,\n            value=[],\n            table_schema=[\n                {\n                    \"name\": \"name\",\n                    \"display_name\": \"Name\",\n                    \"type\": \"str\",\n                    \"description\": \"Specify the name of the output field.\",\n                    \"default\": \"field\",\n                    \"edit_mode\": EditMode.INLINE,\n                },\n                {\n                    \"name\": \"description\",\n                    \"display_name\": \"Description\",\n                    \"type\": \"str\",\n                    \"description\": \"Describe the purpose of the output field.\",\n                    \"default\": \"description of field\",\n                    \"edit_mode\": EditMode.POPOVER,\n                },\n                {\n                    \"name\": \"type\",\n                    \"display_name\": \"Type\",\n                    \"type\": \"str\",\n                    \"edit_mode\": EditMode.INLINE,\n                    \"description\": (\"Indicate the data type of the output field (e.g., str, int, float, bool, dict).\"),\n                    \"options\": [\"str\", \"int\", \"float\", \"bool\", \"dict\"],\n                    \"default\": \"str\",\n                },\n                {\n                    \"name\": \"multiple\",\n                    \"display_name\": \"As List\",\n                    \"type\": \"boolean\",\n                    \"description\": \"Set to True if this output field should be a list of the specified type.\",\n                    \"default\": \"False\",\n                    \"edit_mode\": EditMode.INLINE,\n                },\n            ],\n        ),\n        *LCToolsAgentComponent.get_base_inputs(),\n        # removed memory inputs from agent component\n        # *memory_inputs,\n        BoolInput(\n            name=\"add_current_date_tool\",\n            display_name=\"Current Date\",\n            advanced=True,\n            info=\"If true, will add a tool to the agent that returns the current date.\",\n            value=True,\n        ),\n    ]\n    outputs = [\n        Output(name=\"response\", display_name=\"Response\", method=\"message_response\"),\n    ]\n\n    async def get_agent_requirements(self):\n        \"\"\"Get the agent requirements for the agent.\"\"\"\n        from langchain_core.tools import StructuredTool\n\n        llm_model = get_llm(\n            model=self.model,\n            user_id=self.user_id,\n            api_key=self.api_key,\n        )\n        if llm_model is None:\n            msg = \"No language model selected. Please choose a model to proceed.\"\n            raise ValueError(msg)\n\n        # Get memory data\n        self.chat_history = await self.get_memory_data()\n        await logger.adebug(f\"Retrieved {len(self.chat_history)} chat history messages\")\n        if isinstance(self.chat_history, Message):\n            self.chat_history = [self.chat_history]\n\n        # Add current date tool if enabled\n        if self.add_current_date_tool:\n            if not isinstance(self.tools, list):  # type: ignore[has-type]\n                self.tools = []\n            current_date_tool = (await CurrentDateComponent(**self.get_base_args()).to_toolkit()).pop(0)\n\n            if not isinstance(current_date_tool, StructuredTool):\n                msg = \"CurrentDateComponent must be converted to a StructuredTool\"\n                raise TypeError(msg)\n            self.tools.append(current_date_tool)\n\n        # Set shared callbacks for tracing the tools used by the agent\n        self.set_tools_callbacks(self.tools, self._get_shared_callbacks())\n\n        return llm_model, self.chat_history, self.tools\n\n    async def message_response(self) -> Message:\n        try:\n            llm_model, self.chat_history, self.tools = await self.get_agent_requirements()\n            # Set up and run agent\n            self.set(\n                llm=llm_model,\n                tools=self.tools or [],\n                chat_history=self.chat_history,\n                input_value=self.input_value,\n                system_prompt=self.system_prompt,\n            )\n            agent = self.create_agent_runnable()\n            result = await self.run_agent(agent)\n\n            # Store result for potential JSON output\n            self._agent_result = result\n\n        except (ValueError, TypeError, KeyError) as e:\n            await logger.aerror(f\"{type(e).__name__}: {e!s}\")\n            raise\n        except ExceptionWithMessageError as e:\n            await logger.aerror(f\"ExceptionWithMessageError occurred: {e}\")\n            raise\n        # Avoid catching blind Exception; let truly unexpected exceptions propagate\n        except Exception as e:\n            await logger.aerror(f\"Unexpected error: {e!s}\")\n            raise\n        else:\n            return result\n\n    def _preprocess_schema(self, schema):\n        \"\"\"Preprocess schema to ensure correct data types for build_model_from_schema.\"\"\"\n        processed_schema = []\n        for field in schema:\n            processed_field = {\n                \"name\": str(field.get(\"name\", \"field\")),\n                \"type\": str(field.get(\"type\", \"str\")),\n                \"description\": str(field.get(\"description\", \"\")),\n                \"multiple\": field.get(\"multiple\", False),\n            }\n            # Ensure multiple is handled correctly\n            if isinstance(processed_field[\"multiple\"], str):\n                processed_field[\"multiple\"] = processed_field[\"multiple\"].lower() in [\n                    \"true\",\n                    \"1\",\n                    \"t\",\n                    \"y\",\n                    \"yes\",\n                ]\n            processed_schema.append(processed_field)\n        return processed_schema\n\n    async def build_structured_output_base(self, content: str):\n        \"\"\"Build structured output with optional BaseModel validation.\"\"\"\n        json_pattern = r\"\\{.*\\}\"\n        schema_error_msg = \"Try setting an output schema\"\n\n        # Try to parse content as JSON first\n        json_data = None\n        try:\n            json_data = json.loads(content)\n        except json.JSONDecodeError:\n            json_match = re.search(json_pattern, content, re.DOTALL)\n            if json_match:\n                try:\n                    json_data = json.loads(json_match.group())\n                except json.JSONDecodeError:\n                    return {\"content\": content, \"error\": schema_error_msg}\n            else:\n                return {\"content\": content, \"error\": schema_error_msg}\n\n        # If no output schema provided, return parsed JSON without validation\n        if not hasattr(self, \"output_schema\") or not self.output_schema or len(self.output_schema) == 0:\n            return json_data\n\n        # Use BaseModel validation with schema\n        try:\n            processed_schema = self._preprocess_schema(self.output_schema)\n            output_model = build_model_from_schema(processed_schema)\n\n            # Validate against the schema\n            if isinstance(json_data, list):\n                # Multiple objects\n                validated_objects = []\n                for item in json_data:\n                    try:\n                        validated_obj = output_model.model_validate(item)\n                        validated_objects.append(validated_obj.model_dump())\n                    except ValidationError as e:\n                        await logger.aerror(f\"Validation error for item: {e}\")\n                        # Include invalid items with error info\n                        validated_objects.append({\"data\": item, \"validation_error\": str(e)})\n                return validated_objects\n\n            # Single object\n            try:\n                validated_obj = output_model.model_validate(json_data)\n                return [validated_obj.model_dump()]  # Return as list for consistency\n            except ValidationError as e:\n                await logger.aerror(f\"Validation error: {e}\")\n                return [{\"data\": json_data, \"validation_error\": str(e)}]\n\n        except (TypeError, ValueError) as e:\n            await logger.aerror(f\"Error building structured output: {e}\")\n            # Fallback to parsed JSON without validation\n            return json_data\n\n    async def json_response(self) -> Data:\n        \"\"\"Convert agent response to structured JSON Data output with schema validation.\"\"\"\n        # Always use structured chat agent for JSON response mode for better JSON formatting\n        try:\n            system_components = []\n\n            # 1. Agent Instructions (system_prompt)\n            agent_instructions = getattr(self, \"system_prompt\", \"\") or \"\"\n            if agent_instructions:\n                system_components.append(f\"{agent_instructions}\")\n\n            # 2. Format Instructions\n            format_instructions = getattr(self, \"format_instructions\", \"\") or \"\"\n            if format_instructions:\n                system_components.append(f\"Format instructions: {format_instructions}\")\n\n            # 3. Schema Information from BaseModel\n            if hasattr(self, \"output_schema\") and self.output_schema and len(self.output_schema) > 0:\n                try:\n                    processed_schema = self._preprocess_schema(self.output_schema)\n                    output_model = build_model_from_schema(processed_schema)\n                    schema_dict = output_model.model_json_schema()\n                    schema_info = (\n                        \"You are given some text that may include format instructions, \"\n                        \"explanations, or other content alongside a JSON schema.\\n\\n\"\n                        \"Your task:\\n\"\n                        \"- Extract only the JSON schema.\\n\"\n                        \"- Return it as valid JSON.\\n\"\n                        \"- Do not include format instructions, explanations, or extra text.\\n\\n\"\n                        \"Input:\\n\"\n                        f\"{json.dumps(schema_dict, indent=2)}\\n\\n\"\n                        \"Output (only JSON schema):\"\n                    )\n                    system_components.append(schema_info)\n                except (ValidationError, ValueError, TypeError, KeyError) as e:\n                    await logger.aerror(f\"Could not build schema for prompt: {e}\", exc_info=True)\n\n            # Combine all components\n            combined_instructions = \"\\n\\n\".join(system_components) if system_components else \"\"\n            llm_model, self.chat_history, self.tools = await self.get_agent_requirements()\n            self.set(\n                llm=llm_model,\n                tools=self.tools or [],\n                chat_history=self.chat_history,\n                input_value=self.input_value,\n                system_prompt=combined_instructions,\n            )\n\n            # Create and run structured chat agent\n            try:\n                structured_agent = self.create_agent_runnable()\n            except (NotImplementedError, ValueError, TypeError) as e:\n                await logger.aerror(f\"Error with structured chat agent: {e}\")\n                raise\n            try:\n                result = await self.run_agent(structured_agent)\n            except (\n                ExceptionWithMessageError,\n                ValueError,\n                TypeError,\n                RuntimeError,\n            ) as e:\n                await logger.aerror(f\"Error with structured agent result: {e}\")\n                raise\n            # Extract content from structured agent result\n            if hasattr(result, \"content\"):\n                content = result.content\n            elif hasattr(result, \"text\"):\n                content = result.text\n            else:\n                content = str(result)\n\n        except (\n            ExceptionWithMessageError,\n            ValueError,\n            TypeError,\n            NotImplementedError,\n            AttributeError,\n        ) as e:\n            await logger.aerror(f\"Error with structured chat agent: {e}\")\n            # Fallback to regular agent\n            content_str = \"No content returned from agent\"\n            return Data(data={\"content\": content_str, \"error\": str(e)})\n\n        # Process with structured output validation\n        try:\n            structured_output = await self.build_structured_output_base(content)\n\n            # Handle different output formats\n            if isinstance(structured_output, list) and structured_output:\n                if len(structured_output) == 1:\n                    return Data(data=structured_output[0])\n                return Data(data={\"results\": structured_output})\n            if isinstance(structured_output, dict):\n                return Data(data=structured_output)\n            return Data(data={\"content\": content})\n\n        except (ValueError, TypeError) as e:\n            await logger.aerror(f\"Error in structured output processing: {e}\")\n            return Data(data={\"content\": content, \"error\": str(e)})\n\n    async def get_memory_data(self):\n        # TODO: This is a temporary fix to avoid message duplication. We should develop a function for this.\n        messages = (\n            await MemoryComponent(**self.get_base_args())\n            .set(\n                session_id=self.graph.session_id,\n                context_id=self.context_id,\n                order=\"Ascending\",\n                n_messages=self.n_messages,\n            )\n            .retrieve_messages()\n        )\n        return [\n            message for message in messages if getattr(message, \"id\", None) != getattr(self.input_value, \"id\", None)\n        ]\n\n    def update_input_types(self, build_config: dotdict) -> dotdict:\n        \"\"\"Update input types for all fields in build_config.\"\"\"\n        for key, value in build_config.items():\n            if isinstance(value, dict):\n                if value.get(\"input_types\") is None:\n                    build_config[key][\"input_types\"] = []\n            elif hasattr(value, \"input_types\") and value.input_types is None:\n                value.input_types = []\n        return build_config\n\n    async def update_build_config(\n        self,\n        build_config: dotdict,\n        field_value: list[dict],\n        field_name: str | None = None,\n    ) -> dotdict:\n        # Update model options with caching (for all field changes)\n        build_config = update_model_options_in_build_config(\n            component=self,\n            build_config=dict(build_config),\n            cache_key_prefix=\"language_model_options\",\n            get_options_func=get_language_model_options,\n            field_name=field_name,\n            field_value=field_value,\n        )\n        build_config = dotdict(build_config)\n\n        # Iterate over all providers in the MODEL_PROVIDERS_DICT\n        if field_name == \"model\":\n            self.log(str(field_value))\n            # Update input types for all fields\n            build_config = self.update_input_types(build_config)\n\n            # Validate required keys\n            default_keys = [\n                \"code\",\n                \"_type\",\n                \"model\",\n                \"tools\",\n                \"input_value\",\n                \"add_current_date_tool\",\n                \"system_prompt\",\n                \"agent_description\",\n                \"max_iterations\",\n                \"handle_parsing_errors\",\n                \"verbose\",\n            ]\n            missing_keys = [key for key in default_keys if key not in build_config]\n            if missing_keys:\n                msg = f\"Missing required keys in build_config: {missing_keys}\"\n                raise ValueError(msg)\n\n        return dotdict({k: v.to_dict() if hasattr(v, \"to_dict\") else v for k, v in build_config.items()})\n\n    async def _get_tools(self) -> list[Tool]:\n        component_toolkit = get_component_toolkit()\n        tools_names = self._build_tools_names()\n        agent_description = self.get_tool_description()\n        # TODO: Agent Description Depreciated Feature to be removed\n        description = f\"{agent_description}{tools_names}\"\n\n        tools = component_toolkit(component=self).get_tools(\n            tool_name=\"Call_Agent\",\n            tool_description=description,\n            # here we do not use the shared callbacks as we are exposing the agent as a tool\n            callbacks=self.get_langchain_callbacks(),\n        )\n        if hasattr(self, \"tools_metadata\"):\n            tools = component_toolkit(component=self, metadata=self.tools_metadata).update_tools_metadata(tools=tools)\n\n        return tools\n"
-              },
-              "context_id": {
-                "_input_type": "MessageTextInput",
-                "advanced": true,
-                "display_name": "Context ID",
-                "dynamic": false,
-                "info": "The context ID of the chat. Adds an extra layer to the local memory.",
-                "input_types": [
-                  "Message"
-                ],
-                "list": false,
-                "list_add_label": "Add More",
-                "load_from_db": false,
-                "name": "context_id",
-                "placeholder": "",
-                "required": false,
-                "show": true,
-                "title_case": false,
-                "tool_mode": false,
-                "trace_as_input": true,
-                "trace_as_metadata": true,
-                "type": "str",
-                "value": ""
-              },
-              "format_instructions": {
-                "_input_type": "MultilineInput",
-                "advanced": true,
-                "copy_field": false,
-                "display_name": "Output Format Instructions",
-                "dynamic": false,
-                "info": "Generic Template for structured output formatting. Valid only with Structured response.",
-                "input_types": [
-                  "Message"
-                ],
-                "list": false,
-                "list_add_label": "Add More",
-                "load_from_db": false,
-                "multiline": true,
-                "name": "format_instructions",
-                "placeholder": "",
-                "required": false,
-                "show": true,
-                "title_case": false,
-                "tool_mode": false,
-                "trace_as_input": true,
-                "trace_as_metadata": true,
-                "type": "str",
-                "value": "You are an AI that extracts structured JSON objects from unstructured text. Use a predefined schema with expected types (str, int, float, bool, dict). Extract ALL relevant instances that match the schema - if multiple patterns exist, capture them all. Fill missing or ambiguous values with defaults: null for missing values. Remove exact duplicates but keep variations that have different field values. Always return valid JSON in the expected format, never throw errors. If multiple objects can be extracted, return them all in the structured format."
-              },
-              "handle_parsing_errors": {
-                "_input_type": "BoolInput",
-                "advanced": true,
-                "display_name": "Handle Parse Errors",
-                "dynamic": false,
-                "info": "Should the Agent fix errors when reading user input for better processing?",
-                "input_types": [],
-                "list": false,
-                "list_add_label": "Add More",
-                "name": "handle_parsing_errors",
-                "placeholder": "",
-                "required": false,
-                "show": true,
-                "title_case": false,
-                "tool_mode": false,
-                "trace_as_metadata": true,
-                "type": "bool",
-                "value": true
-              },
-              "input_value": {
-                "_input_type": "MessageInput",
-                "advanced": false,
-                "display_name": "Input",
-                "dynamic": false,
-                "info": "The input provided by the user for the agent to process.",
-                "input_types": [
-                  "Message"
-                ],
-                "list": false,
-                "list_add_label": "Add More",
-                "load_from_db": false,
-                "name": "input_value",
-                "placeholder": "",
-                "required": false,
-                "show": true,
-                "title_case": false,
-                "tool_mode": true,
-                "trace_as_input": true,
-                "trace_as_metadata": true,
-                "type": "str",
-                "value": ""
-              },
-              "max_iterations": {
-                "_input_type": "IntInput",
-                "advanced": true,
-                "display_name": "Max Iterations",
-                "dynamic": false,
-                "info": "The maximum number of attempts the agent can make to complete its task before it stops.",
-                "input_types": [],
-                "list": false,
-                "list_add_label": "Add More",
-                "name": "max_iterations",
-                "placeholder": "",
-                "required": false,
-                "show": true,
-                "title_case": false,
-                "tool_mode": false,
-                "trace_as_metadata": true,
-                "type": "int",
-                "value": 15
-              },
-              "model": {
-                "_input_type": "ModelInput",
-                "advanced": false,
-                "display_name": "Language Model",
-                "dynamic": false,
-                "external_options": {
-                  "fields": {
-                    "data": {
-                      "node": {
-                        "display_name": "Connect other models",
-                        "icon": "CornerDownLeft",
-                        "name": "connect_other_models"
-                      }
-                    }
-                  }
-                },
-                "info": "Select your model provider",
-                "input_types": [
-                  "LanguageModel"
-                ],
-                "list": false,
-                "list_add_label": "Add More",
-                "model_type": "language",
-                "name": "model",
-                "options": [],
-                "placeholder": "",
-                "providers": [],
-                "real_time_refresh": true,
-                "required": true,
-                "show": true,
-                "title_case": false,
-                "tool_mode": false,
-                "trace_as_input": true,
-                "type": "model",
-                "value": ""
-              },
-              "n_messages": {
-                "_input_type": "IntInput",
-                "advanced": true,
-                "display_name": "Number of Chat History Messages",
-                "dynamic": false,
-                "info": "Number of chat history messages to retrieve.",
-                "input_types": [],
-                "list": false,
-                "list_add_label": "Add More",
-                "name": "n_messages",
-                "placeholder": "",
-                "required": false,
-                "show": true,
-                "title_case": false,
-                "tool_mode": false,
-                "trace_as_metadata": true,
-                "type": "int",
-                "value": 100
-              },
-              "output_schema": {
-                "_input_type": "TableInput",
-                "advanced": true,
-                "display_name": "Output Schema",
-                "dynamic": false,
-                "info": "Schema Validation: Define the structure and data types for structured output. No validation if no output schema.",
-                "input_types": [],
-                "is_list": true,
-                "list_add_label": "Add More",
-                "name": "output_schema",
-                "placeholder": "",
-                "required": false,
-                "show": true,
-                "table_icon": "Table",
-                "table_schema": [
-                  {
-                    "default": "field",
-                    "description": "Specify the name of the output field.",
-                    "display_name": "Name",
-                    "edit_mode": "inline",
-                    "name": "name",
-                    "type": "str"
-                  },
-                  {
-                    "default": "description of field",
-                    "description": "Describe the purpose of the output field.",
-                    "display_name": "Description",
-                    "edit_mode": "popover",
-                    "name": "description",
-                    "type": "str"
-                  },
-                  {
-                    "default": "str",
-                    "description": "Indicate the data type of the output field (e.g., str, int, float, bool, dict).",
-                    "display_name": "Type",
-                    "edit_mode": "inline",
-                    "name": "type",
-                    "options": [
-                      "str",
-                      "int",
-                      "float",
-                      "bool",
-                      "dict"
-                    ],
-                    "type": "str"
-                  },
-                  {
-                    "default": "False",
-                    "description": "Set to True if this output field should be a list of the specified type.",
-                    "display_name": "As List",
-                    "edit_mode": "inline",
-                    "name": "multiple",
-                    "type": "boolean"
-                  }
-                ],
-                "title_case": false,
-                "tool_mode": false,
-                "trace_as_metadata": true,
-                "trigger_icon": "Table",
-                "trigger_text": "Open table",
-                "type": "table",
-                "value": []
-              },
-              "system_prompt": {
-                "_input_type": "MultilineInput",
-                "advanced": false,
-                "copy_field": false,
-                "display_name": "Agent Instructions",
-                "dynamic": false,
-                "info": "System Prompt: Initial instructions and context provided to guide the agent's behavior.",
-                "input_types": [
-                  "Message"
-                ],
-                "list": false,
-                "list_add_label": "Add More",
-                "load_from_db": false,
-                "multiline": true,
-                "name": "system_prompt",
-                "placeholder": "",
-                "required": false,
-                "show": true,
-                "title_case": false,
-                "tool_mode": false,
-                "trace_as_input": true,
-                "trace_as_metadata": true,
-                "type": "str",
-                "value": "You are a helpful assistant that can use tools to answer questions and perform tasks."
-              },
-              "tools": {
-                "_input_type": "HandleInput",
-                "advanced": false,
-                "display_name": "Tools",
-                "dynamic": false,
-                "info": "These are the tools that the agent can use to help with tasks.",
-                "input_types": [
-                  "Tool"
-                ],
-                "list": true,
-                "list_add_label": "Add More",
-                "name": "tools",
-                "placeholder": "",
-                "required": false,
-                "show": true,
-                "title_case": false,
-                "trace_as_metadata": true,
-                "type": "other",
-                "value": ""
-              },
-              "verbose": {
-                "_input_type": "BoolInput",
-                "advanced": true,
-                "display_name": "Verbose",
-                "dynamic": false,
-                "info": "",
-                "input_types": [],
-                "list": false,
-                "list_add_label": "Add More",
-                "name": "verbose",
-                "placeholder": "",
-                "required": false,
-                "show": true,
-                "title_case": false,
-                "tool_mode": false,
-                "trace_as_metadata": true,
-                "type": "bool",
-                "value": true
-              }
-            },
-            "tool_mode": false
-          },
-          "showNode": true,
-          "type": "Agent"
-        },
-        "dragging": false,
-        "id": "Agent-MymU9",
-        "measured": {
-          "height": 429,
-          "width": 320
-        },
-        "position": {
-          "x": 1652.8465453708395,
-          "y": 302.9253080281832
         },
         "selected": false,
         "type": "genericNode"
       }
     ],
     "viewport": {
-      "x": -376.91101939303394,
-      "y": 65.62371729083395,
-      "zoom": 0.767107523045075
+      "x": -562.0961577584201,
+      "y": 188.68156067492384,
+      "zoom": 0.8264000374576776
     }
   },
   "description": "A simple but powerful starter agent.",
   "endpoint_name": null,
-  "id": "d21d2520-ea33-4a5b-8e43-eef5037babdf",
+  "id": "0209ae03-677e-4315-b80a-0d90b3e12cb5",
   "is_component": false,
-  "last_tested_version": "1.6.4",
+  "last_tested_version": "1.4.3",
   "name": "Simple Agent",
   "tags": [
     "assistants",

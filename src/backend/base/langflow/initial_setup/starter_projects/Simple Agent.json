{
  "data": {
    "edges": [
      {
        "animated": false,
        "className": "",
        "data": {
          "sourceHandle": {
            "dataType": "Agent",
            "id": "Agent-D0Kx2",
            "name": "response",
            "output_types": [
              "Message"
            ]
          },
          "targetHandle": {
            "fieldName": "input_value",
            "id": "ChatOutput-yhCn0",
            "inputTypes": [
              "Data",
              "DataFrame",
              "Message"
            ],
            "type": "other"
          }
        },
        "id": "reactflow__edge-Agent-D0Kx2{œdataTypeœ:œAgentœ,œidœ:œAgent-D0Kx2œ,œnameœ:œresponseœ,œoutput_typesœ:[œMessageœ]}-ChatOutput-yhCn0{œfieldNameœ:œinput_valueœ,œidœ:œChatOutput-yhCn0œ,œinputTypesœ:[œDataœ,œDataFrameœ,œMessageœ],œtypeœ:œotherœ}",
        "selected": false,
        "source": "Agent-D0Kx2",
        "sourceHandle": "{œdataTypeœ: œAgentœ, œidœ: œAgent-D0Kx2œ, œnameœ: œresponseœ, œoutput_typesœ: [œMessageœ]}",
        "target": "ChatOutput-yhCn0",
        "targetHandle": "{œfieldNameœ: œinput_valueœ, œidœ: œChatOutput-yhCn0œ, œinputTypesœ: [œDataœ, œDataFrameœ, œMessageœ], œtypeœ: œotherœ}"
      },
      {
        "animated": false,
        "className": "",
        "data": {
          "sourceHandle": {
            "dataType": "CalculatorComponent",
            "id": "CalculatorComponent-hMbFw",
            "name": "component_as_tool",
            "output_types": [
              "Tool"
            ]
          },
          "targetHandle": {
            "fieldName": "tools",
            "id": "Agent-D0Kx2",
            "inputTypes": [
              "Tool"
            ],
            "type": "other"
          }
        },
        "id": "reactflow__edge-CalculatorComponent-hMbFw{œdataTypeœ:œCalculatorComponentœ,œidœ:œCalculatorComponent-hMbFwœ,œnameœ:œcomponent_as_toolœ,œoutput_typesœ:[œToolœ]}-Agent-D0Kx2{œfieldNameœ:œtoolsœ,œidœ:œAgent-D0Kx2œ,œinputTypesœ:[œToolœ],œtypeœ:œotherœ}",
        "selected": false,
        "source": "CalculatorComponent-hMbFw",
        "sourceHandle": "{œdataTypeœ: œCalculatorComponentœ, œidœ: œCalculatorComponent-hMbFwœ, œnameœ: œcomponent_as_toolœ, œoutput_typesœ: [œToolœ]}",
        "target": "Agent-D0Kx2",
        "targetHandle": "{œfieldNameœ: œtoolsœ, œidœ: œAgent-D0Kx2œ, œinputTypesœ: [œToolœ], œtypeœ: œotherœ}"
      },
      {
        "animated": false,
        "className": "",
        "data": {
          "sourceHandle": {
            "dataType": "ChatInput",
            "id": "ChatInput-iPUSx",
            "name": "message",
            "output_types": [
              "Message"
            ]
          },
          "targetHandle": {
            "fieldName": "input_value",
            "id": "Agent-D0Kx2",
            "inputTypes": [
              "Message"
            ],
            "type": "str"
          }
        },
        "id": "reactflow__edge-ChatInput-iPUSx{œdataTypeœ:œChatInputœ,œidœ:œChatInput-iPUSxœ,œnameœ:œmessageœ,œoutput_typesœ:[œMessageœ]}-Agent-D0Kx2{œfieldNameœ:œinput_valueœ,œidœ:œAgent-D0Kx2œ,œinputTypesœ:[œMessageœ],œtypeœ:œstrœ}",
        "selected": false,
        "source": "ChatInput-iPUSx",
        "sourceHandle": "{œdataTypeœ: œChatInputœ, œidœ: œChatInput-iPUSxœ, œnameœ: œmessageœ, œoutput_typesœ: [œMessageœ]}",
        "target": "Agent-D0Kx2",
        "targetHandle": "{œfieldNameœ: œinput_valueœ, œidœ: œAgent-D0Kx2œ, œinputTypesœ: [œMessageœ], œtypeœ: œstrœ}"
      },
      {
        "animated": false,
        "data": {
          "sourceHandle": {
            "dataType": "URLComponent",
            "id": "URLComponent-TpTHB",
            "name": "component_as_tool",
            "output_types": [
              "Tool"
            ]
          },
          "targetHandle": {
            "fieldName": "tools",
            "id": "Agent-D0Kx2",
            "inputTypes": [
              "Tool"
            ],
            "type": "other"
          }
        },
        "id": "xy-edge__URLComponent-TpTHB{œdataTypeœ:œURLComponentœ,œidœ:œURLComponent-TpTHBœ,œnameœ:œcomponent_as_toolœ,œoutput_typesœ:[œToolœ]}-Agent-D0Kx2{œfieldNameœ:œtoolsœ,œidœ:œAgent-D0Kx2œ,œinputTypesœ:[œToolœ],œtypeœ:œotherœ}",
        "selected": false,
        "source": "URLComponent-TpTHB",
        "sourceHandle": "{œdataTypeœ: œURLComponentœ, œidœ: œURLComponent-TpTHBœ, œnameœ: œcomponent_as_toolœ, œoutput_typesœ: [œToolœ]}",
        "target": "Agent-D0Kx2",
        "targetHandle": "{œfieldNameœ: œtoolsœ, œidœ: œAgent-D0Kx2œ, œinputTypesœ: [œToolœ], œtypeœ: œotherœ}"
      }
    ],
    "nodes": [
      {
        "data": {
          "id": "note-28UlV",
          "node": {
            "description": "# 📖 README\nRun an Agent with URL and Calculator tools available for its use. \nThe Agent decides which tool to use to solve a problem.\n## Quick start\n\n1. Add your OpenAI API key to the Agent.\n2. Open the Playground and chat with the Agent. Request some information about a recipe, and then ask to add two numbers together. In the responses, the Agent will use different tools to solve different problems.\n\n## Next steps\nConnect more tools to the Agent to create your perfect assistant.\n\nFor more, see the [Langflow docs](https://docs.langflow.org/agents-tool-calling-agent-component).",
            "display_name": "",
            "documentation": "",
            "template": {
              "backgroundColor": "neutral"
            }
          },
          "type": "note"
        },
        "dragging": false,
        "id": "note-28UlV",
        "measured": {
          "height": 630,
          "width": 575
        },
        "position": {
          "x": 637.5791433882063,
          "y": 32.76769637325184
        },
        "selected": false,
        "type": "noteNode"
      },
      {
        "data": {
          "id": "note-2JuVK",
          "node": {
            "description": "### 💡 Add your OpenAI API key here👇",
            "display_name": "",
            "documentation": "",
            "template": {
              "backgroundColor": "transparent"
            }
          },
          "type": "note"
        },
        "id": "note-2JuVK",
        "measured": {
          "height": 324,
          "width": 324
        },
        "position": {
          "x": 1648.6876745095624,
          "y": 253.8646618156497
        },
        "selected": false,
        "type": "noteNode"
      },
      {
        "data": {
          "id": "CalculatorComponent-hMbFw",
          "node": {
            "base_classes": [
              "Data"
            ],
            "beta": false,
            "category": "tools",
            "conditional_paths": [],
            "custom_fields": {},
            "description": "Perform basic arithmetic operations on a given expression.",
            "display_name": "Calculator",
            "documentation": "",
            "edited": false,
            "field_order": [
              "expression"
            ],
            "frozen": false,
            "icon": "calculator",
            "key": "CalculatorComponent",
            "legacy": false,
            "lf_version": "1.2.0",
            "metadata": {
              "code_hash": "3139fe9e04a5",
              "dependencies": {
                "dependencies": [
                  {
                    "name": "langflow",
                    "version": null
                  }
                ],
                "total_dependencies": 1
              },
              "module": "langflow.components.helpers.calculator_core.CalculatorComponent"
            },
            "minimized": false,
            "output_types": [],
            "outputs": [
              {
                "allows_loop": false,
                "cache": true,
                "display_name": "Toolset",
                "group_outputs": false,
                "hidden": false,
                "method": "to_toolkit",
                "name": "component_as_tool",
                "options": null,
                "required_inputs": null,
                "selected": "Tool",
                "tool_mode": true,
                "types": [
                  "Tool"
                ],
                "value": "__UNDEFINED__"
              }
            ],
            "pinned": false,
            "score": 0.001,
            "template": {
              "_type": "Component",
              "code": {
                "advanced": true,
                "dynamic": true,
                "fileTypes": [],
                "file_path": "",
                "info": "",
                "list": false,
                "load_from_db": false,
                "multiline": true,
                "name": "code",
                "password": false,
                "placeholder": "",
                "required": true,
                "show": true,
                "title_case": false,
                "type": "code",
                "value": "import ast\nimport operator\nfrom collections.abc import Callable\n\nfrom langflow.custom.custom_component.component import Component\nfrom langflow.inputs.inputs import MessageTextInput\nfrom langflow.io import Output\nfrom langflow.schema.data import Data\n\n\nclass CalculatorComponent(Component):\n    display_name = \"Calculator\"\n    description = \"Perform basic arithmetic operations on a given expression.\"\n    documentation: str = \"https://docs.langflow.org/components-helpers#calculator\"\n    icon = \"calculator\"\n\n    # Cache operators dictionary as a class variable\n    OPERATORS: dict[type[ast.operator], Callable] = {\n        ast.Add: operator.add,\n        ast.Sub: operator.sub,\n        ast.Mult: operator.mul,\n        ast.Div: operator.truediv,\n        ast.Pow: operator.pow,\n    }\n\n    inputs = [\n        MessageTextInput(\n            name=\"expression\",\n            display_name=\"Expression\",\n            info=\"The arithmetic expression to evaluate (e.g., '4*4*(33/22)+12-20').\",\n            tool_mode=True,\n        ),\n    ]\n\n    outputs = [\n        Output(display_name=\"Data\", name=\"result\", type_=Data, method=\"evaluate_expression\"),\n    ]\n\n    def _eval_expr(self, node: ast.AST) -> float:\n        \"\"\"Evaluate an AST node recursively.\"\"\"\n        if isinstance(node, ast.Constant):\n            if isinstance(node.value, int | float):\n                return float(node.value)\n            error_msg = f\"Unsupported constant type: {type(node.value).__name__}\"\n            raise TypeError(error_msg)\n        if isinstance(node, ast.Num):  # For backwards compatibility\n            if isinstance(node.n, int | float):\n                return float(node.n)\n            error_msg = f\"Unsupported number type: {type(node.n).__name__}\"\n            raise TypeError(error_msg)\n\n        if isinstance(node, ast.BinOp):\n            op_type = type(node.op)\n            if op_type not in self.OPERATORS:\n                error_msg = f\"Unsupported binary operator: {op_type.__name__}\"\n                raise TypeError(error_msg)\n\n            left = self._eval_expr(node.left)\n            right = self._eval_expr(node.right)\n            return self.OPERATORS[op_type](left, right)\n\n        error_msg = f\"Unsupported operation or expression type: {type(node).__name__}\"\n        raise TypeError(error_msg)\n\n    def evaluate_expression(self) -> Data:\n        \"\"\"Evaluate the mathematical expression and return the result.\"\"\"\n        try:\n            tree = ast.parse(self.expression, mode=\"eval\")\n            result = self._eval_expr(tree.body)\n\n            formatted_result = f\"{float(result):.6f}\".rstrip(\"0\").rstrip(\".\")\n            self.log(f\"Calculation result: {formatted_result}\")\n\n            self.status = formatted_result\n            return Data(data={\"result\": formatted_result})\n\n        except ZeroDivisionError:\n            error_message = \"Error: Division by zero\"\n            self.status = error_message\n            return Data(data={\"error\": error_message, \"input\": self.expression})\n\n        except (SyntaxError, TypeError, KeyError, ValueError, AttributeError, OverflowError) as e:\n            error_message = f\"Invalid expression: {e!s}\"\n            self.status = error_message\n            return Data(data={\"error\": error_message, \"input\": self.expression})\n\n    def build(self):\n        \"\"\"Return the main evaluation function.\"\"\"\n        return self.evaluate_expression\n"
              },
              "expression": {
                "_input_type": "MessageTextInput",
                "advanced": false,
                "display_name": "Expression",
                "dynamic": false,
                "info": "The arithmetic expression to evaluate (e.g., '4*4*(33/22)+12-20').",
                "input_types": [
                  "Message"
                ],
                "list": false,
                "list_add_label": "Add More",
                "load_from_db": false,
                "name": "expression",
                "placeholder": "",
                "required": false,
                "show": true,
                "title_case": false,
                "tool_mode": true,
                "trace_as_input": true,
                "trace_as_metadata": true,
                "type": "str",
                "value": ""
              },
              "tools_metadata": {
                "_input_type": "ToolsInput",
                "advanced": false,
                "display_name": "Actions",
                "dynamic": false,
                "info": "Modify tool names and descriptions to help agents understand when to use each tool.",
                "is_list": true,
                "list_add_label": "Add More",
                "name": "tools_metadata",
                "placeholder": "",
                "real_time_refresh": true,
                "required": false,
                "show": true,
                "title_case": false,
                "tool_mode": false,
                "trace_as_metadata": true,
                "type": "tools",
                "value": [
                  {
                    "args": {
                      "expression": {
                        "default": "",
                        "description": "The arithmetic expression to evaluate (e.g., '4*4*(33/22)+12-20').",
                        "title": "Expression",
                        "type": "string"
                      }
                    },
                    "description": "CalculatorComponent. evaluate_expression() - Perform basic arithmetic operations on a given expression.",
                    "display_description": "CalculatorComponent. evaluate_expression() - Perform basic arithmetic operations on a given expression.",
                    "display_name": "evaluate_expression",
                    "name": "evaluate_expression",
                    "status": true,
                    "tags": [
                      "evaluate_expression"
                    ]
                  }
                ]
              }
            },
            "tool_mode": true
          },
          "selected_output": "component_as_tool",
          "showNode": true,
          "type": "CalculatorComponent"
        },
        "dragging": false,
        "id": "CalculatorComponent-hMbFw",
        "measured": {
          "height": 218,
          "width": 320
        },
        "position": {
          "x": 1233.166256931297,
          "y": 514.7544001650839
        },
        "selected": false,
        "type": "genericNode"
      },
      {
        "data": {
          "id": "ChatInput-iPUSx",
          "node": {
            "base_classes": [
              "Message"
            ],
            "beta": false,
            "category": "inputs",
            "conditional_paths": [],
            "custom_fields": {},
            "description": "Get chat inputs from the Playground.",
            "display_name": "Chat Input",
            "documentation": "",
            "edited": false,
            "field_order": [
              "input_value",
              "should_store_message",
              "sender",
              "sender_name",
              "session_id",
              "files",
              "background_color",
              "chat_icon",
              "text_color"
            ],
            "frozen": false,
            "icon": "MessagesSquare",
            "key": "ChatInput",
            "legacy": false,
            "metadata": {
              "code_hash": "192913db3453",
              "dependencies": {
                "dependencies": [
                  {
                    "name": "langflow",
                    "version": null
                  }
                ],
                "total_dependencies": 1
              },
              "module": "langflow.components.input_output.chat.ChatInput"
            },
            "minimized": true,
            "output_types": [],
            "outputs": [
              {
                "allows_loop": false,
                "cache": true,
                "display_name": "Chat Message",
                "group_outputs": false,
                "method": "message_response",
                "name": "message",
                "selected": "Message",
                "tool_mode": true,
                "types": [
                  "Message"
                ],
                "value": "__UNDEFINED__"
              }
            ],
            "pinned": false,
            "score": 0.0020353564437605998,
            "template": {
              "_type": "Component",
              "background_color": {
                "_input_type": "MessageTextInput",
                "advanced": true,
                "display_name": "Background Color",
                "dynamic": false,
                "info": "The background color of the icon.",
                "input_types": [
                  "Message"
                ],
                "list": false,
                "list_add_label": "Add More",
                "load_from_db": false,
                "name": "background_color",
                "placeholder": "",
                "required": false,
                "show": true,
                "title_case": false,
                "tool_mode": false,
                "trace_as_input": true,
                "trace_as_metadata": true,
                "type": "str",
                "value": ""
              },
              "chat_icon": {
                "_input_type": "MessageTextInput",
                "advanced": true,
                "display_name": "Icon",
                "dynamic": false,
                "info": "The icon of the message.",
                "input_types": [
                  "Message"
                ],
                "list": false,
                "list_add_label": "Add More",
                "load_from_db": false,
                "name": "chat_icon",
                "placeholder": "",
                "required": false,
                "show": true,
                "title_case": false,
                "tool_mode": false,
                "trace_as_input": true,
                "trace_as_metadata": true,
                "type": "str",
                "value": ""
              },
              "code": {
                "advanced": true,
                "dynamic": true,
                "fileTypes": [],
                "file_path": "",
                "info": "",
                "list": false,
                "load_from_db": false,
                "multiline": true,
                "name": "code",
                "password": false,
                "placeholder": "",
                "required": true,
                "show": true,
                "title_case": false,
                "type": "code",
                "value": "from langflow.base.data.utils import IMG_FILE_TYPES, TEXT_FILE_TYPES\nfrom langflow.base.io.chat import ChatComponent\nfrom langflow.inputs.inputs import BoolInput\nfrom langflow.io import (\n    DropdownInput,\n    FileInput,\n    MessageTextInput,\n    MultilineInput,\n    Output,\n)\nfrom langflow.schema.message import Message\nfrom langflow.utils.constants import (\n    MESSAGE_SENDER_AI,\n    MESSAGE_SENDER_NAME_USER,\n    MESSAGE_SENDER_USER,\n)\n\n\nclass ChatInput(ChatComponent):\n    display_name = \"Chat Input\"\n    description = \"Get chat inputs from the Playground.\"\n    documentation: str = \"https://docs.langflow.org/components-io#chat-input\"\n    icon = \"MessagesSquare\"\n    name = \"ChatInput\"\n    minimized = True\n\n    inputs = [\n        MultilineInput(\n            name=\"input_value\",\n            display_name=\"Input Text\",\n            value=\"\",\n            info=\"Message to be passed as input.\",\n            input_types=[],\n        ),\n        BoolInput(\n            name=\"should_store_message\",\n            display_name=\"Store Messages\",\n            info=\"Store the message in the history.\",\n            value=True,\n            advanced=True,\n        ),\n        DropdownInput(\n            name=\"sender\",\n            display_name=\"Sender Type\",\n            options=[MESSAGE_SENDER_AI, MESSAGE_SENDER_USER],\n            value=MESSAGE_SENDER_USER,\n            info=\"Type of sender.\",\n            advanced=True,\n        ),\n        MessageTextInput(\n            name=\"sender_name\",\n            display_name=\"Sender Name\",\n            info=\"Name of the sender.\",\n            value=MESSAGE_SENDER_NAME_USER,\n            advanced=True,\n        ),\n        MessageTextInput(\n            name=\"session_id\",\n            display_name=\"Session ID\",\n            info=\"The session ID of the chat. If empty, the current session ID parameter will be used.\",\n            advanced=True,\n        ),\n        FileInput(\n            name=\"files\",\n            display_name=\"Files\",\n            file_types=TEXT_FILE_TYPES + IMG_FILE_TYPES,\n            info=\"Files to be sent with the message.\",\n            advanced=True,\n            is_list=True,\n            temp_file=True,\n        ),\n        MessageTextInput(\n            name=\"background_color\",\n            display_name=\"Background Color\",\n            info=\"The background color of the icon.\",\n            advanced=True,\n        ),\n        MessageTextInput(\n            name=\"chat_icon\",\n            display_name=\"Icon\",\n            info=\"The icon of the message.\",\n            advanced=True,\n        ),\n        MessageTextInput(\n            name=\"text_color\",\n            display_name=\"Text Color\",\n            info=\"The text color of the name\",\n            advanced=True,\n        ),\n    ]\n    outputs = [\n        Output(display_name=\"Chat Message\", name=\"message\", method=\"message_response\"),\n    ]\n\n    async def message_response(self) -> Message:\n        background_color = self.background_color\n        text_color = self.text_color\n        icon = self.chat_icon\n\n        message = await Message.create(\n            text=self.input_value,\n            sender=self.sender,\n            sender_name=self.sender_name,\n            session_id=self.session_id,\n            files=self.files,\n            properties={\n                \"background_color\": background_color,\n                \"text_color\": text_color,\n                \"icon\": icon,\n            },\n        )\n        if self.session_id and isinstance(message, Message) and self.should_store_message:\n            stored_message = await self.send_message(\n                message,\n            )\n            self.message.value = stored_message\n            message = stored_message\n\n        self.status = message\n        return message\n"
              },
              "files": {
                "_input_type": "FileInput",
                "advanced": true,
                "display_name": "Files",
                "dynamic": false,
                "fileTypes": [
                  "txt",
                  "md",
                  "mdx",
                  "csv",
                  "json",
                  "yaml",
                  "yml",
                  "xml",
                  "html",
                  "htm",
                  "pdf",
                  "docx",
                  "py",
                  "sh",
                  "sql",
                  "js",
                  "ts",
                  "tsx",
                  "jpg",
                  "jpeg",
                  "png",
                  "bmp",
                  "image"
                ],
                "file_path": "",
                "info": "Files to be sent with the message.",
                "list": true,
                "list_add_label": "Add More",
                "name": "files",
                "placeholder": "",
                "required": false,
                "show": true,
                "temp_file": true,
                "title_case": false,
                "trace_as_metadata": true,
                "type": "file",
                "value": ""
              },
              "input_value": {
                "_input_type": "MultilineInput",
                "advanced": false,
                "copy_field": false,
                "display_name": "Input Text",
                "dynamic": false,
                "info": "Message to be passed as input.",
                "input_types": [],
                "list": false,
                "list_add_label": "Add More",
                "load_from_db": false,
                "multiline": true,
                "name": "input_value",
                "placeholder": "",
                "required": false,
                "show": true,
                "title_case": false,
                "tool_mode": false,
                "trace_as_input": true,
                "trace_as_metadata": true,
                "type": "str",
                "value": ""
              },
              "sender": {
                "_input_type": "DropdownInput",
                "advanced": true,
                "combobox": false,
                "dialog_inputs": {},
                "display_name": "Sender Type",
                "dynamic": false,
                "info": "Type of sender.",
                "name": "sender",
                "options": [
                  "Machine",
                  "User"
                ],
                "options_metadata": [],
                "placeholder": "",
                "required": false,
                "show": true,
                "title_case": false,
                "tool_mode": false,
                "trace_as_metadata": true,
                "type": "str",
                "value": "User"
              },
              "sender_name": {
                "_input_type": "MessageTextInput",
                "advanced": true,
                "display_name": "Sender Name",
                "dynamic": false,
                "info": "Name of the sender.",
                "input_types": [
                  "Message"
                ],
                "list": false,
                "list_add_label": "Add More",
                "load_from_db": false,
                "name": "sender_name",
                "placeholder": "",
                "required": false,
                "show": true,
                "title_case": false,
                "tool_mode": false,
                "trace_as_input": true,
                "trace_as_metadata": true,
                "type": "str",
                "value": "User"
              },
              "session_id": {
                "_input_type": "MessageTextInput",
                "advanced": true,
                "display_name": "Session ID",
                "dynamic": false,
                "info": "The session ID of the chat. If empty, the current session ID parameter will be used.",
                "input_types": [
                  "Message"
                ],
                "list": false,
                "list_add_label": "Add More",
                "load_from_db": false,
                "name": "session_id",
                "placeholder": "",
                "required": false,
                "show": true,
                "title_case": false,
                "tool_mode": false,
                "trace_as_input": true,
                "trace_as_metadata": true,
                "type": "str",
                "value": ""
              },
              "should_store_message": {
                "_input_type": "BoolInput",
                "advanced": true,
                "display_name": "Store Messages",
                "dynamic": false,
                "info": "Store the message in the history.",
                "list": false,
                "list_add_label": "Add More",
                "name": "should_store_message",
                "placeholder": "",
                "required": false,
                "show": true,
                "title_case": false,
                "tool_mode": false,
                "trace_as_metadata": true,
                "type": "bool",
                "value": true
              },
              "text_color": {
                "_input_type": "MessageTextInput",
                "advanced": true,
                "display_name": "Text Color",
                "dynamic": false,
                "info": "The text color of the name",
                "input_types": [
                  "Message"
                ],
                "list": false,
                "list_add_label": "Add More",
                "load_from_db": false,
                "name": "text_color",
                "placeholder": "",
                "required": false,
                "show": true,
                "title_case": false,
                "tool_mode": false,
                "trace_as_input": true,
                "trace_as_metadata": true,
                "type": "str",
                "value": ""
              }
            },
            "tool_mode": false
          },
          "selected_output": "message",
          "showNode": false,
          "type": "ChatInput"
        },
        "dragging": false,
        "id": "ChatInput-iPUSx",
        "measured": {
          "height": 48,
          "width": 192
        },
        "position": {
          "x": 1235.4222740043401,
          "y": 897.5992294662233
        },
        "selected": false,
        "type": "genericNode"
      },
      {
        "data": {
          "id": "ChatOutput-yhCn0",
          "node": {
            "base_classes": [
              "Message"
            ],
            "beta": false,
            "category": "outputs",
            "conditional_paths": [],
            "custom_fields": {},
            "description": "Display a chat message in the Playground.",
            "display_name": "Chat Output",
            "documentation": "",
            "edited": false,
            "field_order": [
              "input_value",
              "should_store_message",
              "sender",
              "sender_name",
              "session_id",
              "data_template",
              "background_color",
              "chat_icon",
              "text_color",
              "clean_data"
            ],
            "frozen": false,
            "icon": "MessagesSquare",
            "key": "ChatOutput",
            "legacy": false,
            "metadata": {
              "code_hash": "6f74e04e39d5",
              "dependencies": {
                "dependencies": [
                  {
                    "name": "orjson",
                    "version": "3.10.15"
                  },
                  {
                    "name": "fastapi",
                    "version": "0.115.13"
                  },
                  {
                    "name": "langflow",
                    "version": null
                  }
                ],
                "total_dependencies": 3
              },
              "module": "langflow.components.input_output.chat_output.ChatOutput"
            },
            "minimized": true,
            "output_types": [],
            "outputs": [
              {
                "allows_loop": false,
                "cache": true,
                "display_name": "Output Message",
                "group_outputs": false,
                "method": "message_response",
                "name": "message",
                "selected": "Message",
                "tool_mode": true,
                "types": [
                  "Message"
                ],
                "value": "__UNDEFINED__"
              }
            ],
            "pinned": false,
            "score": 0.003169567463043492,
            "template": {
              "_type": "Component",
              "background_color": {
                "_input_type": "MessageTextInput",
                "advanced": true,
                "display_name": "Background Color",
                "dynamic": false,
                "info": "The background color of the icon.",
                "input_types": [
                  "Message"
                ],
                "list": false,
                "list_add_label": "Add More",
                "load_from_db": false,
                "name": "background_color",
                "placeholder": "",
                "required": false,
                "show": true,
                "title_case": false,
                "tool_mode": false,
                "trace_as_input": true,
                "trace_as_metadata": true,
                "type": "str",
                "value": ""
              },
              "chat_icon": {
                "_input_type": "MessageTextInput",
                "advanced": true,
                "display_name": "Icon",
                "dynamic": false,
                "info": "The icon of the message.",
                "input_types": [
                  "Message"
                ],
                "list": false,
                "list_add_label": "Add More",
                "load_from_db": false,
                "name": "chat_icon",
                "placeholder": "",
                "required": false,
                "show": true,
                "title_case": false,
                "tool_mode": false,
                "trace_as_input": true,
                "trace_as_metadata": true,
                "type": "str",
                "value": ""
              },
              "clean_data": {
                "_input_type": "BoolInput",
                "advanced": true,
                "display_name": "Basic Clean Data",
                "dynamic": false,
                "info": "Whether to clean the data",
                "list": false,
                "list_add_label": "Add More",
                "name": "clean_data",
                "placeholder": "",
                "required": false,
                "show": true,
                "title_case": false,
                "tool_mode": false,
                "trace_as_metadata": true,
                "type": "bool",
                "value": true
              },
              "code": {
                "advanced": true,
                "dynamic": true,
                "fileTypes": [],
                "file_path": "",
                "info": "",
                "list": false,
                "load_from_db": false,
                "multiline": true,
                "name": "code",
                "password": false,
                "placeholder": "",
                "required": true,
                "show": true,
                "title_case": false,
                "type": "code",
                "value": "from collections.abc import Generator\nfrom typing import Any\n\nimport orjson\nfrom fastapi.encoders import jsonable_encoder\n\nfrom langflow.base.io.chat import ChatComponent\nfrom langflow.helpers.data import safe_convert\nfrom langflow.inputs.inputs import BoolInput, DropdownInput, HandleInput, MessageTextInput\nfrom langflow.schema.data import Data\nfrom langflow.schema.dataframe import DataFrame\nfrom langflow.schema.message import Message\nfrom langflow.schema.properties import Source\nfrom langflow.template.field.base import Output\nfrom langflow.utils.constants import (\n    MESSAGE_SENDER_AI,\n    MESSAGE_SENDER_NAME_AI,\n    MESSAGE_SENDER_USER,\n)\n\n\nclass ChatOutput(ChatComponent):\n    display_name = \"Chat Output\"\n    description = \"Display a chat message in the Playground.\"\n    documentation: str = \"https://docs.langflow.org/components-io#chat-output\"\n    icon = \"MessagesSquare\"\n    name = \"ChatOutput\"\n    minimized = True\n\n    inputs = [\n        HandleInput(\n            name=\"input_value\",\n            display_name=\"Inputs\",\n            info=\"Message to be passed as output.\",\n            input_types=[\"Data\", \"DataFrame\", \"Message\"],\n            required=True,\n        ),\n        BoolInput(\n            name=\"should_store_message\",\n            display_name=\"Store Messages\",\n            info=\"Store the message in the history.\",\n            value=True,\n            advanced=True,\n        ),\n        DropdownInput(\n            name=\"sender\",\n            display_name=\"Sender Type\",\n            options=[MESSAGE_SENDER_AI, MESSAGE_SENDER_USER],\n            value=MESSAGE_SENDER_AI,\n            advanced=True,\n            info=\"Type of sender.\",\n        ),\n        MessageTextInput(\n            name=\"sender_name\",\n            display_name=\"Sender Name\",\n            info=\"Name of the sender.\",\n            value=MESSAGE_SENDER_NAME_AI,\n            advanced=True,\n        ),\n        MessageTextInput(\n            name=\"session_id\",\n            display_name=\"Session ID\",\n            info=\"The session ID of the chat. If empty, the current session ID parameter will be used.\",\n            advanced=True,\n        ),\n        MessageTextInput(\n            name=\"data_template\",\n            display_name=\"Data Template\",\n            value=\"{text}\",\n            advanced=True,\n            info=\"Template to convert Data to Text. If left empty, it will be dynamically set to the Data's text key.\",\n        ),\n        MessageTextInput(\n            name=\"background_color\",\n            display_name=\"Background Color\",\n            info=\"The background color of the icon.\",\n            advanced=True,\n        ),\n        MessageTextInput(\n            name=\"chat_icon\",\n            display_name=\"Icon\",\n            info=\"The icon of the message.\",\n            advanced=True,\n        ),\n        MessageTextInput(\n            name=\"text_color\",\n            display_name=\"Text Color\",\n            info=\"The text color of the name\",\n            advanced=True,\n        ),\n        BoolInput(\n            name=\"clean_data\",\n            display_name=\"Basic Clean Data\",\n            value=True,\n            info=\"Whether to clean the data\",\n            advanced=True,\n        ),\n    ]\n    outputs = [\n        Output(\n            display_name=\"Output Message\",\n            name=\"message\",\n            method=\"message_response\",\n        ),\n    ]\n\n    def _build_source(self, id_: str | None, display_name: str | None, source: str | None) -> Source:\n        source_dict = {}\n        if id_:\n            source_dict[\"id\"] = id_\n        if display_name:\n            source_dict[\"display_name\"] = display_name\n        if source:\n            # Handle case where source is a ChatOpenAI object\n            if hasattr(source, \"model_name\"):\n                source_dict[\"source\"] = source.model_name\n            elif hasattr(source, \"model\"):\n                source_dict[\"source\"] = str(source.model)\n            else:\n                source_dict[\"source\"] = str(source)\n        return Source(**source_dict)\n\n    async def message_response(self) -> Message:\n        # First convert the input to string if needed\n        text = self.convert_to_string()\n\n        # Get source properties\n        source, icon, display_name, source_id = self.get_properties_from_source_component()\n        background_color = self.background_color\n        text_color = self.text_color\n        if self.chat_icon:\n            icon = self.chat_icon\n\n        # Create or use existing Message object\n        if isinstance(self.input_value, Message):\n            message = self.input_value\n            # Update message properties\n            message.text = text\n        else:\n            message = Message(text=text)\n\n        # Set message properties\n        message.sender = self.sender\n        message.sender_name = self.sender_name\n        message.session_id = self.session_id\n        message.flow_id = self.graph.flow_id if hasattr(self, \"graph\") else None\n        message.properties.source = self._build_source(source_id, display_name, source)\n        message.properties.icon = icon\n        message.properties.background_color = background_color\n        message.properties.text_color = text_color\n\n        # Store message if needed\n        if self.session_id and self.should_store_message:\n            stored_message = await self.send_message(message)\n            self.message.value = stored_message\n            message = stored_message\n\n        self.status = message\n        return message\n\n    def _serialize_data(self, data: Data) -> str:\n        \"\"\"Serialize Data object to JSON string.\"\"\"\n        # Convert data.data to JSON-serializable format\n        serializable_data = jsonable_encoder(data.data)\n        # Serialize with orjson, enabling pretty printing with indentation\n        json_bytes = orjson.dumps(serializable_data, option=orjson.OPT_INDENT_2)\n        # Convert bytes to string and wrap in Markdown code blocks\n        return \"```json\\n\" + json_bytes.decode(\"utf-8\") + \"\\n```\"\n\n    def _validate_input(self) -> None:\n        \"\"\"Validate the input data and raise ValueError if invalid.\"\"\"\n        if self.input_value is None:\n            msg = \"Input data cannot be None\"\n            raise ValueError(msg)\n        if isinstance(self.input_value, list) and not all(\n            isinstance(item, Message | Data | DataFrame | str) for item in self.input_value\n        ):\n            invalid_types = [\n                type(item).__name__\n                for item in self.input_value\n                if not isinstance(item, Message | Data | DataFrame | str)\n            ]\n            msg = f\"Expected Data or DataFrame or Message or str, got {invalid_types}\"\n            raise TypeError(msg)\n        if not isinstance(\n            self.input_value,\n            Message | Data | DataFrame | str | list | Generator | type(None),\n        ):\n            type_name = type(self.input_value).__name__\n            msg = f\"Expected Data or DataFrame or Message or str, Generator or None, got {type_name}\"\n            raise TypeError(msg)\n\n    def convert_to_string(self) -> str | Generator[Any, None, None]:\n        \"\"\"Convert input data to string with proper error handling.\"\"\"\n        self._validate_input()\n        if isinstance(self.input_value, list):\n            return \"\\n\".join([safe_convert(item, clean_data=self.clean_data) for item in self.input_value])\n        if isinstance(self.input_value, Generator):\n            return self.input_value\n        return safe_convert(self.input_value)\n"
              },
              "data_template": {
                "_input_type": "MessageTextInput",
                "advanced": true,
                "display_name": "Data Template",
                "dynamic": false,
                "info": "Template to convert Data to Text. If left empty, it will be dynamically set to the Data's text key.",
                "input_types": [
                  "Message"
                ],
                "list": false,
                "list_add_label": "Add More",
                "load_from_db": false,
                "name": "data_template",
                "placeholder": "",
                "required": false,
                "show": true,
                "title_case": false,
                "tool_mode": false,
                "trace_as_input": true,
                "trace_as_metadata": true,
                "type": "str",
                "value": "{text}"
              },
              "input_value": {
                "_input_type": "HandleInput",
                "advanced": false,
                "display_name": "Inputs",
                "dynamic": false,
                "info": "Message to be passed as output.",
                "input_types": [
                  "Data",
                  "DataFrame",
                  "Message"
                ],
                "list": false,
                "list_add_label": "Add More",
                "name": "input_value",
                "placeholder": "",
                "required": true,
                "show": true,
                "title_case": false,
                "trace_as_metadata": true,
                "type": "other",
                "value": ""
              },
              "sender": {
                "_input_type": "DropdownInput",
                "advanced": true,
                "combobox": false,
                "dialog_inputs": {},
                "display_name": "Sender Type",
                "dynamic": false,
                "info": "Type of sender.",
                "name": "sender",
                "options": [
                  "Machine",
                  "User"
                ],
                "options_metadata": [],
                "placeholder": "",
                "required": false,
                "show": true,
                "title_case": false,
                "tool_mode": false,
                "trace_as_metadata": true,
                "type": "str",
                "value": "Machine"
              },
              "sender_name": {
                "_input_type": "MessageTextInput",
                "advanced": true,
                "display_name": "Sender Name",
                "dynamic": false,
                "info": "Name of the sender.",
                "input_types": [
                  "Message"
                ],
                "list": false,
                "list_add_label": "Add More",
                "load_from_db": false,
                "name": "sender_name",
                "placeholder": "",
                "required": false,
                "show": true,
                "title_case": false,
                "tool_mode": false,
                "trace_as_input": true,
                "trace_as_metadata": true,
                "type": "str",
                "value": "AI"
              },
              "session_id": {
                "_input_type": "MessageTextInput",
                "advanced": true,
                "display_name": "Session ID",
                "dynamic": false,
                "info": "The session ID of the chat. If empty, the current session ID parameter will be used.",
                "input_types": [
                  "Message"
                ],
                "list": false,
                "list_add_label": "Add More",
                "load_from_db": false,
                "name": "session_id",
                "placeholder": "",
                "required": false,
                "show": true,
                "title_case": false,
                "tool_mode": false,
                "trace_as_input": true,
                "trace_as_metadata": true,
                "type": "str",
                "value": ""
              },
              "should_store_message": {
                "_input_type": "BoolInput",
                "advanced": true,
                "display_name": "Store Messages",
                "dynamic": false,
                "info": "Store the message in the history.",
                "list": false,
                "list_add_label": "Add More",
                "name": "should_store_message",
                "placeholder": "",
                "required": false,
                "show": true,
                "title_case": false,
                "tool_mode": false,
                "trace_as_metadata": true,
                "type": "bool",
                "value": true
              },
              "text_color": {
                "_input_type": "MessageTextInput",
                "advanced": true,
                "display_name": "Text Color",
                "dynamic": false,
                "info": "The text color of the name",
                "input_types": [
                  "Message"
                ],
                "list": false,
                "list_add_label": "Add More",
                "load_from_db": false,
                "name": "text_color",
                "placeholder": "",
                "required": false,
                "show": true,
                "title_case": false,
                "tool_mode": false,
                "trace_as_input": true,
                "trace_as_metadata": true,
                "type": "str",
                "value": ""
              }
            },
            "tool_mode": false
          },
          "showNode": false,
          "type": "ChatOutput"
        },
        "id": "ChatOutput-yhCn0",
        "measured": {
          "height": 48,
          "width": 192
        },
        "position": {
          "x": 2145,
          "y": 660
        },
        "selected": false,
        "type": "genericNode"
      },
      {
        "data": {
          "id": "Agent-D0Kx2",
          "node": {
            "base_classes": [
              "Message"
            ],
            "beta": false,
            "conditional_paths": [],
            "custom_fields": {},
            "description": "Define the agent's instructions, then enter a task to complete using tools.",
            "display_name": "Agent",
            "documentation": "",
            "edited": false,
            "field_order": [
              "agent_llm",
              "max_tokens",
              "model_kwargs",
              "json_mode",
              "model_name",
              "openai_api_base",
              "api_key",
              "temperature",
              "seed",
              "max_retries",
              "timeout",
              "system_prompt",
              "n_messages",
              "tools",
              "input_value",
              "handle_parsing_errors",
              "verbose",
              "max_iterations",
              "agent_description",
              "add_current_date_tool"
            ],
            "frozen": false,
            "icon": "bot",
            "legacy": false,
            "metadata": {},
            "minimized": false,
            "output_types": [],
            "outputs": [
              {
                "allows_loop": false,
                "cache": true,
                "display_name": "Response",
                "group_outputs": false,
                "hidden": null,
                "method": "message_response",
                "name": "response",
                "options": null,
                "required_inputs": null,
                "selected": "Message",
                "tool_mode": true,
                "types": [
                  "Message"
                ],
                "value": "__UNDEFINED__"
              }
            ],
            "pinned": false,
            "template": {
              "_type": "Component",
              "add_current_date_tool": {
                "_input_type": "BoolInput",
                "advanced": true,
                "display_name": "Current Date",
                "dynamic": false,
                "info": "If true, will add a tool to the agent that returns the current date.",
                "list": false,
                "list_add_label": "Add More",
                "name": "add_current_date_tool",
                "placeholder": "",
                "required": false,
                "show": true,
                "title_case": false,
                "tool_mode": false,
                "trace_as_metadata": true,
                "type": "bool",
                "value": true
              },
              "agent_description": {
                "_input_type": "MultilineInput",
                "advanced": true,
                "copy_field": false,
                "display_name": "Agent Description [Deprecated]",
                "dynamic": false,
                "info": "The description of the agent. This is only used when in Tool Mode. Defaults to 'A helpful assistant with access to the following tools:' and tools are added dynamically. This feature is deprecated and will be removed in future versions.",
                "input_types": [
                  "Message"
                ],
                "list": false,
                "list_add_label": "Add More",
                "load_from_db": false,
                "multiline": true,
                "name": "agent_description",
                "placeholder": "",
                "required": false,
                "show": true,
                "title_case": false,
                "tool_mode": false,
                "trace_as_input": true,
                "trace_as_metadata": true,
                "type": "str",
                "value": "A helpful assistant with access to the following tools:"
              },
              "agent_llm": {
                "_input_type": "DropdownInput",
                "advanced": false,
                "combobox": false,
                "dialog_inputs": {},
                "display_name": "Model Provider",
                "dynamic": false,
                "info": "The provider of the language model that the agent will use to generate responses.",
                "input_types": [],
                "name": "agent_llm",
                "options": [
                  "Anthropic",
                  "Google Generative AI",
                  "Groq",
                  "OpenAI",
                  "Custom"
                ],
                "options_metadata": [
                  {
                    "icon": "Anthropic"
                  },
                  {
                    "icon": "GoogleGenerativeAI"
                  },
                  {
                    "icon": "Groq"
                  },
                  {
                    "icon": "OpenAI"
                  },
                  {
                    "icon": "brain"
                  }
                ],
                "placeholder": "",
                "real_time_refresh": true,
                "required": false,
                "show": true,
                "title_case": false,
                "toggle": false,
                "tool_mode": false,
                "trace_as_metadata": true,
                "type": "str",
                "value": "OpenAI"
              },
              "api_key": {
                "_input_type": "SecretStrInput",
                "advanced": false,
                "display_name": "OpenAI API Key",
                "dynamic": false,
                "info": "The OpenAI API Key to use for the OpenAI model.",
                "input_types": [],
                "load_from_db": true,
                "name": "api_key",
                "password": true,
                "placeholder": "",
                "real_time_refresh": true,
                "required": true,
                "show": true,
                "title_case": false,
                "type": "str",
                "value": "OPENAI_API_KEY"
              },
              "code": {
                "advanced": true,
                "dynamic": true,
                "fileTypes": [],
                "file_path": "",
                "info": "",
                "list": false,
                "load_from_db": false,
                "multiline": true,
                "name": "code",
                "password": false,
                "placeholder": "",
                "required": true,
                "show": true,
                "title_case": false,
                "type": "code",
                "value": "import json\nimport re\n\nfrom langchain_core.tools import StructuredTool\n\nfrom langflow.base.agents.agent import LCToolsAgentComponent\nfrom langflow.base.agents.events import ExceptionWithMessageError\nfrom langflow.base.models.model_input_constants import (\n    ALL_PROVIDER_FIELDS,\n    MODEL_DYNAMIC_UPDATE_FIELDS,\n    MODEL_PROVIDERS,\n    MODEL_PROVIDERS_DICT,\n    MODELS_METADATA,\n)\nfrom langflow.base.models.model_utils import get_model_name\nfrom langflow.components.helpers.current_date import CurrentDateComponent\nfrom langflow.components.helpers.memory import MemoryComponent\nfrom langflow.components.langchain_utilities.tool_calling import ToolCallingAgentComponent\nfrom langflow.custom.custom_component.component import _get_component_toolkit\nfrom langflow.custom.utils import update_component_build_config\nfrom langflow.field_typing import Tool\nfrom langflow.io import BoolInput, DropdownInput, IntInput, MultilineInput, Output\nfrom langflow.logging import logger\nfrom langflow.schema.data import Data\nfrom langflow.schema.dotdict import dotdict\nfrom langflow.schema.message import Message\n\n\ndef set_advanced_true(component_input):\n    component_input.advanced = True\n    return component_input\n\n\nMODEL_PROVIDERS_LIST = [\"Anthropic\", \"Google Generative AI\", \"Groq\", \"OpenAI\"]\n\n\nclass AgentComponent(ToolCallingAgentComponent):\n    display_name: str = \"Agent\"\n    description: str = \"Define the agent's instructions, then enter a task to complete using tools.\"\n    documentation: str = \"https://docs.langflow.org/agents\"\n    icon = \"bot\"\n    beta = False\n    name = \"Agent\"\n\n    memory_inputs = [set_advanced_true(component_input) for component_input in MemoryComponent().inputs]\n\n    # Filter out json_mode from OpenAI inputs since we handle structured output differently\n    openai_inputs_filtered = [\n        input_field\n        for input_field in MODEL_PROVIDERS_DICT[\"OpenAI\"][\"inputs\"]\n        if not (hasattr(input_field, \"name\") and input_field.name == \"json_mode\")\n    ]\n\n    inputs = [\n        DropdownInput(\n            name=\"agent_llm\",\n            display_name=\"Model Provider\",\n            info=\"The provider of the language model that the agent will use to generate responses.\",\n            options=[*MODEL_PROVIDERS_LIST, \"Custom\"],\n            value=\"OpenAI\",\n            real_time_refresh=True,\n            input_types=[],\n            options_metadata=[MODELS_METADATA[key] for key in MODEL_PROVIDERS_LIST] + [{\"icon\": \"brain\"}],\n        ),\n        *openai_inputs_filtered,\n        MultilineInput(\n            name=\"system_prompt\",\n            display_name=\"Agent Instructions\",\n            info=\"System Prompt: Initial instructions and context provided to guide the agent's behavior.\",\n            value=\"You are a helpful assistant that can use tools to answer questions and perform tasks.\",\n            advanced=False,\n        ),\n        IntInput(\n            name=\"n_messages\",\n            display_name=\"Number of Chat History Messages\",\n            value=100,\n            info=\"Number of chat history messages to retrieve.\",\n            advanced=True,\n            show=True,\n        ),\n        *LCToolsAgentComponent._base_inputs,\n        # removed memory inputs from agent component\n        # *memory_inputs,\n        BoolInput(\n            name=\"add_current_date_tool\",\n            display_name=\"Current Date\",\n            advanced=True,\n            info=\"If true, will add a tool to the agent that returns the current date.\",\n            value=True,\n        ),\n    ]\n    outputs = [\n        Output(name=\"response\", display_name=\"Response\", method=\"message_response\"),\n        Output(name=\"structured_response\", display_name=\"Structured Response\", method=\"json_response\", tool_mode=False),\n    ]\n\n    async def message_response(self) -> Message:\n        try:\n            # Get LLM model and validate\n            llm_model, display_name = self.get_llm()\n            if llm_model is None:\n                msg = \"No language model selected. Please choose a model to proceed.\"\n                raise ValueError(msg)\n            self.model_name = get_model_name(llm_model, display_name=display_name)\n\n            # Get memory data\n            self.chat_history = await self.get_memory_data()\n            if isinstance(self.chat_history, Message):\n                self.chat_history = [self.chat_history]\n\n            # Add current date tool if enabled\n            if self.add_current_date_tool:\n                if not isinstance(self.tools, list):  # type: ignore[has-type]\n                    self.tools = []\n                current_date_tool = (await CurrentDateComponent(**self.get_base_args()).to_toolkit()).pop(0)\n                if not isinstance(current_date_tool, StructuredTool):\n                    msg = \"CurrentDateComponent must be converted to a StructuredTool\"\n                    raise TypeError(msg)\n                self.tools.append(current_date_tool)\n            # note the tools are not required to run the agent, hence the validation removed.\n\n            # Set up and run agent\n            self.set(\n                llm=llm_model,\n                tools=self.tools or [],\n                chat_history=self.chat_history,\n                input_value=self.input_value,\n                system_prompt=self.system_prompt,\n            )\n            agent = self.create_agent_runnable()\n            result = await self.run_agent(agent)\n\n            # Store result for potential JSON output\n            self._agent_result = result\n            # return result\n\n        except (ValueError, TypeError, KeyError) as e:\n            await logger.aerror(f\"{type(e).__name__}: {e!s}\")\n            raise\n        except ExceptionWithMessageError as e:\n            await logger.aerror(f\"ExceptionWithMessageError occurred: {e}\")\n            raise\n        except Exception as e:\n            await logger.aerror(f\"Unexpected error: {e!s}\")\n            raise\n        else:\n            return result\n\n    async def json_response(self) -> Data:\n        \"\"\"Convert agent response to structured JSON Data output.\"\"\"\n        # Run the regular message response first to get the result\n        if not hasattr(self, \"_agent_result\"):\n            await self.message_response()\n\n        result = self._agent_result\n\n        # Extract content from result\n        if hasattr(result, \"content\"):\n            content = result.content\n        elif hasattr(result, \"text\"):\n            content = result.text\n        else:\n            content = str(result)\n\n        # Try to parse as JSON\n        try:\n            json_data = json.loads(content)\n            return Data(data=json_data)\n        except json.JSONDecodeError:\n            # If it's not valid JSON, try to extract JSON from the content\n            json_match = re.search(r\"\\{.*\\}\", content, re.DOTALL)\n            if json_match:\n                try:\n                    json_data = json.loads(json_match.group())\n                    return Data(data=json_data)\n                except json.JSONDecodeError:\n                    pass\n\n            # If we can't extract JSON, return the raw content as data\n            return Data(data={\"content\": content, \"error\": \"Could not parse as JSON\"})\n\n    async def get_memory_data(self):\n        # TODO: This is a temporary fix to avoid message duplication. We should develop a function for this.\n        messages = (\n            await MemoryComponent(**self.get_base_args())\n            .set(session_id=self.graph.session_id, order=\"Ascending\", n_messages=self.n_messages)\n            .retrieve_messages()\n        )\n        return [\n            message for message in messages if getattr(message, \"id\", None) != getattr(self.input_value, \"id\", None)\n        ]\n\n    def get_llm(self):\n        if not isinstance(self.agent_llm, str):\n            return self.agent_llm, None\n\n        try:\n            provider_info = MODEL_PROVIDERS_DICT.get(self.agent_llm)\n            if not provider_info:\n                msg = f\"Invalid model provider: {self.agent_llm}\"\n                raise ValueError(msg)\n\n            component_class = provider_info.get(\"component_class\")\n            display_name = component_class.display_name\n            inputs = provider_info.get(\"inputs\")\n            prefix = provider_info.get(\"prefix\", \"\")\n\n            return self._build_llm_model(component_class, inputs, prefix), display_name\n\n        except Exception as e:\n            logger.error(f\"Error building {self.agent_llm} language model: {e!s}\")\n            msg = f\"Failed to initialize language model: {e!s}\"\n            raise ValueError(msg) from e\n\n    def _build_llm_model(self, component, inputs, prefix=\"\"):\n        model_kwargs = {}\n        for input_ in inputs:\n            if hasattr(self, f\"{prefix}{input_.name}\"):\n                model_kwargs[input_.name] = getattr(self, f\"{prefix}{input_.name}\")\n        return component.set(**model_kwargs).build_model()\n\n    def set_component_params(self, component):\n        provider_info = MODEL_PROVIDERS_DICT.get(self.agent_llm)\n        if provider_info:\n            inputs = provider_info.get(\"inputs\")\n            prefix = provider_info.get(\"prefix\")\n            # Filter out json_mode and only use attributes that exist on this component\n            model_kwargs = {}\n            for input_ in inputs:\n                if hasattr(self, f\"{prefix}{input_.name}\"):\n                    model_kwargs[input_.name] = getattr(self, f\"{prefix}{input_.name}\")\n\n            return component.set(**model_kwargs)\n        return component\n\n    def delete_fields(self, build_config: dotdict, fields: dict | list[str]) -> None:\n        \"\"\"Delete specified fields from build_config.\"\"\"\n        for field in fields:\n            build_config.pop(field, None)\n\n    def update_input_types(self, build_config: dotdict) -> dotdict:\n        \"\"\"Update input types for all fields in build_config.\"\"\"\n        for key, value in build_config.items():\n            if isinstance(value, dict):\n                if value.get(\"input_types\") is None:\n                    build_config[key][\"input_types\"] = []\n            elif hasattr(value, \"input_types\") and value.input_types is None:\n                value.input_types = []\n        return build_config\n\n    async def update_build_config(\n        self, build_config: dotdict, field_value: str, field_name: str | None = None\n    ) -> dotdict:\n        # Iterate over all providers in the MODEL_PROVIDERS_DICT\n        # Existing logic for updating build_config\n        if field_name in (\"agent_llm\",):\n            build_config[\"agent_llm\"][\"value\"] = field_value\n            provider_info = MODEL_PROVIDERS_DICT.get(field_value)\n            if provider_info:\n                component_class = provider_info.get(\"component_class\")\n                if component_class and hasattr(component_class, \"update_build_config\"):\n                    # Call the component class's update_build_config method\n                    build_config = await update_component_build_config(\n                        component_class, build_config, field_value, \"model_name\"\n                    )\n\n            provider_configs: dict[str, tuple[dict, list[dict]]] = {\n                provider: (\n                    MODEL_PROVIDERS_DICT[provider][\"fields\"],\n                    [\n                        MODEL_PROVIDERS_DICT[other_provider][\"fields\"]\n                        for other_provider in MODEL_PROVIDERS_DICT\n                        if other_provider != provider\n                    ],\n                )\n                for provider in MODEL_PROVIDERS_DICT\n            }\n            if field_value in provider_configs:\n                fields_to_add, fields_to_delete = provider_configs[field_value]\n\n                # Delete fields from other providers\n                for fields in fields_to_delete:\n                    self.delete_fields(build_config, fields)\n\n                # Add provider-specific fields\n                if field_value == \"OpenAI\" and not any(field in build_config for field in fields_to_add):\n                    build_config.update(fields_to_add)\n                else:\n                    build_config.update(fields_to_add)\n                # Reset input types for agent_llm\n                build_config[\"agent_llm\"][\"input_types\"] = []\n            elif field_value == \"Custom\":\n                # Delete all provider fields\n                self.delete_fields(build_config, ALL_PROVIDER_FIELDS)\n                # Update with custom component\n                custom_component = DropdownInput(\n                    name=\"agent_llm\",\n                    display_name=\"Language Model\",\n                    options=[*sorted(MODEL_PROVIDERS), \"Custom\"],\n                    value=\"Custom\",\n                    real_time_refresh=True,\n                    input_types=[\"LanguageModel\"],\n                    options_metadata=[MODELS_METADATA[key] for key in sorted(MODELS_METADATA.keys())]\n                    + [{\"icon\": \"brain\"}],\n                )\n                build_config.update({\"agent_llm\": custom_component.to_dict()})\n            # Update input types for all fields\n            build_config = self.update_input_types(build_config)\n\n            # Validate required keys\n            default_keys = [\n                \"code\",\n                \"_type\",\n                \"agent_llm\",\n                \"tools\",\n                \"input_value\",\n                \"add_current_date_tool\",\n                \"system_prompt\",\n                \"agent_description\",\n                \"max_iterations\",\n                \"handle_parsing_errors\",\n                \"verbose\",\n            ]\n            missing_keys = [key for key in default_keys if key not in build_config]\n            if missing_keys:\n                msg = f\"Missing required keys in build_config: {missing_keys}\"\n                raise ValueError(msg)\n        if (\n            isinstance(self.agent_llm, str)\n            and self.agent_llm in MODEL_PROVIDERS_DICT\n            and field_name in MODEL_DYNAMIC_UPDATE_FIELDS\n        ):\n            provider_info = MODEL_PROVIDERS_DICT.get(self.agent_llm)\n            if provider_info:\n                component_class = provider_info.get(\"component_class\")\n                component_class = self.set_component_params(component_class)\n                prefix = provider_info.get(\"prefix\")\n                if component_class and hasattr(component_class, \"update_build_config\"):\n                    # Call each component class's update_build_config method\n                    # remove the prefix from the field_name\n                    if isinstance(field_name, str) and isinstance(prefix, str):\n                        field_name = field_name.replace(prefix, \"\")\n                    build_config = await update_component_build_config(\n                        component_class, build_config, field_value, \"model_name\"\n                    )\n        return dotdict({k: v.to_dict() if hasattr(v, \"to_dict\") else v for k, v in build_config.items()})\n\n    async def _get_tools(self) -> list[Tool]:\n        component_toolkit = _get_component_toolkit()\n        tools_names = self._build_tools_names()\n        agent_description = self.get_tool_description()\n        # TODO: Agent Description Depreciated Feature to be removed\n        description = f\"{agent_description}{tools_names}\"\n        tools = component_toolkit(component=self).get_tools(\n            tool_name=\"Call_Agent\", tool_description=description, callbacks=self.get_langchain_callbacks()\n        )\n        if hasattr(self, \"tools_metadata\"):\n            tools = component_toolkit(component=self, metadata=self.tools_metadata).update_tools_metadata(tools=tools)\n        return tools\n"
              },
              "handle_parsing_errors": {
                "_input_type": "BoolInput",
                "advanced": true,
                "display_name": "Handle Parse Errors",
                "dynamic": false,
                "info": "Should the Agent fix errors when reading user input for better processing?",
                "list": false,
                "list_add_label": "Add More",
                "name": "handle_parsing_errors",
                "placeholder": "",
                "required": false,
                "show": true,
                "title_case": false,
                "tool_mode": false,
                "trace_as_metadata": true,
                "type": "bool",
                "value": true
              },
              "input_value": {
                "_input_type": "MessageTextInput",
                "advanced": false,
                "display_name": "Input",
                "dynamic": false,
                "info": "The input provided by the user for the agent to process.",
                "input_types": [
                  "Message"
                ],
                "list": false,
                "list_add_label": "Add More",
                "load_from_db": false,
                "name": "input_value",
                "placeholder": "",
                "required": false,
                "show": true,
                "title_case": false,
                "tool_mode": true,
                "trace_as_input": true,
                "trace_as_metadata": true,
                "type": "str",
                "value": ""
              },
              "json_mode": {
                "_input_type": "BoolInput",
                "advanced": true,
                "display_name": "JSON Mode",
                "dynamic": false,
                "info": "If True, it will output JSON regardless of passing a schema.",
                "list": false,
                "list_add_label": "Add More",
                "name": "json_mode",
                "placeholder": "",
                "required": false,
                "show": true,
                "title_case": false,
                "tool_mode": false,
                "trace_as_metadata": true,
                "type": "bool",
                "value": false
              },
              "max_iterations": {
                "_input_type": "IntInput",
                "advanced": true,
                "display_name": "Max Iterations",
                "dynamic": false,
                "info": "The maximum number of attempts the agent can make to complete its task before it stops.",
                "list": false,
                "list_add_label": "Add More",
                "name": "max_iterations",
                "placeholder": "",
                "required": false,
                "show": true,
                "title_case": false,
                "tool_mode": false,
                "trace_as_metadata": true,
                "type": "int",
                "value": 15
              },
              "max_retries": {
                "_input_type": "IntInput",
                "advanced": true,
                "display_name": "Max Retries",
                "dynamic": false,
                "info": "The maximum number of retries to make when generating.",
                "list": false,
                "list_add_label": "Add More",
                "name": "max_retries",
                "placeholder": "",
                "required": false,
                "show": true,
                "title_case": false,
                "tool_mode": false,
                "trace_as_metadata": true,
                "type": "int",
                "value": 5
              },
              "max_tokens": {
                "_input_type": "IntInput",
                "advanced": true,
                "display_name": "Max Tokens",
                "dynamic": false,
                "info": "The maximum number of tokens to generate. Set to 0 for unlimited tokens.",
                "list": false,
                "list_add_label": "Add More",
                "name": "max_tokens",
                "placeholder": "",
                "range_spec": {
                  "max": 128000,
                  "min": 0,
                  "step": 0.1,
                  "step_type": "float"
                },
                "required": false,
                "show": true,
                "title_case": false,
                "tool_mode": false,
                "trace_as_metadata": true,
                "type": "int",
                "value": ""
              },
              "model_kwargs": {
                "_input_type": "DictInput",
                "advanced": true,
                "display_name": "Model Kwargs",
                "dynamic": false,
                "info": "Additional keyword arguments to pass to the model.",
                "list": false,
                "list_add_label": "Add More",
                "name": "model_kwargs",
                "placeholder": "",
                "required": false,
                "show": true,
                "title_case": false,
                "tool_mode": false,
                "trace_as_input": true,
                "type": "dict",
                "value": {}
              },
              "model_name": {
                "_input_type": "DropdownInput",
                "advanced": false,
                "combobox": true,
                "dialog_inputs": {},
                "display_name": "Model Name",
                "dynamic": false,
                "info": "To see the model names, first choose a provider. Then, enter your API key and click the refresh button next to the model name.",
                "load_from_db": false,
                "name": "model_name",
                "options": [
                  "gpt-4o-mini",
                  "gpt-4o",
                  "gpt-4.1",
                  "gpt-4.1-mini",
                  "gpt-4.1-nano",
                  "gpt-4.5-preview",
                  "gpt-4-turbo",
                  "gpt-4-turbo-preview",
                  "gpt-4",
                  "gpt-3.5-turbo",
                  "o1"
                ],
                "options_metadata": [],
                "placeholder": "",
                "real_time_refresh": false,
                "required": false,
                "show": true,
                "title_case": false,
                "toggle": false,
                "tool_mode": false,
                "trace_as_metadata": true,
                "type": "str",
                "value": "gpt-4.1"
              },
              "n_messages": {
                "_input_type": "IntInput",
                "advanced": true,
                "display_name": "Number of Chat History Messages",
                "dynamic": false,
                "info": "Number of chat history messages to retrieve.",
                "list": false,
                "list_add_label": "Add More",
                "name": "n_messages",
                "placeholder": "",
                "required": false,
                "show": true,
                "title_case": false,
                "tool_mode": false,
                "trace_as_metadata": true,
                "type": "int",
                "value": 100
              },
              "openai_api_base": {
                "_input_type": "StrInput",
                "advanced": true,
                "display_name": "OpenAI API Base",
                "dynamic": false,
                "info": "The base URL of the OpenAI API. Defaults to https://api.openai.com/v1. You can change this to use other APIs like JinaChat, LocalAI and Prem.",
                "list": false,
                "list_add_label": "Add More",
                "load_from_db": false,
                "name": "openai_api_base",
                "placeholder": "",
                "required": false,
                "show": true,
                "title_case": false,
                "tool_mode": false,
                "trace_as_metadata": true,
                "type": "str",
                "value": ""
              },
              "seed": {
                "_input_type": "IntInput",
                "advanced": true,
                "display_name": "Seed",
                "dynamic": false,
                "info": "The seed controls the reproducibility of the job.",
                "list": false,
                "list_add_label": "Add More",
                "name": "seed",
                "placeholder": "",
                "required": false,
                "show": true,
                "title_case": false,
                "tool_mode": false,
                "trace_as_metadata": true,
                "type": "int",
                "value": 1
              },
              "system_prompt": {
                "_input_type": "MultilineInput",
                "advanced": false,
                "copy_field": false,
                "display_name": "Agent Instructions",
                "dynamic": false,
                "info": "System Prompt: Initial instructions and context provided to guide the agent's behavior.",
                "input_types": [
                  "Message"
                ],
                "list": false,
                "list_add_label": "Add More",
                "load_from_db": false,
                "multiline": true,
                "name": "system_prompt",
                "placeholder": "",
                "required": false,
                "show": true,
                "title_case": false,
                "tool_mode": false,
                "trace_as_input": true,
                "trace_as_metadata": true,
                "type": "str",
                "value": "You are a helpful assistant that can use tools to answer questions and perform tasks."
              },
              "temperature": {
                "_input_type": "SliderInput",
                "advanced": true,
                "display_name": "Temperature",
                "dynamic": false,
                "info": "",
                "max_label": "",
                "max_label_icon": "",
                "min_label": "",
                "min_label_icon": "",
                "name": "temperature",
                "placeholder": "",
                "range_spec": {
                  "max": 1,
                  "min": 0,
                  "step": 0.01,
                  "step_type": "float"
                },
                "required": false,
                "show": true,
                "slider_buttons": false,
                "slider_buttons_options": [],
                "slider_input": false,
                "title_case": false,
                "tool_mode": false,
                "type": "slider",
                "value": 0.1
              },
              "timeout": {
                "_input_type": "IntInput",
                "advanced": true,
                "display_name": "Timeout",
                "dynamic": false,
                "info": "The timeout for requests to OpenAI completion API.",
                "list": false,
                "list_add_label": "Add More",
                "name": "timeout",
                "placeholder": "",
                "required": false,
                "show": true,
                "title_case": false,
                "tool_mode": false,
                "trace_as_metadata": true,
                "type": "int",
                "value": 700
              },
              "tools": {
                "_input_type": "HandleInput",
                "advanced": false,
                "display_name": "Tools",
                "dynamic": false,
                "info": "These are the tools that the agent can use to help with tasks.",
                "input_types": [
                  "Tool"
                ],
                "list": true,
                "list_add_label": "Add More",
                "name": "tools",
                "placeholder": "",
                "required": false,
                "show": true,
                "title_case": false,
                "trace_as_metadata": true,
                "type": "other",
                "value": ""
              },
              "verbose": {
                "_input_type": "BoolInput",
                "advanced": true,
                "display_name": "Verbose",
                "dynamic": false,
                "info": "",
                "list": false,
                "list_add_label": "Add More",
                "name": "verbose",
                "placeholder": "",
                "required": false,
                "show": true,
                "title_case": false,
                "tool_mode": false,
                "trace_as_metadata": true,
                "type": "bool",
                "value": true
              }
            },
            "tool_mode": false
          },
          "selected_output": "response",
          "showNode": true,
          "type": "Agent"
        },
        "dragging": false,
        "id": "Agent-D0Kx2",
        "measured": {
          "height": 594,
          "width": 320
        },
        "position": {
          "x": 1641.6239626366948,
          "y": 301.10345101561927
        },
        "selected": true,
        "type": "genericNode"
      },
      {
        "data": {
          "id": "URLComponent-TpTHB",
          "node": {
            "base_classes": [
              "DataFrame",
              "Message"
            ],
            "beta": false,
            "category": "data",
            "conditional_paths": [],
            "custom_fields": {},
            "description": "Fetch content from one or more web pages, following links recursively.",
            "display_name": "URL",
            "documentation": "",
            "edited": false,
            "field_order": [
              "urls",
              "max_depth",
              "prevent_outside",
              "use_async",
              "format",
              "timeout",
              "headers",
              "filter_text_html",
              "continue_on_failure",
              "check_response_status",
              "autoset_encoding"
            ],
            "frozen": false,
            "icon": "layout-template",
            "key": "URLComponent",
            "legacy": false,
            "metadata": {
<<<<<<< HEAD
              "code_hash": "a81817a7f244",
              "dependencies": {
                "dependencies": [
                  {
                    "name": "requests",
                    "version": "2.32.4"
                  },
                  {
                    "name": "bs4",
                    "version": "4.12.3"
                  },
                  {
                    "name": "langchain_community",
                    "version": "0.3.21"
                  },
                  {
                    "name": "loguru",
                    "version": "0.7.3"
                  },
                  {
                    "name": "langflow",
                    "version": null
                  }
                ],
                "total_dependencies": 5
              },
=======
              "code_hash": "252132357639",
>>>>>>> 8caa5d92
              "module": "langflow.components.data.url.URLComponent"
            },
            "minimized": false,
            "output_types": [],
            "outputs": [
              {
                "allows_loop": false,
                "cache": true,
                "display_name": "Toolset",
                "group_outputs": false,
                "hidden": null,
                "method": "to_toolkit",
                "name": "component_as_tool",
                "options": null,
                "required_inputs": null,
                "selected": "Tool",
                "tool_mode": true,
                "types": [
                  "Tool"
                ],
                "value": "__UNDEFINED__"
              }
            ],
            "pinned": false,
            "score": 2.220446049250313e-16,
            "template": {
              "_type": "Component",
              "autoset_encoding": {
                "_input_type": "BoolInput",
                "advanced": true,
                "display_name": "Autoset Encoding",
                "dynamic": false,
                "info": "If enabled, automatically sets the encoding of the request.",
                "list": false,
                "list_add_label": "Add More",
                "name": "autoset_encoding",
                "placeholder": "",
                "required": false,
                "show": true,
                "title_case": false,
                "tool_mode": false,
                "trace_as_metadata": true,
                "type": "bool",
                "value": true
              },
              "check_response_status": {
                "_input_type": "BoolInput",
                "advanced": true,
                "display_name": "Check Response Status",
                "dynamic": false,
                "info": "If enabled, checks the response status of the request.",
                "list": false,
                "list_add_label": "Add More",
                "name": "check_response_status",
                "placeholder": "",
                "required": false,
                "show": true,
                "title_case": false,
                "tool_mode": false,
                "trace_as_metadata": true,
                "type": "bool",
                "value": false
              },
              "code": {
                "advanced": true,
                "dynamic": true,
                "fileTypes": [],
                "file_path": "",
                "info": "",
                "list": false,
                "load_from_db": false,
                "multiline": true,
                "name": "code",
                "password": false,
                "placeholder": "",
                "required": true,
                "show": true,
                "title_case": false,
                "type": "code",
                "value": "import re\n\nimport requests\nfrom bs4 import BeautifulSoup\nfrom langchain_community.document_loaders import RecursiveUrlLoader\n\nfrom langflow.custom.custom_component.component import Component\nfrom langflow.field_typing.range_spec import RangeSpec\nfrom langflow.helpers.data import safe_convert\nfrom langflow.io import BoolInput, DropdownInput, IntInput, MessageTextInput, Output, SliderInput, TableInput\nfrom langflow.logging.logger import logger\nfrom langflow.schema.dataframe import DataFrame\nfrom langflow.schema.message import Message\nfrom langflow.services.deps import get_settings_service\n\n# Constants\nDEFAULT_TIMEOUT = 30\nDEFAULT_MAX_DEPTH = 1\nDEFAULT_FORMAT = \"Text\"\nURL_REGEX = re.compile(\n    r\"^(https?:\\/\\/)?\" r\"(www\\.)?\" r\"([a-zA-Z0-9.-]+)\" r\"(\\.[a-zA-Z]{2,})?\" r\"(:\\d+)?\" r\"(\\/[^\\s]*)?$\",\n    re.IGNORECASE,\n)\n\n\nclass URLComponent(Component):\n    \"\"\"A component that loads and parses content from web pages recursively.\n\n    This component allows fetching content from one or more URLs, with options to:\n    - Control crawl depth\n    - Prevent crawling outside the root domain\n    - Use async loading for better performance\n    - Extract either raw HTML or clean text\n    - Configure request headers and timeouts\n    \"\"\"\n\n    display_name = \"URL\"\n    description = \"Fetch content from one or more web pages, following links recursively.\"\n    documentation: str = \"https://docs.langflow.org/components-data#url\"\n    icon = \"layout-template\"\n    name = \"URLComponent\"\n\n    inputs = [\n        MessageTextInput(\n            name=\"urls\",\n            display_name=\"URLs\",\n            info=\"Enter one or more URLs to crawl recursively, by clicking the '+' button.\",\n            is_list=True,\n            tool_mode=True,\n            placeholder=\"Enter a URL...\",\n            list_add_label=\"Add URL\",\n            input_types=[],\n        ),\n        SliderInput(\n            name=\"max_depth\",\n            display_name=\"Depth\",\n            info=(\n                \"Controls how many 'clicks' away from the initial page the crawler will go:\\n\"\n                \"- depth 1: only the initial page\\n\"\n                \"- depth 2: initial page + all pages linked directly from it\\n\"\n                \"- depth 3: initial page + direct links + links found on those direct link pages\\n\"\n                \"Note: This is about link traversal, not URL path depth.\"\n            ),\n            value=DEFAULT_MAX_DEPTH,\n            range_spec=RangeSpec(min=1, max=5, step=1),\n            required=False,\n            min_label=\" \",\n            max_label=\" \",\n            min_label_icon=\"None\",\n            max_label_icon=\"None\",\n            # slider_input=True\n        ),\n        BoolInput(\n            name=\"prevent_outside\",\n            display_name=\"Prevent Outside\",\n            info=(\n                \"If enabled, only crawls URLs within the same domain as the root URL. \"\n                \"This helps prevent the crawler from going to external websites.\"\n            ),\n            value=True,\n            required=False,\n            advanced=True,\n        ),\n        BoolInput(\n            name=\"use_async\",\n            display_name=\"Use Async\",\n            info=(\n                \"If enabled, uses asynchronous loading which can be significantly faster \"\n                \"but might use more system resources.\"\n            ),\n            value=True,\n            required=False,\n            advanced=True,\n        ),\n        DropdownInput(\n            name=\"format\",\n            display_name=\"Output Format\",\n            info=\"Output Format. Use 'Text' to extract the text from the HTML or 'HTML' for the raw HTML content.\",\n            options=[\"Text\", \"HTML\"],\n            value=DEFAULT_FORMAT,\n            advanced=True,\n        ),\n        IntInput(\n            name=\"timeout\",\n            display_name=\"Timeout\",\n            info=\"Timeout for the request in seconds.\",\n            value=DEFAULT_TIMEOUT,\n            required=False,\n            advanced=True,\n        ),\n        TableInput(\n            name=\"headers\",\n            display_name=\"Headers\",\n            info=\"The headers to send with the request\",\n            table_schema=[\n                {\n                    \"name\": \"key\",\n                    \"display_name\": \"Header\",\n                    \"type\": \"str\",\n                    \"description\": \"Header name\",\n                },\n                {\n                    \"name\": \"value\",\n                    \"display_name\": \"Value\",\n                    \"type\": \"str\",\n                    \"description\": \"Header value\",\n                },\n            ],\n            value=[{\"key\": \"User-Agent\", \"value\": get_settings_service().settings.user_agent}],\n            advanced=True,\n            input_types=[\"DataFrame\"],\n        ),\n        BoolInput(\n            name=\"filter_text_html\",\n            display_name=\"Filter Text/HTML\",\n            info=\"If enabled, filters out text/css content type from the results.\",\n            value=True,\n            required=False,\n            advanced=True,\n        ),\n        BoolInput(\n            name=\"continue_on_failure\",\n            display_name=\"Continue on Failure\",\n            info=\"If enabled, continues crawling even if some requests fail.\",\n            value=True,\n            required=False,\n            advanced=True,\n        ),\n        BoolInput(\n            name=\"check_response_status\",\n            display_name=\"Check Response Status\",\n            info=\"If enabled, checks the response status of the request.\",\n            value=False,\n            required=False,\n            advanced=True,\n        ),\n        BoolInput(\n            name=\"autoset_encoding\",\n            display_name=\"Autoset Encoding\",\n            info=\"If enabled, automatically sets the encoding of the request.\",\n            value=True,\n            required=False,\n            advanced=True,\n        ),\n    ]\n\n    outputs = [\n        Output(display_name=\"Extracted Pages\", name=\"page_results\", method=\"fetch_content\"),\n        Output(display_name=\"Raw Content\", name=\"raw_results\", method=\"fetch_content_as_message\", tool_mode=False),\n    ]\n\n    @staticmethod\n    def validate_url(url: str) -> bool:\n        \"\"\"Validates if the given string matches URL pattern.\n\n        Args:\n            url: The URL string to validate\n\n        Returns:\n            bool: True if the URL is valid, False otherwise\n        \"\"\"\n        return bool(URL_REGEX.match(url))\n\n    def ensure_url(self, url: str) -> str:\n        \"\"\"Ensures the given string is a valid URL.\n\n        Args:\n            url: The URL string to validate and normalize\n\n        Returns:\n            str: The normalized URL\n\n        Raises:\n            ValueError: If the URL is invalid\n        \"\"\"\n        url = url.strip()\n        if not url.startswith((\"http://\", \"https://\")):\n            url = \"https://\" + url\n\n        if not self.validate_url(url):\n            msg = f\"Invalid URL: {url}\"\n            raise ValueError(msg)\n\n        return url\n\n    def _create_loader(self, url: str) -> RecursiveUrlLoader:\n        \"\"\"Creates a RecursiveUrlLoader instance with the configured settings.\n\n        Args:\n            url: The URL to load\n\n        Returns:\n            RecursiveUrlLoader: Configured loader instance\n        \"\"\"\n        headers_dict = {header[\"key\"]: header[\"value\"] for header in self.headers}\n        extractor = (lambda x: x) if self.format == \"HTML\" else (lambda x: BeautifulSoup(x, \"lxml\").get_text())\n\n        return RecursiveUrlLoader(\n            url=url,\n            max_depth=self.max_depth,\n            prevent_outside=self.prevent_outside,\n            use_async=self.use_async,\n            extractor=extractor,\n            timeout=self.timeout,\n            headers=headers_dict,\n            check_response_status=self.check_response_status,\n            continue_on_failure=self.continue_on_failure,\n            base_url=url,  # Add base_url to ensure consistent domain crawling\n            autoset_encoding=self.autoset_encoding,  # Enable automatic encoding detection\n            exclude_dirs=[],  # Allow customization of excluded directories\n            link_regex=None,  # Allow customization of link filtering\n        )\n\n    def fetch_url_contents(self) -> list[dict]:\n        \"\"\"Load documents from the configured URLs.\n\n        Returns:\n            List[Data]: List of Data objects containing the fetched content\n\n        Raises:\n            ValueError: If no valid URLs are provided or if there's an error loading documents\n        \"\"\"\n        try:\n            urls = list({self.ensure_url(url) for url in self.urls if url.strip()})\n            logger.debug(f\"URLs: {urls}\")\n            if not urls:\n                msg = \"No valid URLs provided.\"\n                raise ValueError(msg)\n\n            all_docs = []\n            for url in urls:\n                logger.debug(f\"Loading documents from {url}\")\n\n                try:\n                    loader = self._create_loader(url)\n                    docs = loader.load()\n\n                    if not docs:\n                        logger.warning(f\"No documents found for {url}\")\n                        continue\n\n                    logger.debug(f\"Found {len(docs)} documents from {url}\")\n                    all_docs.extend(docs)\n\n                except requests.exceptions.RequestException as e:\n                    logger.exception(f\"Error loading documents from {url}: {e}\")\n                    continue\n\n            if not all_docs:\n                msg = \"No documents were successfully loaded from any URL\"\n                raise ValueError(msg)\n\n            # data = [Data(text=doc.page_content, **doc.metadata) for doc in all_docs]\n            data = [\n                {\n                    \"text\": safe_convert(doc.page_content, clean_data=True),\n                    \"url\": doc.metadata.get(\"source\", \"\"),\n                    \"title\": doc.metadata.get(\"title\", \"\"),\n                    \"description\": doc.metadata.get(\"description\", \"\"),\n                    \"content_type\": doc.metadata.get(\"content_type\", \"\"),\n                    \"language\": doc.metadata.get(\"language\", \"\"),\n                }\n                for doc in all_docs\n            ]\n        except Exception as e:\n            error_msg = e.message if hasattr(e, \"message\") else e\n            msg = f\"Error loading documents: {error_msg!s}\"\n            logger.exception(msg)\n            raise ValueError(msg) from e\n        return data\n\n    def fetch_content(self) -> DataFrame:\n        \"\"\"Convert the documents to a DataFrame.\"\"\"\n        return DataFrame(data=self.fetch_url_contents())\n\n    def fetch_content_as_message(self) -> Message:\n        \"\"\"Convert the documents to a Message.\"\"\"\n        url_contents = self.fetch_url_contents()\n        return Message(text=\"\\n\\n\".join([x[\"text\"] for x in url_contents]), data={\"data\": url_contents})\n"
              },
              "continue_on_failure": {
                "_input_type": "BoolInput",
                "advanced": true,
                "display_name": "Continue on Failure",
                "dynamic": false,
                "info": "If enabled, continues crawling even if some requests fail.",
                "list": false,
                "list_add_label": "Add More",
                "name": "continue_on_failure",
                "placeholder": "",
                "required": false,
                "show": true,
                "title_case": false,
                "tool_mode": false,
                "trace_as_metadata": true,
                "type": "bool",
                "value": true
              },
              "filter_text_html": {
                "_input_type": "BoolInput",
                "advanced": true,
                "display_name": "Filter Text/HTML",
                "dynamic": false,
                "info": "If enabled, filters out text/css content type from the results.",
                "list": false,
                "list_add_label": "Add More",
                "name": "filter_text_html",
                "placeholder": "",
                "required": false,
                "show": true,
                "title_case": false,
                "tool_mode": false,
                "trace_as_metadata": true,
                "type": "bool",
                "value": true
              },
              "format": {
                "_input_type": "DropdownInput",
                "advanced": true,
                "combobox": false,
                "dialog_inputs": {},
                "display_name": "Output Format",
                "dynamic": false,
                "info": "Output Format. Use 'Text' to extract the text from the HTML or 'HTML' for the raw HTML content.",
                "name": "format",
                "options": [
                  "Text",
                  "HTML"
                ],
                "options_metadata": [],
                "placeholder": "",
                "required": false,
                "show": true,
                "title_case": false,
                "toggle": false,
                "tool_mode": false,
                "trace_as_metadata": true,
                "type": "str",
                "value": "Text"
              },
              "headers": {
                "_input_type": "TableInput",
                "advanced": true,
                "display_name": "Headers",
                "dynamic": false,
                "info": "The headers to send with the request",
                "input_types": [
                  "DataFrame"
                ],
                "is_list": true,
                "list_add_label": "Add More",
                "name": "headers",
                "placeholder": "",
                "required": false,
                "show": true,
                "table_icon": "Table",
                "table_schema": {
                  "columns": [
                    {
                      "default": "None",
                      "description": "Header name",
                      "disable_edit": false,
                      "display_name": "Header",
                      "edit_mode": "popover",
                      "filterable": true,
                      "formatter": "text",
                      "hidden": false,
                      "name": "key",
                      "sortable": true,
                      "type": "str"
                    },
                    {
                      "default": "None",
                      "description": "Header value",
                      "disable_edit": false,
                      "display_name": "Value",
                      "edit_mode": "popover",
                      "filterable": true,
                      "formatter": "text",
                      "hidden": false,
                      "name": "value",
                      "sortable": true,
                      "type": "str"
                    }
                  ]
                },
                "title_case": false,
                "tool_mode": false,
                "trace_as_metadata": true,
                "trigger_icon": "Table",
                "trigger_text": "Open table",
                "type": "table",
                "value": [
                  {
                    "key": "User-Agent",
                    "value": "langflow"
                  }
                ]
              },
              "max_depth": {
                "_input_type": "SliderInput",
                "advanced": false,
                "display_name": "Depth",
                "dynamic": false,
                "info": "Controls how many 'clicks' away from the initial page the crawler will go:\n- depth 1: only the initial page\n- depth 2: initial page + all pages linked directly from it\n- depth 3: initial page + direct links + links found on those direct link pages\nNote: This is about link traversal, not URL path depth.",
                "max_label": " ",
                "max_label_icon": "None",
                "min_label": " ",
                "min_label_icon": "None",
                "name": "max_depth",
                "placeholder": "",
                "range_spec": {
                  "max": 5,
                  "min": 1,
                  "step": 1,
                  "step_type": "float"
                },
                "required": false,
                "show": true,
                "slider_buttons": false,
                "slider_buttons_options": [],
                "slider_input": false,
                "title_case": false,
                "tool_mode": false,
                "type": "slider",
                "value": 1
              },
              "prevent_outside": {
                "_input_type": "BoolInput",
                "advanced": true,
                "display_name": "Prevent Outside",
                "dynamic": false,
                "info": "If enabled, only crawls URLs within the same domain as the root URL. This helps prevent the crawler from going to external websites.",
                "list": false,
                "list_add_label": "Add More",
                "name": "prevent_outside",
                "placeholder": "",
                "required": false,
                "show": true,
                "title_case": false,
                "tool_mode": false,
                "trace_as_metadata": true,
                "type": "bool",
                "value": true
              },
              "timeout": {
                "_input_type": "IntInput",
                "advanced": true,
                "display_name": "Timeout",
                "dynamic": false,
                "info": "Timeout for the request in seconds.",
                "list": false,
                "list_add_label": "Add More",
                "name": "timeout",
                "placeholder": "",
                "required": false,
                "show": true,
                "title_case": false,
                "tool_mode": false,
                "trace_as_metadata": true,
                "type": "int",
                "value": 30
              },
              "tools_metadata": {
                "_input_type": "ToolsInput",
                "advanced": false,
                "display_name": "Actions",
                "dynamic": false,
                "info": "Modify tool names and descriptions to help agents understand when to use each tool.",
                "is_list": true,
                "list_add_label": "Add More",
                "name": "tools_metadata",
                "placeholder": "",
                "real_time_refresh": true,
                "required": false,
                "show": true,
                "title_case": false,
                "tool_mode": false,
                "trace_as_metadata": true,
                "type": "tools",
                "value": [
                  {
                    "args": {
                      "urls": {
                        "default": "",
                        "description": "Enter one or more URLs to crawl recursively, by clicking the '+' button.",
                        "items": {
                          "type": "string"
                        },
                        "title": "Urls",
                        "type": "array"
                      }
                    },
                    "description": "Fetch content from one or more web pages, following links recursively.",
                    "display_description": "Fetch content from one or more web pages, following links recursively.",
                    "display_name": "fetch_content",
                    "name": "fetch_content",
                    "readonly": false,
                    "status": true,
                    "tags": [
                      "fetch_content"
                    ]
                  }
                ]
              },
              "urls": {
                "_input_type": "MessageTextInput",
                "advanced": false,
                "display_name": "URLs",
                "dynamic": false,
                "info": "Enter one or more URLs to crawl recursively, by clicking the '+' button.",
                "input_types": [],
                "list": true,
                "list_add_label": "Add URL",
                "load_from_db": false,
                "name": "urls",
                "placeholder": "Enter a URL...",
                "required": false,
                "show": true,
                "title_case": false,
                "tool_mode": true,
                "trace_as_input": true,
                "trace_as_metadata": true,
                "type": "str",
                "value": ""
              },
              "use_async": {
                "_input_type": "BoolInput",
                "advanced": true,
                "display_name": "Use Async",
                "dynamic": false,
                "info": "If enabled, uses asynchronous loading which can be significantly faster but might use more system resources.",
                "list": false,
                "list_add_label": "Add More",
                "name": "use_async",
                "placeholder": "",
                "required": false,
                "show": true,
                "title_case": false,
                "tool_mode": false,
                "trace_as_metadata": true,
                "type": "bool",
                "value": true
              }
            },
            "tool_mode": true
          },
          "showNode": true,
          "type": "URLComponent"
        },
        "dragging": false,
        "id": "URLComponent-TpTHB",
        "measured": {
          "height": 290,
          "width": 320
        },
        "position": {
          "x": 1241.645826777893,
          "y": -34.70663041492506
        },
        "selected": false,
        "type": "genericNode"
      }
    ],
    "viewport": {
      "x": -562.0961577584201,
      "y": 188.68156067492384,
      "zoom": 0.8264000374576776
    }
  },
  "description": "A simple but powerful starter agent.",
  "endpoint_name": null,
  "id": "0209ae03-677e-4315-b80a-0d90b3e12cb5",
  "is_component": false,
  "last_tested_version": "1.4.3",
  "name": "Simple Agent",
  "tags": [
    "assistants",
    "agents"
  ]
}<|MERGE_RESOLUTION|>--- conflicted
+++ resolved
@@ -1560,7 +1560,6 @@
             "key": "URLComponent",
             "legacy": false,
             "metadata": {
-<<<<<<< HEAD
               "code_hash": "a81817a7f244",
               "dependencies": {
                 "dependencies": [
@@ -1587,9 +1586,6 @@
                 ],
                 "total_dependencies": 5
               },
-=======
-              "code_hash": "252132357639",
->>>>>>> 8caa5d92
               "module": "langflow.components.data.url.URLComponent"
             },
             "minimized": false,

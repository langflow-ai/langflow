--- conflicted
+++ resolved
@@ -7,11 +7,7 @@
         "data": {
           "sourceHandle": {
             "dataType": "ChatInput",
-<<<<<<< HEAD
-            "id": "ChatInput-gTTN7",
-=======
             "id": "ChatInput-5rifq",
->>>>>>> 100c4b8e
             "name": "message",
             "output_types": [
               "Message"
@@ -19,32 +15,19 @@
           },
           "targetHandle": {
             "fieldName": "input_value",
-<<<<<<< HEAD
-            "id": "Agent-WdXoE",
-=======
             "id": "Agent-eACmP",
->>>>>>> 100c4b8e
             "inputTypes": [
               "Message"
             ],
             "type": "str"
           }
         },
-<<<<<<< HEAD
-        "id": "reactflow__edge-ChatInput-gTTN7{œdataTypeœ:œChatInputœ,œidœ:œChatInput-gTTN7œ,œnameœ:œmessageœ,œoutput_typesœ:[œMessageœ]}-Agent-WdXoE{œfieldNameœ:œinput_valueœ,œidœ:œAgent-WdXoEœ,œinputTypesœ:[œMessageœ],œtypeœ:œstrœ}",
-        "selected": false,
-        "source": "ChatInput-gTTN7",
-        "sourceHandle": "{œdataTypeœ: œChatInputœ, œidœ: œChatInput-gTTN7œ, œnameœ: œmessageœ, œoutput_typesœ: [œMessageœ]}",
-        "target": "Agent-WdXoE",
-        "targetHandle": "{œfieldNameœ: œinput_valueœ, œidœ: œAgent-WdXoEœ, œinputTypesœ: [œMessageœ], œtypeœ: œstrœ}"
-=======
         "id": "reactflow__edge-ChatInput-5rifq{œdataTypeœ:œChatInputœ,œidœ:œChatInput-5rifqœ,œnameœ:œmessageœ,œoutput_typesœ:[œMessageœ]}-Agent-eACmP{œfieldNameœ:œinput_valueœ,œidœ:œAgent-eACmPœ,œinputTypesœ:[œMessageœ],œtypeœ:œstrœ}",
         "selected": false,
         "source": "ChatInput-5rifq",
         "sourceHandle": "{œdataTypeœ: œChatInputœ, œidœ: œChatInput-5rifqœ, œnameœ: œmessageœ, œoutput_typesœ: [œMessageœ]}",
         "target": "Agent-eACmP",
         "targetHandle": "{œfieldNameœ: œinput_valueœ, œidœ: œAgent-eACmPœ, œinputTypesœ: [œMessageœ], œtypeœ: œstrœ}"
->>>>>>> 100c4b8e
       },
       {
         "animated": false,
@@ -52,11 +35,7 @@
         "data": {
           "sourceHandle": {
             "dataType": "Agent",
-<<<<<<< HEAD
-            "id": "Agent-WdXoE",
-=======
             "id": "Agent-eACmP",
->>>>>>> 100c4b8e
             "name": "response",
             "output_types": [
               "Message"
@@ -64,35 +43,21 @@
           },
           "targetHandle": {
             "fieldName": "input_value",
-<<<<<<< HEAD
-            "id": "ChatOutput-CESGY",
-            "inputTypes": [
-=======
             "id": "ChatOutput-jYRjS",
             "inputTypes": [
               "Data",
               "DataFrame",
->>>>>>> 100c4b8e
               "Message"
             ],
             "type": "str"
           }
         },
-<<<<<<< HEAD
-        "id": "reactflow__edge-Agent-WdXoE{œdataTypeœ:œAgentœ,œidœ:œAgent-WdXoEœ,œnameœ:œresponseœ,œoutput_typesœ:[œMessageœ]}-ChatOutput-CESGY{œfieldNameœ:œinput_valueœ,œidœ:œChatOutput-CESGYœ,œinputTypesœ:[œMessageœ],œtypeœ:œstrœ}",
-        "selected": false,
-        "source": "Agent-WdXoE",
-        "sourceHandle": "{œdataTypeœ: œAgentœ, œidœ: œAgent-WdXoEœ, œnameœ: œresponseœ, œoutput_typesœ: [œMessageœ]}",
-        "target": "ChatOutput-CESGY",
-        "targetHandle": "{œfieldNameœ: œinput_valueœ, œidœ: œChatOutput-CESGYœ, œinputTypesœ: [œMessageœ], œtypeœ: œstrœ}"
-=======
         "id": "reactflow__edge-Agent-eACmP{œdataTypeœ:œAgentœ,œidœ:œAgent-eACmPœ,œnameœ:œresponseœ,œoutput_typesœ:[œMessageœ]}-ChatOutput-jYRjS{œfieldNameœ:œinput_valueœ,œidœ:œChatOutput-jYRjSœ,œinputTypesœ:[œDataœ,œDataFrameœ,œMessageœ],œtypeœ:œstrœ}",
         "selected": false,
         "source": "Agent-eACmP",
         "sourceHandle": "{œdataTypeœ: œAgentœ, œidœ: œAgent-eACmPœ, œnameœ: œresponseœ, œoutput_typesœ: [œMessageœ]}",
         "target": "ChatOutput-jYRjS",
         "targetHandle": "{œfieldNameœ: œinput_valueœ, œidœ: œChatOutput-jYRjSœ, œinputTypesœ: [œDataœ, œDataFrameœ, œMessageœ], œtypeœ: œstrœ}"
->>>>>>> 100c4b8e
       },
       {
         "animated": false,
@@ -100,11 +65,7 @@
         "data": {
           "sourceHandle": {
             "dataType": "CalculatorComponent",
-<<<<<<< HEAD
-            "id": "CalculatorComponent-0Ypx7",
-=======
             "id": "CalculatorComponent-GTSkO",
->>>>>>> 100c4b8e
             "name": "component_as_tool",
             "output_types": [
               "Tool"
@@ -112,30 +73,18 @@
           },
           "targetHandle": {
             "fieldName": "tools",
-<<<<<<< HEAD
-            "id": "Agent-WdXoE",
-=======
             "id": "Agent-eACmP",
->>>>>>> 100c4b8e
             "inputTypes": [
               "Tool"
             ],
             "type": "other"
           }
         },
-<<<<<<< HEAD
-        "id": "reactflow__edge-CalculatorComponent-0Ypx7{œdataTypeœ:œCalculatorComponentœ,œidœ:œCalculatorComponent-0Ypx7œ,œnameœ:œcomponent_as_toolœ,œoutput_typesœ:[œToolœ]}-Agent-WdXoE{œfieldNameœ:œtoolsœ,œidœ:œAgent-WdXoEœ,œinputTypesœ:[œToolœ],œtypeœ:œotherœ}",
-        "source": "CalculatorComponent-0Ypx7",
-        "sourceHandle": "{œdataTypeœ: œCalculatorComponentœ, œidœ: œCalculatorComponent-0Ypx7œ, œnameœ: œcomponent_as_toolœ, œoutput_typesœ: [œToolœ]}",
-        "target": "Agent-WdXoE",
-        "targetHandle": "{œfieldNameœ: œtoolsœ, œidœ: œAgent-WdXoEœ, œinputTypesœ: [œToolœ], œtypeœ: œotherœ}"
-=======
         "id": "reactflow__edge-CalculatorComponent-GTSkO{œdataTypeœ:œCalculatorComponentœ,œidœ:œCalculatorComponent-GTSkOœ,œnameœ:œcomponent_as_toolœ,œoutput_typesœ:[œToolœ]}-Agent-eACmP{œfieldNameœ:œtoolsœ,œidœ:œAgent-eACmPœ,œinputTypesœ:[œToolœ],œtypeœ:œotherœ}",
         "source": "CalculatorComponent-GTSkO",
         "sourceHandle": "{œdataTypeœ: œCalculatorComponentœ, œidœ: œCalculatorComponent-GTSkOœ, œnameœ: œcomponent_as_toolœ, œoutput_typesœ: [œToolœ]}",
         "target": "Agent-eACmP",
         "targetHandle": "{œfieldNameœ: œtoolsœ, œidœ: œAgent-eACmPœ, œinputTypesœ: [œToolœ], œtypeœ: œotherœ}"
->>>>>>> 100c4b8e
       },
       {
         "animated": false,
@@ -143,11 +92,7 @@
         "data": {
           "sourceHandle": {
             "dataType": "URL",
-<<<<<<< HEAD
-            "id": "URL-6EBMM",
-=======
             "id": "URL-BvxUK",
->>>>>>> 100c4b8e
             "name": "component_as_tool",
             "output_types": [
               "Tool"
@@ -155,30 +100,18 @@
           },
           "targetHandle": {
             "fieldName": "tools",
-<<<<<<< HEAD
-            "id": "Agent-WdXoE",
-=======
             "id": "Agent-eACmP",
->>>>>>> 100c4b8e
             "inputTypes": [
               "Tool"
             ],
             "type": "other"
           }
         },
-<<<<<<< HEAD
-        "id": "reactflow__edge-URL-6EBMM{œdataTypeœ:œURLœ,œidœ:œURL-6EBMMœ,œnameœ:œcomponent_as_toolœ,œoutput_typesœ:[œToolœ]}-Agent-WdXoE{œfieldNameœ:œtoolsœ,œidœ:œAgent-WdXoEœ,œinputTypesœ:[œToolœ],œtypeœ:œotherœ}",
-        "source": "URL-6EBMM",
-        "sourceHandle": "{œdataTypeœ: œURLœ, œidœ: œURL-6EBMMœ, œnameœ: œcomponent_as_toolœ, œoutput_typesœ: [œToolœ]}",
-        "target": "Agent-WdXoE",
-        "targetHandle": "{œfieldNameœ: œtoolsœ, œidœ: œAgent-WdXoEœ, œinputTypesœ: [œToolœ], œtypeœ: œotherœ}"
-=======
         "id": "reactflow__edge-URL-BvxUK{œdataTypeœ:œURLœ,œidœ:œURL-BvxUKœ,œnameœ:œcomponent_as_toolœ,œoutput_typesœ:[œToolœ]}-Agent-eACmP{œfieldNameœ:œtoolsœ,œidœ:œAgent-eACmPœ,œinputTypesœ:[œToolœ],œtypeœ:œotherœ}",
         "source": "URL-BvxUK",
         "sourceHandle": "{œdataTypeœ: œURLœ, œidœ: œURL-BvxUKœ, œnameœ: œcomponent_as_toolœ, œoutput_typesœ: [œToolœ]}",
         "target": "Agent-eACmP",
         "targetHandle": "{œfieldNameœ: œtoolsœ, œidœ: œAgent-eACmPœ, œinputTypesœ: [œToolœ], œtypeœ: œotherœ}"
->>>>>>> 100c4b8e
       }
     ],
     "nodes": [
@@ -186,11 +119,7 @@
         "data": {
           "description": "Define the agent's instructions, then enter a task to complete using tools.",
           "display_name": "Agent",
-<<<<<<< HEAD
-          "id": "Agent-WdXoE",
-=======
           "id": "Agent-eACmP",
->>>>>>> 100c4b8e
           "node": {
             "base_classes": [
               "Message"
@@ -788,11 +717,7 @@
           "type": "Agent"
         },
         "dragging": false,
-<<<<<<< HEAD
-        "id": "Agent-WdXoE",
-=======
         "id": "Agent-eACmP",
->>>>>>> 100c4b8e
         "measured": {
           "height": 698,
           "width": 360
@@ -806,11 +731,7 @@
       },
       {
         "data": {
-<<<<<<< HEAD
-          "id": "ChatInput-gTTN7",
-=======
           "id": "ChatInput-5rifq",
->>>>>>> 100c4b8e
           "node": {
             "base_classes": [
               "Message"
@@ -1091,11 +1012,7 @@
           "type": "ChatInput"
         },
         "dragging": false,
-<<<<<<< HEAD
-        "id": "ChatInput-gTTN7",
-=======
         "id": "ChatInput-5rifq",
->>>>>>> 100c4b8e
         "measured": {
           "height": 257,
           "width": 360
@@ -1111,11 +1028,7 @@
         "data": {
           "description": "Display a chat message in the Playground.",
           "display_name": "Chat Output",
-<<<<<<< HEAD
-          "id": "ChatOutput-CESGY",
-=======
           "id": "ChatOutput-jYRjS",
->>>>>>> 100c4b8e
           "node": {
             "base_classes": [
               "Message"
@@ -1271,11 +1184,8 @@
                 "dynamic": false,
                 "info": "Message to be passed as output.",
                 "input_types": [
-<<<<<<< HEAD
-=======
                   "Data",
                   "DataFrame",
->>>>>>> 100c4b8e
                   "Message"
                 ],
                 "list": false,
@@ -1398,11 +1308,7 @@
           },
           "type": "ChatOutput"
         },
-<<<<<<< HEAD
-        "id": "ChatOutput-CESGY",
-=======
         "id": "ChatOutput-jYRjS",
->>>>>>> 100c4b8e
         "measured": {
           "height": 257,
           "width": 360
@@ -1418,11 +1324,7 @@
         "data": {
           "description": "Load and retrieve data from specified URLs. Supports output in plain text, raw HTML, or JSON, with options for cleaning and separating multiple outputs.",
           "display_name": "URL",
-<<<<<<< HEAD
-          "id": "URL-6EBMM",
-=======
           "id": "URL-BvxUK",
->>>>>>> 100c4b8e
           "node": {
             "base_classes": [
               "Data",
@@ -1432,23 +1334,15 @@
             "beta": false,
             "conditional_paths": [],
             "custom_fields": {},
-<<<<<<< HEAD
-            "description": "Retrieve data from specified URLs.",
-=======
             "description": "Load and retrieve data from specified URLs. Supports output in plain text, raw HTML, or JSON, with options for cleaning and separating multiple outputs.",
->>>>>>> 100c4b8e
             "display_name": "URL",
             "documentation": "",
             "edited": false,
             "field_order": [
               "urls",
-<<<<<<< HEAD
-              "format"
-=======
               "format",
               "separator",
               "clean_extra_whitespace"
->>>>>>> 100c4b8e
             ],
             "frozen": false,
             "icon": "layout-template",
@@ -1511,11 +1405,7 @@
                 "show": true,
                 "title_case": false,
                 "type": "code",
-<<<<<<< HEAD
-                "value": "import re\n\nfrom langchain_community.document_loaders import AsyncHtmlLoader, WebBaseLoader\n\nfrom langflow.custom import Component\nfrom langflow.helpers.data import data_to_text\nfrom langflow.io import DropdownInput, MessageTextInput, Output\nfrom langflow.schema import Data\nfrom langflow.schema.dataframe import DataFrame\nfrom langflow.schema.message import Message\n\n\nclass URLComponent(Component):\n    display_name = \"URL\"\n    description = \"Retrieve data from specified URLs.\"\n    icon = \"layout-template\"\n    name = \"URL\"\n\n    inputs = [\n        MessageTextInput(\n            name=\"urls\",\n            display_name=\"URLs\",\n            is_list=True,\n            tool_mode=True,\n            placeholder=\"Enter a URL...\",\n            list_add_label=\"Add URL\",\n        ),\n        DropdownInput(\n            name=\"format\",\n            display_name=\"Output Format\",\n            info=\"Output Format. Use 'Text' to extract the text from the HTML or 'Raw HTML' for the raw HTML content.\",\n            options=[\"Text\", \"Raw HTML\"],\n            value=\"Text\",\n        ),\n    ]\n\n    outputs = [\n        Output(display_name=\"Data\", name=\"data\", method=\"fetch_content\"),\n        Output(display_name=\"Message\", name=\"text\", method=\"fetch_content_text\"),\n        Output(display_name=\"DataFrame\", name=\"dataframe\", method=\"as_dataframe\"),\n    ]\n\n    def ensure_url(self, string: str) -> str:\n        \"\"\"Ensures the given string is a URL by adding 'http://' if it doesn't start with 'http://' or 'https://'.\n\n        Raises an error if the string is not a valid URL.\n\n        Parameters:\n            string (str): The string to be checked and possibly modified.\n\n        Returns:\n            str: The modified string that is ensured to be a URL.\n\n        Raises:\n            ValueError: If the string is not a valid URL.\n        \"\"\"\n        if not string.startswith((\"http://\", \"https://\")):\n            string = \"http://\" + string\n\n        # Basic URL validation regex\n        url_regex = re.compile(\n            r\"^(https?:\\/\\/)?\"  # optional protocol\n            r\"(www\\.)?\"  # optional www\n            r\"([a-zA-Z0-9.-]+)\"  # domain\n            r\"(\\.[a-zA-Z]{2,})?\"  # top-level domain\n            r\"(:\\d+)?\"  # optional port\n            r\"(\\/[^\\s]*)?$\",  # optional path\n            re.IGNORECASE,\n        )\n\n        if not url_regex.match(string):\n            msg = f\"Invalid URL: {string}\"\n            raise ValueError(msg)\n\n        return string\n\n    def fetch_content(self) -> list[Data]:\n        urls = [self.ensure_url(url.strip()) for url in self.urls if url.strip()]\n        if self.format == \"Raw HTML\":\n            loader = AsyncHtmlLoader(web_path=urls, encoding=\"utf-8\")\n        else:\n            loader = WebBaseLoader(web_paths=urls, encoding=\"utf-8\")\n        docs = loader.load()\n        data = [Data(text=doc.page_content, **doc.metadata) for doc in docs]\n        self.status = data\n        return data\n\n    def fetch_content_text(self) -> Message:\n        data = self.fetch_content()\n\n        result_string = data_to_text(\"{text}\", data)\n        self.status = result_string\n        return Message(text=result_string)\n\n    def as_dataframe(self) -> DataFrame:\n        return DataFrame(self.fetch_content())\n"
-=======
                 "value": "import asyncio\nimport json\nimport re\n\nimport aiohttp\nfrom langchain_community.document_loaders import AsyncHtmlLoader, WebBaseLoader\n\nfrom langflow.custom import Component\nfrom langflow.io import BoolInput, DropdownInput, MessageTextInput, Output, StrInput\nfrom langflow.schema import Data\nfrom langflow.schema.dataframe import DataFrame\nfrom langflow.schema.message import Message\n\n\nclass URLComponent(Component):\n    display_name = \"URL\"\n    description = (\n        \"Load and retrieve data from specified URLs. Supports output in plain text, raw HTML, \"\n        \"or JSON, with options for cleaning and separating multiple outputs.\"\n    )\n    icon = \"layout-template\"\n    name = \"URL\"\n\n    inputs = [\n        MessageTextInput(\n            name=\"urls\",\n            display_name=\"URLs\",\n            is_list=True,\n            tool_mode=True,\n            placeholder=\"Enter a URL...\",\n            list_add_label=\"Add URL\",\n        ),\n        DropdownInput(\n            name=\"format\",\n            display_name=\"Output Format\",\n            info=(\n                \"Output Format. Use 'Text' to extract text from the HTML, 'Raw HTML' for the raw HTML \"\n                \"content, or 'JSON' to extract JSON from the HTML.\"\n            ),\n            options=[\"Text\", \"Raw HTML\", \"JSON\"],\n            value=\"Text\",\n            real_time_refresh=True,\n        ),\n        StrInput(\n            name=\"separator\",\n            display_name=\"Separator\",\n            value=\"\\n\\n\",\n            show=True,\n            info=(\n                \"Specify the separator to use between multiple outputs. Default for Text is '\\\\n\\\\n'. \"\n                \"Default for Raw HTML is '\\\\n<!-- Separator -->\\\\n'.\"\n            ),\n        ),\n        BoolInput(\n            name=\"clean_extra_whitespace\",\n            display_name=\"Clean Extra Whitespace\",\n            value=True,\n            show=True,\n            info=\"Whether to clean excessive blank lines in the text output. Only applies to 'Text' format.\",\n        ),\n    ]\n\n    outputs = [\n        Output(display_name=\"Data\", name=\"data\", method=\"fetch_content\"),\n        Output(display_name=\"Text\", name=\"text\", method=\"fetch_content_text\"),\n        Output(display_name=\"DataFrame\", name=\"dataframe\", method=\"as_dataframe\"),\n    ]\n\n    async def validate_json_content(self, url: str) -> bool:\n        \"\"\"Validates if the URL content is actually JSON.\"\"\"\n        try:\n            async with aiohttp.ClientSession() as session, session.get(url) as response:\n                http_ok = 200\n                if response.status != http_ok:\n                    return False\n\n                content = await response.text()\n                try:\n                    json.loads(content)\n                except json.JSONDecodeError:\n                    return False\n                else:\n                    return True\n        except (aiohttp.ClientError, asyncio.TimeoutError):\n            # Log specific error for debugging if needed\n            return False\n\n    def update_build_config(self, build_config: dict, field_value: str, field_name: str | None = None) -> dict:\n        \"\"\"Dynamically update fields based on selected format.\"\"\"\n        if field_name == \"format\":\n            is_text_mode = field_value == \"Text\"\n            is_json_mode = field_value == \"JSON\"\n            build_config[\"separator\"][\"value\"] = \"\\n\\n\" if is_text_mode else \"\\n<!-- Separator -->\\n\"\n            build_config[\"clean_extra_whitespace\"][\"show\"] = is_text_mode\n            build_config[\"separator\"][\"show\"] = not is_json_mode\n        return build_config\n\n    def ensure_url(self, string: str) -> str:\n        \"\"\"Ensures the given string is a valid URL.\"\"\"\n        if not string.startswith((\"http://\", \"https://\")):\n            string = \"http://\" + string\n\n        url_regex = re.compile(\n            r\"^(https?:\\/\\/)?\"\n            r\"(www\\.)?\"\n            r\"([a-zA-Z0-9.-]+)\"\n            r\"(\\.[a-zA-Z]{2,})?\"\n            r\"(:\\d+)?\"\n            r\"(\\/[^\\s]*)?$\",\n            re.IGNORECASE,\n        )\n\n        error_msg = \"Invalid URL - \" + string\n        if not url_regex.match(string):\n            raise ValueError(error_msg)\n\n        return string\n\n    def fetch_content(self) -> list[Data]:\n        \"\"\"Fetch content based on selected format.\"\"\"\n        urls = list({self.ensure_url(url.strip()) for url in self.urls if url.strip()})\n\n        no_urls_msg = \"No valid URLs provided.\"\n        if not urls:\n            raise ValueError(no_urls_msg)\n\n        # If JSON format is selected, validate JSON content first\n        if self.format == \"JSON\":\n            for url in urls:\n                is_json = asyncio.run(self.validate_json_content(url))\n                if not is_json:\n                    error_msg = \"Invalid JSON content from URL - \" + url\n                    raise ValueError(error_msg)\n\n        if self.format == \"Raw HTML\":\n            loader = AsyncHtmlLoader(web_path=urls, encoding=\"utf-8\")\n        else:\n            loader = WebBaseLoader(web_paths=urls, encoding=\"utf-8\")\n\n        docs = loader.load()\n\n        if self.format == \"JSON\":\n            data = []\n            for doc in docs:\n                try:\n                    json_content = json.loads(doc.page_content)\n                    data_dict = {\"text\": json.dumps(json_content, indent=2), **json_content, **doc.metadata}\n                    data.append(Data(**data_dict))\n                except json.JSONDecodeError as err:\n                    source = doc.metadata.get(\"source\", \"unknown URL\")\n                    error_msg = \"Invalid JSON content from \" + source\n                    raise ValueError(error_msg) from err\n            return data\n\n        return [Data(text=doc.page_content, **doc.metadata) for doc in docs]\n\n    def fetch_content_text(self) -> Message:\n        \"\"\"Fetch content and return as formatted text.\"\"\"\n        data = self.fetch_content()\n\n        if self.format == \"JSON\":\n            text_list = [item.text for item in data]\n            result = \"\\n\".join(text_list)\n        else:\n            text_list = [item.text for item in data]\n            if self.format == \"Text\" and self.clean_extra_whitespace:\n                text_list = [re.sub(r\"\\n{3,}\", \"\\n\\n\", text) for text in text_list]\n            result = self.separator.join(text_list)\n\n        self.status = result\n        return Message(text=result)\n\n    def as_dataframe(self) -> DataFrame:\n        \"\"\"Return fetched content as a DataFrame.\"\"\"\n        return DataFrame(self.fetch_content())\n"
->>>>>>> 100c4b8e
               },
               "format": {
                 "_input_type": "DropdownInput",
@@ -1528,12 +1418,8 @@
                 "name": "format",
                 "options": [
                   "Text",
-<<<<<<< HEAD
-                  "Raw HTML"
-=======
                   "Raw HTML",
                   "JSON"
->>>>>>> 100c4b8e
                 ],
                 "options_metadata": [],
                 "placeholder": "",
@@ -1648,33 +1534,21 @@
                 "type": "table",
                 "value": [
                   {
-<<<<<<< HEAD
-                    "description": "fetch_content() - Retrieve data from specified URLs.",
-=======
                     "description": "fetch_content() - Load and retrieve data from specified URLs. Supports output in plain text, raw HTML, or JSON, with options for cleaning and separating multiple outputs.",
->>>>>>> 100c4b8e
                     "name": "URL-fetch_content",
                     "tags": [
                       "URL-fetch_content"
                     ]
                   },
                   {
-<<<<<<< HEAD
-                    "description": "fetch_content_text() - Retrieve data from specified URLs.",
-=======
                     "description": "fetch_content_text() - Load and retrieve data from specified URLs. Supports output in plain text, raw HTML, or JSON, with options for cleaning and separating multiple outputs.",
->>>>>>> 100c4b8e
                     "name": "URL-fetch_content_text",
                     "tags": [
                       "URL-fetch_content_text"
                     ]
                   },
                   {
-<<<<<<< HEAD
-                    "description": "as_dataframe() - Retrieve data from specified URLs.",
-=======
                     "description": "as_dataframe() - Load and retrieve data from specified URLs. Supports output in plain text, raw HTML, or JSON, with options for cleaning and separating multiple outputs.",
->>>>>>> 100c4b8e
                     "name": "URL-as_dataframe",
                     "tags": [
                       "URL-as_dataframe"
@@ -1711,15 +1585,9 @@
           "type": "URL"
         },
         "dragging": false,
-<<<<<<< HEAD
-        "id": "URL-6EBMM",
-        "measured": {
-          "height": 453,
-=======
         "id": "URL-BvxUK",
         "measured": {
           "height": 660,
->>>>>>> 100c4b8e
           "width": 360
         },
         "position": {
@@ -1731,11 +1599,7 @@
       },
       {
         "data": {
-<<<<<<< HEAD
-          "id": "note-6VQcU",
-=======
           "id": "note-Xs1cm",
->>>>>>> 100c4b8e
           "node": {
             "description": "# 📖 README\nRun an Agent with URL and Calculator tools available for its use. \nThe Agent decides which tool to use to solve a problem.\n## Quick start\n\n1. Add your OpenAI API key to the Agent.\n2. Open the Playground and chat with the Agent. Request some information about a recipe, and then ask to add two numbers together. In the responses, the Agent will use different tools to solve different problems.\n\n## Next steps\nConnect more tools to the Agent to create your perfect assistant.\n\nFor more, see the [Langflow docs](https://docs.langflow.org/agents-tool-calling-agent-component).",
             "display_name": "",
@@ -1747,11 +1611,7 @@
           "type": "note"
         },
         "dragging": false,
-<<<<<<< HEAD
-        "id": "note-6VQcU",
-=======
         "id": "note-Xs1cm",
->>>>>>> 100c4b8e
         "measured": {
           "height": 668,
           "width": 328
@@ -1765,11 +1625,7 @@
       },
       {
         "data": {
-<<<<<<< HEAD
-          "id": "note-ZDbXQ",
-=======
           "id": "note-t8RFb",
->>>>>>> 100c4b8e
           "node": {
             "description": "### 💡 Add your OpenAI API key here👇",
             "display_name": "",
@@ -1780,11 +1636,7 @@
           },
           "type": "note"
         },
-<<<<<<< HEAD
-        "id": "note-ZDbXQ",
-=======
         "id": "note-t8RFb",
->>>>>>> 100c4b8e
         "measured": {
           "height": 324,
           "width": 326
@@ -1798,11 +1650,7 @@
       },
       {
         "data": {
-<<<<<<< HEAD
-          "id": "CalculatorComponent-0Ypx7",
-=======
           "id": "CalculatorComponent-GTSkO",
->>>>>>> 100c4b8e
           "node": {
             "base_classes": [
               "Data"
@@ -1986,11 +1834,7 @@
           "type": "CalculatorComponent"
         },
         "dragging": false,
-<<<<<<< HEAD
-        "id": "CalculatorComponent-0Ypx7",
-=======
         "id": "CalculatorComponent-GTSkO",
->>>>>>> 100c4b8e
         "measured": {
           "height": 374,
           "width": 360
@@ -2004,15 +1848,9 @@
       }
     ],
     "viewport": {
-<<<<<<< HEAD
-      "x": -353.8042808298876,
-      "y": 22.34762554812795,
-      "zoom": 0.7306235856816985
-=======
       "x": -373.5765333322679,
       "y": 128.23283781763195,
       "zoom": 0.6186520962774794
->>>>>>> 100c4b8e
     }
   },
   "description": "A simple but powerful starter agent.",

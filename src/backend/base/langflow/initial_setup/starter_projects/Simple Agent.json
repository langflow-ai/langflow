--- conflicted
+++ resolved
@@ -352,23 +352,9 @@
                 "advanced": false,
                 "display_name": "URLs",
                 "dynamic": false,
-<<<<<<< HEAD
-                "info": "To see the model names, first choose a provider. Then, enter your API key and click the refresh button next to the model name.",
-                "name": "model_name",
-                "options": [
-                  "gpt-4o-mini",
-                  "gpt-4o",
-                  "gpt-4.5-preview",
-                  "gpt-4-turbo",
-                  "gpt-4-turbo-preview",
-                  "gpt-4",
-                  "gpt-3.5-turbo",
-                  "o1"
-=======
                 "info": "",
                 "input_types": [
                   "Message"
->>>>>>> 58e0d429
                 ],
                 "list": true,
                 "list_add_label": "Add URL",
@@ -1047,7 +1033,8 @@
                   "gpt-4-turbo",
                   "gpt-4-turbo-preview",
                   "gpt-4",
-                  "gpt-3.5-turbo"
+                  "gpt-3.5-turbo",
+                  "o1"
                 ],
                 "options_metadata": [],
                 "placeholder": "",

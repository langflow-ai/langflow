--- conflicted
+++ resolved
@@ -105,10 +105,6 @@
             "metadata": {
               "code_hash": "002d2af653ef",
               "dependencies": {
-<<<<<<< HEAD
-                "dependencies": [],
-                "total_dependencies": 0
-=======
                 "dependencies": [
                   {
                     "name": "lfx",
@@ -120,7 +116,6 @@
                   }
                 ],
                 "total_dependencies": 2
->>>>>>> 7460ee9f
               },
               "module": "lfx.components.scrapegraph.scrapegraph_search_api.ScrapeGraphSearchApi"
             },
@@ -569,10 +564,6 @@
             "metadata": {
               "code_hash": "4848ad3e35d5",
               "dependencies": {
-<<<<<<< HEAD
-                "dependencies": [],
-                "total_dependencies": 0
-=======
                 "dependencies": [
                   {
                     "name": "orjson",
@@ -588,7 +579,6 @@
                   }
                 ],
                 "total_dependencies": 3
->>>>>>> 7460ee9f
               },
               "module": "lfx.components.input_output.chat_output.ChatOutput"
             },
@@ -949,10 +939,6 @@
             "metadata": {
               "code_hash": "d64b11c24a1c",
               "dependencies": {
-<<<<<<< HEAD
-                "dependencies": [],
-                "total_dependencies": 0
-=======
                 "dependencies": [
                   {
                     "name": "langchain_core",
@@ -968,7 +954,6 @@
                   }
                 ],
                 "total_dependencies": 3
->>>>>>> 7460ee9f
               },
               "module": "lfx.components.models_and_agents.agent.AgentComponent"
             },

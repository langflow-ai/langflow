{
  "data": {
    "edges": [
      {
        "data": {
          "sourceHandle": {
            "dataType": "Agent",
            "id": "Agent-9JGgQ",
            "name": "response",
            "output_types": [
              "Message"
            ]
          },
          "targetHandle": {
            "fieldName": "input_value",
            "id": "ChatOutput-Pygov",
            "inputTypes": [
              "Data",
              "DataFrame",
              "Message"
            ],
            "type": "other"
          }
        },
        "id": "xy-edge__Agent-9JGgQ{œdataTypeœ:œAgentœ,œidœ:œAgent-9JGgQœ,œnameœ:œresponseœ,œoutput_typesœ:[œMessageœ]}-ChatOutput-Pygov{œfieldNameœ:œinput_valueœ,œidœ:œChatOutput-Pygovœ,œinputTypesœ:[œDataœ,œDataFrameœ,œMessageœ],œtypeœ:œotherœ}",
        "source": "Agent-9JGgQ",
        "sourceHandle": "{œdataTypeœ: œAgentœ, œidœ: œAgent-9JGgQœ, œnameœ: œresponseœ, œoutput_typesœ: [œMessageœ]}",
        "target": "ChatOutput-Pygov",
        "targetHandle": "{œfieldNameœ: œinput_valueœ, œidœ: œChatOutput-Pygovœ, œinputTypesœ: [œDataœ, œDataFrameœ, œMessageœ], œtypeœ: œotherœ}"
      },
      {
        "data": {
          "sourceHandle": {
            "dataType": "ScrapeGraphSearchApi",
            "id": "ScrapeGraphSearchApi-ww6QN",
            "name": "component_as_tool",
            "output_types": [
              "Tool"
            ]
          },
          "targetHandle": {
            "fieldName": "tools",
            "id": "Agent-9JGgQ",
            "inputTypes": [
              "Tool"
            ],
            "type": "other"
          }
        },
        "id": "xy-edge__ScrapeGraphSearchApi-ww6QN{œdataTypeœ:œScrapeGraphSearchApiœ,œidœ:œScrapeGraphSearchApi-ww6QNœ,œnameœ:œcomponent_as_toolœ,œoutput_typesœ:[œToolœ]}-Agent-9JGgQ{œfieldNameœ:œtoolsœ,œidœ:œAgent-9JGgQœ,œinputTypesœ:[œToolœ],œtypeœ:œotherœ}",
        "source": "ScrapeGraphSearchApi-ww6QN",
        "sourceHandle": "{œdataTypeœ: œScrapeGraphSearchApiœ, œidœ: œScrapeGraphSearchApi-ww6QNœ, œnameœ: œcomponent_as_toolœ, œoutput_typesœ: [œToolœ]}",
        "target": "Agent-9JGgQ",
        "targetHandle": "{œfieldNameœ: œtoolsœ, œidœ: œAgent-9JGgQœ, œinputTypesœ: [œToolœ], œtypeœ: œotherœ}"
      },
      {
        "data": {
          "sourceHandle": {
            "dataType": "ChatInput",
            "id": "ChatInput-TzjdQ",
            "name": "message",
            "output_types": [
              "Message"
            ]
          },
          "targetHandle": {
            "fieldName": "input_value",
            "id": "Agent-9JGgQ",
            "inputTypes": [
              "Message"
            ],
            "type": "str"
          }
        },
        "id": "xy-edge__ChatInput-TzjdQ{œdataTypeœ:œChatInputœ,œidœ:œChatInput-TzjdQœ,œnameœ:œmessageœ,œoutput_typesœ:[œMessageœ]}-Agent-9JGgQ{œfieldNameœ:œinput_valueœ,œidœ:œAgent-9JGgQœ,œinputTypesœ:[œMessageœ],œtypeœ:œstrœ}",
        "source": "ChatInput-TzjdQ",
        "sourceHandle": "{œdataTypeœ: œChatInputœ, œidœ: œChatInput-TzjdQœ, œnameœ: œmessageœ, œoutput_typesœ: [œMessageœ]}",
        "target": "Agent-9JGgQ",
        "targetHandle": "{œfieldNameœ: œinput_valueœ, œidœ: œAgent-9JGgQœ, œinputTypesœ: [œMessageœ], œtypeœ: œstrœ}"
      }
    ],
    "nodes": [
      {
        "data": {
          "id": "ScrapeGraphSearchApi-ww6QN",
          "node": {
            "base_classes": [
              "Data"
            ],
            "beta": false,
            "conditional_paths": [],
            "custom_fields": {},
            "description": "Given a search prompt, it will return search results using ScrapeGraph's search functionality.",
            "display_name": "ScrapeGraphSearchApi",
            "documentation": "https://docs.scrapegraphai.com/introduction",
            "edited": false,
            "field_order": [
              "api_key",
              "user_prompt"
            ],
            "frozen": false,
            "icon": "ScrapeGraph",
            "legacy": false,
            "lf_version": "1.1.5",
            "metadata": {
              "code_hash": "002d2af653ef",
              "dependencies": {
                "dependencies": [
                  {
                    "name": "lfx",
                    "version": null
                  },
                  {
                    "name": "scrapegraph_py",
                    "version": "1.44.0"
                  }
                ],
                "total_dependencies": 2
              },
              "module": "lfx.components.scrapegraph.scrapegraph_search_api.ScrapeGraphSearchApi"
            },
            "minimized": false,
            "output_types": [],
            "outputs": [
              {
                "allows_loop": false,
                "cache": true,
                "display_name": "Toolset",
                "group_outputs": false,
                "hidden": null,
                "method": "to_toolkit",
                "name": "component_as_tool",
                "options": null,
                "required_inputs": null,
                "selected": "Tool",
                "tool_mode": true,
                "types": [
                  "Tool"
                ],
                "value": "__UNDEFINED__"
              }
            ],
            "pinned": false,
            "template": {
              "_type": "Component",
              "api_key": {
                "_input_type": "SecretStrInput",
                "advanced": false,
                "display_name": "ScrapeGraph API Key",
                "dynamic": false,
                "info": "The API key to use ScrapeGraph API.",
                "input_types": [],
                "load_from_db": true,
                "name": "api_key",
                "password": true,
                "placeholder": "",
                "required": true,
                "show": true,
                "title_case": false,
                "type": "str",
                "value": "SCRAPEGRAPH_API_KEY"
              },
              "code": {
                "advanced": true,
                "dynamic": true,
                "fileTypes": [],
                "file_path": "",
                "info": "",
                "list": false,
                "load_from_db": false,
                "multiline": true,
                "name": "code",
                "password": false,
                "placeholder": "",
                "required": true,
                "show": true,
                "title_case": false,
                "type": "code",
                "value": "from lfx.custom.custom_component.component import Component\nfrom lfx.io import (\n    MessageTextInput,\n    Output,\n    SecretStrInput,\n)\nfrom lfx.schema.data import Data\n\n\nclass ScrapeGraphSearchApi(Component):\n    display_name: str = \"ScrapeGraph Search API\"\n    description: str = \"Given a search prompt, it will return search results using ScrapeGraph's search functionality.\"\n    name = \"ScrapeGraphSearchApi\"\n\n    documentation: str = \"https://docs.scrapegraphai.com/services/searchscraper\"\n    icon = \"ScrapeGraph\"\n\n    inputs = [\n        SecretStrInput(\n            name=\"api_key\",\n            display_name=\"ScrapeGraph API Key\",\n            required=True,\n            password=True,\n            info=\"The API key to use ScrapeGraph API.\",\n        ),\n        MessageTextInput(\n            name=\"user_prompt\",\n            display_name=\"Search Prompt\",\n            tool_mode=True,\n            info=\"The search prompt to use.\",\n        ),\n    ]\n\n    outputs = [\n        Output(display_name=\"Data\", name=\"data\", method=\"search\"),\n    ]\n\n    def search(self) -> list[Data]:\n        try:\n            from scrapegraph_py import Client\n            from scrapegraph_py.logger import sgai_logger\n        except ImportError as e:\n            msg = \"Could not import scrapegraph-py package. Please install it with `pip install scrapegraph-py`.\"\n            raise ImportError(msg) from e\n\n        # Set logging level\n        sgai_logger.set_logging(level=\"INFO\")\n\n        # Initialize the client with API key\n        sgai_client = Client(api_key=self.api_key)\n\n        try:\n            # SearchScraper request\n            response = sgai_client.searchscraper(\n                user_prompt=self.user_prompt,\n            )\n\n            # Close the client\n            sgai_client.close()\n\n            return Data(data=response)\n        except Exception:\n            sgai_client.close()\n            raise\n"
              },
              "tools_metadata": {
                "_input_type": "ToolsInput",
                "advanced": false,
                "display_name": "Actions",
                "dynamic": false,
                "info": "Modify tool names and descriptions to help agents understand when to use each tool.",
                "is_list": true,
                "list_add_label": "Add More",
                "name": "tools_metadata",
                "placeholder": "",
                "real_time_refresh": true,
                "required": false,
                "show": true,
                "title_case": false,
                "tool_mode": false,
                "trace_as_metadata": true,
                "type": "tools",
                "value": [
                  {
                    "args": {
                      "user_prompt": {
                        "default": "",
                        "description": "The search prompt to use.",
                        "title": "User Prompt",
                        "type": "string"
                      }
                    },
                    "description": "ScrapeGraph Search API.\n    Given a search prompt, it will return search results using ScrapeGraph's search functionality.\n    More info at https://docs.scrapegraphai.com/services/searchscraper",
                    "display_description": "ScrapeGraph Search API.\n    Given a search prompt, it will return search results using ScrapeGraph's search functionality.\n    More info at https://docs.scrapegraphai.com/services/searchscraper",
                    "display_name": "search",
                    "name": "search",
                    "readonly": false,
                    "status": true,
                    "tags": [
                      "search"
                    ]
                  }
                ]
              },
              "user_prompt": {
                "_input_type": "MessageTextInput",
                "advanced": false,
                "display_name": "Search Prompt",
                "dynamic": false,
                "info": "The search prompt to use.",
                "input_types": [
                  "Message"
                ],
                "list": false,
                "list_add_label": "Add More",
                "load_from_db": false,
                "name": "user_prompt",
                "placeholder": "",
                "required": false,
                "show": true,
                "title_case": false,
                "tool_mode": true,
                "trace_as_input": true,
                "trace_as_metadata": true,
                "type": "str",
                "value": ""
              }
            },
            "tool_mode": true
          },
          "selected_output": "component_as_tool",
          "showNode": true,
          "type": "ScrapeGraphSearchApi"
        },
        "dragging": false,
        "id": "ScrapeGraphSearchApi-ww6QN",
        "measured": {
          "height": 348,
          "width": 320
        },
        "position": {
          "x": 42.512465889820305,
          "y": 172.783808513074
        },
        "selected": false,
        "type": "genericNode"
      },
      {
        "data": {
          "id": "ChatInput-TzjdQ",
          "node": {
            "base_classes": [
              "Message"
            ],
            "beta": false,
            "conditional_paths": [],
            "custom_fields": {},
            "description": "Get chat inputs from the Playground.",
            "display_name": "Chat Input",
            "documentation": "",
            "edited": false,
            "field_order": [
              "input_value",
              "should_store_message",
              "sender",
              "sender_name",
              "session_id",
              "files",
              "background_color",
              "chat_icon",
              "text_color"
            ],
            "frozen": false,
            "icon": "MessagesSquare",
            "legacy": false,
            "lf_version": "1.1.5",
            "metadata": {
              "code_hash": "7a26c54d89ed",
              "dependencies": {
                "dependencies": [
                  {
                    "name": "lfx",
                    "version": null
                  }
                ],
                "total_dependencies": 1
              },
              "module": "lfx.components.input_output.chat.ChatInput"
            },
            "minimized": true,
            "output_types": [],
            "outputs": [
              {
                "allows_loop": false,
                "cache": true,
                "display_name": "Chat Message",
                "group_outputs": false,
                "method": "message_response",
                "name": "message",
                "selected": "Message",
                "tool_mode": true,
                "types": [
                  "Message"
                ],
                "value": "__UNDEFINED__"
              }
            ],
            "pinned": false,
            "template": {
              "_type": "Component",
              "code": {
                "advanced": true,
                "dynamic": true,
                "fileTypes": [],
                "file_path": "",
                "info": "",
                "list": false,
                "load_from_db": false,
                "multiline": true,
                "name": "code",
                "password": false,
                "placeholder": "",
                "required": true,
                "show": true,
                "title_case": false,
                "type": "code",
                "value": "from lfx.base.data.utils import IMG_FILE_TYPES, TEXT_FILE_TYPES\nfrom lfx.base.io.chat import ChatComponent\nfrom lfx.inputs.inputs import BoolInput\nfrom lfx.io import (\n    DropdownInput,\n    FileInput,\n    MessageTextInput,\n    MultilineInput,\n    Output,\n)\nfrom lfx.schema.message import Message\nfrom lfx.utils.constants import (\n    MESSAGE_SENDER_AI,\n    MESSAGE_SENDER_NAME_USER,\n    MESSAGE_SENDER_USER,\n)\n\n\nclass ChatInput(ChatComponent):\n    display_name = \"Chat Input\"\n    description = \"Get chat inputs from the Playground.\"\n    documentation: str = \"https://docs.langflow.org/chat-input-and-output\"\n    icon = \"MessagesSquare\"\n    name = \"ChatInput\"\n    minimized = True\n\n    inputs = [\n        MultilineInput(\n            name=\"input_value\",\n            display_name=\"Input Text\",\n            value=\"\",\n            info=\"Message to be passed as input.\",\n            input_types=[],\n        ),\n        BoolInput(\n            name=\"should_store_message\",\n            display_name=\"Store Messages\",\n            info=\"Store the message in the history.\",\n            value=True,\n            advanced=True,\n        ),\n        DropdownInput(\n            name=\"sender\",\n            display_name=\"Sender Type\",\n            options=[MESSAGE_SENDER_AI, MESSAGE_SENDER_USER],\n            value=MESSAGE_SENDER_USER,\n            info=\"Type of sender.\",\n            advanced=True,\n        ),\n        MessageTextInput(\n            name=\"sender_name\",\n            display_name=\"Sender Name\",\n            info=\"Name of the sender.\",\n            value=MESSAGE_SENDER_NAME_USER,\n            advanced=True,\n        ),\n        MessageTextInput(\n            name=\"session_id\",\n            display_name=\"Session ID\",\n            info=\"The session ID of the chat. If empty, the current session ID parameter will be used.\",\n            advanced=True,\n        ),\n        MessageTextInput(\n            name=\"context_id\",\n            display_name=\"Context ID\",\n            info=\"The context ID of the chat. Adds an extra layer to the local memory.\",\n            value=\"\",\n            advanced=True,\n        ),\n        FileInput(\n            name=\"files\",\n            display_name=\"Files\",\n            file_types=TEXT_FILE_TYPES + IMG_FILE_TYPES,\n            info=\"Files to be sent with the message.\",\n            advanced=True,\n            is_list=True,\n            temp_file=True,\n        ),\n    ]\n    outputs = [\n        Output(display_name=\"Chat Message\", name=\"message\", method=\"message_response\"),\n    ]\n\n    async def message_response(self) -> Message:\n        # Ensure files is a list and filter out empty/None values\n        files = self.files if self.files else []\n        if files and not isinstance(files, list):\n            files = [files]\n        # Filter out None/empty values\n        files = [f for f in files if f is not None and f != \"\"]\n\n        session_id = self.session_id or self.graph.session_id or \"\"\n        message = await Message.create(\n            text=self.input_value,\n            sender=self.sender,\n            sender_name=self.sender_name,\n            session_id=session_id,\n            context_id=self.context_id,\n            files=files,\n        )\n        if session_id and isinstance(message, Message) and self.should_store_message:\n            stored_message = await self.send_message(\n                message,\n            )\n            self.message.value = stored_message\n            message = stored_message\n\n        self.status = message\n        return message\n"
              },
              "context_id": {
                "_input_type": "MessageTextInput",
                "advanced": true,
                "display_name": "Context ID",
                "dynamic": false,
                "info": "The context ID of the chat. Adds an extra layer to the local memory.",
                "input_types": [
                  "Message"
                ],
                "list": false,
                "list_add_label": "Add More",
                "load_from_db": false,
                "name": "context_id",
                "placeholder": "",
                "required": false,
                "show": true,
                "title_case": false,
                "tool_mode": false,
                "trace_as_input": true,
                "trace_as_metadata": true,
                "type": "str",
                "value": ""
              },
              "files": {
                "_input_type": "FileInput",
                "advanced": true,
                "display_name": "Files",
                "dynamic": false,
                "fileTypes": [
                  "csv",
                  "json",
                  "pdf",
                  "txt",
                  "md",
                  "mdx",
                  "yaml",
                  "yml",
                  "xml",
                  "html",
                  "htm",
                  "docx",
                  "py",
                  "sh",
                  "sql",
                  "js",
                  "ts",
                  "tsx",
                  "jpg",
                  "jpeg",
                  "png",
                  "bmp",
                  "image"
                ],
                "file_path": "",
                "info": "Files to be sent with the message.",
                "list": true,
                "list_add_label": "Add More",
                "name": "files",
                "placeholder": "",
                "required": false,
                "show": true,
                "title_case": false,
                "trace_as_metadata": true,
                "type": "file",
                "value": ""
              },
              "input_value": {
                "_input_type": "MultilineInput",
                "advanced": false,
                "display_name": "Input Text",
                "dynamic": false,
                "info": "Message to be passed as input.",
                "input_types": [],
                "list": false,
                "list_add_label": "Add More",
                "load_from_db": false,
                "multiline": true,
                "name": "input_value",
                "placeholder": "",
                "required": false,
                "show": true,
                "title_case": false,
                "tool_mode": false,
                "trace_as_input": true,
                "trace_as_metadata": true,
                "type": "str",
                "value": ""
              },
              "sender": {
                "_input_type": "DropdownInput",
                "advanced": true,
                "combobox": false,
                "dialog_inputs": {},
                "display_name": "Sender Type",
                "dynamic": false,
                "info": "Type of sender.",
                "name": "sender",
                "options": [
                  "Machine",
                  "User"
                ],
                "options_metadata": [],
                "placeholder": "",
                "required": false,
                "show": true,
                "title_case": false,
                "tool_mode": false,
                "trace_as_metadata": true,
                "type": "str",
                "value": "User"
              },
              "sender_name": {
                "_input_type": "MessageTextInput",
                "advanced": true,
                "display_name": "Sender Name",
                "dynamic": false,
                "info": "Name of the sender.",
                "input_types": [
                  "Message"
                ],
                "list": false,
                "list_add_label": "Add More",
                "load_from_db": false,
                "name": "sender_name",
                "placeholder": "",
                "required": false,
                "show": true,
                "title_case": false,
                "tool_mode": false,
                "trace_as_input": true,
                "trace_as_metadata": true,
                "type": "str",
                "value": "User"
              },
              "session_id": {
                "_input_type": "MessageTextInput",
                "advanced": true,
                "display_name": "Session ID",
                "dynamic": false,
                "info": "The session ID of the chat. If empty, the current session ID parameter will be used.",
                "input_types": [
                  "Message"
                ],
                "list": false,
                "list_add_label": "Add More",
                "load_from_db": false,
                "name": "session_id",
                "placeholder": "",
                "required": false,
                "show": true,
                "title_case": false,
                "tool_mode": false,
                "trace_as_input": true,
                "trace_as_metadata": true,
                "type": "str",
                "value": ""
              },
              "should_store_message": {
                "_input_type": "BoolInput",
                "advanced": true,
                "display_name": "Store Messages",
                "dynamic": false,
                "info": "Store the message in the history.",
                "list": false,
                "list_add_label": "Add More",
                "name": "should_store_message",
                "placeholder": "",
                "required": false,
                "show": true,
                "title_case": false,
                "tool_mode": false,
                "trace_as_metadata": true,
                "type": "bool",
                "value": true
              }
            },
            "tool_mode": false
          },
          "selected_output": "message",
          "showNode": false,
          "type": "ChatInput"
        },
        "dragging": false,
        "id": "ChatInput-TzjdQ",
        "measured": {
          "height": 48,
          "width": 192
        },
        "position": {
          "x": 47.525451402968315,
          "y": 675.7967517472522
        },
        "selected": false,
        "type": "genericNode"
      },
      {
        "data": {
          "id": "ChatOutput-Pygov",
          "node": {
            "base_classes": [
              "Message"
            ],
            "beta": false,
            "conditional_paths": [],
            "custom_fields": {},
            "description": "Display a chat message in the Playground.",
            "display_name": "Chat Output",
            "documentation": "",
            "edited": false,
            "field_order": [
              "input_value",
              "should_store_message",
              "sender",
              "sender_name",
              "session_id",
              "data_template",
              "background_color",
              "chat_icon",
              "text_color",
              "clean_data"
            ],
            "frozen": false,
            "icon": "MessagesSquare",
            "legacy": false,
            "lf_version": "1.1.5",
            "metadata": {
              "code_hash": "8c87e536cca4",
              "dependencies": {
                "dependencies": [
                  {
                    "name": "orjson",
                    "version": "3.10.15"
                  },
                  {
                    "name": "fastapi",
                    "version": "0.123.0"
                  },
                  {
                    "name": "lfx",
                    "version": null
                  }
                ],
                "total_dependencies": 3
              },
              "module": "lfx.components.input_output.chat_output.ChatOutput"
            },
            "minimized": true,
            "output_types": [],
            "outputs": [
              {
                "allows_loop": false,
                "cache": true,
                "display_name": "Output Message",
                "group_outputs": false,
                "method": "message_response",
                "name": "message",
                "selected": "Message",
                "tool_mode": true,
                "types": [
                  "Message"
                ],
                "value": "__UNDEFINED__"
              }
            ],
            "pinned": false,
            "template": {
              "_type": "Component",
              "clean_data": {
                "_input_type": "BoolInput",
                "advanced": true,
                "display_name": "Basic Clean Data",
                "dynamic": false,
                "info": "Whether to clean data before converting to string.",
                "list": false,
                "list_add_label": "Add More",
                "name": "clean_data",
                "placeholder": "",
                "required": false,
                "show": true,
                "title_case": false,
                "tool_mode": false,
                "trace_as_metadata": true,
                "type": "bool",
                "value": true
              },
              "code": {
                "advanced": true,
                "dynamic": true,
                "fileTypes": [],
                "file_path": "",
                "info": "",
                "list": false,
                "load_from_db": false,
                "multiline": true,
                "name": "code",
                "password": false,
                "placeholder": "",
                "required": true,
                "show": true,
                "title_case": false,
                "type": "code",
                "value": "from collections.abc import Generator\nfrom typing import Any\n\nimport orjson\nfrom fastapi.encoders import jsonable_encoder\n\nfrom lfx.base.io.chat import ChatComponent\nfrom lfx.helpers.data import safe_convert\nfrom lfx.inputs.inputs import BoolInput, DropdownInput, HandleInput, MessageTextInput\nfrom lfx.schema.data import Data\nfrom lfx.schema.dataframe import DataFrame\nfrom lfx.schema.message import Message\nfrom lfx.schema.properties import Source\nfrom lfx.template.field.base import Output\nfrom lfx.utils.constants import (\n    MESSAGE_SENDER_AI,\n    MESSAGE_SENDER_NAME_AI,\n    MESSAGE_SENDER_USER,\n)\n\n\nclass ChatOutput(ChatComponent):\n    display_name = \"Chat Output\"\n    description = \"Display a chat message in the Playground.\"\n    documentation: str = \"https://docs.langflow.org/chat-input-and-output\"\n    icon = \"MessagesSquare\"\n    name = \"ChatOutput\"\n    minimized = True\n\n    inputs = [\n        HandleInput(\n            name=\"input_value\",\n            display_name=\"Inputs\",\n            info=\"Message to be passed as output.\",\n            input_types=[\"Data\", \"DataFrame\", \"Message\"],\n            required=True,\n        ),\n        BoolInput(\n            name=\"should_store_message\",\n            display_name=\"Store Messages\",\n            info=\"Store the message in the history.\",\n            value=True,\n            advanced=True,\n        ),\n        DropdownInput(\n            name=\"sender\",\n            display_name=\"Sender Type\",\n            options=[MESSAGE_SENDER_AI, MESSAGE_SENDER_USER],\n            value=MESSAGE_SENDER_AI,\n            advanced=True,\n            info=\"Type of sender.\",\n        ),\n        MessageTextInput(\n            name=\"sender_name\",\n            display_name=\"Sender Name\",\n            info=\"Name of the sender.\",\n            value=MESSAGE_SENDER_NAME_AI,\n            advanced=True,\n        ),\n        MessageTextInput(\n            name=\"session_id\",\n            display_name=\"Session ID\",\n            info=\"The session ID of the chat. If empty, the current session ID parameter will be used.\",\n            advanced=True,\n        ),\n        MessageTextInput(\n            name=\"context_id\",\n            display_name=\"Context ID\",\n            info=\"The context ID of the chat. Adds an extra layer to the local memory.\",\n            value=\"\",\n            advanced=True,\n        ),\n        MessageTextInput(\n            name=\"data_template\",\n            display_name=\"Data Template\",\n            value=\"{text}\",\n            advanced=True,\n            info=\"Template to convert Data to Text. If left empty, it will be dynamically set to the Data's text key.\",\n        ),\n        BoolInput(\n            name=\"clean_data\",\n            display_name=\"Basic Clean Data\",\n            value=True,\n            advanced=True,\n            info=\"Whether to clean data before converting to string.\",\n        ),\n    ]\n    outputs = [\n        Output(\n            display_name=\"Output Message\",\n            name=\"message\",\n            method=\"message_response\",\n        ),\n    ]\n\n    def _build_source(self, id_: str | None, display_name: str | None, source: str | None) -> Source:\n        source_dict = {}\n        if id_:\n            source_dict[\"id\"] = id_\n        if display_name:\n            source_dict[\"display_name\"] = display_name\n        if source:\n            # Handle case where source is a ChatOpenAI object\n            if hasattr(source, \"model_name\"):\n                source_dict[\"source\"] = source.model_name\n            elif hasattr(source, \"model\"):\n                source_dict[\"source\"] = str(source.model)\n            else:\n                source_dict[\"source\"] = str(source)\n        return Source(**source_dict)\n\n    async def message_response(self) -> Message:\n        # First convert the input to string if needed\n        text = self.convert_to_string()\n\n        # Get source properties\n        source, _, display_name, source_id = self.get_properties_from_source_component()\n\n        # Create or use existing Message object\n        if isinstance(self.input_value, Message) and not self.is_connected_to_chat_input():\n            message = self.input_value\n            # Update message properties\n            message.text = text\n            # Preserve existing session_id from the incoming message if it exists\n            existing_session_id = message.session_id\n        else:\n            message = Message(text=text)\n            existing_session_id = None\n\n        # Set message properties\n        message.sender = self.sender\n        message.sender_name = self.sender_name\n        # Preserve session_id from incoming message, or use component/graph session_id\n        message.session_id = (\n            self.session_id or existing_session_id or (self.graph.session_id if hasattr(self, \"graph\") else None) or \"\"\n        )\n        message.context_id = self.context_id\n        message.flow_id = self.graph.flow_id if hasattr(self, \"graph\") else None\n        message.properties.source = self._build_source(source_id, display_name, source)\n\n        # Store message if needed\n        if message.session_id and self.should_store_message:\n            stored_message = await self.send_message(message)\n            self.message.value = stored_message\n            message = stored_message\n\n        self.status = message\n        return message\n\n    def _serialize_data(self, data: Data) -> str:\n        \"\"\"Serialize Data object to JSON string.\"\"\"\n        # Convert data.data to JSON-serializable format\n        serializable_data = jsonable_encoder(data.data)\n        # Serialize with orjson, enabling pretty printing with indentation\n        json_bytes = orjson.dumps(serializable_data, option=orjson.OPT_INDENT_2)\n        # Convert bytes to string and wrap in Markdown code blocks\n        return \"```json\\n\" + json_bytes.decode(\"utf-8\") + \"\\n```\"\n\n    def _validate_input(self) -> None:\n        \"\"\"Validate the input data and raise ValueError if invalid.\"\"\"\n        if self.input_value is None:\n            msg = \"Input data cannot be None\"\n            raise ValueError(msg)\n        if isinstance(self.input_value, list) and not all(\n            isinstance(item, Message | Data | DataFrame | str) for item in self.input_value\n        ):\n            invalid_types = [\n                type(item).__name__\n                for item in self.input_value\n                if not isinstance(item, Message | Data | DataFrame | str)\n            ]\n            msg = f\"Expected Data or DataFrame or Message or str, got {invalid_types}\"\n            raise TypeError(msg)\n        if not isinstance(\n            self.input_value,\n            Message | Data | DataFrame | str | list | Generator | type(None),\n        ):\n            type_name = type(self.input_value).__name__\n            msg = f\"Expected Data or DataFrame or Message or str, Generator or None, got {type_name}\"\n            raise TypeError(msg)\n\n    def convert_to_string(self) -> str | Generator[Any, None, None]:\n        \"\"\"Convert input data to string with proper error handling.\"\"\"\n        self._validate_input()\n        if isinstance(self.input_value, list):\n            clean_data: bool = getattr(self, \"clean_data\", False)\n            return \"\\n\".join([safe_convert(item, clean_data=clean_data) for item in self.input_value])\n        if isinstance(self.input_value, Generator):\n            return self.input_value\n        return safe_convert(self.input_value)\n"
              },
              "context_id": {
                "_input_type": "MessageTextInput",
                "advanced": true,
                "display_name": "Context ID",
                "dynamic": false,
                "info": "The context ID of the chat. Adds an extra layer to the local memory.",
                "input_types": [
                  "Message"
                ],
                "list": false,
                "list_add_label": "Add More",
                "load_from_db": false,
                "name": "context_id",
                "placeholder": "",
                "required": false,
                "show": true,
                "title_case": false,
                "tool_mode": false,
                "trace_as_input": true,
                "trace_as_metadata": true,
                "type": "str",
                "value": ""
              },
              "data_template": {
                "_input_type": "MessageTextInput",
                "advanced": true,
                "display_name": "Data Template",
                "dynamic": false,
                "info": "Template to convert Data to Text. If left empty, it will be dynamically set to the Data's text key.",
                "input_types": [
                  "Message"
                ],
                "list": false,
                "list_add_label": "Add More",
                "load_from_db": false,
                "name": "data_template",
                "placeholder": "",
                "required": false,
                "show": true,
                "title_case": false,
                "tool_mode": false,
                "trace_as_input": true,
                "trace_as_metadata": true,
                "type": "str",
                "value": "{text}"
              },
              "input_value": {
                "_input_type": "HandleInput",
                "advanced": false,
                "display_name": "Inputs",
                "dynamic": false,
                "info": "Message to be passed as output.",
                "input_types": [
                  "Data",
                  "DataFrame",
                  "Message"
                ],
                "list": false,
                "list_add_label": "Add More",
                "name": "input_value",
                "placeholder": "",
                "required": true,
                "show": true,
                "title_case": false,
                "trace_as_metadata": true,
                "type": "other",
                "value": ""
              },
              "sender": {
                "_input_type": "DropdownInput",
                "advanced": true,
                "combobox": false,
                "dialog_inputs": {},
                "display_name": "Sender Type",
                "dynamic": false,
                "info": "Type of sender.",
                "name": "sender",
                "options": [
                  "Machine",
                  "User"
                ],
                "options_metadata": [],
                "placeholder": "",
                "required": false,
                "show": true,
                "title_case": false,
                "tool_mode": false,
                "trace_as_metadata": true,
                "type": "str",
                "value": "Machine"
              },
              "sender_name": {
                "_input_type": "MessageTextInput",
                "advanced": true,
                "display_name": "Sender Name",
                "dynamic": false,
                "info": "Name of the sender.",
                "input_types": [
                  "Message"
                ],
                "list": false,
                "list_add_label": "Add More",
                "load_from_db": false,
                "name": "sender_name",
                "placeholder": "",
                "required": false,
                "show": true,
                "title_case": false,
                "tool_mode": false,
                "trace_as_input": true,
                "trace_as_metadata": true,
                "type": "str",
                "value": "AI"
              },
              "session_id": {
                "_input_type": "MessageTextInput",
                "advanced": true,
                "display_name": "Session ID",
                "dynamic": false,
                "info": "The session ID of the chat. If empty, the current session ID parameter will be used.",
                "input_types": [
                  "Message"
                ],
                "list": false,
                "list_add_label": "Add More",
                "load_from_db": false,
                "name": "session_id",
                "placeholder": "",
                "required": false,
                "show": true,
                "title_case": false,
                "tool_mode": false,
                "trace_as_input": true,
                "trace_as_metadata": true,
                "type": "str",
                "value": ""
              },
              "should_store_message": {
                "_input_type": "BoolInput",
                "advanced": true,
                "display_name": "Store Messages",
                "dynamic": false,
                "info": "Store the message in the history.",
                "list": false,
                "list_add_label": "Add More",
                "name": "should_store_message",
                "placeholder": "",
                "required": false,
                "show": true,
                "title_case": false,
                "tool_mode": false,
                "trace_as_metadata": true,
                "type": "bool",
                "value": true
              }
            },
            "tool_mode": false
          },
          "showNode": false,
          "type": "ChatOutput"
        },
        "dragging": false,
        "id": "ChatOutput-Pygov",
        "measured": {
          "height": 48,
          "width": 192
        },
        "position": {
          "x": 808.4379983582787,
          "y": 726.8568912029413
        },
        "selected": false,
        "type": "genericNode"
      },
      {
        "data": {
          "id": "note-Fffq1",
          "node": {
            "description": "## 🚀 ScrapeGraphAI Template 🔍\n\nThis template connects the **Search Point** endpoint from [ScrapeGraphAI](https://scrapegraphai.com) to an **Agent** component.\n\n## Prerequisites\n\n* [OpenAI API key](https://platform.openai.com/docs/overview)\n* [ScrapeGraphAI API key](https://dashboard.scrapegraphai.com)\n\n## Quickstart\n\n1. Add your **ScrapeGraphAI API key**  to the **ScrapeGraphSearchApi** component.\n\n2. Add your **OpenAI API key** to the **Agent** component.\n\n3. Open the **Playground** and ask your Agent a question. The Agent uses ScrapeGraph as a tool to answer you.",
            "display_name": "",
            "documentation": "",
            "template": {}
          },
          "type": "note"
        },
        "dragging": false,
        "height": 584,
        "id": "note-Fffq1",
        "measured": {
          "height": 584,
          "width": 345
        },
        "position": {
          "x": -322.8560821408546,
          "y": 163.07379721011972
        },
        "resizing": false,
        "selected": false,
        "type": "noteNode",
        "width": 345
      },
      {
        "data": {
          "id": "note-IK0Uo",
          "node": {
            "description": "### 💡 Add your OpenAI API key here 👇",
            "display_name": "",
            "documentation": "",
            "template": {
              "backgroundColor": "transparent"
            }
          },
          "type": "note"
        },
        "dragging": false,
        "id": "note-IK0Uo",
        "measured": {
          "height": 324,
          "width": 324
        },
        "position": {
          "x": 417.976712381606,
          "y": 122.2833671724412
        },
        "selected": false,
        "type": "noteNode"
      },
      {
        "data": {
          "id": "note-zpH8d",
          "node": {
            "description": "### 💡 Add your ScrapeGraphAI API key here 👇",
            "display_name": "",
            "documentation": "",
            "template": {
              "backgroundColor": "transparent"
            }
          },
          "type": "note"
        },
        "dragging": false,
        "height": 324,
        "id": "note-zpH8d",
        "measured": {
          "height": 324,
          "width": 390
        },
        "position": {
          "x": 8.432436918410303,
          "y": 130.15072721938364
        },
        "resizing": false,
        "selected": false,
        "type": "noteNode",
        "width": 390
      },
      {
        "data": {
          "id": "Agent-9JGgQ",
          "node": {
            "base_classes": [
              "Message"
            ],
            "beta": false,
            "category": "agents",
            "conditional_paths": [],
            "custom_fields": {},
            "description": "Define the agent's instructions, then enter a task to complete using tools.",
            "display_name": "Agent",
            "documentation": "",
            "edited": false,
            "field_order": [
              "agent_llm",
              "max_tokens",
              "model_kwargs",
              "json_mode",
              "model_name",
              "openai_api_base",
              "api_key",
              "temperature",
              "seed",
              "max_retries",
              "timeout",
              "system_prompt",
              "n_messages",
              "tools",
              "input_value",
              "handle_parsing_errors",
              "verbose",
              "max_iterations",
              "agent_description",
              "add_current_date_tool"
            ],
            "frozen": false,
            "icon": "bot",
            "key": "Agent",
            "legacy": false,
            "metadata": {
              "code_hash": "b173673235b6",
              "dependencies": {
                "dependencies": [
                  {
                    "name": "pydantic",
                    "version": "2.11.10"
                  },
                  {
                    "name": "lfx",
                    "version": null
                  },
                  {
                    "name": "langchain_core",
                    "version": "0.3.80"
                  }
                ],
                "total_dependencies": 3
              },
              "module": "lfx.components.models_and_agents.agent.AgentComponent"
            },
            "minimized": false,
            "output_types": [],
            "outputs": [
              {
                "allows_loop": false,
                "cache": true,
                "display_name": "Response",
                "group_outputs": false,
                "method": "message_response",
                "name": "response",
                "options": null,
                "required_inputs": null,
                "selected": "Message",
                "tool_mode": true,
                "types": [
                  "Message"
                ],
                "value": "__UNDEFINED__"
              }
            ],
            "pinned": false,
            "score": 1.1732828199964098e-19,
            "template": {
              "_type": "Component",
              "add_current_date_tool": {
                "_input_type": "BoolInput",
                "advanced": true,
                "display_name": "Current Date",
                "dynamic": false,
                "info": "If true, will add a tool to the agent that returns the current date.",
                "list": false,
                "list_add_label": "Add More",
                "name": "add_current_date_tool",
                "placeholder": "",
                "required": false,
                "show": true,
                "title_case": false,
                "tool_mode": false,
                "trace_as_metadata": true,
                "type": "bool",
                "value": true
              },
              "agent_description": {
                "_input_type": "MultilineInput",
                "advanced": true,
                "copy_field": false,
                "display_name": "Agent Description [Deprecated]",
                "dynamic": false,
                "info": "The description of the agent. This is only used when in Tool Mode. Defaults to 'A helpful assistant with access to the following tools:' and tools are added dynamically. This feature is deprecated and will be removed in future versions.",
                "input_types": [
                  "Message"
                ],
                "list": false,
                "list_add_label": "Add More",
                "load_from_db": false,
                "multiline": true,
                "name": "agent_description",
                "placeholder": "",
                "required": false,
                "show": true,
                "title_case": false,
                "tool_mode": false,
                "trace_as_input": true,
                "trace_as_metadata": true,
                "type": "str",
                "value": "A helpful assistant with access to the following tools:"
              },
<<<<<<< HEAD
=======
              "agent_llm": {
                "_input_type": "DropdownInput",
                "advanced": false,
                "combobox": false,
                "dialog_inputs": {},
                "display_name": "Model Provider",
                "dynamic": false,
                "external_options": {
                  "fields": {
                    "data": {
                      "node": {
                        "display_name": "Connect other models",
                        "icon": "CornerDownLeft",
                        "name": "connect_other_models"
                      }
                    }
                  }
                },
                "info": "The provider of the language model that the agent will use to generate responses.",
                "input_types": [],
                "name": "agent_llm",
                "options": [
                  "Anthropic",
                  "Google Generative AI",
                  "OpenAI",
                  "IBM watsonx.ai",
                  "Ollama"
                ],
                "options_metadata": [
                  {
                    "icon": "Anthropic"
                  },
                  {
                    "icon": "GoogleGenerativeAI"
                  },
                  {
                    "icon": "OpenAI"
                  },
                  {
                    "icon": "WatsonxAI"
                  },
                  {
                    "icon": "Ollama"
                  }
                ],
                "override_skip": false,
                "placeholder": "",
                "real_time_refresh": true,
                "refresh_button": false,
                "required": false,
                "show": true,
                "title_case": false,
                "toggle": false,
                "tool_mode": false,
                "trace_as_metadata": true,
                "track_in_telemetry": true,
                "type": "str",
                "value": "OpenAI"
              },
>>>>>>> e948d5d0
              "api_key": {
                "_input_type": "SecretStrInput",
                "advanced": false,
                "display_name": "API Key",
                "dynamic": false,
                "info": "Model Provider API key",
                "input_types": [],
                "load_from_db": true,
                "name": "api_key",
                "password": true,
                "placeholder": "",
                "real_time_refresh": true,
                "required": false,
                "show": true,
                "title_case": false,
                "type": "str",
                "value": "OPENAI_API_KEY"
              },
<<<<<<< HEAD
=======
              "base_url": {
                "_input_type": "StrInput",
                "advanced": false,
                "display_name": "Base URL",
                "dynamic": false,
                "info": "The base URL of the API.",
                "list": false,
                "list_add_label": "Add More",
                "load_from_db": false,
                "name": "base_url",
                "override_skip": false,
                "placeholder": "",
                "required": true,
                "show": false,
                "title_case": false,
                "tool_mode": false,
                "trace_as_metadata": true,
                "track_in_telemetry": false,
                "type": "str",
                "value": ""
              },
>>>>>>> e948d5d0
              "code": {
                "advanced": true,
                "dynamic": true,
                "fileTypes": [],
                "file_path": "",
                "info": "",
                "list": false,
                "load_from_db": false,
                "multiline": true,
                "name": "code",
                "password": false,
                "placeholder": "",
                "required": true,
                "show": true,
                "title_case": false,
                "type": "code",
                "value": "from __future__ import annotations\n\nimport json\nimport re\nfrom typing import TYPE_CHECKING\n\nfrom pydantic import ValidationError\n\nfrom lfx.components.models_and_agents.memory import MemoryComponent\n\nif TYPE_CHECKING:\n    from langchain_core.tools import Tool\n\nfrom lfx.base.agents.agent import LCToolsAgentComponent\nfrom lfx.base.agents.events import ExceptionWithMessageError\nfrom lfx.base.models.unified_models import (\n    get_language_model_options,\n    get_llm,\n    update_model_options_in_build_config,\n)\nfrom lfx.components.helpers import CurrentDateComponent\nfrom lfx.components.langchain_utilities.tool_calling import ToolCallingAgentComponent\nfrom lfx.custom.custom_component.component import get_component_toolkit\nfrom lfx.helpers.base_model import build_model_from_schema\nfrom lfx.inputs.inputs import BoolInput, ModelInput\nfrom lfx.io import IntInput, MessageTextInput, MultilineInput, Output, SecretStrInput, TableInput\nfrom lfx.log.logger import logger\nfrom lfx.schema.data import Data\nfrom lfx.schema.dotdict import dotdict\nfrom lfx.schema.message import Message\nfrom lfx.schema.table import EditMode\n\n\ndef set_advanced_true(component_input):\n    component_input.advanced = True\n    return component_input\n\n\nclass AgentComponent(ToolCallingAgentComponent):\n    display_name: str = \"Agent\"\n    description: str = \"Define the agent's instructions, then enter a task to complete using tools.\"\n    documentation: str = \"https://docs.langflow.org/agents\"\n    icon = \"bot\"\n    beta = False\n    name = \"Agent\"\n\n    memory_inputs = [set_advanced_true(component_input) for component_input in MemoryComponent().inputs]\n\n    inputs = [\n        ModelInput(\n            name=\"model\",\n            display_name=\"Language Model\",\n            info=\"Select your model provider\",\n            real_time_refresh=True,\n            required=True,\n        ),\n        SecretStrInput(\n            name=\"api_key\",\n            display_name=\"API Key\",\n            info=\"Model Provider API key\",\n            real_time_refresh=True,\n            advanced=True,\n        ),\n        MultilineInput(\n            name=\"system_prompt\",\n            display_name=\"Agent Instructions\",\n            info=\"System Prompt: Initial instructions and context provided to guide the agent's behavior.\",\n            value=\"You are a helpful assistant that can use tools to answer questions and perform tasks.\",\n            advanced=False,\n        ),\n        MessageTextInput(\n            name=\"context_id\",\n            display_name=\"Context ID\",\n            info=\"The context ID of the chat. Adds an extra layer to the local memory.\",\n            value=\"\",\n            advanced=True,\n        ),\n        IntInput(\n            name=\"n_messages\",\n            display_name=\"Number of Chat History Messages\",\n            value=100,\n            info=\"Number of chat history messages to retrieve.\",\n            advanced=True,\n            show=True,\n        ),\n        MultilineInput(\n            name=\"format_instructions\",\n            display_name=\"Output Format Instructions\",\n            info=\"Generic Template for structured output formatting. Valid only with Structured response.\",\n            value=(\n                \"You are an AI that extracts structured JSON objects from unstructured text. \"\n                \"Use a predefined schema with expected types (str, int, float, bool, dict). \"\n                \"Extract ALL relevant instances that match the schema - if multiple patterns exist, capture them all. \"\n                \"Fill missing or ambiguous values with defaults: null for missing values. \"\n                \"Remove exact duplicates but keep variations that have different field values. \"\n                \"Always return valid JSON in the expected format, never throw errors. \"\n                \"If multiple objects can be extracted, return them all in the structured format.\"\n            ),\n            advanced=True,\n        ),\n        TableInput(\n            name=\"output_schema\",\n            display_name=\"Output Schema\",\n            info=(\n                \"Schema Validation: Define the structure and data types for structured output. \"\n                \"No validation if no output schema.\"\n            ),\n            advanced=True,\n            required=False,\n            value=[],\n            table_schema=[\n                {\n                    \"name\": \"name\",\n                    \"display_name\": \"Name\",\n                    \"type\": \"str\",\n                    \"description\": \"Specify the name of the output field.\",\n                    \"default\": \"field\",\n                    \"edit_mode\": EditMode.INLINE,\n                },\n                {\n                    \"name\": \"description\",\n                    \"display_name\": \"Description\",\n                    \"type\": \"str\",\n                    \"description\": \"Describe the purpose of the output field.\",\n                    \"default\": \"description of field\",\n                    \"edit_mode\": EditMode.POPOVER,\n                },\n                {\n                    \"name\": \"type\",\n                    \"display_name\": \"Type\",\n                    \"type\": \"str\",\n                    \"edit_mode\": EditMode.INLINE,\n                    \"description\": (\"Indicate the data type of the output field (e.g., str, int, float, bool, dict).\"),\n                    \"options\": [\"str\", \"int\", \"float\", \"bool\", \"dict\"],\n                    \"default\": \"str\",\n                },\n                {\n                    \"name\": \"multiple\",\n                    \"display_name\": \"As List\",\n                    \"type\": \"boolean\",\n                    \"description\": \"Set to True if this output field should be a list of the specified type.\",\n                    \"default\": \"False\",\n                    \"edit_mode\": EditMode.INLINE,\n                },\n            ],\n        ),\n        *LCToolsAgentComponent.get_base_inputs(),\n        # removed memory inputs from agent component\n        # *memory_inputs,\n        BoolInput(\n            name=\"add_current_date_tool\",\n            display_name=\"Current Date\",\n            advanced=True,\n            info=\"If true, will add a tool to the agent that returns the current date.\",\n            value=True,\n        ),\n    ]\n    outputs = [\n        Output(name=\"response\", display_name=\"Response\", method=\"message_response\"),\n    ]\n\n    async def get_agent_requirements(self):\n        \"\"\"Get the agent requirements for the agent.\"\"\"\n        from langchain_core.tools import StructuredTool\n\n        llm_model = get_llm(\n            model=self.model,\n            user_id=self.user_id,\n            api_key=self.api_key,\n        )\n        if llm_model is None:\n            msg = \"No language model selected. Please choose a model to proceed.\"\n            raise ValueError(msg)\n\n        # Get memory data\n        self.chat_history = await self.get_memory_data()\n        await logger.adebug(f\"Retrieved {len(self.chat_history)} chat history messages\")\n        if isinstance(self.chat_history, Message):\n            self.chat_history = [self.chat_history]\n\n        # Add current date tool if enabled\n        if self.add_current_date_tool:\n            if not isinstance(self.tools, list):  # type: ignore[has-type]\n                self.tools = []\n            current_date_tool = (await CurrentDateComponent(**self.get_base_args()).to_toolkit()).pop(0)\n\n            if not isinstance(current_date_tool, StructuredTool):\n                msg = \"CurrentDateComponent must be converted to a StructuredTool\"\n                raise TypeError(msg)\n            self.tools.append(current_date_tool)\n\n        # Set shared callbacks for tracing the tools used by the agent\n        self.set_tools_callbacks(self.tools, self._get_shared_callbacks())\n\n        return llm_model, self.chat_history, self.tools\n\n    async def message_response(self) -> Message:\n        try:\n            llm_model, self.chat_history, self.tools = await self.get_agent_requirements()\n            # Set up and run agent\n            self.set(\n                llm=llm_model,\n                tools=self.tools or [],\n                chat_history=self.chat_history,\n                input_value=self.input_value,\n                system_prompt=self.system_prompt,\n            )\n            agent = self.create_agent_runnable()\n            result = await self.run_agent(agent)\n\n            # Store result for potential JSON output\n            self._agent_result = result\n\n        except (ValueError, TypeError, KeyError) as e:\n            await logger.aerror(f\"{type(e).__name__}: {e!s}\")\n            raise\n        except ExceptionWithMessageError as e:\n            await logger.aerror(f\"ExceptionWithMessageError occurred: {e}\")\n            raise\n        # Avoid catching blind Exception; let truly unexpected exceptions propagate\n        except Exception as e:\n            await logger.aerror(f\"Unexpected error: {e!s}\")\n            raise\n        else:\n            return result\n\n    def _preprocess_schema(self, schema):\n        \"\"\"Preprocess schema to ensure correct data types for build_model_from_schema.\"\"\"\n        processed_schema = []\n        for field in schema:\n            processed_field = {\n                \"name\": str(field.get(\"name\", \"field\")),\n                \"type\": str(field.get(\"type\", \"str\")),\n                \"description\": str(field.get(\"description\", \"\")),\n                \"multiple\": field.get(\"multiple\", False),\n            }\n            # Ensure multiple is handled correctly\n            if isinstance(processed_field[\"multiple\"], str):\n                processed_field[\"multiple\"] = processed_field[\"multiple\"].lower() in [\n                    \"true\",\n                    \"1\",\n                    \"t\",\n                    \"y\",\n                    \"yes\",\n                ]\n            processed_schema.append(processed_field)\n        return processed_schema\n\n    async def build_structured_output_base(self, content: str):\n        \"\"\"Build structured output with optional BaseModel validation.\"\"\"\n        json_pattern = r\"\\{.*\\}\"\n        schema_error_msg = \"Try setting an output schema\"\n\n        # Try to parse content as JSON first\n        json_data = None\n        try:\n            json_data = json.loads(content)\n        except json.JSONDecodeError:\n            json_match = re.search(json_pattern, content, re.DOTALL)\n            if json_match:\n                try:\n                    json_data = json.loads(json_match.group())\n                except json.JSONDecodeError:\n                    return {\"content\": content, \"error\": schema_error_msg}\n            else:\n                return {\"content\": content, \"error\": schema_error_msg}\n\n        # If no output schema provided, return parsed JSON without validation\n        if not hasattr(self, \"output_schema\") or not self.output_schema or len(self.output_schema) == 0:\n            return json_data\n\n        # Use BaseModel validation with schema\n        try:\n            processed_schema = self._preprocess_schema(self.output_schema)\n            output_model = build_model_from_schema(processed_schema)\n\n            # Validate against the schema\n            if isinstance(json_data, list):\n                # Multiple objects\n                validated_objects = []\n                for item in json_data:\n                    try:\n                        validated_obj = output_model.model_validate(item)\n                        validated_objects.append(validated_obj.model_dump())\n                    except ValidationError as e:\n                        await logger.aerror(f\"Validation error for item: {e}\")\n                        # Include invalid items with error info\n                        validated_objects.append({\"data\": item, \"validation_error\": str(e)})\n                return validated_objects\n\n            # Single object\n            try:\n                validated_obj = output_model.model_validate(json_data)\n                return [validated_obj.model_dump()]  # Return as list for consistency\n            except ValidationError as e:\n                await logger.aerror(f\"Validation error: {e}\")\n                return [{\"data\": json_data, \"validation_error\": str(e)}]\n\n        except (TypeError, ValueError) as e:\n            await logger.aerror(f\"Error building structured output: {e}\")\n            # Fallback to parsed JSON without validation\n            return json_data\n\n    async def json_response(self) -> Data:\n        \"\"\"Convert agent response to structured JSON Data output with schema validation.\"\"\"\n        # Always use structured chat agent for JSON response mode for better JSON formatting\n        try:\n            system_components = []\n\n            # 1. Agent Instructions (system_prompt)\n            agent_instructions = getattr(self, \"system_prompt\", \"\") or \"\"\n            if agent_instructions:\n                system_components.append(f\"{agent_instructions}\")\n\n            # 2. Format Instructions\n            format_instructions = getattr(self, \"format_instructions\", \"\") or \"\"\n            if format_instructions:\n                system_components.append(f\"Format instructions: {format_instructions}\")\n\n            # 3. Schema Information from BaseModel\n            if hasattr(self, \"output_schema\") and self.output_schema and len(self.output_schema) > 0:\n                try:\n                    processed_schema = self._preprocess_schema(self.output_schema)\n                    output_model = build_model_from_schema(processed_schema)\n                    schema_dict = output_model.model_json_schema()\n                    schema_info = (\n                        \"You are given some text that may include format instructions, \"\n                        \"explanations, or other content alongside a JSON schema.\\n\\n\"\n                        \"Your task:\\n\"\n                        \"- Extract only the JSON schema.\\n\"\n                        \"- Return it as valid JSON.\\n\"\n                        \"- Do not include format instructions, explanations, or extra text.\\n\\n\"\n                        \"Input:\\n\"\n                        f\"{json.dumps(schema_dict, indent=2)}\\n\\n\"\n                        \"Output (only JSON schema):\"\n                    )\n                    system_components.append(schema_info)\n                except (ValidationError, ValueError, TypeError, KeyError) as e:\n                    await logger.aerror(f\"Could not build schema for prompt: {e}\", exc_info=True)\n\n            # Combine all components\n            combined_instructions = \"\\n\\n\".join(system_components) if system_components else \"\"\n            llm_model, self.chat_history, self.tools = await self.get_agent_requirements()\n            self.set(\n                llm=llm_model,\n                tools=self.tools or [],\n                chat_history=self.chat_history,\n                input_value=self.input_value,\n                system_prompt=combined_instructions,\n            )\n\n            # Create and run structured chat agent\n            try:\n                structured_agent = self.create_agent_runnable()\n            except (NotImplementedError, ValueError, TypeError) as e:\n                await logger.aerror(f\"Error with structured chat agent: {e}\")\n                raise\n            try:\n                result = await self.run_agent(structured_agent)\n            except (\n                ExceptionWithMessageError,\n                ValueError,\n                TypeError,\n                RuntimeError,\n            ) as e:\n                await logger.aerror(f\"Error with structured agent result: {e}\")\n                raise\n            # Extract content from structured agent result\n            if hasattr(result, \"content\"):\n                content = result.content\n            elif hasattr(result, \"text\"):\n                content = result.text\n            else:\n                content = str(result)\n\n        except (\n            ExceptionWithMessageError,\n            ValueError,\n            TypeError,\n            NotImplementedError,\n            AttributeError,\n        ) as e:\n            await logger.aerror(f\"Error with structured chat agent: {e}\")\n            # Fallback to regular agent\n            content_str = \"No content returned from agent\"\n            return Data(data={\"content\": content_str, \"error\": str(e)})\n\n        # Process with structured output validation\n        try:\n            structured_output = await self.build_structured_output_base(content)\n\n            # Handle different output formats\n            if isinstance(structured_output, list) and structured_output:\n                if len(structured_output) == 1:\n                    return Data(data=structured_output[0])\n                return Data(data={\"results\": structured_output})\n            if isinstance(structured_output, dict):\n                return Data(data=structured_output)\n            return Data(data={\"content\": content})\n\n        except (ValueError, TypeError) as e:\n            await logger.aerror(f\"Error in structured output processing: {e}\")\n            return Data(data={\"content\": content, \"error\": str(e)})\n\n    async def get_memory_data(self):\n        # TODO: This is a temporary fix to avoid message duplication. We should develop a function for this.\n        messages = (\n            await MemoryComponent(**self.get_base_args())\n            .set(\n                session_id=self.graph.session_id,\n                context_id=self.context_id,\n                order=\"Ascending\",\n                n_messages=self.n_messages,\n            )\n            .retrieve_messages()\n        )\n        return [\n            message for message in messages if getattr(message, \"id\", None) != getattr(self.input_value, \"id\", None)\n        ]\n\n    def update_input_types(self, build_config: dotdict) -> dotdict:\n        \"\"\"Update input types for all fields in build_config.\"\"\"\n        for key, value in build_config.items():\n            if isinstance(value, dict):\n                if value.get(\"input_types\") is None:\n                    build_config[key][\"input_types\"] = []\n            elif hasattr(value, \"input_types\") and value.input_types is None:\n                value.input_types = []\n        return build_config\n\n    async def update_build_config(\n        self,\n        build_config: dotdict,\n        field_value: list[dict],\n        field_name: str | None = None,\n    ) -> dotdict:\n        # Update model options with caching (for all field changes)\n        build_config = update_model_options_in_build_config(\n            component=self,\n            build_config=dict(build_config),\n            cache_key_prefix=\"language_model_options\",\n            get_options_func=get_language_model_options,\n            field_name=field_name,\n            field_value=field_value,\n        )\n        build_config = dotdict(build_config)\n\n        # Iterate over all providers in the MODEL_PROVIDERS_DICT\n        if field_name == \"model\":\n            self.log(str(field_value))\n            # Update input types for all fields\n            build_config = self.update_input_types(build_config)\n\n            # Validate required keys\n            default_keys = [\n                \"code\",\n                \"_type\",\n                \"model\",\n                \"tools\",\n                \"input_value\",\n                \"add_current_date_tool\",\n                \"system_prompt\",\n                \"agent_description\",\n                \"max_iterations\",\n                \"handle_parsing_errors\",\n                \"verbose\",\n            ]\n            missing_keys = [key for key in default_keys if key not in build_config]\n            if missing_keys:\n                msg = f\"Missing required keys in build_config: {missing_keys}\"\n                raise ValueError(msg)\n\n        return dotdict({k: v.to_dict() if hasattr(v, \"to_dict\") else v for k, v in build_config.items()})\n\n    async def _get_tools(self) -> list[Tool]:\n        component_toolkit = get_component_toolkit()\n        tools_names = self._build_tools_names()\n        agent_description = self.get_tool_description()\n        # TODO: Agent Description Depreciated Feature to be removed\n        description = f\"{agent_description}{tools_names}\"\n\n        tools = component_toolkit(component=self).get_tools(\n            tool_name=\"Call_Agent\",\n            tool_description=description,\n            # here we do not use the shared callbacks as we are exposing the agent as a tool\n            callbacks=self.get_langchain_callbacks(),\n        )\n        if hasattr(self, \"tools_metadata\"):\n            tools = component_toolkit(component=self, metadata=self.tools_metadata).update_tools_metadata(tools=tools)\n\n        return tools\n"
              },
              "context_id": {
                "_input_type": "MessageTextInput",
                "advanced": true,
                "display_name": "Context ID",
                "dynamic": false,
                "info": "The context ID of the chat. Adds an extra layer to the local memory.",
                "input_types": [
                  "Message"
                ],
                "list": false,
                "list_add_label": "Add More",
                "load_from_db": false,
                "name": "context_id",
                "placeholder": "",
                "required": false,
                "show": true,
                "title_case": false,
                "tool_mode": false,
                "trace_as_input": true,
                "trace_as_metadata": true,
                "type": "str",
                "value": ""
              },
              "format_instructions": {
                "_input_type": "MultilineInput",
                "advanced": true,
                "copy_field": false,
                "display_name": "Output Format Instructions",
                "dynamic": false,
                "info": "Generic Template for structured output formatting. Valid only with Structured response.",
                "input_types": [
                  "Message"
                ],
                "list": false,
                "list_add_label": "Add More",
                "load_from_db": false,
                "multiline": true,
                "name": "format_instructions",
                "placeholder": "",
                "required": false,
                "show": true,
                "title_case": false,
                "tool_mode": false,
                "trace_as_input": true,
                "trace_as_metadata": true,
                "type": "str",
                "value": "You are an AI that extracts structured JSON objects from unstructured text. Use a predefined schema with expected types (str, int, float, bool, dict). Extract ALL relevant instances that match the schema - if multiple patterns exist, capture them all. Fill missing or ambiguous values with defaults: null for missing values. Remove exact duplicates but keep variations that have different field values. Always return valid JSON in the expected format, never throw errors. If multiple objects can be extracted, return them all in the structured format."
              },
              "handle_parsing_errors": {
                "_input_type": "BoolInput",
                "advanced": true,
                "display_name": "Handle Parse Errors",
                "dynamic": false,
                "info": "Should the Agent fix errors when reading user input for better processing?",
                "list": false,
                "list_add_label": "Add More",
                "name": "handle_parsing_errors",
                "placeholder": "",
                "required": false,
                "show": true,
                "title_case": false,
                "tool_mode": false,
                "trace_as_metadata": true,
                "type": "bool",
                "value": true
              },
              "input_value": {
                "_input_type": "MessageTextInput",
                "advanced": false,
                "display_name": "Input",
                "dynamic": false,
                "info": "The input provided by the user for the agent to process.",
                "input_types": [
                  "Message"
                ],
                "list": false,
                "list_add_label": "Add More",
                "load_from_db": false,
                "name": "input_value",
                "placeholder": "",
                "required": false,
                "show": true,
                "title_case": false,
                "tool_mode": true,
                "trace_as_input": true,
                "trace_as_metadata": true,
                "type": "str",
                "value": ""
              },
              "max_iterations": {
                "_input_type": "IntInput",
                "advanced": true,
                "display_name": "Max Iterations",
                "dynamic": false,
                "info": "The maximum number of attempts the agent can make to complete its task before it stops.",
                "list": false,
                "list_add_label": "Add More",
                "name": "max_iterations",
                "placeholder": "",
                "required": false,
                "show": true,
                "title_case": false,
                "tool_mode": false,
                "trace_as_metadata": true,
                "type": "int",
                "value": 15
              },
              "model": {
                "_input_type": "ModelInput",
                "advanced": false,
<<<<<<< HEAD
                "display_name": "Language Model",
                "dynamic": false,
                "external_options": {
                  "fields": {
                    "data": {
                      "node": {
                        "display_name": "Connect other models",
                        "icon": "CornerDownLeft",
                        "name": "connect_other_models"
                      }
                    }
                  }
                },
                "info": "Select your model provider",
                "input_types": [
                  "LanguageModel"
                ],
                "list": false,
                "list_add_label": "Add More",
                "model_type": "language",
                "name": "model",
                "override_skip": false,
                "placeholder": "Setup Provider",
                "real_time_refresh": true,
                "refresh_button": true,
                "required": true,
=======
                "display_name": "Max Output Tokens",
                "dynamic": false,
                "info": "The maximum number of tokens to generate.",
                "list": false,
                "list_add_label": "Add More",
                "name": "max_output_tokens",
                "override_skip": false,
                "placeholder": "",
                "required": false,
                "show": false,
                "title_case": false,
                "tool_mode": false,
                "trace_as_metadata": true,
                "track_in_telemetry": true,
                "type": "int",
                "value": ""
              },
              "max_retries": {
                "_input_type": "IntInput",
                "advanced": true,
                "display_name": "Max Retries",
                "dynamic": false,
                "info": "The maximum number of retries to make when generating.",
                "list": false,
                "list_add_label": "Add More",
                "name": "max_retries",
                "override_skip": false,
                "placeholder": "",
                "required": false,
                "show": true,
                "title_case": false,
                "tool_mode": false,
                "trace_as_metadata": true,
                "track_in_telemetry": true,
                "type": "int",
                "value": 5
              },
              "max_tokens": {
                "_input_type": "IntInput",
                "advanced": true,
                "display_name": "Max Tokens",
                "dynamic": false,
                "info": "The maximum number of tokens to generate. Set to 0 for unlimited tokens.",
                "list": false,
                "list_add_label": "Add More",
                "name": "max_tokens",
                "override_skip": false,
                "placeholder": "",
                "range_spec": {
                  "max": 128000.0,
                  "min": 0.0,
                  "step": 0.1,
                  "step_type": "float"
                },
                "required": false,
                "show": true,
                "title_case": false,
                "tool_mode": false,
                "trace_as_metadata": true,
                "track_in_telemetry": true,
                "type": "int",
                "value": ""
              },
              "model_kwargs": {
                "_input_type": "DictInput",
                "advanced": true,
                "display_name": "Model Kwargs",
                "dynamic": false,
                "info": "Additional keyword arguments to pass to the model.",
                "list": false,
                "list_add_label": "Add More",
                "name": "model_kwargs",
                "override_skip": false,
                "placeholder": "",
                "required": false,
>>>>>>> e948d5d0
                "show": true,
                "title_case": false,
                "tool_mode": false,
                "trace_as_input": true,
                "track_in_telemetry": false,
<<<<<<< HEAD
                "type": "model",
                "value": ""
=======
                "type": "dict",
                "value": {}
              },
              "model_name": {
                "_input_type": "DropdownInput",
                "advanced": false,
                "combobox": true,
                "dialog_inputs": {},
                "display_name": "Model Name",
                "dynamic": false,
                "external_options": {},
                "info": "To see the model names, first choose a provider. Then, enter your API key and click the refresh button next to the model name.",
                "name": "model_name",
                "options": [
                  "gpt-4o-mini",
                  "gpt-4o",
                  "gpt-4.1",
                  "gpt-4.1-mini",
                  "gpt-4.1-nano",
                  "gpt-4-turbo",
                  "gpt-4-turbo-preview",
                  "gpt-4",
                  "gpt-3.5-turbo",
                  "gpt-5.1",
                  "gpt-5",
                  "gpt-5-mini",
                  "gpt-5-nano",
                  "gpt-5-chat-latest",
                  "o1",
                  "o3-mini",
                  "o3",
                  "o3-pro",
                  "o4-mini",
                  "o4-mini-high"
                ],
                "options_metadata": [],
                "override_skip": false,
                "placeholder": "",
                "real_time_refresh": false,
                "required": false,
                "show": true,
                "title_case": false,
                "toggle": false,
                "tool_mode": false,
                "trace_as_metadata": true,
                "track_in_telemetry": true,
                "type": "str",
                "value": "gpt-4o-mini"
>>>>>>> e948d5d0
              },
              "n_messages": {
                "_input_type": "IntInput",
                "advanced": true,
                "display_name": "Number of Chat History Messages",
                "dynamic": false,
                "info": "Number of chat history messages to retrieve.",
                "list": false,
                "list_add_label": "Add More",
                "name": "n_messages",
                "placeholder": "",
                "required": false,
                "show": true,
                "title_case": false,
                "tool_mode": false,
                "trace_as_metadata": true,
                "type": "int",
                "value": 100
              },
<<<<<<< HEAD
=======
              "openai_api_base": {
                "_input_type": "StrInput",
                "advanced": true,
                "display_name": "OpenAI API Base",
                "dynamic": false,
                "info": "The base URL of the OpenAI API. Defaults to https://api.openai.com/v1. You can change this to use other APIs like JinaChat, LocalAI and Prem.",
                "list": false,
                "list_add_label": "Add More",
                "load_from_db": false,
                "name": "openai_api_base",
                "override_skip": false,
                "placeholder": "",
                "required": false,
                "show": true,
                "title_case": false,
                "tool_mode": false,
                "trace_as_metadata": true,
                "track_in_telemetry": false,
                "type": "str",
                "value": ""
              },
>>>>>>> e948d5d0
              "output_schema": {
                "_input_type": "TableInput",
                "advanced": true,
                "display_name": "Output Schema",
                "dynamic": false,
                "info": "Schema Validation: Define the structure and data types for structured output. No validation if no output schema.",
                "is_list": true,
                "list_add_label": "Add More",
                "name": "output_schema",
                "placeholder": "",
                "required": false,
                "show": true,
                "table_icon": "Table",
                "table_schema": [
                  {
                    "default": "field",
                    "description": "Specify the name of the output field.",
                    "display_name": "Name",
                    "edit_mode": "inline",
                    "name": "name",
                    "type": "str"
                  },
                  {
                    "default": "description of field",
                    "description": "Describe the purpose of the output field.",
                    "display_name": "Description",
                    "edit_mode": "popover",
                    "name": "description",
                    "type": "str"
                  },
                  {
                    "default": "str",
                    "description": "Indicate the data type of the output field (e.g., str, int, float, bool, dict).",
                    "display_name": "Type",
                    "edit_mode": "inline",
                    "name": "type",
                    "options": [
                      "str",
                      "int",
                      "float",
                      "bool",
                      "dict"
                    ],
                    "type": "str"
                  },
                  {
                    "default": "False",
                    "description": "Set to True if this output field should be a list of the specified type.",
                    "display_name": "As List",
                    "edit_mode": "inline",
                    "name": "multiple",
                    "type": "boolean"
                  }
                ],
                "title_case": false,
                "tool_mode": false,
                "trace_as_metadata": true,
                "trigger_icon": "Table",
                "trigger_text": "Open table",
                "type": "table",
                "value": []
              },
<<<<<<< HEAD
=======
              "project_id": {
                "_input_type": "StrInput",
                "advanced": false,
                "display_name": "Project ID",
                "dynamic": false,
                "info": "The project ID of the model.",
                "list": false,
                "list_add_label": "Add More",
                "load_from_db": false,
                "name": "project_id",
                "override_skip": false,
                "placeholder": "",
                "required": true,
                "show": false,
                "title_case": false,
                "tool_mode": false,
                "trace_as_metadata": true,
                "track_in_telemetry": false,
                "type": "str",
                "value": ""
              },
              "seed": {
                "_input_type": "IntInput",
                "advanced": true,
                "display_name": "Seed",
                "dynamic": false,
                "info": "The seed controls the reproducibility of the job.",
                "list": false,
                "list_add_label": "Add More",
                "name": "seed",
                "override_skip": false,
                "placeholder": "",
                "required": false,
                "show": true,
                "title_case": false,
                "tool_mode": false,
                "trace_as_metadata": true,
                "track_in_telemetry": true,
                "type": "int",
                "value": 1
              },
>>>>>>> e948d5d0
              "system_prompt": {
                "_input_type": "MultilineInput",
                "advanced": false,
                "copy_field": false,
                "display_name": "Agent Instructions",
                "dynamic": false,
                "info": "System Prompt: Initial instructions and context provided to guide the agent's behavior.",
                "input_types": [
                  "Message"
                ],
                "list": false,
                "list_add_label": "Add More",
                "load_from_db": false,
                "multiline": true,
                "name": "system_prompt",
                "placeholder": "",
                "required": false,
                "show": true,
                "title_case": false,
                "tool_mode": false,
                "trace_as_input": true,
                "trace_as_metadata": true,
                "type": "str",
                "value": "You are a helpful assistant that can use tools to answer questions and perform tasks."
              },
<<<<<<< HEAD
=======
              "temperature": {
                "_input_type": "SliderInput",
                "advanced": true,
                "display_name": "Temperature",
                "dynamic": false,
                "info": "",
                "max_label": "",
                "max_label_icon": "",
                "min_label": "",
                "min_label_icon": "",
                "name": "temperature",
                "override_skip": false,
                "placeholder": "",
                "range_spec": {
                  "max": 1.0,
                  "min": 0.0,
                  "step": 0.01,
                  "step_type": "float"
                },
                "required": false,
                "show": true,
                "slider_buttons": false,
                "slider_buttons_options": [],
                "slider_input": false,
                "title_case": false,
                "tool_mode": false,
                "track_in_telemetry": false,
                "type": "slider",
                "value": 0.1
              },
              "timeout": {
                "_input_type": "IntInput",
                "advanced": true,
                "display_name": "Timeout",
                "dynamic": false,
                "info": "The timeout for requests to OpenAI completion API.",
                "list": false,
                "list_add_label": "Add More",
                "name": "timeout",
                "override_skip": false,
                "placeholder": "",
                "required": false,
                "show": true,
                "title_case": false,
                "tool_mode": false,
                "trace_as_metadata": true,
                "track_in_telemetry": true,
                "type": "int",
                "value": 700
              },
>>>>>>> e948d5d0
              "tools": {
                "_input_type": "HandleInput",
                "advanced": false,
                "display_name": "Tools",
                "dynamic": false,
                "info": "These are the tools that the agent can use to help with tasks.",
                "input_types": [
                  "Tool"
                ],
                "list": true,
                "list_add_label": "Add More",
                "name": "tools",
                "placeholder": "",
                "required": false,
                "show": true,
                "title_case": false,
                "trace_as_metadata": true,
                "type": "other",
                "value": ""
              },
              "verbose": {
                "_input_type": "BoolInput",
                "advanced": true,
                "display_name": "Verbose",
                "dynamic": false,
                "info": "",
                "list": false,
                "list_add_label": "Add More",
                "name": "verbose",
                "placeholder": "",
                "required": false,
                "show": true,
                "title_case": false,
                "tool_mode": false,
                "trace_as_metadata": true,
                "type": "bool",
                "value": true
              }
            },
            "tool_mode": false
          },
          "showNode": true,
          "type": "Agent"
        },
        "dragging": false,
        "id": "Agent-9JGgQ",
        "measured": {
          "height": 594,
          "width": 320
        },
        "position": {
          "x": 408.0681140680749,
          "y": 174.43740483203445
        },
        "selected": true,
        "type": "genericNode"
      }
    ],
    "viewport": {
      "x": 272.56443721197843,
      "y": 31.260463976456208,
      "zoom": 0.9959993167224503
    }
  },
  "description": "Search the web for information.",
  "endpoint_name": null,
  "id": "33595f43-7565-44ff-a55e-02655b0a7cb9",
  "is_component": false,
  "last_tested_version": "1.4.3",
  "name": "Search agent",
  "tags": [
    "web-scraping",
    "agents",
    "assistants"
  ]
}<|MERGE_RESOLUTION|>--- conflicted
+++ resolved
@@ -7,18 +7,12 @@
             "dataType": "Agent",
             "id": "Agent-9JGgQ",
             "name": "response",
-            "output_types": [
-              "Message"
-            ]
+            "output_types": ["Message"]
           },
           "targetHandle": {
             "fieldName": "input_value",
             "id": "ChatOutput-Pygov",
-            "inputTypes": [
-              "Data",
-              "DataFrame",
-              "Message"
-            ],
+            "inputTypes": ["Data", "DataFrame", "Message"],
             "type": "other"
           }
         },
@@ -34,16 +28,12 @@
             "dataType": "ScrapeGraphSearchApi",
             "id": "ScrapeGraphSearchApi-ww6QN",
             "name": "component_as_tool",
-            "output_types": [
-              "Tool"
-            ]
+            "output_types": ["Tool"]
           },
           "targetHandle": {
             "fieldName": "tools",
             "id": "Agent-9JGgQ",
-            "inputTypes": [
-              "Tool"
-            ],
+            "inputTypes": ["Tool"],
             "type": "other"
           }
         },
@@ -59,16 +49,12 @@
             "dataType": "ChatInput",
             "id": "ChatInput-TzjdQ",
             "name": "message",
-            "output_types": [
-              "Message"
-            ]
+            "output_types": ["Message"]
           },
           "targetHandle": {
             "fieldName": "input_value",
             "id": "Agent-9JGgQ",
-            "inputTypes": [
-              "Message"
-            ],
+            "inputTypes": ["Message"],
             "type": "str"
           }
         },
@@ -84,9 +70,7 @@
         "data": {
           "id": "ScrapeGraphSearchApi-ww6QN",
           "node": {
-            "base_classes": [
-              "Data"
-            ],
+            "base_classes": ["Data"],
             "beta": false,
             "conditional_paths": [],
             "custom_fields": {},
@@ -94,10 +78,7 @@
             "display_name": "ScrapeGraphSearchApi",
             "documentation": "https://docs.scrapegraphai.com/introduction",
             "edited": false,
-            "field_order": [
-              "api_key",
-              "user_prompt"
-            ],
+            "field_order": ["api_key", "user_prompt"],
             "frozen": false,
             "icon": "ScrapeGraph",
             "legacy": false,
@@ -134,9 +115,7 @@
                 "required_inputs": null,
                 "selected": "Tool",
                 "tool_mode": true,
-                "types": [
-                  "Tool"
-                ],
+                "types": ["Tool"],
                 "value": "__UNDEFINED__"
               }
             ],
@@ -211,9 +190,7 @@
                     "name": "search",
                     "readonly": false,
                     "status": true,
-                    "tags": [
-                      "search"
-                    ]
+                    "tags": ["search"]
                   }
                 ]
               },
@@ -223,9 +200,7 @@
                 "display_name": "Search Prompt",
                 "dynamic": false,
                 "info": "The search prompt to use.",
-                "input_types": [
-                  "Message"
-                ],
+                "input_types": ["Message"],
                 "list": false,
                 "list_add_label": "Add More",
                 "load_from_db": false,
@@ -264,9 +239,7 @@
         "data": {
           "id": "ChatInput-TzjdQ",
           "node": {
-            "base_classes": [
-              "Message"
-            ],
+            "base_classes": ["Message"],
             "beta": false,
             "conditional_paths": [],
             "custom_fields": {},
@@ -314,9 +287,7 @@
                 "name": "message",
                 "selected": "Message",
                 "tool_mode": true,
-                "types": [
-                  "Message"
-                ],
+                "types": ["Message"],
                 "value": "__UNDEFINED__"
               }
             ],
@@ -347,9 +318,7 @@
                 "display_name": "Context ID",
                 "dynamic": false,
                 "info": "The context ID of the chat. Adds an extra layer to the local memory.",
-                "input_types": [
-                  "Message"
-                ],
+                "input_types": ["Message"],
                 "list": false,
                 "list_add_label": "Add More",
                 "load_from_db": false,
@@ -438,10 +407,7 @@
                 "dynamic": false,
                 "info": "Type of sender.",
                 "name": "sender",
-                "options": [
-                  "Machine",
-                  "User"
-                ],
+                "options": ["Machine", "User"],
                 "options_metadata": [],
                 "placeholder": "",
                 "required": false,
@@ -458,9 +424,7 @@
                 "display_name": "Sender Name",
                 "dynamic": false,
                 "info": "Name of the sender.",
-                "input_types": [
-                  "Message"
-                ],
+                "input_types": ["Message"],
                 "list": false,
                 "list_add_label": "Add More",
                 "load_from_db": false,
@@ -481,9 +445,7 @@
                 "display_name": "Session ID",
                 "dynamic": false,
                 "info": "The session ID of the chat. If empty, the current session ID parameter will be used.",
-                "input_types": [
-                  "Message"
-                ],
+                "input_types": ["Message"],
                 "list": false,
                 "list_add_label": "Add More",
                 "load_from_db": false,
@@ -540,9 +502,7 @@
         "data": {
           "id": "ChatOutput-Pygov",
           "node": {
-            "base_classes": [
-              "Message"
-            ],
+            "base_classes": ["Message"],
             "beta": false,
             "conditional_paths": [],
             "custom_fields": {},
@@ -599,9 +559,7 @@
                 "name": "message",
                 "selected": "Message",
                 "tool_mode": true,
-                "types": [
-                  "Message"
-                ],
+                "types": ["Message"],
                 "value": "__UNDEFINED__"
               }
             ],
@@ -650,9 +608,7 @@
                 "display_name": "Context ID",
                 "dynamic": false,
                 "info": "The context ID of the chat. Adds an extra layer to the local memory.",
-                "input_types": [
-                  "Message"
-                ],
+                "input_types": ["Message"],
                 "list": false,
                 "list_add_label": "Add More",
                 "load_from_db": false,
@@ -673,9 +629,7 @@
                 "display_name": "Data Template",
                 "dynamic": false,
                 "info": "Template to convert Data to Text. If left empty, it will be dynamically set to the Data's text key.",
-                "input_types": [
-                  "Message"
-                ],
+                "input_types": ["Message"],
                 "list": false,
                 "list_add_label": "Add More",
                 "load_from_db": false,
@@ -696,11 +650,7 @@
                 "display_name": "Inputs",
                 "dynamic": false,
                 "info": "Message to be passed as output.",
-                "input_types": [
-                  "Data",
-                  "DataFrame",
-                  "Message"
-                ],
+                "input_types": ["Data", "DataFrame", "Message"],
                 "list": false,
                 "list_add_label": "Add More",
                 "name": "input_value",
@@ -721,10 +671,7 @@
                 "dynamic": false,
                 "info": "Type of sender.",
                 "name": "sender",
-                "options": [
-                  "Machine",
-                  "User"
-                ],
+                "options": ["Machine", "User"],
                 "options_metadata": [],
                 "placeholder": "",
                 "required": false,
@@ -741,9 +688,7 @@
                 "display_name": "Sender Name",
                 "dynamic": false,
                 "info": "Name of the sender.",
-                "input_types": [
-                  "Message"
-                ],
+                "input_types": ["Message"],
                 "list": false,
                 "list_add_label": "Add More",
                 "load_from_db": false,
@@ -764,9 +709,7 @@
                 "display_name": "Session ID",
                 "dynamic": false,
                 "info": "The session ID of the chat. If empty, the current session ID parameter will be used.",
-                "input_types": [
-                  "Message"
-                ],
+                "input_types": ["Message"],
                 "list": false,
                 "list_add_label": "Add More",
                 "load_from_db": false,
@@ -904,9 +847,7 @@
         "data": {
           "id": "Agent-9JGgQ",
           "node": {
-            "base_classes": [
-              "Message"
-            ],
+            "base_classes": ["Message"],
             "beta": false,
             "category": "agents",
             "conditional_paths": [],
@@ -976,9 +917,7 @@
                 "required_inputs": null,
                 "selected": "Message",
                 "tool_mode": true,
-                "types": [
-                  "Message"
-                ],
+                "types": ["Message"],
                 "value": "__UNDEFINED__"
               }
             ],
@@ -1011,9 +950,7 @@
                 "display_name": "Agent Description [Deprecated]",
                 "dynamic": false,
                 "info": "The description of the agent. This is only used when in Tool Mode. Defaults to 'A helpful assistant with access to the following tools:' and tools are added dynamically. This feature is deprecated and will be removed in future versions.",
-                "input_types": [
-                  "Message"
-                ],
+                "input_types": ["Message"],
                 "list": false,
                 "list_add_label": "Add More",
                 "load_from_db": false,
@@ -1029,8 +966,6 @@
                 "type": "str",
                 "value": "A helpful assistant with access to the following tools:"
               },
-<<<<<<< HEAD
-=======
               "agent_llm": {
                 "_input_type": "DropdownInput",
                 "advanced": false,
@@ -1090,7 +1025,6 @@
                 "type": "str",
                 "value": "OpenAI"
               },
->>>>>>> e948d5d0
               "api_key": {
                 "_input_type": "SecretStrInput",
                 "advanced": false,
@@ -1109,8 +1043,6 @@
                 "type": "str",
                 "value": "OPENAI_API_KEY"
               },
-<<<<<<< HEAD
-=======
               "base_url": {
                 "_input_type": "StrInput",
                 "advanced": false,
@@ -1132,7 +1064,6 @@
                 "type": "str",
                 "value": ""
               },
->>>>>>> e948d5d0
               "code": {
                 "advanced": true,
                 "dynamic": true,
@@ -1157,9 +1088,7 @@
                 "display_name": "Context ID",
                 "dynamic": false,
                 "info": "The context ID of the chat. Adds an extra layer to the local memory.",
-                "input_types": [
-                  "Message"
-                ],
+                "input_types": ["Message"],
                 "list": false,
                 "list_add_label": "Add More",
                 "load_from_db": false,
@@ -1181,9 +1110,7 @@
                 "display_name": "Output Format Instructions",
                 "dynamic": false,
                 "info": "Generic Template for structured output formatting. Valid only with Structured response.",
-                "input_types": [
-                  "Message"
-                ],
+                "input_types": ["Message"],
                 "list": false,
                 "list_add_label": "Add More",
                 "load_from_db": false,
@@ -1223,9 +1150,7 @@
                 "display_name": "Input",
                 "dynamic": false,
                 "info": "The input provided by the user for the agent to process.",
-                "input_types": [
-                  "Message"
-                ],
+                "input_types": ["Message"],
                 "list": false,
                 "list_add_label": "Add More",
                 "load_from_db": false,
@@ -1261,35 +1186,7 @@
               "model": {
                 "_input_type": "ModelInput",
                 "advanced": false,
-<<<<<<< HEAD
                 "display_name": "Language Model",
-                "dynamic": false,
-                "external_options": {
-                  "fields": {
-                    "data": {
-                      "node": {
-                        "display_name": "Connect other models",
-                        "icon": "CornerDownLeft",
-                        "name": "connect_other_models"
-                      }
-                    }
-                  }
-                },
-                "info": "Select your model provider",
-                "input_types": [
-                  "LanguageModel"
-                ],
-                "list": false,
-                "list_add_label": "Add More",
-                "model_type": "language",
-                "name": "model",
-                "override_skip": false,
-                "placeholder": "Setup Provider",
-                "real_time_refresh": true,
-                "refresh_button": true,
-                "required": true,
-=======
-                "display_name": "Max Output Tokens",
                 "dynamic": false,
                 "info": "The maximum number of tokens to generate.",
                 "list": false,
@@ -1364,16 +1261,11 @@
                 "override_skip": false,
                 "placeholder": "",
                 "required": false,
->>>>>>> e948d5d0
                 "show": true,
                 "title_case": false,
                 "tool_mode": false,
                 "trace_as_input": true,
                 "track_in_telemetry": false,
-<<<<<<< HEAD
-                "type": "model",
-                "value": ""
-=======
                 "type": "dict",
                 "value": {}
               },
@@ -1422,7 +1314,6 @@
                 "track_in_telemetry": true,
                 "type": "str",
                 "value": "gpt-4o-mini"
->>>>>>> e948d5d0
               },
               "n_messages": {
                 "_input_type": "IntInput",
@@ -1442,8 +1333,6 @@
                 "type": "int",
                 "value": 100
               },
-<<<<<<< HEAD
-=======
               "openai_api_base": {
                 "_input_type": "StrInput",
                 "advanced": true,
@@ -1465,7 +1354,6 @@
                 "type": "str",
                 "value": ""
               },
->>>>>>> e948d5d0
               "output_schema": {
                 "_input_type": "TableInput",
                 "advanced": true,
@@ -1502,13 +1390,7 @@
                     "display_name": "Type",
                     "edit_mode": "inline",
                     "name": "type",
-                    "options": [
-                      "str",
-                      "int",
-                      "float",
-                      "bool",
-                      "dict"
-                    ],
+                    "options": ["str", "int", "float", "bool", "dict"],
                     "type": "str"
                   },
                   {
@@ -1528,8 +1410,6 @@
                 "type": "table",
                 "value": []
               },
-<<<<<<< HEAD
-=======
               "project_id": {
                 "_input_type": "StrInput",
                 "advanced": false,
@@ -1571,7 +1451,6 @@
                 "type": "int",
                 "value": 1
               },
->>>>>>> e948d5d0
               "system_prompt": {
                 "_input_type": "MultilineInput",
                 "advanced": false,
@@ -1579,9 +1458,7 @@
                 "display_name": "Agent Instructions",
                 "dynamic": false,
                 "info": "System Prompt: Initial instructions and context provided to guide the agent's behavior.",
-                "input_types": [
-                  "Message"
-                ],
+                "input_types": ["Message"],
                 "list": false,
                 "list_add_label": "Add More",
                 "load_from_db": false,
@@ -1597,8 +1474,6 @@
                 "type": "str",
                 "value": "You are a helpful assistant that can use tools to answer questions and perform tasks."
               },
-<<<<<<< HEAD
-=======
               "temperature": {
                 "_input_type": "SliderInput",
                 "advanced": true,
@@ -1649,16 +1524,13 @@
                 "type": "int",
                 "value": 700
               },
->>>>>>> e948d5d0
               "tools": {
                 "_input_type": "HandleInput",
                 "advanced": false,
                 "display_name": "Tools",
                 "dynamic": false,
                 "info": "These are the tools that the agent can use to help with tasks.",
-                "input_types": [
-                  "Tool"
-                ],
+                "input_types": ["Tool"],
                 "list": true,
                 "list_add_label": "Add More",
                 "name": "tools",
@@ -1720,9 +1592,5 @@
   "is_component": false,
   "last_tested_version": "1.4.3",
   "name": "Search agent",
-  "tags": [
-    "web-scraping",
-    "agents",
-    "assistants"
-  ]
+  "tags": ["web-scraping", "agents", "assistants"]
 }
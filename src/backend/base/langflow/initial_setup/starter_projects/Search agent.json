--- conflicted
+++ resolved
@@ -695,23 +695,9 @@
                 "advanced": true,
                 "display_name": "Icon",
                 "dynamic": false,
-<<<<<<< HEAD
-                "info": "To see the model names, first choose a provider. Then, enter your API key and click the refresh button next to the model name.",
-                "name": "model_name",
-                "options": [
-                  "gpt-4o-mini",
-                  "gpt-4o",
-                  "gpt-4.5-preview",
-                  "gpt-4-turbo",
-                  "gpt-4-turbo-preview",
-                  "gpt-4",
-                  "gpt-3.5-turbo",
-                  "o1"
-=======
                 "info": "The icon of the message.",
                 "input_types": [
                   "Message"
->>>>>>> 58e0d429
                 ],
                 "list": false,
                 "list_add_label": "Add More",

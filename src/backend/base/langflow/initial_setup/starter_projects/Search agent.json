{
  "data": {
    "edges": [
      {
        "data": {
          "sourceHandle": {
            "dataType": "Agent",
            "id": "Agent-9JGgQ",
            "name": "response",
            "output_types": [
              "Message"
            ]
          },
          "targetHandle": {
            "fieldName": "input_value",
            "id": "ChatOutput-Pygov",
            "inputTypes": [
              "Data",
              "DataFrame",
              "Message"
            ],
            "type": "other"
          }
        },
        "id": "xy-edge__Agent-9JGgQ{œdataTypeœ:œAgentœ,œidœ:œAgent-9JGgQœ,œnameœ:œresponseœ,œoutput_typesœ:[œMessageœ]}-ChatOutput-Pygov{œfieldNameœ:œinput_valueœ,œidœ:œChatOutput-Pygovœ,œinputTypesœ:[œDataœ,œDataFrameœ,œMessageœ],œtypeœ:œotherœ}",
        "source": "Agent-9JGgQ",
        "sourceHandle": "{œdataTypeœ: œAgentœ, œidœ: œAgent-9JGgQœ, œnameœ: œresponseœ, œoutput_typesœ: [œMessageœ]}",
        "target": "ChatOutput-Pygov",
        "targetHandle": "{œfieldNameœ: œinput_valueœ, œidœ: œChatOutput-Pygovœ, œinputTypesœ: [œDataœ, œDataFrameœ, œMessageœ], œtypeœ: œotherœ}"
      },
      {
        "data": {
          "sourceHandle": {
            "dataType": "ScrapeGraphSearchApi",
            "id": "ScrapeGraphSearchApi-ww6QN",
            "name": "component_as_tool",
            "output_types": [
              "Tool"
            ]
          },
          "targetHandle": {
            "fieldName": "tools",
            "id": "Agent-9JGgQ",
            "inputTypes": [
              "Tool"
            ],
            "type": "other"
          }
        },
        "id": "xy-edge__ScrapeGraphSearchApi-ww6QN{œdataTypeœ:œScrapeGraphSearchApiœ,œidœ:œScrapeGraphSearchApi-ww6QNœ,œnameœ:œcomponent_as_toolœ,œoutput_typesœ:[œToolœ]}-Agent-9JGgQ{œfieldNameœ:œtoolsœ,œidœ:œAgent-9JGgQœ,œinputTypesœ:[œToolœ],œtypeœ:œotherœ}",
        "source": "ScrapeGraphSearchApi-ww6QN",
        "sourceHandle": "{œdataTypeœ: œScrapeGraphSearchApiœ, œidœ: œScrapeGraphSearchApi-ww6QNœ, œnameœ: œcomponent_as_toolœ, œoutput_typesœ: [œToolœ]}",
        "target": "Agent-9JGgQ",
        "targetHandle": "{œfieldNameœ: œtoolsœ, œidœ: œAgent-9JGgQœ, œinputTypesœ: [œToolœ], œtypeœ: œotherœ}"
      },
      {
        "data": {
          "sourceHandle": {
            "dataType": "ChatInput",
            "id": "ChatInput-TzjdQ",
            "name": "message",
            "output_types": [
              "Message"
            ]
          },
          "targetHandle": {
            "fieldName": "input_value",
            "id": "Agent-9JGgQ",
            "inputTypes": [
              "Message"
            ],
            "type": "str"
          }
        },
        "id": "xy-edge__ChatInput-TzjdQ{œdataTypeœ:œChatInputœ,œidœ:œChatInput-TzjdQœ,œnameœ:œmessageœ,œoutput_typesœ:[œMessageœ]}-Agent-9JGgQ{œfieldNameœ:œinput_valueœ,œidœ:œAgent-9JGgQœ,œinputTypesœ:[œMessageœ],œtypeœ:œstrœ}",
        "source": "ChatInput-TzjdQ",
        "sourceHandle": "{œdataTypeœ: œChatInputœ, œidœ: œChatInput-TzjdQœ, œnameœ: œmessageœ, œoutput_typesœ: [œMessageœ]}",
        "target": "Agent-9JGgQ",
        "targetHandle": "{œfieldNameœ: œinput_valueœ, œidœ: œAgent-9JGgQœ, œinputTypesœ: [œMessageœ], œtypeœ: œstrœ}"
      }
    ],
    "nodes": [
      {
        "data": {
          "id": "ScrapeGraphSearchApi-ww6QN",
          "node": {
            "base_classes": [
              "Data"
            ],
            "beta": false,
            "conditional_paths": [],
            "custom_fields": {},
            "description": "Given a search prompt, it will return search results using ScrapeGraph's search functionality.",
            "display_name": "ScrapeGraphSearchApi",
            "documentation": "https://docs.scrapegraphai.com/introduction",
            "edited": false,
            "field_order": [
              "api_key",
              "user_prompt"
            ],
            "frozen": false,
            "icon": "ScrapeGraph",
            "legacy": false,
            "lf_version": "1.1.5",
            "metadata": {
              "code_hash": "99b8b89dc4ca",
              "dependencies": {
                "dependencies": [
                  {
                    "name": "langflow",
                    "version": null
                  },
                  {
                    "name": "scrapegraph_py",
                    "version": "1.20.0"
                  }
                ],
                "total_dependencies": 2
              },
              "module": "langflow.components.scrapegraph.scrapegraph_search_api.ScrapeGraphSearchApi"
            },
            "minimized": false,
            "output_types": [],
            "outputs": [
              {
                "allows_loop": false,
                "cache": true,
                "display_name": "Toolset",
                "group_outputs": false,
                "hidden": null,
                "method": "to_toolkit",
                "name": "component_as_tool",
                "options": null,
                "required_inputs": null,
                "selected": "Tool",
                "tool_mode": true,
                "types": [
                  "Tool"
                ],
                "value": "__UNDEFINED__"
              }
            ],
            "pinned": false,
            "template": {
              "_type": "Component",
              "api_key": {
                "_input_type": "SecretStrInput",
                "advanced": false,
                "display_name": "ScrapeGraph API Key",
                "dynamic": false,
                "info": "The API key to use ScrapeGraph API.",
                "input_types": [],
                "load_from_db": true,
                "name": "api_key",
                "password": true,
                "placeholder": "",
                "required": true,
                "show": true,
                "title_case": false,
                "type": "str",
                "value": "SCRAPEGRAPH_API_KEY"
              },
              "code": {
                "advanced": true,
                "dynamic": true,
                "fileTypes": [],
                "file_path": "",
                "info": "",
                "list": false,
                "load_from_db": false,
                "multiline": true,
                "name": "code",
                "password": false,
                "placeholder": "",
                "required": true,
                "show": true,
                "title_case": false,
                "type": "code",
                "value": "from langflow.custom.custom_component.component import Component\nfrom langflow.io import (\n    MessageTextInput,\n    Output,\n    SecretStrInput,\n)\nfrom langflow.schema.data import Data\n\n\nclass ScrapeGraphSearchApi(Component):\n    display_name: str = \"ScrapeGraph Search API\"\n    description: str = \"Given a search prompt, it will return search results using ScrapeGraph's search functionality.\"\n    name = \"ScrapeGraphSearchApi\"\n\n    documentation: str = \"https://docs.scrapegraphai.com/services/searchscraper\"\n    icon = \"ScrapeGraph\"\n\n    inputs = [\n        SecretStrInput(\n            name=\"api_key\",\n            display_name=\"ScrapeGraph API Key\",\n            required=True,\n            password=True,\n            info=\"The API key to use ScrapeGraph API.\",\n        ),\n        MessageTextInput(\n            name=\"user_prompt\",\n            display_name=\"Search Prompt\",\n            tool_mode=True,\n            info=\"The search prompt to use.\",\n        ),\n    ]\n\n    outputs = [\n        Output(display_name=\"Data\", name=\"data\", method=\"search\"),\n    ]\n\n    def search(self) -> list[Data]:\n        try:\n            from scrapegraph_py import Client\n            from scrapegraph_py.logger import sgai_logger\n        except ImportError as e:\n            msg = \"Could not import scrapegraph-py package. Please install it with `pip install scrapegraph-py`.\"\n            raise ImportError(msg) from e\n\n        # Set logging level\n        sgai_logger.set_logging(level=\"INFO\")\n\n        # Initialize the client with API key\n        sgai_client = Client(api_key=self.api_key)\n\n        try:\n            # SearchScraper request\n            response = sgai_client.searchscraper(\n                user_prompt=self.user_prompt,\n            )\n\n            # Close the client\n            sgai_client.close()\n\n            return Data(data=response)\n        except Exception:\n            sgai_client.close()\n            raise\n"
              },
              "tools_metadata": {
                "_input_type": "ToolsInput",
                "advanced": false,
                "display_name": "Actions",
                "dynamic": false,
                "info": "Modify tool names and descriptions to help agents understand when to use each tool.",
                "is_list": true,
                "list_add_label": "Add More",
                "name": "tools_metadata",
                "placeholder": "",
                "real_time_refresh": true,
                "required": false,
                "show": true,
                "title_case": false,
                "tool_mode": false,
                "trace_as_metadata": true,
                "type": "tools",
                "value": [
                  {
                    "args": {
                      "user_prompt": {
                        "default": "",
                        "description": "The search prompt to use.",
                        "title": "User Prompt",
                        "type": "string"
                      }
                    },
                    "description": "ScrapeGraph Search API.\n    Given a search prompt, it will return search results using ScrapeGraph's search functionality.\n    More info at https://docs.scrapegraphai.com/services/searchscraper",
                    "display_description": "ScrapeGraph Search API.\n    Given a search prompt, it will return search results using ScrapeGraph's search functionality.\n    More info at https://docs.scrapegraphai.com/services/searchscraper",
                    "display_name": "search",
                    "name": "search",
                    "readonly": false,
                    "status": true,
                    "tags": [
                      "search"
                    ]
                  }
                ]
              },
              "user_prompt": {
                "_input_type": "MessageTextInput",
                "advanced": false,
                "display_name": "Search Prompt",
                "dynamic": false,
                "info": "The search prompt to use.",
                "input_types": [
                  "Message"
                ],
                "list": false,
                "list_add_label": "Add More",
                "load_from_db": false,
                "name": "user_prompt",
                "placeholder": "",
                "required": false,
                "show": true,
                "title_case": false,
                "tool_mode": true,
                "trace_as_input": true,
                "trace_as_metadata": true,
                "type": "str",
                "value": ""
              }
            },
            "tool_mode": true
          },
          "selected_output": "component_as_tool",
          "showNode": true,
          "type": "ScrapeGraphSearchApi"
        },
        "dragging": false,
        "id": "ScrapeGraphSearchApi-ww6QN",
        "measured": {
          "height": 348,
          "width": 320
        },
        "position": {
          "x": 42.512465889820305,
          "y": 172.783808513074
        },
        "selected": false,
        "type": "genericNode"
      },
      {
        "data": {
          "id": "ChatInput-TzjdQ",
          "node": {
            "base_classes": [
              "Message"
            ],
            "beta": false,
            "conditional_paths": [],
            "custom_fields": {},
            "description": "Get chat inputs from the Playground.",
            "display_name": "Chat Input",
            "documentation": "",
            "edited": false,
            "field_order": [
              "input_value",
              "should_store_message",
              "sender",
              "sender_name",
              "session_id",
              "files",
              "background_color",
              "chat_icon",
              "text_color"
            ],
            "frozen": false,
            "icon": "MessagesSquare",
            "legacy": false,
            "lf_version": "1.1.5",
            "metadata": {
              "code_hash": "5f2d98ee19db",
              "dependencies": {
                "dependencies": [
                  {
                    "name": "langflow",
                    "version": null
                  }
                ],
                "total_dependencies": 1
              },
              "module": "langflow.components.input_output.chat.ChatInput"
            },
            "minimized": true,
            "output_types": [],
            "outputs": [
              {
                "allows_loop": false,
                "cache": true,
                "display_name": "Chat Message",
                "group_outputs": false,
                "method": "message_response",
                "name": "message",
                "selected": "Message",
                "tool_mode": true,
                "types": [
                  "Message"
                ],
                "value": "__UNDEFINED__"
              }
            ],
            "pinned": false,
            "template": {
              "_type": "Component",
              "code": {
                "advanced": true,
                "dynamic": true,
                "fileTypes": [],
                "file_path": "",
                "info": "",
                "list": false,
                "load_from_db": false,
                "multiline": true,
                "name": "code",
                "password": false,
                "placeholder": "",
                "required": true,
                "show": true,
                "title_case": false,
                "type": "code",
                "value": "from langflow.base.data.utils import IMG_FILE_TYPES, TEXT_FILE_TYPES\nfrom langflow.base.io.chat import ChatComponent\nfrom langflow.inputs.inputs import BoolInput\nfrom langflow.io import (\n    DropdownInput,\n    FileInput,\n    MessageTextInput,\n    MultilineInput,\n    Output,\n)\nfrom langflow.schema.message import Message\nfrom langflow.utils.constants import (\n    MESSAGE_SENDER_AI,\n    MESSAGE_SENDER_NAME_USER,\n    MESSAGE_SENDER_USER,\n)\n\n\nclass ChatInput(ChatComponent):\n    display_name = \"Chat Input\"\n    description = \"Get chat inputs from the Playground.\"\n    documentation: str = \"https://docs.langflow.org/components-io#chat-input\"\n    icon = \"MessagesSquare\"\n    name = \"ChatInput\"\n    minimized = True\n\n    inputs = [\n        MultilineInput(\n            name=\"input_value\",\n            display_name=\"Input Text\",\n            value=\"\",\n            info=\"Message to be passed as input.\",\n            input_types=[],\n        ),\n        BoolInput(\n            name=\"should_store_message\",\n            display_name=\"Store Messages\",\n            info=\"Store the message in the history.\",\n            value=True,\n            advanced=True,\n        ),\n        DropdownInput(\n            name=\"sender\",\n            display_name=\"Sender Type\",\n            options=[MESSAGE_SENDER_AI, MESSAGE_SENDER_USER],\n            value=MESSAGE_SENDER_USER,\n            info=\"Type of sender.\",\n            advanced=True,\n        ),\n        MessageTextInput(\n            name=\"sender_name\",\n            display_name=\"Sender Name\",\n            info=\"Name of the sender.\",\n            value=MESSAGE_SENDER_NAME_USER,\n            advanced=True,\n        ),\n        MessageTextInput(\n            name=\"session_id\",\n            display_name=\"Session ID\",\n            info=\"The session ID of the chat. If empty, the current session ID parameter will be used.\",\n            advanced=True,\n        ),\n        FileInput(\n            name=\"files\",\n            display_name=\"Files\",\n            file_types=TEXT_FILE_TYPES + IMG_FILE_TYPES,\n            info=\"Files to be sent with the message.\",\n            advanced=True,\n            is_list=True,\n            temp_file=True,\n        ),\n    ]\n    outputs = [\n        Output(display_name=\"Chat Message\", name=\"message\", method=\"message_response\"),\n    ]\n\n    async def message_response(self) -> Message:\n        message = await Message.create(\n            text=self.input_value,\n            sender=self.sender,\n            sender_name=self.sender_name,\n            session_id=self.session_id,\n            files=self.files,\n        )\n        if self.session_id and isinstance(message, Message) and self.should_store_message:\n            stored_message = await self.send_message(\n                message,\n            )\n            self.message.value = stored_message\n            message = stored_message\n\n        self.status = message\n        return message\n"
              },
              "files": {
                "_input_type": "FileInput",
                "advanced": true,
                "display_name": "Files",
                "dynamic": false,
                "fileTypes": [
                  "csv",
                  "json",
                  "pdf",
                  "txt",
                  "md",
                  "mdx",
                  "yaml",
                  "yml",
                  "xml",
                  "html",
                  "htm",
                  "docx",
                  "py",
                  "sh",
                  "sql",
                  "js",
                  "ts",
                  "tsx",
                  "jpg",
                  "jpeg",
                  "png",
                  "bmp",
                  "image"
                ],
                "file_path": "",
                "info": "Files to be sent with the message.",
                "list": true,
                "list_add_label": "Add More",
                "name": "files",
                "placeholder": "",
                "required": false,
                "show": true,
                "title_case": false,
                "trace_as_metadata": true,
                "type": "file",
                "value": ""
              },
              "input_value": {
                "_input_type": "MultilineInput",
                "advanced": false,
                "display_name": "Input Text",
                "dynamic": false,
                "info": "Message to be passed as input.",
                "input_types": [],
                "list": false,
                "list_add_label": "Add More",
                "load_from_db": false,
                "multiline": true,
                "name": "input_value",
                "placeholder": "",
                "required": false,
                "show": true,
                "title_case": false,
                "tool_mode": false,
                "trace_as_input": true,
                "trace_as_metadata": true,
                "type": "str",
                "value": ""
              },
              "sender": {
                "_input_type": "DropdownInput",
                "advanced": true,
                "combobox": false,
                "dialog_inputs": {},
                "display_name": "Sender Type",
                "dynamic": false,
                "info": "Type of sender.",
                "name": "sender",
                "options": [
                  "Machine",
                  "User"
                ],
                "options_metadata": [],
                "placeholder": "",
                "required": false,
                "show": true,
                "title_case": false,
                "tool_mode": false,
                "trace_as_metadata": true,
                "type": "str",
                "value": "User"
              },
              "sender_name": {
                "_input_type": "MessageTextInput",
                "advanced": true,
                "display_name": "Sender Name",
                "dynamic": false,
                "info": "Name of the sender.",
                "input_types": [
                  "Message"
                ],
                "list": false,
                "list_add_label": "Add More",
                "load_from_db": false,
                "name": "sender_name",
                "placeholder": "",
                "required": false,
                "show": true,
                "title_case": false,
                "tool_mode": false,
                "trace_as_input": true,
                "trace_as_metadata": true,
                "type": "str",
                "value": "User"
              },
              "session_id": {
                "_input_type": "MessageTextInput",
                "advanced": true,
                "display_name": "Session ID",
                "dynamic": false,
                "info": "The session ID of the chat. If empty, the current session ID parameter will be used.",
                "input_types": [
                  "Message"
                ],
                "list": false,
                "list_add_label": "Add More",
                "load_from_db": false,
                "name": "session_id",
                "placeholder": "",
                "required": false,
                "show": true,
                "title_case": false,
                "tool_mode": false,
                "trace_as_input": true,
                "trace_as_metadata": true,
                "type": "str",
                "value": ""
              },
              "should_store_message": {
                "_input_type": "BoolInput",
                "advanced": true,
                "display_name": "Store Messages",
                "dynamic": false,
                "info": "Store the message in the history.",
                "list": false,
                "list_add_label": "Add More",
                "name": "should_store_message",
                "placeholder": "",
                "required": false,
                "show": true,
                "title_case": false,
                "tool_mode": false,
                "trace_as_metadata": true,
                "type": "bool",
                "value": true
              }
            },
            "tool_mode": false
          },
          "selected_output": "message",
          "showNode": false,
          "type": "ChatInput"
        },
        "dragging": false,
        "id": "ChatInput-TzjdQ",
        "measured": {
          "height": 48,
          "width": 192
        },
        "position": {
          "x": 47.525451402968315,
          "y": 675.7967517472522
        },
        "selected": false,
        "type": "genericNode"
      },
      {
        "data": {
          "id": "ChatOutput-Pygov",
          "node": {
            "base_classes": [
              "Message"
            ],
            "beta": false,
            "conditional_paths": [],
            "custom_fields": {},
            "description": "Display a chat message in the Playground.",
            "display_name": "Chat Output",
            "documentation": "",
            "edited": false,
            "field_order": [
              "input_value",
              "should_store_message",
              "sender",
              "sender_name",
              "session_id",
              "data_template",
              "background_color",
              "chat_icon",
              "text_color",
              "clean_data"
            ],
            "frozen": false,
            "icon": "MessagesSquare",
            "legacy": false,
            "lf_version": "1.1.5",
            "metadata": {
              "code_hash": "f8c1338e3512",
              "dependencies": {
                "dependencies": [
                  {
                    "name": "orjson",
                    "version": "3.10.15"
                  },
                  {
                    "name": "fastapi",
                    "version": "0.116.1"
                  },
                  {
                    "name": "langflow",
                    "version": null
                  }
                ],
                "total_dependencies": 3
              },
              "module": "langflow.components.input_output.chat_output.ChatOutput"
            },
            "minimized": true,
            "output_types": [],
            "outputs": [
              {
                "allows_loop": false,
                "cache": true,
                "display_name": "Output Message",
                "group_outputs": false,
                "method": "message_response",
                "name": "message",
                "selected": "Message",
                "tool_mode": true,
                "types": [
                  "Message"
                ],
                "value": "__UNDEFINED__"
              }
            ],
            "pinned": false,
            "template": {
              "_type": "Component",
              "code": {
                "advanced": true,
                "dynamic": true,
                "fileTypes": [],
                "file_path": "",
                "info": "",
                "list": false,
                "load_from_db": false,
                "multiline": true,
                "name": "code",
                "password": false,
                "placeholder": "",
                "required": true,
                "show": true,
                "title_case": false,
                "type": "code",
                "value": "from collections.abc import Generator\nfrom typing import Any\n\nimport orjson\nfrom fastapi.encoders import jsonable_encoder\n\nfrom langflow.base.io.chat import ChatComponent\nfrom langflow.helpers.data import safe_convert\nfrom langflow.inputs.inputs import BoolInput, DropdownInput, HandleInput, MessageTextInput\nfrom langflow.schema.data import Data\nfrom langflow.schema.dataframe import DataFrame\nfrom langflow.schema.message import Message\nfrom langflow.schema.properties import Source\nfrom langflow.template.field.base import Output\nfrom langflow.utils.constants import (\n    MESSAGE_SENDER_AI,\n    MESSAGE_SENDER_NAME_AI,\n    MESSAGE_SENDER_USER,\n)\n\n\nclass ChatOutput(ChatComponent):\n    display_name = \"Chat Output\"\n    description = \"Display a chat message in the Playground.\"\n    documentation: str = \"https://docs.langflow.org/components-io#chat-output\"\n    icon = \"MessagesSquare\"\n    name = \"ChatOutput\"\n    minimized = True\n\n    inputs = [\n        HandleInput(\n            name=\"input_value\",\n            display_name=\"Inputs\",\n            info=\"Message to be passed as output.\",\n            input_types=[\"Data\", \"DataFrame\", \"Message\"],\n            required=True,\n        ),\n        BoolInput(\n            name=\"should_store_message\",\n            display_name=\"Store Messages\",\n            info=\"Store the message in the history.\",\n            value=True,\n            advanced=True,\n        ),\n        DropdownInput(\n            name=\"sender\",\n            display_name=\"Sender Type\",\n            options=[MESSAGE_SENDER_AI, MESSAGE_SENDER_USER],\n            value=MESSAGE_SENDER_AI,\n            advanced=True,\n            info=\"Type of sender.\",\n        ),\n        MessageTextInput(\n            name=\"sender_name\",\n            display_name=\"Sender Name\",\n            info=\"Name of the sender.\",\n            value=MESSAGE_SENDER_NAME_AI,\n            advanced=True,\n        ),\n        MessageTextInput(\n            name=\"session_id\",\n            display_name=\"Session ID\",\n            info=\"The session ID of the chat. If empty, the current session ID parameter will be used.\",\n            advanced=True,\n        ),\n        MessageTextInput(\n            name=\"data_template\",\n            display_name=\"Data Template\",\n            value=\"{text}\",\n            advanced=True,\n            info=\"Template to convert Data to Text. If left empty, it will be dynamically set to the Data's text key.\",\n        ),\n    ]\n    outputs = [\n        Output(\n            display_name=\"Output Message\",\n            name=\"message\",\n            method=\"message_response\",\n        ),\n    ]\n\n    def _build_source(self, id_: str | None, display_name: str | None, source: str | None) -> Source:\n        source_dict = {}\n        if id_:\n            source_dict[\"id\"] = id_\n        if display_name:\n            source_dict[\"display_name\"] = display_name\n        if source:\n            # Handle case where source is a ChatOpenAI object\n            if hasattr(source, \"model_name\"):\n                source_dict[\"source\"] = source.model_name\n            elif hasattr(source, \"model\"):\n                source_dict[\"source\"] = str(source.model)\n            else:\n                source_dict[\"source\"] = str(source)\n        return Source(**source_dict)\n\n    async def message_response(self) -> Message:\n        # First convert the input to string if needed\n        text = self.convert_to_string()\n\n        # Get source properties\n        source, icon, display_name, source_id = self.get_properties_from_source_component()\n\n        # Create or use existing Message object\n        if isinstance(self.input_value, Message):\n            message = self.input_value\n            # Update message properties\n            message.text = text\n        else:\n            message = Message(text=text)\n\n        # Set message properties\n        message.sender = self.sender\n        message.sender_name = self.sender_name\n        message.session_id = self.session_id\n        message.flow_id = self.graph.flow_id if hasattr(self, \"graph\") else None\n        message.properties.source = self._build_source(source_id, display_name, source)\n\n        # Store message if needed\n        if self.session_id and self.should_store_message:\n            stored_message = await self.send_message(message)\n            self.message.value = stored_message\n            message = stored_message\n\n        self.status = message\n        return message\n\n    def _serialize_data(self, data: Data) -> str:\n        \"\"\"Serialize Data object to JSON string.\"\"\"\n        # Convert data.data to JSON-serializable format\n        serializable_data = jsonable_encoder(data.data)\n        # Serialize with orjson, enabling pretty printing with indentation\n        json_bytes = orjson.dumps(serializable_data, option=orjson.OPT_INDENT_2)\n        # Convert bytes to string and wrap in Markdown code blocks\n        return \"```json\\n\" + json_bytes.decode(\"utf-8\") + \"\\n```\"\n\n    def _validate_input(self) -> None:\n        \"\"\"Validate the input data and raise ValueError if invalid.\"\"\"\n        if self.input_value is None:\n            msg = \"Input data cannot be None\"\n            raise ValueError(msg)\n        if isinstance(self.input_value, list) and not all(\n            isinstance(item, Message | Data | DataFrame | str) for item in self.input_value\n        ):\n            invalid_types = [\n                type(item).__name__\n                for item in self.input_value\n                if not isinstance(item, Message | Data | DataFrame | str)\n            ]\n            msg = f\"Expected Data or DataFrame or Message or str, got {invalid_types}\"\n            raise TypeError(msg)\n        if not isinstance(\n            self.input_value,\n            Message | Data | DataFrame | str | list | Generator | type(None),\n        ):\n            type_name = type(self.input_value).__name__\n            msg = f\"Expected Data or DataFrame or Message or str, Generator or None, got {type_name}\"\n            raise TypeError(msg)\n\n    def convert_to_string(self) -> str | Generator[Any, None, None]:\n        \"\"\"Convert input data to string with proper error handling.\"\"\"\n        self._validate_input()\n        if isinstance(self.input_value, list):\n            self.clean_data = self.clean_data if hasattr(self, \"clean_data\") else False\n            return \"\\n\".join([safe_convert(item, clean_data=self.clean_data) for item in self.input_value])\n        if isinstance(self.input_value, Generator):\n            return self.input_value\n        return safe_convert(self.input_value)\n"
              },
              "data_template": {
                "_input_type": "MessageTextInput",
                "advanced": true,
                "display_name": "Data Template",
                "dynamic": false,
                "info": "Template to convert Data to Text. If left empty, it will be dynamically set to the Data's text key.",
                "input_types": [
                  "Message"
                ],
                "list": false,
                "list_add_label": "Add More",
                "load_from_db": false,
                "name": "data_template",
                "placeholder": "",
                "required": false,
                "show": true,
                "title_case": false,
                "tool_mode": false,
                "trace_as_input": true,
                "trace_as_metadata": true,
                "type": "str",
                "value": "{text}"
              },
              "input_value": {
                "_input_type": "HandleInput",
                "advanced": false,
                "display_name": "Inputs",
                "dynamic": false,
                "info": "Message to be passed as output.",
                "input_types": [
                  "Data",
                  "DataFrame",
                  "Message"
                ],
                "list": false,
                "list_add_label": "Add More",
                "name": "input_value",
                "placeholder": "",
                "required": true,
                "show": true,
                "title_case": false,
                "trace_as_metadata": true,
                "type": "other",
                "value": ""
              },
              "sender": {
                "_input_type": "DropdownInput",
                "advanced": true,
                "combobox": false,
                "dialog_inputs": {},
                "display_name": "Sender Type",
                "dynamic": false,
                "info": "Type of sender.",
                "name": "sender",
                "options": [
                  "Machine",
                  "User"
                ],
                "options_metadata": [],
                "placeholder": "",
                "required": false,
                "show": true,
                "title_case": false,
                "tool_mode": false,
                "trace_as_metadata": true,
                "type": "str",
                "value": "Machine"
              },
              "sender_name": {
                "_input_type": "MessageTextInput",
                "advanced": true,
                "display_name": "Sender Name",
                "dynamic": false,
                "info": "Name of the sender.",
                "input_types": [
                  "Message"
                ],
                "list": false,
                "list_add_label": "Add More",
                "load_from_db": false,
                "name": "sender_name",
                "placeholder": "",
                "required": false,
                "show": true,
                "title_case": false,
                "tool_mode": false,
                "trace_as_input": true,
                "trace_as_metadata": true,
                "type": "str",
                "value": "AI"
              },
              "session_id": {
                "_input_type": "MessageTextInput",
                "advanced": true,
                "display_name": "Session ID",
                "dynamic": false,
                "info": "The session ID of the chat. If empty, the current session ID parameter will be used.",
                "input_types": [
                  "Message"
                ],
                "list": false,
                "list_add_label": "Add More",
                "load_from_db": false,
                "name": "session_id",
                "placeholder": "",
                "required": false,
                "show": true,
                "title_case": false,
                "tool_mode": false,
                "trace_as_input": true,
                "trace_as_metadata": true,
                "type": "str",
                "value": ""
              },
              "should_store_message": {
                "_input_type": "BoolInput",
                "advanced": true,
                "display_name": "Store Messages",
                "dynamic": false,
                "info": "Store the message in the history.",
                "list": false,
                "list_add_label": "Add More",
                "name": "should_store_message",
                "placeholder": "",
                "required": false,
                "show": true,
                "title_case": false,
                "tool_mode": false,
                "trace_as_metadata": true,
                "type": "bool",
                "value": true
              }
            },
            "tool_mode": false
          },
          "showNode": false,
          "type": "ChatOutput"
        },
        "dragging": false,
        "id": "ChatOutput-Pygov",
        "measured": {
          "height": 48,
          "width": 192
        },
        "position": {
          "x": 808.4379983582787,
          "y": 726.8568912029413
        },
        "selected": false,
        "type": "genericNode"
      },
      {
        "data": {
          "id": "note-Fffq1",
          "node": {
            "description": "## 🚀 ScrapeGraphAI Template 🔍\n\nThis template connects the **Search Point** endpoint from [ScrapeGraphAI](https://scrapegraphai.com) to an **Agent** component.\n\n## Prerequisites\n\n* [OpenAI API key](https://platform.openai.com/docs/overview)\n* [ScrapeGraphAI API key](https://dashboard.scrapegraphai.com)\n\n## Quickstart\n\n1. Add your **ScrapeGraphAI API key**  to the **ScrapeGraphSearchApi** component.\n\n2. Add your **OpenAI API key** to the **Agent** component.\n\n3. Open the **Playground** and ask your Agent a question. The Agent uses ScrapeGraph as a tool to answer you.",
            "display_name": "",
            "documentation": "",
            "template": {}
          },
          "type": "note"
        },
        "dragging": false,
        "height": 584,
        "id": "note-Fffq1",
        "measured": {
          "height": 584,
          "width": 345
        },
        "position": {
          "x": -322.8560821408546,
          "y": 163.07379721011972
        },
        "resizing": false,
        "selected": false,
        "type": "noteNode",
        "width": 345
      },
      {
        "data": {
          "id": "note-IK0Uo",
          "node": {
            "description": "### 💡 Add your OpenAI API key here 👇",
            "display_name": "",
            "documentation": "",
            "template": {
              "backgroundColor": "transparent"
            }
          },
          "type": "note"
        },
        "dragging": false,
        "id": "note-IK0Uo",
        "measured": {
          "height": 324,
          "width": 324
        },
        "position": {
          "x": 417.976712381606,
          "y": 122.2833671724412
        },
        "selected": false,
        "type": "noteNode"
      },
      {
        "data": {
          "id": "note-zpH8d",
          "node": {
            "description": "### 💡 Add your ScrapeGraphAI API key here 👇",
            "display_name": "",
            "documentation": "",
            "template": {
              "backgroundColor": "transparent"
            }
          },
          "type": "note"
        },
        "dragging": false,
        "height": 324,
        "id": "note-zpH8d",
        "measured": {
          "height": 324,
          "width": 390
        },
        "position": {
          "x": 8.432436918410303,
          "y": 130.15072721938364
        },
        "resizing": false,
        "selected": false,
        "type": "noteNode",
        "width": 390
      },
      {
        "data": {
          "id": "Agent-9JGgQ",
          "node": {
            "base_classes": [
              "Message"
            ],
            "beta": false,
            "category": "agents",
            "conditional_paths": [],
            "custom_fields": {},
            "description": "Define the agent's instructions, then enter a task to complete using tools.",
            "display_name": "Agent",
            "documentation": "",
            "edited": false,
            "field_order": [
              "agent_llm",
              "max_tokens",
              "model_kwargs",
              "json_mode",
              "model_name",
              "openai_api_base",
              "api_key",
              "temperature",
              "seed",
              "max_retries",
              "timeout",
              "system_prompt",
              "n_messages",
              "tools",
              "input_value",
              "handle_parsing_errors",
              "verbose",
              "max_iterations",
              "agent_description",
              "add_current_date_tool"
            ],
            "frozen": false,
            "icon": "bot",
            "key": "Agent",
            "legacy": false,
            "metadata": {
              "code_hash": "6e76cf95a2a2",
              "dependencies": {
                "dependencies": [
                  {
                    "name": "langchain_core",
                    "version": "0.3.75"
                  },
                  {
                    "name": "pydantic",
                    "version": "2.10.6"
                  },
                  {
                    "name": "langflow",
                    "version": null
                  }
                ],
                "total_dependencies": 3
              },
              "module": "langflow.components.agents.agent.AgentComponent"
            },
            "minimized": false,
            "output_types": [],
            "outputs": [
              {
                "allows_loop": false,
                "cache": true,
                "display_name": "Response",
                "group_outputs": false,
                "method": "message_response",
                "name": "response",
                "options": null,
                "required_inputs": null,
                "selected": "Message",
                "tool_mode": true,
                "types": [
                  "Message"
                ],
                "value": "__UNDEFINED__"
              }
            ],
            "pinned": false,
            "score": 1.1732828199964098e-19,
            "template": {
              "_type": "Component",
              "add_current_date_tool": {
                "_input_type": "BoolInput",
                "advanced": true,
                "display_name": "Current Date",
                "dynamic": false,
                "info": "If true, will add a tool to the agent that returns the current date.",
                "list": false,
                "list_add_label": "Add More",
                "name": "add_current_date_tool",
                "placeholder": "",
                "required": false,
                "show": true,
                "title_case": false,
                "tool_mode": false,
                "trace_as_metadata": true,
                "type": "bool",
                "value": true
              },
              "agent_description": {
                "_input_type": "MultilineInput",
                "advanced": true,
                "copy_field": false,
                "display_name": "Agent Description [Deprecated]",
                "dynamic": false,
                "info": "The description of the agent. This is only used when in Tool Mode. Defaults to 'A helpful assistant with access to the following tools:' and tools are added dynamically. This feature is deprecated and will be removed in future versions.",
                "input_types": [
                  "Message"
                ],
                "list": false,
                "list_add_label": "Add More",
                "load_from_db": false,
                "multiline": true,
                "name": "agent_description",
                "placeholder": "",
                "required": false,
                "show": true,
                "title_case": false,
                "tool_mode": false,
                "trace_as_input": true,
                "trace_as_metadata": true,
                "type": "str",
                "value": "A helpful assistant with access to the following tools:"
              },
              "agent_llm": {
                "_input_type": "DropdownInput",
                "advanced": false,
                "combobox": false,
                "dialog_inputs": {},
                "display_name": "Model Provider",
                "dynamic": false,
                "external_options": {
                  "fields": {
                    "data": {
                      "node": {
                        "display_name": "Connect other models",
                        "icon": "CornerDownLeft",
                        "name": "connect_other_models"
                      }
                    }
                  }
                },
                "info": "The provider of the language model that the agent will use to generate responses.",
                "input_types": [],
                "name": "agent_llm",
                "options": [
                  "Anthropic",
                  "Google Generative AI",
                  "OpenAI"
                ],
                "options_metadata": [
                  {
                    "icon": "Anthropic"
                  },
                  {
                    "icon": "GoogleGenerativeAI"
                  },
                  {
                    "icon": "OpenAI"
                  }
                ],
                "placeholder": "",
                "real_time_refresh": true,
                "required": false,
                "show": true,
<<<<<<< HEAD
                "external_options" : {
                  "fields": {
                      "data": {
                          "node": {
                              "name": "connect_other_models",
                              "display_name": "Connect other models",
                              "icon": "CornerDownLeft"
                          }
                      }
                  }
                },
=======
>>>>>>> 938542bf
                "title_case": false,
                "toggle": false,
                "tool_mode": false,
                "trace_as_metadata": true,
                "type": "str",
                "value": "OpenAI"
              },
              "api_key": {
                "_input_type": "SecretStrInput",
                "advanced": false,
                "display_name": "OpenAI API Key",
                "dynamic": false,
                "info": "The OpenAI API Key to use for the OpenAI model.",
                "input_types": [],
                "load_from_db": true,
                "name": "api_key",
                "password": true,
                "placeholder": "",
                "real_time_refresh": true,
                "required": false,
                "show": true,
                "title_case": false,
                "type": "str",
                "value": "OPENAI_API_KEY"
              },
              "code": {
                "advanced": true,
                "dynamic": true,
                "fileTypes": [],
                "file_path": "",
                "info": "",
                "list": false,
                "load_from_db": false,
                "multiline": true,
                "name": "code",
                "password": false,
                "placeholder": "",
                "required": true,
                "show": true,
                "title_case": false,
                "type": "code",
                "value": "import json\nimport re\n\nfrom langchain_core.tools import StructuredTool\nfrom pydantic import ValidationError\n\nfrom langflow.base.agents.agent import LCToolsAgentComponent\nfrom langflow.base.agents.events import ExceptionWithMessageError\nfrom langflow.base.models.model_input_constants import (\n    ALL_PROVIDER_FIELDS,\n    MODEL_DYNAMIC_UPDATE_FIELDS,\n    MODEL_PROVIDERS_DICT,\n    MODELS_METADATA,\n)\nfrom langflow.base.models.model_utils import get_model_name\nfrom langflow.components.helpers.current_date import CurrentDateComponent\nfrom langflow.components.helpers.memory import MemoryComponent\nfrom langflow.components.langchain_utilities.tool_calling import (\n    ToolCallingAgentComponent,\n)\nfrom langflow.custom.custom_component.component import _get_component_toolkit\nfrom langflow.custom.utils import update_component_build_config\nfrom langflow.field_typing import Tool\nfrom langflow.helpers.base_model import build_model_from_schema\nfrom langflow.io import (\n    BoolInput,\n    DropdownInput,\n    IntInput,\n    MultilineInput,\n    Output,\n    TableInput,\n)\nfrom langflow.logging import logger\nfrom langflow.schema.data import Data\nfrom langflow.schema.dotdict import dotdict\nfrom langflow.schema.message import Message\nfrom langflow.schema.table import EditMode\n\n\ndef set_advanced_true(component_input):\n    component_input.advanced = True\n    return component_input\n\n\nMODEL_PROVIDERS_LIST = [\"Anthropic\", \"Google Generative AI\", \"OpenAI\"]\n\n\nclass AgentComponent(ToolCallingAgentComponent):\n    display_name: str = \"Agent\"\n    description: str = \"Define the agent's instructions, then enter a task to complete using tools.\"\n    documentation: str = \"https://docs.langflow.org/agents\"\n    icon = \"bot\"\n    beta = False\n    name = \"Agent\"\n\n    memory_inputs = [set_advanced_true(component_input) for component_input in MemoryComponent().inputs]\n\n    # Filter out json_mode from OpenAI inputs since we handle structured output differently\n    openai_inputs_filtered = [\n        input_field\n        for input_field in MODEL_PROVIDERS_DICT[\"OpenAI\"][\"inputs\"]\n        if not (hasattr(input_field, \"name\") and input_field.name == \"json_mode\")\n    ]\n\n    inputs = [\n        DropdownInput(\n            name=\"agent_llm\",\n            display_name=\"Model Provider\",\n            info=\"The provider of the language model that the agent will use to generate responses.\",\n            options=[*MODEL_PROVIDERS_LIST],\n            value=\"OpenAI\",\n            real_time_refresh=True,\n            refresh_button=False,\n            input_types=[],\n            options_metadata=[MODELS_METADATA[key] for key in MODEL_PROVIDERS_LIST],\n            external_options={\n                \"fields\": {\n                    \"data\": {\n                        \"node\": {\n                            \"name\": \"connect_other_models\",\n                            \"display_name\": \"Connect other models\",\n                            \"icon\": \"CornerDownLeft\",\n                        }\n                    }\n                },\n            },\n        ),\n        *openai_inputs_filtered,\n        MultilineInput(\n            name=\"system_prompt\",\n            display_name=\"Agent Instructions\",\n            info=\"System Prompt: Initial instructions and context provided to guide the agent's behavior.\",\n            value=\"You are a helpful assistant that can use tools to answer questions and perform tasks.\",\n            advanced=False,\n        ),\n        IntInput(\n            name=\"n_messages\",\n            display_name=\"Number of Chat History Messages\",\n            value=100,\n            info=\"Number of chat history messages to retrieve.\",\n            advanced=True,\n            show=True,\n        ),\n        MultilineInput(\n            name=\"format_instructions\",\n            display_name=\"Output Format Instructions\",\n            info=\"Generic Template for structured output formatting. Valid only with Structured response.\",\n            value=(\n                \"You are an AI that extracts structured JSON objects from unstructured text. \"\n                \"Use a predefined schema with expected types (str, int, float, bool, dict). \"\n                \"Extract ALL relevant instances that match the schema - if multiple patterns exist, capture them all. \"\n                \"Fill missing or ambiguous values with defaults: null for missing values. \"\n                \"Remove exact duplicates but keep variations that have different field values. \"\n                \"Always return valid JSON in the expected format, never throw errors. \"\n                \"If multiple objects can be extracted, return them all in the structured format.\"\n            ),\n            advanced=True,\n        ),\n        TableInput(\n            name=\"output_schema\",\n            display_name=\"Output Schema\",\n            info=(\n                \"Schema Validation: Define the structure and data types for structured output. \"\n                \"No validation if no output schema.\"\n            ),\n            advanced=True,\n            required=False,\n            value=[],\n            table_schema=[\n                {\n                    \"name\": \"name\",\n                    \"display_name\": \"Name\",\n                    \"type\": \"str\",\n                    \"description\": \"Specify the name of the output field.\",\n                    \"default\": \"field\",\n                    \"edit_mode\": EditMode.INLINE,\n                },\n                {\n                    \"name\": \"description\",\n                    \"display_name\": \"Description\",\n                    \"type\": \"str\",\n                    \"description\": \"Describe the purpose of the output field.\",\n                    \"default\": \"description of field\",\n                    \"edit_mode\": EditMode.POPOVER,\n                },\n                {\n                    \"name\": \"type\",\n                    \"display_name\": \"Type\",\n                    \"type\": \"str\",\n                    \"edit_mode\": EditMode.INLINE,\n                    \"description\": (\"Indicate the data type of the output field (e.g., str, int, float, bool, dict).\"),\n                    \"options\": [\"str\", \"int\", \"float\", \"bool\", \"dict\"],\n                    \"default\": \"str\",\n                },\n                {\n                    \"name\": \"multiple\",\n                    \"display_name\": \"As List\",\n                    \"type\": \"boolean\",\n                    \"description\": \"Set to True if this output field should be a list of the specified type.\",\n                    \"default\": \"False\",\n                    \"edit_mode\": EditMode.INLINE,\n                },\n            ],\n        ),\n        *LCToolsAgentComponent._base_inputs,\n        # removed memory inputs from agent component\n        # *memory_inputs,\n        BoolInput(\n            name=\"add_current_date_tool\",\n            display_name=\"Current Date\",\n            advanced=True,\n            info=\"If true, will add a tool to the agent that returns the current date.\",\n            value=True,\n        ),\n    ]\n    outputs = [\n        Output(name=\"response\", display_name=\"Response\", method=\"message_response\"),\n    ]\n\n    async def get_agent_requirements(self):\n        \"\"\"Get the agent requirements for the agent.\"\"\"\n        llm_model, display_name = await self.get_llm()\n        if llm_model is None:\n            msg = \"No language model selected. Please choose a model to proceed.\"\n            raise ValueError(msg)\n        self.model_name = get_model_name(llm_model, display_name=display_name)\n\n        # Get memory data\n        self.chat_history = await self.get_memory_data()\n        if isinstance(self.chat_history, Message):\n            self.chat_history = [self.chat_history]\n\n        # Add current date tool if enabled\n        if self.add_current_date_tool:\n            if not isinstance(self.tools, list):  # type: ignore[has-type]\n                self.tools = []\n            current_date_tool = (await CurrentDateComponent(**self.get_base_args()).to_toolkit()).pop(0)\n            if not isinstance(current_date_tool, StructuredTool):\n                msg = \"CurrentDateComponent must be converted to a StructuredTool\"\n                raise TypeError(msg)\n            self.tools.append(current_date_tool)\n        return llm_model, self.chat_history, self.tools\n\n    async def message_response(self) -> Message:\n        try:\n            llm_model, self.chat_history, self.tools = await self.get_agent_requirements()\n            # Set up and run agent\n            self.set(\n                llm=llm_model,\n                tools=self.tools or [],\n                chat_history=self.chat_history,\n                input_value=self.input_value,\n                system_prompt=self.system_prompt,\n            )\n            agent = self.create_agent_runnable()\n            result = await self.run_agent(agent)\n\n            # Store result for potential JSON output\n            self._agent_result = result\n\n        except (ValueError, TypeError, KeyError) as e:\n            await logger.aerror(f\"{type(e).__name__}: {e!s}\")\n            raise\n        except ExceptionWithMessageError as e:\n            await logger.aerror(f\"ExceptionWithMessageError occurred: {e}\")\n            raise\n        # Avoid catching blind Exception; let truly unexpected exceptions propagate\n        except Exception as e:\n            await logger.aerror(f\"Unexpected error: {e!s}\")\n            raise\n        else:\n            return result\n\n    def _preprocess_schema(self, schema):\n        \"\"\"Preprocess schema to ensure correct data types for build_model_from_schema.\"\"\"\n        processed_schema = []\n        for field in schema:\n            processed_field = {\n                \"name\": str(field.get(\"name\", \"field\")),\n                \"type\": str(field.get(\"type\", \"str\")),\n                \"description\": str(field.get(\"description\", \"\")),\n                \"multiple\": field.get(\"multiple\", False),\n            }\n            # Ensure multiple is handled correctly\n            if isinstance(processed_field[\"multiple\"], str):\n                processed_field[\"multiple\"] = processed_field[\"multiple\"].lower() in [\n                    \"true\",\n                    \"1\",\n                    \"t\",\n                    \"y\",\n                    \"yes\",\n                ]\n            processed_schema.append(processed_field)\n        return processed_schema\n\n    async def build_structured_output_base(self, content: str):\n        \"\"\"Build structured output with optional BaseModel validation.\"\"\"\n        json_pattern = r\"\\{.*\\}\"\n        schema_error_msg = \"Try setting an output schema\"\n\n        # Try to parse content as JSON first\n        json_data = None\n        try:\n            json_data = json.loads(content)\n        except json.JSONDecodeError:\n            json_match = re.search(json_pattern, content, re.DOTALL)\n            if json_match:\n                try:\n                    json_data = json.loads(json_match.group())\n                except json.JSONDecodeError:\n                    return {\"content\": content, \"error\": schema_error_msg}\n            else:\n                return {\"content\": content, \"error\": schema_error_msg}\n\n        # If no output schema provided, return parsed JSON without validation\n        if not hasattr(self, \"output_schema\") or not self.output_schema or len(self.output_schema) == 0:\n            return json_data\n\n        # Use BaseModel validation with schema\n        try:\n            processed_schema = self._preprocess_schema(self.output_schema)\n            output_model = build_model_from_schema(processed_schema)\n\n            # Validate against the schema\n            if isinstance(json_data, list):\n                # Multiple objects\n                validated_objects = []\n                for item in json_data:\n                    try:\n                        validated_obj = output_model.model_validate(item)\n                        validated_objects.append(validated_obj.model_dump())\n                    except ValidationError as e:\n                        await logger.aerror(f\"Validation error for item: {e}\")\n                        # Include invalid items with error info\n                        validated_objects.append({\"data\": item, \"validation_error\": str(e)})\n                return validated_objects\n\n            # Single object\n            try:\n                validated_obj = output_model.model_validate(json_data)\n                return [validated_obj.model_dump()]  # Return as list for consistency\n            except ValidationError as e:\n                await logger.aerror(f\"Validation error: {e}\")\n                return [{\"data\": json_data, \"validation_error\": str(e)}]\n\n        except (TypeError, ValueError) as e:\n            await logger.aerror(f\"Error building structured output: {e}\")\n            # Fallback to parsed JSON without validation\n            return json_data\n\n    async def json_response(self) -> Data:\n        \"\"\"Convert agent response to structured JSON Data output with schema validation.\"\"\"\n        # Always use structured chat agent for JSON response mode for better JSON formatting\n        try:\n            system_components = []\n\n            # 1. Agent Instructions (system_prompt)\n            agent_instructions = getattr(self, \"system_prompt\", \"\") or \"\"\n            if agent_instructions:\n                system_components.append(f\"{agent_instructions}\")\n\n            # 2. Format Instructions\n            format_instructions = getattr(self, \"format_instructions\", \"\") or \"\"\n            if format_instructions:\n                system_components.append(f\"Format instructions: {format_instructions}\")\n\n            # 3. Schema Information from BaseModel\n            if hasattr(self, \"output_schema\") and self.output_schema and len(self.output_schema) > 0:\n                try:\n                    processed_schema = self._preprocess_schema(self.output_schema)\n                    output_model = build_model_from_schema(processed_schema)\n                    schema_dict = output_model.model_json_schema()\n                    schema_info = (\n                        \"You are given some text that may include format instructions, \"\n                        \"explanations, or other content alongside a JSON schema.\\n\\n\"\n                        \"Your task:\\n\"\n                        \"- Extract only the JSON schema.\\n\"\n                        \"- Return it as valid JSON.\\n\"\n                        \"- Do not include format instructions, explanations, or extra text.\\n\\n\"\n                        \"Input:\\n\"\n                        f\"{json.dumps(schema_dict, indent=2)}\\n\\n\"\n                        \"Output (only JSON schema):\"\n                    )\n                    system_components.append(schema_info)\n                except (ValidationError, ValueError, TypeError, KeyError) as e:\n                    await logger.aerror(f\"Could not build schema for prompt: {e}\", exc_info=True)\n\n            # Combine all components\n            combined_instructions = \"\\n\\n\".join(system_components) if system_components else \"\"\n            llm_model, self.chat_history, self.tools = await self.get_agent_requirements()\n            self.set(\n                llm=llm_model,\n                tools=self.tools or [],\n                chat_history=self.chat_history,\n                input_value=self.input_value,\n                system_prompt=combined_instructions,\n            )\n\n            # Create and run structured chat agent\n            try:\n                structured_agent = self.create_agent_runnable()\n            except (NotImplementedError, ValueError, TypeError) as e:\n                await logger.aerror(f\"Error with structured chat agent: {e}\")\n                raise\n            try:\n                result = await self.run_agent(structured_agent)\n            except (\n                ExceptionWithMessageError,\n                ValueError,\n                TypeError,\n                RuntimeError,\n            ) as e:\n                await logger.aerror(f\"Error with structured agent result: {e}\")\n                raise\n            # Extract content from structured agent result\n            if hasattr(result, \"content\"):\n                content = result.content\n            elif hasattr(result, \"text\"):\n                content = result.text\n            else:\n                content = str(result)\n\n        except (\n            ExceptionWithMessageError,\n            ValueError,\n            TypeError,\n            NotImplementedError,\n            AttributeError,\n        ) as e:\n            await logger.aerror(f\"Error with structured chat agent: {e}\")\n            # Fallback to regular agent\n            content_str = \"No content returned from agent\"\n            return Data(data={\"content\": content_str, \"error\": str(e)})\n\n        # Process with structured output validation\n        try:\n            structured_output = await self.build_structured_output_base(content)\n\n            # Handle different output formats\n            if isinstance(structured_output, list) and structured_output:\n                if len(structured_output) == 1:\n                    return Data(data=structured_output[0])\n                return Data(data={\"results\": structured_output})\n            if isinstance(structured_output, dict):\n                return Data(data=structured_output)\n            return Data(data={\"content\": content})\n\n        except (ValueError, TypeError) as e:\n            await logger.aerror(f\"Error in structured output processing: {e}\")\n            return Data(data={\"content\": content, \"error\": str(e)})\n\n    async def get_memory_data(self):\n        # TODO: This is a temporary fix to avoid message duplication. We should develop a function for this.\n        messages = (\n            await MemoryComponent(**self.get_base_args())\n            .set(\n                session_id=self.graph.session_id,\n                order=\"Ascending\",\n                n_messages=self.n_messages,\n            )\n            .retrieve_messages()\n        )\n        return [\n            message for message in messages if getattr(message, \"id\", None) != getattr(self.input_value, \"id\", None)\n        ]\n\n    async def get_llm(self):\n        if not isinstance(self.agent_llm, str):\n            return self.agent_llm, None\n\n        try:\n            provider_info = MODEL_PROVIDERS_DICT.get(self.agent_llm)\n            if not provider_info:\n                msg = f\"Invalid model provider: {self.agent_llm}\"\n                raise ValueError(msg)\n\n            component_class = provider_info.get(\"component_class\")\n            display_name = component_class.display_name\n            inputs = provider_info.get(\"inputs\")\n            prefix = provider_info.get(\"prefix\", \"\")\n\n            return self._build_llm_model(component_class, inputs, prefix), display_name\n\n        except (AttributeError, ValueError, TypeError, RuntimeError) as e:\n            await logger.aerror(f\"Error building {self.agent_llm} language model: {e!s}\")\n            msg = f\"Failed to initialize language model: {e!s}\"\n            raise ValueError(msg) from e\n\n    def _build_llm_model(self, component, inputs, prefix=\"\"):\n        model_kwargs = {}\n        for input_ in inputs:\n            if hasattr(self, f\"{prefix}{input_.name}\"):\n                model_kwargs[input_.name] = getattr(self, f\"{prefix}{input_.name}\")\n        return component.set(**model_kwargs).build_model()\n\n    def set_component_params(self, component):\n        provider_info = MODEL_PROVIDERS_DICT.get(self.agent_llm)\n        if provider_info:\n            inputs = provider_info.get(\"inputs\")\n            prefix = provider_info.get(\"prefix\")\n            # Filter out json_mode and only use attributes that exist on this component\n            model_kwargs = {}\n            for input_ in inputs:\n                if hasattr(self, f\"{prefix}{input_.name}\"):\n                    model_kwargs[input_.name] = getattr(self, f\"{prefix}{input_.name}\")\n\n            return component.set(**model_kwargs)\n        return component\n\n    def delete_fields(self, build_config: dotdict, fields: dict | list[str]) -> None:\n        \"\"\"Delete specified fields from build_config.\"\"\"\n        for field in fields:\n            build_config.pop(field, None)\n\n    def update_input_types(self, build_config: dotdict) -> dotdict:\n        \"\"\"Update input types for all fields in build_config.\"\"\"\n        for key, value in build_config.items():\n            if isinstance(value, dict):\n                if value.get(\"input_types\") is None:\n                    build_config[key][\"input_types\"] = []\n            elif hasattr(value, \"input_types\") and value.input_types is None:\n                value.input_types = []\n        return build_config\n\n    async def update_build_config(\n        self, build_config: dotdict, field_value: str, field_name: str | None = None\n    ) -> dotdict:\n        # Iterate over all providers in the MODEL_PROVIDERS_DICT\n        # Existing logic for updating build_config\n        if field_name in (\"agent_llm\",):\n            build_config[\"agent_llm\"][\"value\"] = field_value\n            provider_info = MODEL_PROVIDERS_DICT.get(field_value)\n            if provider_info:\n                component_class = provider_info.get(\"component_class\")\n                if component_class and hasattr(component_class, \"update_build_config\"):\n                    # Call the component class's update_build_config method\n                    build_config = await update_component_build_config(\n                        component_class, build_config, field_value, \"model_name\"\n                    )\n\n            provider_configs: dict[str, tuple[dict, list[dict]]] = {\n                provider: (\n                    MODEL_PROVIDERS_DICT[provider][\"fields\"],\n                    [\n                        MODEL_PROVIDERS_DICT[other_provider][\"fields\"]\n                        for other_provider in MODEL_PROVIDERS_DICT\n                        if other_provider != provider\n                    ],\n                )\n                for provider in MODEL_PROVIDERS_DICT\n            }\n            if field_value in provider_configs:\n                fields_to_add, fields_to_delete = provider_configs[field_value]\n\n                # Delete fields from other providers\n                for fields in fields_to_delete:\n                    self.delete_fields(build_config, fields)\n\n                # Add provider-specific fields\n                if field_value == \"OpenAI\" and not any(field in build_config for field in fields_to_add):\n                    build_config.update(fields_to_add)\n                else:\n                    build_config.update(fields_to_add)\n                # Reset input types for agent_llm\n                build_config[\"agent_llm\"][\"input_types\"] = []\n                build_config[\"agent_llm\"][\"display_name\"] = \"Model Provider\"\n            elif field_value == \"connect_other_models\":\n                # Delete all provider fields\n                self.delete_fields(build_config, ALL_PROVIDER_FIELDS)\n                # # Update with custom component\n                custom_component = DropdownInput(\n                    name=\"agent_llm\",\n                    display_name=\"Language Model\",\n                    info=\"The provider of the language model that the agent will use to generate responses.\",\n                    options=[*MODEL_PROVIDERS_LIST],\n                    real_time_refresh=True,\n                    refresh_button=False,\n                    input_types=[\"LanguageModel\"],\n                    placeholder=\"Awaiting model input.\",\n                    options_metadata=[MODELS_METADATA[key] for key in MODEL_PROVIDERS_LIST],\n                    external_options={\n                        \"fields\": {\n                            \"data\": {\n                                \"node\": {\n                                    \"name\": \"connect_other_models\",\n                                    \"display_name\": \"Connect other models\",\n                                    \"icon\": \"CornerDownLeft\",\n                                },\n                            }\n                        },\n                    },\n                )\n                build_config.update({\"agent_llm\": custom_component.to_dict()})\n            # Update input types for all fields\n            build_config = self.update_input_types(build_config)\n\n            # Validate required keys\n            default_keys = [\n                \"code\",\n                \"_type\",\n                \"agent_llm\",\n                \"tools\",\n                \"input_value\",\n                \"add_current_date_tool\",\n                \"system_prompt\",\n                \"agent_description\",\n                \"max_iterations\",\n                \"handle_parsing_errors\",\n                \"verbose\",\n            ]\n            missing_keys = [key for key in default_keys if key not in build_config]\n            if missing_keys:\n                msg = f\"Missing required keys in build_config: {missing_keys}\"\n                raise ValueError(msg)\n        if (\n            isinstance(self.agent_llm, str)\n            and self.agent_llm in MODEL_PROVIDERS_DICT\n            and field_name in MODEL_DYNAMIC_UPDATE_FIELDS\n        ):\n            provider_info = MODEL_PROVIDERS_DICT.get(self.agent_llm)\n            if provider_info:\n                component_class = provider_info.get(\"component_class\")\n                component_class = self.set_component_params(component_class)\n                prefix = provider_info.get(\"prefix\")\n                if component_class and hasattr(component_class, \"update_build_config\"):\n                    # Call each component class's update_build_config method\n                    # remove the prefix from the field_name\n                    if isinstance(field_name, str) and isinstance(prefix, str):\n                        field_name = field_name.replace(prefix, \"\")\n                    build_config = await update_component_build_config(\n                        component_class, build_config, field_value, \"model_name\"\n                    )\n        return dotdict({k: v.to_dict() if hasattr(v, \"to_dict\") else v for k, v in build_config.items()})\n\n    async def _get_tools(self) -> list[Tool]:\n        component_toolkit = _get_component_toolkit()\n        tools_names = self._build_tools_names()\n        agent_description = self.get_tool_description()\n        # TODO: Agent Description Depreciated Feature to be removed\n        description = f\"{agent_description}{tools_names}\"\n        tools = component_toolkit(component=self).get_tools(\n            tool_name=\"Call_Agent\",\n            tool_description=description,\n            callbacks=self.get_langchain_callbacks(),\n        )\n        if hasattr(self, \"tools_metadata\"):\n            tools = component_toolkit(component=self, metadata=self.tools_metadata).update_tools_metadata(tools=tools)\n        return tools\n"
              },
              "format_instructions": {
                "_input_type": "MultilineInput",
                "advanced": true,
                "copy_field": false,
                "display_name": "Output Format Instructions",
                "dynamic": false,
                "info": "Generic Template for structured output formatting. Valid only with Structured response.",
                "input_types": [
                  "Message"
                ],
                "list": false,
                "list_add_label": "Add More",
                "load_from_db": false,
                "multiline": true,
                "name": "format_instructions",
                "placeholder": "",
                "required": false,
                "show": true,
                "title_case": false,
                "tool_mode": false,
                "trace_as_input": true,
                "trace_as_metadata": true,
                "type": "str",
                "value": "You are an AI that extracts structured JSON objects from unstructured text. Use a predefined schema with expected types (str, int, float, bool, dict). Extract ALL relevant instances that match the schema - if multiple patterns exist, capture them all. Fill missing or ambiguous values with defaults: null for missing values. Remove exact duplicates but keep variations that have different field values. Always return valid JSON in the expected format, never throw errors. If multiple objects can be extracted, return them all in the structured format."
              },
              "handle_parsing_errors": {
                "_input_type": "BoolInput",
                "advanced": true,
                "display_name": "Handle Parse Errors",
                "dynamic": false,
                "info": "Should the Agent fix errors when reading user input for better processing?",
                "list": false,
                "list_add_label": "Add More",
                "name": "handle_parsing_errors",
                "placeholder": "",
                "required": false,
                "show": true,
                "title_case": false,
                "tool_mode": false,
                "trace_as_metadata": true,
                "type": "bool",
                "value": true
              },
              "input_value": {
                "_input_type": "MessageTextInput",
                "advanced": false,
                "display_name": "Input",
                "dynamic": false,
                "info": "The input provided by the user for the agent to process.",
                "input_types": [
                  "Message"
                ],
                "list": false,
                "list_add_label": "Add More",
                "load_from_db": false,
                "name": "input_value",
                "placeholder": "",
                "required": false,
                "show": true,
                "title_case": false,
                "tool_mode": true,
                "trace_as_input": true,
                "trace_as_metadata": true,
                "type": "str",
                "value": ""
              },
              "max_iterations": {
                "_input_type": "IntInput",
                "advanced": true,
                "display_name": "Max Iterations",
                "dynamic": false,
                "info": "The maximum number of attempts the agent can make to complete its task before it stops.",
                "list": false,
                "list_add_label": "Add More",
                "name": "max_iterations",
                "placeholder": "",
                "required": false,
                "show": true,
                "title_case": false,
                "tool_mode": false,
                "trace_as_metadata": true,
                "type": "int",
                "value": 15
              },
              "max_retries": {
                "_input_type": "IntInput",
                "advanced": true,
                "display_name": "Max Retries",
                "dynamic": false,
                "info": "The maximum number of retries to make when generating.",
                "list": false,
                "list_add_label": "Add More",
                "name": "max_retries",
                "placeholder": "",
                "required": false,
                "show": true,
                "title_case": false,
                "tool_mode": false,
                "trace_as_metadata": true,
                "type": "int",
                "value": 5
              },
              "max_tokens": {
                "_input_type": "IntInput",
                "advanced": true,
                "display_name": "Max Tokens",
                "dynamic": false,
                "info": "The maximum number of tokens to generate. Set to 0 for unlimited tokens.",
                "list": false,
                "list_add_label": "Add More",
                "name": "max_tokens",
                "placeholder": "",
                "range_spec": {
                  "max": 128000,
                  "min": 0,
                  "step": 0.1,
                  "step_type": "float"
                },
                "required": false,
                "show": true,
                "title_case": false,
                "tool_mode": false,
                "trace_as_metadata": true,
                "type": "int",
                "value": ""
              },
              "model_kwargs": {
                "_input_type": "DictInput",
                "advanced": true,
                "display_name": "Model Kwargs",
                "dynamic": false,
                "info": "Additional keyword arguments to pass to the model.",
                "list": false,
                "list_add_label": "Add More",
                "name": "model_kwargs",
                "placeholder": "",
                "required": false,
                "show": true,
                "title_case": false,
                "tool_mode": false,
                "trace_as_input": true,
                "type": "dict",
                "value": {}
              },
              "model_name": {
                "_input_type": "DropdownInput",
                "advanced": false,
                "combobox": true,
                "dialog_inputs": {},
                "display_name": "Model Name",
                "dynamic": false,
                "info": "To see the model names, first choose a provider. Then, enter your API key and click the refresh button next to the model name.",
                "name": "model_name",
                "options": [
                  "gpt-4o-mini",
                  "gpt-4o",
                  "gpt-4.1",
                  "gpt-4.1-mini",
                  "gpt-4.1-nano",
                  "gpt-4-turbo",
                  "gpt-4-turbo-preview",
                  "gpt-4",
                  "gpt-3.5-turbo",
                  "gpt-5",
                  "gpt-5-mini",
                  "gpt-5-nano",
                  "gpt-5-chat-latest",
                  "o1",
                  "o3-mini",
                  "o3",
                  "o3-pro",
                  "o4-mini",
                  "o4-mini-high"
                ],
                "options_metadata": [],
                "placeholder": "",
                "real_time_refresh": false,
                "required": false,
                "show": true,
                "title_case": false,
                "toggle": false,
                "tool_mode": false,
                "trace_as_metadata": true,
                "type": "str",
                "value": "gpt-4.1"
              },
              "n_messages": {
                "_input_type": "IntInput",
                "advanced": true,
                "display_name": "Number of Chat History Messages",
                "dynamic": false,
                "info": "Number of chat history messages to retrieve.",
                "list": false,
                "list_add_label": "Add More",
                "name": "n_messages",
                "placeholder": "",
                "required": false,
                "show": true,
                "title_case": false,
                "tool_mode": false,
                "trace_as_metadata": true,
                "type": "int",
                "value": 100
              },
              "openai_api_base": {
                "_input_type": "StrInput",
                "advanced": true,
                "display_name": "OpenAI API Base",
                "dynamic": false,
                "info": "The base URL of the OpenAI API. Defaults to https://api.openai.com/v1. You can change this to use other APIs like JinaChat, LocalAI and Prem.",
                "list": false,
                "list_add_label": "Add More",
                "load_from_db": false,
                "name": "openai_api_base",
                "placeholder": "",
                "required": false,
                "show": true,
                "title_case": false,
                "tool_mode": false,
                "trace_as_metadata": true,
                "type": "str",
                "value": ""
              },
              "output_schema": {
                "_input_type": "TableInput",
                "advanced": true,
                "display_name": "Output Schema",
                "dynamic": false,
                "info": "Schema Validation: Define the structure and data types for structured output. No validation if no output schema.",
                "is_list": true,
                "list_add_label": "Add More",
                "name": "output_schema",
                "placeholder": "",
                "required": false,
                "show": true,
                "table_icon": "Table",
                "table_schema": {
                  "columns": [
                    {
                      "default": "field",
                      "description": "Specify the name of the output field.",
                      "disable_edit": false,
                      "display_name": "Name",
                      "edit_mode": "inline",
                      "filterable": true,
                      "formatter": "text",
                      "hidden": false,
                      "name": "name",
                      "sortable": true,
                      "type": "str"
                    },
                    {
                      "default": "description of field",
                      "description": "Describe the purpose of the output field.",
                      "disable_edit": false,
                      "display_name": "Description",
                      "edit_mode": "popover",
                      "filterable": true,
                      "formatter": "text",
                      "hidden": false,
                      "name": "description",
                      "sortable": true,
                      "type": "str"
                    },
                    {
                      "default": "str",
                      "description": "Indicate the data type of the output field (e.g., str, int, float, bool, dict).",
                      "disable_edit": false,
                      "display_name": "Type",
                      "edit_mode": "inline",
                      "filterable": true,
                      "formatter": "text",
                      "hidden": false,
                      "name": "type",
                      "options": [
                        "str",
                        "int",
                        "float",
                        "bool",
                        "dict"
                      ],
                      "sortable": true,
                      "type": "str"
                    },
                    {
                      "default": false,
                      "description": "Set to True if this output field should be a list of the specified type.",
                      "disable_edit": false,
                      "display_name": "As List",
                      "edit_mode": "inline",
                      "filterable": true,
                      "formatter": "boolean",
                      "hidden": false,
                      "name": "multiple",
                      "sortable": true,
                      "type": "boolean"
                    }
                  ]
                },
                "title_case": false,
                "tool_mode": false,
                "trace_as_metadata": true,
                "trigger_icon": "Table",
                "trigger_text": "Open table",
                "type": "table",
                "value": []
              },
              "seed": {
                "_input_type": "IntInput",
                "advanced": true,
                "display_name": "Seed",
                "dynamic": false,
                "info": "The seed controls the reproducibility of the job.",
                "list": false,
                "list_add_label": "Add More",
                "name": "seed",
                "placeholder": "",
                "required": false,
                "show": true,
                "title_case": false,
                "tool_mode": false,
                "trace_as_metadata": true,
                "type": "int",
                "value": 1
              },
              "system_prompt": {
                "_input_type": "MultilineInput",
                "advanced": false,
                "copy_field": false,
                "display_name": "Agent Instructions",
                "dynamic": false,
                "info": "System Prompt: Initial instructions and context provided to guide the agent's behavior.",
                "input_types": [
                  "Message"
                ],
                "list": false,
                "list_add_label": "Add More",
                "load_from_db": false,
                "multiline": true,
                "name": "system_prompt",
                "placeholder": "",
                "required": false,
                "show": true,
                "title_case": false,
                "tool_mode": false,
                "trace_as_input": true,
                "trace_as_metadata": true,
                "type": "str",
                "value": "You are a helpful assistant that can use tools to answer questions and perform tasks."
              },
              "temperature": {
                "_input_type": "SliderInput",
                "advanced": true,
                "display_name": "Temperature",
                "dynamic": false,
                "info": "",
                "max_label": "",
                "max_label_icon": "",
                "min_label": "",
                "min_label_icon": "",
                "name": "temperature",
                "placeholder": "",
                "range_spec": {
                  "max": 1,
                  "min": 0,
                  "step": 0.01,
                  "step_type": "float"
                },
                "required": false,
                "show": true,
                "slider_buttons": false,
                "slider_buttons_options": [],
                "slider_input": false,
                "title_case": false,
                "tool_mode": false,
                "type": "slider",
                "value": 0.1
              },
              "timeout": {
                "_input_type": "IntInput",
                "advanced": true,
                "display_name": "Timeout",
                "dynamic": false,
                "info": "The timeout for requests to OpenAI completion API.",
                "list": false,
                "list_add_label": "Add More",
                "name": "timeout",
                "placeholder": "",
                "required": false,
                "show": true,
                "title_case": false,
                "tool_mode": false,
                "trace_as_metadata": true,
                "type": "int",
                "value": 700
              },
              "tools": {
                "_input_type": "HandleInput",
                "advanced": false,
                "display_name": "Tools",
                "dynamic": false,
                "info": "These are the tools that the agent can use to help with tasks.",
                "input_types": [
                  "Tool"
                ],
                "list": true,
                "list_add_label": "Add More",
                "name": "tools",
                "placeholder": "",
                "required": false,
                "show": true,
                "title_case": false,
                "trace_as_metadata": true,
                "type": "other",
                "value": ""
              },
              "verbose": {
                "_input_type": "BoolInput",
                "advanced": true,
                "display_name": "Verbose",
                "dynamic": false,
                "info": "",
                "list": false,
                "list_add_label": "Add More",
                "name": "verbose",
                "placeholder": "",
                "required": false,
                "show": true,
                "title_case": false,
                "tool_mode": false,
                "trace_as_metadata": true,
                "type": "bool",
                "value": true
              }
            },
            "tool_mode": false
          },
          "showNode": true,
          "type": "Agent"
        },
        "dragging": false,
        "id": "Agent-9JGgQ",
        "measured": {
          "height": 594,
          "width": 320
        },
        "position": {
          "x": 408.0681140680749,
          "y": 174.43740483203445
        },
        "selected": true,
        "type": "genericNode"
      }
    ],
    "viewport": {
      "x": 272.56443721197843,
      "y": 31.260463976456208,
      "zoom": 0.9959993167224503
    }
  },
  "description": "Search the web for information.",
  "endpoint_name": null,
  "id": "33595f43-7565-44ff-a55e-02655b0a7cb9",
  "is_component": false,
  "last_tested_version": "1.4.3",
  "name": "Search agent",
  "tags": [
    "web-scraping",
    "agents",
    "assistants"
  ]
}<|MERGE_RESOLUTION|>--- conflicted
+++ resolved
@@ -1006,20 +1006,6 @@
                 "real_time_refresh": true,
                 "required": false,
                 "show": true,
-<<<<<<< HEAD
-                "external_options" : {
-                  "fields": {
-                      "data": {
-                          "node": {
-                              "name": "connect_other_models",
-                              "display_name": "Connect other models",
-                              "icon": "CornerDownLeft"
-                          }
-                      }
-                  }
-                },
-=======
->>>>>>> 938542bf
                 "title_case": false,
                 "toggle": false,
                 "tool_mode": false,

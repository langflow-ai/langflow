{
  "data": {
    "edges": [
      {
        "animated": false,
        "className": "",
        "data": {
          "sourceHandle": {
            "dataType": "Prompt",
            "id": "Prompt-WvveL",
            "name": "prompt",
            "output_types": [
              "Message"
            ]
          },
          "targetHandle": {
            "fieldName": "system_prompt",
            "id": "Agent-X1iAT",
            "inputTypes": [
              "Message"
            ],
            "type": "str"
          }
        },
        "id": "reactflow__edge-Prompt-WvveL{œdataTypeœ:œPromptœ,œidœ:œPrompt-WvveLœ,œnameœ:œpromptœ,œoutput_typesœ:[œMessageœ]}-Agent-X1iAT{œfieldNameœ:œsystem_promptœ,œidœ:œAgent-X1iATœ,œinputTypesœ:[œMessageœ],œtypeœ:œstrœ}",
        "selected": false,
        "source": "Prompt-WvveL",
        "sourceHandle": "{œdataTypeœ: œPromptœ, œidœ: œPrompt-WvveLœ, œnameœ: œpromptœ, œoutput_typesœ: [œMessageœ]}",
        "target": "Agent-X1iAT",
        "targetHandle": "{œfieldNameœ: œsystem_promptœ, œidœ: œAgent-X1iATœ, œinputTypesœ: [œMessageœ], œtypeœ: œstrœ}"
      },
      {
        "animated": false,
        "className": "",
        "data": {
          "sourceHandle": {
            "dataType": "Prompt",
            "id": "Prompt-6JL4E",
            "name": "prompt",
            "output_types": [
              "Message"
            ]
          },
          "targetHandle": {
            "fieldName": "system_prompt",
            "id": "Agent-EQcU8",
            "inputTypes": [
              "Message"
            ],
            "type": "str"
          }
        },
        "id": "reactflow__edge-Prompt-6JL4E{œdataTypeœ:œPromptœ,œidœ:œPrompt-6JL4Eœ,œnameœ:œpromptœ,œoutput_typesœ:[œMessageœ]}-Agent-EQcU8{œfieldNameœ:œsystem_promptœ,œidœ:œAgent-EQcU8œ,œinputTypesœ:[œMessageœ],œtypeœ:œstrœ}",
        "selected": false,
        "source": "Prompt-6JL4E",
        "sourceHandle": "{œdataTypeœ: œPromptœ, œidœ: œPrompt-6JL4Eœ, œnameœ: œpromptœ, œoutput_typesœ: [œMessageœ]}",
        "target": "Agent-EQcU8",
        "targetHandle": "{œfieldNameœ: œsystem_promptœ, œidœ: œAgent-EQcU8œ, œinputTypesœ: [œMessageœ], œtypeœ: œstrœ}"
      },
      {
        "animated": false,
        "className": "",
        "data": {
          "sourceHandle": {
            "dataType": "Agent",
            "id": "Agent-EQcU8",
            "name": "response",
            "output_types": [
              "Message"
            ]
          },
          "targetHandle": {
            "fieldName": "finance_agent_output",
            "id": "Prompt-WvveL",
            "inputTypes": [
              "Message",
              "Text"
            ],
            "type": "str"
          }
        },
        "id": "reactflow__edge-Agent-EQcU8{œdataTypeœ:œAgentœ,œidœ:œAgent-EQcU8œ,œnameœ:œresponseœ,œoutput_typesœ:[œMessageœ]}-Prompt-WvveL{œfieldNameœ:œfinance_agent_outputœ,œidœ:œPrompt-WvveLœ,œinputTypesœ:[œMessageœ,œTextœ],œtypeœ:œstrœ}",
        "selected": false,
        "source": "Agent-EQcU8",
        "sourceHandle": "{œdataTypeœ: œAgentœ, œidœ: œAgent-EQcU8œ, œnameœ: œresponseœ, œoutput_typesœ: [œMessageœ]}",
        "target": "Prompt-WvveL",
        "targetHandle": "{œfieldNameœ: œfinance_agent_outputœ, œidœ: œPrompt-WvveLœ, œinputTypesœ: [œMessageœ, œTextœ], œtypeœ: œstrœ}"
      },
      {
        "animated": false,
        "className": "",
        "data": {
          "sourceHandle": {
            "dataType": "ChatInput",
            "id": "ChatInput-NuUHZ",
            "name": "message",
            "output_types": [
              "Message"
            ]
          },
          "targetHandle": {
            "fieldName": "input_value",
            "id": "Agent-b7nmW",
            "inputTypes": [
              "Message"
            ],
            "type": "str"
          }
        },
        "id": "reactflow__edge-ChatInput-NuUHZ{œdataTypeœ:œChatInputœ,œidœ:œChatInput-NuUHZœ,œnameœ:œmessageœ,œoutput_typesœ:[œMessageœ]}-Agent-b7nmW{œfieldNameœ:œinput_valueœ,œidœ:œAgent-b7nmWœ,œinputTypesœ:[œMessageœ],œtypeœ:œstrœ}",
        "selected": false,
        "source": "ChatInput-NuUHZ",
        "sourceHandle": "{œdataTypeœ: œChatInputœ, œidœ: œChatInput-NuUHZœ, œnameœ: œmessageœ, œoutput_typesœ: [œMessageœ]}",
        "target": "Agent-b7nmW",
        "targetHandle": "{œfieldNameœ: œinput_valueœ, œidœ: œAgent-b7nmWœ, œinputTypesœ: [œMessageœ], œtypeœ: œstrœ}"
      },
      {
        "animated": false,
        "className": "",
        "data": {
          "sourceHandle": {
            "dataType": "Prompt",
            "id": "Prompt-ajhmq",
            "name": "prompt",
            "output_types": [
              "Message"
            ]
          },
          "targetHandle": {
            "fieldName": "system_prompt",
            "id": "Agent-b7nmW",
            "inputTypes": [
              "Message"
            ],
            "type": "str"
          }
        },
        "id": "reactflow__edge-Prompt-ajhmq{œdataTypeœ:œPromptœ,œidœ:œPrompt-ajhmqœ,œnameœ:œpromptœ,œoutput_typesœ:[œMessageœ]}-Agent-b7nmW{œfieldNameœ:œsystem_promptœ,œidœ:œAgent-b7nmWœ,œinputTypesœ:[œMessageœ],œtypeœ:œstrœ}",
        "selected": false,
        "source": "Prompt-ajhmq",
        "sourceHandle": "{œdataTypeœ: œPromptœ, œidœ: œPrompt-ajhmqœ, œnameœ: œpromptœ, œoutput_typesœ: [œMessageœ]}",
        "target": "Agent-b7nmW",
        "targetHandle": "{œfieldNameœ: œsystem_promptœ, œidœ: œAgent-b7nmWœ, œinputTypesœ: [œMessageœ], œtypeœ: œstrœ}"
      },
      {
        "animated": false,
        "className": "",
        "data": {
          "sourceHandle": {
            "dataType": "Agent",
            "id": "Agent-b7nmW",
            "name": "response",
            "output_types": [
              "Message"
            ]
          },
          "targetHandle": {
            "fieldName": "input_value",
            "id": "Agent-EQcU8",
            "inputTypes": [
              "Message"
            ],
            "type": "str"
          }
        },
        "id": "reactflow__edge-Agent-b7nmW{œdataTypeœ:œAgentœ,œidœ:œAgent-b7nmWœ,œnameœ:œresponseœ,œoutput_typesœ:[œMessageœ]}-Agent-EQcU8{œfieldNameœ:œinput_valueœ,œidœ:œAgent-EQcU8œ,œinputTypesœ:[œMessageœ],œtypeœ:œstrœ}",
        "selected": false,
        "source": "Agent-b7nmW",
        "sourceHandle": "{œdataTypeœ: œAgentœ, œidœ: œAgent-b7nmWœ, œnameœ: œresponseœ, œoutput_typesœ: [œMessageœ]}",
        "target": "Agent-EQcU8",
        "targetHandle": "{œfieldNameœ: œinput_valueœ, œidœ: œAgent-EQcU8œ, œinputTypesœ: [œMessageœ], œtypeœ: œstrœ}"
      },
      {
        "animated": false,
        "className": "",
        "data": {
          "sourceHandle": {
            "dataType": "Agent",
            "id": "Agent-b7nmW",
            "name": "response",
            "output_types": [
              "Message"
            ]
          },
          "targetHandle": {
            "fieldName": "research_agent_output",
            "id": "Prompt-WvveL",
            "inputTypes": [
              "Message",
              "Text"
            ],
            "type": "str"
          }
        },
        "id": "reactflow__edge-Agent-b7nmW{œdataTypeœ:œAgentœ,œidœ:œAgent-b7nmWœ,œnameœ:œresponseœ,œoutput_typesœ:[œMessageœ]}-Prompt-WvveL{œfieldNameœ:œresearch_agent_outputœ,œidœ:œPrompt-WvveLœ,œinputTypesœ:[œMessageœ,œTextœ],œtypeœ:œstrœ}",
        "selected": false,
        "source": "Agent-b7nmW",
        "sourceHandle": "{œdataTypeœ: œAgentœ, œidœ: œAgent-b7nmWœ, œnameœ: œresponseœ, œoutput_typesœ: [œMessageœ]}",
        "target": "Prompt-WvveL",
        "targetHandle": "{œfieldNameœ: œresearch_agent_outputœ, œidœ: œPrompt-WvveLœ, œinputTypesœ: [œMessageœ, œTextœ], œtypeœ: œstrœ}"
      },
      {
        "animated": false,
        "className": "",
        "data": {
          "sourceHandle": {
            "dataType": "CalculatorComponent",
            "id": "CalculatorComponent-0P2yI",
            "name": "component_as_tool",
            "output_types": [
              "Tool"
            ]
          },
          "targetHandle": {
            "fieldName": "tools",
            "id": "Agent-X1iAT",
            "inputTypes": [
              "Tool"
            ],
            "type": "other"
          }
        },
        "id": "reactflow__edge-CalculatorComponent-0P2yI{œdataTypeœ:œCalculatorComponentœ,œidœ:œCalculatorComponent-0P2yIœ,œnameœ:œcomponent_as_toolœ,œoutput_typesœ:[œToolœ]}-Agent-X1iAT{œfieldNameœ:œtoolsœ,œidœ:œAgent-X1iATœ,œinputTypesœ:[œToolœ],œtypeœ:œotherœ}",
        "selected": false,
        "source": "CalculatorComponent-0P2yI",
        "sourceHandle": "{œdataTypeœ: œCalculatorComponentœ, œidœ: œCalculatorComponent-0P2yIœ, œnameœ: œcomponent_as_toolœ, œoutput_typesœ: [œToolœ]}",
        "target": "Agent-X1iAT",
        "targetHandle": "{œfieldNameœ: œtoolsœ, œidœ: œAgent-X1iATœ, œinputTypesœ: [œToolœ], œtypeœ: œotherœ}"
      },
      {
        "animated": false,
        "className": "",
        "data": {
          "sourceHandle": {
            "dataType": "YfinanceComponent",
            "id": "YfinanceComponent-hAneS",
            "name": "component_as_tool",
            "output_types": [
              "Tool"
            ]
          },
          "targetHandle": {
            "fieldName": "tools",
            "id": "Agent-EQcU8",
            "inputTypes": [
              "Tool"
            ],
            "type": "other"
          }
        },
        "id": "reactflow__edge-YfinanceComponent-hAneS{œdataTypeœ:œYfinanceComponentœ,œidœ:œYfinanceComponent-hAneSœ,œnameœ:œcomponent_as_toolœ,œoutput_typesœ:[œToolœ]}-Agent-EQcU8{œfieldNameœ:œtoolsœ,œidœ:œAgent-EQcU8œ,œinputTypesœ:[œToolœ],œtypeœ:œotherœ}",
        "selected": false,
        "source": "YfinanceComponent-hAneS",
        "sourceHandle": "{œdataTypeœ: œYfinanceComponentœ, œidœ: œYfinanceComponent-hAneSœ, œnameœ: œcomponent_as_toolœ, œoutput_typesœ: [œToolœ]}",
        "target": "Agent-EQcU8",
        "targetHandle": "{œfieldNameœ: œtoolsœ, œidœ: œAgent-EQcU8œ, œinputTypesœ: [œToolœ], œtypeœ: œotherœ}"
      },
      {
        "animated": false,
        "className": "",
        "data": {
          "sourceHandle": {
            "dataType": "TavilySearchComponent",
            "id": "TavilySearchComponent-DTUmi",
            "name": "component_as_tool",
            "output_types": [
              "Tool"
            ]
          },
          "targetHandle": {
            "fieldName": "tools",
            "id": "Agent-b7nmW",
            "inputTypes": [
              "Tool"
            ],
            "type": "other"
          }
        },
        "id": "reactflow__edge-TavilySearchComponent-DTUmi{œdataTypeœ:œTavilySearchComponentœ,œidœ:œTavilySearchComponent-DTUmiœ,œnameœ:œcomponent_as_toolœ,œoutput_typesœ:[œToolœ]}-Agent-b7nmW{œfieldNameœ:œtoolsœ,œidœ:œAgent-b7nmWœ,œinputTypesœ:[œToolœ],œtypeœ:œotherœ}",
        "selected": false,
        "source": "TavilySearchComponent-DTUmi",
        "sourceHandle": "{œdataTypeœ: œTavilySearchComponentœ, œidœ: œTavilySearchComponent-DTUmiœ, œnameœ: œcomponent_as_toolœ, œoutput_typesœ: [œToolœ]}",
        "target": "Agent-b7nmW",
        "targetHandle": "{œfieldNameœ: œtoolsœ, œidœ: œAgent-b7nmWœ, œinputTypesœ: [œToolœ], œtypeœ: œotherœ}"
      },
      {
        "animated": false,
        "className": "",
        "data": {
          "sourceHandle": {
            "dataType": "Agent",
            "id": "Agent-X1iAT",
            "name": "response",
            "output_types": [
              "Message"
            ]
          },
          "targetHandle": {
            "fieldName": "input_value",
            "id": "ChatOutput-gbqPo",
            "inputTypes": [
              "Data",
              "DataFrame",
              "Message"
            ],
            "type": "other"
          }
        },
        "id": "reactflow__edge-Agent-X1iAT{œdataTypeœ:œAgentœ,œidœ:œAgent-X1iATœ,œnameœ:œresponseœ,œoutput_typesœ:[œMessageœ]}-ChatOutput-gbqPo{œfieldNameœ:œinput_valueœ,œidœ:œChatOutput-gbqPoœ,œinputTypesœ:[œDataœ,œDataFrameœ,œMessageœ],œtypeœ:œotherœ}",
        "selected": false,
        "source": "Agent-X1iAT",
        "sourceHandle": "{œdataTypeœ: œAgentœ, œidœ: œAgent-X1iATœ, œnameœ: œresponseœ, œoutput_typesœ: [œMessageœ]}",
        "target": "ChatOutput-gbqPo",
        "targetHandle": "{œfieldNameœ: œinput_valueœ, œidœ: œChatOutput-gbqPoœ, œinputTypesœ: [œDataœ, œDataFrameœ, œMessageœ], œtypeœ: œotherœ}"
      }
    ],
    "nodes": [
      {
        "data": {
          "description": "Define the agent's instructions, then enter a task to complete using tools.",
          "display_name": "Finance Agent",
          "id": "Agent-EQcU8",
          "node": {
            "base_classes": [
              "Message"
            ],
            "beta": false,
            "conditional_paths": [],
            "custom_fields": {},
            "description": "Define the agent's instructions, then enter a task to complete using tools.",
            "display_name": "Finance Agent",
            "documentation": "",
            "edited": false,
            "field_order": [
              "agent_llm",
              "max_tokens",
              "model_kwargs",
              "json_mode",
              "model_name",
              "openai_api_base",
              "api_key",
              "temperature",
              "seed",
              "max_retries",
              "timeout",
              "system_prompt",
              "n_messages",
              "tools",
              "input_value",
              "handle_parsing_errors",
              "verbose",
              "max_iterations",
              "agent_description",
              "add_current_date_tool"
            ],
            "frozen": false,
            "icon": "bot",
            "legacy": false,
            "metadata": {},
            "minimized": false,
            "output_types": [],
            "outputs": [
              {
                "allows_loop": false,
                "cache": true,
                "display_name": "Response",
                "group_outputs": false,
                "hidden": null,
                "method": "message_response",
                "name": "response",
                "options": null,
                "required_inputs": null,
                "selected": "Message",
                "tool_mode": true,
                "types": [
                  "Message"
                ],
                "value": "__UNDEFINED__"
              }
            ],
            "pinned": false,
            "template": {
              "_type": "Component",
              "add_current_date_tool": {
                "_input_type": "BoolInput",
                "advanced": true,
                "display_name": "Current Date",
                "dynamic": false,
                "info": "If true, will add a tool to the agent that returns the current date.",
                "list": false,
                "list_add_label": "Add More",
                "name": "add_current_date_tool",
                "placeholder": "",
                "required": false,
                "show": true,
                "title_case": false,
                "tool_mode": false,
                "trace_as_metadata": true,
                "type": "bool",
                "value": true
              },
              "agent_description": {
                "_input_type": "MultilineInput",
                "advanced": true,
                "copy_field": false,
                "display_name": "Agent Description [Deprecated]",
                "dynamic": false,
                "info": "The description of the agent. This is only used when in Tool Mode. Defaults to 'A helpful assistant with access to the following tools:' and tools are added dynamically. This feature is deprecated and will be removed in future versions.",
                "input_types": [
                  "Message"
                ],
                "list": false,
                "list_add_label": "Add More",
                "load_from_db": false,
                "multiline": true,
                "name": "agent_description",
                "placeholder": "",
                "required": false,
                "show": true,
                "title_case": false,
                "tool_mode": false,
                "trace_as_input": true,
                "trace_as_metadata": true,
                "type": "str",
                "value": "A helpful assistant with access to the following tools:"
              },
              "agent_llm": {
                "_input_type": "DropdownInput",
                "advanced": false,
                "combobox": false,
                "dialog_inputs": {},
                "display_name": "Model Provider",
                "dynamic": false,
                "info": "The provider of the language model that the agent will use to generate responses.",
                "input_types": [],
                "name": "agent_llm",
                "options": [
                  "Anthropic",
                  "Google Generative AI",
                  "Groq",
                  "OpenAI",
                  "Custom"
                ],
                "options_metadata": [
                  {
                    "icon": "Anthropic"
                  },
                  {
                    "icon": "GoogleGenerativeAI"
                  },
                  {
                    "icon": "Groq"
                  },
                  {
                    "icon": "OpenAI"
                  },
                  {
                    "icon": "brain"
                  }
                ],
                "placeholder": "",
                "real_time_refresh": true,
                "required": false,
                "show": true,
                "title_case": false,
                "toggle": false,
                "tool_mode": false,
                "trace_as_metadata": true,
                "type": "str",
                "value": "OpenAI"
              },
              "api_key": {
                "_input_type": "SecretStrInput",
                "advanced": false,
                "display_name": "OpenAI API Key",
                "dynamic": false,
                "info": "The OpenAI API Key to use for the OpenAI model.",
                "input_types": [],
                "load_from_db": true,
                "name": "api_key",
                "password": true,
                "placeholder": "",
                "real_time_refresh": true,
                "required": true,
                "show": true,
                "title_case": false,
                "type": "str",
                "value": "OPENAI_API_KEY"
              },
              "code": {
                "advanced": true,
                "dynamic": true,
                "fileTypes": [],
                "file_path": "",
                "info": "",
                "list": false,
                "load_from_db": false,
                "multiline": true,
                "name": "code",
                "password": false,
                "placeholder": "",
                "required": true,
                "show": true,
                "title_case": false,
                "type": "code",
                "value": "import json\nimport re\n\nfrom langchain_core.tools import StructuredTool\n\nfrom langflow.base.agents.agent import LCToolsAgentComponent\nfrom langflow.base.agents.events import ExceptionWithMessageError\nfrom langflow.base.models.model_input_constants import (\n    ALL_PROVIDER_FIELDS,\n    MODEL_DYNAMIC_UPDATE_FIELDS,\n    MODEL_PROVIDERS,\n    MODEL_PROVIDERS_DICT,\n    MODELS_METADATA,\n)\nfrom langflow.base.models.model_utils import get_model_name\nfrom langflow.components.helpers.current_date import CurrentDateComponent\nfrom langflow.components.helpers.memory import MemoryComponent\nfrom langflow.components.langchain_utilities.tool_calling import ToolCallingAgentComponent\nfrom langflow.custom.custom_component.component import _get_component_toolkit\nfrom langflow.custom.utils import update_component_build_config\nfrom langflow.field_typing import Tool\nfrom langflow.io import BoolInput, DropdownInput, IntInput, MultilineInput, Output\nfrom langflow.logging import logger\nfrom langflow.schema.data import Data\nfrom langflow.schema.dotdict import dotdict\nfrom langflow.schema.message import Message\n\n\ndef set_advanced_true(component_input):\n    component_input.advanced = True\n    return component_input\n\n\nMODEL_PROVIDERS_LIST = [\"Anthropic\", \"Google Generative AI\", \"Groq\", \"OpenAI\"]\n\n\nclass AgentComponent(ToolCallingAgentComponent):\n    display_name: str = \"Agent\"\n    description: str = \"Define the agent's instructions, then enter a task to complete using tools.\"\n    documentation: str = \"https://docs.langflow.org/agents\"\n    icon = \"bot\"\n    beta = False\n    name = \"Agent\"\n\n    memory_inputs = [set_advanced_true(component_input) for component_input in MemoryComponent().inputs]\n\n    # Filter out json_mode from OpenAI inputs since we handle structured output differently\n    openai_inputs_filtered = [\n        input_field\n        for input_field in MODEL_PROVIDERS_DICT[\"OpenAI\"][\"inputs\"]\n        if not (hasattr(input_field, \"name\") and input_field.name == \"json_mode\")\n    ]\n\n    inputs = [\n        DropdownInput(\n            name=\"agent_llm\",\n            display_name=\"Model Provider\",\n            info=\"The provider of the language model that the agent will use to generate responses.\",\n            options=[*MODEL_PROVIDERS_LIST, \"Custom\"],\n            value=\"OpenAI\",\n            real_time_refresh=True,\n            input_types=[],\n            options_metadata=[MODELS_METADATA[key] for key in MODEL_PROVIDERS_LIST] + [{\"icon\": \"brain\"}],\n        ),\n        *openai_inputs_filtered,\n        MultilineInput(\n            name=\"system_prompt\",\n            display_name=\"Agent Instructions\",\n            info=\"System Prompt: Initial instructions and context provided to guide the agent's behavior.\",\n            value=\"You are a helpful assistant that can use tools to answer questions and perform tasks.\",\n            advanced=False,\n        ),\n        IntInput(\n            name=\"n_messages\",\n            display_name=\"Number of Chat History Messages\",\n            value=100,\n            info=\"Number of chat history messages to retrieve.\",\n            advanced=True,\n            show=True,\n        ),\n        *LCToolsAgentComponent._base_inputs,\n        # removed memory inputs from agent component\n        # *memory_inputs,\n        BoolInput(\n            name=\"add_current_date_tool\",\n            display_name=\"Current Date\",\n            advanced=True,\n            info=\"If true, will add a tool to the agent that returns the current date.\",\n            value=True,\n        ),\n    ]\n    outputs = [\n        Output(name=\"response\", display_name=\"Response\", method=\"message_response\"),\n        Output(name=\"structured_response\", display_name=\"Structured Response\", method=\"json_response\", tool_mode=False),\n    ]\n\n    async def message_response(self) -> Message:\n        try:\n            # Get LLM model and validate\n            llm_model, display_name = self.get_llm()\n            if llm_model is None:\n                msg = \"No language model selected. Please choose a model to proceed.\"\n                raise ValueError(msg)\n            self.model_name = get_model_name(llm_model, display_name=display_name)\n\n            # Get memory data\n            self.chat_history = await self.get_memory_data()\n            if isinstance(self.chat_history, Message):\n                self.chat_history = [self.chat_history]\n\n            # Add current date tool if enabled\n            if self.add_current_date_tool:\n                if not isinstance(self.tools, list):  # type: ignore[has-type]\n                    self.tools = []\n                current_date_tool = (await CurrentDateComponent(**self.get_base_args()).to_toolkit()).pop(0)\n                if not isinstance(current_date_tool, StructuredTool):\n                    msg = \"CurrentDateComponent must be converted to a StructuredTool\"\n                    raise TypeError(msg)\n                self.tools.append(current_date_tool)\n            # note the tools are not required to run the agent, hence the validation removed.\n\n            # Set up and run agent\n            self.set(\n                llm=llm_model,\n                tools=self.tools or [],\n                chat_history=self.chat_history,\n                input_value=self.input_value,\n                system_prompt=self.system_prompt,\n            )\n            agent = self.create_agent_runnable()\n            result = await self.run_agent(agent)\n\n            # Store result for potential JSON output\n            self._agent_result = result\n            # return result\n\n        except (ValueError, TypeError, KeyError) as e:\n            await logger.aerror(f\"{type(e).__name__}: {e!s}\")\n            raise\n        except ExceptionWithMessageError as e:\n            await logger.aerror(f\"ExceptionWithMessageError occurred: {e}\")\n            raise\n        except Exception as e:\n            await logger.aerror(f\"Unexpected error: {e!s}\")\n            raise\n        else:\n            return result\n\n    async def json_response(self) -> Data:\n        \"\"\"Convert agent response to structured JSON Data output.\"\"\"\n        # Run the regular message response first to get the result\n        if not hasattr(self, \"_agent_result\"):\n            await self.message_response()\n\n        result = self._agent_result\n\n        # Extract content from result\n        if hasattr(result, \"content\"):\n            content = result.content\n        elif hasattr(result, \"text\"):\n            content = result.text\n        else:\n            content = str(result)\n\n        # Try to parse as JSON\n        try:\n            json_data = json.loads(content)\n            return Data(data=json_data)\n        except json.JSONDecodeError:\n            # If it's not valid JSON, try to extract JSON from the content\n            json_match = re.search(r\"\\{.*\\}\", content, re.DOTALL)\n            if json_match:\n                try:\n                    json_data = json.loads(json_match.group())\n                    return Data(data=json_data)\n                except json.JSONDecodeError:\n                    pass\n\n            # If we can't extract JSON, return the raw content as data\n            return Data(data={\"content\": content, \"error\": \"Could not parse as JSON\"})\n\n    async def get_memory_data(self):\n        # TODO: This is a temporary fix to avoid message duplication. We should develop a function for this.\n        messages = (\n            await MemoryComponent(**self.get_base_args())\n            .set(session_id=self.graph.session_id, order=\"Ascending\", n_messages=self.n_messages)\n            .retrieve_messages()\n        )\n        return [\n            message for message in messages if getattr(message, \"id\", None) != getattr(self.input_value, \"id\", None)\n        ]\n\n    def get_llm(self):\n        if not isinstance(self.agent_llm, str):\n            return self.agent_llm, None\n\n        try:\n            provider_info = MODEL_PROVIDERS_DICT.get(self.agent_llm)\n            if not provider_info:\n                msg = f\"Invalid model provider: {self.agent_llm}\"\n                raise ValueError(msg)\n\n            component_class = provider_info.get(\"component_class\")\n            display_name = component_class.display_name\n            inputs = provider_info.get(\"inputs\")\n            prefix = provider_info.get(\"prefix\", \"\")\n\n            return self._build_llm_model(component_class, inputs, prefix), display_name\n\n        except Exception as e:\n            logger.error(f\"Error building {self.agent_llm} language model: {e!s}\")\n            msg = f\"Failed to initialize language model: {e!s}\"\n            raise ValueError(msg) from e\n\n    def _build_llm_model(self, component, inputs, prefix=\"\"):\n        model_kwargs = {}\n        for input_ in inputs:\n            if hasattr(self, f\"{prefix}{input_.name}\"):\n                model_kwargs[input_.name] = getattr(self, f\"{prefix}{input_.name}\")\n        return component.set(**model_kwargs).build_model()\n\n    def set_component_params(self, component):\n        provider_info = MODEL_PROVIDERS_DICT.get(self.agent_llm)\n        if provider_info:\n            inputs = provider_info.get(\"inputs\")\n            prefix = provider_info.get(\"prefix\")\n            # Filter out json_mode and only use attributes that exist on this component\n            model_kwargs = {}\n            for input_ in inputs:\n                if hasattr(self, f\"{prefix}{input_.name}\"):\n                    model_kwargs[input_.name] = getattr(self, f\"{prefix}{input_.name}\")\n\n            return component.set(**model_kwargs)\n        return component\n\n    def delete_fields(self, build_config: dotdict, fields: dict | list[str]) -> None:\n        \"\"\"Delete specified fields from build_config.\"\"\"\n        for field in fields:\n            build_config.pop(field, None)\n\n    def update_input_types(self, build_config: dotdict) -> dotdict:\n        \"\"\"Update input types for all fields in build_config.\"\"\"\n        for key, value in build_config.items():\n            if isinstance(value, dict):\n                if value.get(\"input_types\") is None:\n                    build_config[key][\"input_types\"] = []\n            elif hasattr(value, \"input_types\") and value.input_types is None:\n                value.input_types = []\n        return build_config\n\n    async def update_build_config(\n        self, build_config: dotdict, field_value: str, field_name: str | None = None\n    ) -> dotdict:\n        # Iterate over all providers in the MODEL_PROVIDERS_DICT\n        # Existing logic for updating build_config\n        if field_name in (\"agent_llm\",):\n            build_config[\"agent_llm\"][\"value\"] = field_value\n            provider_info = MODEL_PROVIDERS_DICT.get(field_value)\n            if provider_info:\n                component_class = provider_info.get(\"component_class\")\n                if component_class and hasattr(component_class, \"update_build_config\"):\n                    # Call the component class's update_build_config method\n                    build_config = await update_component_build_config(\n                        component_class, build_config, field_value, \"model_name\"\n                    )\n\n            provider_configs: dict[str, tuple[dict, list[dict]]] = {\n                provider: (\n                    MODEL_PROVIDERS_DICT[provider][\"fields\"],\n                    [\n                        MODEL_PROVIDERS_DICT[other_provider][\"fields\"]\n                        for other_provider in MODEL_PROVIDERS_DICT\n                        if other_provider != provider\n                    ],\n                )\n                for provider in MODEL_PROVIDERS_DICT\n            }\n            if field_value in provider_configs:\n                fields_to_add, fields_to_delete = provider_configs[field_value]\n\n                # Delete fields from other providers\n                for fields in fields_to_delete:\n                    self.delete_fields(build_config, fields)\n\n                # Add provider-specific fields\n                if field_value == \"OpenAI\" and not any(field in build_config for field in fields_to_add):\n                    build_config.update(fields_to_add)\n                else:\n                    build_config.update(fields_to_add)\n                # Reset input types for agent_llm\n                build_config[\"agent_llm\"][\"input_types\"] = []\n            elif field_value == \"Custom\":\n                # Delete all provider fields\n                self.delete_fields(build_config, ALL_PROVIDER_FIELDS)\n                # Update with custom component\n                custom_component = DropdownInput(\n                    name=\"agent_llm\",\n                    display_name=\"Language Model\",\n                    options=[*sorted(MODEL_PROVIDERS), \"Custom\"],\n                    value=\"Custom\",\n                    real_time_refresh=True,\n                    input_types=[\"LanguageModel\"],\n                    options_metadata=[MODELS_METADATA[key] for key in sorted(MODELS_METADATA.keys())]\n                    + [{\"icon\": \"brain\"}],\n                )\n                build_config.update({\"agent_llm\": custom_component.to_dict()})\n            # Update input types for all fields\n            build_config = self.update_input_types(build_config)\n\n            # Validate required keys\n            default_keys = [\n                \"code\",\n                \"_type\",\n                \"agent_llm\",\n                \"tools\",\n                \"input_value\",\n                \"add_current_date_tool\",\n                \"system_prompt\",\n                \"agent_description\",\n                \"max_iterations\",\n                \"handle_parsing_errors\",\n                \"verbose\",\n            ]\n            missing_keys = [key for key in default_keys if key not in build_config]\n            if missing_keys:\n                msg = f\"Missing required keys in build_config: {missing_keys}\"\n                raise ValueError(msg)\n        if (\n            isinstance(self.agent_llm, str)\n            and self.agent_llm in MODEL_PROVIDERS_DICT\n            and field_name in MODEL_DYNAMIC_UPDATE_FIELDS\n        ):\n            provider_info = MODEL_PROVIDERS_DICT.get(self.agent_llm)\n            if provider_info:\n                component_class = provider_info.get(\"component_class\")\n                component_class = self.set_component_params(component_class)\n                prefix = provider_info.get(\"prefix\")\n                if component_class and hasattr(component_class, \"update_build_config\"):\n                    # Call each component class's update_build_config method\n                    # remove the prefix from the field_name\n                    if isinstance(field_name, str) and isinstance(prefix, str):\n                        field_name = field_name.replace(prefix, \"\")\n                    build_config = await update_component_build_config(\n                        component_class, build_config, field_value, \"model_name\"\n                    )\n        return dotdict({k: v.to_dict() if hasattr(v, \"to_dict\") else v for k, v in build_config.items()})\n\n    async def _get_tools(self) -> list[Tool]:\n        component_toolkit = _get_component_toolkit()\n        tools_names = self._build_tools_names()\n        agent_description = self.get_tool_description()\n        # TODO: Agent Description Depreciated Feature to be removed\n        description = f\"{agent_description}{tools_names}\"\n        tools = component_toolkit(component=self).get_tools(\n            tool_name=\"Call_Agent\", tool_description=description, callbacks=self.get_langchain_callbacks()\n        )\n        if hasattr(self, \"tools_metadata\"):\n            tools = component_toolkit(component=self, metadata=self.tools_metadata).update_tools_metadata(tools=tools)\n        return tools\n"
              },
              "handle_parsing_errors": {
                "_input_type": "BoolInput",
                "advanced": true,
                "display_name": "Handle Parse Errors",
                "dynamic": false,
                "info": "Should the Agent fix errors when reading user input for better processing?",
                "list": false,
                "list_add_label": "Add More",
                "name": "handle_parsing_errors",
                "placeholder": "",
                "required": false,
                "show": true,
                "title_case": false,
                "tool_mode": false,
                "trace_as_metadata": true,
                "type": "bool",
                "value": true
              },
              "input_value": {
                "_input_type": "MessageTextInput",
                "advanced": false,
                "display_name": "Input",
                "dynamic": false,
                "info": "The input provided by the user for the agent to process.",
                "input_types": [
                  "Message"
                ],
                "list": false,
                "list_add_label": "Add More",
                "load_from_db": false,
                "name": "input_value",
                "placeholder": "",
                "required": false,
                "show": true,
                "title_case": false,
                "tool_mode": true,
                "trace_as_input": true,
                "trace_as_metadata": true,
                "type": "str",
                "value": ""
              },
              "json_mode": {
                "_input_type": "BoolInput",
                "advanced": true,
                "display_name": "JSON Mode",
                "dynamic": false,
                "info": "If True, it will output JSON regardless of passing a schema.",
                "list": false,
                "list_add_label": "Add More",
                "name": "json_mode",
                "placeholder": "",
                "required": false,
                "show": true,
                "title_case": false,
                "tool_mode": false,
                "trace_as_metadata": true,
                "type": "bool",
                "value": false
              },
              "max_iterations": {
                "_input_type": "IntInput",
                "advanced": true,
                "display_name": "Max Iterations",
                "dynamic": false,
                "info": "The maximum number of attempts the agent can make to complete its task before it stops.",
                "list": false,
                "list_add_label": "Add More",
                "name": "max_iterations",
                "placeholder": "",
                "required": false,
                "show": true,
                "title_case": false,
                "tool_mode": false,
                "trace_as_metadata": true,
                "type": "int",
                "value": 15
              },
              "max_retries": {
                "_input_type": "IntInput",
                "advanced": true,
                "display_name": "Max Retries",
                "dynamic": false,
                "info": "The maximum number of retries to make when generating.",
                "list": false,
                "list_add_label": "Add More",
                "name": "max_retries",
                "placeholder": "",
                "required": false,
                "show": true,
                "title_case": false,
                "tool_mode": false,
                "trace_as_metadata": true,
                "type": "int",
                "value": 5
              },
              "max_tokens": {
                "_input_type": "IntInput",
                "advanced": true,
                "display_name": "Max Tokens",
                "dynamic": false,
                "info": "The maximum number of tokens to generate. Set to 0 for unlimited tokens.",
                "list": false,
                "list_add_label": "Add More",
                "name": "max_tokens",
                "placeholder": "",
                "range_spec": {
                  "max": 128000,
                  "min": 0,
                  "step": 0.1,
                  "step_type": "float"
                },
                "required": false,
                "show": true,
                "title_case": false,
                "tool_mode": false,
                "trace_as_metadata": true,
                "type": "int",
                "value": ""
              },
              "model_kwargs": {
                "_input_type": "DictInput",
                "advanced": true,
                "display_name": "Model Kwargs",
                "dynamic": false,
                "info": "Additional keyword arguments to pass to the model.",
                "list": false,
                "list_add_label": "Add More",
                "name": "model_kwargs",
                "placeholder": "",
                "required": false,
                "show": true,
                "title_case": false,
                "tool_mode": false,
                "trace_as_input": true,
                "type": "dict",
                "value": {}
              },
              "model_name": {
                "_input_type": "DropdownInput",
                "advanced": false,
                "combobox": true,
                "dialog_inputs": {},
                "display_name": "Model Name",
                "dynamic": false,
                "info": "To see the model names, first choose a provider. Then, enter your API key and click the refresh button next to the model name.",
                "load_from_db": false,
                "name": "model_name",
                "options": [
                  "gpt-4o-mini",
                  "gpt-4o",
                  "gpt-4.1",
                  "gpt-4.1-mini",
                  "gpt-4.1-nano",
                  "gpt-4.5-preview",
                  "gpt-4-turbo",
                  "gpt-4-turbo-preview",
                  "gpt-4",
                  "gpt-3.5-turbo",
                  "o1"
                ],
                "options_metadata": [],
                "placeholder": "",
                "real_time_refresh": false,
                "required": false,
                "show": true,
                "title_case": false,
                "toggle": false,
                "tool_mode": false,
                "trace_as_metadata": true,
                "type": "str",
                "value": "gpt-4.1-mini"
              },
              "n_messages": {
                "_input_type": "IntInput",
                "advanced": true,
                "display_name": "Number of Chat History Messages",
                "dynamic": false,
                "info": "Number of chat history messages to retrieve.",
                "list": false,
                "list_add_label": "Add More",
                "name": "n_messages",
                "placeholder": "",
                "required": false,
                "show": true,
                "title_case": false,
                "tool_mode": false,
                "trace_as_metadata": true,
                "type": "int",
                "value": 100
              },
              "openai_api_base": {
                "_input_type": "StrInput",
                "advanced": true,
                "display_name": "OpenAI API Base",
                "dynamic": false,
                "info": "The base URL of the OpenAI API. Defaults to https://api.openai.com/v1. You can change this to use other APIs like JinaChat, LocalAI and Prem.",
                "list": false,
                "list_add_label": "Add More",
                "load_from_db": false,
                "name": "openai_api_base",
                "placeholder": "",
                "required": false,
                "show": true,
                "title_case": false,
                "tool_mode": false,
                "trace_as_metadata": true,
                "type": "str",
                "value": ""
              },
              "seed": {
                "_input_type": "IntInput",
                "advanced": true,
                "display_name": "Seed",
                "dynamic": false,
                "info": "The seed controls the reproducibility of the job.",
                "list": false,
                "list_add_label": "Add More",
                "name": "seed",
                "placeholder": "",
                "required": false,
                "show": true,
                "title_case": false,
                "tool_mode": false,
                "trace_as_metadata": true,
                "type": "int",
                "value": 1
              },
              "system_prompt": {
                "_input_type": "MultilineInput",
                "advanced": false,
                "copy_field": false,
                "display_name": "Agent Instructions",
                "dynamic": false,
                "info": "System Prompt: Initial instructions and context provided to guide the agent's behavior.",
                "input_types": [
                  "Message"
                ],
                "list": false,
                "list_add_label": "Add More",
                "load_from_db": false,
                "multiline": true,
                "name": "system_prompt",
                "placeholder": "",
                "required": false,
                "show": true,
                "title_case": false,
                "tool_mode": false,
                "trace_as_input": true,
                "trace_as_metadata": true,
                "type": "str",
                "value": "You are the chief editor of a prestigious publication known for transforming complex information into clear, engaging content. Review and refine the researcher's document about {topic}.\n\nYour editing process should:\n- Verify and challenge any questionable claims\n- Restructure content for better flow and readability\n- Remove redundancies and unclear statements\n- Add context where needed\n- Ensure balanced coverage of the topic\n- Transform technical language into accessible explanations\n\nMaintain high editorial standards while making the content engaging for an educated general audience. Present the revised version in a clean, well-structured format."
              },
              "temperature": {
                "_input_type": "SliderInput",
                "advanced": true,
                "display_name": "Temperature",
                "dynamic": false,
                "info": "",
                "max_label": "",
                "max_label_icon": "",
                "min_label": "",
                "min_label_icon": "",
                "name": "temperature",
                "placeholder": "",
                "range_spec": {
                  "max": 1,
                  "min": 0,
                  "step": 0.01,
                  "step_type": "float"
                },
                "required": false,
                "show": true,
                "slider_buttons": false,
                "slider_buttons_options": [],
                "slider_input": false,
                "title_case": false,
                "tool_mode": false,
                "type": "slider",
                "value": 0.1
              },
              "timeout": {
                "_input_type": "IntInput",
                "advanced": true,
                "display_name": "Timeout",
                "dynamic": false,
                "info": "The timeout for requests to OpenAI completion API.",
                "list": false,
                "list_add_label": "Add More",
                "name": "timeout",
                "placeholder": "",
                "required": false,
                "show": true,
                "title_case": false,
                "tool_mode": false,
                "trace_as_metadata": true,
                "type": "int",
                "value": 700
              },
              "tools": {
                "_input_type": "HandleInput",
                "advanced": false,
                "display_name": "Tools",
                "dynamic": false,
                "info": "These are the tools that the agent can use to help with tasks.",
                "input_types": [
                  "Tool"
                ],
                "list": true,
                "list_add_label": "Add More",
                "name": "tools",
                "placeholder": "",
                "required": false,
                "show": true,
                "title_case": false,
                "trace_as_metadata": true,
                "type": "other",
                "value": ""
              },
              "verbose": {
                "_input_type": "BoolInput",
                "advanced": true,
                "display_name": "Verbose",
                "dynamic": false,
                "info": "",
                "list": false,
                "list_add_label": "Add More",
                "name": "verbose",
                "placeholder": "",
                "required": false,
                "show": true,
                "title_case": false,
                "tool_mode": false,
                "trace_as_metadata": true,
                "type": "bool",
                "value": true
              }
            },
            "tool_mode": false
          },
          "selected_output": "response",
          "type": "Agent"
        },
        "dragging": false,
        "height": 650,
        "id": "Agent-EQcU8",
        "measured": {
          "height": 650,
          "width": 320
        },
        "position": {
          "x": 45.70736046026991,
          "y": -1369.035463408626
        },
        "positionAbsolute": {
          "x": 45.70736046026991,
          "y": -1369.035463408626
        },
        "selected": false,
        "type": "genericNode",
        "width": 320
      },
      {
        "data": {
          "description": "Define the agent's instructions, then enter a task to complete using tools.",
          "display_name": "Analysis & Editor Agent",
          "id": "Agent-X1iAT",
          "node": {
            "base_classes": [
              "Message"
            ],
            "beta": false,
            "conditional_paths": [],
            "custom_fields": {},
            "description": "Define the agent's instructions, then enter a task to complete using tools.",
            "display_name": "Analysis & Editor Agent",
            "documentation": "",
            "edited": false,
            "field_order": [
              "agent_llm",
              "max_tokens",
              "model_kwargs",
              "json_mode",
              "model_name",
              "openai_api_base",
              "api_key",
              "temperature",
              "seed",
              "max_retries",
              "timeout",
              "system_prompt",
              "n_messages",
              "tools",
              "input_value",
              "handle_parsing_errors",
              "verbose",
              "max_iterations",
              "agent_description",
              "add_current_date_tool"
            ],
            "frozen": false,
            "icon": "bot",
            "legacy": false,
            "metadata": {},
            "minimized": false,
            "output_types": [],
            "outputs": [
              {
                "allows_loop": false,
                "cache": true,
                "display_name": "Response",
                "group_outputs": false,
                "hidden": null,
                "method": "message_response",
                "name": "response",
                "options": null,
                "required_inputs": null,
                "selected": "Message",
                "tool_mode": true,
                "types": [
                  "Message"
                ],
                "value": "__UNDEFINED__"
              }
            ],
            "pinned": false,
            "template": {
              "_type": "Component",
              "add_current_date_tool": {
                "_input_type": "BoolInput",
                "advanced": true,
                "display_name": "Current Date",
                "dynamic": false,
                "info": "If true, will add a tool to the agent that returns the current date.",
                "list": false,
                "list_add_label": "Add More",
                "name": "add_current_date_tool",
                "placeholder": "",
                "required": false,
                "show": true,
                "title_case": false,
                "tool_mode": false,
                "trace_as_metadata": true,
                "type": "bool",
                "value": true
              },
              "agent_description": {
                "_input_type": "MultilineInput",
                "advanced": true,
                "copy_field": false,
                "display_name": "Agent Description [Deprecated]",
                "dynamic": false,
                "info": "The description of the agent. This is only used when in Tool Mode. Defaults to 'A helpful assistant with access to the following tools:' and tools are added dynamically. This feature is deprecated and will be removed in future versions.",
                "input_types": [
                  "Message"
                ],
                "list": false,
                "list_add_label": "Add More",
                "load_from_db": false,
                "multiline": true,
                "name": "agent_description",
                "placeholder": "",
                "required": false,
                "show": true,
                "title_case": false,
                "tool_mode": false,
                "trace_as_input": true,
                "trace_as_metadata": true,
                "type": "str",
                "value": "A helpful assistant with access to the following tools:"
              },
              "agent_llm": {
                "_input_type": "DropdownInput",
                "advanced": false,
                "combobox": false,
                "dialog_inputs": {},
                "display_name": "Model Provider",
                "dynamic": false,
                "info": "The provider of the language model that the agent will use to generate responses.",
                "input_types": [],
                "name": "agent_llm",
                "options": [
                  "Anthropic",
                  "Google Generative AI",
                  "Groq",
                  "OpenAI",
                  "Custom"
                ],
                "options_metadata": [
                  {
                    "icon": "Anthropic"
                  },
                  {
                    "icon": "GoogleGenerativeAI"
                  },
                  {
                    "icon": "Groq"
                  },
                  {
                    "icon": "OpenAI"
                  },
                  {
                    "icon": "brain"
                  }
                ],
                "placeholder": "",
                "real_time_refresh": true,
                "required": false,
                "show": true,
                "title_case": false,
                "toggle": false,
                "tool_mode": false,
                "trace_as_metadata": true,
                "type": "str",
                "value": "OpenAI"
              },
              "api_key": {
                "_input_type": "SecretStrInput",
                "advanced": false,
                "display_name": "OpenAI API Key",
                "dynamic": false,
                "info": "The OpenAI API Key to use for the OpenAI model.",
                "input_types": [],
                "load_from_db": true,
                "name": "api_key",
                "password": true,
                "placeholder": "",
                "real_time_refresh": true,
                "required": true,
                "show": true,
                "title_case": false,
                "type": "str",
                "value": "OPENAI_API_KEY"
              },
              "code": {
                "advanced": true,
                "dynamic": true,
                "fileTypes": [],
                "file_path": "",
                "info": "",
                "list": false,
                "load_from_db": false,
                "multiline": true,
                "name": "code",
                "password": false,
                "placeholder": "",
                "required": true,
                "show": true,
                "title_case": false,
                "type": "code",
                "value": "import json\nimport re\n\nfrom langchain_core.tools import StructuredTool\n\nfrom langflow.base.agents.agent import LCToolsAgentComponent\nfrom langflow.base.agents.events import ExceptionWithMessageError\nfrom langflow.base.models.model_input_constants import (\n    ALL_PROVIDER_FIELDS,\n    MODEL_DYNAMIC_UPDATE_FIELDS,\n    MODEL_PROVIDERS,\n    MODEL_PROVIDERS_DICT,\n    MODELS_METADATA,\n)\nfrom langflow.base.models.model_utils import get_model_name\nfrom langflow.components.helpers.current_date import CurrentDateComponent\nfrom langflow.components.helpers.memory import MemoryComponent\nfrom langflow.components.langchain_utilities.tool_calling import ToolCallingAgentComponent\nfrom langflow.custom.custom_component.component import _get_component_toolkit\nfrom langflow.custom.utils import update_component_build_config\nfrom langflow.field_typing import Tool\nfrom langflow.io import BoolInput, DropdownInput, IntInput, MultilineInput, Output\nfrom langflow.logging import logger\nfrom langflow.schema.data import Data\nfrom langflow.schema.dotdict import dotdict\nfrom langflow.schema.message import Message\n\n\ndef set_advanced_true(component_input):\n    component_input.advanced = True\n    return component_input\n\n\nMODEL_PROVIDERS_LIST = [\"Anthropic\", \"Google Generative AI\", \"Groq\", \"OpenAI\"]\n\n\nclass AgentComponent(ToolCallingAgentComponent):\n    display_name: str = \"Agent\"\n    description: str = \"Define the agent's instructions, then enter a task to complete using tools.\"\n    documentation: str = \"https://docs.langflow.org/agents\"\n    icon = \"bot\"\n    beta = False\n    name = \"Agent\"\n\n    memory_inputs = [set_advanced_true(component_input) for component_input in MemoryComponent().inputs]\n\n    # Filter out json_mode from OpenAI inputs since we handle structured output differently\n    openai_inputs_filtered = [\n        input_field\n        for input_field in MODEL_PROVIDERS_DICT[\"OpenAI\"][\"inputs\"]\n        if not (hasattr(input_field, \"name\") and input_field.name == \"json_mode\")\n    ]\n\n    inputs = [\n        DropdownInput(\n            name=\"agent_llm\",\n            display_name=\"Model Provider\",\n            info=\"The provider of the language model that the agent will use to generate responses.\",\n            options=[*MODEL_PROVIDERS_LIST, \"Custom\"],\n            value=\"OpenAI\",\n            real_time_refresh=True,\n            input_types=[],\n            options_metadata=[MODELS_METADATA[key] for key in MODEL_PROVIDERS_LIST] + [{\"icon\": \"brain\"}],\n        ),\n        *openai_inputs_filtered,\n        MultilineInput(\n            name=\"system_prompt\",\n            display_name=\"Agent Instructions\",\n            info=\"System Prompt: Initial instructions and context provided to guide the agent's behavior.\",\n            value=\"You are a helpful assistant that can use tools to answer questions and perform tasks.\",\n            advanced=False,\n        ),\n        IntInput(\n            name=\"n_messages\",\n            display_name=\"Number of Chat History Messages\",\n            value=100,\n            info=\"Number of chat history messages to retrieve.\",\n            advanced=True,\n            show=True,\n        ),\n        *LCToolsAgentComponent._base_inputs,\n        # removed memory inputs from agent component\n        # *memory_inputs,\n        BoolInput(\n            name=\"add_current_date_tool\",\n            display_name=\"Current Date\",\n            advanced=True,\n            info=\"If true, will add a tool to the agent that returns the current date.\",\n            value=True,\n        ),\n    ]\n    outputs = [\n        Output(name=\"response\", display_name=\"Response\", method=\"message_response\"),\n        Output(name=\"structured_response\", display_name=\"Structured Response\", method=\"json_response\", tool_mode=False),\n    ]\n\n    async def message_response(self) -> Message:\n        try:\n            # Get LLM model and validate\n            llm_model, display_name = self.get_llm()\n            if llm_model is None:\n                msg = \"No language model selected. Please choose a model to proceed.\"\n                raise ValueError(msg)\n            self.model_name = get_model_name(llm_model, display_name=display_name)\n\n            # Get memory data\n            self.chat_history = await self.get_memory_data()\n            if isinstance(self.chat_history, Message):\n                self.chat_history = [self.chat_history]\n\n            # Add current date tool if enabled\n            if self.add_current_date_tool:\n                if not isinstance(self.tools, list):  # type: ignore[has-type]\n                    self.tools = []\n                current_date_tool = (await CurrentDateComponent(**self.get_base_args()).to_toolkit()).pop(0)\n                if not isinstance(current_date_tool, StructuredTool):\n                    msg = \"CurrentDateComponent must be converted to a StructuredTool\"\n                    raise TypeError(msg)\n                self.tools.append(current_date_tool)\n            # note the tools are not required to run the agent, hence the validation removed.\n\n            # Set up and run agent\n            self.set(\n                llm=llm_model,\n                tools=self.tools or [],\n                chat_history=self.chat_history,\n                input_value=self.input_value,\n                system_prompt=self.system_prompt,\n            )\n            agent = self.create_agent_runnable()\n            result = await self.run_agent(agent)\n\n            # Store result for potential JSON output\n            self._agent_result = result\n            # return result\n\n        except (ValueError, TypeError, KeyError) as e:\n            await logger.aerror(f\"{type(e).__name__}: {e!s}\")\n            raise\n        except ExceptionWithMessageError as e:\n            await logger.aerror(f\"ExceptionWithMessageError occurred: {e}\")\n            raise\n        except Exception as e:\n            await logger.aerror(f\"Unexpected error: {e!s}\")\n            raise\n        else:\n            return result\n\n    async def json_response(self) -> Data:\n        \"\"\"Convert agent response to structured JSON Data output.\"\"\"\n        # Run the regular message response first to get the result\n        if not hasattr(self, \"_agent_result\"):\n            await self.message_response()\n\n        result = self._agent_result\n\n        # Extract content from result\n        if hasattr(result, \"content\"):\n            content = result.content\n        elif hasattr(result, \"text\"):\n            content = result.text\n        else:\n            content = str(result)\n\n        # Try to parse as JSON\n        try:\n            json_data = json.loads(content)\n            return Data(data=json_data)\n        except json.JSONDecodeError:\n            # If it's not valid JSON, try to extract JSON from the content\n            json_match = re.search(r\"\\{.*\\}\", content, re.DOTALL)\n            if json_match:\n                try:\n                    json_data = json.loads(json_match.group())\n                    return Data(data=json_data)\n                except json.JSONDecodeError:\n                    pass\n\n            # If we can't extract JSON, return the raw content as data\n            return Data(data={\"content\": content, \"error\": \"Could not parse as JSON\"})\n\n    async def get_memory_data(self):\n        # TODO: This is a temporary fix to avoid message duplication. We should develop a function for this.\n        messages = (\n            await MemoryComponent(**self.get_base_args())\n            .set(session_id=self.graph.session_id, order=\"Ascending\", n_messages=self.n_messages)\n            .retrieve_messages()\n        )\n        return [\n            message for message in messages if getattr(message, \"id\", None) != getattr(self.input_value, \"id\", None)\n        ]\n\n    def get_llm(self):\n        if not isinstance(self.agent_llm, str):\n            return self.agent_llm, None\n\n        try:\n            provider_info = MODEL_PROVIDERS_DICT.get(self.agent_llm)\n            if not provider_info:\n                msg = f\"Invalid model provider: {self.agent_llm}\"\n                raise ValueError(msg)\n\n            component_class = provider_info.get(\"component_class\")\n            display_name = component_class.display_name\n            inputs = provider_info.get(\"inputs\")\n            prefix = provider_info.get(\"prefix\", \"\")\n\n            return self._build_llm_model(component_class, inputs, prefix), display_name\n\n        except Exception as e:\n            logger.error(f\"Error building {self.agent_llm} language model: {e!s}\")\n            msg = f\"Failed to initialize language model: {e!s}\"\n            raise ValueError(msg) from e\n\n    def _build_llm_model(self, component, inputs, prefix=\"\"):\n        model_kwargs = {}\n        for input_ in inputs:\n            if hasattr(self, f\"{prefix}{input_.name}\"):\n                model_kwargs[input_.name] = getattr(self, f\"{prefix}{input_.name}\")\n        return component.set(**model_kwargs).build_model()\n\n    def set_component_params(self, component):\n        provider_info = MODEL_PROVIDERS_DICT.get(self.agent_llm)\n        if provider_info:\n            inputs = provider_info.get(\"inputs\")\n            prefix = provider_info.get(\"prefix\")\n            # Filter out json_mode and only use attributes that exist on this component\n            model_kwargs = {}\n            for input_ in inputs:\n                if hasattr(self, f\"{prefix}{input_.name}\"):\n                    model_kwargs[input_.name] = getattr(self, f\"{prefix}{input_.name}\")\n\n            return component.set(**model_kwargs)\n        return component\n\n    def delete_fields(self, build_config: dotdict, fields: dict | list[str]) -> None:\n        \"\"\"Delete specified fields from build_config.\"\"\"\n        for field in fields:\n            build_config.pop(field, None)\n\n    def update_input_types(self, build_config: dotdict) -> dotdict:\n        \"\"\"Update input types for all fields in build_config.\"\"\"\n        for key, value in build_config.items():\n            if isinstance(value, dict):\n                if value.get(\"input_types\") is None:\n                    build_config[key][\"input_types\"] = []\n            elif hasattr(value, \"input_types\") and value.input_types is None:\n                value.input_types = []\n        return build_config\n\n    async def update_build_config(\n        self, build_config: dotdict, field_value: str, field_name: str | None = None\n    ) -> dotdict:\n        # Iterate over all providers in the MODEL_PROVIDERS_DICT\n        # Existing logic for updating build_config\n        if field_name in (\"agent_llm\",):\n            build_config[\"agent_llm\"][\"value\"] = field_value\n            provider_info = MODEL_PROVIDERS_DICT.get(field_value)\n            if provider_info:\n                component_class = provider_info.get(\"component_class\")\n                if component_class and hasattr(component_class, \"update_build_config\"):\n                    # Call the component class's update_build_config method\n                    build_config = await update_component_build_config(\n                        component_class, build_config, field_value, \"model_name\"\n                    )\n\n            provider_configs: dict[str, tuple[dict, list[dict]]] = {\n                provider: (\n                    MODEL_PROVIDERS_DICT[provider][\"fields\"],\n                    [\n                        MODEL_PROVIDERS_DICT[other_provider][\"fields\"]\n                        for other_provider in MODEL_PROVIDERS_DICT\n                        if other_provider != provider\n                    ],\n                )\n                for provider in MODEL_PROVIDERS_DICT\n            }\n            if field_value in provider_configs:\n                fields_to_add, fields_to_delete = provider_configs[field_value]\n\n                # Delete fields from other providers\n                for fields in fields_to_delete:\n                    self.delete_fields(build_config, fields)\n\n                # Add provider-specific fields\n                if field_value == \"OpenAI\" and not any(field in build_config for field in fields_to_add):\n                    build_config.update(fields_to_add)\n                else:\n                    build_config.update(fields_to_add)\n                # Reset input types for agent_llm\n                build_config[\"agent_llm\"][\"input_types\"] = []\n            elif field_value == \"Custom\":\n                # Delete all provider fields\n                self.delete_fields(build_config, ALL_PROVIDER_FIELDS)\n                # Update with custom component\n                custom_component = DropdownInput(\n                    name=\"agent_llm\",\n                    display_name=\"Language Model\",\n                    options=[*sorted(MODEL_PROVIDERS), \"Custom\"],\n                    value=\"Custom\",\n                    real_time_refresh=True,\n                    input_types=[\"LanguageModel\"],\n                    options_metadata=[MODELS_METADATA[key] for key in sorted(MODELS_METADATA.keys())]\n                    + [{\"icon\": \"brain\"}],\n                )\n                build_config.update({\"agent_llm\": custom_component.to_dict()})\n            # Update input types for all fields\n            build_config = self.update_input_types(build_config)\n\n            # Validate required keys\n            default_keys = [\n                \"code\",\n                \"_type\",\n                \"agent_llm\",\n                \"tools\",\n                \"input_value\",\n                \"add_current_date_tool\",\n                \"system_prompt\",\n                \"agent_description\",\n                \"max_iterations\",\n                \"handle_parsing_errors\",\n                \"verbose\",\n            ]\n            missing_keys = [key for key in default_keys if key not in build_config]\n            if missing_keys:\n                msg = f\"Missing required keys in build_config: {missing_keys}\"\n                raise ValueError(msg)\n        if (\n            isinstance(self.agent_llm, str)\n            and self.agent_llm in MODEL_PROVIDERS_DICT\n            and field_name in MODEL_DYNAMIC_UPDATE_FIELDS\n        ):\n            provider_info = MODEL_PROVIDERS_DICT.get(self.agent_llm)\n            if provider_info:\n                component_class = provider_info.get(\"component_class\")\n                component_class = self.set_component_params(component_class)\n                prefix = provider_info.get(\"prefix\")\n                if component_class and hasattr(component_class, \"update_build_config\"):\n                    # Call each component class's update_build_config method\n                    # remove the prefix from the field_name\n                    if isinstance(field_name, str) and isinstance(prefix, str):\n                        field_name = field_name.replace(prefix, \"\")\n                    build_config = await update_component_build_config(\n                        component_class, build_config, field_value, \"model_name\"\n                    )\n        return dotdict({k: v.to_dict() if hasattr(v, \"to_dict\") else v for k, v in build_config.items()})\n\n    async def _get_tools(self) -> list[Tool]:\n        component_toolkit = _get_component_toolkit()\n        tools_names = self._build_tools_names()\n        agent_description = self.get_tool_description()\n        # TODO: Agent Description Depreciated Feature to be removed\n        description = f\"{agent_description}{tools_names}\"\n        tools = component_toolkit(component=self).get_tools(\n            tool_name=\"Call_Agent\", tool_description=description, callbacks=self.get_langchain_callbacks()\n        )\n        if hasattr(self, \"tools_metadata\"):\n            tools = component_toolkit(component=self, metadata=self.tools_metadata).update_tools_metadata(tools=tools)\n        return tools\n"
              },
              "handle_parsing_errors": {
                "_input_type": "BoolInput",
                "advanced": true,
                "display_name": "Handle Parse Errors",
                "dynamic": false,
                "info": "Should the Agent fix errors when reading user input for better processing?",
                "list": false,
                "list_add_label": "Add More",
                "name": "handle_parsing_errors",
                "placeholder": "",
                "required": false,
                "show": true,
                "title_case": false,
                "tool_mode": false,
                "trace_as_metadata": true,
                "type": "bool",
                "value": true
              },
              "input_value": {
                "_input_type": "MessageTextInput",
                "advanced": false,
                "display_name": "Input",
                "dynamic": false,
                "info": "The input provided by the user for the agent to process.",
                "input_types": [
                  "Message"
                ],
                "list": false,
                "list_add_label": "Add More",
                "load_from_db": false,
                "name": "input_value",
                "placeholder": "",
                "required": false,
                "show": true,
                "title_case": false,
                "tool_mode": true,
                "trace_as_input": true,
                "trace_as_metadata": true,
                "type": "str",
                "value": "Start the analysis"
              },
              "json_mode": {
                "_input_type": "BoolInput",
                "advanced": true,
                "display_name": "JSON Mode",
                "dynamic": false,
                "info": "If True, it will output JSON regardless of passing a schema.",
                "list": false,
                "list_add_label": "Add More",
                "name": "json_mode",
                "placeholder": "",
                "required": false,
                "show": true,
                "title_case": false,
                "tool_mode": false,
                "trace_as_metadata": true,
                "type": "bool",
                "value": false
              },
              "max_iterations": {
                "_input_type": "IntInput",
                "advanced": true,
                "display_name": "Max Iterations",
                "dynamic": false,
                "info": "The maximum number of attempts the agent can make to complete its task before it stops.",
                "list": false,
                "list_add_label": "Add More",
                "name": "max_iterations",
                "placeholder": "",
                "required": false,
                "show": true,
                "title_case": false,
                "tool_mode": false,
                "trace_as_metadata": true,
                "type": "int",
                "value": 15
              },
              "max_retries": {
                "_input_type": "IntInput",
                "advanced": true,
                "display_name": "Max Retries",
                "dynamic": false,
                "info": "The maximum number of retries to make when generating.",
                "list": false,
                "list_add_label": "Add More",
                "name": "max_retries",
                "placeholder": "",
                "required": false,
                "show": true,
                "title_case": false,
                "tool_mode": false,
                "trace_as_metadata": true,
                "type": "int",
                "value": 5
              },
              "max_tokens": {
                "_input_type": "IntInput",
                "advanced": true,
                "display_name": "Max Tokens",
                "dynamic": false,
                "info": "The maximum number of tokens to generate. Set to 0 for unlimited tokens.",
                "list": false,
                "list_add_label": "Add More",
                "name": "max_tokens",
                "placeholder": "",
                "range_spec": {
                  "max": 128000,
                  "min": 0,
                  "step": 0.1,
                  "step_type": "float"
                },
                "required": false,
                "show": true,
                "title_case": false,
                "tool_mode": false,
                "trace_as_metadata": true,
                "type": "int",
                "value": ""
              },
              "model_kwargs": {
                "_input_type": "DictInput",
                "advanced": true,
                "display_name": "Model Kwargs",
                "dynamic": false,
                "info": "Additional keyword arguments to pass to the model.",
                "list": false,
                "list_add_label": "Add More",
                "name": "model_kwargs",
                "placeholder": "",
                "required": false,
                "show": true,
                "title_case": false,
                "tool_mode": false,
                "trace_as_input": true,
                "type": "dict",
                "value": {}
              },
              "model_name": {
                "_input_type": "DropdownInput",
                "advanced": false,
                "combobox": true,
                "dialog_inputs": {},
                "display_name": "Model Name",
                "dynamic": false,
                "info": "To see the model names, first choose a provider. Then, enter your API key and click the refresh button next to the model name.",
                "load_from_db": false,
                "name": "model_name",
                "options": [
                  "gpt-4o-mini",
                  "gpt-4o",
                  "gpt-4.1",
                  "gpt-4.1-mini",
                  "gpt-4.1-nano",
                  "gpt-4.5-preview",
                  "gpt-4-turbo",
                  "gpt-4-turbo-preview",
                  "gpt-4",
                  "gpt-3.5-turbo",
                  "o1"
                ],
                "options_metadata": [],
                "placeholder": "",
                "real_time_refresh": false,
                "required": false,
                "show": true,
                "title_case": false,
                "toggle": false,
                "tool_mode": false,
                "trace_as_metadata": true,
                "type": "str",
                "value": "gpt-4.1-mini"
              },
              "n_messages": {
                "_input_type": "IntInput",
                "advanced": true,
                "display_name": "Number of Chat History Messages",
                "dynamic": false,
                "info": "Number of chat history messages to retrieve.",
                "list": false,
                "list_add_label": "Add More",
                "name": "n_messages",
                "placeholder": "",
                "required": false,
                "show": true,
                "title_case": false,
                "tool_mode": false,
                "trace_as_metadata": true,
                "type": "int",
                "value": 100
              },
              "openai_api_base": {
                "_input_type": "StrInput",
                "advanced": true,
                "display_name": "OpenAI API Base",
                "dynamic": false,
                "info": "The base URL of the OpenAI API. Defaults to https://api.openai.com/v1. You can change this to use other APIs like JinaChat, LocalAI and Prem.",
                "list": false,
                "list_add_label": "Add More",
                "load_from_db": false,
                "name": "openai_api_base",
                "placeholder": "",
                "required": false,
                "show": true,
                "title_case": false,
                "tool_mode": false,
                "trace_as_metadata": true,
                "type": "str",
                "value": ""
              },
              "seed": {
                "_input_type": "IntInput",
                "advanced": true,
                "display_name": "Seed",
                "dynamic": false,
                "info": "The seed controls the reproducibility of the job.",
                "list": false,
                "list_add_label": "Add More",
                "name": "seed",
                "placeholder": "",
                "required": false,
                "show": true,
                "title_case": false,
                "tool_mode": false,
                "trace_as_metadata": true,
                "type": "int",
                "value": 1
              },
              "system_prompt": {
                "_input_type": "MultilineInput",
                "advanced": false,
                "copy_field": false,
                "display_name": "Agent Instructions",
                "dynamic": false,
                "info": "System Prompt: Initial instructions and context provided to guide the agent's behavior.",
                "input_types": [
                  "Message"
                ],
                "list": false,
                "list_add_label": "Add More",
                "load_from_db": false,
                "multiline": true,
                "name": "system_prompt",
                "placeholder": "",
                "required": false,
                "show": true,
                "title_case": false,
                "tool_mode": false,
                "trace_as_input": true,
                "trace_as_metadata": true,
                "type": "str",
                "value": "You are a brilliant comedy writer known for making complex topics entertaining and memorable. Using the editor's refined document about {topic}, create an engaging, humorous blog post.\n\nYour approach should:\n- Find unexpected angles and amusing parallels\n- Use clever wordplay and wit (avoid cheap jokes)\n- Maintain accuracy while being entertaining\n- Include relatable examples and analogies\n- Keep a smart, sophisticated tone\n- Make the topic more approachable through humor\n\nCreate a blog post that makes people laugh while actually teaching them about {topic}. The humor should enhance, not overshadow, the educational value."
              },
              "temperature": {
                "_input_type": "SliderInput",
                "advanced": true,
                "display_name": "Temperature",
                "dynamic": false,
                "info": "",
                "max_label": "",
                "max_label_icon": "",
                "min_label": "",
                "min_label_icon": "",
                "name": "temperature",
                "placeholder": "",
                "range_spec": {
                  "max": 1,
                  "min": 0,
                  "step": 0.01,
                  "step_type": "float"
                },
                "required": false,
                "show": true,
                "slider_buttons": false,
                "slider_buttons_options": [],
                "slider_input": false,
                "title_case": false,
                "tool_mode": false,
                "type": "slider",
                "value": 0.1
              },
              "timeout": {
                "_input_type": "IntInput",
                "advanced": true,
                "display_name": "Timeout",
                "dynamic": false,
                "info": "The timeout for requests to OpenAI completion API.",
                "list": false,
                "list_add_label": "Add More",
                "name": "timeout",
                "placeholder": "",
                "required": false,
                "show": true,
                "title_case": false,
                "tool_mode": false,
                "trace_as_metadata": true,
                "type": "int",
                "value": 700
              },
              "tools": {
                "_input_type": "HandleInput",
                "advanced": false,
                "display_name": "Tools",
                "dynamic": false,
                "info": "These are the tools that the agent can use to help with tasks.",
                "input_types": [
                  "Tool"
                ],
                "list": true,
                "list_add_label": "Add More",
                "name": "tools",
                "placeholder": "",
                "required": false,
                "show": true,
                "title_case": false,
                "trace_as_metadata": true,
                "type": "other",
                "value": ""
              },
              "verbose": {
                "_input_type": "BoolInput",
                "advanced": true,
                "display_name": "Verbose",
                "dynamic": false,
                "info": "",
                "list": false,
                "list_add_label": "Add More",
                "name": "verbose",
                "placeholder": "",
                "required": false,
                "show": true,
                "title_case": false,
                "tool_mode": false,
                "trace_as_metadata": true,
                "type": "bool",
                "value": true
              }
            },
            "tool_mode": false
          },
          "selected_output": "response",
          "type": "Agent"
        },
        "dragging": false,
        "height": 650,
        "id": "Agent-X1iAT",
        "measured": {
          "height": 650,
          "width": 320
        },
        "position": {
          "x": 815.1900903820148,
          "y": -1365.4053932711827
        },
        "positionAbsolute": {
          "x": 815.1900903820148,
          "y": -1365.4053932711827
        },
        "selected": false,
        "type": "genericNode",
        "width": 320
      },
      {
        "data": {
          "description": "Create a prompt template with dynamic variables.",
          "display_name": "Prompt",
          "id": "Prompt-ajhmq",
          "node": {
            "base_classes": [
              "Message"
            ],
            "beta": false,
            "conditional_paths": [],
            "custom_fields": {
              "template": []
            },
            "description": "Create a prompt template with dynamic variables.",
            "display_name": "Prompt",
            "documentation": "",
            "edited": false,
            "error": null,
            "field_order": [
              "template"
            ],
            "frozen": false,
            "full_path": null,
            "icon": "braces",
            "is_composition": null,
            "is_input": null,
            "is_output": null,
            "legacy": false,
            "lf_version": "1.0.19.post2",
            "metadata": {
              "code_hash": "3bf0b511e227",
              "module": "langflow.components.prompts.prompt.PromptComponent"
            },
            "name": "",
            "output_types": [],
            "outputs": [
              {
                "allows_loop": false,
                "cache": true,
                "display_name": "Prompt",
                "group_outputs": false,
                "method": "build_prompt",
                "name": "prompt",
                "selected": "Message",
                "tool_mode": true,
                "types": [
                  "Message"
                ],
                "value": "__UNDEFINED__"
              }
            ],
            "pinned": false,
            "template": {
              "_type": "Component",
              "code": {
                "advanced": true,
                "dynamic": true,
                "fileTypes": [],
                "file_path": "",
                "info": "",
                "list": false,
                "load_from_db": false,
                "multiline": true,
                "name": "code",
                "password": false,
                "placeholder": "",
                "required": true,
                "show": true,
                "title_case": false,
                "type": "code",
                "value": "from langflow.base.prompts.api_utils import process_prompt_template\nfrom langflow.custom.custom_component.component import Component\nfrom langflow.inputs.inputs import DefaultPromptField\nfrom langflow.io import MessageTextInput, Output, PromptInput\nfrom langflow.schema.message import Message\nfrom langflow.template.utils import update_template_values\n\n\nclass PromptComponent(Component):\n    display_name: str = \"Prompt\"\n    description: str = \"Create a prompt template with dynamic variables.\"\n    icon = \"braces\"\n    trace_type = \"prompt\"\n    name = \"Prompt\"\n\n    inputs = [\n        PromptInput(name=\"template\", display_name=\"Template\"),\n        MessageTextInput(\n            name=\"tool_placeholder\",\n            display_name=\"Tool Placeholder\",\n            tool_mode=True,\n            advanced=True,\n            info=\"A placeholder input for tool mode.\",\n        ),\n    ]\n\n    outputs = [\n        Output(display_name=\"Prompt\", name=\"prompt\", method=\"build_prompt\"),\n    ]\n\n    async def build_prompt(self) -> Message:\n        prompt = Message.from_template(**self._attributes)\n        self.status = prompt.text\n        return prompt\n\n    def _update_template(self, frontend_node: dict):\n        prompt_template = frontend_node[\"template\"][\"template\"][\"value\"]\n        custom_fields = frontend_node[\"custom_fields\"]\n        frontend_node_template = frontend_node[\"template\"]\n        _ = process_prompt_template(\n            template=prompt_template,\n            name=\"template\",\n            custom_fields=custom_fields,\n            frontend_node_template=frontend_node_template,\n        )\n        return frontend_node\n\n    async def update_frontend_node(self, new_frontend_node: dict, current_frontend_node: dict):\n        \"\"\"This function is called after the code validation is done.\"\"\"\n        frontend_node = await super().update_frontend_node(new_frontend_node, current_frontend_node)\n        template = frontend_node[\"template\"][\"template\"][\"value\"]\n        # Kept it duplicated for backwards compatibility\n        _ = process_prompt_template(\n            template=template,\n            name=\"template\",\n            custom_fields=frontend_node[\"custom_fields\"],\n            frontend_node_template=frontend_node[\"template\"],\n        )\n        # Now that template is updated, we need to grab any values that were set in the current_frontend_node\n        # and update the frontend_node with those values\n        update_template_values(new_template=frontend_node, previous_template=current_frontend_node[\"template\"])\n        return frontend_node\n\n    def _get_fallback_input(self, **kwargs):\n        return DefaultPromptField(**kwargs)\n"
              },
              "template": {
                "_input_type": "PromptInput",
                "advanced": false,
                "display_name": "Template",
                "dynamic": false,
                "info": "",
                "list": false,
                "load_from_db": false,
                "name": "template",
                "placeholder": "",
                "required": false,
                "show": true,
                "title_case": false,
                "tool_mode": false,
                "trace_as_input": true,
                "type": "prompt",
                "value": "# Expert Research Agent Protocol\n\n[Previous content remains the same, but adding this critical section about image handling:]\n\n## Image and Visual Data Handling\nWhen using Tavily Search with images enabled:\n\n1. Image Collection\n   - Always enable include_images in Tavily search\n   - Collect relevant stock charts, product images, and news photos\n   - Save image URLs from reliable sources\n   - Focus on recent, high-quality images\n\n2. Image Categories to Collect\n   - Product showcase images\n   - Stock performance charts\n   - Company facilities\n   - Key executive photos\n   - Recent event images\n   - Market share visualizations\n\n3. Image Documentation\n   - Include full image URL\n   - Add clear descriptions\n   - Note image source and date\n   - Explain image relevance\n\n4. Image Presentation in Output\n   ```markdown\n   ![Image Description](image_url)\n   - Source: [Source Name]\n   - Date: [Image Date]\n   - Context: [Brief explanation of image relevance]\n   ```\n\n## Output Structure\nPresent your findings in this format:\n\n### Company Overview\n[Comprehensive overview based on search results]\n\n### Recent Developments\n[Latest news and announcements with dates]\n\n### Market Context\n[Industry trends and competitive position]\n\n### Visual Insights\n[Reference relevant images from search]\n\n### Key Risk Factors\n[Identified risks and challenges]\n\n### Sources\n[List of key sources consulted]\n\nRemember to:\n- Use Markdown formatting for clear structure\n- Include dates for all time-sensitive information\n- Quote significant statistics and statements\n- Reference any included images\n- Highlight conflicting information or viewpoints\n- Pass all gathered data to the Finance Agent for detailed financial analysis"
              },
              "tool_placeholder": {
                "_input_type": "MessageTextInput",
                "advanced": true,
                "display_name": "Tool Placeholder",
                "dynamic": false,
                "info": "A placeholder input for tool mode.",
                "input_types": [
                  "Message"
                ],
                "list": false,
                "load_from_db": false,
                "name": "tool_placeholder",
                "placeholder": "",
                "required": false,
                "show": true,
                "title_case": false,
                "tool_mode": true,
                "trace_as_input": true,
                "trace_as_metadata": true,
                "type": "str",
                "value": ""
              }
            },
            "tool_mode": false
          },
          "selected_output": "prompt",
          "type": "Prompt"
        },
        "dragging": false,
        "height": 260,
        "id": "Prompt-ajhmq",
        "measured": {
          "height": 260,
          "width": 320
        },
        "position": {
          "x": -1142.2312935529987,
          "y": -1107.442614776065
        },
        "positionAbsolute": {
          "x": -1142.2312935529987,
          "y": -1107.442614776065
        },
        "selected": false,
        "type": "genericNode",
        "width": 320
      },
      {
        "data": {
          "description": "Create a prompt template with dynamic variables.",
          "display_name": "Prompt",
          "id": "Prompt-6JL4E",
          "node": {
            "base_classes": [
              "Message"
            ],
            "beta": false,
            "conditional_paths": [],
            "custom_fields": {
              "template": []
            },
            "description": "Create a prompt template with dynamic variables.",
            "display_name": "Prompt",
            "documentation": "",
            "edited": false,
            "error": null,
            "field_order": [
              "template"
            ],
            "frozen": false,
            "full_path": null,
            "icon": "braces",
            "is_composition": null,
            "is_input": null,
            "is_output": null,
            "legacy": false,
            "lf_version": "1.0.19.post2",
            "metadata": {
              "code_hash": "3bf0b511e227",
              "module": "langflow.components.prompts.prompt.PromptComponent"
            },
            "name": "",
            "output_types": [],
            "outputs": [
              {
                "allows_loop": false,
                "cache": true,
                "display_name": "Prompt",
                "group_outputs": false,
                "method": "build_prompt",
                "name": "prompt",
                "selected": "Message",
                "tool_mode": true,
                "types": [
                  "Message"
                ],
                "value": "__UNDEFINED__"
              }
            ],
            "pinned": false,
            "template": {
              "_type": "Component",
              "code": {
                "advanced": true,
                "dynamic": true,
                "fileTypes": [],
                "file_path": "",
                "info": "",
                "list": false,
                "load_from_db": false,
                "multiline": true,
                "name": "code",
                "password": false,
                "placeholder": "",
                "required": true,
                "show": true,
                "title_case": false,
                "type": "code",
                "value": "from langflow.base.prompts.api_utils import process_prompt_template\nfrom langflow.custom.custom_component.component import Component\nfrom langflow.inputs.inputs import DefaultPromptField\nfrom langflow.io import MessageTextInput, Output, PromptInput\nfrom langflow.schema.message import Message\nfrom langflow.template.utils import update_template_values\n\n\nclass PromptComponent(Component):\n    display_name: str = \"Prompt\"\n    description: str = \"Create a prompt template with dynamic variables.\"\n    icon = \"braces\"\n    trace_type = \"prompt\"\n    name = \"Prompt\"\n\n    inputs = [\n        PromptInput(name=\"template\", display_name=\"Template\"),\n        MessageTextInput(\n            name=\"tool_placeholder\",\n            display_name=\"Tool Placeholder\",\n            tool_mode=True,\n            advanced=True,\n            info=\"A placeholder input for tool mode.\",\n        ),\n    ]\n\n    outputs = [\n        Output(display_name=\"Prompt\", name=\"prompt\", method=\"build_prompt\"),\n    ]\n\n    async def build_prompt(self) -> Message:\n        prompt = Message.from_template(**self._attributes)\n        self.status = prompt.text\n        return prompt\n\n    def _update_template(self, frontend_node: dict):\n        prompt_template = frontend_node[\"template\"][\"template\"][\"value\"]\n        custom_fields = frontend_node[\"custom_fields\"]\n        frontend_node_template = frontend_node[\"template\"]\n        _ = process_prompt_template(\n            template=prompt_template,\n            name=\"template\",\n            custom_fields=custom_fields,\n            frontend_node_template=frontend_node_template,\n        )\n        return frontend_node\n\n    async def update_frontend_node(self, new_frontend_node: dict, current_frontend_node: dict):\n        \"\"\"This function is called after the code validation is done.\"\"\"\n        frontend_node = await super().update_frontend_node(new_frontend_node, current_frontend_node)\n        template = frontend_node[\"template\"][\"template\"][\"value\"]\n        # Kept it duplicated for backwards compatibility\n        _ = process_prompt_template(\n            template=template,\n            name=\"template\",\n            custom_fields=frontend_node[\"custom_fields\"],\n            frontend_node_template=frontend_node[\"template\"],\n        )\n        # Now that template is updated, we need to grab any values that were set in the current_frontend_node\n        # and update the frontend_node with those values\n        update_template_values(new_template=frontend_node, previous_template=current_frontend_node[\"template\"])\n        return frontend_node\n\n    def _get_fallback_input(self, **kwargs):\n        return DefaultPromptField(**kwargs)\n"
              },
              "template": {
                "_input_type": "PromptInput",
                "advanced": false,
                "display_name": "Template",
                "dynamic": false,
                "info": "",
                "list": false,
                "load_from_db": false,
                "name": "template",
                "placeholder": "",
                "required": false,
                "show": true,
                "title_case": false,
                "tool_mode": false,
                "trace_as_input": true,
                "type": "prompt",
                "value": "# Financial Analysis Expert Protocol\n\nYou are an elite financial analyst with access to Yahoo! Finance tools. Your role is to perform comprehensive financial analysis based on the research provided and the data available through Yahoo! Finance methods.\n\n## CRITICAL: Stock Symbol Usage\n- Always use correct stock ticker symbols in UPPERCASE format\n- Examples of valid symbols:\n  * AAPL (Apple Inc.)\n  * MSFT (Microsoft)\n  * NVDA (NVIDIA)\n  * GOOGL (Alphabet/Google)\n  * TSLA (Tesla)\n- Invalid formats to avoid:\n  * ❌ Apple (company name instead of symbol)\n  * ❌ aapl (lowercase)\n  * ❌ $AAPL (with dollar sign)\n  * ❌ AAPL.US (with extension)\n\n## Data Collection Strategy\n\n1. Initial Symbol Verification\n   - Confirm valid stock symbol format before any analysis\n   - Use get_info first to verify symbol validity\n   - Cross-reference with get_fast_info to ensure data availability\n   - If symbol is invalid, immediately report the error\n\n2. Core Company Analysis\n   - Get basic info (get_info): Full company details\n   - Fast metrics (get_fast_info): Quick market data\n   - Earnings data (get_earnings): Performance history\n   - Calendar events (get_calendar): Upcoming events\n\n3. Financial Statement Analysis\n   - Income statements (get_income_stmt)\n   - Balance sheets (get_balance_sheet)\n   - Cash flow statements (get_cashflow)\n\n4. Market Intelligence\n   - Latest recommendations (get_recommendations)\n   - Recommendation trends (get_recommendations_summary)\n   - Recent rating changes (get_upgrades_downgrades)\n   - Breaking news (get_news, specify number of articles needed)\n\n5. Ownership Structure\n   - Institutional holdings (get_institutional_holders)\n   - Major stakeholders (get_major_holders)\n   - Fund ownership (get_mutualfund_holders)\n   - Insider activity:\n     * Recent purchases (get_insider_purchases)\n     * Transaction history (get_insider_transactions)\n     * Insider roster (get_insider_roster_holders)\n\n6. Historical Patterns\n   - Corporate actions (get_actions)\n   - Dividend history (get_dividends)\n   - Split history (get_splits)\n   - Capital gains (get_capital_gains)\n   - Regulatory filings (get_sec_filings)\n   - ESG metrics (get_sustainability)\n\n## Analysis Framework\n\n1. Profitability Metrics\n   - Revenue trends\n   - Margin analysis\n   - Efficiency ratios\n   - Return metrics\n\n2. Financial Health\n   - Liquidity ratios\n   - Debt analysis\n   - Working capital\n   - Cash flow quality\n\n3. Growth Assessment\n   - Historical rates\n   - Future projections\n   - Market opportunity\n   - Expansion plans\n\n4. Risk Evaluation\n   - Financial risks\n   - Market position\n   - Operational challenges\n   - Competitive threats\n\n## Output Structure\n\n### Symbol Information\n[Confirm stock symbol and basic company information]\n\n### Financial Overview\n[Key metrics summary with actual numbers]\n\n### Profitability Analysis\n[Detailed profit metrics with comparisons]\n\n### Balance Sheet Review\n[Asset and liability analysis]\n\n### Cash Flow Assessment\n[Cash generation and usage patterns]\n\n### Market Sentiment\n[Analyst views and institutional activity]\n\n### Growth Analysis\n[Historical and projected growth]\n\n### Risk Factors\n[Comprehensive risk assessment]\n\nRemember to:\n- ALWAYS verify stock symbol validity first\n- Use exact numbers from the data\n- Compare with industry standards\n- Highlight significant trends\n- Flag data anomalies\n- Identify key risks\n- Provide metric context\n- Focus on material information\n\nPass your comprehensive financial analysis to the Analysis & Editor Agent for final synthesis and recommendations. Include any invalid symbol errors or data availability issues in your report."
              },
              "tool_placeholder": {
                "_input_type": "MessageTextInput",
                "advanced": true,
                "display_name": "Tool Placeholder",
                "dynamic": false,
                "info": "A placeholder input for tool mode.",
                "input_types": [
                  "Message"
                ],
                "list": false,
                "load_from_db": false,
                "name": "tool_placeholder",
                "placeholder": "",
                "required": false,
                "show": true,
                "title_case": false,
                "tool_mode": true,
                "trace_as_input": true,
                "trace_as_metadata": true,
                "type": "str",
                "value": ""
              }
            },
            "tool_mode": false
          },
          "selected_output": "prompt",
          "type": "Prompt"
        },
        "dragging": false,
        "height": 260,
        "id": "Prompt-6JL4E",
        "measured": {
          "height": 260,
          "width": 320
        },
        "position": {
          "x": -344.9674638932195,
          "y": -1280.1782190739505
        },
        "positionAbsolute": {
          "x": -344.9674638932195,
          "y": -1280.1782190739505
        },
        "selected": false,
        "type": "genericNode",
        "width": 320
      },
      {
        "data": {
          "description": "Create a prompt template with dynamic variables.",
          "display_name": "Prompt",
          "id": "Prompt-WvveL",
          "node": {
            "base_classes": [
              "Message"
            ],
            "beta": false,
            "conditional_paths": [],
            "custom_fields": {
              "template": [
                "research_agent_output",
                "finance_agent_output"
              ]
            },
            "description": "Create a prompt template with dynamic variables.",
            "display_name": "Prompt",
            "documentation": "",
            "edited": false,
            "error": null,
            "field_order": [
              "template"
            ],
            "frozen": false,
            "full_path": null,
            "icon": "braces",
            "is_composition": null,
            "is_input": null,
            "is_output": null,
            "legacy": false,
            "lf_version": "1.0.19.post2",
            "metadata": {
              "code_hash": "3bf0b511e227",
              "module": "langflow.components.prompts.prompt.PromptComponent"
            },
            "name": "",
            "output_types": [],
            "outputs": [
              {
                "allows_loop": false,
                "cache": true,
                "display_name": "Prompt",
                "group_outputs": false,
                "method": "build_prompt",
                "name": "prompt",
                "selected": "Message",
                "tool_mode": true,
                "types": [
                  "Message"
                ],
                "value": "__UNDEFINED__"
              }
            ],
            "pinned": false,
            "template": {
              "_type": "Component",
              "code": {
                "advanced": true,
                "dynamic": true,
                "fileTypes": [],
                "file_path": "",
                "info": "",
                "list": false,
                "load_from_db": false,
                "multiline": true,
                "name": "code",
                "password": false,
                "placeholder": "",
                "required": true,
                "show": true,
                "title_case": false,
                "type": "code",
                "value": "from langflow.base.prompts.api_utils import process_prompt_template\nfrom langflow.custom.custom_component.component import Component\nfrom langflow.inputs.inputs import DefaultPromptField\nfrom langflow.io import MessageTextInput, Output, PromptInput\nfrom langflow.schema.message import Message\nfrom langflow.template.utils import update_template_values\n\n\nclass PromptComponent(Component):\n    display_name: str = \"Prompt\"\n    description: str = \"Create a prompt template with dynamic variables.\"\n    icon = \"braces\"\n    trace_type = \"prompt\"\n    name = \"Prompt\"\n\n    inputs = [\n        PromptInput(name=\"template\", display_name=\"Template\"),\n        MessageTextInput(\n            name=\"tool_placeholder\",\n            display_name=\"Tool Placeholder\",\n            tool_mode=True,\n            advanced=True,\n            info=\"A placeholder input for tool mode.\",\n        ),\n    ]\n\n    outputs = [\n        Output(display_name=\"Prompt\", name=\"prompt\", method=\"build_prompt\"),\n    ]\n\n    async def build_prompt(self) -> Message:\n        prompt = Message.from_template(**self._attributes)\n        self.status = prompt.text\n        return prompt\n\n    def _update_template(self, frontend_node: dict):\n        prompt_template = frontend_node[\"template\"][\"template\"][\"value\"]\n        custom_fields = frontend_node[\"custom_fields\"]\n        frontend_node_template = frontend_node[\"template\"]\n        _ = process_prompt_template(\n            template=prompt_template,\n            name=\"template\",\n            custom_fields=custom_fields,\n            frontend_node_template=frontend_node_template,\n        )\n        return frontend_node\n\n    async def update_frontend_node(self, new_frontend_node: dict, current_frontend_node: dict):\n        \"\"\"This function is called after the code validation is done.\"\"\"\n        frontend_node = await super().update_frontend_node(new_frontend_node, current_frontend_node)\n        template = frontend_node[\"template\"][\"template\"][\"value\"]\n        # Kept it duplicated for backwards compatibility\n        _ = process_prompt_template(\n            template=template,\n            name=\"template\",\n            custom_fields=frontend_node[\"custom_fields\"],\n            frontend_node_template=frontend_node[\"template\"],\n        )\n        # Now that template is updated, we need to grab any values that were set in the current_frontend_node\n        # and update the frontend_node with those values\n        update_template_values(new_template=frontend_node, previous_template=current_frontend_node[\"template\"])\n        return frontend_node\n\n    def _get_fallback_input(self, **kwargs):\n        return DefaultPromptField(**kwargs)\n"
              },
              "finance_agent_output": {
                "advanced": false,
                "display_name": "finance_agent_output",
                "dynamic": false,
                "field_type": "str",
                "fileTypes": [],
                "file_path": "",
                "info": "",
                "input_types": [
                  "Message",
                  "Text"
                ],
                "list": false,
                "load_from_db": false,
                "multiline": true,
                "name": "finance_agent_output",
                "placeholder": "",
                "required": false,
                "show": true,
                "title_case": false,
                "type": "str",
                "value": ""
              },
              "research_agent_output": {
                "advanced": false,
                "display_name": "research_agent_output",
                "dynamic": false,
                "field_type": "str",
                "fileTypes": [],
                "file_path": "",
                "info": "",
                "input_types": [
                  "Message",
                  "Text"
                ],
                "list": false,
                "load_from_db": false,
                "multiline": true,
                "name": "research_agent_output",
                "placeholder": "",
                "required": false,
                "show": true,
                "title_case": false,
                "type": "str",
                "value": ""
              },
              "template": {
                "_input_type": "PromptInput",
                "advanced": false,
                "display_name": "Template",
                "dynamic": false,
                "info": "",
                "list": false,
                "load_from_db": false,
                "name": "template",
                "placeholder": "",
                "required": false,
                "show": true,
                "title_case": false,
                "tool_mode": false,
                "trace_as_input": true,
                "type": "prompt",
                "value": "# Investment Analysis & Editorial Protocol\n\nYou are an elite financial analyst and editorial expert responsible for creating the final investment analysis report. Your role is to synthesize research and financial data into a visually appealing, data-rich investment analysis using proper markdown formatting.\n\n## Input Processing\n1. Research Agent Input (Visual + Market Research):\n   - Market research and news\n   - Industry trends\n   - Competitive analysis\n   - Images and charts\n   - News sentiment\n   - {research_agent_output}\n\n2. Finance Agent Input (Quantitative Data):\n   - Detailed financial metrics\n   - Stock statistics\n   - Analyst ratings\n   - Growth metrics\n   - Risk factors\n   - {finance_agent_output}\n\n## Output Format Requirements\n\n1. Header Format\n   Use single # for main title, increment for subsections\n   \n2. Image Placement\n   - Place images immediately after relevant sections\n   - Use proper markdown format: ![Alt Text](url)\n   - Always include source and context\n   - Use *italics* for image captions\n\n3. Table Formatting\n   - Use standard markdown tables\n   - Align numbers right, text left\n   - Include header separators\n   - Keep consistent column widths\n\n4. Data Presentation\n   - Use bold (**) for key metrics\n   - Include percentage changes\n   - Show comparisons\n   - Include trends (↑/↓)\n\n## Report Structure\n\n# Investment Analysis Report: [Company Name] ($SYMBOL)\n*Generated: [Date] | Type: Comprehensive Evaluation*\n\n[Executive Summary - 3 paragraphs max]\n\n## Quick Take\n- **Recommendation**: [BUY/HOLD/SELL]\n- **Target Price**: $XXX\n- **Risk Level**: [LOW/MEDIUM/HIGH]\n- **Investment Horizon**: [SHORT/MEDIUM/LONG]-term\n\n## Market Analysis\n[Insert most relevant market image here]\n*Source: [Name] - [Context]*\n\n### Industry Position\n- Market share data\n- Competitive analysis\n- Recent developments\n\n## Financial Health\n| Metric | Value | YoY Change | Industry Avg |\n|:-------|------:|-----------:|-------------:|\n| Revenue | $XXX | XX% | $XXX |\n[Additional metrics]\n\n### Key Performance Indicators\n- **Revenue Growth**: XX%\n- **Profit Margin**: XX%\n- **ROE**: XX%\n\n## Growth Drivers\n1. Short-term Catalysts\n2. Long-term Opportunities\n3. Innovation Pipeline\n\n## Risk Assessment\n| Risk Factor | Severity | Probability | Impact |\n|:------------|:---------|:------------|:-------|\n| [Risk 1] | HIGH/MED/LOW | H/M/L | Details |\n\n## Technical Analysis\n[Insert technical chart]\n*Source: [Name] - Analysis of key technical indicators*\n\n## Investment Strategy\n### Long-term (18+ months)\n- Entry points\n- Position sizing\n- Risk management\n\n### Medium-term (6-18 months)\n- Technical levels\n- Catalysts timeline\n\n### Short-term (0-6 months)\n- Support/Resistance\n- Trading parameters\n\n## Price Targets\n- **Bear Case**: $XXX (-XX%)\n- **Base Case**: $XXX\n- **Bull Case**: $XXX (+XX%)\n\n## Monitoring Checklist\n1. [Metric 1]\n2. [Metric 2]\n3. [Metric 3]\n\n## Visual Evidence\n[Insert additional relevant images]\n*Source: [Name] - [Specific context and analysis]*\n\n*Disclaimer: This analysis is for informational purposes only. Always conduct your own research before making investment decisions.*\n\n## Output Requirements\n\n1. Visual Excellence\n   - Strategic image placement\n   - Clear data visualization\n   - Consistent formatting\n   - Professional appearance\n\n2. Data Accuracy\n   - Cross-reference numbers\n   - Verify calculations\n   - Include trends\n   - Show comparisons\n\n3. Action Focus\n   - Clear recommendations\n   - Specific entry/exit points\n   - Risk management guidelines\n   - Monitoring triggers\n\n4. Professional Standards\n   - No spelling errors\n   - Consistent formatting\n   - Proper citations\n   - Clear attribution\n\nRemember:\n- Never use triple backticks\n- Include all images with proper markdown\n- Maintain consistent formatting\n- Provide specific, actionable insights\n- Use emojis sparingly and professionally\n- Cross-validate all data points"
              },
              "tool_placeholder": {
                "_input_type": "MessageTextInput",
                "advanced": true,
                "display_name": "Tool Placeholder",
                "dynamic": false,
                "info": "A placeholder input for tool mode.",
                "input_types": [
                  "Message"
                ],
                "list": false,
                "load_from_db": false,
                "name": "tool_placeholder",
                "placeholder": "",
                "required": false,
                "show": true,
                "title_case": false,
                "tool_mode": true,
                "trace_as_input": true,
                "trace_as_metadata": true,
                "type": "str",
                "value": ""
              }
            },
            "tool_mode": false
          },
          "selected_output": "prompt",
          "type": "Prompt"
        },
        "dragging": false,
        "height": 433,
        "id": "Prompt-WvveL",
        "measured": {
          "height": 433,
          "width": 320
        },
        "position": {
          "x": 416.02309796632085,
          "y": -1081.5957453651372
        },
        "positionAbsolute": {
          "x": 416.02309796632085,
          "y": -1081.5957453651372
        },
        "selected": false,
        "type": "genericNode",
        "width": 320
      },
      {
        "data": {
          "id": "ChatInput-NuUHZ",
          "node": {
            "base_classes": [
              "Message"
            ],
            "beta": false,
            "conditional_paths": [],
            "custom_fields": {},
            "description": "Get chat inputs from the Playground.",
            "display_name": "Chat Input",
            "documentation": "",
            "edited": false,
            "field_order": [
              "input_value",
              "should_store_message",
              "sender",
              "sender_name",
              "session_id",
              "files",
              "background_color",
              "chat_icon",
              "text_color"
            ],
            "frozen": false,
            "icon": "MessagesSquare",
            "legacy": false,
            "lf_version": "1.0.19.post2",
            "metadata": {
              "code_hash": "192913db3453",
              "dependencies": {
                "dependencies": [
                  {
                    "name": "langflow",
                    "version": null
                  }
                ],
                "total_dependencies": 1
              },
              "module": "langflow.components.input_output.chat.ChatInput"
            },
            "output_types": [],
            "outputs": [
              {
                "allows_loop": false,
                "cache": true,
                "display_name": "Chat Message",
                "group_outputs": false,
                "method": "message_response",
                "name": "message",
                "selected": "Message",
                "tool_mode": true,
                "types": [
                  "Message"
                ],
                "value": "__UNDEFINED__"
              }
            ],
            "pinned": false,
            "template": {
              "_type": "Component",
              "background_color": {
                "_input_type": "MessageTextInput",
                "advanced": true,
                "display_name": "Background Color",
                "dynamic": false,
                "info": "The background color of the icon.",
                "input_types": [
                  "Message"
                ],
                "list": false,
                "load_from_db": false,
                "name": "background_color",
                "placeholder": "",
                "required": false,
                "show": true,
                "title_case": false,
                "tool_mode": false,
                "trace_as_input": true,
                "trace_as_metadata": true,
                "type": "str",
                "value": ""
              },
              "chat_icon": {
                "_input_type": "MessageTextInput",
                "advanced": true,
                "display_name": "Icon",
                "dynamic": false,
                "info": "The icon of the message.",
                "input_types": [
                  "Message"
                ],
                "list": false,
                "load_from_db": false,
                "name": "chat_icon",
                "placeholder": "",
                "required": false,
                "show": true,
                "title_case": false,
                "tool_mode": false,
                "trace_as_input": true,
                "trace_as_metadata": true,
                "type": "str",
                "value": ""
              },
              "code": {
                "advanced": true,
                "dynamic": true,
                "fileTypes": [],
                "file_path": "",
                "info": "",
                "list": false,
                "load_from_db": false,
                "multiline": true,
                "name": "code",
                "password": false,
                "placeholder": "",
                "required": true,
                "show": true,
                "title_case": false,
                "type": "code",
                "value": "from langflow.base.data.utils import IMG_FILE_TYPES, TEXT_FILE_TYPES\nfrom langflow.base.io.chat import ChatComponent\nfrom langflow.inputs.inputs import BoolInput\nfrom langflow.io import (\n    DropdownInput,\n    FileInput,\n    MessageTextInput,\n    MultilineInput,\n    Output,\n)\nfrom langflow.schema.message import Message\nfrom langflow.utils.constants import (\n    MESSAGE_SENDER_AI,\n    MESSAGE_SENDER_NAME_USER,\n    MESSAGE_SENDER_USER,\n)\n\n\nclass ChatInput(ChatComponent):\n    display_name = \"Chat Input\"\n    description = \"Get chat inputs from the Playground.\"\n    documentation: str = \"https://docs.langflow.org/components-io#chat-input\"\n    icon = \"MessagesSquare\"\n    name = \"ChatInput\"\n    minimized = True\n\n    inputs = [\n        MultilineInput(\n            name=\"input_value\",\n            display_name=\"Input Text\",\n            value=\"\",\n            info=\"Message to be passed as input.\",\n            input_types=[],\n        ),\n        BoolInput(\n            name=\"should_store_message\",\n            display_name=\"Store Messages\",\n            info=\"Store the message in the history.\",\n            value=True,\n            advanced=True,\n        ),\n        DropdownInput(\n            name=\"sender\",\n            display_name=\"Sender Type\",\n            options=[MESSAGE_SENDER_AI, MESSAGE_SENDER_USER],\n            value=MESSAGE_SENDER_USER,\n            info=\"Type of sender.\",\n            advanced=True,\n        ),\n        MessageTextInput(\n            name=\"sender_name\",\n            display_name=\"Sender Name\",\n            info=\"Name of the sender.\",\n            value=MESSAGE_SENDER_NAME_USER,\n            advanced=True,\n        ),\n        MessageTextInput(\n            name=\"session_id\",\n            display_name=\"Session ID\",\n            info=\"The session ID of the chat. If empty, the current session ID parameter will be used.\",\n            advanced=True,\n        ),\n        FileInput(\n            name=\"files\",\n            display_name=\"Files\",\n            file_types=TEXT_FILE_TYPES + IMG_FILE_TYPES,\n            info=\"Files to be sent with the message.\",\n            advanced=True,\n            is_list=True,\n            temp_file=True,\n        ),\n        MessageTextInput(\n            name=\"background_color\",\n            display_name=\"Background Color\",\n            info=\"The background color of the icon.\",\n            advanced=True,\n        ),\n        MessageTextInput(\n            name=\"chat_icon\",\n            display_name=\"Icon\",\n            info=\"The icon of the message.\",\n            advanced=True,\n        ),\n        MessageTextInput(\n            name=\"text_color\",\n            display_name=\"Text Color\",\n            info=\"The text color of the name\",\n            advanced=True,\n        ),\n    ]\n    outputs = [\n        Output(display_name=\"Chat Message\", name=\"message\", method=\"message_response\"),\n    ]\n\n    async def message_response(self) -> Message:\n        background_color = self.background_color\n        text_color = self.text_color\n        icon = self.chat_icon\n\n        message = await Message.create(\n            text=self.input_value,\n            sender=self.sender,\n            sender_name=self.sender_name,\n            session_id=self.session_id,\n            files=self.files,\n            properties={\n                \"background_color\": background_color,\n                \"text_color\": text_color,\n                \"icon\": icon,\n            },\n        )\n        if self.session_id and isinstance(message, Message) and self.should_store_message:\n            stored_message = await self.send_message(\n                message,\n            )\n            self.message.value = stored_message\n            message = stored_message\n\n        self.status = message\n        return message\n"
              },
              "files": {
                "_input_type": "FileInput",
                "advanced": true,
                "display_name": "Files",
                "dynamic": false,
                "fileTypes": [
                  "txt",
                  "md",
                  "mdx",
                  "csv",
                  "json",
                  "yaml",
                  "yml",
                  "xml",
                  "html",
                  "htm",
                  "pdf",
                  "docx",
                  "py",
                  "sh",
                  "sql",
                  "js",
                  "ts",
                  "tsx",
                  "jpg",
                  "jpeg",
                  "png",
                  "bmp",
                  "image"
                ],
                "file_path": "",
                "info": "Files to be sent with the message.",
                "list": true,
                "name": "files",
                "placeholder": "",
                "required": false,
                "show": true,
                "temp_file": true,
                "title_case": false,
                "trace_as_metadata": true,
                "type": "file",
                "value": ""
              },
              "input_value": {
                "_input_type": "MultilineInput",
                "advanced": false,
                "display_name": "Input Text",
                "dynamic": false,
                "info": "Message to be passed as input.",
                "input_types": [],
                "list": false,
                "load_from_db": false,
                "multiline": true,
                "name": "input_value",
                "placeholder": "",
                "required": false,
                "show": true,
                "title_case": false,
                "tool_mode": false,
                "trace_as_input": true,
                "trace_as_metadata": true,
                "type": "str",
                "value": "Should I invest in Tesla (TSLA) stock right now? Please analyze the company's current position, market trends, financial health, and provide a clear investment recommendation."
              },
              "sender": {
                "_input_type": "DropdownInput",
                "advanced": true,
                "combobox": false,
                "display_name": "Sender Type",
                "dynamic": false,
                "info": "Type of sender.",
                "name": "sender",
                "options": [
                  "Machine",
                  "User"
                ],
                "placeholder": "",
                "required": false,
                "show": true,
                "title_case": false,
                "tool_mode": false,
                "trace_as_metadata": true,
                "type": "str",
                "value": "User"
              },
              "sender_name": {
                "_input_type": "MessageTextInput",
                "advanced": true,
                "display_name": "Sender Name",
                "dynamic": false,
                "info": "Name of the sender.",
                "input_types": [
                  "Message"
                ],
                "list": false,
                "load_from_db": false,
                "name": "sender_name",
                "placeholder": "",
                "required": false,
                "show": true,
                "title_case": false,
                "tool_mode": false,
                "trace_as_input": true,
                "trace_as_metadata": true,
                "type": "str",
                "value": "User"
              },
              "session_id": {
                "_input_type": "MessageTextInput",
                "advanced": true,
                "display_name": "Session ID",
                "dynamic": false,
                "info": "The session ID of the chat. If empty, the current session ID parameter will be used.",
                "input_types": [
                  "Message"
                ],
                "list": false,
                "load_from_db": false,
                "name": "session_id",
                "placeholder": "",
                "required": false,
                "show": true,
                "title_case": false,
                "tool_mode": false,
                "trace_as_input": true,
                "trace_as_metadata": true,
                "type": "str",
                "value": ""
              },
              "should_store_message": {
                "_input_type": "BoolInput",
                "advanced": true,
                "display_name": "Store Messages",
                "dynamic": false,
                "info": "Store the message in the history.",
                "list": false,
                "name": "should_store_message",
                "placeholder": "",
                "required": false,
                "show": true,
                "title_case": false,
                "trace_as_metadata": true,
                "type": "bool",
                "value": true
              },
              "text_color": {
                "_input_type": "MessageTextInput",
                "advanced": true,
                "display_name": "Text Color",
                "dynamic": false,
                "info": "The text color of the name",
                "input_types": [
                  "Message"
                ],
                "list": false,
                "load_from_db": false,
                "name": "text_color",
                "placeholder": "",
                "required": false,
                "show": true,
                "title_case": false,
                "tool_mode": false,
                "trace_as_input": true,
                "trace_as_metadata": true,
                "type": "str",
                "value": ""
              }
            },
            "tool_mode": false
          },
          "selected_output": "message",
          "type": "ChatInput"
        },
        "dragging": false,
        "height": 234,
        "id": "ChatInput-NuUHZ",
        "measured": {
          "height": 234,
          "width": 320
        },
        "position": {
          "x": -1510.6054210793818,
          "y": -947.702056394023
        },
        "positionAbsolute": {
          "x": -1510.6054210793818,
          "y": -947.702056394023
        },
        "selected": false,
        "type": "genericNode",
        "width": 320
      },
      {
        "data": {
          "id": "note-VLQWH",
          "node": {
            "description": "This flow demonstrates how to chain multiple AI agents for comprehensive research and analysis. Each agent specializes in different aspects of the research process, building upon the previous agent's work. \n\n## Quickstart\n1. Add your **OpenAI API Key** to the three **Agent** components. If you want to use a different model or provider, change the **Model Provider**, **Model Name**, and **API Key** fields accordingly.\n2. Add your **Tavily API Key** to the **Tavily AI Search** component.\n3. Open the **Playground** and enter a query to run the flow. Be specific, clear, and include key aspects that you want the agents to analyze in a financial perspective.\nBecause this flow includes a financial analysis agent, useful queries should include a financial aspect, such as \"Should I invest in Tesla (TSLA)? Focus on AI development impact\". In contrast, asking the agent, \"Tell me about Tesla\" isn't as useful because it doesn't trigger the financial research agent or provide specific talking points for the other agents to research.\n\n## Next steps\nThis template uses financial analysis as an example. Try adapting it for other research-intensive tasks that require multiple perspectives and data sources.",
            "display_name": "",
            "documentation": "",
            "template": {}
          },
          "type": "note"
        },
        "dragging": false,
        "height": 769,
        "id": "note-VLQWH",
        "measured": {
          "height": 769,
          "width": 581
        },
        "position": {
          "x": -2122.739127560837,
          "y": -1305.2541787135094
        },
        "positionAbsolute": {
          "x": -2122.739127560837,
          "y": -1302.6582482086806
        },
        "resizing": false,
        "selected": false,
        "style": {
          "height": 800,
          "width": 600
        },
        "type": "noteNode",
        "width": 581
      },
      {
        "data": {
          "description": "Define the agent's instructions, then enter a task to complete using tools.",
          "display_name": "Researcher Agent",
          "id": "Agent-b7nmW",
          "node": {
            "base_classes": [
              "Message"
            ],
            "beta": false,
            "conditional_paths": [],
            "custom_fields": {},
            "description": "Define the agent's instructions, then enter a task to complete using tools.",
            "display_name": "Researcher Agent",
            "documentation": "",
            "edited": false,
            "field_order": [
              "agent_llm",
              "max_tokens",
              "model_kwargs",
              "json_mode",
              "model_name",
              "openai_api_base",
              "api_key",
              "temperature",
              "seed",
              "max_retries",
              "timeout",
              "system_prompt",
              "n_messages",
              "tools",
              "input_value",
              "handle_parsing_errors",
              "verbose",
              "max_iterations",
              "agent_description",
              "add_current_date_tool"
            ],
            "frozen": false,
            "icon": "bot",
            "legacy": false,
            "metadata": {},
            "minimized": false,
            "output_types": [],
            "outputs": [
              {
                "allows_loop": false,
                "cache": true,
                "display_name": "Response",
                "group_outputs": false,
                "hidden": null,
                "method": "message_response",
                "name": "response",
                "options": null,
                "required_inputs": null,
                "selected": "Message",
                "tool_mode": true,
                "types": [
                  "Message"
                ],
                "value": "__UNDEFINED__"
              }
            ],
            "pinned": false,
            "template": {
              "_type": "Component",
              "add_current_date_tool": {
                "_input_type": "BoolInput",
                "advanced": true,
                "display_name": "Current Date",
                "dynamic": false,
                "info": "If true, will add a tool to the agent that returns the current date.",
                "list": false,
                "list_add_label": "Add More",
                "name": "add_current_date_tool",
                "placeholder": "",
                "required": false,
                "show": true,
                "title_case": false,
                "tool_mode": false,
                "trace_as_metadata": true,
                "type": "bool",
                "value": true
              },
              "agent_description": {
                "_input_type": "MultilineInput",
                "advanced": true,
                "copy_field": false,
                "display_name": "Agent Description [Deprecated]",
                "dynamic": false,
                "info": "The description of the agent. This is only used when in Tool Mode. Defaults to 'A helpful assistant with access to the following tools:' and tools are added dynamically. This feature is deprecated and will be removed in future versions.",
                "input_types": [
                  "Message"
                ],
                "list": false,
                "list_add_label": "Add More",
                "load_from_db": false,
                "multiline": true,
                "name": "agent_description",
                "placeholder": "",
                "required": false,
                "show": true,
                "title_case": false,
                "tool_mode": false,
                "trace_as_input": true,
                "trace_as_metadata": true,
                "type": "str",
                "value": "A helpful assistant with access to the following tools:"
              },
              "agent_llm": {
                "_input_type": "DropdownInput",
                "advanced": false,
                "combobox": false,
                "dialog_inputs": {},
                "display_name": "Model Provider",
                "dynamic": false,
                "info": "The provider of the language model that the agent will use to generate responses.",
                "input_types": [],
                "name": "agent_llm",
                "options": [
                  "Anthropic",
                  "Google Generative AI",
                  "Groq",
                  "OpenAI",
                  "Custom"
                ],
                "options_metadata": [
                  {
                    "icon": "Anthropic"
                  },
                  {
                    "icon": "GoogleGenerativeAI"
                  },
                  {
                    "icon": "Groq"
                  },
                  {
                    "icon": "OpenAI"
                  },
                  {
                    "icon": "brain"
                  }
                ],
                "placeholder": "",
                "real_time_refresh": true,
                "required": false,
                "show": true,
                "title_case": false,
                "toggle": false,
                "tool_mode": false,
                "trace_as_metadata": true,
                "type": "str",
                "value": "OpenAI"
              },
              "api_key": {
                "_input_type": "SecretStrInput",
                "advanced": false,
                "display_name": "OpenAI API Key",
                "dynamic": false,
                "info": "The OpenAI API Key to use for the OpenAI model.",
                "input_types": [],
                "load_from_db": true,
                "name": "api_key",
                "password": true,
                "placeholder": "",
                "real_time_refresh": true,
                "required": true,
                "show": true,
                "title_case": false,
                "type": "str",
                "value": "OPENAI_API_KEY"
              },
              "code": {
                "advanced": true,
                "dynamic": true,
                "fileTypes": [],
                "file_path": "",
                "info": "",
                "list": false,
                "load_from_db": false,
                "multiline": true,
                "name": "code",
                "password": false,
                "placeholder": "",
                "required": true,
                "show": true,
                "title_case": false,
                "type": "code",
                "value": "import json\nimport re\n\nfrom langchain_core.tools import StructuredTool\n\nfrom langflow.base.agents.agent import LCToolsAgentComponent\nfrom langflow.base.agents.events import ExceptionWithMessageError\nfrom langflow.base.models.model_input_constants import (\n    ALL_PROVIDER_FIELDS,\n    MODEL_DYNAMIC_UPDATE_FIELDS,\n    MODEL_PROVIDERS,\n    MODEL_PROVIDERS_DICT,\n    MODELS_METADATA,\n)\nfrom langflow.base.models.model_utils import get_model_name\nfrom langflow.components.helpers.current_date import CurrentDateComponent\nfrom langflow.components.helpers.memory import MemoryComponent\nfrom langflow.components.langchain_utilities.tool_calling import ToolCallingAgentComponent\nfrom langflow.custom.custom_component.component import _get_component_toolkit\nfrom langflow.custom.utils import update_component_build_config\nfrom langflow.field_typing import Tool\nfrom langflow.io import BoolInput, DropdownInput, IntInput, MultilineInput, Output\nfrom langflow.logging import logger\nfrom langflow.schema.data import Data\nfrom langflow.schema.dotdict import dotdict\nfrom langflow.schema.message import Message\n\n\ndef set_advanced_true(component_input):\n    component_input.advanced = True\n    return component_input\n\n\nMODEL_PROVIDERS_LIST = [\"Anthropic\", \"Google Generative AI\", \"Groq\", \"OpenAI\"]\n\n\nclass AgentComponent(ToolCallingAgentComponent):\n    display_name: str = \"Agent\"\n    description: str = \"Define the agent's instructions, then enter a task to complete using tools.\"\n    documentation: str = \"https://docs.langflow.org/agents\"\n    icon = \"bot\"\n    beta = False\n    name = \"Agent\"\n\n    memory_inputs = [set_advanced_true(component_input) for component_input in MemoryComponent().inputs]\n\n    # Filter out json_mode from OpenAI inputs since we handle structured output differently\n    openai_inputs_filtered = [\n        input_field\n        for input_field in MODEL_PROVIDERS_DICT[\"OpenAI\"][\"inputs\"]\n        if not (hasattr(input_field, \"name\") and input_field.name == \"json_mode\")\n    ]\n\n    inputs = [\n        DropdownInput(\n            name=\"agent_llm\",\n            display_name=\"Model Provider\",\n            info=\"The provider of the language model that the agent will use to generate responses.\",\n            options=[*MODEL_PROVIDERS_LIST, \"Custom\"],\n            value=\"OpenAI\",\n            real_time_refresh=True,\n            input_types=[],\n            options_metadata=[MODELS_METADATA[key] for key in MODEL_PROVIDERS_LIST] + [{\"icon\": \"brain\"}],\n        ),\n        *openai_inputs_filtered,\n        MultilineInput(\n            name=\"system_prompt\",\n            display_name=\"Agent Instructions\",\n            info=\"System Prompt: Initial instructions and context provided to guide the agent's behavior.\",\n            value=\"You are a helpful assistant that can use tools to answer questions and perform tasks.\",\n            advanced=False,\n        ),\n        IntInput(\n            name=\"n_messages\",\n            display_name=\"Number of Chat History Messages\",\n            value=100,\n            info=\"Number of chat history messages to retrieve.\",\n            advanced=True,\n            show=True,\n        ),\n        *LCToolsAgentComponent._base_inputs,\n        # removed memory inputs from agent component\n        # *memory_inputs,\n        BoolInput(\n            name=\"add_current_date_tool\",\n            display_name=\"Current Date\",\n            advanced=True,\n            info=\"If true, will add a tool to the agent that returns the current date.\",\n            value=True,\n        ),\n    ]\n    outputs = [\n        Output(name=\"response\", display_name=\"Response\", method=\"message_response\"),\n        Output(name=\"structured_response\", display_name=\"Structured Response\", method=\"json_response\", tool_mode=False),\n    ]\n\n    async def message_response(self) -> Message:\n        try:\n            # Get LLM model and validate\n            llm_model, display_name = self.get_llm()\n            if llm_model is None:\n                msg = \"No language model selected. Please choose a model to proceed.\"\n                raise ValueError(msg)\n            self.model_name = get_model_name(llm_model, display_name=display_name)\n\n            # Get memory data\n            self.chat_history = await self.get_memory_data()\n            if isinstance(self.chat_history, Message):\n                self.chat_history = [self.chat_history]\n\n            # Add current date tool if enabled\n            if self.add_current_date_tool:\n                if not isinstance(self.tools, list):  # type: ignore[has-type]\n                    self.tools = []\n                current_date_tool = (await CurrentDateComponent(**self.get_base_args()).to_toolkit()).pop(0)\n                if not isinstance(current_date_tool, StructuredTool):\n                    msg = \"CurrentDateComponent must be converted to a StructuredTool\"\n                    raise TypeError(msg)\n                self.tools.append(current_date_tool)\n            # note the tools are not required to run the agent, hence the validation removed.\n\n            # Set up and run agent\n            self.set(\n                llm=llm_model,\n                tools=self.tools or [],\n                chat_history=self.chat_history,\n                input_value=self.input_value,\n                system_prompt=self.system_prompt,\n            )\n            agent = self.create_agent_runnable()\n            result = await self.run_agent(agent)\n\n            # Store result for potential JSON output\n            self._agent_result = result\n            # return result\n\n        except (ValueError, TypeError, KeyError) as e:\n            await logger.aerror(f\"{type(e).__name__}: {e!s}\")\n            raise\n        except ExceptionWithMessageError as e:\n            await logger.aerror(f\"ExceptionWithMessageError occurred: {e}\")\n            raise\n        except Exception as e:\n            await logger.aerror(f\"Unexpected error: {e!s}\")\n            raise\n        else:\n            return result\n\n    async def json_response(self) -> Data:\n        \"\"\"Convert agent response to structured JSON Data output.\"\"\"\n        # Run the regular message response first to get the result\n        if not hasattr(self, \"_agent_result\"):\n            await self.message_response()\n\n        result = self._agent_result\n\n        # Extract content from result\n        if hasattr(result, \"content\"):\n            content = result.content\n        elif hasattr(result, \"text\"):\n            content = result.text\n        else:\n            content = str(result)\n\n        # Try to parse as JSON\n        try:\n            json_data = json.loads(content)\n            return Data(data=json_data)\n        except json.JSONDecodeError:\n            # If it's not valid JSON, try to extract JSON from the content\n            json_match = re.search(r\"\\{.*\\}\", content, re.DOTALL)\n            if json_match:\n                try:\n                    json_data = json.loads(json_match.group())\n                    return Data(data=json_data)\n                except json.JSONDecodeError:\n                    pass\n\n            # If we can't extract JSON, return the raw content as data\n            return Data(data={\"content\": content, \"error\": \"Could not parse as JSON\"})\n\n    async def get_memory_data(self):\n        # TODO: This is a temporary fix to avoid message duplication. We should develop a function for this.\n        messages = (\n            await MemoryComponent(**self.get_base_args())\n            .set(session_id=self.graph.session_id, order=\"Ascending\", n_messages=self.n_messages)\n            .retrieve_messages()\n        )\n        return [\n            message for message in messages if getattr(message, \"id\", None) != getattr(self.input_value, \"id\", None)\n        ]\n\n    def get_llm(self):\n        if not isinstance(self.agent_llm, str):\n            return self.agent_llm, None\n\n        try:\n            provider_info = MODEL_PROVIDERS_DICT.get(self.agent_llm)\n            if not provider_info:\n                msg = f\"Invalid model provider: {self.agent_llm}\"\n                raise ValueError(msg)\n\n            component_class = provider_info.get(\"component_class\")\n            display_name = component_class.display_name\n            inputs = provider_info.get(\"inputs\")\n            prefix = provider_info.get(\"prefix\", \"\")\n\n            return self._build_llm_model(component_class, inputs, prefix), display_name\n\n        except Exception as e:\n            logger.error(f\"Error building {self.agent_llm} language model: {e!s}\")\n            msg = f\"Failed to initialize language model: {e!s}\"\n            raise ValueError(msg) from e\n\n    def _build_llm_model(self, component, inputs, prefix=\"\"):\n        model_kwargs = {}\n        for input_ in inputs:\n            if hasattr(self, f\"{prefix}{input_.name}\"):\n                model_kwargs[input_.name] = getattr(self, f\"{prefix}{input_.name}\")\n        return component.set(**model_kwargs).build_model()\n\n    def set_component_params(self, component):\n        provider_info = MODEL_PROVIDERS_DICT.get(self.agent_llm)\n        if provider_info:\n            inputs = provider_info.get(\"inputs\")\n            prefix = provider_info.get(\"prefix\")\n            # Filter out json_mode and only use attributes that exist on this component\n            model_kwargs = {}\n            for input_ in inputs:\n                if hasattr(self, f\"{prefix}{input_.name}\"):\n                    model_kwargs[input_.name] = getattr(self, f\"{prefix}{input_.name}\")\n\n            return component.set(**model_kwargs)\n        return component\n\n    def delete_fields(self, build_config: dotdict, fields: dict | list[str]) -> None:\n        \"\"\"Delete specified fields from build_config.\"\"\"\n        for field in fields:\n            build_config.pop(field, None)\n\n    def update_input_types(self, build_config: dotdict) -> dotdict:\n        \"\"\"Update input types for all fields in build_config.\"\"\"\n        for key, value in build_config.items():\n            if isinstance(value, dict):\n                if value.get(\"input_types\") is None:\n                    build_config[key][\"input_types\"] = []\n            elif hasattr(value, \"input_types\") and value.input_types is None:\n                value.input_types = []\n        return build_config\n\n    async def update_build_config(\n        self, build_config: dotdict, field_value: str, field_name: str | None = None\n    ) -> dotdict:\n        # Iterate over all providers in the MODEL_PROVIDERS_DICT\n        # Existing logic for updating build_config\n        if field_name in (\"agent_llm\",):\n            build_config[\"agent_llm\"][\"value\"] = field_value\n            provider_info = MODEL_PROVIDERS_DICT.get(field_value)\n            if provider_info:\n                component_class = provider_info.get(\"component_class\")\n                if component_class and hasattr(component_class, \"update_build_config\"):\n                    # Call the component class's update_build_config method\n                    build_config = await update_component_build_config(\n                        component_class, build_config, field_value, \"model_name\"\n                    )\n\n            provider_configs: dict[str, tuple[dict, list[dict]]] = {\n                provider: (\n                    MODEL_PROVIDERS_DICT[provider][\"fields\"],\n                    [\n                        MODEL_PROVIDERS_DICT[other_provider][\"fields\"]\n                        for other_provider in MODEL_PROVIDERS_DICT\n                        if other_provider != provider\n                    ],\n                )\n                for provider in MODEL_PROVIDERS_DICT\n            }\n            if field_value in provider_configs:\n                fields_to_add, fields_to_delete = provider_configs[field_value]\n\n                # Delete fields from other providers\n                for fields in fields_to_delete:\n                    self.delete_fields(build_config, fields)\n\n                # Add provider-specific fields\n                if field_value == \"OpenAI\" and not any(field in build_config for field in fields_to_add):\n                    build_config.update(fields_to_add)\n                else:\n                    build_config.update(fields_to_add)\n                # Reset input types for agent_llm\n                build_config[\"agent_llm\"][\"input_types\"] = []\n            elif field_value == \"Custom\":\n                # Delete all provider fields\n                self.delete_fields(build_config, ALL_PROVIDER_FIELDS)\n                # Update with custom component\n                custom_component = DropdownInput(\n                    name=\"agent_llm\",\n                    display_name=\"Language Model\",\n                    options=[*sorted(MODEL_PROVIDERS), \"Custom\"],\n                    value=\"Custom\",\n                    real_time_refresh=True,\n                    input_types=[\"LanguageModel\"],\n                    options_metadata=[MODELS_METADATA[key] for key in sorted(MODELS_METADATA.keys())]\n                    + [{\"icon\": \"brain\"}],\n                )\n                build_config.update({\"agent_llm\": custom_component.to_dict()})\n            # Update input types for all fields\n            build_config = self.update_input_types(build_config)\n\n            # Validate required keys\n            default_keys = [\n                \"code\",\n                \"_type\",\n                \"agent_llm\",\n                \"tools\",\n                \"input_value\",\n                \"add_current_date_tool\",\n                \"system_prompt\",\n                \"agent_description\",\n                \"max_iterations\",\n                \"handle_parsing_errors\",\n                \"verbose\",\n            ]\n            missing_keys = [key for key in default_keys if key not in build_config]\n            if missing_keys:\n                msg = f\"Missing required keys in build_config: {missing_keys}\"\n                raise ValueError(msg)\n        if (\n            isinstance(self.agent_llm, str)\n            and self.agent_llm in MODEL_PROVIDERS_DICT\n            and field_name in MODEL_DYNAMIC_UPDATE_FIELDS\n        ):\n            provider_info = MODEL_PROVIDERS_DICT.get(self.agent_llm)\n            if provider_info:\n                component_class = provider_info.get(\"component_class\")\n                component_class = self.set_component_params(component_class)\n                prefix = provider_info.get(\"prefix\")\n                if component_class and hasattr(component_class, \"update_build_config\"):\n                    # Call each component class's update_build_config method\n                    # remove the prefix from the field_name\n                    if isinstance(field_name, str) and isinstance(prefix, str):\n                        field_name = field_name.replace(prefix, \"\")\n                    build_config = await update_component_build_config(\n                        component_class, build_config, field_value, \"model_name\"\n                    )\n        return dotdict({k: v.to_dict() if hasattr(v, \"to_dict\") else v for k, v in build_config.items()})\n\n    async def _get_tools(self) -> list[Tool]:\n        component_toolkit = _get_component_toolkit()\n        tools_names = self._build_tools_names()\n        agent_description = self.get_tool_description()\n        # TODO: Agent Description Depreciated Feature to be removed\n        description = f\"{agent_description}{tools_names}\"\n        tools = component_toolkit(component=self).get_tools(\n            tool_name=\"Call_Agent\", tool_description=description, callbacks=self.get_langchain_callbacks()\n        )\n        if hasattr(self, \"tools_metadata\"):\n            tools = component_toolkit(component=self, metadata=self.tools_metadata).update_tools_metadata(tools=tools)\n        return tools\n"
              },
              "handle_parsing_errors": {
                "_input_type": "BoolInput",
                "advanced": true,
                "display_name": "Handle Parse Errors",
                "dynamic": false,
                "info": "Should the Agent fix errors when reading user input for better processing?",
                "list": false,
                "list_add_label": "Add More",
                "name": "handle_parsing_errors",
                "placeholder": "",
                "required": false,
                "show": true,
                "title_case": false,
                "tool_mode": false,
                "trace_as_metadata": true,
                "type": "bool",
                "value": true
              },
              "input_value": {
                "_input_type": "MessageTextInput",
                "advanced": false,
                "display_name": "Input",
                "dynamic": false,
                "info": "The input provided by the user for the agent to process.",
                "input_types": [
                  "Message"
                ],
                "list": false,
                "list_add_label": "Add More",
                "load_from_db": false,
                "name": "input_value",
                "placeholder": "",
                "required": false,
                "show": true,
                "title_case": false,
                "tool_mode": true,
                "trace_as_input": true,
                "trace_as_metadata": true,
                "type": "str",
                "value": ""
              },
              "json_mode": {
                "_input_type": "BoolInput",
                "advanced": true,
                "display_name": "JSON Mode",
                "dynamic": false,
                "info": "If True, it will output JSON regardless of passing a schema.",
                "list": false,
                "list_add_label": "Add More",
                "name": "json_mode",
                "placeholder": "",
                "required": false,
                "show": true,
                "title_case": false,
                "tool_mode": false,
                "trace_as_metadata": true,
                "type": "bool",
                "value": false
              },
              "max_iterations": {
                "_input_type": "IntInput",
                "advanced": true,
                "display_name": "Max Iterations",
                "dynamic": false,
                "info": "The maximum number of attempts the agent can make to complete its task before it stops.",
                "list": false,
                "list_add_label": "Add More",
                "name": "max_iterations",
                "placeholder": "",
                "required": false,
                "show": true,
                "title_case": false,
                "tool_mode": false,
                "trace_as_metadata": true,
                "type": "int",
                "value": 15
              },
              "max_retries": {
                "_input_type": "IntInput",
                "advanced": true,
                "display_name": "Max Retries",
                "dynamic": false,
                "info": "The maximum number of retries to make when generating.",
                "list": false,
                "list_add_label": "Add More",
                "name": "max_retries",
                "placeholder": "",
                "required": false,
                "show": true,
                "title_case": false,
                "tool_mode": false,
                "trace_as_metadata": true,
                "type": "int",
                "value": 5
              },
              "max_tokens": {
                "_input_type": "IntInput",
                "advanced": true,
                "display_name": "Max Tokens",
                "dynamic": false,
                "info": "The maximum number of tokens to generate. Set to 0 for unlimited tokens.",
                "list": false,
                "list_add_label": "Add More",
                "name": "max_tokens",
                "placeholder": "",
                "range_spec": {
                  "max": 128000,
                  "min": 0,
                  "step": 0.1,
                  "step_type": "float"
                },
                "required": false,
                "show": true,
                "title_case": false,
                "tool_mode": false,
                "trace_as_metadata": true,
                "type": "int",
                "value": ""
              },
              "model_kwargs": {
                "_input_type": "DictInput",
                "advanced": true,
                "display_name": "Model Kwargs",
                "dynamic": false,
                "info": "Additional keyword arguments to pass to the model.",
                "list": false,
                "list_add_label": "Add More",
                "name": "model_kwargs",
                "placeholder": "",
                "required": false,
                "show": true,
                "title_case": false,
                "tool_mode": false,
                "trace_as_input": true,
                "type": "dict",
                "value": {}
              },
              "model_name": {
                "_input_type": "DropdownInput",
                "advanced": false,
                "combobox": true,
                "dialog_inputs": {},
                "display_name": "Model Name",
                "dynamic": false,
                "info": "To see the model names, first choose a provider. Then, enter your API key and click the refresh button next to the model name.",
                "load_from_db": false,
                "name": "model_name",
                "options": [
                  "gpt-4o-mini",
                  "gpt-4o",
                  "gpt-4.1",
                  "gpt-4.1-mini",
                  "gpt-4.1-nano",
                  "gpt-4.5-preview",
                  "gpt-4-turbo",
                  "gpt-4-turbo-preview",
                  "gpt-4",
                  "gpt-3.5-turbo",
                  "o1"
                ],
                "options_metadata": [],
                "placeholder": "",
                "real_time_refresh": false,
                "required": false,
                "show": true,
                "title_case": false,
                "toggle": false,
                "tool_mode": false,
                "trace_as_metadata": true,
                "type": "str",
                "value": "gpt-4.1-mini"
              },
              "n_messages": {
                "_input_type": "IntInput",
                "advanced": true,
                "display_name": "Number of Chat History Messages",
                "dynamic": false,
                "info": "Number of chat history messages to retrieve.",
                "list": false,
                "list_add_label": "Add More",
                "name": "n_messages",
                "placeholder": "",
                "required": false,
                "show": true,
                "title_case": false,
                "tool_mode": false,
                "trace_as_metadata": true,
                "type": "int",
                "value": 100
              },
              "openai_api_base": {
                "_input_type": "StrInput",
                "advanced": true,
                "display_name": "OpenAI API Base",
                "dynamic": false,
                "info": "The base URL of the OpenAI API. Defaults to https://api.openai.com/v1. You can change this to use other APIs like JinaChat, LocalAI and Prem.",
                "list": false,
                "list_add_label": "Add More",
                "load_from_db": false,
                "name": "openai_api_base",
                "placeholder": "",
                "required": false,
                "show": true,
                "title_case": false,
                "tool_mode": false,
                "trace_as_metadata": true,
                "type": "str",
                "value": ""
              },
              "seed": {
                "_input_type": "IntInput",
                "advanced": true,
                "display_name": "Seed",
                "dynamic": false,
                "info": "The seed controls the reproducibility of the job.",
                "list": false,
                "list_add_label": "Add More",
                "name": "seed",
                "placeholder": "",
                "required": false,
                "show": true,
                "title_case": false,
                "tool_mode": false,
                "trace_as_metadata": true,
                "type": "int",
                "value": 1
              },
              "system_prompt": {
                "_input_type": "MultilineInput",
                "advanced": false,
                "copy_field": false,
                "display_name": "Agent Instructions",
                "dynamic": false,
                "info": "System Prompt: Initial instructions and context provided to guide the agent's behavior.",
                "input_types": [
                  "Message"
                ],
                "list": false,
                "list_add_label": "Add More",
                "load_from_db": false,
                "multiline": true,
                "name": "system_prompt",
                "placeholder": "",
                "required": false,
                "show": true,
                "title_case": false,
                "tool_mode": false,
                "trace_as_input": true,
                "trace_as_metadata": true,
                "type": "str",
                "value": "You are a helpful assistant that can use tools to answer questions and perform tasks."
              },
              "temperature": {
                "_input_type": "SliderInput",
                "advanced": true,
                "display_name": "Temperature",
                "dynamic": false,
                "info": "",
                "max_label": "",
                "max_label_icon": "",
                "min_label": "",
                "min_label_icon": "",
                "name": "temperature",
                "placeholder": "",
                "range_spec": {
                  "max": 1,
                  "min": 0,
                  "step": 0.01,
                  "step_type": "float"
                },
                "required": false,
                "show": true,
                "slider_buttons": false,
                "slider_buttons_options": [],
                "slider_input": false,
                "title_case": false,
                "tool_mode": false,
                "type": "slider",
                "value": 0.1
              },
              "timeout": {
                "_input_type": "IntInput",
                "advanced": true,
                "display_name": "Timeout",
                "dynamic": false,
                "info": "The timeout for requests to OpenAI completion API.",
                "list": false,
                "list_add_label": "Add More",
                "name": "timeout",
                "placeholder": "",
                "required": false,
                "show": true,
                "title_case": false,
                "tool_mode": false,
                "trace_as_metadata": true,
                "type": "int",
                "value": 700
              },
              "tools": {
                "_input_type": "HandleInput",
                "advanced": false,
                "display_name": "Tools",
                "dynamic": false,
                "info": "These are the tools that the agent can use to help with tasks.",
                "input_types": [
                  "Tool"
                ],
                "list": true,
                "list_add_label": "Add More",
                "name": "tools",
                "placeholder": "",
                "required": false,
                "show": true,
                "title_case": false,
                "trace_as_metadata": true,
                "type": "other",
                "value": ""
              },
              "verbose": {
                "_input_type": "BoolInput",
                "advanced": true,
                "display_name": "Verbose",
                "dynamic": false,
                "info": "",
                "list": false,
                "list_add_label": "Add More",
                "name": "verbose",
                "placeholder": "",
                "required": false,
                "show": true,
                "title_case": false,
                "tool_mode": false,
                "trace_as_metadata": true,
                "type": "bool",
                "value": true
              }
            },
            "tool_mode": false
          },
          "selected_output": "response",
          "type": "Agent"
        },
        "dragging": false,
        "height": 650,
        "id": "Agent-b7nmW",
        "measured": {
          "height": 650,
          "width": 320
        },
        "position": {
          "x": -715.1798010873374,
          "y": -1342.256094001045
        },
        "positionAbsolute": {
          "x": -715.1798010873374,
          "y": -1342.256094001045
        },
        "selected": false,
        "type": "genericNode",
        "width": 320
      },
      {
        "data": {
          "description": "Uses [yfinance](https://pypi.org/project/yfinance/) (unofficial package) to access financial data and market information from Yahoo! Finance.",
          "display_name": "Yahoo! Finance",
          "id": "YfinanceComponent-hAneS",
          "node": {
            "base_classes": [
              "Data",
              "DataFrame",
              "Message"
            ],
            "beta": false,
            "conditional_paths": [],
            "custom_fields": {},
            "description": "Uses [yfinance](https://pypi.org/project/yfinance/) (unofficial package) to access financial data and market information from Yahoo! Finance.",
            "display_name": "Yahoo! Finance",
            "documentation": "",
            "edited": false,
            "field_order": [
              "symbol",
              "method",
              "num_news"
            ],
            "frozen": false,
            "icon": "trending-up",
            "legacy": false,
            "metadata": {
<<<<<<< HEAD
              "code_hash": "436519c08bd4",
              "dependencies": {
                "dependencies": [
                  {
                    "name": "yfinance",
                    "version": "0.2.50"
                  },
                  {
                    "name": "langchain_core",
                    "version": "0.3.72"
                  },
                  {
                    "name": "loguru",
                    "version": "0.7.3"
                  },
                  {
                    "name": "pydantic",
                    "version": "2.10.6"
                  },
                  {
                    "name": "langflow",
                    "version": null
                  }
                ],
                "total_dependencies": 5
              },
=======
              "code_hash": "6e61ed5ad81b",
>>>>>>> 8caa5d92
              "module": "langflow.components.yahoosearch.yahoo.YfinanceComponent"
            },
            "minimized": false,
            "output_types": [],
            "outputs": [
              {
                "allows_loop": false,
                "cache": true,
                "display_name": "Toolset",
                "group_outputs": false,
                "hidden": null,
                "method": "to_toolkit",
                "name": "component_as_tool",
                "options": null,
                "required_inputs": null,
                "selected": "Tool",
                "tool_mode": true,
                "types": [
                  "Tool"
                ],
                "value": "__UNDEFINED__"
              }
            ],
            "pinned": false,
            "template": {
              "_type": "Component",
              "code": {
                "advanced": true,
                "dynamic": true,
                "fileTypes": [],
                "file_path": "",
                "info": "",
                "list": false,
                "load_from_db": false,
                "multiline": true,
                "name": "code",
                "password": false,
                "placeholder": "",
                "required": true,
                "show": true,
                "title_case": false,
                "type": "code",
                "value": "import ast\nimport pprint\nfrom enum import Enum\n\nimport yfinance as yf\nfrom langchain_core.tools import ToolException\nfrom pydantic import BaseModel, Field\n\nfrom langflow.custom.custom_component.component import Component\nfrom langflow.inputs.inputs import DropdownInput, IntInput, MessageTextInput\nfrom langflow.io import Output\nfrom langflow.logging.logger import logger\nfrom langflow.schema.data import Data\nfrom langflow.schema.dataframe import DataFrame\n\n\nclass YahooFinanceMethod(Enum):\n    GET_INFO = \"get_info\"\n    GET_NEWS = \"get_news\"\n    GET_ACTIONS = \"get_actions\"\n    GET_ANALYSIS = \"get_analysis\"\n    GET_BALANCE_SHEET = \"get_balance_sheet\"\n    GET_CALENDAR = \"get_calendar\"\n    GET_CASHFLOW = \"get_cashflow\"\n    GET_INSTITUTIONAL_HOLDERS = \"get_institutional_holders\"\n    GET_RECOMMENDATIONS = \"get_recommendations\"\n    GET_SUSTAINABILITY = \"get_sustainability\"\n    GET_MAJOR_HOLDERS = \"get_major_holders\"\n    GET_MUTUALFUND_HOLDERS = \"get_mutualfund_holders\"\n    GET_INSIDER_PURCHASES = \"get_insider_purchases\"\n    GET_INSIDER_TRANSACTIONS = \"get_insider_transactions\"\n    GET_INSIDER_ROSTER_HOLDERS = \"get_insider_roster_holders\"\n    GET_DIVIDENDS = \"get_dividends\"\n    GET_CAPITAL_GAINS = \"get_capital_gains\"\n    GET_SPLITS = \"get_splits\"\n    GET_SHARES = \"get_shares\"\n    GET_FAST_INFO = \"get_fast_info\"\n    GET_SEC_FILINGS = \"get_sec_filings\"\n    GET_RECOMMENDATIONS_SUMMARY = \"get_recommendations_summary\"\n    GET_UPGRADES_DOWNGRADES = \"get_upgrades_downgrades\"\n    GET_EARNINGS = \"get_earnings\"\n    GET_INCOME_STMT = \"get_income_stmt\"\n\n\nclass YahooFinanceSchema(BaseModel):\n    symbol: str = Field(..., description=\"The stock symbol to retrieve data for.\")\n    method: YahooFinanceMethod = Field(YahooFinanceMethod.GET_INFO, description=\"The type of data to retrieve.\")\n    num_news: int | None = Field(5, description=\"The number of news articles to retrieve.\")\n\n\nclass YfinanceComponent(Component):\n    display_name = \"Yahoo! Finance\"\n    description = \"\"\"Uses [yfinance](https://pypi.org/project/yfinance/) (unofficial package) \\\nto access financial data and market information from Yahoo! Finance.\"\"\"\n    icon = \"trending-up\"\n\n    inputs = [\n        MessageTextInput(\n            name=\"symbol\",\n            display_name=\"Stock Symbol\",\n            info=\"The stock symbol to retrieve data for (e.g., AAPL, GOOG).\",\n            tool_mode=True,\n        ),\n        DropdownInput(\n            name=\"method\",\n            display_name=\"Data Method\",\n            info=\"The type of data to retrieve.\",\n            options=list(YahooFinanceMethod),\n            value=\"get_news\",\n        ),\n        IntInput(\n            name=\"num_news\",\n            display_name=\"Number of News\",\n            info=\"The number of news articles to retrieve (only applicable for get_news).\",\n            value=5,\n        ),\n    ]\n\n    outputs = [\n        Output(display_name=\"DataFrame\", name=\"dataframe\", method=\"fetch_content_dataframe\"),\n    ]\n\n    def run_model(self) -> DataFrame:\n        return self.fetch_content_dataframe()\n\n    def _fetch_yfinance_data(self, ticker: yf.Ticker, method: YahooFinanceMethod, num_news: int | None) -> str:\n        try:\n            if method == YahooFinanceMethod.GET_INFO:\n                result = ticker.info\n            elif method == YahooFinanceMethod.GET_NEWS:\n                result = ticker.news[:num_news]\n            else:\n                result = getattr(ticker, method.value)()\n            return pprint.pformat(result)\n        except Exception as e:\n            error_message = f\"Error retrieving data: {e}\"\n            logger.debug(error_message)\n            self.status = error_message\n            raise ToolException(error_message) from e\n\n    def fetch_content(self) -> list[Data]:\n        try:\n            return self._yahoo_finance_tool(\n                self.symbol,\n                YahooFinanceMethod(self.method),\n                self.num_news,\n            )\n        except ToolException:\n            raise\n        except Exception as e:\n            error_message = f\"Unexpected error: {e}\"\n            logger.debug(error_message)\n            self.status = error_message\n            raise ToolException(error_message) from e\n\n    def _yahoo_finance_tool(\n        self,\n        symbol: str,\n        method: YahooFinanceMethod,\n        num_news: int | None = 5,\n    ) -> list[Data]:\n        ticker = yf.Ticker(symbol)\n        result = self._fetch_yfinance_data(ticker, method, num_news)\n\n        if method == YahooFinanceMethod.GET_NEWS:\n            data_list = [\n                Data(text=f\"{article['title']}: {article['link']}\", data=article)\n                for article in ast.literal_eval(result)\n            ]\n        else:\n            data_list = [Data(text=result, data={\"result\": result})]\n\n        return data_list\n\n    def fetch_content_dataframe(self) -> DataFrame:\n        data = self.fetch_content()\n        return DataFrame(data)\n"
              },
              "method": {
                "_input_type": "DropdownInput",
                "advanced": false,
                "combobox": false,
                "dialog_inputs": {},
                "display_name": "Data Method",
                "dynamic": false,
                "info": "The type of data to retrieve.",
                "name": "method",
                "options": [
                  "get_info",
                  "get_news",
                  "get_actions",
                  "get_analysis",
                  "get_balance_sheet",
                  "get_calendar",
                  "get_cashflow",
                  "get_institutional_holders",
                  "get_recommendations",
                  "get_sustainability",
                  "get_major_holders",
                  "get_mutualfund_holders",
                  "get_insider_purchases",
                  "get_insider_transactions",
                  "get_insider_roster_holders",
                  "get_dividends",
                  "get_capital_gains",
                  "get_splits",
                  "get_shares",
                  "get_fast_info",
                  "get_sec_filings",
                  "get_recommendations_summary",
                  "get_upgrades_downgrades",
                  "get_earnings",
                  "get_income_stmt"
                ],
                "options_metadata": [],
                "placeholder": "",
                "required": false,
                "show": true,
                "title_case": false,
                "tool_mode": false,
                "trace_as_metadata": true,
                "type": "str",
                "value": "get_news"
              },
              "num_news": {
                "_input_type": "IntInput",
                "advanced": false,
                "display_name": "Number of News",
                "dynamic": false,
                "info": "The number of news articles to retrieve (only applicable for get_news).",
                "list": false,
                "list_add_label": "Add More",
                "name": "num_news",
                "placeholder": "",
                "required": false,
                "show": true,
                "title_case": false,
                "tool_mode": false,
                "trace_as_metadata": true,
                "type": "int",
                "value": 5
              },
              "symbol": {
                "_input_type": "MessageTextInput",
                "advanced": false,
                "display_name": "Stock Symbol",
                "dynamic": false,
                "info": "The stock symbol to retrieve data for (e.g., AAPL, GOOG).",
                "input_types": [
                  "Message"
                ],
                "list": false,
                "list_add_label": "Add More",
                "load_from_db": false,
                "name": "symbol",
                "placeholder": "",
                "required": false,
                "show": true,
                "title_case": false,
                "tool_mode": true,
                "trace_as_input": true,
                "trace_as_metadata": true,
                "type": "str",
                "value": ""
              },
              "tools_metadata": {
                "_input_type": "ToolsInput",
                "advanced": false,
                "display_name": "Actions",
                "dynamic": false,
                "info": "Modify tool names and descriptions to help agents understand when to use each tool.",
                "is_list": true,
                "list_add_label": "Add More",
                "name": "tools_metadata",
                "placeholder": "",
                "real_time_refresh": true,
                "required": false,
                "show": true,
                "title_case": false,
                "tool_mode": false,
                "trace_as_metadata": true,
                "type": "tools",
                "value": [
                  {
                    "args": {
                      "symbol": {
                        "default": "",
                        "description": "The stock symbol to retrieve data for (e.g., AAPL, GOOG).",
                        "title": "Symbol",
                        "type": "string"
                      }
                    },
                    "description": "Uses [yfinance](https://pypi.org/project/yfinance/) (unofficial package) to access financial data and market information from Yahoo! Finance.",
                    "display_description": "Uses [yfinance](https://pypi.org/project/yfinance/) (unofficial package) to access financial data and market information from Yahoo! Finance.",
                    "display_name": "fetch_content_dataframe",
                    "name": "fetch_content_dataframe",
                    "readonly": false,
                    "status": true,
                    "tags": [
                      "fetch_content_dataframe"
                    ]
                  }
                ]
              }
            },
            "tool_mode": true
          },
          "selected_output": "component_as_tool",
          "showNode": true,
          "type": "YfinanceComponent"
        },
        "dragging": true,
        "id": "YfinanceComponent-hAneS",
        "measured": {
          "height": 397,
          "width": 320
        },
        "position": {
          "x": -347.05382068428014,
          "y": -950.8279673971418
        },
        "selected": false,
        "type": "genericNode"
      },
      {
        "data": {
          "id": "CalculatorComponent-0P2yI",
          "node": {
            "base_classes": [
              "Data"
            ],
            "beta": false,
            "category": "tools",
            "conditional_paths": [],
            "custom_fields": {},
            "description": "Perform basic arithmetic operations on a given expression.",
            "display_name": "Calculator",
            "documentation": "",
            "edited": false,
            "field_order": [
              "expression"
            ],
            "frozen": false,
            "icon": "calculator",
            "key": "CalculatorComponent",
            "legacy": false,
            "metadata": {
              "code_hash": "3139fe9e04a5",
              "dependencies": {
                "dependencies": [
                  {
                    "name": "langflow",
                    "version": null
                  }
                ],
                "total_dependencies": 1
              },
              "module": "langflow.components.helpers.calculator_core.CalculatorComponent"
            },
            "minimized": false,
            "output_types": [],
            "outputs": [
              {
                "allows_loop": false,
                "cache": true,
                "display_name": "Toolset",
                "group_outputs": false,
                "hidden": null,
                "method": "to_toolkit",
                "name": "component_as_tool",
                "options": null,
                "required_inputs": null,
                "selected": "Tool",
                "tool_mode": true,
                "types": [
                  "Tool"
                ],
                "value": "__UNDEFINED__"
              }
            ],
            "pinned": false,
            "score": 0.001,
            "template": {
              "_type": "Component",
              "code": {
                "advanced": true,
                "dynamic": true,
                "fileTypes": [],
                "file_path": "",
                "info": "",
                "list": false,
                "load_from_db": false,
                "multiline": true,
                "name": "code",
                "password": false,
                "placeholder": "",
                "required": true,
                "show": true,
                "title_case": false,
                "type": "code",
                "value": "import ast\nimport operator\nfrom collections.abc import Callable\n\nfrom langflow.custom.custom_component.component import Component\nfrom langflow.inputs.inputs import MessageTextInput\nfrom langflow.io import Output\nfrom langflow.schema.data import Data\n\n\nclass CalculatorComponent(Component):\n    display_name = \"Calculator\"\n    description = \"Perform basic arithmetic operations on a given expression.\"\n    documentation: str = \"https://docs.langflow.org/components-helpers#calculator\"\n    icon = \"calculator\"\n\n    # Cache operators dictionary as a class variable\n    OPERATORS: dict[type[ast.operator], Callable] = {\n        ast.Add: operator.add,\n        ast.Sub: operator.sub,\n        ast.Mult: operator.mul,\n        ast.Div: operator.truediv,\n        ast.Pow: operator.pow,\n    }\n\n    inputs = [\n        MessageTextInput(\n            name=\"expression\",\n            display_name=\"Expression\",\n            info=\"The arithmetic expression to evaluate (e.g., '4*4*(33/22)+12-20').\",\n            tool_mode=True,\n        ),\n    ]\n\n    outputs = [\n        Output(display_name=\"Data\", name=\"result\", type_=Data, method=\"evaluate_expression\"),\n    ]\n\n    def _eval_expr(self, node: ast.AST) -> float:\n        \"\"\"Evaluate an AST node recursively.\"\"\"\n        if isinstance(node, ast.Constant):\n            if isinstance(node.value, int | float):\n                return float(node.value)\n            error_msg = f\"Unsupported constant type: {type(node.value).__name__}\"\n            raise TypeError(error_msg)\n        if isinstance(node, ast.Num):  # For backwards compatibility\n            if isinstance(node.n, int | float):\n                return float(node.n)\n            error_msg = f\"Unsupported number type: {type(node.n).__name__}\"\n            raise TypeError(error_msg)\n\n        if isinstance(node, ast.BinOp):\n            op_type = type(node.op)\n            if op_type not in self.OPERATORS:\n                error_msg = f\"Unsupported binary operator: {op_type.__name__}\"\n                raise TypeError(error_msg)\n\n            left = self._eval_expr(node.left)\n            right = self._eval_expr(node.right)\n            return self.OPERATORS[op_type](left, right)\n\n        error_msg = f\"Unsupported operation or expression type: {type(node).__name__}\"\n        raise TypeError(error_msg)\n\n    def evaluate_expression(self) -> Data:\n        \"\"\"Evaluate the mathematical expression and return the result.\"\"\"\n        try:\n            tree = ast.parse(self.expression, mode=\"eval\")\n            result = self._eval_expr(tree.body)\n\n            formatted_result = f\"{float(result):.6f}\".rstrip(\"0\").rstrip(\".\")\n            self.log(f\"Calculation result: {formatted_result}\")\n\n            self.status = formatted_result\n            return Data(data={\"result\": formatted_result})\n\n        except ZeroDivisionError:\n            error_message = \"Error: Division by zero\"\n            self.status = error_message\n            return Data(data={\"error\": error_message, \"input\": self.expression})\n\n        except (SyntaxError, TypeError, KeyError, ValueError, AttributeError, OverflowError) as e:\n            error_message = f\"Invalid expression: {e!s}\"\n            self.status = error_message\n            return Data(data={\"error\": error_message, \"input\": self.expression})\n\n    def build(self):\n        \"\"\"Return the main evaluation function.\"\"\"\n        return self.evaluate_expression\n"
              },
              "expression": {
                "_input_type": "MessageTextInput",
                "advanced": false,
                "display_name": "Expression",
                "dynamic": false,
                "info": "The arithmetic expression to evaluate (e.g., '4*4*(33/22)+12-20').",
                "input_types": [
                  "Message"
                ],
                "list": false,
                "list_add_label": "Add More",
                "load_from_db": false,
                "name": "expression",
                "placeholder": "",
                "required": false,
                "show": true,
                "title_case": false,
                "tool_mode": true,
                "trace_as_input": true,
                "trace_as_metadata": true,
                "type": "str",
                "value": ""
              },
              "tools_metadata": {
                "_input_type": "ToolsInput",
                "advanced": false,
                "display_name": "Actions",
                "dynamic": false,
                "info": "Modify tool names and descriptions to help agents understand when to use each tool.",
                "is_list": true,
                "list_add_label": "Add More",
                "name": "tools_metadata",
                "placeholder": "",
                "real_time_refresh": true,
                "required": false,
                "show": true,
                "title_case": false,
                "tool_mode": false,
                "trace_as_metadata": true,
                "type": "tools",
                "value": [
                  {
                    "args": {
                      "expression": {
                        "default": "",
                        "description": "The arithmetic expression to evaluate (e.g., '4*4*(33/22)+12-20').",
                        "title": "Expression",
                        "type": "string"
                      }
                    },
                    "description": "Perform basic arithmetic operations on a given expression.",
                    "display_description": "Perform basic arithmetic operations on a given expression.",
                    "display_name": "evaluate_expression",
                    "name": "evaluate_expression",
                    "readonly": false,
                    "status": true,
                    "tags": [
                      "evaluate_expression"
                    ]
                  }
                ]
              }
            },
            "tool_mode": true
          },
          "selected_output": "component_as_tool",
          "showNode": true,
          "type": "CalculatorComponent"
        },
        "dragging": false,
        "id": "CalculatorComponent-0P2yI",
        "measured": {
          "height": 217,
          "width": 320
        },
        "position": {
          "x": 418.5430081507146,
          "y": -498.99999708804125
        },
        "selected": false,
        "type": "genericNode"
      },
      {
        "data": {
          "id": "TavilySearchComponent-DTUmi",
          "node": {
            "base_classes": [
              "Data",
              "Message"
            ],
            "beta": false,
            "conditional_paths": [],
            "custom_fields": {},
            "description": "**Tavily Search** is a search engine optimized for LLMs and RAG,         aimed at efficient, quick, and persistent search results.",
            "display_name": "Tavily AI Search",
            "documentation": "",
            "edited": false,
            "field_order": [
              "api_key",
              "query",
              "search_depth",
              "topic",
              "time_range",
              "max_results",
              "include_images",
              "include_answer"
            ],
            "frozen": false,
            "icon": "TavilyIcon",
            "legacy": false,
            "metadata": {
<<<<<<< HEAD
              "code_hash": "6843645056d9",
              "dependencies": {
                "dependencies": [
                  {
                    "name": "httpx",
                    "version": "0.27.2"
                  },
                  {
                    "name": "loguru",
                    "version": "0.7.3"
                  },
                  {
                    "name": "langflow",
                    "version": null
                  }
                ],
                "total_dependencies": 3
              },
=======
              "code_hash": "4c76fb76d395",
>>>>>>> 8caa5d92
              "module": "langflow.components.tavily.tavily_search.TavilySearchComponent"
            },
            "minimized": false,
            "output_types": [],
            "outputs": [
              {
                "allows_loop": false,
                "cache": true,
                "display_name": "Toolset",
                "group_outputs": false,
                "hidden": null,
                "method": "to_toolkit",
                "name": "component_as_tool",
                "options": null,
                "required_inputs": null,
                "selected": "Tool",
                "tool_mode": true,
                "types": [
                  "Tool"
                ],
                "value": "__UNDEFINED__"
              }
            ],
            "pinned": false,
            "template": {
              "_type": "Component",
              "api_key": {
                "_input_type": "SecretStrInput",
                "advanced": false,
                "display_name": "Tavily API Key",
                "dynamic": false,
                "info": "Your Tavily API Key.",
                "input_types": [],
                "load_from_db": true,
                "name": "api_key",
                "password": true,
                "placeholder": "",
                "required": true,
                "show": true,
                "title_case": false,
                "type": "str",
                "value": "OPENAI_API_KEY"
              },
              "chunks_per_source": {
                "_input_type": "IntInput",
                "advanced": true,
                "display_name": "Chunks Per Source",
                "dynamic": false,
                "info": "The number of content chunks to retrieve from each source (1-3). Only works with advanced search.",
                "list": false,
                "list_add_label": "Add More",
                "name": "chunks_per_source",
                "placeholder": "",
                "required": false,
                "show": true,
                "title_case": false,
                "tool_mode": false,
                "trace_as_metadata": true,
                "type": "int",
                "value": 3
              },
              "code": {
                "advanced": true,
                "dynamic": true,
                "fileTypes": [],
                "file_path": "",
                "info": "",
                "list": false,
                "load_from_db": false,
                "multiline": true,
                "name": "code",
                "password": false,
                "placeholder": "",
                "required": true,
                "show": true,
                "title_case": false,
                "type": "code",
                "value": "import httpx\n\nfrom langflow.custom.custom_component.component import Component\nfrom langflow.inputs.inputs import BoolInput, DropdownInput, IntInput, MessageTextInput, SecretStrInput\nfrom langflow.logging.logger import logger\nfrom langflow.schema.data import Data\nfrom langflow.schema.dataframe import DataFrame\nfrom langflow.template.field.base import Output\n\n\nclass TavilySearchComponent(Component):\n    display_name = \"Tavily Search API\"\n    description = \"\"\"**Tavily Search** is a search engine optimized for LLMs and RAG, \\\n        aimed at efficient, quick, and persistent search results.\"\"\"\n    icon = \"TavilyIcon\"\n\n    inputs = [\n        SecretStrInput(\n            name=\"api_key\",\n            display_name=\"Tavily API Key\",\n            required=True,\n            info=\"Your Tavily API Key.\",\n        ),\n        MessageTextInput(\n            name=\"query\",\n            display_name=\"Search Query\",\n            info=\"The search query you want to execute with Tavily.\",\n            tool_mode=True,\n        ),\n        DropdownInput(\n            name=\"search_depth\",\n            display_name=\"Search Depth\",\n            info=\"The depth of the search.\",\n            options=[\"basic\", \"advanced\"],\n            value=\"advanced\",\n            advanced=True,\n        ),\n        IntInput(\n            name=\"chunks_per_source\",\n            display_name=\"Chunks Per Source\",\n            info=(\"The number of content chunks to retrieve from each source (1-3). Only works with advanced search.\"),\n            value=3,\n            advanced=True,\n        ),\n        DropdownInput(\n            name=\"topic\",\n            display_name=\"Search Topic\",\n            info=\"The category of the search.\",\n            options=[\"general\", \"news\"],\n            value=\"general\",\n            advanced=True,\n        ),\n        IntInput(\n            name=\"days\",\n            display_name=\"Days\",\n            info=\"Number of days back from current date to include. Only available with news topic.\",\n            value=7,\n            advanced=True,\n        ),\n        IntInput(\n            name=\"max_results\",\n            display_name=\"Max Results\",\n            info=\"The maximum number of search results to return.\",\n            value=5,\n            advanced=True,\n        ),\n        BoolInput(\n            name=\"include_answer\",\n            display_name=\"Include Answer\",\n            info=\"Include a short answer to original query.\",\n            value=True,\n            advanced=True,\n        ),\n        DropdownInput(\n            name=\"time_range\",\n            display_name=\"Time Range\",\n            info=\"The time range back from the current date to filter results.\",\n            options=[\"day\", \"week\", \"month\", \"year\"],\n            value=None,  # Default to None to make it optional\n            advanced=True,\n        ),\n        BoolInput(\n            name=\"include_images\",\n            display_name=\"Include Images\",\n            info=\"Include a list of query-related images in the response.\",\n            value=True,\n            advanced=True,\n        ),\n        MessageTextInput(\n            name=\"include_domains\",\n            display_name=\"Include Domains\",\n            info=\"Comma-separated list of domains to include in the search results.\",\n            advanced=True,\n        ),\n        MessageTextInput(\n            name=\"exclude_domains\",\n            display_name=\"Exclude Domains\",\n            info=\"Comma-separated list of domains to exclude from the search results.\",\n            advanced=True,\n        ),\n        BoolInput(\n            name=\"include_raw_content\",\n            display_name=\"Include Raw Content\",\n            info=\"Include the cleaned and parsed HTML content of each search result.\",\n            value=False,\n            advanced=True,\n        ),\n    ]\n\n    outputs = [\n        Output(display_name=\"DataFrame\", name=\"dataframe\", method=\"fetch_content_dataframe\"),\n    ]\n\n    def fetch_content(self) -> list[Data]:\n        try:\n            # Only process domains if they're provided\n            include_domains = None\n            exclude_domains = None\n\n            if self.include_domains:\n                include_domains = [domain.strip() for domain in self.include_domains.split(\",\") if domain.strip()]\n\n            if self.exclude_domains:\n                exclude_domains = [domain.strip() for domain in self.exclude_domains.split(\",\") if domain.strip()]\n\n            url = \"https://api.tavily.com/search\"\n            headers = {\n                \"content-type\": \"application/json\",\n                \"accept\": \"application/json\",\n            }\n\n            payload = {\n                \"api_key\": self.api_key,\n                \"query\": self.query,\n                \"search_depth\": self.search_depth,\n                \"topic\": self.topic,\n                \"max_results\": self.max_results,\n                \"include_images\": self.include_images,\n                \"include_answer\": self.include_answer,\n                \"include_raw_content\": self.include_raw_content,\n                \"days\": self.days,\n                \"time_range\": self.time_range,\n            }\n\n            # Only add domains to payload if they exist and have values\n            if include_domains:\n                payload[\"include_domains\"] = include_domains\n            if exclude_domains:\n                payload[\"exclude_domains\"] = exclude_domains\n\n            # Add conditional parameters only if they should be included\n            if self.search_depth == \"advanced\" and self.chunks_per_source:\n                payload[\"chunks_per_source\"] = self.chunks_per_source\n\n            if self.topic == \"news\" and self.days:\n                payload[\"days\"] = int(self.days)  # Ensure days is an integer\n\n            # Add time_range if it's set\n            if hasattr(self, \"time_range\") and self.time_range:\n                payload[\"time_range\"] = self.time_range\n\n            # Add timeout handling\n            with httpx.Client(timeout=90.0) as client:\n                response = client.post(url, json=payload, headers=headers)\n\n            response.raise_for_status()\n            search_results = response.json()\n\n            data_results = []\n\n            if self.include_answer and search_results.get(\"answer\"):\n                data_results.append(Data(text=search_results[\"answer\"]))\n\n            for result in search_results.get(\"results\", []):\n                content = result.get(\"content\", \"\")\n                result_data = {\n                    \"title\": result.get(\"title\"),\n                    \"url\": result.get(\"url\"),\n                    \"content\": content,\n                    \"score\": result.get(\"score\"),\n                }\n                if self.include_raw_content:\n                    result_data[\"raw_content\"] = result.get(\"raw_content\")\n\n                data_results.append(Data(text=content, data=result_data))\n\n            if self.include_images and search_results.get(\"images\"):\n                data_results.append(Data(text=\"Images found\", data={\"images\": search_results[\"images\"]}))\n\n        except httpx.TimeoutException:\n            error_message = \"Request timed out (90s). Please try again or adjust parameters.\"\n            logger.error(error_message)\n            return [Data(text=error_message, data={\"error\": error_message})]\n        except httpx.HTTPStatusError as exc:\n            error_message = f\"HTTP error occurred: {exc.response.status_code} - {exc.response.text}\"\n            logger.error(error_message)\n            return [Data(text=error_message, data={\"error\": error_message})]\n        except httpx.RequestError as exc:\n            error_message = f\"Request error occurred: {exc}\"\n            logger.error(error_message)\n            return [Data(text=error_message, data={\"error\": error_message})]\n        except ValueError as exc:\n            error_message = f\"Invalid response format: {exc}\"\n            logger.error(error_message)\n            return [Data(text=error_message, data={\"error\": error_message})]\n        else:\n            self.status = data_results\n            return data_results\n\n    def fetch_content_dataframe(self) -> DataFrame:\n        data = self.fetch_content()\n        return DataFrame(data)\n"
              },
              "days": {
                "_input_type": "IntInput",
                "advanced": true,
                "display_name": "Days",
                "dynamic": false,
                "info": "Number of days back from current date to include. Only available with news topic.",
                "list": false,
                "list_add_label": "Add More",
                "name": "days",
                "placeholder": "",
                "required": false,
                "show": true,
                "title_case": false,
                "tool_mode": false,
                "trace_as_metadata": true,
                "type": "int",
                "value": 7
              },
              "exclude_domains": {
                "_input_type": "MessageTextInput",
                "advanced": true,
                "display_name": "Exclude Domains",
                "dynamic": false,
                "info": "Comma-separated list of domains to exclude from the search results.",
                "input_types": [
                  "Message"
                ],
                "list": false,
                "list_add_label": "Add More",
                "load_from_db": false,
                "name": "exclude_domains",
                "placeholder": "",
                "required": false,
                "show": true,
                "title_case": false,
                "tool_mode": false,
                "trace_as_input": true,
                "trace_as_metadata": true,
                "type": "str",
                "value": ""
              },
              "include_answer": {
                "_input_type": "BoolInput",
                "advanced": true,
                "display_name": "Include Answer",
                "dynamic": false,
                "info": "Include a short answer to original query.",
                "list": false,
                "list_add_label": "Add More",
                "name": "include_answer",
                "placeholder": "",
                "required": false,
                "show": true,
                "title_case": false,
                "tool_mode": false,
                "trace_as_metadata": true,
                "type": "bool",
                "value": true
              },
              "include_domains": {
                "_input_type": "MessageTextInput",
                "advanced": true,
                "display_name": "Include Domains",
                "dynamic": false,
                "info": "Comma-separated list of domains to include in the search results.",
                "input_types": [
                  "Message"
                ],
                "list": false,
                "list_add_label": "Add More",
                "load_from_db": false,
                "name": "include_domains",
                "placeholder": "",
                "required": false,
                "show": true,
                "title_case": false,
                "tool_mode": false,
                "trace_as_input": true,
                "trace_as_metadata": true,
                "type": "str",
                "value": ""
              },
              "include_images": {
                "_input_type": "BoolInput",
                "advanced": true,
                "display_name": "Include Images",
                "dynamic": false,
                "info": "Include a list of query-related images in the response.",
                "list": false,
                "list_add_label": "Add More",
                "name": "include_images",
                "placeholder": "",
                "required": false,
                "show": true,
                "title_case": false,
                "tool_mode": false,
                "trace_as_metadata": true,
                "type": "bool",
                "value": true
              },
              "include_raw_content": {
                "_input_type": "BoolInput",
                "advanced": true,
                "display_name": "Include Raw Content",
                "dynamic": false,
                "info": "Include the cleaned and parsed HTML content of each search result.",
                "list": false,
                "list_add_label": "Add More",
                "name": "include_raw_content",
                "placeholder": "",
                "required": false,
                "show": true,
                "title_case": false,
                "tool_mode": false,
                "trace_as_metadata": true,
                "type": "bool",
                "value": false
              },
              "max_results": {
                "_input_type": "IntInput",
                "advanced": true,
                "display_name": "Max Results",
                "dynamic": false,
                "info": "The maximum number of search results to return.",
                "list": false,
                "list_add_label": "Add More",
                "name": "max_results",
                "placeholder": "",
                "required": false,
                "show": true,
                "title_case": false,
                "tool_mode": false,
                "trace_as_metadata": true,
                "type": "int",
                "value": 5
              },
              "query": {
                "_input_type": "MessageTextInput",
                "advanced": false,
                "display_name": "Search Query",
                "dynamic": false,
                "info": "The search query you want to execute with Tavily.",
                "input_types": [
                  "Message"
                ],
                "list": false,
                "list_add_label": "Add More",
                "load_from_db": false,
                "name": "query",
                "placeholder": "",
                "required": false,
                "show": true,
                "title_case": false,
                "tool_mode": true,
                "trace_as_input": true,
                "trace_as_metadata": true,
                "type": "str",
                "value": ""
              },
              "search_depth": {
                "_input_type": "DropdownInput",
                "advanced": true,
                "combobox": false,
                "dialog_inputs": {},
                "display_name": "Search Depth",
                "dynamic": false,
                "info": "The depth of the search.",
                "name": "search_depth",
                "options": [
                  "basic",
                  "advanced"
                ],
                "options_metadata": [],
                "placeholder": "",
                "required": false,
                "show": true,
                "title_case": false,
                "tool_mode": false,
                "trace_as_metadata": true,
                "type": "str",
                "value": "advanced"
              },
              "time_range": {
                "_input_type": "DropdownInput",
                "advanced": true,
                "combobox": false,
                "dialog_inputs": {},
                "display_name": "Time Range",
                "dynamic": false,
                "info": "The time range back from the current date to filter results.",
                "name": "time_range",
                "options": [
                  "day",
                  "week",
                  "month",
                  "year"
                ],
                "options_metadata": [],
                "placeholder": "",
                "required": false,
                "show": true,
                "title_case": false,
                "tool_mode": false,
                "trace_as_metadata": true,
                "type": "str"
              },
              "tools_metadata": {
                "_input_type": "ToolsInput",
                "advanced": false,
                "display_name": "Actions",
                "dynamic": false,
                "info": "Modify tool names and descriptions to help agents understand when to use each tool.",
                "is_list": true,
                "list_add_label": "Add More",
                "name": "tools_metadata",
                "placeholder": "",
                "real_time_refresh": true,
                "required": false,
                "show": true,
                "title_case": false,
                "tool_mode": false,
                "trace_as_metadata": true,
                "type": "tools",
                "value": [
                  {
                    "args": {
                      "query": {
                        "default": "",
                        "description": "The search query you want to execute with Tavily.",
                        "title": "Query",
                        "type": "string"
                      }
                    },
                    "description": "**Tavily Search** is a search engine optimized for LLMs and RAG,         aimed at efficient, quick, and persistent search results.",
                    "display_description": "**Tavily Search** is a search engine optimized for LLMs and RAG,         aimed at efficient, quick, and persistent search results.",
                    "display_name": "fetch_content_dataframe",
                    "name": "fetch_content_dataframe",
                    "readonly": false,
                    "status": true,
                    "tags": [
                      "fetch_content_dataframe"
                    ]
                  }
                ]
              },
              "topic": {
                "_input_type": "DropdownInput",
                "advanced": true,
                "combobox": false,
                "dialog_inputs": {},
                "display_name": "Search Topic",
                "dynamic": false,
                "info": "The category of the search.",
                "name": "topic",
                "options": [
                  "general",
                  "news"
                ],
                "options_metadata": [],
                "placeholder": "",
                "required": false,
                "show": true,
                "title_case": false,
                "tool_mode": false,
                "trace_as_metadata": true,
                "type": "str",
                "value": "general"
              }
            },
            "tool_mode": true
          },
          "selected_output": "component_as_tool",
          "showNode": true,
          "type": "TavilySearchComponent"
        },
        "dragging": false,
        "id": "TavilySearchComponent-DTUmi",
        "measured": {
          "height": 315,
          "width": 320
        },
        "position": {
          "x": -1141.5659597640242,
          "y": -555.3170116751562
        },
        "selected": false,
        "type": "genericNode"
      },
      {
        "data": {
          "id": "ChatOutput-gbqPo",
          "node": {
            "base_classes": [
              "Message"
            ],
            "beta": false,
            "category": "outputs",
            "conditional_paths": [],
            "custom_fields": {},
            "description": "Display a chat message in the Playground.",
            "display_name": "Chat Output",
            "documentation": "",
            "edited": false,
            "field_order": [
              "input_value",
              "should_store_message",
              "sender",
              "sender_name",
              "session_id",
              "data_template",
              "background_color",
              "chat_icon",
              "text_color",
              "clean_data"
            ],
            "frozen": false,
            "icon": "MessagesSquare",
            "key": "ChatOutput",
            "legacy": false,
            "metadata": {
              "code_hash": "6f74e04e39d5",
              "dependencies": {
                "dependencies": [
                  {
                    "name": "orjson",
                    "version": "3.10.15"
                  },
                  {
                    "name": "fastapi",
                    "version": "0.115.13"
                  },
                  {
                    "name": "langflow",
                    "version": null
                  }
                ],
                "total_dependencies": 3
              },
              "module": "langflow.components.input_output.chat_output.ChatOutput"
            },
            "minimized": true,
            "output_types": [],
            "outputs": [
              {
                "allows_loop": false,
                "cache": true,
                "display_name": "Output Message",
                "group_outputs": false,
                "method": "message_response",
                "name": "message",
                "selected": "Message",
                "tool_mode": true,
                "types": [
                  "Message"
                ],
                "value": "__UNDEFINED__"
              }
            ],
            "pinned": false,
            "score": 0.003169567463043492,
            "template": {
              "_type": "Component",
              "background_color": {
                "_input_type": "MessageTextInput",
                "advanced": true,
                "display_name": "Background Color",
                "dynamic": false,
                "info": "The background color of the icon.",
                "input_types": [
                  "Message"
                ],
                "list": false,
                "list_add_label": "Add More",
                "load_from_db": false,
                "name": "background_color",
                "placeholder": "",
                "required": false,
                "show": true,
                "title_case": false,
                "tool_mode": false,
                "trace_as_input": true,
                "trace_as_metadata": true,
                "type": "str",
                "value": ""
              },
              "chat_icon": {
                "_input_type": "MessageTextInput",
                "advanced": true,
                "display_name": "Icon",
                "dynamic": false,
                "info": "The icon of the message.",
                "input_types": [
                  "Message"
                ],
                "list": false,
                "list_add_label": "Add More",
                "load_from_db": false,
                "name": "chat_icon",
                "placeholder": "",
                "required": false,
                "show": true,
                "title_case": false,
                "tool_mode": false,
                "trace_as_input": true,
                "trace_as_metadata": true,
                "type": "str",
                "value": ""
              },
              "clean_data": {
                "_input_type": "BoolInput",
                "advanced": true,
                "display_name": "Basic Clean Data",
                "dynamic": false,
                "info": "Whether to clean the data",
                "list": false,
                "list_add_label": "Add More",
                "name": "clean_data",
                "placeholder": "",
                "required": false,
                "show": true,
                "title_case": false,
                "tool_mode": false,
                "trace_as_metadata": true,
                "type": "bool",
                "value": true
              },
              "code": {
                "advanced": true,
                "dynamic": true,
                "fileTypes": [],
                "file_path": "",
                "info": "",
                "list": false,
                "load_from_db": false,
                "multiline": true,
                "name": "code",
                "password": false,
                "placeholder": "",
                "required": true,
                "show": true,
                "title_case": false,
                "type": "code",
                "value": "from collections.abc import Generator\nfrom typing import Any\n\nimport orjson\nfrom fastapi.encoders import jsonable_encoder\n\nfrom langflow.base.io.chat import ChatComponent\nfrom langflow.helpers.data import safe_convert\nfrom langflow.inputs.inputs import BoolInput, DropdownInput, HandleInput, MessageTextInput\nfrom langflow.schema.data import Data\nfrom langflow.schema.dataframe import DataFrame\nfrom langflow.schema.message import Message\nfrom langflow.schema.properties import Source\nfrom langflow.template.field.base import Output\nfrom langflow.utils.constants import (\n    MESSAGE_SENDER_AI,\n    MESSAGE_SENDER_NAME_AI,\n    MESSAGE_SENDER_USER,\n)\n\n\nclass ChatOutput(ChatComponent):\n    display_name = \"Chat Output\"\n    description = \"Display a chat message in the Playground.\"\n    documentation: str = \"https://docs.langflow.org/components-io#chat-output\"\n    icon = \"MessagesSquare\"\n    name = \"ChatOutput\"\n    minimized = True\n\n    inputs = [\n        HandleInput(\n            name=\"input_value\",\n            display_name=\"Inputs\",\n            info=\"Message to be passed as output.\",\n            input_types=[\"Data\", \"DataFrame\", \"Message\"],\n            required=True,\n        ),\n        BoolInput(\n            name=\"should_store_message\",\n            display_name=\"Store Messages\",\n            info=\"Store the message in the history.\",\n            value=True,\n            advanced=True,\n        ),\n        DropdownInput(\n            name=\"sender\",\n            display_name=\"Sender Type\",\n            options=[MESSAGE_SENDER_AI, MESSAGE_SENDER_USER],\n            value=MESSAGE_SENDER_AI,\n            advanced=True,\n            info=\"Type of sender.\",\n        ),\n        MessageTextInput(\n            name=\"sender_name\",\n            display_name=\"Sender Name\",\n            info=\"Name of the sender.\",\n            value=MESSAGE_SENDER_NAME_AI,\n            advanced=True,\n        ),\n        MessageTextInput(\n            name=\"session_id\",\n            display_name=\"Session ID\",\n            info=\"The session ID of the chat. If empty, the current session ID parameter will be used.\",\n            advanced=True,\n        ),\n        MessageTextInput(\n            name=\"data_template\",\n            display_name=\"Data Template\",\n            value=\"{text}\",\n            advanced=True,\n            info=\"Template to convert Data to Text. If left empty, it will be dynamically set to the Data's text key.\",\n        ),\n        MessageTextInput(\n            name=\"background_color\",\n            display_name=\"Background Color\",\n            info=\"The background color of the icon.\",\n            advanced=True,\n        ),\n        MessageTextInput(\n            name=\"chat_icon\",\n            display_name=\"Icon\",\n            info=\"The icon of the message.\",\n            advanced=True,\n        ),\n        MessageTextInput(\n            name=\"text_color\",\n            display_name=\"Text Color\",\n            info=\"The text color of the name\",\n            advanced=True,\n        ),\n        BoolInput(\n            name=\"clean_data\",\n            display_name=\"Basic Clean Data\",\n            value=True,\n            info=\"Whether to clean the data\",\n            advanced=True,\n        ),\n    ]\n    outputs = [\n        Output(\n            display_name=\"Output Message\",\n            name=\"message\",\n            method=\"message_response\",\n        ),\n    ]\n\n    def _build_source(self, id_: str | None, display_name: str | None, source: str | None) -> Source:\n        source_dict = {}\n        if id_:\n            source_dict[\"id\"] = id_\n        if display_name:\n            source_dict[\"display_name\"] = display_name\n        if source:\n            # Handle case where source is a ChatOpenAI object\n            if hasattr(source, \"model_name\"):\n                source_dict[\"source\"] = source.model_name\n            elif hasattr(source, \"model\"):\n                source_dict[\"source\"] = str(source.model)\n            else:\n                source_dict[\"source\"] = str(source)\n        return Source(**source_dict)\n\n    async def message_response(self) -> Message:\n        # First convert the input to string if needed\n        text = self.convert_to_string()\n\n        # Get source properties\n        source, icon, display_name, source_id = self.get_properties_from_source_component()\n        background_color = self.background_color\n        text_color = self.text_color\n        if self.chat_icon:\n            icon = self.chat_icon\n\n        # Create or use existing Message object\n        if isinstance(self.input_value, Message):\n            message = self.input_value\n            # Update message properties\n            message.text = text\n        else:\n            message = Message(text=text)\n\n        # Set message properties\n        message.sender = self.sender\n        message.sender_name = self.sender_name\n        message.session_id = self.session_id\n        message.flow_id = self.graph.flow_id if hasattr(self, \"graph\") else None\n        message.properties.source = self._build_source(source_id, display_name, source)\n        message.properties.icon = icon\n        message.properties.background_color = background_color\n        message.properties.text_color = text_color\n\n        # Store message if needed\n        if self.session_id and self.should_store_message:\n            stored_message = await self.send_message(message)\n            self.message.value = stored_message\n            message = stored_message\n\n        self.status = message\n        return message\n\n    def _serialize_data(self, data: Data) -> str:\n        \"\"\"Serialize Data object to JSON string.\"\"\"\n        # Convert data.data to JSON-serializable format\n        serializable_data = jsonable_encoder(data.data)\n        # Serialize with orjson, enabling pretty printing with indentation\n        json_bytes = orjson.dumps(serializable_data, option=orjson.OPT_INDENT_2)\n        # Convert bytes to string and wrap in Markdown code blocks\n        return \"```json\\n\" + json_bytes.decode(\"utf-8\") + \"\\n```\"\n\n    def _validate_input(self) -> None:\n        \"\"\"Validate the input data and raise ValueError if invalid.\"\"\"\n        if self.input_value is None:\n            msg = \"Input data cannot be None\"\n            raise ValueError(msg)\n        if isinstance(self.input_value, list) and not all(\n            isinstance(item, Message | Data | DataFrame | str) for item in self.input_value\n        ):\n            invalid_types = [\n                type(item).__name__\n                for item in self.input_value\n                if not isinstance(item, Message | Data | DataFrame | str)\n            ]\n            msg = f\"Expected Data or DataFrame or Message or str, got {invalid_types}\"\n            raise TypeError(msg)\n        if not isinstance(\n            self.input_value,\n            Message | Data | DataFrame | str | list | Generator | type(None),\n        ):\n            type_name = type(self.input_value).__name__\n            msg = f\"Expected Data or DataFrame or Message or str, Generator or None, got {type_name}\"\n            raise TypeError(msg)\n\n    def convert_to_string(self) -> str | Generator[Any, None, None]:\n        \"\"\"Convert input data to string with proper error handling.\"\"\"\n        self._validate_input()\n        if isinstance(self.input_value, list):\n            return \"\\n\".join([safe_convert(item, clean_data=self.clean_data) for item in self.input_value])\n        if isinstance(self.input_value, Generator):\n            return self.input_value\n        return safe_convert(self.input_value)\n"
              },
              "data_template": {
                "_input_type": "MessageTextInput",
                "advanced": true,
                "display_name": "Data Template",
                "dynamic": false,
                "info": "Template to convert Data to Text. If left empty, it will be dynamically set to the Data's text key.",
                "input_types": [
                  "Message"
                ],
                "list": false,
                "list_add_label": "Add More",
                "load_from_db": false,
                "name": "data_template",
                "placeholder": "",
                "required": false,
                "show": true,
                "title_case": false,
                "tool_mode": false,
                "trace_as_input": true,
                "trace_as_metadata": true,
                "type": "str",
                "value": "{text}"
              },
              "input_value": {
                "_input_type": "HandleInput",
                "advanced": false,
                "display_name": "Inputs",
                "dynamic": false,
                "info": "Message to be passed as output.",
                "input_types": [
                  "Data",
                  "DataFrame",
                  "Message"
                ],
                "list": false,
                "list_add_label": "Add More",
                "name": "input_value",
                "placeholder": "",
                "required": true,
                "show": true,
                "title_case": false,
                "trace_as_metadata": true,
                "type": "other",
                "value": ""
              },
              "sender": {
                "_input_type": "DropdownInput",
                "advanced": true,
                "combobox": false,
                "dialog_inputs": {},
                "display_name": "Sender Type",
                "dynamic": false,
                "info": "Type of sender.",
                "name": "sender",
                "options": [
                  "Machine",
                  "User"
                ],
                "options_metadata": [],
                "placeholder": "",
                "required": false,
                "show": true,
                "title_case": false,
                "tool_mode": false,
                "trace_as_metadata": true,
                "type": "str",
                "value": "Machine"
              },
              "sender_name": {
                "_input_type": "MessageTextInput",
                "advanced": true,
                "display_name": "Sender Name",
                "dynamic": false,
                "info": "Name of the sender.",
                "input_types": [
                  "Message"
                ],
                "list": false,
                "list_add_label": "Add More",
                "load_from_db": false,
                "name": "sender_name",
                "placeholder": "",
                "required": false,
                "show": true,
                "title_case": false,
                "tool_mode": false,
                "trace_as_input": true,
                "trace_as_metadata": true,
                "type": "str",
                "value": "AI"
              },
              "session_id": {
                "_input_type": "MessageTextInput",
                "advanced": true,
                "display_name": "Session ID",
                "dynamic": false,
                "info": "The session ID of the chat. If empty, the current session ID parameter will be used.",
                "input_types": [
                  "Message"
                ],
                "list": false,
                "list_add_label": "Add More",
                "load_from_db": false,
                "name": "session_id",
                "placeholder": "",
                "required": false,
                "show": true,
                "title_case": false,
                "tool_mode": false,
                "trace_as_input": true,
                "trace_as_metadata": true,
                "type": "str",
                "value": ""
              },
              "should_store_message": {
                "_input_type": "BoolInput",
                "advanced": true,
                "display_name": "Store Messages",
                "dynamic": false,
                "info": "Store the message in the history.",
                "list": false,
                "list_add_label": "Add More",
                "name": "should_store_message",
                "placeholder": "",
                "required": false,
                "show": true,
                "title_case": false,
                "tool_mode": false,
                "trace_as_metadata": true,
                "type": "bool",
                "value": true
              },
              "text_color": {
                "_input_type": "MessageTextInput",
                "advanced": true,
                "display_name": "Text Color",
                "dynamic": false,
                "info": "The text color of the name",
                "input_types": [
                  "Message"
                ],
                "list": false,
                "list_add_label": "Add More",
                "load_from_db": false,
                "name": "text_color",
                "placeholder": "",
                "required": false,
                "show": true,
                "title_case": false,
                "tool_mode": false,
                "trace_as_input": true,
                "trace_as_metadata": true,
                "type": "str",
                "value": ""
              }
            },
            "tool_mode": false
          },
          "showNode": false,
          "type": "ChatOutput"
        },
        "dragging": false,
        "id": "ChatOutput-gbqPo",
        "measured": {
          "height": 48,
          "width": 192
        },
        "position": {
          "x": 1262.4089496614665,
          "y": -820.603331268768
        },
        "selected": false,
        "type": "genericNode"
      }
    ],
    "viewport": {
      "x": 1533.7052263026967,
      "y": 1073.77865240331,
      "zoom": 0.6664527015753855
    }
  },
  "description": "This Agent is designed to systematically execute a series of tasks following a meticulously predefined sequence. By adhering to this structured order, the Agent ensures that each task is completed efficiently and effectively, optimizing overall performance and maintaining a high level of accuracy.",
  "endpoint_name": null,
  "id": "764f4084-d58d-4817-9673-e4ec5b78f3dc",
  "is_component": false,
  "last_tested_version": "1.4.3",
  "name": "Sequential Tasks Agents",
  "tags": [
    "assistants",
    "agents",
    "web-scraping"
  ]
}<|MERGE_RESOLUTION|>--- conflicted
+++ resolved
@@ -2809,7 +2809,6 @@
             "icon": "trending-up",
             "legacy": false,
             "metadata": {
-<<<<<<< HEAD
               "code_hash": "436519c08bd4",
               "dependencies": {
                 "dependencies": [
@@ -2836,9 +2835,6 @@
                 ],
                 "total_dependencies": 5
               },
-=======
-              "code_hash": "6e61ed5ad81b",
->>>>>>> 8caa5d92
               "module": "langflow.components.yahoosearch.yahoo.YfinanceComponent"
             },
             "minimized": false,
@@ -3218,7 +3214,6 @@
             "icon": "TavilyIcon",
             "legacy": false,
             "metadata": {
-<<<<<<< HEAD
               "code_hash": "6843645056d9",
               "dependencies": {
                 "dependencies": [
@@ -3237,9 +3232,6 @@
                 ],
                 "total_dependencies": 3
               },
-=======
-              "code_hash": "4c76fb76d395",
->>>>>>> 8caa5d92
               "module": "langflow.components.tavily.tavily_search.TavilySearchComponent"
             },
             "minimized": false,

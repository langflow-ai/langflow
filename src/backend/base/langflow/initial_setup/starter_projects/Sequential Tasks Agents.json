{
  "data": {
    "edges": [
      {
        "animated": false,
        "className": "",
        "data": {
          "sourceHandle": {
            "dataType": "Prompt",
            "id": "Prompt-WvveL",
            "name": "prompt",
            "output_types": [
              "Message"
            ]
          },
          "targetHandle": {
            "fieldName": "system_prompt",
            "id": "Agent-X1iAT",
            "inputTypes": [
              "Message"
            ],
            "type": "str"
          }
        },
        "id": "reactflow__edge-Prompt-WvveL{œdataTypeœ:œPromptœ,œidœ:œPrompt-WvveLœ,œnameœ:œpromptœ,œoutput_typesœ:[œMessageœ]}-Agent-X1iAT{œfieldNameœ:œsystem_promptœ,œidœ:œAgent-X1iATœ,œinputTypesœ:[œMessageœ],œtypeœ:œstrœ}",
        "selected": false,
        "source": "Prompt-WvveL",
        "sourceHandle": "{œdataTypeœ: œPromptœ, œidœ: œPrompt-WvveLœ, œnameœ: œpromptœ, œoutput_typesœ: [œMessageœ]}",
        "target": "Agent-X1iAT",
        "targetHandle": "{œfieldNameœ: œsystem_promptœ, œidœ: œAgent-X1iATœ, œinputTypesœ: [œMessageœ], œtypeœ: œstrœ}"
      },
      {
        "animated": false,
        "className": "",
        "data": {
          "sourceHandle": {
            "dataType": "Prompt",
            "id": "Prompt-6JL4E",
            "name": "prompt",
            "output_types": [
              "Message"
            ]
          },
          "targetHandle": {
            "fieldName": "system_prompt",
            "id": "Agent-EQcU8",
            "inputTypes": [
              "Message"
            ],
            "type": "str"
          }
        },
        "id": "reactflow__edge-Prompt-6JL4E{œdataTypeœ:œPromptœ,œidœ:œPrompt-6JL4Eœ,œnameœ:œpromptœ,œoutput_typesœ:[œMessageœ]}-Agent-EQcU8{œfieldNameœ:œsystem_promptœ,œidœ:œAgent-EQcU8œ,œinputTypesœ:[œMessageœ],œtypeœ:œstrœ}",
        "selected": false,
        "source": "Prompt-6JL4E",
        "sourceHandle": "{œdataTypeœ: œPromptœ, œidœ: œPrompt-6JL4Eœ, œnameœ: œpromptœ, œoutput_typesœ: [œMessageœ]}",
        "target": "Agent-EQcU8",
        "targetHandle": "{œfieldNameœ: œsystem_promptœ, œidœ: œAgent-EQcU8œ, œinputTypesœ: [œMessageœ], œtypeœ: œstrœ}"
      },
      {
        "animated": false,
        "className": "",
        "data": {
          "sourceHandle": {
            "dataType": "Agent",
            "id": "Agent-EQcU8",
            "name": "response",
            "output_types": [
              "Message"
            ]
          },
          "targetHandle": {
            "fieldName": "finance_agent_output",
            "id": "Prompt-WvveL",
            "inputTypes": [
              "Message",
              "Text"
            ],
            "type": "str"
          }
        },
        "id": "reactflow__edge-Agent-EQcU8{œdataTypeœ:œAgentœ,œidœ:œAgent-EQcU8œ,œnameœ:œresponseœ,œoutput_typesœ:[œMessageœ]}-Prompt-WvveL{œfieldNameœ:œfinance_agent_outputœ,œidœ:œPrompt-WvveLœ,œinputTypesœ:[œMessageœ,œTextœ],œtypeœ:œstrœ}",
        "selected": false,
        "source": "Agent-EQcU8",
        "sourceHandle": "{œdataTypeœ: œAgentœ, œidœ: œAgent-EQcU8œ, œnameœ: œresponseœ, œoutput_typesœ: [œMessageœ]}",
        "target": "Prompt-WvveL",
        "targetHandle": "{œfieldNameœ: œfinance_agent_outputœ, œidœ: œPrompt-WvveLœ, œinputTypesœ: [œMessageœ, œTextœ], œtypeœ: œstrœ}"
      },
      {
        "animated": false,
        "className": "",
        "data": {
          "sourceHandle": {
            "dataType": "ChatInput",
            "id": "ChatInput-NuUHZ",
            "name": "message",
            "output_types": [
              "Message"
            ]
          },
          "targetHandle": {
            "fieldName": "input_value",
            "id": "Agent-b7nmW",
            "inputTypes": [
              "Message"
            ],
            "type": "str"
          }
        },
        "id": "reactflow__edge-ChatInput-NuUHZ{œdataTypeœ:œChatInputœ,œidœ:œChatInput-NuUHZœ,œnameœ:œmessageœ,œoutput_typesœ:[œMessageœ]}-Agent-b7nmW{œfieldNameœ:œinput_valueœ,œidœ:œAgent-b7nmWœ,œinputTypesœ:[œMessageœ],œtypeœ:œstrœ}",
        "selected": false,
        "source": "ChatInput-NuUHZ",
        "sourceHandle": "{œdataTypeœ: œChatInputœ, œidœ: œChatInput-NuUHZœ, œnameœ: œmessageœ, œoutput_typesœ: [œMessageœ]}",
        "target": "Agent-b7nmW",
        "targetHandle": "{œfieldNameœ: œinput_valueœ, œidœ: œAgent-b7nmWœ, œinputTypesœ: [œMessageœ], œtypeœ: œstrœ}"
      },
      {
        "animated": false,
        "className": "",
        "data": {
          "sourceHandle": {
            "dataType": "Prompt",
            "id": "Prompt-ajhmq",
            "name": "prompt",
            "output_types": [
              "Message"
            ]
          },
          "targetHandle": {
            "fieldName": "system_prompt",
            "id": "Agent-b7nmW",
            "inputTypes": [
              "Message"
            ],
            "type": "str"
          }
        },
        "id": "reactflow__edge-Prompt-ajhmq{œdataTypeœ:œPromptœ,œidœ:œPrompt-ajhmqœ,œnameœ:œpromptœ,œoutput_typesœ:[œMessageœ]}-Agent-b7nmW{œfieldNameœ:œsystem_promptœ,œidœ:œAgent-b7nmWœ,œinputTypesœ:[œMessageœ],œtypeœ:œstrœ}",
        "selected": false,
        "source": "Prompt-ajhmq",
        "sourceHandle": "{œdataTypeœ: œPromptœ, œidœ: œPrompt-ajhmqœ, œnameœ: œpromptœ, œoutput_typesœ: [œMessageœ]}",
        "target": "Agent-b7nmW",
        "targetHandle": "{œfieldNameœ: œsystem_promptœ, œidœ: œAgent-b7nmWœ, œinputTypesœ: [œMessageœ], œtypeœ: œstrœ}"
      },
      {
        "animated": false,
        "className": "",
        "data": {
          "sourceHandle": {
            "dataType": "Agent",
            "id": "Agent-b7nmW",
            "name": "response",
            "output_types": [
              "Message"
            ]
          },
          "targetHandle": {
            "fieldName": "input_value",
            "id": "Agent-EQcU8",
            "inputTypes": [
              "Message"
            ],
            "type": "str"
          }
        },
        "id": "reactflow__edge-Agent-b7nmW{œdataTypeœ:œAgentœ,œidœ:œAgent-b7nmWœ,œnameœ:œresponseœ,œoutput_typesœ:[œMessageœ]}-Agent-EQcU8{œfieldNameœ:œinput_valueœ,œidœ:œAgent-EQcU8œ,œinputTypesœ:[œMessageœ],œtypeœ:œstrœ}",
        "selected": false,
        "source": "Agent-b7nmW",
        "sourceHandle": "{œdataTypeœ: œAgentœ, œidœ: œAgent-b7nmWœ, œnameœ: œresponseœ, œoutput_typesœ: [œMessageœ]}",
        "target": "Agent-EQcU8",
        "targetHandle": "{œfieldNameœ: œinput_valueœ, œidœ: œAgent-EQcU8œ, œinputTypesœ: [œMessageœ], œtypeœ: œstrœ}"
      },
      {
        "animated": false,
        "className": "",
        "data": {
          "sourceHandle": {
            "dataType": "Agent",
            "id": "Agent-b7nmW",
            "name": "response",
            "output_types": [
              "Message"
            ]
          },
          "targetHandle": {
            "fieldName": "research_agent_output",
            "id": "Prompt-WvveL",
            "inputTypes": [
              "Message",
              "Text"
            ],
            "type": "str"
          }
        },
        "id": "reactflow__edge-Agent-b7nmW{œdataTypeœ:œAgentœ,œidœ:œAgent-b7nmWœ,œnameœ:œresponseœ,œoutput_typesœ:[œMessageœ]}-Prompt-WvveL{œfieldNameœ:œresearch_agent_outputœ,œidœ:œPrompt-WvveLœ,œinputTypesœ:[œMessageœ,œTextœ],œtypeœ:œstrœ}",
        "selected": false,
        "source": "Agent-b7nmW",
        "sourceHandle": "{œdataTypeœ: œAgentœ, œidœ: œAgent-b7nmWœ, œnameœ: œresponseœ, œoutput_typesœ: [œMessageœ]}",
        "target": "Prompt-WvveL",
        "targetHandle": "{œfieldNameœ: œresearch_agent_outputœ, œidœ: œPrompt-WvveLœ, œinputTypesœ: [œMessageœ, œTextœ], œtypeœ: œstrœ}"
      },
      {
        "animated": false,
        "className": "",
        "data": {
          "sourceHandle": {
            "dataType": "CalculatorComponent",
            "id": "CalculatorComponent-0P2yI",
            "name": "component_as_tool",
            "output_types": [
              "Tool"
            ]
          },
          "targetHandle": {
            "fieldName": "tools",
            "id": "Agent-X1iAT",
            "inputTypes": [
              "Tool"
            ],
            "type": "other"
          }
        },
        "id": "reactflow__edge-CalculatorComponent-0P2yI{œdataTypeœ:œCalculatorComponentœ,œidœ:œCalculatorComponent-0P2yIœ,œnameœ:œcomponent_as_toolœ,œoutput_typesœ:[œToolœ]}-Agent-X1iAT{œfieldNameœ:œtoolsœ,œidœ:œAgent-X1iATœ,œinputTypesœ:[œToolœ],œtypeœ:œotherœ}",
        "selected": false,
        "source": "CalculatorComponent-0P2yI",
        "sourceHandle": "{œdataTypeœ: œCalculatorComponentœ, œidœ: œCalculatorComponent-0P2yIœ, œnameœ: œcomponent_as_toolœ, œoutput_typesœ: [œToolœ]}",
        "target": "Agent-X1iAT",
        "targetHandle": "{œfieldNameœ: œtoolsœ, œidœ: œAgent-X1iATœ, œinputTypesœ: [œToolœ], œtypeœ: œotherœ}"
      },
      {
        "animated": false,
        "className": "",
        "data": {
          "sourceHandle": {
            "dataType": "YfinanceComponent",
            "id": "YfinanceComponent-hAneS",
            "name": "component_as_tool",
            "output_types": [
              "Tool"
            ]
          },
          "targetHandle": {
            "fieldName": "tools",
            "id": "Agent-EQcU8",
            "inputTypes": [
              "Tool"
            ],
            "type": "other"
          }
        },
        "id": "reactflow__edge-YfinanceComponent-hAneS{œdataTypeœ:œYfinanceComponentœ,œidœ:œYfinanceComponent-hAneSœ,œnameœ:œcomponent_as_toolœ,œoutput_typesœ:[œToolœ]}-Agent-EQcU8{œfieldNameœ:œtoolsœ,œidœ:œAgent-EQcU8œ,œinputTypesœ:[œToolœ],œtypeœ:œotherœ}",
        "selected": false,
        "source": "YfinanceComponent-hAneS",
        "sourceHandle": "{œdataTypeœ: œYfinanceComponentœ, œidœ: œYfinanceComponent-hAneSœ, œnameœ: œcomponent_as_toolœ, œoutput_typesœ: [œToolœ]}",
        "target": "Agent-EQcU8",
        "targetHandle": "{œfieldNameœ: œtoolsœ, œidœ: œAgent-EQcU8œ, œinputTypesœ: [œToolœ], œtypeœ: œotherœ}"
      },
      {
        "animated": false,
        "className": "",
        "data": {
          "sourceHandle": {
            "dataType": "TavilySearchComponent",
            "id": "TavilySearchComponent-DTUmi",
            "name": "component_as_tool",
            "output_types": [
              "Tool"
            ]
          },
          "targetHandle": {
            "fieldName": "tools",
            "id": "Agent-b7nmW",
            "inputTypes": [
              "Tool"
            ],
            "type": "other"
          }
        },
        "id": "reactflow__edge-TavilySearchComponent-DTUmi{œdataTypeœ:œTavilySearchComponentœ,œidœ:œTavilySearchComponent-DTUmiœ,œnameœ:œcomponent_as_toolœ,œoutput_typesœ:[œToolœ]}-Agent-b7nmW{œfieldNameœ:œtoolsœ,œidœ:œAgent-b7nmWœ,œinputTypesœ:[œToolœ],œtypeœ:œotherœ}",
        "selected": false,
        "source": "TavilySearchComponent-DTUmi",
        "sourceHandle": "{œdataTypeœ: œTavilySearchComponentœ, œidœ: œTavilySearchComponent-DTUmiœ, œnameœ: œcomponent_as_toolœ, œoutput_typesœ: [œToolœ]}",
        "target": "Agent-b7nmW",
        "targetHandle": "{œfieldNameœ: œtoolsœ, œidœ: œAgent-b7nmWœ, œinputTypesœ: [œToolœ], œtypeœ: œotherœ}"
      },
      {
        "animated": false,
        "className": "",
        "data": {
          "sourceHandle": {
            "dataType": "Agent",
            "id": "Agent-X1iAT",
            "name": "response",
            "output_types": [
              "Message"
            ]
          },
          "targetHandle": {
            "fieldName": "input_value",
            "id": "ChatOutput-gbqPo",
            "inputTypes": [
              "Data",
              "DataFrame",
              "Message"
            ],
            "type": "other"
          }
        },
        "id": "reactflow__edge-Agent-X1iAT{œdataTypeœ:œAgentœ,œidœ:œAgent-X1iATœ,œnameœ:œresponseœ,œoutput_typesœ:[œMessageœ]}-ChatOutput-gbqPo{œfieldNameœ:œinput_valueœ,œidœ:œChatOutput-gbqPoœ,œinputTypesœ:[œDataœ,œDataFrameœ,œMessageœ],œtypeœ:œotherœ}",
        "selected": false,
        "source": "Agent-X1iAT",
        "sourceHandle": "{œdataTypeœ: œAgentœ, œidœ: œAgent-X1iATœ, œnameœ: œresponseœ, œoutput_typesœ: [œMessageœ]}",
        "target": "ChatOutput-gbqPo",
        "targetHandle": "{œfieldNameœ: œinput_valueœ, œidœ: œChatOutput-gbqPoœ, œinputTypesœ: [œDataœ, œDataFrameœ, œMessageœ], œtypeœ: œotherœ}"
      }
    ],
    "nodes": [
      {
        "data": {
          "description": "Define the agent's instructions, then enter a task to complete using tools.",
          "display_name": "Finance Agent",
          "id": "Agent-EQcU8",
          "node": {
            "base_classes": [
              "Message"
            ],
            "beta": false,
            "conditional_paths": [],
            "custom_fields": {},
            "description": "Define the agent's instructions, then enter a task to complete using tools.",
            "display_name": "Finance Agent",
            "documentation": "",
            "edited": false,
            "field_order": [
              "agent_llm",
              "max_tokens",
              "model_kwargs",
              "json_mode",
              "model_name",
              "openai_api_base",
              "api_key",
              "temperature",
              "seed",
              "max_retries",
              "timeout",
              "system_prompt",
              "n_messages",
              "tools",
              "input_value",
              "handle_parsing_errors",
              "verbose",
              "max_iterations",
              "agent_description",
              "add_current_date_tool"
            ],
            "frozen": false,
            "icon": "bot",
            "legacy": false,
            "metadata": {
              "code_hash": "d64b11c24a1c",
              "dependencies": {
<<<<<<< HEAD
                "dependencies": [],
                "total_dependencies": 0
=======
                "dependencies": [
                  {
                    "name": "langchain_core",
                    "version": "0.3.79"
                  },
                  {
                    "name": "pydantic",
                    "version": "2.10.6"
                  },
                  {
                    "name": "lfx",
                    "version": null
                  }
                ],
                "total_dependencies": 3
>>>>>>> 7460ee9f
              },
              "module": "lfx.components.models_and_agents.agent.AgentComponent"
            },
            "minimized": false,
            "output_types": [],
            "outputs": [
              {
                "allows_loop": false,
                "cache": true,
                "display_name": "Response",
                "group_outputs": false,
                "method": "message_response",
                "name": "response",
                "selected": "Message",
                "tool_mode": true,
                "types": [
                  "Message"
                ],
                "value": "__UNDEFINED__"
              }
            ],
            "pinned": false,
            "template": {
              "_type": "Component",
              "add_current_date_tool": {
                "_input_type": "BoolInput",
                "advanced": true,
                "display_name": "Current Date",
                "dynamic": false,
                "info": "If true, will add a tool to the agent that returns the current date.",
                "list": false,
                "list_add_label": "Add More",
                "name": "add_current_date_tool",
                "placeholder": "",
                "required": false,
                "show": true,
                "title_case": false,
                "tool_mode": false,
                "trace_as_metadata": true,
                "type": "bool",
                "value": true
              },
              "agent_description": {
                "_input_type": "MultilineInput",
                "advanced": true,
                "copy_field": false,
                "display_name": "Agent Description [Deprecated]",
                "dynamic": false,
                "info": "The description of the agent. This is only used when in Tool Mode. Defaults to 'A helpful assistant with access to the following tools:' and tools are added dynamically. This feature is deprecated and will be removed in future versions.",
                "input_types": [
                  "Message"
                ],
                "list": false,
                "list_add_label": "Add More",
                "load_from_db": false,
                "multiline": true,
                "name": "agent_description",
                "placeholder": "",
                "required": false,
                "show": true,
                "title_case": false,
                "tool_mode": false,
                "trace_as_input": true,
                "trace_as_metadata": true,
                "type": "str",
                "value": "A helpful assistant with access to the following tools:"
              },
              "agent_llm": {
                "_input_type": "DropdownInput",
                "advanced": false,
                "combobox": false,
                "dialog_inputs": {},
                "display_name": "Model Provider",
                "dynamic": false,
                "external_options": {
                  "fields": {
                    "data": {
                      "node": {
                        "display_name": "Connect other models",
                        "icon": "CornerDownLeft",
                        "name": "connect_other_models"
                      }
                    }
                  }
                },
                "info": "The provider of the language model that the agent will use to generate responses.",
                "input_types": [],
                "name": "agent_llm",
                "options": [
                  "Anthropic",
                  "Google Generative AI",
                  "OpenAI",
                  "IBM watsonx.ai",
                  "Ollama"
                ],
                "options_metadata": [
                  {
                    "icon": "Anthropic"
                  },
                  {
                    "icon": "GoogleGenerativeAI"
                  },
                  {
                    "icon": "OpenAI"
                  }
                ],
                "placeholder": "",
                "real_time_refresh": true,
                "required": false,
                "show": true,
                "title_case": false,
                "toggle": false,
                "tool_mode": false,
                "trace_as_metadata": true,
                "type": "str",
                "value": "OpenAI"
              },
              "api_key": {
                "_input_type": "SecretStrInput",
                "advanced": false,
                "display_name": "OpenAI API Key",
                "dynamic": false,
                "info": "The OpenAI API Key to use for the OpenAI model.",
                "input_types": [],
                "load_from_db": true,
                "name": "api_key",
                "password": true,
                "placeholder": "",
                "real_time_refresh": true,
                "required": false,
                "show": true,
                "title_case": false,
                "type": "str",
                "value": "OPENAI_API_KEY"
              },
              "base_url": {
                "_input_type": "StrInput",
                "advanced": false,
                "display_name": "Base URL",
                "dynamic": false,
                "info": "The base URL of the API.",
                "list": false,
                "list_add_label": "Add More",
                "load_from_db": false,
                "name": "base_url",
                "placeholder": "",
                "required": true,
                "show": false,
                "title_case": false,
                "tool_mode": false,
                "trace_as_metadata": true,
                "track_in_telemetry": false,
                "type": "str",
                "value": ""
              },
              "code": {
                "advanced": true,
                "dynamic": true,
                "fileTypes": [],
                "file_path": "",
                "info": "",
                "list": false,
                "load_from_db": false,
                "multiline": true,
                "name": "code",
                "password": false,
                "placeholder": "",
                "required": true,
                "show": true,
                "title_case": false,
                "type": "code",
                "value": "import json\nimport re\n\nfrom langchain_core.tools import StructuredTool, Tool\nfrom pydantic import ValidationError\n\nfrom lfx.base.agents.agent import LCToolsAgentComponent\nfrom lfx.base.agents.events import ExceptionWithMessageError\nfrom lfx.base.models.model_input_constants import (\n    ALL_PROVIDER_FIELDS,\n    MODEL_DYNAMIC_UPDATE_FIELDS,\n    MODEL_PROVIDERS_DICT,\n    MODEL_PROVIDERS_LIST,\n    MODELS_METADATA,\n)\nfrom lfx.base.models.model_utils import get_model_name\nfrom lfx.components.helpers import CurrentDateComponent\nfrom lfx.components.langchain_utilities.tool_calling import ToolCallingAgentComponent\nfrom lfx.components.models_and_agents.memory import MemoryComponent\nfrom lfx.custom.custom_component.component import get_component_toolkit\nfrom lfx.custom.utils import update_component_build_config\nfrom lfx.helpers.base_model import build_model_from_schema\nfrom lfx.inputs.inputs import BoolInput, SecretStrInput, StrInput\nfrom lfx.io import DropdownInput, IntInput, MessageTextInput, MultilineInput, Output, TableInput\nfrom lfx.log.logger import logger\nfrom lfx.schema.data import Data\nfrom lfx.schema.dotdict import dotdict\nfrom lfx.schema.message import Message\nfrom lfx.schema.table import EditMode\n\n\ndef set_advanced_true(component_input):\n    component_input.advanced = True\n    return component_input\n\n\nclass AgentComponent(ToolCallingAgentComponent):\n    display_name: str = \"Agent\"\n    description: str = \"Define the agent's instructions, then enter a task to complete using tools.\"\n    documentation: str = \"https://docs.langflow.org/agents\"\n    icon = \"bot\"\n    beta = False\n    name = \"Agent\"\n\n    memory_inputs = [set_advanced_true(component_input) for component_input in MemoryComponent().inputs]\n\n    # Filter out json_mode from OpenAI inputs since we handle structured output differently\n    if \"OpenAI\" in MODEL_PROVIDERS_DICT:\n        openai_inputs_filtered = [\n            input_field\n            for input_field in MODEL_PROVIDERS_DICT[\"OpenAI\"][\"inputs\"]\n            if not (hasattr(input_field, \"name\") and input_field.name == \"json_mode\")\n        ]\n    else:\n        openai_inputs_filtered = []\n\n    inputs = [\n        DropdownInput(\n            name=\"agent_llm\",\n            display_name=\"Model Provider\",\n            info=\"The provider of the language model that the agent will use to generate responses.\",\n            options=[*MODEL_PROVIDERS_LIST],\n            value=\"OpenAI\",\n            real_time_refresh=True,\n            refresh_button=False,\n            input_types=[],\n            options_metadata=[MODELS_METADATA[key] for key in MODEL_PROVIDERS_LIST if key in MODELS_METADATA],\n            external_options={\n                \"fields\": {\n                    \"data\": {\n                        \"node\": {\n                            \"name\": \"connect_other_models\",\n                            \"display_name\": \"Connect other models\",\n                            \"icon\": \"CornerDownLeft\",\n                        }\n                    }\n                },\n            },\n        ),\n        SecretStrInput(\n            name=\"api_key\",\n            display_name=\"API Key\",\n            info=\"The API key to use for the model.\",\n            required=True,\n        ),\n        StrInput(\n            name=\"base_url\",\n            display_name=\"Base URL\",\n            info=\"The base URL of the API.\",\n            required=True,\n            show=False,\n        ),\n        StrInput(\n            name=\"project_id\",\n            display_name=\"Project ID\",\n            info=\"The project ID of the model.\",\n            required=True,\n            show=False,\n        ),\n        IntInput(\n            name=\"max_output_tokens\",\n            display_name=\"Max Output Tokens\",\n            info=\"The maximum number of tokens to generate.\",\n            show=False,\n        ),\n        *openai_inputs_filtered,\n        MultilineInput(\n            name=\"system_prompt\",\n            display_name=\"Agent Instructions\",\n            info=\"System Prompt: Initial instructions and context provided to guide the agent's behavior.\",\n            value=\"You are a helpful assistant that can use tools to answer questions and perform tasks.\",\n            advanced=False,\n        ),\n        MessageTextInput(\n            name=\"context_id\",\n            display_name=\"Context ID\",\n            info=\"The context ID of the chat. Adds an extra layer to the local memory.\",\n            value=\"\",\n            advanced=True,\n        ),\n        IntInput(\n            name=\"n_messages\",\n            display_name=\"Number of Chat History Messages\",\n            value=100,\n            info=\"Number of chat history messages to retrieve.\",\n            advanced=True,\n            show=True,\n        ),\n        MultilineInput(\n            name=\"format_instructions\",\n            display_name=\"Output Format Instructions\",\n            info=\"Generic Template for structured output formatting. Valid only with Structured response.\",\n            value=(\n                \"You are an AI that extracts structured JSON objects from unstructured text. \"\n                \"Use a predefined schema with expected types (str, int, float, bool, dict). \"\n                \"Extract ALL relevant instances that match the schema - if multiple patterns exist, capture them all. \"\n                \"Fill missing or ambiguous values with defaults: null for missing values. \"\n                \"Remove exact duplicates but keep variations that have different field values. \"\n                \"Always return valid JSON in the expected format, never throw errors. \"\n                \"If multiple objects can be extracted, return them all in the structured format.\"\n            ),\n            advanced=True,\n        ),\n        TableInput(\n            name=\"output_schema\",\n            display_name=\"Output Schema\",\n            info=(\n                \"Schema Validation: Define the structure and data types for structured output. \"\n                \"No validation if no output schema.\"\n            ),\n            advanced=True,\n            required=False,\n            value=[],\n            table_schema=[\n                {\n                    \"name\": \"name\",\n                    \"display_name\": \"Name\",\n                    \"type\": \"str\",\n                    \"description\": \"Specify the name of the output field.\",\n                    \"default\": \"field\",\n                    \"edit_mode\": EditMode.INLINE,\n                },\n                {\n                    \"name\": \"description\",\n                    \"display_name\": \"Description\",\n                    \"type\": \"str\",\n                    \"description\": \"Describe the purpose of the output field.\",\n                    \"default\": \"description of field\",\n                    \"edit_mode\": EditMode.POPOVER,\n                },\n                {\n                    \"name\": \"type\",\n                    \"display_name\": \"Type\",\n                    \"type\": \"str\",\n                    \"edit_mode\": EditMode.INLINE,\n                    \"description\": (\"Indicate the data type of the output field (e.g., str, int, float, bool, dict).\"),\n                    \"options\": [\"str\", \"int\", \"float\", \"bool\", \"dict\"],\n                    \"default\": \"str\",\n                },\n                {\n                    \"name\": \"multiple\",\n                    \"display_name\": \"As List\",\n                    \"type\": \"boolean\",\n                    \"description\": \"Set to True if this output field should be a list of the specified type.\",\n                    \"default\": \"False\",\n                    \"edit_mode\": EditMode.INLINE,\n                },\n            ],\n        ),\n        *LCToolsAgentComponent.get_base_inputs(),\n        # removed memory inputs from agent component\n        # *memory_inputs,\n        BoolInput(\n            name=\"add_current_date_tool\",\n            display_name=\"Current Date\",\n            advanced=True,\n            info=\"If true, will add a tool to the agent that returns the current date.\",\n            value=True,\n        ),\n    ]\n    outputs = [\n        Output(name=\"response\", display_name=\"Response\", method=\"message_response\"),\n    ]\n\n    async def get_agent_requirements(self):\n        \"\"\"Get the agent requirements for the agent.\"\"\"\n        llm_model, display_name = await self.get_llm()\n        if llm_model is None:\n            msg = \"No language model selected. Please choose a model to proceed.\"\n            raise ValueError(msg)\n        self.model_name = get_model_name(llm_model, display_name=display_name)\n\n        # Get memory data\n        self.chat_history = await self.get_memory_data()\n        await logger.adebug(f\"Retrieved {len(self.chat_history)} chat history messages\")\n        if isinstance(self.chat_history, Message):\n            self.chat_history = [self.chat_history]\n\n        # Add current date tool if enabled\n        if self.add_current_date_tool:\n            if not isinstance(self.tools, list):  # type: ignore[has-type]\n                self.tools = []\n            current_date_tool = (await CurrentDateComponent(**self.get_base_args()).to_toolkit()).pop(0)\n\n            if not isinstance(current_date_tool, StructuredTool):\n                msg = \"CurrentDateComponent must be converted to a StructuredTool\"\n                raise TypeError(msg)\n            self.tools.append(current_date_tool)\n\n        # Set shared callbacks for tracing the tools used by the agent\n        self.set_tools_callbacks(self.tools, self._get_shared_callbacks())\n\n        return llm_model, self.chat_history, self.tools\n\n    async def message_response(self) -> Message:\n        try:\n            llm_model, self.chat_history, self.tools = await self.get_agent_requirements()\n            # Set up and run agent\n            self.set(\n                llm=llm_model,\n                tools=self.tools or [],\n                chat_history=self.chat_history,\n                input_value=self.input_value,\n                system_prompt=self.system_prompt,\n            )\n            agent = self.create_agent_runnable()\n            result = await self.run_agent(agent)\n\n            # Store result for potential JSON output\n            self._agent_result = result\n\n        except (ValueError, TypeError, KeyError) as e:\n            await logger.aerror(f\"{type(e).__name__}: {e!s}\")\n            raise\n        except ExceptionWithMessageError as e:\n            await logger.aerror(f\"ExceptionWithMessageError occurred: {e}\")\n            raise\n        # Avoid catching blind Exception; let truly unexpected exceptions propagate\n        except Exception as e:\n            await logger.aerror(f\"Unexpected error: {e!s}\")\n            raise\n        else:\n            return result\n\n    def _preprocess_schema(self, schema):\n        \"\"\"Preprocess schema to ensure correct data types for build_model_from_schema.\"\"\"\n        processed_schema = []\n        for field in schema:\n            processed_field = {\n                \"name\": str(field.get(\"name\", \"field\")),\n                \"type\": str(field.get(\"type\", \"str\")),\n                \"description\": str(field.get(\"description\", \"\")),\n                \"multiple\": field.get(\"multiple\", False),\n            }\n            # Ensure multiple is handled correctly\n            if isinstance(processed_field[\"multiple\"], str):\n                processed_field[\"multiple\"] = processed_field[\"multiple\"].lower() in [\n                    \"true\",\n                    \"1\",\n                    \"t\",\n                    \"y\",\n                    \"yes\",\n                ]\n            processed_schema.append(processed_field)\n        return processed_schema\n\n    async def build_structured_output_base(self, content: str):\n        \"\"\"Build structured output with optional BaseModel validation.\"\"\"\n        json_pattern = r\"\\{.*\\}\"\n        schema_error_msg = \"Try setting an output schema\"\n\n        # Try to parse content as JSON first\n        json_data = None\n        try:\n            json_data = json.loads(content)\n        except json.JSONDecodeError:\n            json_match = re.search(json_pattern, content, re.DOTALL)\n            if json_match:\n                try:\n                    json_data = json.loads(json_match.group())\n                except json.JSONDecodeError:\n                    return {\"content\": content, \"error\": schema_error_msg}\n            else:\n                return {\"content\": content, \"error\": schema_error_msg}\n\n        # If no output schema provided, return parsed JSON without validation\n        if not hasattr(self, \"output_schema\") or not self.output_schema or len(self.output_schema) == 0:\n            return json_data\n\n        # Use BaseModel validation with schema\n        try:\n            processed_schema = self._preprocess_schema(self.output_schema)\n            output_model = build_model_from_schema(processed_schema)\n\n            # Validate against the schema\n            if isinstance(json_data, list):\n                # Multiple objects\n                validated_objects = []\n                for item in json_data:\n                    try:\n                        validated_obj = output_model.model_validate(item)\n                        validated_objects.append(validated_obj.model_dump())\n                    except ValidationError as e:\n                        await logger.aerror(f\"Validation error for item: {e}\")\n                        # Include invalid items with error info\n                        validated_objects.append({\"data\": item, \"validation_error\": str(e)})\n                return validated_objects\n\n            # Single object\n            try:\n                validated_obj = output_model.model_validate(json_data)\n                return [validated_obj.model_dump()]  # Return as list for consistency\n            except ValidationError as e:\n                await logger.aerror(f\"Validation error: {e}\")\n                return [{\"data\": json_data, \"validation_error\": str(e)}]\n\n        except (TypeError, ValueError) as e:\n            await logger.aerror(f\"Error building structured output: {e}\")\n            # Fallback to parsed JSON without validation\n            return json_data\n\n    async def json_response(self) -> Data:\n        \"\"\"Convert agent response to structured JSON Data output with schema validation.\"\"\"\n        # Always use structured chat agent for JSON response mode for better JSON formatting\n        try:\n            system_components = []\n\n            # 1. Agent Instructions (system_prompt)\n            agent_instructions = getattr(self, \"system_prompt\", \"\") or \"\"\n            if agent_instructions:\n                system_components.append(f\"{agent_instructions}\")\n\n            # 2. Format Instructions\n            format_instructions = getattr(self, \"format_instructions\", \"\") or \"\"\n            if format_instructions:\n                system_components.append(f\"Format instructions: {format_instructions}\")\n\n            # 3. Schema Information from BaseModel\n            if hasattr(self, \"output_schema\") and self.output_schema and len(self.output_schema) > 0:\n                try:\n                    processed_schema = self._preprocess_schema(self.output_schema)\n                    output_model = build_model_from_schema(processed_schema)\n                    schema_dict = output_model.model_json_schema()\n                    schema_info = (\n                        \"You are given some text that may include format instructions, \"\n                        \"explanations, or other content alongside a JSON schema.\\n\\n\"\n                        \"Your task:\\n\"\n                        \"- Extract only the JSON schema.\\n\"\n                        \"- Return it as valid JSON.\\n\"\n                        \"- Do not include format instructions, explanations, or extra text.\\n\\n\"\n                        \"Input:\\n\"\n                        f\"{json.dumps(schema_dict, indent=2)}\\n\\n\"\n                        \"Output (only JSON schema):\"\n                    )\n                    system_components.append(schema_info)\n                except (ValidationError, ValueError, TypeError, KeyError) as e:\n                    await logger.aerror(f\"Could not build schema for prompt: {e}\", exc_info=True)\n\n            # Combine all components\n            combined_instructions = \"\\n\\n\".join(system_components) if system_components else \"\"\n            llm_model, self.chat_history, self.tools = await self.get_agent_requirements()\n            self.set(\n                llm=llm_model,\n                tools=self.tools or [],\n                chat_history=self.chat_history,\n                input_value=self.input_value,\n                system_prompt=combined_instructions,\n            )\n\n            # Create and run structured chat agent\n            try:\n                structured_agent = self.create_agent_runnable()\n            except (NotImplementedError, ValueError, TypeError) as e:\n                await logger.aerror(f\"Error with structured chat agent: {e}\")\n                raise\n            try:\n                result = await self.run_agent(structured_agent)\n            except (\n                ExceptionWithMessageError,\n                ValueError,\n                TypeError,\n                RuntimeError,\n            ) as e:\n                await logger.aerror(f\"Error with structured agent result: {e}\")\n                raise\n            # Extract content from structured agent result\n            if hasattr(result, \"content\"):\n                content = result.content\n            elif hasattr(result, \"text\"):\n                content = result.text\n            else:\n                content = str(result)\n\n        except (\n            ExceptionWithMessageError,\n            ValueError,\n            TypeError,\n            NotImplementedError,\n            AttributeError,\n        ) as e:\n            await logger.aerror(f\"Error with structured chat agent: {e}\")\n            # Fallback to regular agent\n            content_str = \"No content returned from agent\"\n            return Data(data={\"content\": content_str, \"error\": str(e)})\n\n        # Process with structured output validation\n        try:\n            structured_output = await self.build_structured_output_base(content)\n\n            # Handle different output formats\n            if isinstance(structured_output, list) and structured_output:\n                if len(structured_output) == 1:\n                    return Data(data=structured_output[0])\n                return Data(data={\"results\": structured_output})\n            if isinstance(structured_output, dict):\n                return Data(data=structured_output)\n            return Data(data={\"content\": content})\n\n        except (ValueError, TypeError) as e:\n            await logger.aerror(f\"Error in structured output processing: {e}\")\n            return Data(data={\"content\": content, \"error\": str(e)})\n\n    async def get_memory_data(self):\n        # TODO: This is a temporary fix to avoid message duplication. We should develop a function for this.\n        messages = (\n            await MemoryComponent(**self.get_base_args())\n            .set(\n                session_id=self.graph.session_id,\n                context_id=self.context_id,\n                order=\"Ascending\",\n                n_messages=self.n_messages,\n            )\n            .retrieve_messages()\n        )\n        return [\n            message for message in messages if getattr(message, \"id\", None) != getattr(self.input_value, \"id\", None)\n        ]\n\n    async def get_llm(self):\n        if not isinstance(self.agent_llm, str):\n            return self.agent_llm, None\n\n        try:\n            provider_info = MODEL_PROVIDERS_DICT.get(self.agent_llm)\n            if not provider_info:\n                msg = f\"Invalid model provider: {self.agent_llm}\"\n                raise ValueError(msg)\n\n            component_class = provider_info.get(\"component_class\")\n            display_name = component_class.display_name\n            inputs = provider_info.get(\"inputs\")\n            prefix = provider_info.get(\"prefix\", \"\")\n\n            return self._build_llm_model(component_class, inputs, prefix), display_name\n\n        except (AttributeError, ValueError, TypeError, RuntimeError) as e:\n            await logger.aerror(f\"Error building {self.agent_llm} language model: {e!s}\")\n            msg = f\"Failed to initialize language model: {e!s}\"\n            raise ValueError(msg) from e\n\n    def _build_llm_model(self, component, inputs, prefix=\"\"):\n        model_kwargs = {}\n        for input_ in inputs:\n            if hasattr(self, f\"{prefix}{input_.name}\"):\n                model_kwargs[input_.name] = getattr(self, f\"{prefix}{input_.name}\")\n        return component.set(**model_kwargs).build_model()\n\n    def set_component_params(self, component):\n        provider_info = MODEL_PROVIDERS_DICT.get(self.agent_llm)\n        if provider_info:\n            inputs = provider_info.get(\"inputs\")\n            prefix = provider_info.get(\"prefix\")\n            # Filter out json_mode and only use attributes that exist on this component\n            model_kwargs = {}\n            for input_ in inputs:\n                if hasattr(self, f\"{prefix}{input_.name}\"):\n                    model_kwargs[input_.name] = getattr(self, f\"{prefix}{input_.name}\")\n\n            return component.set(**model_kwargs)\n        return component\n\n    def delete_fields(self, build_config: dotdict, fields: dict | list[str]) -> None:\n        \"\"\"Delete specified fields from build_config.\"\"\"\n        for field in fields:\n            if build_config is not None and field in build_config:\n                build_config.pop(field, None)\n\n    def update_input_types(self, build_config: dotdict) -> dotdict:\n        \"\"\"Update input types for all fields in build_config.\"\"\"\n        for key, value in build_config.items():\n            if isinstance(value, dict):\n                if value.get(\"input_types\") is None:\n                    build_config[key][\"input_types\"] = []\n            elif hasattr(value, \"input_types\") and value.input_types is None:\n                value.input_types = []\n        return build_config\n\n    async def update_build_config(\n        self, build_config: dotdict, field_value: str, field_name: str | None = None\n    ) -> dotdict:\n        # Iterate over all providers in the MODEL_PROVIDERS_DICT\n        # Existing logic for updating build_config\n        if field_name in (\"agent_llm\",):\n            build_config[\"agent_llm\"][\"value\"] = field_value\n            provider_info = MODEL_PROVIDERS_DICT.get(field_value)\n            if provider_info:\n                component_class = provider_info.get(\"component_class\")\n                if component_class and hasattr(component_class, \"update_build_config\"):\n                    # Call the component class's update_build_config method\n                    build_config = await update_component_build_config(\n                        component_class, build_config, field_value, \"model_name\"\n                    )\n\n            provider_configs: dict[str, tuple[dict, list[dict]]] = {\n                provider: (\n                    MODEL_PROVIDERS_DICT[provider][\"fields\"],\n                    [\n                        MODEL_PROVIDERS_DICT[other_provider][\"fields\"]\n                        for other_provider in MODEL_PROVIDERS_DICT\n                        if other_provider != provider\n                    ],\n                )\n                for provider in MODEL_PROVIDERS_DICT\n            }\n            if field_value in provider_configs:\n                fields_to_add, fields_to_delete = provider_configs[field_value]\n\n                # Delete fields from other providers\n                for fields in fields_to_delete:\n                    self.delete_fields(build_config, fields)\n\n                # Add provider-specific fields\n                if field_value == \"OpenAI\" and not any(field in build_config for field in fields_to_add):\n                    build_config.update(fields_to_add)\n                else:\n                    build_config.update(fields_to_add)\n                # Reset input types for agent_llm\n                build_config[\"agent_llm\"][\"input_types\"] = []\n                build_config[\"agent_llm\"][\"display_name\"] = \"Model Provider\"\n            elif field_value == \"connect_other_models\":\n                # Delete all provider fields\n                self.delete_fields(build_config, ALL_PROVIDER_FIELDS)\n                # # Update with custom component\n                custom_component = DropdownInput(\n                    name=\"agent_llm\",\n                    display_name=\"Language Model\",\n                    info=\"The provider of the language model that the agent will use to generate responses.\",\n                    options=[*MODEL_PROVIDERS_LIST],\n                    real_time_refresh=True,\n                    refresh_button=False,\n                    input_types=[\"LanguageModel\"],\n                    placeholder=\"Awaiting model input.\",\n                    options_metadata=[MODELS_METADATA[key] for key in MODEL_PROVIDERS_LIST if key in MODELS_METADATA],\n                    external_options={\n                        \"fields\": {\n                            \"data\": {\n                                \"node\": {\n                                    \"name\": \"connect_other_models\",\n                                    \"display_name\": \"Connect other models\",\n                                    \"icon\": \"CornerDownLeft\",\n                                },\n                            }\n                        },\n                    },\n                )\n                build_config.update({\"agent_llm\": custom_component.to_dict()})\n            # Update input types for all fields\n            build_config = self.update_input_types(build_config)\n\n            # Validate required keys\n            default_keys = [\n                \"code\",\n                \"_type\",\n                \"agent_llm\",\n                \"tools\",\n                \"input_value\",\n                \"add_current_date_tool\",\n                \"system_prompt\",\n                \"agent_description\",\n                \"max_iterations\",\n                \"handle_parsing_errors\",\n                \"verbose\",\n            ]\n            missing_keys = [key for key in default_keys if key not in build_config]\n            if missing_keys:\n                msg = f\"Missing required keys in build_config: {missing_keys}\"\n                raise ValueError(msg)\n        if (\n            isinstance(self.agent_llm, str)\n            and self.agent_llm in MODEL_PROVIDERS_DICT\n            and field_name in MODEL_DYNAMIC_UPDATE_FIELDS\n        ):\n            provider_info = MODEL_PROVIDERS_DICT.get(self.agent_llm)\n            if provider_info:\n                component_class = provider_info.get(\"component_class\")\n                component_class = self.set_component_params(component_class)\n                prefix = provider_info.get(\"prefix\")\n                if component_class and hasattr(component_class, \"update_build_config\"):\n                    # Call each component class's update_build_config method\n                    # remove the prefix from the field_name\n                    if isinstance(field_name, str) and isinstance(prefix, str):\n                        field_name = field_name.replace(prefix, \"\")\n                    build_config = await update_component_build_config(\n                        component_class, build_config, field_value, \"model_name\"\n                    )\n        return dotdict({k: v.to_dict() if hasattr(v, \"to_dict\") else v for k, v in build_config.items()})\n\n    async def _get_tools(self) -> list[Tool]:\n        component_toolkit = get_component_toolkit()\n        tools_names = self._build_tools_names()\n        agent_description = self.get_tool_description()\n        # TODO: Agent Description Depreciated Feature to be removed\n        description = f\"{agent_description}{tools_names}\"\n\n        tools = component_toolkit(component=self).get_tools(\n            tool_name=\"Call_Agent\",\n            tool_description=description,\n            # here we do not use the shared callbacks as we are exposing the agent as a tool\n            callbacks=self.get_langchain_callbacks(),\n        )\n        if hasattr(self, \"tools_metadata\"):\n            tools = component_toolkit(component=self, metadata=self.tools_metadata).update_tools_metadata(tools=tools)\n\n        return tools\n"
              },
              "context_id": {
                "_input_type": "MessageTextInput",
                "advanced": true,
                "display_name": "Context ID",
                "dynamic": false,
                "info": "The context ID of the chat. Adds an extra layer to the local memory.",
                "input_types": [
                  "Message"
                ],
                "list": false,
                "list_add_label": "Add More",
                "load_from_db": false,
                "name": "context_id",
                "placeholder": "",
                "required": false,
                "show": true,
                "title_case": false,
                "tool_mode": false,
                "trace_as_input": true,
                "trace_as_metadata": true,
                "type": "str",
                "value": ""
              },
              "format_instructions": {
                "_input_type": "MultilineInput",
                "advanced": true,
                "copy_field": false,
                "display_name": "Output Format Instructions",
                "dynamic": false,
                "info": "Generic Template for structured output formatting. Valid only with Structured response.",
                "input_types": [
                  "Message"
                ],
                "list": false,
                "list_add_label": "Add More",
                "load_from_db": false,
                "multiline": true,
                "name": "format_instructions",
                "placeholder": "",
                "required": false,
                "show": true,
                "title_case": false,
                "tool_mode": false,
                "trace_as_input": true,
                "trace_as_metadata": true,
                "type": "str",
                "value": "You are an AI that extracts structured JSON objects from unstructured text. Use a predefined schema with expected types (str, int, float, bool, dict). Extract ALL relevant instances that match the schema - if multiple patterns exist, capture them all. Fill missing or ambiguous values with defaults: null for missing values. Remove exact duplicates but keep variations that have different field values. Always return valid JSON in the expected format, never throw errors. If multiple objects can be extracted, return them all in the structured format."
              },
              "handle_parsing_errors": {
                "_input_type": "BoolInput",
                "advanced": true,
                "display_name": "Handle Parse Errors",
                "dynamic": false,
                "info": "Should the Agent fix errors when reading user input for better processing?",
                "list": false,
                "list_add_label": "Add More",
                "name": "handle_parsing_errors",
                "placeholder": "",
                "required": false,
                "show": true,
                "title_case": false,
                "tool_mode": false,
                "trace_as_metadata": true,
                "type": "bool",
                "value": true
              },
              "input_value": {
                "_input_type": "MessageTextInput",
                "advanced": false,
                "display_name": "Input",
                "dynamic": false,
                "info": "The input provided by the user for the agent to process.",
                "input_types": [
                  "Message"
                ],
                "list": false,
                "list_add_label": "Add More",
                "load_from_db": false,
                "name": "input_value",
                "placeholder": "",
                "required": false,
                "show": true,
                "title_case": false,
                "tool_mode": true,
                "trace_as_input": true,
                "trace_as_metadata": true,
                "type": "str",
                "value": ""
              },
              "max_iterations": {
                "_input_type": "IntInput",
                "advanced": true,
                "display_name": "Max Iterations",
                "dynamic": false,
                "info": "The maximum number of attempts the agent can make to complete its task before it stops.",
                "list": false,
                "list_add_label": "Add More",
                "name": "max_iterations",
                "placeholder": "",
                "required": false,
                "show": true,
                "title_case": false,
                "tool_mode": false,
                "trace_as_metadata": true,
                "type": "int",
                "value": 15
              },
              "max_output_tokens": {
                "_input_type": "IntInput",
                "advanced": false,
                "display_name": "Max Output Tokens",
                "dynamic": false,
                "info": "The maximum number of tokens to generate.",
                "list": false,
                "list_add_label": "Add More",
                "name": "max_output_tokens",
                "placeholder": "",
                "required": false,
                "show": false,
                "title_case": false,
                "tool_mode": false,
                "trace_as_metadata": true,
                "track_in_telemetry": true,
                "type": "int",
                "value": ""
              },
              "max_retries": {
                "_input_type": "IntInput",
                "advanced": true,
                "display_name": "Max Retries",
                "dynamic": false,
                "info": "The maximum number of retries to make when generating.",
                "list": false,
                "list_add_label": "Add More",
                "name": "max_retries",
                "placeholder": "",
                "required": false,
                "show": true,
                "title_case": false,
                "tool_mode": false,
                "trace_as_metadata": true,
                "type": "int",
                "value": 5
              },
              "max_tokens": {
                "_input_type": "IntInput",
                "advanced": true,
                "display_name": "Max Tokens",
                "dynamic": false,
                "info": "The maximum number of tokens to generate. Set to 0 for unlimited tokens.",
                "list": false,
                "list_add_label": "Add More",
                "name": "max_tokens",
                "placeholder": "",
                "range_spec": {
                  "max": 128000,
                  "min": 0,
                  "step": 0.1,
                  "step_type": "float"
                },
                "required": false,
                "show": true,
                "title_case": false,
                "tool_mode": false,
                "trace_as_metadata": true,
                "type": "int",
                "value": ""
              },
              "model_kwargs": {
                "_input_type": "DictInput",
                "advanced": true,
                "display_name": "Model Kwargs",
                "dynamic": false,
                "info": "Additional keyword arguments to pass to the model.",
                "list": false,
                "list_add_label": "Add More",
                "name": "model_kwargs",
                "placeholder": "",
                "required": false,
                "show": true,
                "title_case": false,
                "tool_mode": false,
                "trace_as_input": true,
                "type": "dict",
                "value": {}
              },
              "model_name": {
                "_input_type": "DropdownInput",
                "advanced": false,
                "combobox": true,
                "dialog_inputs": {},
                "display_name": "Model Name",
                "dynamic": false,
                "info": "To see the model names, first choose a provider. Then, enter your API key and click the refresh button next to the model name.",
                "load_from_db": false,
                "name": "model_name",
                "options": [
                  "gpt-4o-mini",
                  "gpt-4o",
                  "gpt-4.1",
                  "gpt-4.1-mini",
                  "gpt-4.1-nano",
                  "gpt-4-turbo",
                  "gpt-4-turbo-preview",
                  "gpt-4",
                  "gpt-3.5-turbo",
                  "gpt-5.1",
                  "gpt-5",
                  "gpt-5-mini",
                  "gpt-5-nano",
                  "gpt-5-chat-latest",
                  "o1",
                  "o3-mini",
                  "o3",
                  "o3-pro",
                  "o4-mini",
                  "o4-mini-high"
                ],
                "options_metadata": [],
                "placeholder": "",
                "real_time_refresh": false,
                "required": false,
                "show": true,
                "title_case": false,
                "toggle": false,
                "tool_mode": false,
                "trace_as_metadata": true,
                "type": "str",
                "value": "gpt-4.1-mini"
              },
              "n_messages": {
                "_input_type": "IntInput",
                "advanced": true,
                "display_name": "Number of Chat History Messages",
                "dynamic": false,
                "info": "Number of chat history messages to retrieve.",
                "list": false,
                "list_add_label": "Add More",
                "name": "n_messages",
                "placeholder": "",
                "required": false,
                "show": true,
                "title_case": false,
                "tool_mode": false,
                "trace_as_metadata": true,
                "type": "int",
                "value": 100
              },
              "openai_api_base": {
                "_input_type": "StrInput",
                "advanced": true,
                "display_name": "OpenAI API Base",
                "dynamic": false,
                "info": "The base URL of the OpenAI API. Defaults to https://api.openai.com/v1. You can change this to use other APIs like JinaChat, LocalAI and Prem.",
                "list": false,
                "list_add_label": "Add More",
                "load_from_db": false,
                "name": "openai_api_base",
                "placeholder": "",
                "required": false,
                "show": true,
                "title_case": false,
                "tool_mode": false,
                "trace_as_metadata": true,
                "type": "str",
                "value": ""
              },
              "output_schema": {
                "_input_type": "TableInput",
                "advanced": true,
                "display_name": "Output Schema",
                "dynamic": false,
                "info": "Schema Validation: Define the structure and data types for structured output. No validation if no output schema.",
                "is_list": true,
                "list_add_label": "Add More",
                "name": "output_schema",
                "placeholder": "",
                "required": false,
                "show": true,
                "table_icon": "Table",
                "table_schema": [
                  {
                    "default": "field",
                    "description": "Specify the name of the output field.",
                    "display_name": "Name",
                    "edit_mode": "inline",
                    "name": "name",
                    "type": "str"
                  },
                  {
                    "default": "description of field",
                    "description": "Describe the purpose of the output field.",
                    "display_name": "Description",
                    "edit_mode": "popover",
                    "name": "description",
                    "type": "str"
                  },
                  {
                    "default": "str",
                    "description": "Indicate the data type of the output field (e.g., str, int, float, bool, dict).",
                    "display_name": "Type",
                    "edit_mode": "inline",
                    "name": "type",
                    "options": [
                      "str",
                      "int",
                      "float",
                      "bool",
                      "dict"
                    ],
                    "type": "str"
                  },
                  {
                    "default": "False",
                    "description": "Set to True if this output field should be a list of the specified type.",
                    "display_name": "As List",
                    "edit_mode": "inline",
                    "name": "multiple",
                    "type": "boolean"
                  }
                ],
                "title_case": false,
                "tool_mode": false,
                "trace_as_metadata": true,
                "trigger_icon": "Table",
                "trigger_text": "Open table",
                "type": "table",
                "value": []
              },
              "project_id": {
                "_input_type": "StrInput",
                "advanced": false,
                "display_name": "Project ID",
                "dynamic": false,
                "info": "The project ID of the model.",
                "list": false,
                "list_add_label": "Add More",
                "load_from_db": false,
                "name": "project_id",
                "placeholder": "",
                "required": true,
                "show": false,
                "title_case": false,
                "tool_mode": false,
                "trace_as_metadata": true,
                "track_in_telemetry": false,
                "type": "str",
                "value": ""
              },
              "seed": {
                "_input_type": "IntInput",
                "advanced": true,
                "display_name": "Seed",
                "dynamic": false,
                "info": "The seed controls the reproducibility of the job.",
                "list": false,
                "list_add_label": "Add More",
                "name": "seed",
                "placeholder": "",
                "required": false,
                "show": true,
                "title_case": false,
                "tool_mode": false,
                "trace_as_metadata": true,
                "type": "int",
                "value": 1
              },
              "system_prompt": {
                "_input_type": "MultilineInput",
                "advanced": false,
                "copy_field": false,
                "display_name": "Agent Instructions",
                "dynamic": false,
                "info": "System Prompt: Initial instructions and context provided to guide the agent's behavior.",
                "input_types": [
                  "Message"
                ],
                "list": false,
                "list_add_label": "Add More",
                "load_from_db": false,
                "multiline": true,
                "name": "system_prompt",
                "placeholder": "",
                "required": false,
                "show": true,
                "title_case": false,
                "tool_mode": false,
                "trace_as_input": true,
                "trace_as_metadata": true,
                "type": "str",
                "value": "You are the chief editor of a prestigious publication known for transforming complex information into clear, engaging content. Review and refine the researcher's document about {topic}.\n\nYour editing process should:\n- Verify and challenge any questionable claims\n- Restructure content for better flow and readability\n- Remove redundancies and unclear statements\n- Add context where needed\n- Ensure balanced coverage of the topic\n- Transform technical language into accessible explanations\n\nMaintain high editorial standards while making the content engaging for an educated general audience. Present the revised version in a clean, well-structured format."
              },
              "temperature": {
                "_input_type": "SliderInput",
                "advanced": true,
                "display_name": "Temperature",
                "dynamic": false,
                "info": "",
                "max_label": "",
                "max_label_icon": "",
                "min_label": "",
                "min_label_icon": "",
                "name": "temperature",
                "placeholder": "",
                "range_spec": {
                  "max": 1,
                  "min": 0,
                  "step": 0.01,
                  "step_type": "float"
                },
                "required": false,
                "show": true,
                "slider_buttons": false,
                "slider_buttons_options": [],
                "slider_input": false,
                "title_case": false,
                "tool_mode": false,
                "type": "slider",
                "value": 0.1
              },
              "timeout": {
                "_input_type": "IntInput",
                "advanced": true,
                "display_name": "Timeout",
                "dynamic": false,
                "info": "The timeout for requests to OpenAI completion API.",
                "list": false,
                "list_add_label": "Add More",
                "name": "timeout",
                "placeholder": "",
                "required": false,
                "show": true,
                "title_case": false,
                "tool_mode": false,
                "trace_as_metadata": true,
                "type": "int",
                "value": 700
              },
              "tools": {
                "_input_type": "HandleInput",
                "advanced": false,
                "display_name": "Tools",
                "dynamic": false,
                "info": "These are the tools that the agent can use to help with tasks.",
                "input_types": [
                  "Tool"
                ],
                "list": true,
                "list_add_label": "Add More",
                "name": "tools",
                "placeholder": "",
                "required": false,
                "show": true,
                "title_case": false,
                "trace_as_metadata": true,
                "type": "other",
                "value": ""
              },
              "verbose": {
                "_input_type": "BoolInput",
                "advanced": true,
                "display_name": "Verbose",
                "dynamic": false,
                "info": "",
                "list": false,
                "list_add_label": "Add More",
                "name": "verbose",
                "placeholder": "",
                "required": false,
                "show": true,
                "title_case": false,
                "tool_mode": false,
                "trace_as_metadata": true,
                "type": "bool",
                "value": true
              }
            },
            "tool_mode": false
          },
          "selected_output": "response",
          "type": "Agent"
        },
        "dragging": false,
        "height": 650,
        "id": "Agent-EQcU8",
        "measured": {
          "height": 650,
          "width": 320
        },
        "position": {
          "x": 45.70736046026991,
          "y": -1369.035463408626
        },
        "positionAbsolute": {
          "x": 45.70736046026991,
          "y": -1369.035463408626
        },
        "selected": false,
        "type": "genericNode",
        "width": 320
      },
      {
        "data": {
          "description": "Define the agent's instructions, then enter a task to complete using tools.",
          "display_name": "Analysis & Editor Agent",
          "id": "Agent-X1iAT",
          "node": {
            "base_classes": [
              "Message"
            ],
            "beta": false,
            "conditional_paths": [],
            "custom_fields": {},
            "description": "Define the agent's instructions, then enter a task to complete using tools.",
            "display_name": "Analysis & Editor Agent",
            "documentation": "",
            "edited": false,
            "field_order": [
              "agent_llm",
              "max_tokens",
              "model_kwargs",
              "json_mode",
              "model_name",
              "openai_api_base",
              "api_key",
              "temperature",
              "seed",
              "max_retries",
              "timeout",
              "system_prompt",
              "n_messages",
              "tools",
              "input_value",
              "handle_parsing_errors",
              "verbose",
              "max_iterations",
              "agent_description",
              "add_current_date_tool"
            ],
            "frozen": false,
            "icon": "bot",
            "legacy": false,
            "metadata": {
              "code_hash": "d64b11c24a1c",
              "dependencies": {
<<<<<<< HEAD
                "dependencies": [],
                "total_dependencies": 0
=======
                "dependencies": [
                  {
                    "name": "langchain_core",
                    "version": "0.3.79"
                  },
                  {
                    "name": "pydantic",
                    "version": "2.10.6"
                  },
                  {
                    "name": "lfx",
                    "version": null
                  }
                ],
                "total_dependencies": 3
>>>>>>> 7460ee9f
              },
              "module": "lfx.components.models_and_agents.agent.AgentComponent"
            },
            "minimized": false,
            "output_types": [],
            "outputs": [
              {
                "allows_loop": false,
                "cache": true,
                "display_name": "Response",
                "group_outputs": false,
                "method": "message_response",
                "name": "response",
                "selected": "Message",
                "tool_mode": true,
                "types": [
                  "Message"
                ],
                "value": "__UNDEFINED__"
              }
            ],
            "pinned": false,
            "template": {
              "_type": "Component",
              "add_current_date_tool": {
                "_input_type": "BoolInput",
                "advanced": true,
                "display_name": "Current Date",
                "dynamic": false,
                "info": "If true, will add a tool to the agent that returns the current date.",
                "list": false,
                "list_add_label": "Add More",
                "name": "add_current_date_tool",
                "placeholder": "",
                "required": false,
                "show": true,
                "title_case": false,
                "tool_mode": false,
                "trace_as_metadata": true,
                "type": "bool",
                "value": true
              },
              "agent_description": {
                "_input_type": "MultilineInput",
                "advanced": true,
                "copy_field": false,
                "display_name": "Agent Description [Deprecated]",
                "dynamic": false,
                "info": "The description of the agent. This is only used when in Tool Mode. Defaults to 'A helpful assistant with access to the following tools:' and tools are added dynamically. This feature is deprecated and will be removed in future versions.",
                "input_types": [
                  "Message"
                ],
                "list": false,
                "list_add_label": "Add More",
                "load_from_db": false,
                "multiline": true,
                "name": "agent_description",
                "placeholder": "",
                "required": false,
                "show": true,
                "title_case": false,
                "tool_mode": false,
                "trace_as_input": true,
                "trace_as_metadata": true,
                "type": "str",
                "value": "A helpful assistant with access to the following tools:"
              },
              "agent_llm": {
                "_input_type": "DropdownInput",
                "advanced": false,
                "combobox": false,
                "dialog_inputs": {},
                "display_name": "Model Provider",
                "dynamic": false,
                "external_options": {
                  "fields": {
                    "data": {
                      "node": {
                        "display_name": "Connect other models",
                        "icon": "CornerDownLeft",
                        "name": "connect_other_models"
                      }
                    }
                  }
                },
                "info": "The provider of the language model that the agent will use to generate responses.",
                "input_types": [],
                "name": "agent_llm",
                "options": [
                  "Anthropic",
                  "Google Generative AI",
                  "OpenAI",
                  "IBM watsonx.ai",
                  "Ollama"
                ],
                "options_metadata": [
                  {
                    "icon": "Anthropic"
                  },
                  {
                    "icon": "GoogleGenerativeAI"
                  },
                  {
                    "icon": "OpenAI"
                  }
                ],
                "placeholder": "",
                "real_time_refresh": true,
                "required": false,
                "show": true,
                "title_case": false,
                "toggle": false,
                "tool_mode": false,
                "trace_as_metadata": true,
                "type": "str",
                "value": "OpenAI"
              },
              "api_key": {
                "_input_type": "SecretStrInput",
                "advanced": false,
                "display_name": "OpenAI API Key",
                "dynamic": false,
                "info": "The OpenAI API Key to use for the OpenAI model.",
                "input_types": [],
                "load_from_db": true,
                "name": "api_key",
                "password": true,
                "placeholder": "",
                "real_time_refresh": true,
                "required": false,
                "show": true,
                "title_case": false,
                "type": "str",
                "value": "OPENAI_API_KEY"
              },
              "base_url": {
                "_input_type": "StrInput",
                "advanced": false,
                "display_name": "Base URL",
                "dynamic": false,
                "info": "The base URL of the API.",
                "list": false,
                "list_add_label": "Add More",
                "load_from_db": false,
                "name": "base_url",
                "placeholder": "",
                "required": true,
                "show": false,
                "title_case": false,
                "tool_mode": false,
                "trace_as_metadata": true,
                "track_in_telemetry": false,
                "type": "str",
                "value": ""
              },
              "code": {
                "advanced": true,
                "dynamic": true,
                "fileTypes": [],
                "file_path": "",
                "info": "",
                "list": false,
                "load_from_db": false,
                "multiline": true,
                "name": "code",
                "password": false,
                "placeholder": "",
                "required": true,
                "show": true,
                "title_case": false,
                "type": "code",
                "value": "import json\nimport re\n\nfrom langchain_core.tools import StructuredTool, Tool\nfrom pydantic import ValidationError\n\nfrom lfx.base.agents.agent import LCToolsAgentComponent\nfrom lfx.base.agents.events import ExceptionWithMessageError\nfrom lfx.base.models.model_input_constants import (\n    ALL_PROVIDER_FIELDS,\n    MODEL_DYNAMIC_UPDATE_FIELDS,\n    MODEL_PROVIDERS_DICT,\n    MODEL_PROVIDERS_LIST,\n    MODELS_METADATA,\n)\nfrom lfx.base.models.model_utils import get_model_name\nfrom lfx.components.helpers import CurrentDateComponent\nfrom lfx.components.langchain_utilities.tool_calling import ToolCallingAgentComponent\nfrom lfx.components.models_and_agents.memory import MemoryComponent\nfrom lfx.custom.custom_component.component import get_component_toolkit\nfrom lfx.custom.utils import update_component_build_config\nfrom lfx.helpers.base_model import build_model_from_schema\nfrom lfx.inputs.inputs import BoolInput, SecretStrInput, StrInput\nfrom lfx.io import DropdownInput, IntInput, MessageTextInput, MultilineInput, Output, TableInput\nfrom lfx.log.logger import logger\nfrom lfx.schema.data import Data\nfrom lfx.schema.dotdict import dotdict\nfrom lfx.schema.message import Message\nfrom lfx.schema.table import EditMode\n\n\ndef set_advanced_true(component_input):\n    component_input.advanced = True\n    return component_input\n\n\nclass AgentComponent(ToolCallingAgentComponent):\n    display_name: str = \"Agent\"\n    description: str = \"Define the agent's instructions, then enter a task to complete using tools.\"\n    documentation: str = \"https://docs.langflow.org/agents\"\n    icon = \"bot\"\n    beta = False\n    name = \"Agent\"\n\n    memory_inputs = [set_advanced_true(component_input) for component_input in MemoryComponent().inputs]\n\n    # Filter out json_mode from OpenAI inputs since we handle structured output differently\n    if \"OpenAI\" in MODEL_PROVIDERS_DICT:\n        openai_inputs_filtered = [\n            input_field\n            for input_field in MODEL_PROVIDERS_DICT[\"OpenAI\"][\"inputs\"]\n            if not (hasattr(input_field, \"name\") and input_field.name == \"json_mode\")\n        ]\n    else:\n        openai_inputs_filtered = []\n\n    inputs = [\n        DropdownInput(\n            name=\"agent_llm\",\n            display_name=\"Model Provider\",\n            info=\"The provider of the language model that the agent will use to generate responses.\",\n            options=[*MODEL_PROVIDERS_LIST],\n            value=\"OpenAI\",\n            real_time_refresh=True,\n            refresh_button=False,\n            input_types=[],\n            options_metadata=[MODELS_METADATA[key] for key in MODEL_PROVIDERS_LIST if key in MODELS_METADATA],\n            external_options={\n                \"fields\": {\n                    \"data\": {\n                        \"node\": {\n                            \"name\": \"connect_other_models\",\n                            \"display_name\": \"Connect other models\",\n                            \"icon\": \"CornerDownLeft\",\n                        }\n                    }\n                },\n            },\n        ),\n        SecretStrInput(\n            name=\"api_key\",\n            display_name=\"API Key\",\n            info=\"The API key to use for the model.\",\n            required=True,\n        ),\n        StrInput(\n            name=\"base_url\",\n            display_name=\"Base URL\",\n            info=\"The base URL of the API.\",\n            required=True,\n            show=False,\n        ),\n        StrInput(\n            name=\"project_id\",\n            display_name=\"Project ID\",\n            info=\"The project ID of the model.\",\n            required=True,\n            show=False,\n        ),\n        IntInput(\n            name=\"max_output_tokens\",\n            display_name=\"Max Output Tokens\",\n            info=\"The maximum number of tokens to generate.\",\n            show=False,\n        ),\n        *openai_inputs_filtered,\n        MultilineInput(\n            name=\"system_prompt\",\n            display_name=\"Agent Instructions\",\n            info=\"System Prompt: Initial instructions and context provided to guide the agent's behavior.\",\n            value=\"You are a helpful assistant that can use tools to answer questions and perform tasks.\",\n            advanced=False,\n        ),\n        MessageTextInput(\n            name=\"context_id\",\n            display_name=\"Context ID\",\n            info=\"The context ID of the chat. Adds an extra layer to the local memory.\",\n            value=\"\",\n            advanced=True,\n        ),\n        IntInput(\n            name=\"n_messages\",\n            display_name=\"Number of Chat History Messages\",\n            value=100,\n            info=\"Number of chat history messages to retrieve.\",\n            advanced=True,\n            show=True,\n        ),\n        MultilineInput(\n            name=\"format_instructions\",\n            display_name=\"Output Format Instructions\",\n            info=\"Generic Template for structured output formatting. Valid only with Structured response.\",\n            value=(\n                \"You are an AI that extracts structured JSON objects from unstructured text. \"\n                \"Use a predefined schema with expected types (str, int, float, bool, dict). \"\n                \"Extract ALL relevant instances that match the schema - if multiple patterns exist, capture them all. \"\n                \"Fill missing or ambiguous values with defaults: null for missing values. \"\n                \"Remove exact duplicates but keep variations that have different field values. \"\n                \"Always return valid JSON in the expected format, never throw errors. \"\n                \"If multiple objects can be extracted, return them all in the structured format.\"\n            ),\n            advanced=True,\n        ),\n        TableInput(\n            name=\"output_schema\",\n            display_name=\"Output Schema\",\n            info=(\n                \"Schema Validation: Define the structure and data types for structured output. \"\n                \"No validation if no output schema.\"\n            ),\n            advanced=True,\n            required=False,\n            value=[],\n            table_schema=[\n                {\n                    \"name\": \"name\",\n                    \"display_name\": \"Name\",\n                    \"type\": \"str\",\n                    \"description\": \"Specify the name of the output field.\",\n                    \"default\": \"field\",\n                    \"edit_mode\": EditMode.INLINE,\n                },\n                {\n                    \"name\": \"description\",\n                    \"display_name\": \"Description\",\n                    \"type\": \"str\",\n                    \"description\": \"Describe the purpose of the output field.\",\n                    \"default\": \"description of field\",\n                    \"edit_mode\": EditMode.POPOVER,\n                },\n                {\n                    \"name\": \"type\",\n                    \"display_name\": \"Type\",\n                    \"type\": \"str\",\n                    \"edit_mode\": EditMode.INLINE,\n                    \"description\": (\"Indicate the data type of the output field (e.g., str, int, float, bool, dict).\"),\n                    \"options\": [\"str\", \"int\", \"float\", \"bool\", \"dict\"],\n                    \"default\": \"str\",\n                },\n                {\n                    \"name\": \"multiple\",\n                    \"display_name\": \"As List\",\n                    \"type\": \"boolean\",\n                    \"description\": \"Set to True if this output field should be a list of the specified type.\",\n                    \"default\": \"False\",\n                    \"edit_mode\": EditMode.INLINE,\n                },\n            ],\n        ),\n        *LCToolsAgentComponent.get_base_inputs(),\n        # removed memory inputs from agent component\n        # *memory_inputs,\n        BoolInput(\n            name=\"add_current_date_tool\",\n            display_name=\"Current Date\",\n            advanced=True,\n            info=\"If true, will add a tool to the agent that returns the current date.\",\n            value=True,\n        ),\n    ]\n    outputs = [\n        Output(name=\"response\", display_name=\"Response\", method=\"message_response\"),\n    ]\n\n    async def get_agent_requirements(self):\n        \"\"\"Get the agent requirements for the agent.\"\"\"\n        llm_model, display_name = await self.get_llm()\n        if llm_model is None:\n            msg = \"No language model selected. Please choose a model to proceed.\"\n            raise ValueError(msg)\n        self.model_name = get_model_name(llm_model, display_name=display_name)\n\n        # Get memory data\n        self.chat_history = await self.get_memory_data()\n        await logger.adebug(f\"Retrieved {len(self.chat_history)} chat history messages\")\n        if isinstance(self.chat_history, Message):\n            self.chat_history = [self.chat_history]\n\n        # Add current date tool if enabled\n        if self.add_current_date_tool:\n            if not isinstance(self.tools, list):  # type: ignore[has-type]\n                self.tools = []\n            current_date_tool = (await CurrentDateComponent(**self.get_base_args()).to_toolkit()).pop(0)\n\n            if not isinstance(current_date_tool, StructuredTool):\n                msg = \"CurrentDateComponent must be converted to a StructuredTool\"\n                raise TypeError(msg)\n            self.tools.append(current_date_tool)\n\n        # Set shared callbacks for tracing the tools used by the agent\n        self.set_tools_callbacks(self.tools, self._get_shared_callbacks())\n\n        return llm_model, self.chat_history, self.tools\n\n    async def message_response(self) -> Message:\n        try:\n            llm_model, self.chat_history, self.tools = await self.get_agent_requirements()\n            # Set up and run agent\n            self.set(\n                llm=llm_model,\n                tools=self.tools or [],\n                chat_history=self.chat_history,\n                input_value=self.input_value,\n                system_prompt=self.system_prompt,\n            )\n            agent = self.create_agent_runnable()\n            result = await self.run_agent(agent)\n\n            # Store result for potential JSON output\n            self._agent_result = result\n\n        except (ValueError, TypeError, KeyError) as e:\n            await logger.aerror(f\"{type(e).__name__}: {e!s}\")\n            raise\n        except ExceptionWithMessageError as e:\n            await logger.aerror(f\"ExceptionWithMessageError occurred: {e}\")\n            raise\n        # Avoid catching blind Exception; let truly unexpected exceptions propagate\n        except Exception as e:\n            await logger.aerror(f\"Unexpected error: {e!s}\")\n            raise\n        else:\n            return result\n\n    def _preprocess_schema(self, schema):\n        \"\"\"Preprocess schema to ensure correct data types for build_model_from_schema.\"\"\"\n        processed_schema = []\n        for field in schema:\n            processed_field = {\n                \"name\": str(field.get(\"name\", \"field\")),\n                \"type\": str(field.get(\"type\", \"str\")),\n                \"description\": str(field.get(\"description\", \"\")),\n                \"multiple\": field.get(\"multiple\", False),\n            }\n            # Ensure multiple is handled correctly\n            if isinstance(processed_field[\"multiple\"], str):\n                processed_field[\"multiple\"] = processed_field[\"multiple\"].lower() in [\n                    \"true\",\n                    \"1\",\n                    \"t\",\n                    \"y\",\n                    \"yes\",\n                ]\n            processed_schema.append(processed_field)\n        return processed_schema\n\n    async def build_structured_output_base(self, content: str):\n        \"\"\"Build structured output with optional BaseModel validation.\"\"\"\n        json_pattern = r\"\\{.*\\}\"\n        schema_error_msg = \"Try setting an output schema\"\n\n        # Try to parse content as JSON first\n        json_data = None\n        try:\n            json_data = json.loads(content)\n        except json.JSONDecodeError:\n            json_match = re.search(json_pattern, content, re.DOTALL)\n            if json_match:\n                try:\n                    json_data = json.loads(json_match.group())\n                except json.JSONDecodeError:\n                    return {\"content\": content, \"error\": schema_error_msg}\n            else:\n                return {\"content\": content, \"error\": schema_error_msg}\n\n        # If no output schema provided, return parsed JSON without validation\n        if not hasattr(self, \"output_schema\") or not self.output_schema or len(self.output_schema) == 0:\n            return json_data\n\n        # Use BaseModel validation with schema\n        try:\n            processed_schema = self._preprocess_schema(self.output_schema)\n            output_model = build_model_from_schema(processed_schema)\n\n            # Validate against the schema\n            if isinstance(json_data, list):\n                # Multiple objects\n                validated_objects = []\n                for item in json_data:\n                    try:\n                        validated_obj = output_model.model_validate(item)\n                        validated_objects.append(validated_obj.model_dump())\n                    except ValidationError as e:\n                        await logger.aerror(f\"Validation error for item: {e}\")\n                        # Include invalid items with error info\n                        validated_objects.append({\"data\": item, \"validation_error\": str(e)})\n                return validated_objects\n\n            # Single object\n            try:\n                validated_obj = output_model.model_validate(json_data)\n                return [validated_obj.model_dump()]  # Return as list for consistency\n            except ValidationError as e:\n                await logger.aerror(f\"Validation error: {e}\")\n                return [{\"data\": json_data, \"validation_error\": str(e)}]\n\n        except (TypeError, ValueError) as e:\n            await logger.aerror(f\"Error building structured output: {e}\")\n            # Fallback to parsed JSON without validation\n            return json_data\n\n    async def json_response(self) -> Data:\n        \"\"\"Convert agent response to structured JSON Data output with schema validation.\"\"\"\n        # Always use structured chat agent for JSON response mode for better JSON formatting\n        try:\n            system_components = []\n\n            # 1. Agent Instructions (system_prompt)\n            agent_instructions = getattr(self, \"system_prompt\", \"\") or \"\"\n            if agent_instructions:\n                system_components.append(f\"{agent_instructions}\")\n\n            # 2. Format Instructions\n            format_instructions = getattr(self, \"format_instructions\", \"\") or \"\"\n            if format_instructions:\n                system_components.append(f\"Format instructions: {format_instructions}\")\n\n            # 3. Schema Information from BaseModel\n            if hasattr(self, \"output_schema\") and self.output_schema and len(self.output_schema) > 0:\n                try:\n                    processed_schema = self._preprocess_schema(self.output_schema)\n                    output_model = build_model_from_schema(processed_schema)\n                    schema_dict = output_model.model_json_schema()\n                    schema_info = (\n                        \"You are given some text that may include format instructions, \"\n                        \"explanations, or other content alongside a JSON schema.\\n\\n\"\n                        \"Your task:\\n\"\n                        \"- Extract only the JSON schema.\\n\"\n                        \"- Return it as valid JSON.\\n\"\n                        \"- Do not include format instructions, explanations, or extra text.\\n\\n\"\n                        \"Input:\\n\"\n                        f\"{json.dumps(schema_dict, indent=2)}\\n\\n\"\n                        \"Output (only JSON schema):\"\n                    )\n                    system_components.append(schema_info)\n                except (ValidationError, ValueError, TypeError, KeyError) as e:\n                    await logger.aerror(f\"Could not build schema for prompt: {e}\", exc_info=True)\n\n            # Combine all components\n            combined_instructions = \"\\n\\n\".join(system_components) if system_components else \"\"\n            llm_model, self.chat_history, self.tools = await self.get_agent_requirements()\n            self.set(\n                llm=llm_model,\n                tools=self.tools or [],\n                chat_history=self.chat_history,\n                input_value=self.input_value,\n                system_prompt=combined_instructions,\n            )\n\n            # Create and run structured chat agent\n            try:\n                structured_agent = self.create_agent_runnable()\n            except (NotImplementedError, ValueError, TypeError) as e:\n                await logger.aerror(f\"Error with structured chat agent: {e}\")\n                raise\n            try:\n                result = await self.run_agent(structured_agent)\n            except (\n                ExceptionWithMessageError,\n                ValueError,\n                TypeError,\n                RuntimeError,\n            ) as e:\n                await logger.aerror(f\"Error with structured agent result: {e}\")\n                raise\n            # Extract content from structured agent result\n            if hasattr(result, \"content\"):\n                content = result.content\n            elif hasattr(result, \"text\"):\n                content = result.text\n            else:\n                content = str(result)\n\n        except (\n            ExceptionWithMessageError,\n            ValueError,\n            TypeError,\n            NotImplementedError,\n            AttributeError,\n        ) as e:\n            await logger.aerror(f\"Error with structured chat agent: {e}\")\n            # Fallback to regular agent\n            content_str = \"No content returned from agent\"\n            return Data(data={\"content\": content_str, \"error\": str(e)})\n\n        # Process with structured output validation\n        try:\n            structured_output = await self.build_structured_output_base(content)\n\n            # Handle different output formats\n            if isinstance(structured_output, list) and structured_output:\n                if len(structured_output) == 1:\n                    return Data(data=structured_output[0])\n                return Data(data={\"results\": structured_output})\n            if isinstance(structured_output, dict):\n                return Data(data=structured_output)\n            return Data(data={\"content\": content})\n\n        except (ValueError, TypeError) as e:\n            await logger.aerror(f\"Error in structured output processing: {e}\")\n            return Data(data={\"content\": content, \"error\": str(e)})\n\n    async def get_memory_data(self):\n        # TODO: This is a temporary fix to avoid message duplication. We should develop a function for this.\n        messages = (\n            await MemoryComponent(**self.get_base_args())\n            .set(\n                session_id=self.graph.session_id,\n                context_id=self.context_id,\n                order=\"Ascending\",\n                n_messages=self.n_messages,\n            )\n            .retrieve_messages()\n        )\n        return [\n            message for message in messages if getattr(message, \"id\", None) != getattr(self.input_value, \"id\", None)\n        ]\n\n    async def get_llm(self):\n        if not isinstance(self.agent_llm, str):\n            return self.agent_llm, None\n\n        try:\n            provider_info = MODEL_PROVIDERS_DICT.get(self.agent_llm)\n            if not provider_info:\n                msg = f\"Invalid model provider: {self.agent_llm}\"\n                raise ValueError(msg)\n\n            component_class = provider_info.get(\"component_class\")\n            display_name = component_class.display_name\n            inputs = provider_info.get(\"inputs\")\n            prefix = provider_info.get(\"prefix\", \"\")\n\n            return self._build_llm_model(component_class, inputs, prefix), display_name\n\n        except (AttributeError, ValueError, TypeError, RuntimeError) as e:\n            await logger.aerror(f\"Error building {self.agent_llm} language model: {e!s}\")\n            msg = f\"Failed to initialize language model: {e!s}\"\n            raise ValueError(msg) from e\n\n    def _build_llm_model(self, component, inputs, prefix=\"\"):\n        model_kwargs = {}\n        for input_ in inputs:\n            if hasattr(self, f\"{prefix}{input_.name}\"):\n                model_kwargs[input_.name] = getattr(self, f\"{prefix}{input_.name}\")\n        return component.set(**model_kwargs).build_model()\n\n    def set_component_params(self, component):\n        provider_info = MODEL_PROVIDERS_DICT.get(self.agent_llm)\n        if provider_info:\n            inputs = provider_info.get(\"inputs\")\n            prefix = provider_info.get(\"prefix\")\n            # Filter out json_mode and only use attributes that exist on this component\n            model_kwargs = {}\n            for input_ in inputs:\n                if hasattr(self, f\"{prefix}{input_.name}\"):\n                    model_kwargs[input_.name] = getattr(self, f\"{prefix}{input_.name}\")\n\n            return component.set(**model_kwargs)\n        return component\n\n    def delete_fields(self, build_config: dotdict, fields: dict | list[str]) -> None:\n        \"\"\"Delete specified fields from build_config.\"\"\"\n        for field in fields:\n            if build_config is not None and field in build_config:\n                build_config.pop(field, None)\n\n    def update_input_types(self, build_config: dotdict) -> dotdict:\n        \"\"\"Update input types for all fields in build_config.\"\"\"\n        for key, value in build_config.items():\n            if isinstance(value, dict):\n                if value.get(\"input_types\") is None:\n                    build_config[key][\"input_types\"] = []\n            elif hasattr(value, \"input_types\") and value.input_types is None:\n                value.input_types = []\n        return build_config\n\n    async def update_build_config(\n        self, build_config: dotdict, field_value: str, field_name: str | None = None\n    ) -> dotdict:\n        # Iterate over all providers in the MODEL_PROVIDERS_DICT\n        # Existing logic for updating build_config\n        if field_name in (\"agent_llm\",):\n            build_config[\"agent_llm\"][\"value\"] = field_value\n            provider_info = MODEL_PROVIDERS_DICT.get(field_value)\n            if provider_info:\n                component_class = provider_info.get(\"component_class\")\n                if component_class and hasattr(component_class, \"update_build_config\"):\n                    # Call the component class's update_build_config method\n                    build_config = await update_component_build_config(\n                        component_class, build_config, field_value, \"model_name\"\n                    )\n\n            provider_configs: dict[str, tuple[dict, list[dict]]] = {\n                provider: (\n                    MODEL_PROVIDERS_DICT[provider][\"fields\"],\n                    [\n                        MODEL_PROVIDERS_DICT[other_provider][\"fields\"]\n                        for other_provider in MODEL_PROVIDERS_DICT\n                        if other_provider != provider\n                    ],\n                )\n                for provider in MODEL_PROVIDERS_DICT\n            }\n            if field_value in provider_configs:\n                fields_to_add, fields_to_delete = provider_configs[field_value]\n\n                # Delete fields from other providers\n                for fields in fields_to_delete:\n                    self.delete_fields(build_config, fields)\n\n                # Add provider-specific fields\n                if field_value == \"OpenAI\" and not any(field in build_config for field in fields_to_add):\n                    build_config.update(fields_to_add)\n                else:\n                    build_config.update(fields_to_add)\n                # Reset input types for agent_llm\n                build_config[\"agent_llm\"][\"input_types\"] = []\n                build_config[\"agent_llm\"][\"display_name\"] = \"Model Provider\"\n            elif field_value == \"connect_other_models\":\n                # Delete all provider fields\n                self.delete_fields(build_config, ALL_PROVIDER_FIELDS)\n                # # Update with custom component\n                custom_component = DropdownInput(\n                    name=\"agent_llm\",\n                    display_name=\"Language Model\",\n                    info=\"The provider of the language model that the agent will use to generate responses.\",\n                    options=[*MODEL_PROVIDERS_LIST],\n                    real_time_refresh=True,\n                    refresh_button=False,\n                    input_types=[\"LanguageModel\"],\n                    placeholder=\"Awaiting model input.\",\n                    options_metadata=[MODELS_METADATA[key] for key in MODEL_PROVIDERS_LIST if key in MODELS_METADATA],\n                    external_options={\n                        \"fields\": {\n                            \"data\": {\n                                \"node\": {\n                                    \"name\": \"connect_other_models\",\n                                    \"display_name\": \"Connect other models\",\n                                    \"icon\": \"CornerDownLeft\",\n                                },\n                            }\n                        },\n                    },\n                )\n                build_config.update({\"agent_llm\": custom_component.to_dict()})\n            # Update input types for all fields\n            build_config = self.update_input_types(build_config)\n\n            # Validate required keys\n            default_keys = [\n                \"code\",\n                \"_type\",\n                \"agent_llm\",\n                \"tools\",\n                \"input_value\",\n                \"add_current_date_tool\",\n                \"system_prompt\",\n                \"agent_description\",\n                \"max_iterations\",\n                \"handle_parsing_errors\",\n                \"verbose\",\n            ]\n            missing_keys = [key for key in default_keys if key not in build_config]\n            if missing_keys:\n                msg = f\"Missing required keys in build_config: {missing_keys}\"\n                raise ValueError(msg)\n        if (\n            isinstance(self.agent_llm, str)\n            and self.agent_llm in MODEL_PROVIDERS_DICT\n            and field_name in MODEL_DYNAMIC_UPDATE_FIELDS\n        ):\n            provider_info = MODEL_PROVIDERS_DICT.get(self.agent_llm)\n            if provider_info:\n                component_class = provider_info.get(\"component_class\")\n                component_class = self.set_component_params(component_class)\n                prefix = provider_info.get(\"prefix\")\n                if component_class and hasattr(component_class, \"update_build_config\"):\n                    # Call each component class's update_build_config method\n                    # remove the prefix from the field_name\n                    if isinstance(field_name, str) and isinstance(prefix, str):\n                        field_name = field_name.replace(prefix, \"\")\n                    build_config = await update_component_build_config(\n                        component_class, build_config, field_value, \"model_name\"\n                    )\n        return dotdict({k: v.to_dict() if hasattr(v, \"to_dict\") else v for k, v in build_config.items()})\n\n    async def _get_tools(self) -> list[Tool]:\n        component_toolkit = get_component_toolkit()\n        tools_names = self._build_tools_names()\n        agent_description = self.get_tool_description()\n        # TODO: Agent Description Depreciated Feature to be removed\n        description = f\"{agent_description}{tools_names}\"\n\n        tools = component_toolkit(component=self).get_tools(\n            tool_name=\"Call_Agent\",\n            tool_description=description,\n            # here we do not use the shared callbacks as we are exposing the agent as a tool\n            callbacks=self.get_langchain_callbacks(),\n        )\n        if hasattr(self, \"tools_metadata\"):\n            tools = component_toolkit(component=self, metadata=self.tools_metadata).update_tools_metadata(tools=tools)\n\n        return tools\n"
              },
              "context_id": {
                "_input_type": "MessageTextInput",
                "advanced": true,
                "display_name": "Context ID",
                "dynamic": false,
                "info": "The context ID of the chat. Adds an extra layer to the local memory.",
                "input_types": [
                  "Message"
                ],
                "list": false,
                "list_add_label": "Add More",
                "load_from_db": false,
                "name": "context_id",
                "placeholder": "",
                "required": false,
                "show": true,
                "title_case": false,
                "tool_mode": false,
                "trace_as_input": true,
                "trace_as_metadata": true,
                "type": "str",
                "value": ""
              },
              "format_instructions": {
                "_input_type": "MultilineInput",
                "advanced": true,
                "copy_field": false,
                "display_name": "Output Format Instructions",
                "dynamic": false,
                "info": "Generic Template for structured output formatting. Valid only with Structured response.",
                "input_types": [
                  "Message"
                ],
                "list": false,
                "list_add_label": "Add More",
                "load_from_db": false,
                "multiline": true,
                "name": "format_instructions",
                "placeholder": "",
                "required": false,
                "show": true,
                "title_case": false,
                "tool_mode": false,
                "trace_as_input": true,
                "trace_as_metadata": true,
                "type": "str",
                "value": "You are an AI that extracts structured JSON objects from unstructured text. Use a predefined schema with expected types (str, int, float, bool, dict). Extract ALL relevant instances that match the schema - if multiple patterns exist, capture them all. Fill missing or ambiguous values with defaults: null for missing values. Remove exact duplicates but keep variations that have different field values. Always return valid JSON in the expected format, never throw errors. If multiple objects can be extracted, return them all in the structured format."
              },
              "handle_parsing_errors": {
                "_input_type": "BoolInput",
                "advanced": true,
                "display_name": "Handle Parse Errors",
                "dynamic": false,
                "info": "Should the Agent fix errors when reading user input for better processing?",
                "list": false,
                "list_add_label": "Add More",
                "name": "handle_parsing_errors",
                "placeholder": "",
                "required": false,
                "show": true,
                "title_case": false,
                "tool_mode": false,
                "trace_as_metadata": true,
                "type": "bool",
                "value": true
              },
              "input_value": {
                "_input_type": "MessageTextInput",
                "advanced": false,
                "display_name": "Input",
                "dynamic": false,
                "info": "The input provided by the user for the agent to process.",
                "input_types": [
                  "Message"
                ],
                "list": false,
                "list_add_label": "Add More",
                "load_from_db": false,
                "name": "input_value",
                "placeholder": "",
                "required": false,
                "show": true,
                "title_case": false,
                "tool_mode": true,
                "trace_as_input": true,
                "trace_as_metadata": true,
                "type": "str",
                "value": "Start the analysis"
              },
              "max_iterations": {
                "_input_type": "IntInput",
                "advanced": true,
                "display_name": "Max Iterations",
                "dynamic": false,
                "info": "The maximum number of attempts the agent can make to complete its task before it stops.",
                "list": false,
                "list_add_label": "Add More",
                "name": "max_iterations",
                "placeholder": "",
                "required": false,
                "show": true,
                "title_case": false,
                "tool_mode": false,
                "trace_as_metadata": true,
                "type": "int",
                "value": 15
              },
              "max_output_tokens": {
                "_input_type": "IntInput",
                "advanced": false,
                "display_name": "Max Output Tokens",
                "dynamic": false,
                "info": "The maximum number of tokens to generate.",
                "list": false,
                "list_add_label": "Add More",
                "name": "max_output_tokens",
                "placeholder": "",
                "required": false,
                "show": false,
                "title_case": false,
                "tool_mode": false,
                "trace_as_metadata": true,
                "track_in_telemetry": true,
                "type": "int",
                "value": ""
              },
              "max_retries": {
                "_input_type": "IntInput",
                "advanced": true,
                "display_name": "Max Retries",
                "dynamic": false,
                "info": "The maximum number of retries to make when generating.",
                "list": false,
                "list_add_label": "Add More",
                "name": "max_retries",
                "placeholder": "",
                "required": false,
                "show": true,
                "title_case": false,
                "tool_mode": false,
                "trace_as_metadata": true,
                "type": "int",
                "value": 5
              },
              "max_tokens": {
                "_input_type": "IntInput",
                "advanced": true,
                "display_name": "Max Tokens",
                "dynamic": false,
                "info": "The maximum number of tokens to generate. Set to 0 for unlimited tokens.",
                "list": false,
                "list_add_label": "Add More",
                "name": "max_tokens",
                "placeholder": "",
                "range_spec": {
                  "max": 128000,
                  "min": 0,
                  "step": 0.1,
                  "step_type": "float"
                },
                "required": false,
                "show": true,
                "title_case": false,
                "tool_mode": false,
                "trace_as_metadata": true,
                "type": "int",
                "value": ""
              },
              "model_kwargs": {
                "_input_type": "DictInput",
                "advanced": true,
                "display_name": "Model Kwargs",
                "dynamic": false,
                "info": "Additional keyword arguments to pass to the model.",
                "list": false,
                "list_add_label": "Add More",
                "name": "model_kwargs",
                "placeholder": "",
                "required": false,
                "show": true,
                "title_case": false,
                "tool_mode": false,
                "trace_as_input": true,
                "type": "dict",
                "value": {}
              },
              "model_name": {
                "_input_type": "DropdownInput",
                "advanced": false,
                "combobox": true,
                "dialog_inputs": {},
                "display_name": "Model Name",
                "dynamic": false,
                "info": "To see the model names, first choose a provider. Then, enter your API key and click the refresh button next to the model name.",
                "load_from_db": false,
                "name": "model_name",
                "options": [
                  "gpt-4o-mini",
                  "gpt-4o",
                  "gpt-4.1",
                  "gpt-4.1-mini",
                  "gpt-4.1-nano",
                  "gpt-4-turbo",
                  "gpt-4-turbo-preview",
                  "gpt-4",
                  "gpt-3.5-turbo",
                  "gpt-5.1",
                  "gpt-5",
                  "gpt-5-mini",
                  "gpt-5-nano",
                  "gpt-5-chat-latest",
                  "o1",
                  "o3-mini",
                  "o3",
                  "o3-pro",
                  "o4-mini",
                  "o4-mini-high"
                ],
                "options_metadata": [],
                "placeholder": "",
                "real_time_refresh": false,
                "required": false,
                "show": true,
                "title_case": false,
                "toggle": false,
                "tool_mode": false,
                "trace_as_metadata": true,
                "type": "str",
                "value": "gpt-4.1-mini"
              },
              "n_messages": {
                "_input_type": "IntInput",
                "advanced": true,
                "display_name": "Number of Chat History Messages",
                "dynamic": false,
                "info": "Number of chat history messages to retrieve.",
                "list": false,
                "list_add_label": "Add More",
                "name": "n_messages",
                "placeholder": "",
                "required": false,
                "show": true,
                "title_case": false,
                "tool_mode": false,
                "trace_as_metadata": true,
                "type": "int",
                "value": 100
              },
              "openai_api_base": {
                "_input_type": "StrInput",
                "advanced": true,
                "display_name": "OpenAI API Base",
                "dynamic": false,
                "info": "The base URL of the OpenAI API. Defaults to https://api.openai.com/v1. You can change this to use other APIs like JinaChat, LocalAI and Prem.",
                "list": false,
                "list_add_label": "Add More",
                "load_from_db": false,
                "name": "openai_api_base",
                "placeholder": "",
                "required": false,
                "show": true,
                "title_case": false,
                "tool_mode": false,
                "trace_as_metadata": true,
                "type": "str",
                "value": ""
              },
              "output_schema": {
                "_input_type": "TableInput",
                "advanced": true,
                "display_name": "Output Schema",
                "dynamic": false,
                "info": "Schema Validation: Define the structure and data types for structured output. No validation if no output schema.",
                "is_list": true,
                "list_add_label": "Add More",
                "name": "output_schema",
                "placeholder": "",
                "required": false,
                "show": true,
                "table_icon": "Table",
                "table_schema": [
                  {
                    "default": "field",
                    "description": "Specify the name of the output field.",
                    "display_name": "Name",
                    "edit_mode": "inline",
                    "name": "name",
                    "type": "str"
                  },
                  {
                    "default": "description of field",
                    "description": "Describe the purpose of the output field.",
                    "display_name": "Description",
                    "edit_mode": "popover",
                    "name": "description",
                    "type": "str"
                  },
                  {
                    "default": "str",
                    "description": "Indicate the data type of the output field (e.g., str, int, float, bool, dict).",
                    "display_name": "Type",
                    "edit_mode": "inline",
                    "name": "type",
                    "options": [
                      "str",
                      "int",
                      "float",
                      "bool",
                      "dict"
                    ],
                    "type": "str"
                  },
                  {
                    "default": "False",
                    "description": "Set to True if this output field should be a list of the specified type.",
                    "display_name": "As List",
                    "edit_mode": "inline",
                    "name": "multiple",
                    "type": "boolean"
                  }
                ],
                "title_case": false,
                "tool_mode": false,
                "trace_as_metadata": true,
                "trigger_icon": "Table",
                "trigger_text": "Open table",
                "type": "table",
                "value": []
              },
              "project_id": {
                "_input_type": "StrInput",
                "advanced": false,
                "display_name": "Project ID",
                "dynamic": false,
                "info": "The project ID of the model.",
                "list": false,
                "list_add_label": "Add More",
                "load_from_db": false,
                "name": "project_id",
                "placeholder": "",
                "required": true,
                "show": false,
                "title_case": false,
                "tool_mode": false,
                "trace_as_metadata": true,
                "track_in_telemetry": false,
                "type": "str",
                "value": ""
              },
              "seed": {
                "_input_type": "IntInput",
                "advanced": true,
                "display_name": "Seed",
                "dynamic": false,
                "info": "The seed controls the reproducibility of the job.",
                "list": false,
                "list_add_label": "Add More",
                "name": "seed",
                "placeholder": "",
                "required": false,
                "show": true,
                "title_case": false,
                "tool_mode": false,
                "trace_as_metadata": true,
                "type": "int",
                "value": 1
              },
              "system_prompt": {
                "_input_type": "MultilineInput",
                "advanced": false,
                "copy_field": false,
                "display_name": "Agent Instructions",
                "dynamic": false,
                "info": "System Prompt: Initial instructions and context provided to guide the agent's behavior.",
                "input_types": [
                  "Message"
                ],
                "list": false,
                "list_add_label": "Add More",
                "load_from_db": false,
                "multiline": true,
                "name": "system_prompt",
                "placeholder": "",
                "required": false,
                "show": true,
                "title_case": false,
                "tool_mode": false,
                "trace_as_input": true,
                "trace_as_metadata": true,
                "type": "str",
                "value": "You are a brilliant comedy writer known for making complex topics entertaining and memorable. Using the editor's refined document about {topic}, create an engaging, humorous blog post.\n\nYour approach should:\n- Find unexpected angles and amusing parallels\n- Use clever wordplay and wit (avoid cheap jokes)\n- Maintain accuracy while being entertaining\n- Include relatable examples and analogies\n- Keep a smart, sophisticated tone\n- Make the topic more approachable through humor\n\nCreate a blog post that makes people laugh while actually teaching them about {topic}. The humor should enhance, not overshadow, the educational value."
              },
              "temperature": {
                "_input_type": "SliderInput",
                "advanced": true,
                "display_name": "Temperature",
                "dynamic": false,
                "info": "",
                "max_label": "",
                "max_label_icon": "",
                "min_label": "",
                "min_label_icon": "",
                "name": "temperature",
                "placeholder": "",
                "range_spec": {
                  "max": 1,
                  "min": 0,
                  "step": 0.01,
                  "step_type": "float"
                },
                "required": false,
                "show": true,
                "slider_buttons": false,
                "slider_buttons_options": [],
                "slider_input": false,
                "title_case": false,
                "tool_mode": false,
                "type": "slider",
                "value": 0.1
              },
              "timeout": {
                "_input_type": "IntInput",
                "advanced": true,
                "display_name": "Timeout",
                "dynamic": false,
                "info": "The timeout for requests to OpenAI completion API.",
                "list": false,
                "list_add_label": "Add More",
                "name": "timeout",
                "placeholder": "",
                "required": false,
                "show": true,
                "title_case": false,
                "tool_mode": false,
                "trace_as_metadata": true,
                "type": "int",
                "value": 700
              },
              "tools": {
                "_input_type": "HandleInput",
                "advanced": false,
                "display_name": "Tools",
                "dynamic": false,
                "info": "These are the tools that the agent can use to help with tasks.",
                "input_types": [
                  "Tool"
                ],
                "list": true,
                "list_add_label": "Add More",
                "name": "tools",
                "placeholder": "",
                "required": false,
                "show": true,
                "title_case": false,
                "trace_as_metadata": true,
                "type": "other",
                "value": ""
              },
              "verbose": {
                "_input_type": "BoolInput",
                "advanced": true,
                "display_name": "Verbose",
                "dynamic": false,
                "info": "",
                "list": false,
                "list_add_label": "Add More",
                "name": "verbose",
                "placeholder": "",
                "required": false,
                "show": true,
                "title_case": false,
                "tool_mode": false,
                "trace_as_metadata": true,
                "type": "bool",
                "value": true
              }
            },
            "tool_mode": false
          },
          "selected_output": "response",
          "type": "Agent"
        },
        "dragging": false,
        "height": 650,
        "id": "Agent-X1iAT",
        "measured": {
          "height": 650,
          "width": 320
        },
        "position": {
          "x": 815.1900903820148,
          "y": -1365.4053932711827
        },
        "positionAbsolute": {
          "x": 815.1900903820148,
          "y": -1365.4053932711827
        },
        "selected": false,
        "type": "genericNode",
        "width": 320
      },
      {
        "data": {
          "description": "Create a prompt template with dynamic variables.",
          "display_name": "Prompt",
          "id": "Prompt-ajhmq",
          "node": {
            "base_classes": [
              "Message"
            ],
            "beta": false,
            "conditional_paths": [],
            "custom_fields": {
              "template": []
            },
            "description": "Create a prompt template with dynamic variables.",
            "display_name": "Prompt",
            "documentation": "",
            "edited": false,
            "error": null,
            "field_order": [
              "template"
            ],
            "frozen": false,
            "full_path": null,
            "icon": "braces",
            "is_composition": null,
            "is_input": null,
            "is_output": null,
            "legacy": false,
            "lf_version": "1.0.19.post2",
            "metadata": {
              "code_hash": "3bf0b511e227",
              "module": "langflow.components.prompts.prompt.PromptComponent"
            },
            "name": "",
            "output_types": [],
            "outputs": [
              {
                "allows_loop": false,
                "cache": true,
                "display_name": "Prompt",
                "group_outputs": false,
                "method": "build_prompt",
                "name": "prompt",
                "selected": "Message",
                "tool_mode": true,
                "types": [
                  "Message"
                ],
                "value": "__UNDEFINED__"
              }
            ],
            "pinned": false,
            "template": {
              "_type": "Component",
              "code": {
                "advanced": true,
                "dynamic": true,
                "fileTypes": [],
                "file_path": "",
                "info": "",
                "list": false,
                "load_from_db": false,
                "multiline": true,
                "name": "code",
                "password": false,
                "placeholder": "",
                "required": true,
                "show": true,
                "title_case": false,
                "type": "code",
                "value": "from langflow.base.prompts.api_utils import process_prompt_template\nfrom langflow.custom.custom_component.component import Component\nfrom langflow.inputs.inputs import DefaultPromptField\nfrom langflow.io import MessageTextInput, Output, PromptInput\nfrom langflow.schema.message import Message\nfrom langflow.template.utils import update_template_values\n\n\nclass PromptComponent(Component):\n    display_name: str = \"Prompt\"\n    description: str = \"Create a prompt template with dynamic variables.\"\n    icon = \"braces\"\n    trace_type = \"prompt\"\n    name = \"Prompt\"\n\n    inputs = [\n        PromptInput(name=\"template\", display_name=\"Template\"),\n        MessageTextInput(\n            name=\"tool_placeholder\",\n            display_name=\"Tool Placeholder\",\n            tool_mode=True,\n            advanced=True,\n            info=\"A placeholder input for tool mode.\",\n        ),\n    ]\n\n    outputs = [\n        Output(display_name=\"Prompt\", name=\"prompt\", method=\"build_prompt\"),\n    ]\n\n    async def build_prompt(self) -> Message:\n        prompt = Message.from_template(**self._attributes)\n        self.status = prompt.text\n        return prompt\n\n    def _update_template(self, frontend_node: dict):\n        prompt_template = frontend_node[\"template\"][\"template\"][\"value\"]\n        custom_fields = frontend_node[\"custom_fields\"]\n        frontend_node_template = frontend_node[\"template\"]\n        _ = process_prompt_template(\n            template=prompt_template,\n            name=\"template\",\n            custom_fields=custom_fields,\n            frontend_node_template=frontend_node_template,\n        )\n        return frontend_node\n\n    async def update_frontend_node(self, new_frontend_node: dict, current_frontend_node: dict):\n        \"\"\"This function is called after the code validation is done.\"\"\"\n        frontend_node = await super().update_frontend_node(new_frontend_node, current_frontend_node)\n        template = frontend_node[\"template\"][\"template\"][\"value\"]\n        # Kept it duplicated for backwards compatibility\n        _ = process_prompt_template(\n            template=template,\n            name=\"template\",\n            custom_fields=frontend_node[\"custom_fields\"],\n            frontend_node_template=frontend_node[\"template\"],\n        )\n        # Now that template is updated, we need to grab any values that were set in the current_frontend_node\n        # and update the frontend_node with those values\n        update_template_values(new_template=frontend_node, previous_template=current_frontend_node[\"template\"])\n        return frontend_node\n\n    def _get_fallback_input(self, **kwargs):\n        return DefaultPromptField(**kwargs)\n"
              },
              "template": {
                "_input_type": "PromptInput",
                "advanced": false,
                "display_name": "Template",
                "dynamic": false,
                "info": "",
                "list": false,
                "load_from_db": false,
                "name": "template",
                "placeholder": "",
                "required": false,
                "show": true,
                "title_case": false,
                "tool_mode": false,
                "trace_as_input": true,
                "type": "prompt",
                "value": "# Expert Research Agent Protocol\n\n[Previous content remains the same, but adding this critical section about image handling:]\n\n## Image and Visual Data Handling\nWhen using Tavily Search with images enabled:\n\n1. Image Collection\n   - Always enable include_images in Tavily search\n   - Collect relevant stock charts, product images, and news photos\n   - Save image URLs from reliable sources\n   - Focus on recent, high-quality images\n\n2. Image Categories to Collect\n   - Product showcase images\n   - Stock performance charts\n   - Company facilities\n   - Key executive photos\n   - Recent event images\n   - Market share visualizations\n\n3. Image Documentation\n   - Include full image URL\n   - Add clear descriptions\n   - Note image source and date\n   - Explain image relevance\n\n4. Image Presentation in Output\n   ```markdown\n   ![Image Description](image_url)\n   - Source: [Source Name]\n   - Date: [Image Date]\n   - Context: [Brief explanation of image relevance]\n   ```\n\n## Output Structure\nPresent your findings in this format:\n\n### Company Overview\n[Comprehensive overview based on search results]\n\n### Recent Developments\n[Latest news and announcements with dates]\n\n### Market Context\n[Industry trends and competitive position]\n\n### Visual Insights\n[Reference relevant images from search]\n\n### Key Risk Factors\n[Identified risks and challenges]\n\n### Sources\n[List of key sources consulted]\n\nRemember to:\n- Use Markdown formatting for clear structure\n- Include dates for all time-sensitive information\n- Quote significant statistics and statements\n- Reference any included images\n- Highlight conflicting information or viewpoints\n- Pass all gathered data to the Finance Agent for detailed financial analysis"
              },
              "tool_placeholder": {
                "_input_type": "MessageTextInput",
                "advanced": true,
                "display_name": "Tool Placeholder",
                "dynamic": false,
                "info": "A placeholder input for tool mode.",
                "input_types": [
                  "Message"
                ],
                "list": false,
                "load_from_db": false,
                "name": "tool_placeholder",
                "placeholder": "",
                "required": false,
                "show": true,
                "title_case": false,
                "tool_mode": true,
                "trace_as_input": true,
                "trace_as_metadata": true,
                "type": "str",
                "value": ""
              }
            },
            "tool_mode": false
          },
          "selected_output": "prompt",
          "type": "Prompt"
        },
        "dragging": false,
        "height": 260,
        "id": "Prompt-ajhmq",
        "measured": {
          "height": 260,
          "width": 320
        },
        "position": {
          "x": -1142.2312935529987,
          "y": -1107.442614776065
        },
        "positionAbsolute": {
          "x": -1142.2312935529987,
          "y": -1107.442614776065
        },
        "selected": false,
        "type": "genericNode",
        "width": 320
      },
      {
        "data": {
          "description": "Create a prompt template with dynamic variables.",
          "display_name": "Prompt",
          "id": "Prompt-6JL4E",
          "node": {
            "base_classes": [
              "Message"
            ],
            "beta": false,
            "conditional_paths": [],
            "custom_fields": {
              "template": []
            },
            "description": "Create a prompt template with dynamic variables.",
            "display_name": "Prompt",
            "documentation": "",
            "edited": false,
            "error": null,
            "field_order": [
              "template"
            ],
            "frozen": false,
            "full_path": null,
            "icon": "braces",
            "is_composition": null,
            "is_input": null,
            "is_output": null,
            "legacy": false,
            "lf_version": "1.0.19.post2",
            "metadata": {
              "code_hash": "3bf0b511e227",
              "module": "langflow.components.prompts.prompt.PromptComponent"
            },
            "name": "",
            "output_types": [],
            "outputs": [
              {
                "allows_loop": false,
                "cache": true,
                "display_name": "Prompt",
                "group_outputs": false,
                "method": "build_prompt",
                "name": "prompt",
                "selected": "Message",
                "tool_mode": true,
                "types": [
                  "Message"
                ],
                "value": "__UNDEFINED__"
              }
            ],
            "pinned": false,
            "template": {
              "_type": "Component",
              "code": {
                "advanced": true,
                "dynamic": true,
                "fileTypes": [],
                "file_path": "",
                "info": "",
                "list": false,
                "load_from_db": false,
                "multiline": true,
                "name": "code",
                "password": false,
                "placeholder": "",
                "required": true,
                "show": true,
                "title_case": false,
                "type": "code",
                "value": "from langflow.base.prompts.api_utils import process_prompt_template\nfrom langflow.custom.custom_component.component import Component\nfrom langflow.inputs.inputs import DefaultPromptField\nfrom langflow.io import MessageTextInput, Output, PromptInput\nfrom langflow.schema.message import Message\nfrom langflow.template.utils import update_template_values\n\n\nclass PromptComponent(Component):\n    display_name: str = \"Prompt\"\n    description: str = \"Create a prompt template with dynamic variables.\"\n    icon = \"braces\"\n    trace_type = \"prompt\"\n    name = \"Prompt\"\n\n    inputs = [\n        PromptInput(name=\"template\", display_name=\"Template\"),\n        MessageTextInput(\n            name=\"tool_placeholder\",\n            display_name=\"Tool Placeholder\",\n            tool_mode=True,\n            advanced=True,\n            info=\"A placeholder input for tool mode.\",\n        ),\n    ]\n\n    outputs = [\n        Output(display_name=\"Prompt\", name=\"prompt\", method=\"build_prompt\"),\n    ]\n\n    async def build_prompt(self) -> Message:\n        prompt = Message.from_template(**self._attributes)\n        self.status = prompt.text\n        return prompt\n\n    def _update_template(self, frontend_node: dict):\n        prompt_template = frontend_node[\"template\"][\"template\"][\"value\"]\n        custom_fields = frontend_node[\"custom_fields\"]\n        frontend_node_template = frontend_node[\"template\"]\n        _ = process_prompt_template(\n            template=prompt_template,\n            name=\"template\",\n            custom_fields=custom_fields,\n            frontend_node_template=frontend_node_template,\n        )\n        return frontend_node\n\n    async def update_frontend_node(self, new_frontend_node: dict, current_frontend_node: dict):\n        \"\"\"This function is called after the code validation is done.\"\"\"\n        frontend_node = await super().update_frontend_node(new_frontend_node, current_frontend_node)\n        template = frontend_node[\"template\"][\"template\"][\"value\"]\n        # Kept it duplicated for backwards compatibility\n        _ = process_prompt_template(\n            template=template,\n            name=\"template\",\n            custom_fields=frontend_node[\"custom_fields\"],\n            frontend_node_template=frontend_node[\"template\"],\n        )\n        # Now that template is updated, we need to grab any values that were set in the current_frontend_node\n        # and update the frontend_node with those values\n        update_template_values(new_template=frontend_node, previous_template=current_frontend_node[\"template\"])\n        return frontend_node\n\n    def _get_fallback_input(self, **kwargs):\n        return DefaultPromptField(**kwargs)\n"
              },
              "template": {
                "_input_type": "PromptInput",
                "advanced": false,
                "display_name": "Template",
                "dynamic": false,
                "info": "",
                "list": false,
                "load_from_db": false,
                "name": "template",
                "placeholder": "",
                "required": false,
                "show": true,
                "title_case": false,
                "tool_mode": false,
                "trace_as_input": true,
                "type": "prompt",
                "value": "# Financial Analysis Expert Protocol\n\nYou are an elite financial analyst with access to Yahoo! Finance tools. Your role is to perform comprehensive financial analysis based on the research provided and the data available through Yahoo! Finance methods.\n\n## CRITICAL: Stock Symbol Usage\n- Always use correct stock ticker symbols in UPPERCASE format\n- Examples of valid symbols:\n  * AAPL (Apple Inc.)\n  * MSFT (Microsoft)\n  * NVDA (NVIDIA)\n  * GOOGL (Alphabet/Google)\n  * TSLA (Tesla)\n- Invalid formats to avoid:\n  * ❌ Apple (company name instead of symbol)\n  * ❌ aapl (lowercase)\n  * ❌ $AAPL (with dollar sign)\n  * ❌ AAPL.US (with extension)\n\n## Data Collection Strategy\n\n1. Initial Symbol Verification\n   - Confirm valid stock symbol format before any analysis\n   - Use get_info first to verify symbol validity\n   - Cross-reference with get_fast_info to ensure data availability\n   - If symbol is invalid, immediately report the error\n\n2. Core Company Analysis\n   - Get basic info (get_info): Full company details\n   - Fast metrics (get_fast_info): Quick market data\n   - Earnings data (get_earnings): Performance history\n   - Calendar events (get_calendar): Upcoming events\n\n3. Financial Statement Analysis\n   - Income statements (get_income_stmt)\n   - Balance sheets (get_balance_sheet)\n   - Cash flow statements (get_cashflow)\n\n4. Market Intelligence\n   - Latest recommendations (get_recommendations)\n   - Recommendation trends (get_recommendations_summary)\n   - Recent rating changes (get_upgrades_downgrades)\n   - Breaking news (get_news, specify number of articles needed)\n\n5. Ownership Structure\n   - Institutional holdings (get_institutional_holders)\n   - Major stakeholders (get_major_holders)\n   - Fund ownership (get_mutualfund_holders)\n   - Insider activity:\n     * Recent purchases (get_insider_purchases)\n     * Transaction history (get_insider_transactions)\n     * Insider roster (get_insider_roster_holders)\n\n6. Historical Patterns\n   - Corporate actions (get_actions)\n   - Dividend history (get_dividends)\n   - Split history (get_splits)\n   - Capital gains (get_capital_gains)\n   - Regulatory filings (get_sec_filings)\n   - ESG metrics (get_sustainability)\n\n## Analysis Framework\n\n1. Profitability Metrics\n   - Revenue trends\n   - Margin analysis\n   - Efficiency ratios\n   - Return metrics\n\n2. Financial Health\n   - Liquidity ratios\n   - Debt analysis\n   - Working capital\n   - Cash flow quality\n\n3. Growth Assessment\n   - Historical rates\n   - Future projections\n   - Market opportunity\n   - Expansion plans\n\n4. Risk Evaluation\n   - Financial risks\n   - Market position\n   - Operational challenges\n   - Competitive threats\n\n## Output Structure\n\n### Symbol Information\n[Confirm stock symbol and basic company information]\n\n### Financial Overview\n[Key metrics summary with actual numbers]\n\n### Profitability Analysis\n[Detailed profit metrics with comparisons]\n\n### Balance Sheet Review\n[Asset and liability analysis]\n\n### Cash Flow Assessment\n[Cash generation and usage patterns]\n\n### Market Sentiment\n[Analyst views and institutional activity]\n\n### Growth Analysis\n[Historical and projected growth]\n\n### Risk Factors\n[Comprehensive risk assessment]\n\nRemember to:\n- ALWAYS verify stock symbol validity first\n- Use exact numbers from the data\n- Compare with industry standards\n- Highlight significant trends\n- Flag data anomalies\n- Identify key risks\n- Provide metric context\n- Focus on material information\n\nPass your comprehensive financial analysis to the Analysis & Editor Agent for final synthesis and recommendations. Include any invalid symbol errors or data availability issues in your report."
              },
              "tool_placeholder": {
                "_input_type": "MessageTextInput",
                "advanced": true,
                "display_name": "Tool Placeholder",
                "dynamic": false,
                "info": "A placeholder input for tool mode.",
                "input_types": [
                  "Message"
                ],
                "list": false,
                "load_from_db": false,
                "name": "tool_placeholder",
                "placeholder": "",
                "required": false,
                "show": true,
                "title_case": false,
                "tool_mode": true,
                "trace_as_input": true,
                "trace_as_metadata": true,
                "type": "str",
                "value": ""
              }
            },
            "tool_mode": false
          },
          "selected_output": "prompt",
          "type": "Prompt"
        },
        "dragging": false,
        "height": 260,
        "id": "Prompt-6JL4E",
        "measured": {
          "height": 260,
          "width": 320
        },
        "position": {
          "x": -344.9674638932195,
          "y": -1280.1782190739505
        },
        "positionAbsolute": {
          "x": -344.9674638932195,
          "y": -1280.1782190739505
        },
        "selected": false,
        "type": "genericNode",
        "width": 320
      },
      {
        "data": {
          "description": "Create a prompt template with dynamic variables.",
          "display_name": "Prompt",
          "id": "Prompt-WvveL",
          "node": {
            "base_classes": [
              "Message"
            ],
            "beta": false,
            "conditional_paths": [],
            "custom_fields": {
              "template": [
                "research_agent_output",
                "finance_agent_output"
              ]
            },
            "description": "Create a prompt template with dynamic variables.",
            "display_name": "Prompt",
            "documentation": "",
            "edited": false,
            "error": null,
            "field_order": [
              "template"
            ],
            "frozen": false,
            "full_path": null,
            "icon": "braces",
            "is_composition": null,
            "is_input": null,
            "is_output": null,
            "legacy": false,
            "lf_version": "1.0.19.post2",
            "metadata": {
              "code_hash": "3bf0b511e227",
              "module": "langflow.components.prompts.prompt.PromptComponent"
            },
            "name": "",
            "output_types": [],
            "outputs": [
              {
                "allows_loop": false,
                "cache": true,
                "display_name": "Prompt",
                "group_outputs": false,
                "method": "build_prompt",
                "name": "prompt",
                "selected": "Message",
                "tool_mode": true,
                "types": [
                  "Message"
                ],
                "value": "__UNDEFINED__"
              }
            ],
            "pinned": false,
            "template": {
              "_type": "Component",
              "code": {
                "advanced": true,
                "dynamic": true,
                "fileTypes": [],
                "file_path": "",
                "info": "",
                "list": false,
                "load_from_db": false,
                "multiline": true,
                "name": "code",
                "password": false,
                "placeholder": "",
                "required": true,
                "show": true,
                "title_case": false,
                "type": "code",
                "value": "from langflow.base.prompts.api_utils import process_prompt_template\nfrom langflow.custom.custom_component.component import Component\nfrom langflow.inputs.inputs import DefaultPromptField\nfrom langflow.io import MessageTextInput, Output, PromptInput\nfrom langflow.schema.message import Message\nfrom langflow.template.utils import update_template_values\n\n\nclass PromptComponent(Component):\n    display_name: str = \"Prompt\"\n    description: str = \"Create a prompt template with dynamic variables.\"\n    icon = \"braces\"\n    trace_type = \"prompt\"\n    name = \"Prompt\"\n\n    inputs = [\n        PromptInput(name=\"template\", display_name=\"Template\"),\n        MessageTextInput(\n            name=\"tool_placeholder\",\n            display_name=\"Tool Placeholder\",\n            tool_mode=True,\n            advanced=True,\n            info=\"A placeholder input for tool mode.\",\n        ),\n    ]\n\n    outputs = [\n        Output(display_name=\"Prompt\", name=\"prompt\", method=\"build_prompt\"),\n    ]\n\n    async def build_prompt(self) -> Message:\n        prompt = Message.from_template(**self._attributes)\n        self.status = prompt.text\n        return prompt\n\n    def _update_template(self, frontend_node: dict):\n        prompt_template = frontend_node[\"template\"][\"template\"][\"value\"]\n        custom_fields = frontend_node[\"custom_fields\"]\n        frontend_node_template = frontend_node[\"template\"]\n        _ = process_prompt_template(\n            template=prompt_template,\n            name=\"template\",\n            custom_fields=custom_fields,\n            frontend_node_template=frontend_node_template,\n        )\n        return frontend_node\n\n    async def update_frontend_node(self, new_frontend_node: dict, current_frontend_node: dict):\n        \"\"\"This function is called after the code validation is done.\"\"\"\n        frontend_node = await super().update_frontend_node(new_frontend_node, current_frontend_node)\n        template = frontend_node[\"template\"][\"template\"][\"value\"]\n        # Kept it duplicated for backwards compatibility\n        _ = process_prompt_template(\n            template=template,\n            name=\"template\",\n            custom_fields=frontend_node[\"custom_fields\"],\n            frontend_node_template=frontend_node[\"template\"],\n        )\n        # Now that template is updated, we need to grab any values that were set in the current_frontend_node\n        # and update the frontend_node with those values\n        update_template_values(new_template=frontend_node, previous_template=current_frontend_node[\"template\"])\n        return frontend_node\n\n    def _get_fallback_input(self, **kwargs):\n        return DefaultPromptField(**kwargs)\n"
              },
              "finance_agent_output": {
                "advanced": false,
                "display_name": "finance_agent_output",
                "dynamic": false,
                "field_type": "str",
                "fileTypes": [],
                "file_path": "",
                "info": "",
                "input_types": [
                  "Message",
                  "Text"
                ],
                "list": false,
                "load_from_db": false,
                "multiline": true,
                "name": "finance_agent_output",
                "placeholder": "",
                "required": false,
                "show": true,
                "title_case": false,
                "type": "str",
                "value": ""
              },
              "research_agent_output": {
                "advanced": false,
                "display_name": "research_agent_output",
                "dynamic": false,
                "field_type": "str",
                "fileTypes": [],
                "file_path": "",
                "info": "",
                "input_types": [
                  "Message",
                  "Text"
                ],
                "list": false,
                "load_from_db": false,
                "multiline": true,
                "name": "research_agent_output",
                "placeholder": "",
                "required": false,
                "show": true,
                "title_case": false,
                "type": "str",
                "value": ""
              },
              "template": {
                "_input_type": "PromptInput",
                "advanced": false,
                "display_name": "Template",
                "dynamic": false,
                "info": "",
                "list": false,
                "load_from_db": false,
                "name": "template",
                "placeholder": "",
                "required": false,
                "show": true,
                "title_case": false,
                "tool_mode": false,
                "trace_as_input": true,
                "type": "prompt",
                "value": "# Investment Analysis & Editorial Protocol\n\nYou are an elite financial analyst and editorial expert responsible for creating the final investment analysis report. Your role is to synthesize research and financial data into a visually appealing, data-rich investment analysis using proper markdown formatting.\n\n## Input Processing\n1. Research Agent Input (Visual + Market Research):\n   - Market research and news\n   - Industry trends\n   - Competitive analysis\n   - Images and charts\n   - News sentiment\n   - {research_agent_output}\n\n2. Finance Agent Input (Quantitative Data):\n   - Detailed financial metrics\n   - Stock statistics\n   - Analyst ratings\n   - Growth metrics\n   - Risk factors\n   - {finance_agent_output}\n\n## Output Format Requirements\n\n1. Header Format\n   Use single # for main title, increment for subsections\n   \n2. Image Placement\n   - Place images immediately after relevant sections\n   - Use proper markdown format: ![Alt Text](url)\n   - Always include source and context\n   - Use *italics* for image captions\n\n3. Table Formatting\n   - Use standard markdown tables\n   - Align numbers right, text left\n   - Include header separators\n   - Keep consistent column widths\n\n4. Data Presentation\n   - Use bold (**) for key metrics\n   - Include percentage changes\n   - Show comparisons\n   - Include trends (↑/↓)\n\n## Report Structure\n\n# Investment Analysis Report: [Company Name] ($SYMBOL)\n*Generated: [Date] | Type: Comprehensive Evaluation*\n\n[Executive Summary - 3 paragraphs max]\n\n## Quick Take\n- **Recommendation**: [BUY/HOLD/SELL]\n- **Target Price**: $XXX\n- **Risk Level**: [LOW/MEDIUM/HIGH]\n- **Investment Horizon**: [SHORT/MEDIUM/LONG]-term\n\n## Market Analysis\n[Insert most relevant market image here]\n*Source: [Name] - [Context]*\n\n### Industry Position\n- Market share data\n- Competitive analysis\n- Recent developments\n\n## Financial Health\n| Metric | Value | YoY Change | Industry Avg |\n|:-------|------:|-----------:|-------------:|\n| Revenue | $XXX | XX% | $XXX |\n[Additional metrics]\n\n### Key Performance Indicators\n- **Revenue Growth**: XX%\n- **Profit Margin**: XX%\n- **ROE**: XX%\n\n## Growth Drivers\n1. Short-term Catalysts\n2. Long-term Opportunities\n3. Innovation Pipeline\n\n## Risk Assessment\n| Risk Factor | Severity | Probability | Impact |\n|:------------|:---------|:------------|:-------|\n| [Risk 1] | HIGH/MED/LOW | H/M/L | Details |\n\n## Technical Analysis\n[Insert technical chart]\n*Source: [Name] - Analysis of key technical indicators*\n\n## Investment Strategy\n### Long-term (18+ months)\n- Entry points\n- Position sizing\n- Risk management\n\n### Medium-term (6-18 months)\n- Technical levels\n- Catalysts timeline\n\n### Short-term (0-6 months)\n- Support/Resistance\n- Trading parameters\n\n## Price Targets\n- **Bear Case**: $XXX (-XX%)\n- **Base Case**: $XXX\n- **Bull Case**: $XXX (+XX%)\n\n## Monitoring Checklist\n1. [Metric 1]\n2. [Metric 2]\n3. [Metric 3]\n\n## Visual Evidence\n[Insert additional relevant images]\n*Source: [Name] - [Specific context and analysis]*\n\n*Disclaimer: This analysis is for informational purposes only. Always conduct your own research before making investment decisions.*\n\n## Output Requirements\n\n1. Visual Excellence\n   - Strategic image placement\n   - Clear data visualization\n   - Consistent formatting\n   - Professional appearance\n\n2. Data Accuracy\n   - Cross-reference numbers\n   - Verify calculations\n   - Include trends\n   - Show comparisons\n\n3. Action Focus\n   - Clear recommendations\n   - Specific entry/exit points\n   - Risk management guidelines\n   - Monitoring triggers\n\n4. Professional Standards\n   - No spelling errors\n   - Consistent formatting\n   - Proper citations\n   - Clear attribution\n\nRemember:\n- Never use triple backticks\n- Include all images with proper markdown\n- Maintain consistent formatting\n- Provide specific, actionable insights\n- Use emojis sparingly and professionally\n- Cross-validate all data points"
              },
              "tool_placeholder": {
                "_input_type": "MessageTextInput",
                "advanced": true,
                "display_name": "Tool Placeholder",
                "dynamic": false,
                "info": "A placeholder input for tool mode.",
                "input_types": [
                  "Message"
                ],
                "list": false,
                "load_from_db": false,
                "name": "tool_placeholder",
                "placeholder": "",
                "required": false,
                "show": true,
                "title_case": false,
                "tool_mode": true,
                "trace_as_input": true,
                "trace_as_metadata": true,
                "type": "str",
                "value": ""
              }
            },
            "tool_mode": false
          },
          "selected_output": "prompt",
          "type": "Prompt"
        },
        "dragging": false,
        "height": 433,
        "id": "Prompt-WvveL",
        "measured": {
          "height": 433,
          "width": 320
        },
        "position": {
          "x": 416.02309796632085,
          "y": -1081.5957453651372
        },
        "positionAbsolute": {
          "x": 416.02309796632085,
          "y": -1081.5957453651372
        },
        "selected": false,
        "type": "genericNode",
        "width": 320
      },
      {
        "data": {
          "id": "ChatInput-NuUHZ",
          "node": {
            "base_classes": [
              "Message"
            ],
            "beta": false,
            "conditional_paths": [],
            "custom_fields": {},
            "description": "Get chat inputs from the Playground.",
            "display_name": "Chat Input",
            "documentation": "",
            "edited": false,
            "field_order": [
              "input_value",
              "should_store_message",
              "sender",
              "sender_name",
              "session_id",
              "files",
              "background_color",
              "chat_icon",
              "text_color"
            ],
            "frozen": false,
            "icon": "MessagesSquare",
            "legacy": false,
            "lf_version": "1.0.19.post2",
            "metadata": {
              "code_hash": "0014a5b41817",
              "dependencies": {
                "dependencies": [],
                "total_dependencies": 0
              },
              "module": "lfx.components.input_output.chat.ChatInput"
            },
            "output_types": [],
            "outputs": [
              {
                "allows_loop": false,
                "cache": true,
                "display_name": "Chat Message",
                "group_outputs": false,
                "method": "message_response",
                "name": "message",
                "selected": "Message",
                "tool_mode": true,
                "types": [
                  "Message"
                ],
                "value": "__UNDEFINED__"
              }
            ],
            "pinned": false,
            "template": {
              "_type": "Component",
              "code": {
                "advanced": true,
                "dynamic": true,
                "fileTypes": [],
                "file_path": "",
                "info": "",
                "list": false,
                "load_from_db": false,
                "multiline": true,
                "name": "code",
                "password": false,
                "placeholder": "",
                "required": true,
                "show": true,
                "title_case": false,
                "type": "code",
                "value": "from lfx.base.data.utils import IMG_FILE_TYPES, TEXT_FILE_TYPES\nfrom lfx.base.io.chat import ChatComponent\nfrom lfx.inputs.inputs import BoolInput\nfrom lfx.io import (\n    DropdownInput,\n    FileInput,\n    MessageTextInput,\n    MultilineInput,\n    Output,\n)\nfrom lfx.schema.message import Message\nfrom lfx.utils.constants import (\n    MESSAGE_SENDER_AI,\n    MESSAGE_SENDER_NAME_USER,\n    MESSAGE_SENDER_USER,\n)\n\n\nclass ChatInput(ChatComponent):\n    display_name = \"Chat Input\"\n    description = \"Get chat inputs from the Playground.\"\n    documentation: str = \"https://docs.langflow.org/components-io#chat-input\"\n    icon = \"MessagesSquare\"\n    name = \"ChatInput\"\n    minimized = True\n\n    inputs = [\n        MultilineInput(\n            name=\"input_value\",\n            display_name=\"Input Text\",\n            value=\"\",\n            info=\"Message to be passed as input.\",\n            input_types=[],\n        ),\n        BoolInput(\n            name=\"should_store_message\",\n            display_name=\"Store Messages\",\n            info=\"Store the message in the history.\",\n            value=True,\n            advanced=True,\n        ),\n        DropdownInput(\n            name=\"sender\",\n            display_name=\"Sender Type\",\n            options=[MESSAGE_SENDER_AI, MESSAGE_SENDER_USER],\n            value=MESSAGE_SENDER_USER,\n            info=\"Type of sender.\",\n            advanced=True,\n        ),\n        MessageTextInput(\n            name=\"sender_name\",\n            display_name=\"Sender Name\",\n            info=\"Name of the sender.\",\n            value=MESSAGE_SENDER_NAME_USER,\n            advanced=True,\n        ),\n        MessageTextInput(\n            name=\"session_id\",\n            display_name=\"Session ID\",\n            info=\"The session ID of the chat. If empty, the current session ID parameter will be used.\",\n            advanced=True,\n        ),\n        MessageTextInput(\n            name=\"context_id\",\n            display_name=\"Context ID\",\n            info=\"The context ID of the chat. Adds an extra layer to the local memory.\",\n            value=\"\",\n            advanced=True,\n        ),\n        FileInput(\n            name=\"files\",\n            display_name=\"Files\",\n            file_types=TEXT_FILE_TYPES + IMG_FILE_TYPES,\n            info=\"Files to be sent with the message.\",\n            advanced=True,\n            is_list=True,\n            temp_file=True,\n        ),\n    ]\n    outputs = [\n        Output(display_name=\"Chat Message\", name=\"message\", method=\"message_response\"),\n    ]\n\n    async def message_response(self) -> Message:\n        # Ensure files is a list and filter out empty/None values\n        files = self.files if self.files else []\n        if files and not isinstance(files, list):\n            files = [files]\n        # Filter out None/empty values\n        files = [f for f in files if f is not None and f != \"\"]\n\n        message = await Message.create(\n            text=self.input_value,\n            sender=self.sender,\n            sender_name=self.sender_name,\n            session_id=self.session_id,\n            context_id=self.context_id,\n            files=files,\n        )\n        if self.session_id and isinstance(message, Message) and self.should_store_message:\n            stored_message = await self.send_message(\n                message,\n            )\n            self.message.value = stored_message\n            message = stored_message\n\n        self.status = message\n        return message\n"
              },
              "context_id": {
                "_input_type": "MessageTextInput",
                "advanced": true,
                "display_name": "Context ID",
                "dynamic": false,
                "info": "The context ID of the chat. Adds an extra layer to the local memory.",
                "input_types": [
                  "Message"
                ],
                "list": false,
                "list_add_label": "Add More",
                "load_from_db": false,
                "name": "context_id",
                "placeholder": "",
                "required": false,
                "show": true,
                "title_case": false,
                "tool_mode": false,
                "trace_as_input": true,
                "trace_as_metadata": true,
                "type": "str",
                "value": ""
              },
              "files": {
                "_input_type": "FileInput",
                "advanced": true,
                "display_name": "Files",
                "dynamic": false,
                "fileTypes": [
                  "csv",
                  "json",
                  "pdf",
                  "txt",
                  "md",
                  "mdx",
                  "yaml",
                  "yml",
                  "xml",
                  "html",
                  "htm",
                  "docx",
                  "py",
                  "sh",
                  "sql",
                  "js",
                  "ts",
                  "tsx",
                  "jpg",
                  "jpeg",
                  "png",
                  "bmp",
                  "image"
                ],
                "file_path": "",
                "info": "Files to be sent with the message.",
                "list": true,
                "name": "files",
                "placeholder": "",
                "required": false,
                "show": true,
                "temp_file": true,
                "title_case": false,
                "trace_as_metadata": true,
                "type": "file",
                "value": ""
              },
              "input_value": {
                "_input_type": "MultilineInput",
                "advanced": false,
                "display_name": "Input Text",
                "dynamic": false,
                "info": "Message to be passed as input.",
                "input_types": [],
                "list": false,
                "load_from_db": false,
                "multiline": true,
                "name": "input_value",
                "placeholder": "",
                "required": false,
                "show": true,
                "title_case": false,
                "tool_mode": false,
                "trace_as_input": true,
                "trace_as_metadata": true,
                "type": "str",
                "value": "Should I invest in Tesla (TSLA) stock right now? Please analyze the company's current position, market trends, financial health, and provide a clear investment recommendation."
              },
              "sender": {
                "_input_type": "DropdownInput",
                "advanced": true,
                "combobox": false,
                "display_name": "Sender Type",
                "dynamic": false,
                "info": "Type of sender.",
                "name": "sender",
                "options": [
                  "Machine",
                  "User"
                ],
                "placeholder": "",
                "required": false,
                "show": true,
                "title_case": false,
                "tool_mode": false,
                "trace_as_metadata": true,
                "type": "str",
                "value": "User"
              },
              "sender_name": {
                "_input_type": "MessageTextInput",
                "advanced": true,
                "display_name": "Sender Name",
                "dynamic": false,
                "info": "Name of the sender.",
                "input_types": [
                  "Message"
                ],
                "list": false,
                "load_from_db": false,
                "name": "sender_name",
                "placeholder": "",
                "required": false,
                "show": true,
                "title_case": false,
                "tool_mode": false,
                "trace_as_input": true,
                "trace_as_metadata": true,
                "type": "str",
                "value": "User"
              },
              "session_id": {
                "_input_type": "MessageTextInput",
                "advanced": true,
                "display_name": "Session ID",
                "dynamic": false,
                "info": "The session ID of the chat. If empty, the current session ID parameter will be used.",
                "input_types": [
                  "Message"
                ],
                "list": false,
                "load_from_db": false,
                "name": "session_id",
                "placeholder": "",
                "required": false,
                "show": true,
                "title_case": false,
                "tool_mode": false,
                "trace_as_input": true,
                "trace_as_metadata": true,
                "type": "str",
                "value": ""
              },
              "should_store_message": {
                "_input_type": "BoolInput",
                "advanced": true,
                "display_name": "Store Messages",
                "dynamic": false,
                "info": "Store the message in the history.",
                "list": false,
                "name": "should_store_message",
                "placeholder": "",
                "required": false,
                "show": true,
                "title_case": false,
                "trace_as_metadata": true,
                "type": "bool",
                "value": true
              }
            },
            "tool_mode": false
          },
          "selected_output": "message",
          "type": "ChatInput"
        },
        "dragging": false,
        "height": 234,
        "id": "ChatInput-NuUHZ",
        "measured": {
          "height": 234,
          "width": 320
        },
        "position": {
          "x": -1510.6054210793818,
          "y": -947.702056394023
        },
        "positionAbsolute": {
          "x": -1510.6054210793818,
          "y": -947.702056394023
        },
        "selected": false,
        "type": "genericNode",
        "width": 320
      },
      {
        "data": {
          "id": "note-VLQWH",
          "node": {
            "description": "This flow demonstrates how to chain multiple AI agents for comprehensive research and analysis. Each agent specializes in different aspects of the research process, building upon the previous agent's work. \n\n## Quickstart\n1. Add your **OpenAI API Key** to the three **Agent** components. If you want to use a different model or provider, change the **Model Provider**, **Model Name**, and **API Key** fields accordingly.\n2. Add your **Tavily API Key** to the **Tavily AI Search** component.\n3. Open the **Playground** and enter a query to run the flow. Be specific, clear, and include key aspects that you want the agents to analyze in a financial perspective.\nBecause this flow includes a financial analysis agent, useful queries should include a financial aspect, such as \"Should I invest in Tesla (TSLA)? Focus on AI development impact\". In contrast, asking the agent, \"Tell me about Tesla\" isn't as useful because it doesn't trigger the financial research agent or provide specific talking points for the other agents to research.\n\n## Next steps\nThis template uses financial analysis as an example. Try adapting it for other research-intensive tasks that require multiple perspectives and data sources.",
            "display_name": "",
            "documentation": "",
            "template": {}
          },
          "type": "note"
        },
        "dragging": false,
        "height": 769,
        "id": "note-VLQWH",
        "measured": {
          "height": 769,
          "width": 581
        },
        "position": {
          "x": -2122.739127560837,
          "y": -1305.2541787135094
        },
        "positionAbsolute": {
          "x": -2122.739127560837,
          "y": -1302.6582482086806
        },
        "resizing": false,
        "selected": false,
        "style": {
          "height": 800,
          "width": 600
        },
        "type": "noteNode",
        "width": 581
      },
      {
        "data": {
          "description": "Define the agent's instructions, then enter a task to complete using tools.",
          "display_name": "Researcher Agent",
          "id": "Agent-b7nmW",
          "node": {
            "base_classes": [
              "Message"
            ],
            "beta": false,
            "conditional_paths": [],
            "custom_fields": {},
            "description": "Define the agent's instructions, then enter a task to complete using tools.",
            "display_name": "Researcher Agent",
            "documentation": "",
            "edited": false,
            "field_order": [
              "agent_llm",
              "max_tokens",
              "model_kwargs",
              "json_mode",
              "model_name",
              "openai_api_base",
              "api_key",
              "temperature",
              "seed",
              "max_retries",
              "timeout",
              "system_prompt",
              "n_messages",
              "tools",
              "input_value",
              "handle_parsing_errors",
              "verbose",
              "max_iterations",
              "agent_description",
              "add_current_date_tool"
            ],
            "frozen": false,
            "icon": "bot",
            "legacy": false,
            "metadata": {
              "code_hash": "d64b11c24a1c",
              "dependencies": {
<<<<<<< HEAD
                "dependencies": [],
                "total_dependencies": 0
=======
                "dependencies": [
                  {
                    "name": "langchain_core",
                    "version": "0.3.79"
                  },
                  {
                    "name": "pydantic",
                    "version": "2.10.6"
                  },
                  {
                    "name": "lfx",
                    "version": null
                  }
                ],
                "total_dependencies": 3
>>>>>>> 7460ee9f
              },
              "module": "lfx.components.models_and_agents.agent.AgentComponent"
            },
            "minimized": false,
            "output_types": [],
            "outputs": [
              {
                "allows_loop": false,
                "cache": true,
                "display_name": "Response",
                "group_outputs": false,
                "method": "message_response",
                "name": "response",
                "selected": "Message",
                "tool_mode": true,
                "types": [
                  "Message"
                ],
                "value": "__UNDEFINED__"
              }
            ],
            "pinned": false,
            "template": {
              "_type": "Component",
              "add_current_date_tool": {
                "_input_type": "BoolInput",
                "advanced": true,
                "display_name": "Current Date",
                "dynamic": false,
                "info": "If true, will add a tool to the agent that returns the current date.",
                "list": false,
                "list_add_label": "Add More",
                "name": "add_current_date_tool",
                "placeholder": "",
                "required": false,
                "show": true,
                "title_case": false,
                "tool_mode": false,
                "trace_as_metadata": true,
                "type": "bool",
                "value": true
              },
              "agent_description": {
                "_input_type": "MultilineInput",
                "advanced": true,
                "copy_field": false,
                "display_name": "Agent Description [Deprecated]",
                "dynamic": false,
                "info": "The description of the agent. This is only used when in Tool Mode. Defaults to 'A helpful assistant with access to the following tools:' and tools are added dynamically. This feature is deprecated and will be removed in future versions.",
                "input_types": [
                  "Message"
                ],
                "list": false,
                "list_add_label": "Add More",
                "load_from_db": false,
                "multiline": true,
                "name": "agent_description",
                "placeholder": "",
                "required": false,
                "show": true,
                "title_case": false,
                "tool_mode": false,
                "trace_as_input": true,
                "trace_as_metadata": true,
                "type": "str",
                "value": "A helpful assistant with access to the following tools:"
              },
              "agent_llm": {
                "_input_type": "DropdownInput",
                "advanced": false,
                "combobox": false,
                "dialog_inputs": {},
                "display_name": "Model Provider",
                "dynamic": false,
                "external_options": {
                  "fields": {
                    "data": {
                      "node": {
                        "display_name": "Connect other models",
                        "icon": "CornerDownLeft",
                        "name": "connect_other_models"
                      }
                    }
                  }
                },
                "info": "The provider of the language model that the agent will use to generate responses.",
                "input_types": [],
                "name": "agent_llm",
                "options": [
                  "Anthropic",
                  "Google Generative AI",
                  "OpenAI",
                  "IBM watsonx.ai",
                  "Ollama"
                ],
                "options_metadata": [
                  {
                    "icon": "Anthropic"
                  },
                  {
                    "icon": "GoogleGenerativeAI"
                  },
                  {
                    "icon": "OpenAI"
                  }
                ],
                "placeholder": "",
                "real_time_refresh": true,
                "required": false,
                "show": true,
                "title_case": false,
                "toggle": false,
                "tool_mode": false,
                "trace_as_metadata": true,
                "type": "str",
                "value": "OpenAI"
              },
              "api_key": {
                "_input_type": "SecretStrInput",
                "advanced": false,
                "display_name": "OpenAI API Key",
                "dynamic": false,
                "info": "The OpenAI API Key to use for the OpenAI model.",
                "input_types": [],
                "load_from_db": true,
                "name": "api_key",
                "password": true,
                "placeholder": "",
                "real_time_refresh": true,
                "required": false,
                "show": true,
                "title_case": false,
                "type": "str",
                "value": "OPENAI_API_KEY"
              },
              "base_url": {
                "_input_type": "StrInput",
                "advanced": false,
                "display_name": "Base URL",
                "dynamic": false,
                "info": "The base URL of the API.",
                "list": false,
                "list_add_label": "Add More",
                "load_from_db": false,
                "name": "base_url",
                "placeholder": "",
                "required": true,
                "show": false,
                "title_case": false,
                "tool_mode": false,
                "trace_as_metadata": true,
                "track_in_telemetry": false,
                "type": "str",
                "value": ""
              },
              "code": {
                "advanced": true,
                "dynamic": true,
                "fileTypes": [],
                "file_path": "",
                "info": "",
                "list": false,
                "load_from_db": false,
                "multiline": true,
                "name": "code",
                "password": false,
                "placeholder": "",
                "required": true,
                "show": true,
                "title_case": false,
                "type": "code",
                "value": "import json\nimport re\n\nfrom langchain_core.tools import StructuredTool, Tool\nfrom pydantic import ValidationError\n\nfrom lfx.base.agents.agent import LCToolsAgentComponent\nfrom lfx.base.agents.events import ExceptionWithMessageError\nfrom lfx.base.models.model_input_constants import (\n    ALL_PROVIDER_FIELDS,\n    MODEL_DYNAMIC_UPDATE_FIELDS,\n    MODEL_PROVIDERS_DICT,\n    MODEL_PROVIDERS_LIST,\n    MODELS_METADATA,\n)\nfrom lfx.base.models.model_utils import get_model_name\nfrom lfx.components.helpers import CurrentDateComponent\nfrom lfx.components.langchain_utilities.tool_calling import ToolCallingAgentComponent\nfrom lfx.components.models_and_agents.memory import MemoryComponent\nfrom lfx.custom.custom_component.component import get_component_toolkit\nfrom lfx.custom.utils import update_component_build_config\nfrom lfx.helpers.base_model import build_model_from_schema\nfrom lfx.inputs.inputs import BoolInput, SecretStrInput, StrInput\nfrom lfx.io import DropdownInput, IntInput, MessageTextInput, MultilineInput, Output, TableInput\nfrom lfx.log.logger import logger\nfrom lfx.schema.data import Data\nfrom lfx.schema.dotdict import dotdict\nfrom lfx.schema.message import Message\nfrom lfx.schema.table import EditMode\n\n\ndef set_advanced_true(component_input):\n    component_input.advanced = True\n    return component_input\n\n\nclass AgentComponent(ToolCallingAgentComponent):\n    display_name: str = \"Agent\"\n    description: str = \"Define the agent's instructions, then enter a task to complete using tools.\"\n    documentation: str = \"https://docs.langflow.org/agents\"\n    icon = \"bot\"\n    beta = False\n    name = \"Agent\"\n\n    memory_inputs = [set_advanced_true(component_input) for component_input in MemoryComponent().inputs]\n\n    # Filter out json_mode from OpenAI inputs since we handle structured output differently\n    if \"OpenAI\" in MODEL_PROVIDERS_DICT:\n        openai_inputs_filtered = [\n            input_field\n            for input_field in MODEL_PROVIDERS_DICT[\"OpenAI\"][\"inputs\"]\n            if not (hasattr(input_field, \"name\") and input_field.name == \"json_mode\")\n        ]\n    else:\n        openai_inputs_filtered = []\n\n    inputs = [\n        DropdownInput(\n            name=\"agent_llm\",\n            display_name=\"Model Provider\",\n            info=\"The provider of the language model that the agent will use to generate responses.\",\n            options=[*MODEL_PROVIDERS_LIST],\n            value=\"OpenAI\",\n            real_time_refresh=True,\n            refresh_button=False,\n            input_types=[],\n            options_metadata=[MODELS_METADATA[key] for key in MODEL_PROVIDERS_LIST if key in MODELS_METADATA],\n            external_options={\n                \"fields\": {\n                    \"data\": {\n                        \"node\": {\n                            \"name\": \"connect_other_models\",\n                            \"display_name\": \"Connect other models\",\n                            \"icon\": \"CornerDownLeft\",\n                        }\n                    }\n                },\n            },\n        ),\n        SecretStrInput(\n            name=\"api_key\",\n            display_name=\"API Key\",\n            info=\"The API key to use for the model.\",\n            required=True,\n        ),\n        StrInput(\n            name=\"base_url\",\n            display_name=\"Base URL\",\n            info=\"The base URL of the API.\",\n            required=True,\n            show=False,\n        ),\n        StrInput(\n            name=\"project_id\",\n            display_name=\"Project ID\",\n            info=\"The project ID of the model.\",\n            required=True,\n            show=False,\n        ),\n        IntInput(\n            name=\"max_output_tokens\",\n            display_name=\"Max Output Tokens\",\n            info=\"The maximum number of tokens to generate.\",\n            show=False,\n        ),\n        *openai_inputs_filtered,\n        MultilineInput(\n            name=\"system_prompt\",\n            display_name=\"Agent Instructions\",\n            info=\"System Prompt: Initial instructions and context provided to guide the agent's behavior.\",\n            value=\"You are a helpful assistant that can use tools to answer questions and perform tasks.\",\n            advanced=False,\n        ),\n        MessageTextInput(\n            name=\"context_id\",\n            display_name=\"Context ID\",\n            info=\"The context ID of the chat. Adds an extra layer to the local memory.\",\n            value=\"\",\n            advanced=True,\n        ),\n        IntInput(\n            name=\"n_messages\",\n            display_name=\"Number of Chat History Messages\",\n            value=100,\n            info=\"Number of chat history messages to retrieve.\",\n            advanced=True,\n            show=True,\n        ),\n        MultilineInput(\n            name=\"format_instructions\",\n            display_name=\"Output Format Instructions\",\n            info=\"Generic Template for structured output formatting. Valid only with Structured response.\",\n            value=(\n                \"You are an AI that extracts structured JSON objects from unstructured text. \"\n                \"Use a predefined schema with expected types (str, int, float, bool, dict). \"\n                \"Extract ALL relevant instances that match the schema - if multiple patterns exist, capture them all. \"\n                \"Fill missing or ambiguous values with defaults: null for missing values. \"\n                \"Remove exact duplicates but keep variations that have different field values. \"\n                \"Always return valid JSON in the expected format, never throw errors. \"\n                \"If multiple objects can be extracted, return them all in the structured format.\"\n            ),\n            advanced=True,\n        ),\n        TableInput(\n            name=\"output_schema\",\n            display_name=\"Output Schema\",\n            info=(\n                \"Schema Validation: Define the structure and data types for structured output. \"\n                \"No validation if no output schema.\"\n            ),\n            advanced=True,\n            required=False,\n            value=[],\n            table_schema=[\n                {\n                    \"name\": \"name\",\n                    \"display_name\": \"Name\",\n                    \"type\": \"str\",\n                    \"description\": \"Specify the name of the output field.\",\n                    \"default\": \"field\",\n                    \"edit_mode\": EditMode.INLINE,\n                },\n                {\n                    \"name\": \"description\",\n                    \"display_name\": \"Description\",\n                    \"type\": \"str\",\n                    \"description\": \"Describe the purpose of the output field.\",\n                    \"default\": \"description of field\",\n                    \"edit_mode\": EditMode.POPOVER,\n                },\n                {\n                    \"name\": \"type\",\n                    \"display_name\": \"Type\",\n                    \"type\": \"str\",\n                    \"edit_mode\": EditMode.INLINE,\n                    \"description\": (\"Indicate the data type of the output field (e.g., str, int, float, bool, dict).\"),\n                    \"options\": [\"str\", \"int\", \"float\", \"bool\", \"dict\"],\n                    \"default\": \"str\",\n                },\n                {\n                    \"name\": \"multiple\",\n                    \"display_name\": \"As List\",\n                    \"type\": \"boolean\",\n                    \"description\": \"Set to True if this output field should be a list of the specified type.\",\n                    \"default\": \"False\",\n                    \"edit_mode\": EditMode.INLINE,\n                },\n            ],\n        ),\n        *LCToolsAgentComponent.get_base_inputs(),\n        # removed memory inputs from agent component\n        # *memory_inputs,\n        BoolInput(\n            name=\"add_current_date_tool\",\n            display_name=\"Current Date\",\n            advanced=True,\n            info=\"If true, will add a tool to the agent that returns the current date.\",\n            value=True,\n        ),\n    ]\n    outputs = [\n        Output(name=\"response\", display_name=\"Response\", method=\"message_response\"),\n    ]\n\n    async def get_agent_requirements(self):\n        \"\"\"Get the agent requirements for the agent.\"\"\"\n        llm_model, display_name = await self.get_llm()\n        if llm_model is None:\n            msg = \"No language model selected. Please choose a model to proceed.\"\n            raise ValueError(msg)\n        self.model_name = get_model_name(llm_model, display_name=display_name)\n\n        # Get memory data\n        self.chat_history = await self.get_memory_data()\n        await logger.adebug(f\"Retrieved {len(self.chat_history)} chat history messages\")\n        if isinstance(self.chat_history, Message):\n            self.chat_history = [self.chat_history]\n\n        # Add current date tool if enabled\n        if self.add_current_date_tool:\n            if not isinstance(self.tools, list):  # type: ignore[has-type]\n                self.tools = []\n            current_date_tool = (await CurrentDateComponent(**self.get_base_args()).to_toolkit()).pop(0)\n\n            if not isinstance(current_date_tool, StructuredTool):\n                msg = \"CurrentDateComponent must be converted to a StructuredTool\"\n                raise TypeError(msg)\n            self.tools.append(current_date_tool)\n\n        # Set shared callbacks for tracing the tools used by the agent\n        self.set_tools_callbacks(self.tools, self._get_shared_callbacks())\n\n        return llm_model, self.chat_history, self.tools\n\n    async def message_response(self) -> Message:\n        try:\n            llm_model, self.chat_history, self.tools = await self.get_agent_requirements()\n            # Set up and run agent\n            self.set(\n                llm=llm_model,\n                tools=self.tools or [],\n                chat_history=self.chat_history,\n                input_value=self.input_value,\n                system_prompt=self.system_prompt,\n            )\n            agent = self.create_agent_runnable()\n            result = await self.run_agent(agent)\n\n            # Store result for potential JSON output\n            self._agent_result = result\n\n        except (ValueError, TypeError, KeyError) as e:\n            await logger.aerror(f\"{type(e).__name__}: {e!s}\")\n            raise\n        except ExceptionWithMessageError as e:\n            await logger.aerror(f\"ExceptionWithMessageError occurred: {e}\")\n            raise\n        # Avoid catching blind Exception; let truly unexpected exceptions propagate\n        except Exception as e:\n            await logger.aerror(f\"Unexpected error: {e!s}\")\n            raise\n        else:\n            return result\n\n    def _preprocess_schema(self, schema):\n        \"\"\"Preprocess schema to ensure correct data types for build_model_from_schema.\"\"\"\n        processed_schema = []\n        for field in schema:\n            processed_field = {\n                \"name\": str(field.get(\"name\", \"field\")),\n                \"type\": str(field.get(\"type\", \"str\")),\n                \"description\": str(field.get(\"description\", \"\")),\n                \"multiple\": field.get(\"multiple\", False),\n            }\n            # Ensure multiple is handled correctly\n            if isinstance(processed_field[\"multiple\"], str):\n                processed_field[\"multiple\"] = processed_field[\"multiple\"].lower() in [\n                    \"true\",\n                    \"1\",\n                    \"t\",\n                    \"y\",\n                    \"yes\",\n                ]\n            processed_schema.append(processed_field)\n        return processed_schema\n\n    async def build_structured_output_base(self, content: str):\n        \"\"\"Build structured output with optional BaseModel validation.\"\"\"\n        json_pattern = r\"\\{.*\\}\"\n        schema_error_msg = \"Try setting an output schema\"\n\n        # Try to parse content as JSON first\n        json_data = None\n        try:\n            json_data = json.loads(content)\n        except json.JSONDecodeError:\n            json_match = re.search(json_pattern, content, re.DOTALL)\n            if json_match:\n                try:\n                    json_data = json.loads(json_match.group())\n                except json.JSONDecodeError:\n                    return {\"content\": content, \"error\": schema_error_msg}\n            else:\n                return {\"content\": content, \"error\": schema_error_msg}\n\n        # If no output schema provided, return parsed JSON without validation\n        if not hasattr(self, \"output_schema\") or not self.output_schema or len(self.output_schema) == 0:\n            return json_data\n\n        # Use BaseModel validation with schema\n        try:\n            processed_schema = self._preprocess_schema(self.output_schema)\n            output_model = build_model_from_schema(processed_schema)\n\n            # Validate against the schema\n            if isinstance(json_data, list):\n                # Multiple objects\n                validated_objects = []\n                for item in json_data:\n                    try:\n                        validated_obj = output_model.model_validate(item)\n                        validated_objects.append(validated_obj.model_dump())\n                    except ValidationError as e:\n                        await logger.aerror(f\"Validation error for item: {e}\")\n                        # Include invalid items with error info\n                        validated_objects.append({\"data\": item, \"validation_error\": str(e)})\n                return validated_objects\n\n            # Single object\n            try:\n                validated_obj = output_model.model_validate(json_data)\n                return [validated_obj.model_dump()]  # Return as list for consistency\n            except ValidationError as e:\n                await logger.aerror(f\"Validation error: {e}\")\n                return [{\"data\": json_data, \"validation_error\": str(e)}]\n\n        except (TypeError, ValueError) as e:\n            await logger.aerror(f\"Error building structured output: {e}\")\n            # Fallback to parsed JSON without validation\n            return json_data\n\n    async def json_response(self) -> Data:\n        \"\"\"Convert agent response to structured JSON Data output with schema validation.\"\"\"\n        # Always use structured chat agent for JSON response mode for better JSON formatting\n        try:\n            system_components = []\n\n            # 1. Agent Instructions (system_prompt)\n            agent_instructions = getattr(self, \"system_prompt\", \"\") or \"\"\n            if agent_instructions:\n                system_components.append(f\"{agent_instructions}\")\n\n            # 2. Format Instructions\n            format_instructions = getattr(self, \"format_instructions\", \"\") or \"\"\n            if format_instructions:\n                system_components.append(f\"Format instructions: {format_instructions}\")\n\n            # 3. Schema Information from BaseModel\n            if hasattr(self, \"output_schema\") and self.output_schema and len(self.output_schema) > 0:\n                try:\n                    processed_schema = self._preprocess_schema(self.output_schema)\n                    output_model = build_model_from_schema(processed_schema)\n                    schema_dict = output_model.model_json_schema()\n                    schema_info = (\n                        \"You are given some text that may include format instructions, \"\n                        \"explanations, or other content alongside a JSON schema.\\n\\n\"\n                        \"Your task:\\n\"\n                        \"- Extract only the JSON schema.\\n\"\n                        \"- Return it as valid JSON.\\n\"\n                        \"- Do not include format instructions, explanations, or extra text.\\n\\n\"\n                        \"Input:\\n\"\n                        f\"{json.dumps(schema_dict, indent=2)}\\n\\n\"\n                        \"Output (only JSON schema):\"\n                    )\n                    system_components.append(schema_info)\n                except (ValidationError, ValueError, TypeError, KeyError) as e:\n                    await logger.aerror(f\"Could not build schema for prompt: {e}\", exc_info=True)\n\n            # Combine all components\n            combined_instructions = \"\\n\\n\".join(system_components) if system_components else \"\"\n            llm_model, self.chat_history, self.tools = await self.get_agent_requirements()\n            self.set(\n                llm=llm_model,\n                tools=self.tools or [],\n                chat_history=self.chat_history,\n                input_value=self.input_value,\n                system_prompt=combined_instructions,\n            )\n\n            # Create and run structured chat agent\n            try:\n                structured_agent = self.create_agent_runnable()\n            except (NotImplementedError, ValueError, TypeError) as e:\n                await logger.aerror(f\"Error with structured chat agent: {e}\")\n                raise\n            try:\n                result = await self.run_agent(structured_agent)\n            except (\n                ExceptionWithMessageError,\n                ValueError,\n                TypeError,\n                RuntimeError,\n            ) as e:\n                await logger.aerror(f\"Error with structured agent result: {e}\")\n                raise\n            # Extract content from structured agent result\n            if hasattr(result, \"content\"):\n                content = result.content\n            elif hasattr(result, \"text\"):\n                content = result.text\n            else:\n                content = str(result)\n\n        except (\n            ExceptionWithMessageError,\n            ValueError,\n            TypeError,\n            NotImplementedError,\n            AttributeError,\n        ) as e:\n            await logger.aerror(f\"Error with structured chat agent: {e}\")\n            # Fallback to regular agent\n            content_str = \"No content returned from agent\"\n            return Data(data={\"content\": content_str, \"error\": str(e)})\n\n        # Process with structured output validation\n        try:\n            structured_output = await self.build_structured_output_base(content)\n\n            # Handle different output formats\n            if isinstance(structured_output, list) and structured_output:\n                if len(structured_output) == 1:\n                    return Data(data=structured_output[0])\n                return Data(data={\"results\": structured_output})\n            if isinstance(structured_output, dict):\n                return Data(data=structured_output)\n            return Data(data={\"content\": content})\n\n        except (ValueError, TypeError) as e:\n            await logger.aerror(f\"Error in structured output processing: {e}\")\n            return Data(data={\"content\": content, \"error\": str(e)})\n\n    async def get_memory_data(self):\n        # TODO: This is a temporary fix to avoid message duplication. We should develop a function for this.\n        messages = (\n            await MemoryComponent(**self.get_base_args())\n            .set(\n                session_id=self.graph.session_id,\n                context_id=self.context_id,\n                order=\"Ascending\",\n                n_messages=self.n_messages,\n            )\n            .retrieve_messages()\n        )\n        return [\n            message for message in messages if getattr(message, \"id\", None) != getattr(self.input_value, \"id\", None)\n        ]\n\n    async def get_llm(self):\n        if not isinstance(self.agent_llm, str):\n            return self.agent_llm, None\n\n        try:\n            provider_info = MODEL_PROVIDERS_DICT.get(self.agent_llm)\n            if not provider_info:\n                msg = f\"Invalid model provider: {self.agent_llm}\"\n                raise ValueError(msg)\n\n            component_class = provider_info.get(\"component_class\")\n            display_name = component_class.display_name\n            inputs = provider_info.get(\"inputs\")\n            prefix = provider_info.get(\"prefix\", \"\")\n\n            return self._build_llm_model(component_class, inputs, prefix), display_name\n\n        except (AttributeError, ValueError, TypeError, RuntimeError) as e:\n            await logger.aerror(f\"Error building {self.agent_llm} language model: {e!s}\")\n            msg = f\"Failed to initialize language model: {e!s}\"\n            raise ValueError(msg) from e\n\n    def _build_llm_model(self, component, inputs, prefix=\"\"):\n        model_kwargs = {}\n        for input_ in inputs:\n            if hasattr(self, f\"{prefix}{input_.name}\"):\n                model_kwargs[input_.name] = getattr(self, f\"{prefix}{input_.name}\")\n        return component.set(**model_kwargs).build_model()\n\n    def set_component_params(self, component):\n        provider_info = MODEL_PROVIDERS_DICT.get(self.agent_llm)\n        if provider_info:\n            inputs = provider_info.get(\"inputs\")\n            prefix = provider_info.get(\"prefix\")\n            # Filter out json_mode and only use attributes that exist on this component\n            model_kwargs = {}\n            for input_ in inputs:\n                if hasattr(self, f\"{prefix}{input_.name}\"):\n                    model_kwargs[input_.name] = getattr(self, f\"{prefix}{input_.name}\")\n\n            return component.set(**model_kwargs)\n        return component\n\n    def delete_fields(self, build_config: dotdict, fields: dict | list[str]) -> None:\n        \"\"\"Delete specified fields from build_config.\"\"\"\n        for field in fields:\n            if build_config is not None and field in build_config:\n                build_config.pop(field, None)\n\n    def update_input_types(self, build_config: dotdict) -> dotdict:\n        \"\"\"Update input types for all fields in build_config.\"\"\"\n        for key, value in build_config.items():\n            if isinstance(value, dict):\n                if value.get(\"input_types\") is None:\n                    build_config[key][\"input_types\"] = []\n            elif hasattr(value, \"input_types\") and value.input_types is None:\n                value.input_types = []\n        return build_config\n\n    async def update_build_config(\n        self, build_config: dotdict, field_value: str, field_name: str | None = None\n    ) -> dotdict:\n        # Iterate over all providers in the MODEL_PROVIDERS_DICT\n        # Existing logic for updating build_config\n        if field_name in (\"agent_llm\",):\n            build_config[\"agent_llm\"][\"value\"] = field_value\n            provider_info = MODEL_PROVIDERS_DICT.get(field_value)\n            if provider_info:\n                component_class = provider_info.get(\"component_class\")\n                if component_class and hasattr(component_class, \"update_build_config\"):\n                    # Call the component class's update_build_config method\n                    build_config = await update_component_build_config(\n                        component_class, build_config, field_value, \"model_name\"\n                    )\n\n            provider_configs: dict[str, tuple[dict, list[dict]]] = {\n                provider: (\n                    MODEL_PROVIDERS_DICT[provider][\"fields\"],\n                    [\n                        MODEL_PROVIDERS_DICT[other_provider][\"fields\"]\n                        for other_provider in MODEL_PROVIDERS_DICT\n                        if other_provider != provider\n                    ],\n                )\n                for provider in MODEL_PROVIDERS_DICT\n            }\n            if field_value in provider_configs:\n                fields_to_add, fields_to_delete = provider_configs[field_value]\n\n                # Delete fields from other providers\n                for fields in fields_to_delete:\n                    self.delete_fields(build_config, fields)\n\n                # Add provider-specific fields\n                if field_value == \"OpenAI\" and not any(field in build_config for field in fields_to_add):\n                    build_config.update(fields_to_add)\n                else:\n                    build_config.update(fields_to_add)\n                # Reset input types for agent_llm\n                build_config[\"agent_llm\"][\"input_types\"] = []\n                build_config[\"agent_llm\"][\"display_name\"] = \"Model Provider\"\n            elif field_value == \"connect_other_models\":\n                # Delete all provider fields\n                self.delete_fields(build_config, ALL_PROVIDER_FIELDS)\n                # # Update with custom component\n                custom_component = DropdownInput(\n                    name=\"agent_llm\",\n                    display_name=\"Language Model\",\n                    info=\"The provider of the language model that the agent will use to generate responses.\",\n                    options=[*MODEL_PROVIDERS_LIST],\n                    real_time_refresh=True,\n                    refresh_button=False,\n                    input_types=[\"LanguageModel\"],\n                    placeholder=\"Awaiting model input.\",\n                    options_metadata=[MODELS_METADATA[key] for key in MODEL_PROVIDERS_LIST if key in MODELS_METADATA],\n                    external_options={\n                        \"fields\": {\n                            \"data\": {\n                                \"node\": {\n                                    \"name\": \"connect_other_models\",\n                                    \"display_name\": \"Connect other models\",\n                                    \"icon\": \"CornerDownLeft\",\n                                },\n                            }\n                        },\n                    },\n                )\n                build_config.update({\"agent_llm\": custom_component.to_dict()})\n            # Update input types for all fields\n            build_config = self.update_input_types(build_config)\n\n            # Validate required keys\n            default_keys = [\n                \"code\",\n                \"_type\",\n                \"agent_llm\",\n                \"tools\",\n                \"input_value\",\n                \"add_current_date_tool\",\n                \"system_prompt\",\n                \"agent_description\",\n                \"max_iterations\",\n                \"handle_parsing_errors\",\n                \"verbose\",\n            ]\n            missing_keys = [key for key in default_keys if key not in build_config]\n            if missing_keys:\n                msg = f\"Missing required keys in build_config: {missing_keys}\"\n                raise ValueError(msg)\n        if (\n            isinstance(self.agent_llm, str)\n            and self.agent_llm in MODEL_PROVIDERS_DICT\n            and field_name in MODEL_DYNAMIC_UPDATE_FIELDS\n        ):\n            provider_info = MODEL_PROVIDERS_DICT.get(self.agent_llm)\n            if provider_info:\n                component_class = provider_info.get(\"component_class\")\n                component_class = self.set_component_params(component_class)\n                prefix = provider_info.get(\"prefix\")\n                if component_class and hasattr(component_class, \"update_build_config\"):\n                    # Call each component class's update_build_config method\n                    # remove the prefix from the field_name\n                    if isinstance(field_name, str) and isinstance(prefix, str):\n                        field_name = field_name.replace(prefix, \"\")\n                    build_config = await update_component_build_config(\n                        component_class, build_config, field_value, \"model_name\"\n                    )\n        return dotdict({k: v.to_dict() if hasattr(v, \"to_dict\") else v for k, v in build_config.items()})\n\n    async def _get_tools(self) -> list[Tool]:\n        component_toolkit = get_component_toolkit()\n        tools_names = self._build_tools_names()\n        agent_description = self.get_tool_description()\n        # TODO: Agent Description Depreciated Feature to be removed\n        description = f\"{agent_description}{tools_names}\"\n\n        tools = component_toolkit(component=self).get_tools(\n            tool_name=\"Call_Agent\",\n            tool_description=description,\n            # here we do not use the shared callbacks as we are exposing the agent as a tool\n            callbacks=self.get_langchain_callbacks(),\n        )\n        if hasattr(self, \"tools_metadata\"):\n            tools = component_toolkit(component=self, metadata=self.tools_metadata).update_tools_metadata(tools=tools)\n\n        return tools\n"
              },
              "context_id": {
                "_input_type": "MessageTextInput",
                "advanced": true,
                "display_name": "Context ID",
                "dynamic": false,
                "info": "The context ID of the chat. Adds an extra layer to the local memory.",
                "input_types": [
                  "Message"
                ],
                "list": false,
                "list_add_label": "Add More",
                "load_from_db": false,
                "name": "context_id",
                "placeholder": "",
                "required": false,
                "show": true,
                "title_case": false,
                "tool_mode": false,
                "trace_as_input": true,
                "trace_as_metadata": true,
                "type": "str",
                "value": ""
              },
              "format_instructions": {
                "_input_type": "MultilineInput",
                "advanced": true,
                "copy_field": false,
                "display_name": "Output Format Instructions",
                "dynamic": false,
                "info": "Generic Template for structured output formatting. Valid only with Structured response.",
                "input_types": [
                  "Message"
                ],
                "list": false,
                "list_add_label": "Add More",
                "load_from_db": false,
                "multiline": true,
                "name": "format_instructions",
                "placeholder": "",
                "required": false,
                "show": true,
                "title_case": false,
                "tool_mode": false,
                "trace_as_input": true,
                "trace_as_metadata": true,
                "type": "str",
                "value": "You are an AI that extracts structured JSON objects from unstructured text. Use a predefined schema with expected types (str, int, float, bool, dict). Extract ALL relevant instances that match the schema - if multiple patterns exist, capture them all. Fill missing or ambiguous values with defaults: null for missing values. Remove exact duplicates but keep variations that have different field values. Always return valid JSON in the expected format, never throw errors. If multiple objects can be extracted, return them all in the structured format."
              },
              "handle_parsing_errors": {
                "_input_type": "BoolInput",
                "advanced": true,
                "display_name": "Handle Parse Errors",
                "dynamic": false,
                "info": "Should the Agent fix errors when reading user input for better processing?",
                "list": false,
                "list_add_label": "Add More",
                "name": "handle_parsing_errors",
                "placeholder": "",
                "required": false,
                "show": true,
                "title_case": false,
                "tool_mode": false,
                "trace_as_metadata": true,
                "type": "bool",
                "value": true
              },
              "input_value": {
                "_input_type": "MessageTextInput",
                "advanced": false,
                "display_name": "Input",
                "dynamic": false,
                "info": "The input provided by the user for the agent to process.",
                "input_types": [
                  "Message"
                ],
                "list": false,
                "list_add_label": "Add More",
                "load_from_db": false,
                "name": "input_value",
                "placeholder": "",
                "required": false,
                "show": true,
                "title_case": false,
                "tool_mode": true,
                "trace_as_input": true,
                "trace_as_metadata": true,
                "type": "str",
                "value": ""
              },
              "max_iterations": {
                "_input_type": "IntInput",
                "advanced": true,
                "display_name": "Max Iterations",
                "dynamic": false,
                "info": "The maximum number of attempts the agent can make to complete its task before it stops.",
                "list": false,
                "list_add_label": "Add More",
                "name": "max_iterations",
                "placeholder": "",
                "required": false,
                "show": true,
                "title_case": false,
                "tool_mode": false,
                "trace_as_metadata": true,
                "type": "int",
                "value": 15
              },
              "max_output_tokens": {
                "_input_type": "IntInput",
                "advanced": false,
                "display_name": "Max Output Tokens",
                "dynamic": false,
                "info": "The maximum number of tokens to generate.",
                "list": false,
                "list_add_label": "Add More",
                "name": "max_output_tokens",
                "placeholder": "",
                "required": false,
                "show": false,
                "title_case": false,
                "tool_mode": false,
                "trace_as_metadata": true,
                "track_in_telemetry": true,
                "type": "int",
                "value": ""
              },
              "max_retries": {
                "_input_type": "IntInput",
                "advanced": true,
                "display_name": "Max Retries",
                "dynamic": false,
                "info": "The maximum number of retries to make when generating.",
                "list": false,
                "list_add_label": "Add More",
                "name": "max_retries",
                "placeholder": "",
                "required": false,
                "show": true,
                "title_case": false,
                "tool_mode": false,
                "trace_as_metadata": true,
                "type": "int",
                "value": 5
              },
              "max_tokens": {
                "_input_type": "IntInput",
                "advanced": true,
                "display_name": "Max Tokens",
                "dynamic": false,
                "info": "The maximum number of tokens to generate. Set to 0 for unlimited tokens.",
                "list": false,
                "list_add_label": "Add More",
                "name": "max_tokens",
                "placeholder": "",
                "range_spec": {
                  "max": 128000,
                  "min": 0,
                  "step": 0.1,
                  "step_type": "float"
                },
                "required": false,
                "show": true,
                "title_case": false,
                "tool_mode": false,
                "trace_as_metadata": true,
                "type": "int",
                "value": ""
              },
              "model_kwargs": {
                "_input_type": "DictInput",
                "advanced": true,
                "display_name": "Model Kwargs",
                "dynamic": false,
                "info": "Additional keyword arguments to pass to the model.",
                "list": false,
                "list_add_label": "Add More",
                "name": "model_kwargs",
                "placeholder": "",
                "required": false,
                "show": true,
                "title_case": false,
                "tool_mode": false,
                "trace_as_input": true,
                "type": "dict",
                "value": {}
              },
              "model_name": {
                "_input_type": "DropdownInput",
                "advanced": false,
                "combobox": true,
                "dialog_inputs": {},
                "display_name": "Model Name",
                "dynamic": false,
                "info": "To see the model names, first choose a provider. Then, enter your API key and click the refresh button next to the model name.",
                "load_from_db": false,
                "name": "model_name",
                "options": [
                  "gpt-4o-mini",
                  "gpt-4o",
                  "gpt-4.1",
                  "gpt-4.1-mini",
                  "gpt-4.1-nano",
                  "gpt-4-turbo",
                  "gpt-4-turbo-preview",
                  "gpt-4",
                  "gpt-3.5-turbo",
                  "gpt-5.1",
                  "gpt-5",
                  "gpt-5-mini",
                  "gpt-5-nano",
                  "gpt-5-chat-latest",
                  "o1",
                  "o3-mini",
                  "o3",
                  "o3-pro",
                  "o4-mini",
                  "o4-mini-high"
                ],
                "options_metadata": [],
                "placeholder": "",
                "real_time_refresh": false,
                "required": false,
                "show": true,
                "title_case": false,
                "toggle": false,
                "tool_mode": false,
                "trace_as_metadata": true,
                "type": "str",
                "value": "gpt-4.1-mini"
              },
              "n_messages": {
                "_input_type": "IntInput",
                "advanced": true,
                "display_name": "Number of Chat History Messages",
                "dynamic": false,
                "info": "Number of chat history messages to retrieve.",
                "list": false,
                "list_add_label": "Add More",
                "name": "n_messages",
                "placeholder": "",
                "required": false,
                "show": true,
                "title_case": false,
                "tool_mode": false,
                "trace_as_metadata": true,
                "type": "int",
                "value": 100
              },
              "openai_api_base": {
                "_input_type": "StrInput",
                "advanced": true,
                "display_name": "OpenAI API Base",
                "dynamic": false,
                "info": "The base URL of the OpenAI API. Defaults to https://api.openai.com/v1. You can change this to use other APIs like JinaChat, LocalAI and Prem.",
                "list": false,
                "list_add_label": "Add More",
                "load_from_db": false,
                "name": "openai_api_base",
                "placeholder": "",
                "required": false,
                "show": true,
                "title_case": false,
                "tool_mode": false,
                "trace_as_metadata": true,
                "type": "str",
                "value": ""
              },
              "output_schema": {
                "_input_type": "TableInput",
                "advanced": true,
                "display_name": "Output Schema",
                "dynamic": false,
                "info": "Schema Validation: Define the structure and data types for structured output. No validation if no output schema.",
                "is_list": true,
                "list_add_label": "Add More",
                "name": "output_schema",
                "placeholder": "",
                "required": false,
                "show": true,
                "table_icon": "Table",
                "table_schema": [
                  {
                    "default": "field",
                    "description": "Specify the name of the output field.",
                    "display_name": "Name",
                    "edit_mode": "inline",
                    "name": "name",
                    "type": "str"
                  },
                  {
                    "default": "description of field",
                    "description": "Describe the purpose of the output field.",
                    "display_name": "Description",
                    "edit_mode": "popover",
                    "name": "description",
                    "type": "str"
                  },
                  {
                    "default": "str",
                    "description": "Indicate the data type of the output field (e.g., str, int, float, bool, dict).",
                    "display_name": "Type",
                    "edit_mode": "inline",
                    "name": "type",
                    "options": [
                      "str",
                      "int",
                      "float",
                      "bool",
                      "dict"
                    ],
                    "type": "str"
                  },
                  {
                    "default": "False",
                    "description": "Set to True if this output field should be a list of the specified type.",
                    "display_name": "As List",
                    "edit_mode": "inline",
                    "name": "multiple",
                    "type": "boolean"
                  }
                ],
                "title_case": false,
                "tool_mode": false,
                "trace_as_metadata": true,
                "trigger_icon": "Table",
                "trigger_text": "Open table",
                "type": "table",
                "value": []
              },
              "project_id": {
                "_input_type": "StrInput",
                "advanced": false,
                "display_name": "Project ID",
                "dynamic": false,
                "info": "The project ID of the model.",
                "list": false,
                "list_add_label": "Add More",
                "load_from_db": false,
                "name": "project_id",
                "placeholder": "",
                "required": true,
                "show": false,
                "title_case": false,
                "tool_mode": false,
                "trace_as_metadata": true,
                "track_in_telemetry": false,
                "type": "str",
                "value": ""
              },
              "seed": {
                "_input_type": "IntInput",
                "advanced": true,
                "display_name": "Seed",
                "dynamic": false,
                "info": "The seed controls the reproducibility of the job.",
                "list": false,
                "list_add_label": "Add More",
                "name": "seed",
                "placeholder": "",
                "required": false,
                "show": true,
                "title_case": false,
                "tool_mode": false,
                "trace_as_metadata": true,
                "type": "int",
                "value": 1
              },
              "system_prompt": {
                "_input_type": "MultilineInput",
                "advanced": false,
                "copy_field": false,
                "display_name": "Agent Instructions",
                "dynamic": false,
                "info": "System Prompt: Initial instructions and context provided to guide the agent's behavior.",
                "input_types": [
                  "Message"
                ],
                "list": false,
                "list_add_label": "Add More",
                "load_from_db": false,
                "multiline": true,
                "name": "system_prompt",
                "placeholder": "",
                "required": false,
                "show": true,
                "title_case": false,
                "tool_mode": false,
                "trace_as_input": true,
                "trace_as_metadata": true,
                "type": "str",
                "value": "You are a helpful assistant that can use tools to answer questions and perform tasks."
              },
              "temperature": {
                "_input_type": "SliderInput",
                "advanced": true,
                "display_name": "Temperature",
                "dynamic": false,
                "info": "",
                "max_label": "",
                "max_label_icon": "",
                "min_label": "",
                "min_label_icon": "",
                "name": "temperature",
                "placeholder": "",
                "range_spec": {
                  "max": 1,
                  "min": 0,
                  "step": 0.01,
                  "step_type": "float"
                },
                "required": false,
                "show": true,
                "slider_buttons": false,
                "slider_buttons_options": [],
                "slider_input": false,
                "title_case": false,
                "tool_mode": false,
                "type": "slider",
                "value": 0.1
              },
              "timeout": {
                "_input_type": "IntInput",
                "advanced": true,
                "display_name": "Timeout",
                "dynamic": false,
                "info": "The timeout for requests to OpenAI completion API.",
                "list": false,
                "list_add_label": "Add More",
                "name": "timeout",
                "placeholder": "",
                "required": false,
                "show": true,
                "title_case": false,
                "tool_mode": false,
                "trace_as_metadata": true,
                "type": "int",
                "value": 700
              },
              "tools": {
                "_input_type": "HandleInput",
                "advanced": false,
                "display_name": "Tools",
                "dynamic": false,
                "info": "These are the tools that the agent can use to help with tasks.",
                "input_types": [
                  "Tool"
                ],
                "list": true,
                "list_add_label": "Add More",
                "name": "tools",
                "placeholder": "",
                "required": false,
                "show": true,
                "title_case": false,
                "trace_as_metadata": true,
                "type": "other",
                "value": ""
              },
              "verbose": {
                "_input_type": "BoolInput",
                "advanced": true,
                "display_name": "Verbose",
                "dynamic": false,
                "info": "",
                "list": false,
                "list_add_label": "Add More",
                "name": "verbose",
                "placeholder": "",
                "required": false,
                "show": true,
                "title_case": false,
                "tool_mode": false,
                "trace_as_metadata": true,
                "type": "bool",
                "value": true
              }
            },
            "tool_mode": false
          },
          "selected_output": "response",
          "type": "Agent"
        },
        "dragging": false,
        "height": 650,
        "id": "Agent-b7nmW",
        "measured": {
          "height": 650,
          "width": 320
        },
        "position": {
          "x": -715.1798010873374,
          "y": -1342.256094001045
        },
        "positionAbsolute": {
          "x": -715.1798010873374,
          "y": -1342.256094001045
        },
        "selected": false,
        "type": "genericNode",
        "width": 320
      },
      {
        "data": {
          "description": "Uses [yfinance](https://pypi.org/project/yfinance/) (unofficial package) to access financial data and market information from Yahoo! Finance.",
          "display_name": "Yahoo! Finance",
          "id": "YfinanceComponent-hAneS",
          "node": {
            "base_classes": [
              "Data",
              "DataFrame",
              "Message"
            ],
            "beta": false,
            "conditional_paths": [],
            "custom_fields": {},
            "description": "Uses [yfinance](https://pypi.org/project/yfinance/) (unofficial package) to access financial data and market information from Yahoo! Finance.",
            "display_name": "Yahoo! Finance",
            "documentation": "",
            "edited": false,
            "field_order": [
              "symbol",
              "method",
              "num_news"
            ],
            "frozen": false,
            "icon": "trending-up",
            "legacy": false,
            "metadata": {
              "code_hash": "d6bf628ab821",
              "dependencies": {
<<<<<<< HEAD
                "dependencies": [],
                "total_dependencies": 0
=======
                "dependencies": [
                  {
                    "name": "yfinance",
                    "version": "0.2.50"
                  },
                  {
                    "name": "langchain_core",
                    "version": "0.3.79"
                  },
                  {
                    "name": "pydantic",
                    "version": "2.10.6"
                  },
                  {
                    "name": "lfx",
                    "version": null
                  }
                ],
                "total_dependencies": 4
>>>>>>> 7460ee9f
              },
              "module": "lfx.components.yahoosearch.yahoo.YfinanceComponent"
            },
            "minimized": false,
            "output_types": [],
            "outputs": [
              {
                "allows_loop": false,
                "cache": true,
                "display_name": "Toolset",
                "group_outputs": false,
                "hidden": null,
                "method": "to_toolkit",
                "name": "component_as_tool",
                "options": null,
                "required_inputs": null,
                "selected": "Tool",
                "tool_mode": true,
                "types": [
                  "Tool"
                ],
                "value": "__UNDEFINED__"
              }
            ],
            "pinned": false,
            "template": {
              "_type": "Component",
              "code": {
                "advanced": true,
                "dynamic": true,
                "fileTypes": [],
                "file_path": "",
                "info": "",
                "list": false,
                "load_from_db": false,
                "multiline": true,
                "name": "code",
                "password": false,
                "placeholder": "",
                "required": true,
                "show": true,
                "title_case": false,
                "type": "code",
                "value": "import ast\nimport pprint\nfrom enum import Enum\n\nimport yfinance as yf\nfrom langchain_core.tools import ToolException\nfrom pydantic import BaseModel, Field\n\nfrom lfx.custom.custom_component.component import Component\nfrom lfx.inputs.inputs import DropdownInput, IntInput, MessageTextInput\nfrom lfx.io import Output\nfrom lfx.log.logger import logger\nfrom lfx.schema.data import Data\nfrom lfx.schema.dataframe import DataFrame\n\n\nclass YahooFinanceMethod(Enum):\n    GET_INFO = \"get_info\"\n    GET_NEWS = \"get_news\"\n    GET_ACTIONS = \"get_actions\"\n    GET_ANALYSIS = \"get_analysis\"\n    GET_BALANCE_SHEET = \"get_balance_sheet\"\n    GET_CALENDAR = \"get_calendar\"\n    GET_CASHFLOW = \"get_cashflow\"\n    GET_INSTITUTIONAL_HOLDERS = \"get_institutional_holders\"\n    GET_RECOMMENDATIONS = \"get_recommendations\"\n    GET_SUSTAINABILITY = \"get_sustainability\"\n    GET_MAJOR_HOLDERS = \"get_major_holders\"\n    GET_MUTUALFUND_HOLDERS = \"get_mutualfund_holders\"\n    GET_INSIDER_PURCHASES = \"get_insider_purchases\"\n    GET_INSIDER_TRANSACTIONS = \"get_insider_transactions\"\n    GET_INSIDER_ROSTER_HOLDERS = \"get_insider_roster_holders\"\n    GET_DIVIDENDS = \"get_dividends\"\n    GET_CAPITAL_GAINS = \"get_capital_gains\"\n    GET_SPLITS = \"get_splits\"\n    GET_SHARES = \"get_shares\"\n    GET_FAST_INFO = \"get_fast_info\"\n    GET_SEC_FILINGS = \"get_sec_filings\"\n    GET_RECOMMENDATIONS_SUMMARY = \"get_recommendations_summary\"\n    GET_UPGRADES_DOWNGRADES = \"get_upgrades_downgrades\"\n    GET_EARNINGS = \"get_earnings\"\n    GET_INCOME_STMT = \"get_income_stmt\"\n\n\nclass YahooFinanceSchema(BaseModel):\n    symbol: str = Field(..., description=\"The stock symbol to retrieve data for.\")\n    method: YahooFinanceMethod = Field(YahooFinanceMethod.GET_INFO, description=\"The type of data to retrieve.\")\n    num_news: int | None = Field(5, description=\"The number of news articles to retrieve.\")\n\n\nclass YfinanceComponent(Component):\n    display_name = \"Yahoo! Finance\"\n    description = \"\"\"Uses [yfinance](https://pypi.org/project/yfinance/) (unofficial package) \\\nto access financial data and market information from Yahoo! Finance.\"\"\"\n    icon = \"trending-up\"\n\n    inputs = [\n        MessageTextInput(\n            name=\"symbol\",\n            display_name=\"Stock Symbol\",\n            info=\"The stock symbol to retrieve data for (e.g., AAPL, GOOG).\",\n            tool_mode=True,\n        ),\n        DropdownInput(\n            name=\"method\",\n            display_name=\"Data Method\",\n            info=\"The type of data to retrieve.\",\n            options=list(YahooFinanceMethod),\n            value=\"get_news\",\n        ),\n        IntInput(\n            name=\"num_news\",\n            display_name=\"Number of News\",\n            info=\"The number of news articles to retrieve (only applicable for get_news).\",\n            value=5,\n        ),\n    ]\n\n    outputs = [\n        Output(display_name=\"DataFrame\", name=\"dataframe\", method=\"fetch_content_dataframe\"),\n    ]\n\n    def run_model(self) -> DataFrame:\n        return self.fetch_content_dataframe()\n\n    def _fetch_yfinance_data(self, ticker: yf.Ticker, method: YahooFinanceMethod, num_news: int | None) -> str:\n        try:\n            if method == YahooFinanceMethod.GET_INFO:\n                result = ticker.info\n            elif method == YahooFinanceMethod.GET_NEWS:\n                result = ticker.news[:num_news]\n            else:\n                result = getattr(ticker, method.value)()\n            return pprint.pformat(result)\n        except Exception as e:\n            error_message = f\"Error retrieving data: {e}\"\n            logger.debug(error_message)\n            self.status = error_message\n            raise ToolException(error_message) from e\n\n    def fetch_content(self) -> list[Data]:\n        try:\n            return self._yahoo_finance_tool(\n                self.symbol,\n                YahooFinanceMethod(self.method),\n                self.num_news,\n            )\n        except ToolException:\n            raise\n        except Exception as e:\n            error_message = f\"Unexpected error: {e}\"\n            logger.debug(error_message)\n            self.status = error_message\n            raise ToolException(error_message) from e\n\n    def _yahoo_finance_tool(\n        self,\n        symbol: str,\n        method: YahooFinanceMethod,\n        num_news: int | None = 5,\n    ) -> list[Data]:\n        ticker = yf.Ticker(symbol)\n        result = self._fetch_yfinance_data(ticker, method, num_news)\n\n        if method == YahooFinanceMethod.GET_NEWS:\n            data_list = [\n                Data(text=f\"{article['title']}: {article['link']}\", data=article)\n                for article in ast.literal_eval(result)\n            ]\n        else:\n            data_list = [Data(text=result, data={\"result\": result})]\n\n        return data_list\n\n    def fetch_content_dataframe(self) -> DataFrame:\n        data = self.fetch_content()\n        return DataFrame(data)\n"
              },
              "method": {
                "_input_type": "DropdownInput",
                "advanced": false,
                "combobox": false,
                "dialog_inputs": {},
                "display_name": "Data Method",
                "dynamic": false,
                "info": "The type of data to retrieve.",
                "name": "method",
                "options": [
                  "get_info",
                  "get_news",
                  "get_actions",
                  "get_analysis",
                  "get_balance_sheet",
                  "get_calendar",
                  "get_cashflow",
                  "get_institutional_holders",
                  "get_recommendations",
                  "get_sustainability",
                  "get_major_holders",
                  "get_mutualfund_holders",
                  "get_insider_purchases",
                  "get_insider_transactions",
                  "get_insider_roster_holders",
                  "get_dividends",
                  "get_capital_gains",
                  "get_splits",
                  "get_shares",
                  "get_fast_info",
                  "get_sec_filings",
                  "get_recommendations_summary",
                  "get_upgrades_downgrades",
                  "get_earnings",
                  "get_income_stmt"
                ],
                "options_metadata": [],
                "placeholder": "",
                "required": false,
                "show": true,
                "title_case": false,
                "tool_mode": false,
                "trace_as_metadata": true,
                "type": "str",
                "value": "get_news"
              },
              "num_news": {
                "_input_type": "IntInput",
                "advanced": false,
                "display_name": "Number of News",
                "dynamic": false,
                "info": "The number of news articles to retrieve (only applicable for get_news).",
                "list": false,
                "list_add_label": "Add More",
                "name": "num_news",
                "placeholder": "",
                "required": false,
                "show": true,
                "title_case": false,
                "tool_mode": false,
                "trace_as_metadata": true,
                "type": "int",
                "value": 5
              },
              "symbol": {
                "_input_type": "MessageTextInput",
                "advanced": false,
                "display_name": "Stock Symbol",
                "dynamic": false,
                "info": "The stock symbol to retrieve data for (e.g., AAPL, GOOG).",
                "input_types": [
                  "Message"
                ],
                "list": false,
                "list_add_label": "Add More",
                "load_from_db": false,
                "name": "symbol",
                "placeholder": "",
                "required": false,
                "show": true,
                "title_case": false,
                "tool_mode": true,
                "trace_as_input": true,
                "trace_as_metadata": true,
                "type": "str",
                "value": ""
              },
              "tools_metadata": {
                "_input_type": "ToolsInput",
                "advanced": false,
                "display_name": "Actions",
                "dynamic": false,
                "info": "Modify tool names and descriptions to help agents understand when to use each tool.",
                "is_list": true,
                "list_add_label": "Add More",
                "name": "tools_metadata",
                "placeholder": "",
                "real_time_refresh": true,
                "required": false,
                "show": true,
                "title_case": false,
                "tool_mode": false,
                "trace_as_metadata": true,
                "type": "tools",
                "value": [
                  {
                    "args": {
                      "symbol": {
                        "default": "",
                        "description": "The stock symbol to retrieve data for (e.g., AAPL, GOOG).",
                        "title": "Symbol",
                        "type": "string"
                      }
                    },
                    "description": "Uses [yfinance](https://pypi.org/project/yfinance/) (unofficial package) to access financial data and market information from Yahoo! Finance.",
                    "display_description": "Uses [yfinance](https://pypi.org/project/yfinance/) (unofficial package) to access financial data and market information from Yahoo! Finance.",
                    "display_name": "fetch_content_dataframe",
                    "name": "fetch_content_dataframe",
                    "readonly": false,
                    "status": true,
                    "tags": [
                      "fetch_content_dataframe"
                    ]
                  }
                ]
              }
            },
            "tool_mode": true
          },
          "selected_output": "component_as_tool",
          "showNode": true,
          "type": "YfinanceComponent"
        },
        "dragging": true,
        "id": "YfinanceComponent-hAneS",
        "measured": {
          "height": 397,
          "width": 320
        },
        "position": {
          "x": -347.05382068428014,
          "y": -950.8279673971418
        },
        "selected": false,
        "type": "genericNode"
      },
      {
        "data": {
          "id": "CalculatorComponent-0P2yI",
          "node": {
            "base_classes": [
              "Data"
            ],
            "beta": false,
            "category": "tools",
            "conditional_paths": [],
            "custom_fields": {},
            "description": "Perform basic arithmetic operations on a given expression.",
            "display_name": "Calculator",
            "documentation": "",
            "edited": false,
            "field_order": [
              "expression"
            ],
            "frozen": false,
            "icon": "calculator",
            "key": "CalculatorComponent",
            "legacy": false,
            "metadata": {
              "code_hash": "5fcfa26be77d",
              "dependencies": {
                "dependencies": [],
                "total_dependencies": 0
              },
              "module": "lfx.components.utilities.calculator_core.CalculatorComponent"
            },
            "minimized": false,
            "output_types": [],
            "outputs": [
              {
                "allows_loop": false,
                "cache": true,
                "display_name": "Toolset",
                "group_outputs": false,
                "hidden": null,
                "method": "to_toolkit",
                "name": "component_as_tool",
                "options": null,
                "required_inputs": null,
                "selected": "Tool",
                "tool_mode": true,
                "types": [
                  "Tool"
                ],
                "value": "__UNDEFINED__"
              }
            ],
            "pinned": false,
            "score": 0.001,
            "template": {
              "_type": "Component",
              "code": {
                "advanced": true,
                "dynamic": true,
                "fileTypes": [],
                "file_path": "",
                "info": "",
                "list": false,
                "load_from_db": false,
                "multiline": true,
                "name": "code",
                "password": false,
                "placeholder": "",
                "required": true,
                "show": true,
                "title_case": false,
                "type": "code",
                "value": "import ast\nimport operator\nfrom collections.abc import Callable\n\nfrom lfx.custom.custom_component.component import Component\nfrom lfx.inputs.inputs import MessageTextInput\nfrom lfx.io import Output\nfrom lfx.schema.data import Data\n\n\nclass CalculatorComponent(Component):\n    display_name = \"Calculator\"\n    description = \"Perform basic arithmetic operations on a given expression.\"\n    documentation: str = \"https://docs.langflow.org/components-helpers#calculator\"\n    icon = \"calculator\"\n\n    # Cache operators dictionary as a class variable\n    OPERATORS: dict[type[ast.operator], Callable] = {\n        ast.Add: operator.add,\n        ast.Sub: operator.sub,\n        ast.Mult: operator.mul,\n        ast.Div: operator.truediv,\n        ast.Pow: operator.pow,\n    }\n\n    inputs = [\n        MessageTextInput(\n            name=\"expression\",\n            display_name=\"Expression\",\n            info=\"The arithmetic expression to evaluate (e.g., '4*4*(33/22)+12-20').\",\n            tool_mode=True,\n        ),\n    ]\n\n    outputs = [\n        Output(display_name=\"Data\", name=\"result\", type_=Data, method=\"evaluate_expression\"),\n    ]\n\n    def _eval_expr(self, node: ast.AST) -> float:\n        \"\"\"Evaluate an AST node recursively.\"\"\"\n        if isinstance(node, ast.Constant):\n            if isinstance(node.value, int | float):\n                return float(node.value)\n            error_msg = f\"Unsupported constant type: {type(node.value).__name__}\"\n            raise TypeError(error_msg)\n        if isinstance(node, ast.Num):  # For backwards compatibility\n            if isinstance(node.n, int | float):\n                return float(node.n)\n            error_msg = f\"Unsupported number type: {type(node.n).__name__}\"\n            raise TypeError(error_msg)\n\n        if isinstance(node, ast.BinOp):\n            op_type = type(node.op)\n            if op_type not in self.OPERATORS:\n                error_msg = f\"Unsupported binary operator: {op_type.__name__}\"\n                raise TypeError(error_msg)\n\n            left = self._eval_expr(node.left)\n            right = self._eval_expr(node.right)\n            return self.OPERATORS[op_type](left, right)\n\n        error_msg = f\"Unsupported operation or expression type: {type(node).__name__}\"\n        raise TypeError(error_msg)\n\n    def evaluate_expression(self) -> Data:\n        \"\"\"Evaluate the mathematical expression and return the result.\"\"\"\n        try:\n            tree = ast.parse(self.expression, mode=\"eval\")\n            result = self._eval_expr(tree.body)\n\n            formatted_result = f\"{float(result):.6f}\".rstrip(\"0\").rstrip(\".\")\n            self.log(f\"Calculation result: {formatted_result}\")\n\n            self.status = formatted_result\n            return Data(data={\"result\": formatted_result})\n\n        except ZeroDivisionError:\n            error_message = \"Error: Division by zero\"\n            self.status = error_message\n            return Data(data={\"error\": error_message, \"input\": self.expression})\n\n        except (SyntaxError, TypeError, KeyError, ValueError, AttributeError, OverflowError) as e:\n            error_message = f\"Invalid expression: {e!s}\"\n            self.status = error_message\n            return Data(data={\"error\": error_message, \"input\": self.expression})\n\n    def build(self):\n        \"\"\"Return the main evaluation function.\"\"\"\n        return self.evaluate_expression\n"
              },
              "expression": {
                "_input_type": "MessageTextInput",
                "advanced": false,
                "display_name": "Expression",
                "dynamic": false,
                "info": "The arithmetic expression to evaluate (e.g., '4*4*(33/22)+12-20').",
                "input_types": [
                  "Message"
                ],
                "list": false,
                "list_add_label": "Add More",
                "load_from_db": false,
                "name": "expression",
                "placeholder": "",
                "required": false,
                "show": true,
                "title_case": false,
                "tool_mode": true,
                "trace_as_input": true,
                "trace_as_metadata": true,
                "type": "str",
                "value": ""
              },
              "tools_metadata": {
                "_input_type": "ToolsInput",
                "advanced": false,
                "display_name": "Actions",
                "dynamic": false,
                "info": "Modify tool names and descriptions to help agents understand when to use each tool.",
                "is_list": true,
                "list_add_label": "Add More",
                "name": "tools_metadata",
                "placeholder": "",
                "real_time_refresh": true,
                "required": false,
                "show": true,
                "title_case": false,
                "tool_mode": false,
                "trace_as_metadata": true,
                "type": "tools",
                "value": [
                  {
                    "args": {
                      "expression": {
                        "default": "",
                        "description": "The arithmetic expression to evaluate (e.g., '4*4*(33/22)+12-20').",
                        "title": "Expression",
                        "type": "string"
                      }
                    },
                    "description": "Perform basic arithmetic operations on a given expression.",
                    "display_description": "Perform basic arithmetic operations on a given expression.",
                    "display_name": "evaluate_expression",
                    "name": "evaluate_expression",
                    "readonly": false,
                    "status": true,
                    "tags": [
                      "evaluate_expression"
                    ]
                  }
                ]
              }
            },
            "tool_mode": true
          },
          "selected_output": "component_as_tool",
          "showNode": true,
          "type": "CalculatorComponent"
        },
        "dragging": false,
        "id": "CalculatorComponent-0P2yI",
        "measured": {
          "height": 217,
          "width": 320
        },
        "position": {
          "x": 418.5430081507146,
          "y": -498.99999708804125
        },
        "selected": false,
        "type": "genericNode"
      },
      {
        "data": {
          "id": "TavilySearchComponent-DTUmi",
          "node": {
            "base_classes": [
              "Data",
              "Message"
            ],
            "beta": false,
            "conditional_paths": [],
            "custom_fields": {},
            "description": "**Tavily Search** is a search engine optimized for LLMs and RAG,         aimed at efficient, quick, and persistent search results.",
            "display_name": "Tavily AI Search",
            "documentation": "",
            "edited": false,
            "field_order": [
              "api_key",
              "query",
              "search_depth",
              "topic",
              "time_range",
              "max_results",
              "include_images",
              "include_answer"
            ],
            "frozen": false,
            "icon": "TavilyIcon",
            "legacy": false,
            "metadata": {
              "code_hash": "e602eaec8316",
              "dependencies": {
                "dependencies": [],
                "total_dependencies": 0
              },
              "module": "lfx.components.tavily.tavily_search.TavilySearchComponent"
            },
            "minimized": false,
            "output_types": [],
            "outputs": [
              {
                "allows_loop": false,
                "cache": true,
                "display_name": "Toolset",
                "group_outputs": false,
                "hidden": null,
                "method": "to_toolkit",
                "name": "component_as_tool",
                "options": null,
                "required_inputs": null,
                "selected": "Tool",
                "tool_mode": true,
                "types": [
                  "Tool"
                ],
                "value": "__UNDEFINED__"
              }
            ],
            "pinned": false,
            "template": {
              "_type": "Component",
              "api_key": {
                "_input_type": "SecretStrInput",
                "advanced": false,
                "display_name": "Tavily API Key",
                "dynamic": false,
                "info": "Your Tavily API Key.",
                "input_types": [],
                "load_from_db": true,
                "name": "api_key",
                "password": true,
                "placeholder": "",
                "required": true,
                "show": true,
                "title_case": false,
                "type": "str",
                "value": "OPENAI_API_KEY"
              },
              "chunks_per_source": {
                "_input_type": "IntInput",
                "advanced": true,
                "display_name": "Chunks Per Source",
                "dynamic": false,
                "info": "The number of content chunks to retrieve from each source (1-3). Only works with advanced search.",
                "list": false,
                "list_add_label": "Add More",
                "name": "chunks_per_source",
                "placeholder": "",
                "required": false,
                "show": true,
                "title_case": false,
                "tool_mode": false,
                "trace_as_metadata": true,
                "type": "int",
                "value": 3
              },
              "code": {
                "advanced": true,
                "dynamic": true,
                "fileTypes": [],
                "file_path": "",
                "info": "",
                "list": false,
                "load_from_db": false,
                "multiline": true,
                "name": "code",
                "password": false,
                "placeholder": "",
                "required": true,
                "show": true,
                "title_case": false,
                "type": "code",
                "value": "import httpx\n\nfrom lfx.custom.custom_component.component import Component\nfrom lfx.inputs.inputs import BoolInput, DropdownInput, IntInput, MessageTextInput, SecretStrInput\nfrom lfx.log.logger import logger\nfrom lfx.schema.data import Data\nfrom lfx.schema.dataframe import DataFrame\nfrom lfx.template.field.base import Output\n\n\nclass TavilySearchComponent(Component):\n    display_name = \"Tavily Search API\"\n    description = \"\"\"**Tavily Search** is a search engine optimized for LLMs and RAG, \\\n        aimed at efficient, quick, and persistent search results.\"\"\"\n    icon = \"TavilyIcon\"\n\n    inputs = [\n        SecretStrInput(\n            name=\"api_key\",\n            display_name=\"Tavily API Key\",\n            required=True,\n            info=\"Your Tavily API Key.\",\n        ),\n        MessageTextInput(\n            name=\"query\",\n            display_name=\"Search Query\",\n            info=\"The search query you want to execute with Tavily.\",\n            tool_mode=True,\n        ),\n        DropdownInput(\n            name=\"search_depth\",\n            display_name=\"Search Depth\",\n            info=\"The depth of the search.\",\n            options=[\"basic\", \"advanced\"],\n            value=\"advanced\",\n            advanced=True,\n        ),\n        IntInput(\n            name=\"chunks_per_source\",\n            display_name=\"Chunks Per Source\",\n            info=(\"The number of content chunks to retrieve from each source (1-3). Only works with advanced search.\"),\n            value=3,\n            advanced=True,\n        ),\n        DropdownInput(\n            name=\"topic\",\n            display_name=\"Search Topic\",\n            info=\"The category of the search.\",\n            options=[\"general\", \"news\"],\n            value=\"general\",\n            advanced=True,\n        ),\n        IntInput(\n            name=\"days\",\n            display_name=\"Days\",\n            info=\"Number of days back from current date to include. Only available with news topic.\",\n            value=7,\n            advanced=True,\n        ),\n        IntInput(\n            name=\"max_results\",\n            display_name=\"Max Results\",\n            info=\"The maximum number of search results to return.\",\n            value=5,\n            advanced=True,\n        ),\n        BoolInput(\n            name=\"include_answer\",\n            display_name=\"Include Answer\",\n            info=\"Include a short answer to original query.\",\n            value=True,\n            advanced=True,\n        ),\n        DropdownInput(\n            name=\"time_range\",\n            display_name=\"Time Range\",\n            info=\"The time range back from the current date to filter results.\",\n            options=[\"day\", \"week\", \"month\", \"year\"],\n            value=None,  # Default to None to make it optional\n            advanced=True,\n        ),\n        BoolInput(\n            name=\"include_images\",\n            display_name=\"Include Images\",\n            info=\"Include a list of query-related images in the response.\",\n            value=True,\n            advanced=True,\n        ),\n        MessageTextInput(\n            name=\"include_domains\",\n            display_name=\"Include Domains\",\n            info=\"Comma-separated list of domains to include in the search results.\",\n            advanced=True,\n        ),\n        MessageTextInput(\n            name=\"exclude_domains\",\n            display_name=\"Exclude Domains\",\n            info=\"Comma-separated list of domains to exclude from the search results.\",\n            advanced=True,\n        ),\n        BoolInput(\n            name=\"include_raw_content\",\n            display_name=\"Include Raw Content\",\n            info=\"Include the cleaned and parsed HTML content of each search result.\",\n            value=False,\n            advanced=True,\n        ),\n    ]\n\n    outputs = [\n        Output(display_name=\"DataFrame\", name=\"dataframe\", method=\"fetch_content_dataframe\"),\n    ]\n\n    def fetch_content(self) -> list[Data]:\n        try:\n            # Only process domains if they're provided\n            include_domains = None\n            exclude_domains = None\n\n            if self.include_domains:\n                include_domains = [domain.strip() for domain in self.include_domains.split(\",\") if domain.strip()]\n\n            if self.exclude_domains:\n                exclude_domains = [domain.strip() for domain in self.exclude_domains.split(\",\") if domain.strip()]\n\n            url = \"https://api.tavily.com/search\"\n            headers = {\n                \"content-type\": \"application/json\",\n                \"accept\": \"application/json\",\n            }\n\n            payload = {\n                \"api_key\": self.api_key,\n                \"query\": self.query,\n                \"search_depth\": self.search_depth,\n                \"topic\": self.topic,\n                \"max_results\": self.max_results,\n                \"include_images\": self.include_images,\n                \"include_answer\": self.include_answer,\n                \"include_raw_content\": self.include_raw_content,\n                \"days\": self.days,\n                \"time_range\": self.time_range,\n            }\n\n            # Only add domains to payload if they exist and have values\n            if include_domains:\n                payload[\"include_domains\"] = include_domains\n            if exclude_domains:\n                payload[\"exclude_domains\"] = exclude_domains\n\n            # Add conditional parameters only if they should be included\n            if self.search_depth == \"advanced\" and self.chunks_per_source:\n                payload[\"chunks_per_source\"] = self.chunks_per_source\n\n            if self.topic == \"news\" and self.days:\n                payload[\"days\"] = int(self.days)  # Ensure days is an integer\n\n            # Add time_range if it's set\n            if hasattr(self, \"time_range\") and self.time_range:\n                payload[\"time_range\"] = self.time_range\n\n            # Add timeout handling\n            with httpx.Client(timeout=90.0) as client:\n                response = client.post(url, json=payload, headers=headers)\n\n            response.raise_for_status()\n            search_results = response.json()\n\n            data_results = []\n\n            if self.include_answer and search_results.get(\"answer\"):\n                data_results.append(Data(text=search_results[\"answer\"]))\n\n            for result in search_results.get(\"results\", []):\n                content = result.get(\"content\", \"\")\n                result_data = {\n                    \"title\": result.get(\"title\"),\n                    \"url\": result.get(\"url\"),\n                    \"content\": content,\n                    \"score\": result.get(\"score\"),\n                }\n                if self.include_raw_content:\n                    result_data[\"raw_content\"] = result.get(\"raw_content\")\n\n                data_results.append(Data(text=content, data=result_data))\n\n            if self.include_images and search_results.get(\"images\"):\n                data_results.append(Data(text=\"Images found\", data={\"images\": search_results[\"images\"]}))\n\n        except httpx.TimeoutException:\n            error_message = \"Request timed out (90s). Please try again or adjust parameters.\"\n            logger.error(error_message)\n            return [Data(text=error_message, data={\"error\": error_message})]\n        except httpx.HTTPStatusError as exc:\n            error_message = f\"HTTP error occurred: {exc.response.status_code} - {exc.response.text}\"\n            logger.error(error_message)\n            return [Data(text=error_message, data={\"error\": error_message})]\n        except httpx.RequestError as exc:\n            error_message = f\"Request error occurred: {exc}\"\n            logger.error(error_message)\n            return [Data(text=error_message, data={\"error\": error_message})]\n        except ValueError as exc:\n            error_message = f\"Invalid response format: {exc}\"\n            logger.error(error_message)\n            return [Data(text=error_message, data={\"error\": error_message})]\n        else:\n            self.status = data_results\n            return data_results\n\n    def fetch_content_dataframe(self) -> DataFrame:\n        data = self.fetch_content()\n        return DataFrame(data)\n"
              },
              "days": {
                "_input_type": "IntInput",
                "advanced": true,
                "display_name": "Days",
                "dynamic": false,
                "info": "Number of days back from current date to include. Only available with news topic.",
                "list": false,
                "list_add_label": "Add More",
                "name": "days",
                "placeholder": "",
                "required": false,
                "show": true,
                "title_case": false,
                "tool_mode": false,
                "trace_as_metadata": true,
                "type": "int",
                "value": 7
              },
              "exclude_domains": {
                "_input_type": "MessageTextInput",
                "advanced": true,
                "display_name": "Exclude Domains",
                "dynamic": false,
                "info": "Comma-separated list of domains to exclude from the search results.",
                "input_types": [
                  "Message"
                ],
                "list": false,
                "list_add_label": "Add More",
                "load_from_db": false,
                "name": "exclude_domains",
                "placeholder": "",
                "required": false,
                "show": true,
                "title_case": false,
                "tool_mode": false,
                "trace_as_input": true,
                "trace_as_metadata": true,
                "type": "str",
                "value": ""
              },
              "include_answer": {
                "_input_type": "BoolInput",
                "advanced": true,
                "display_name": "Include Answer",
                "dynamic": false,
                "info": "Include a short answer to original query.",
                "list": false,
                "list_add_label": "Add More",
                "name": "include_answer",
                "placeholder": "",
                "required": false,
                "show": true,
                "title_case": false,
                "tool_mode": false,
                "trace_as_metadata": true,
                "type": "bool",
                "value": true
              },
              "include_domains": {
                "_input_type": "MessageTextInput",
                "advanced": true,
                "display_name": "Include Domains",
                "dynamic": false,
                "info": "Comma-separated list of domains to include in the search results.",
                "input_types": [
                  "Message"
                ],
                "list": false,
                "list_add_label": "Add More",
                "load_from_db": false,
                "name": "include_domains",
                "placeholder": "",
                "required": false,
                "show": true,
                "title_case": false,
                "tool_mode": false,
                "trace_as_input": true,
                "trace_as_metadata": true,
                "type": "str",
                "value": ""
              },
              "include_images": {
                "_input_type": "BoolInput",
                "advanced": true,
                "display_name": "Include Images",
                "dynamic": false,
                "info": "Include a list of query-related images in the response.",
                "list": false,
                "list_add_label": "Add More",
                "name": "include_images",
                "placeholder": "",
                "required": false,
                "show": true,
                "title_case": false,
                "tool_mode": false,
                "trace_as_metadata": true,
                "type": "bool",
                "value": true
              },
              "include_raw_content": {
                "_input_type": "BoolInput",
                "advanced": true,
                "display_name": "Include Raw Content",
                "dynamic": false,
                "info": "Include the cleaned and parsed HTML content of each search result.",
                "list": false,
                "list_add_label": "Add More",
                "name": "include_raw_content",
                "placeholder": "",
                "required": false,
                "show": true,
                "title_case": false,
                "tool_mode": false,
                "trace_as_metadata": true,
                "type": "bool",
                "value": false
              },
              "max_results": {
                "_input_type": "IntInput",
                "advanced": true,
                "display_name": "Max Results",
                "dynamic": false,
                "info": "The maximum number of search results to return.",
                "list": false,
                "list_add_label": "Add More",
                "name": "max_results",
                "placeholder": "",
                "required": false,
                "show": true,
                "title_case": false,
                "tool_mode": false,
                "trace_as_metadata": true,
                "type": "int",
                "value": 5
              },
              "query": {
                "_input_type": "MessageTextInput",
                "advanced": false,
                "display_name": "Search Query",
                "dynamic": false,
                "info": "The search query you want to execute with Tavily.",
                "input_types": [
                  "Message"
                ],
                "list": false,
                "list_add_label": "Add More",
                "load_from_db": false,
                "name": "query",
                "placeholder": "",
                "required": false,
                "show": true,
                "title_case": false,
                "tool_mode": true,
                "trace_as_input": true,
                "trace_as_metadata": true,
                "type": "str",
                "value": ""
              },
              "search_depth": {
                "_input_type": "DropdownInput",
                "advanced": true,
                "combobox": false,
                "dialog_inputs": {},
                "display_name": "Search Depth",
                "dynamic": false,
                "info": "The depth of the search.",
                "name": "search_depth",
                "options": [
                  "basic",
                  "advanced"
                ],
                "options_metadata": [],
                "placeholder": "",
                "required": false,
                "show": true,
                "title_case": false,
                "tool_mode": false,
                "trace_as_metadata": true,
                "type": "str",
                "value": "advanced"
              },
              "time_range": {
                "_input_type": "DropdownInput",
                "advanced": true,
                "combobox": false,
                "dialog_inputs": {},
                "display_name": "Time Range",
                "dynamic": false,
                "info": "The time range back from the current date to filter results.",
                "name": "time_range",
                "options": [
                  "day",
                  "week",
                  "month",
                  "year"
                ],
                "options_metadata": [],
                "placeholder": "",
                "required": false,
                "show": true,
                "title_case": false,
                "tool_mode": false,
                "trace_as_metadata": true,
                "type": "str"
              },
              "tools_metadata": {
                "_input_type": "ToolsInput",
                "advanced": false,
                "display_name": "Actions",
                "dynamic": false,
                "info": "Modify tool names and descriptions to help agents understand when to use each tool.",
                "is_list": true,
                "list_add_label": "Add More",
                "name": "tools_metadata",
                "placeholder": "",
                "real_time_refresh": true,
                "required": false,
                "show": true,
                "title_case": false,
                "tool_mode": false,
                "trace_as_metadata": true,
                "type": "tools",
                "value": [
                  {
                    "args": {
                      "query": {
                        "default": "",
                        "description": "The search query you want to execute with Tavily.",
                        "title": "Query",
                        "type": "string"
                      }
                    },
                    "description": "**Tavily Search** is a search engine optimized for LLMs and RAG,         aimed at efficient, quick, and persistent search results.",
                    "display_description": "**Tavily Search** is a search engine optimized for LLMs and RAG,         aimed at efficient, quick, and persistent search results.",
                    "display_name": "fetch_content_dataframe",
                    "name": "fetch_content_dataframe",
                    "readonly": false,
                    "status": true,
                    "tags": [
                      "fetch_content_dataframe"
                    ]
                  }
                ]
              },
              "topic": {
                "_input_type": "DropdownInput",
                "advanced": true,
                "combobox": false,
                "dialog_inputs": {},
                "display_name": "Search Topic",
                "dynamic": false,
                "info": "The category of the search.",
                "name": "topic",
                "options": [
                  "general",
                  "news"
                ],
                "options_metadata": [],
                "placeholder": "",
                "required": false,
                "show": true,
                "title_case": false,
                "tool_mode": false,
                "trace_as_metadata": true,
                "type": "str",
                "value": "general"
              }
            },
            "tool_mode": true
          },
          "selected_output": "component_as_tool",
          "showNode": true,
          "type": "TavilySearchComponent"
        },
        "dragging": false,
        "id": "TavilySearchComponent-DTUmi",
        "measured": {
          "height": 315,
          "width": 320
        },
        "position": {
          "x": -1141.5659597640242,
          "y": -555.3170116751562
        },
        "selected": false,
        "type": "genericNode"
      },
      {
        "data": {
          "id": "ChatOutput-gbqPo",
          "node": {
            "base_classes": [
              "Message"
            ],
            "beta": false,
            "category": "outputs",
            "conditional_paths": [],
            "custom_fields": {},
            "description": "Display a chat message in the Playground.",
            "display_name": "Chat Output",
            "documentation": "",
            "edited": false,
            "field_order": [
              "input_value",
              "should_store_message",
              "sender",
              "sender_name",
              "session_id",
              "data_template",
              "background_color",
              "chat_icon",
              "text_color",
              "clean_data"
            ],
            "frozen": false,
            "icon": "MessagesSquare",
            "key": "ChatOutput",
            "legacy": false,
            "metadata": {
              "code_hash": "4848ad3e35d5",
              "dependencies": {
<<<<<<< HEAD
                "dependencies": [],
                "total_dependencies": 0
=======
                "dependencies": [
                  {
                    "name": "orjson",
                    "version": "3.10.15"
                  },
                  {
                    "name": "fastapi",
                    "version": "0.120.0"
                  },
                  {
                    "name": "lfx",
                    "version": null
                  }
                ],
                "total_dependencies": 3
>>>>>>> 7460ee9f
              },
              "module": "lfx.components.input_output.chat_output.ChatOutput"
            },
            "minimized": true,
            "output_types": [],
            "outputs": [
              {
                "allows_loop": false,
                "cache": true,
                "display_name": "Output Message",
                "group_outputs": false,
                "method": "message_response",
                "name": "message",
                "selected": "Message",
                "tool_mode": true,
                "types": [
                  "Message"
                ],
                "value": "__UNDEFINED__"
              }
            ],
            "pinned": false,
            "score": 0.003169567463043492,
            "template": {
              "_type": "Component",
              "clean_data": {
                "_input_type": "BoolInput",
                "advanced": true,
                "display_name": "Basic Clean Data",
                "dynamic": false,
                "info": "Whether to clean data before converting to string.",
                "list": false,
                "list_add_label": "Add More",
                "name": "clean_data",
                "placeholder": "",
                "required": false,
                "show": true,
                "title_case": false,
                "tool_mode": false,
                "trace_as_metadata": true,
                "type": "bool",
                "value": true
              },
              "code": {
                "advanced": true,
                "dynamic": true,
                "fileTypes": [],
                "file_path": "",
                "info": "",
                "list": false,
                "load_from_db": false,
                "multiline": true,
                "name": "code",
                "password": false,
                "placeholder": "",
                "required": true,
                "show": true,
                "title_case": false,
                "type": "code",
                "value": "from collections.abc import Generator\nfrom typing import Any\n\nimport orjson\nfrom fastapi.encoders import jsonable_encoder\n\nfrom lfx.base.io.chat import ChatComponent\nfrom lfx.helpers.data import safe_convert\nfrom lfx.inputs.inputs import BoolInput, DropdownInput, HandleInput, MessageTextInput\nfrom lfx.schema.data import Data\nfrom lfx.schema.dataframe import DataFrame\nfrom lfx.schema.message import Message\nfrom lfx.schema.properties import Source\nfrom lfx.template.field.base import Output\nfrom lfx.utils.constants import (\n    MESSAGE_SENDER_AI,\n    MESSAGE_SENDER_NAME_AI,\n    MESSAGE_SENDER_USER,\n)\n\n\nclass ChatOutput(ChatComponent):\n    display_name = \"Chat Output\"\n    description = \"Display a chat message in the Playground.\"\n    documentation: str = \"https://docs.langflow.org/components-io#chat-output\"\n    icon = \"MessagesSquare\"\n    name = \"ChatOutput\"\n    minimized = True\n\n    inputs = [\n        HandleInput(\n            name=\"input_value\",\n            display_name=\"Inputs\",\n            info=\"Message to be passed as output.\",\n            input_types=[\"Data\", \"DataFrame\", \"Message\"],\n            required=True,\n        ),\n        BoolInput(\n            name=\"should_store_message\",\n            display_name=\"Store Messages\",\n            info=\"Store the message in the history.\",\n            value=True,\n            advanced=True,\n        ),\n        DropdownInput(\n            name=\"sender\",\n            display_name=\"Sender Type\",\n            options=[MESSAGE_SENDER_AI, MESSAGE_SENDER_USER],\n            value=MESSAGE_SENDER_AI,\n            advanced=True,\n            info=\"Type of sender.\",\n        ),\n        MessageTextInput(\n            name=\"sender_name\",\n            display_name=\"Sender Name\",\n            info=\"Name of the sender.\",\n            value=MESSAGE_SENDER_NAME_AI,\n            advanced=True,\n        ),\n        MessageTextInput(\n            name=\"session_id\",\n            display_name=\"Session ID\",\n            info=\"The session ID of the chat. If empty, the current session ID parameter will be used.\",\n            advanced=True,\n        ),\n        MessageTextInput(\n            name=\"context_id\",\n            display_name=\"Context ID\",\n            info=\"The context ID of the chat. Adds an extra layer to the local memory.\",\n            value=\"\",\n            advanced=True,\n        ),\n        MessageTextInput(\n            name=\"data_template\",\n            display_name=\"Data Template\",\n            value=\"{text}\",\n            advanced=True,\n            info=\"Template to convert Data to Text. If left empty, it will be dynamically set to the Data's text key.\",\n        ),\n        BoolInput(\n            name=\"clean_data\",\n            display_name=\"Basic Clean Data\",\n            value=True,\n            advanced=True,\n            info=\"Whether to clean data before converting to string.\",\n        ),\n    ]\n    outputs = [\n        Output(\n            display_name=\"Output Message\",\n            name=\"message\",\n            method=\"message_response\",\n        ),\n    ]\n\n    def _build_source(self, id_: str | None, display_name: str | None, source: str | None) -> Source:\n        source_dict = {}\n        if id_:\n            source_dict[\"id\"] = id_\n        if display_name:\n            source_dict[\"display_name\"] = display_name\n        if source:\n            # Handle case where source is a ChatOpenAI object\n            if hasattr(source, \"model_name\"):\n                source_dict[\"source\"] = source.model_name\n            elif hasattr(source, \"model\"):\n                source_dict[\"source\"] = str(source.model)\n            else:\n                source_dict[\"source\"] = str(source)\n        return Source(**source_dict)\n\n    async def message_response(self) -> Message:\n        # First convert the input to string if needed\n        text = self.convert_to_string()\n\n        # Get source properties\n        source, _, display_name, source_id = self.get_properties_from_source_component()\n\n        # Create or use existing Message object\n        if isinstance(self.input_value, Message):\n            message = self.input_value\n            # Update message properties\n            message.text = text\n        else:\n            message = Message(text=text)\n\n        # Set message properties\n        message.sender = self.sender\n        message.sender_name = self.sender_name\n        message.session_id = self.session_id\n        message.context_id = self.context_id\n        message.flow_id = self.graph.flow_id if hasattr(self, \"graph\") else None\n        message.properties.source = self._build_source(source_id, display_name, source)\n\n        # Store message if needed\n        if self.session_id and self.should_store_message:\n            stored_message = await self.send_message(message)\n            self.message.value = stored_message\n            message = stored_message\n\n        self.status = message\n        return message\n\n    def _serialize_data(self, data: Data) -> str:\n        \"\"\"Serialize Data object to JSON string.\"\"\"\n        # Convert data.data to JSON-serializable format\n        serializable_data = jsonable_encoder(data.data)\n        # Serialize with orjson, enabling pretty printing with indentation\n        json_bytes = orjson.dumps(serializable_data, option=orjson.OPT_INDENT_2)\n        # Convert bytes to string and wrap in Markdown code blocks\n        return \"```json\\n\" + json_bytes.decode(\"utf-8\") + \"\\n```\"\n\n    def _validate_input(self) -> None:\n        \"\"\"Validate the input data and raise ValueError if invalid.\"\"\"\n        if self.input_value is None:\n            msg = \"Input data cannot be None\"\n            raise ValueError(msg)\n        if isinstance(self.input_value, list) and not all(\n            isinstance(item, Message | Data | DataFrame | str) for item in self.input_value\n        ):\n            invalid_types = [\n                type(item).__name__\n                for item in self.input_value\n                if not isinstance(item, Message | Data | DataFrame | str)\n            ]\n            msg = f\"Expected Data or DataFrame or Message or str, got {invalid_types}\"\n            raise TypeError(msg)\n        if not isinstance(\n            self.input_value,\n            Message | Data | DataFrame | str | list | Generator | type(None),\n        ):\n            type_name = type(self.input_value).__name__\n            msg = f\"Expected Data or DataFrame or Message or str, Generator or None, got {type_name}\"\n            raise TypeError(msg)\n\n    def convert_to_string(self) -> str | Generator[Any, None, None]:\n        \"\"\"Convert input data to string with proper error handling.\"\"\"\n        self._validate_input()\n        if isinstance(self.input_value, list):\n            clean_data: bool = getattr(self, \"clean_data\", False)\n            return \"\\n\".join([safe_convert(item, clean_data=clean_data) for item in self.input_value])\n        if isinstance(self.input_value, Generator):\n            return self.input_value\n        return safe_convert(self.input_value)\n"
              },
              "context_id": {
                "_input_type": "MessageTextInput",
                "advanced": true,
                "display_name": "Context ID",
                "dynamic": false,
                "info": "The context ID of the chat. Adds an extra layer to the local memory.",
                "input_types": [
                  "Message"
                ],
                "list": false,
                "list_add_label": "Add More",
                "load_from_db": false,
                "name": "context_id",
                "placeholder": "",
                "required": false,
                "show": true,
                "title_case": false,
                "tool_mode": false,
                "trace_as_input": true,
                "trace_as_metadata": true,
                "type": "str",
                "value": ""
              },
              "data_template": {
                "_input_type": "MessageTextInput",
                "advanced": true,
                "display_name": "Data Template",
                "dynamic": false,
                "info": "Template to convert Data to Text. If left empty, it will be dynamically set to the Data's text key.",
                "input_types": [
                  "Message"
                ],
                "list": false,
                "list_add_label": "Add More",
                "load_from_db": false,
                "name": "data_template",
                "placeholder": "",
                "required": false,
                "show": true,
                "title_case": false,
                "tool_mode": false,
                "trace_as_input": true,
                "trace_as_metadata": true,
                "type": "str",
                "value": "{text}"
              },
              "input_value": {
                "_input_type": "HandleInput",
                "advanced": false,
                "display_name": "Inputs",
                "dynamic": false,
                "info": "Message to be passed as output.",
                "input_types": [
                  "Data",
                  "DataFrame",
                  "Message"
                ],
                "list": false,
                "list_add_label": "Add More",
                "name": "input_value",
                "placeholder": "",
                "required": true,
                "show": true,
                "title_case": false,
                "trace_as_metadata": true,
                "type": "other",
                "value": ""
              },
              "sender": {
                "_input_type": "DropdownInput",
                "advanced": true,
                "combobox": false,
                "dialog_inputs": {},
                "display_name": "Sender Type",
                "dynamic": false,
                "info": "Type of sender.",
                "name": "sender",
                "options": [
                  "Machine",
                  "User"
                ],
                "options_metadata": [],
                "placeholder": "",
                "required": false,
                "show": true,
                "title_case": false,
                "tool_mode": false,
                "trace_as_metadata": true,
                "type": "str",
                "value": "Machine"
              },
              "sender_name": {
                "_input_type": "MessageTextInput",
                "advanced": true,
                "display_name": "Sender Name",
                "dynamic": false,
                "info": "Name of the sender.",
                "input_types": [
                  "Message"
                ],
                "list": false,
                "list_add_label": "Add More",
                "load_from_db": false,
                "name": "sender_name",
                "placeholder": "",
                "required": false,
                "show": true,
                "title_case": false,
                "tool_mode": false,
                "trace_as_input": true,
                "trace_as_metadata": true,
                "type": "str",
                "value": "AI"
              },
              "session_id": {
                "_input_type": "MessageTextInput",
                "advanced": true,
                "display_name": "Session ID",
                "dynamic": false,
                "info": "The session ID of the chat. If empty, the current session ID parameter will be used.",
                "input_types": [
                  "Message"
                ],
                "list": false,
                "list_add_label": "Add More",
                "load_from_db": false,
                "name": "session_id",
                "placeholder": "",
                "required": false,
                "show": true,
                "title_case": false,
                "tool_mode": false,
                "trace_as_input": true,
                "trace_as_metadata": true,
                "type": "str",
                "value": ""
              },
              "should_store_message": {
                "_input_type": "BoolInput",
                "advanced": true,
                "display_name": "Store Messages",
                "dynamic": false,
                "info": "Store the message in the history.",
                "list": false,
                "list_add_label": "Add More",
                "name": "should_store_message",
                "placeholder": "",
                "required": false,
                "show": true,
                "title_case": false,
                "tool_mode": false,
                "trace_as_metadata": true,
                "type": "bool",
                "value": true
              }
            },
            "tool_mode": false
          },
          "showNode": false,
          "type": "ChatOutput"
        },
        "dragging": false,
        "id": "ChatOutput-gbqPo",
        "measured": {
          "height": 48,
          "width": 192
        },
        "position": {
          "x": 1262.4089496614665,
          "y": -820.603331268768
        },
        "selected": false,
        "type": "genericNode"
      }
    ],
    "viewport": {
      "x": 1533.7052263026967,
      "y": 1073.77865240331,
      "zoom": 0.6664527015753855
    }
  },
  "description": "This Agent is designed to systematically execute a series of tasks following a meticulously predefined sequence. By adhering to this structured order, the Agent ensures that each task is completed efficiently and effectively, optimizing overall performance and maintaining a high level of accuracy.",
  "endpoint_name": null,
  "id": "764f4084-d58d-4817-9673-e4ec5b78f3dc",
  "is_component": false,
  "last_tested_version": "1.4.3",
  "name": "Sequential Tasks Agents",
  "tags": [
    "assistants",
    "agents",
    "web-scraping"
  ]
}<|MERGE_RESOLUTION|>--- conflicted
+++ resolved
@@ -359,10 +359,6 @@
             "metadata": {
               "code_hash": "d64b11c24a1c",
               "dependencies": {
-<<<<<<< HEAD
-                "dependencies": [],
-                "total_dependencies": 0
-=======
                 "dependencies": [
                   {
                     "name": "langchain_core",
@@ -378,7 +374,6 @@
                   }
                 ],
                 "total_dependencies": 3
->>>>>>> 7460ee9f
               },
               "module": "lfx.components.models_and_agents.agent.AgentComponent"
             },
@@ -1097,10 +1092,6 @@
             "metadata": {
               "code_hash": "d64b11c24a1c",
               "dependencies": {
-<<<<<<< HEAD
-                "dependencies": [],
-                "total_dependencies": 0
-=======
                 "dependencies": [
                   {
                     "name": "langchain_core",
@@ -1116,7 +1107,6 @@
                   }
                 ],
                 "total_dependencies": 3
->>>>>>> 7460ee9f
               },
               "module": "lfx.components.models_and_agents.agent.AgentComponent"
             },
@@ -2601,10 +2591,6 @@
             "metadata": {
               "code_hash": "d64b11c24a1c",
               "dependencies": {
-<<<<<<< HEAD
-                "dependencies": [],
-                "total_dependencies": 0
-=======
                 "dependencies": [
                   {
                     "name": "langchain_core",
@@ -2620,7 +2606,6 @@
                   }
                 ],
                 "total_dependencies": 3
->>>>>>> 7460ee9f
               },
               "module": "lfx.components.models_and_agents.agent.AgentComponent"
             },
@@ -3324,10 +3309,6 @@
             "metadata": {
               "code_hash": "d6bf628ab821",
               "dependencies": {
-<<<<<<< HEAD
-                "dependencies": [],
-                "total_dependencies": 0
-=======
                 "dependencies": [
                   {
                     "name": "yfinance",
@@ -3347,7 +3328,6 @@
                   }
                 ],
                 "total_dependencies": 4
->>>>>>> 7460ee9f
               },
               "module": "lfx.components.yahoosearch.yahoo.YfinanceComponent"
             },
@@ -4129,10 +4109,6 @@
             "metadata": {
               "code_hash": "4848ad3e35d5",
               "dependencies": {
-<<<<<<< HEAD
-                "dependencies": [],
-                "total_dependencies": 0
-=======
                 "dependencies": [
                   {
                     "name": "orjson",
@@ -4148,7 +4124,6 @@
                   }
                 ],
                 "total_dependencies": 3
->>>>>>> 7460ee9f
               },
               "module": "lfx.components.input_output.chat_output.ChatOutput"
             },

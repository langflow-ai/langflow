{
  "data": {
    "edges": [
      {
        "className": "",
        "data": {
          "sourceHandle": {
            "dataType": "KnowledgeRetrieval",
            "id": "KnowledgeRetrieval-kgwih",
            "name": "retrieve_data",
            "output_types": [
              "DataFrame"
            ]
          },
          "targetHandle": {
            "fieldName": "input_value",
            "id": "ChatOutput-OG4M9",
            "inputTypes": [
              "Data",
              "DataFrame",
              "Message"
            ],
            "type": "other"
          }
        },
        "id": "xy-edge__KnowledgeRetrieval-kgwih{œdataTypeœ:œKnowledgeRetrievalœ,œidœ:œKnowledgeRetrieval-kgwihœ,œnameœ:œretrieve_dataœ,œoutput_typesœ:[œDataFrameœ]}-ChatOutput-OG4M9{œfieldNameœ:œinput_valueœ,œidœ:œChatOutput-OG4M9œ,œinputTypesœ:[œDataœ,œDataFrameœ,œMessageœ],œtypeœ:œotherœ}",
        "source": "KnowledgeRetrieval-kgwih",
        "sourceHandle": "{œdataTypeœ: œKnowledgeRetrievalœ, œidœ: œKnowledgeRetrieval-kgwihœ, œnameœ: œretrieve_dataœ, œoutput_typesœ: [œDataFrameœ]}",
        "target": "ChatOutput-OG4M9",
        "targetHandle": "{œfieldNameœ: œinput_valueœ, œidœ: œChatOutput-OG4M9œ, œinputTypesœ: [œDataœ, œDataFrameœ, œMessageœ], œtypeœ: œotherœ}"
      },
      {
        "className": "",
        "data": {
          "sourceHandle": {
            "dataType": "TextInput",
            "id": "TextInput-k48NL",
            "name": "text",
            "output_types": [
              "Message"
            ]
          },
          "targetHandle": {
            "fieldName": "search_query",
            "id": "KnowledgeRetrieval-kgwih",
            "inputTypes": [
              "Message"
            ],
            "type": "str"
          }
        },
        "id": "xy-edge__TextInput-k48NL{œdataTypeœ:œTextInputœ,œidœ:œTextInput-k48NLœ,œnameœ:œtextœ,œoutput_typesœ:[œMessageœ]}-KnowledgeRetrieval-kgwih{œfieldNameœ:œsearch_queryœ,œidœ:œKnowledgeRetrieval-kgwihœ,œinputTypesœ:[œMessageœ],œtypeœ:œstrœ}",
        "source": "TextInput-k48NL",
        "sourceHandle": "{œdataTypeœ: œTextInputœ, œidœ: œTextInput-k48NLœ, œnameœ: œtextœ, œoutput_typesœ: [œMessageœ]}",
        "target": "KnowledgeRetrieval-kgwih",
        "targetHandle": "{œfieldNameœ: œsearch_queryœ, œidœ: œKnowledgeRetrieval-kgwihœ, œinputTypesœ: [œMessageœ], œtypeœ: œstrœ}"
      }
    ],
    "nodes": [
      {
        "data": {
          "id": "note-6CE3d",
          "node": {
            "description": "## Knowledge Retrieval\n\nA stand-alone component handles the retrieval of ingested knowledge from existing knowledge bases. To retrieve knowledge:\n\n1. Select your knowledge base from the Knowledge Base dropdown. If you do not see it, choose \"Refresh List\".\n2. (Optional) Enter a Search Query to be performed against the knowledge base.\n\nNote that by default, 5 results are returned, which can be configured by clicking Controls at the top of the component.\n",
            "display_name": "",
            "documentation": "",
            "template": {}
          },
          "type": "note"
        },
        "dragging": false,
        "height": 384,
        "id": "note-6CE3d",
        "measured": {
          "height": 384,
          "width": 371
        },
        "position": {
          "x": -215.63964109627526,
          "y": -365.1224988685513
        },
        "resizing": false,
        "selected": false,
        "type": "noteNode",
        "width": 371
      },
      {
        "data": {
          "id": "TextInput-k48NL",
          "node": {
            "base_classes": [
              "Message"
            ],
            "beta": false,
            "conditional_paths": [],
            "custom_fields": {},
            "description": "Get user text inputs.",
            "display_name": "Text Input",
            "documentation": "https://docs.langflow.org/components-io#text-input",
            "edited": false,
            "field_order": [
              "input_value"
            ],
            "frozen": false,
            "icon": "type",
            "legacy": false,
            "lf_version": "1.5.0.post1",
            "metadata": {
              "code_hash": "3dd28ea591b9",
              "dependencies": {
                "dependencies": [],
                "total_dependencies": 0
              },
              "module": "lfx.components.input_output.text.TextInputComponent"
            },
            "minimized": false,
            "output_types": [],
            "outputs": [
              {
                "allows_loop": false,
                "cache": true,
                "display_name": "Output Text",
                "group_outputs": false,
                "method": "text_response",
                "name": "text",
                "selected": "Message",
                "tool_mode": true,
                "types": [
                  "Message"
                ],
                "value": "__UNDEFINED__"
              }
            ],
            "pinned": false,
            "template": {
              "_type": "Component",
              "code": {
                "advanced": true,
                "dynamic": true,
                "fileTypes": [],
                "file_path": "",
                "info": "",
                "list": false,
                "load_from_db": false,
                "multiline": true,
                "name": "code",
                "password": false,
                "placeholder": "",
                "required": true,
                "show": true,
                "title_case": false,
                "type": "code",
                "value": "from lfx.base.io.text import TextComponent\nfrom lfx.io import MultilineInput, Output\nfrom lfx.schema.message import Message\n\n\nclass TextInputComponent(TextComponent):\n    display_name = \"Text Input\"\n    description = \"Get user text inputs.\"\n    documentation: str = \"https://docs.langflow.org/components-io#text-input\"\n    icon = \"type\"\n    name = \"TextInput\"\n\n    inputs = [\n        MultilineInput(\n            name=\"input_value\",\n            display_name=\"Text\",\n            info=\"Text to be passed as input.\",\n        ),\n    ]\n    outputs = [\n        Output(display_name=\"Output Text\", name=\"text\", method=\"text_response\"),\n    ]\n\n    def text_response(self) -> Message:\n        return Message(\n            text=self.input_value,\n        )\n"
              },
              "input_value": {
                "_input_type": "MultilineInput",
                "advanced": false,
                "copy_field": false,
                "display_name": "Text",
                "dynamic": false,
                "info": "Text to be passed as input.",
                "input_types": [
                  "Message"
                ],
                "list": false,
                "list_add_label": "Add More",
                "load_from_db": false,
                "multiline": true,
                "name": "input_value",
                "placeholder": "",
                "required": false,
                "show": true,
                "title_case": false,
                "tool_mode": false,
                "trace_as_input": true,
                "trace_as_metadata": true,
                "type": "str",
                "value": "IBM Acquires DataStax"
              }
            },
            "tool_mode": false
          },
          "showNode": true,
          "type": "TextInput"
        },
        "dragging": false,
        "id": "TextInput-k48NL",
        "measured": {
          "height": 204,
          "width": 320
        },
        "position": {
          "x": 234.35280633316273,
          "y": -280.9003423728733
        },
        "selected": false,
        "type": "genericNode"
      },
      {
        "data": {
          "id": "ChatOutput-OG4M9",
          "node": {
            "base_classes": [
              "Message"
            ],
            "beta": false,
            "conditional_paths": [],
            "custom_fields": {},
            "description": "Display a chat message in the Playground.",
            "display_name": "Chat Output",
            "documentation": "https://docs.langflow.org/components-io#chat-output",
            "edited": false,
            "field_order": [
              "input_value",
              "should_store_message",
              "sender",
              "sender_name",
              "session_id",
              "data_template",
              "background_color",
              "chat_icon",
              "text_color",
              "clean_data"
            ],
            "frozen": false,
            "icon": "MessagesSquare",
            "legacy": false,
            "lf_version": "1.5.0.post1",
            "metadata": {
              "code_hash": "4848ad3e35d5",
              "dependencies": {
<<<<<<< HEAD
                "dependencies": [],
                "total_dependencies": 0
=======
                "dependencies": [
                  {
                    "name": "orjson",
                    "version": "3.10.15"
                  },
                  {
                    "name": "fastapi",
                    "version": "0.120.0"
                  },
                  {
                    "name": "lfx",
                    "version": null
                  }
                ],
                "total_dependencies": 3
>>>>>>> 7460ee9f
              },
              "module": "lfx.components.input_output.chat_output.ChatOutput"
            },
            "minimized": true,
            "output_types": [],
            "outputs": [
              {
                "allows_loop": false,
                "cache": true,
                "display_name": "Output Message",
                "group_outputs": false,
                "method": "message_response",
                "name": "message",
                "selected": "Message",
                "tool_mode": true,
                "types": [
                  "Message"
                ],
                "value": "__UNDEFINED__"
              }
            ],
            "pinned": false,
            "template": {
              "_type": "Component",
              "clean_data": {
                "_input_type": "BoolInput",
                "advanced": true,
                "display_name": "Basic Clean Data",
                "dynamic": false,
                "info": "Whether to clean data before converting to string.",
                "list": false,
                "list_add_label": "Add More",
                "name": "clean_data",
                "placeholder": "",
                "required": false,
                "show": true,
                "title_case": false,
                "tool_mode": false,
                "trace_as_metadata": true,
                "type": "bool",
                "value": true
              },
              "code": {
                "advanced": true,
                "dynamic": true,
                "fileTypes": [],
                "file_path": "",
                "info": "",
                "list": false,
                "load_from_db": false,
                "multiline": true,
                "name": "code",
                "password": false,
                "placeholder": "",
                "required": true,
                "show": true,
                "title_case": false,
                "type": "code",
                "value": "from collections.abc import Generator\nfrom typing import Any\n\nimport orjson\nfrom fastapi.encoders import jsonable_encoder\n\nfrom lfx.base.io.chat import ChatComponent\nfrom lfx.helpers.data import safe_convert\nfrom lfx.inputs.inputs import BoolInput, DropdownInput, HandleInput, MessageTextInput\nfrom lfx.schema.data import Data\nfrom lfx.schema.dataframe import DataFrame\nfrom lfx.schema.message import Message\nfrom lfx.schema.properties import Source\nfrom lfx.template.field.base import Output\nfrom lfx.utils.constants import (\n    MESSAGE_SENDER_AI,\n    MESSAGE_SENDER_NAME_AI,\n    MESSAGE_SENDER_USER,\n)\n\n\nclass ChatOutput(ChatComponent):\n    display_name = \"Chat Output\"\n    description = \"Display a chat message in the Playground.\"\n    documentation: str = \"https://docs.langflow.org/components-io#chat-output\"\n    icon = \"MessagesSquare\"\n    name = \"ChatOutput\"\n    minimized = True\n\n    inputs = [\n        HandleInput(\n            name=\"input_value\",\n            display_name=\"Inputs\",\n            info=\"Message to be passed as output.\",\n            input_types=[\"Data\", \"DataFrame\", \"Message\"],\n            required=True,\n        ),\n        BoolInput(\n            name=\"should_store_message\",\n            display_name=\"Store Messages\",\n            info=\"Store the message in the history.\",\n            value=True,\n            advanced=True,\n        ),\n        DropdownInput(\n            name=\"sender\",\n            display_name=\"Sender Type\",\n            options=[MESSAGE_SENDER_AI, MESSAGE_SENDER_USER],\n            value=MESSAGE_SENDER_AI,\n            advanced=True,\n            info=\"Type of sender.\",\n        ),\n        MessageTextInput(\n            name=\"sender_name\",\n            display_name=\"Sender Name\",\n            info=\"Name of the sender.\",\n            value=MESSAGE_SENDER_NAME_AI,\n            advanced=True,\n        ),\n        MessageTextInput(\n            name=\"session_id\",\n            display_name=\"Session ID\",\n            info=\"The session ID of the chat. If empty, the current session ID parameter will be used.\",\n            advanced=True,\n        ),\n        MessageTextInput(\n            name=\"context_id\",\n            display_name=\"Context ID\",\n            info=\"The context ID of the chat. Adds an extra layer to the local memory.\",\n            value=\"\",\n            advanced=True,\n        ),\n        MessageTextInput(\n            name=\"data_template\",\n            display_name=\"Data Template\",\n            value=\"{text}\",\n            advanced=True,\n            info=\"Template to convert Data to Text. If left empty, it will be dynamically set to the Data's text key.\",\n        ),\n        BoolInput(\n            name=\"clean_data\",\n            display_name=\"Basic Clean Data\",\n            value=True,\n            advanced=True,\n            info=\"Whether to clean data before converting to string.\",\n        ),\n    ]\n    outputs = [\n        Output(\n            display_name=\"Output Message\",\n            name=\"message\",\n            method=\"message_response\",\n        ),\n    ]\n\n    def _build_source(self, id_: str | None, display_name: str | None, source: str | None) -> Source:\n        source_dict = {}\n        if id_:\n            source_dict[\"id\"] = id_\n        if display_name:\n            source_dict[\"display_name\"] = display_name\n        if source:\n            # Handle case where source is a ChatOpenAI object\n            if hasattr(source, \"model_name\"):\n                source_dict[\"source\"] = source.model_name\n            elif hasattr(source, \"model\"):\n                source_dict[\"source\"] = str(source.model)\n            else:\n                source_dict[\"source\"] = str(source)\n        return Source(**source_dict)\n\n    async def message_response(self) -> Message:\n        # First convert the input to string if needed\n        text = self.convert_to_string()\n\n        # Get source properties\n        source, _, display_name, source_id = self.get_properties_from_source_component()\n\n        # Create or use existing Message object\n        if isinstance(self.input_value, Message):\n            message = self.input_value\n            # Update message properties\n            message.text = text\n        else:\n            message = Message(text=text)\n\n        # Set message properties\n        message.sender = self.sender\n        message.sender_name = self.sender_name\n        message.session_id = self.session_id\n        message.context_id = self.context_id\n        message.flow_id = self.graph.flow_id if hasattr(self, \"graph\") else None\n        message.properties.source = self._build_source(source_id, display_name, source)\n\n        # Store message if needed\n        if self.session_id and self.should_store_message:\n            stored_message = await self.send_message(message)\n            self.message.value = stored_message\n            message = stored_message\n\n        self.status = message\n        return message\n\n    def _serialize_data(self, data: Data) -> str:\n        \"\"\"Serialize Data object to JSON string.\"\"\"\n        # Convert data.data to JSON-serializable format\n        serializable_data = jsonable_encoder(data.data)\n        # Serialize with orjson, enabling pretty printing with indentation\n        json_bytes = orjson.dumps(serializable_data, option=orjson.OPT_INDENT_2)\n        # Convert bytes to string and wrap in Markdown code blocks\n        return \"```json\\n\" + json_bytes.decode(\"utf-8\") + \"\\n```\"\n\n    def _validate_input(self) -> None:\n        \"\"\"Validate the input data and raise ValueError if invalid.\"\"\"\n        if self.input_value is None:\n            msg = \"Input data cannot be None\"\n            raise ValueError(msg)\n        if isinstance(self.input_value, list) and not all(\n            isinstance(item, Message | Data | DataFrame | str) for item in self.input_value\n        ):\n            invalid_types = [\n                type(item).__name__\n                for item in self.input_value\n                if not isinstance(item, Message | Data | DataFrame | str)\n            ]\n            msg = f\"Expected Data or DataFrame or Message or str, got {invalid_types}\"\n            raise TypeError(msg)\n        if not isinstance(\n            self.input_value,\n            Message | Data | DataFrame | str | list | Generator | type(None),\n        ):\n            type_name = type(self.input_value).__name__\n            msg = f\"Expected Data or DataFrame or Message or str, Generator or None, got {type_name}\"\n            raise TypeError(msg)\n\n    def convert_to_string(self) -> str | Generator[Any, None, None]:\n        \"\"\"Convert input data to string with proper error handling.\"\"\"\n        self._validate_input()\n        if isinstance(self.input_value, list):\n            clean_data: bool = getattr(self, \"clean_data\", False)\n            return \"\\n\".join([safe_convert(item, clean_data=clean_data) for item in self.input_value])\n        if isinstance(self.input_value, Generator):\n            return self.input_value\n        return safe_convert(self.input_value)\n"
              },
              "context_id": {
                "_input_type": "MessageTextInput",
                "advanced": true,
                "display_name": "Context ID",
                "dynamic": false,
                "info": "The context ID of the chat. Adds an extra layer to the local memory.",
                "input_types": [
                  "Message"
                ],
                "list": false,
                "list_add_label": "Add More",
                "load_from_db": false,
                "name": "context_id",
                "placeholder": "",
                "required": false,
                "show": true,
                "title_case": false,
                "tool_mode": false,
                "trace_as_input": true,
                "trace_as_metadata": true,
                "type": "str",
                "value": ""
              },
              "data_template": {
                "_input_type": "MessageTextInput",
                "advanced": true,
                "display_name": "Data Template",
                "dynamic": false,
                "info": "Template to convert Data to Text. If left empty, it will be dynamically set to the Data's text key.",
                "input_types": [
                  "Message"
                ],
                "list": false,
                "list_add_label": "Add More",
                "load_from_db": false,
                "name": "data_template",
                "placeholder": "",
                "required": false,
                "show": true,
                "title_case": false,
                "tool_mode": false,
                "trace_as_input": true,
                "trace_as_metadata": true,
                "type": "str",
                "value": "{text}"
              },
              "input_value": {
                "_input_type": "HandleInput",
                "advanced": false,
                "display_name": "Inputs",
                "dynamic": false,
                "info": "Message to be passed as output.",
                "input_types": [
                  "Data",
                  "DataFrame",
                  "Message"
                ],
                "list": false,
                "list_add_label": "Add More",
                "name": "input_value",
                "placeholder": "",
                "required": true,
                "show": true,
                "title_case": false,
                "trace_as_metadata": true,
                "type": "other",
                "value": ""
              },
              "sender": {
                "_input_type": "DropdownInput",
                "advanced": true,
                "combobox": false,
                "dialog_inputs": {},
                "display_name": "Sender Type",
                "dynamic": false,
                "info": "Type of sender.",
                "name": "sender",
                "options": [
                  "Machine",
                  "User"
                ],
                "options_metadata": [],
                "placeholder": "",
                "required": false,
                "show": true,
                "title_case": false,
                "toggle": false,
                "tool_mode": false,
                "trace_as_metadata": true,
                "type": "str",
                "value": "Machine"
              },
              "sender_name": {
                "_input_type": "MessageTextInput",
                "advanced": true,
                "display_name": "Sender Name",
                "dynamic": false,
                "info": "Name of the sender.",
                "input_types": [
                  "Message"
                ],
                "list": false,
                "list_add_label": "Add More",
                "load_from_db": false,
                "name": "sender_name",
                "placeholder": "",
                "required": false,
                "show": true,
                "title_case": false,
                "tool_mode": false,
                "trace_as_input": true,
                "trace_as_metadata": true,
                "type": "str",
                "value": "AI"
              },
              "session_id": {
                "_input_type": "MessageTextInput",
                "advanced": true,
                "display_name": "Session ID",
                "dynamic": false,
                "info": "The session ID of the chat. If empty, the current session ID parameter will be used.",
                "input_types": [
                  "Message"
                ],
                "list": false,
                "list_add_label": "Add More",
                "load_from_db": false,
                "name": "session_id",
                "placeholder": "",
                "required": false,
                "show": true,
                "title_case": false,
                "tool_mode": false,
                "trace_as_input": true,
                "trace_as_metadata": true,
                "type": "str",
                "value": ""
              },
              "should_store_message": {
                "_input_type": "BoolInput",
                "advanced": true,
                "display_name": "Store Messages",
                "dynamic": false,
                "info": "Store the message in the history.",
                "list": false,
                "list_add_label": "Add More",
                "name": "should_store_message",
                "placeholder": "",
                "required": false,
                "show": true,
                "title_case": false,
                "tool_mode": false,
                "trace_as_metadata": true,
                "type": "bool",
                "value": true
              }
            },
            "tool_mode": false
          },
          "showNode": false,
          "type": "ChatOutput"
        },
        "dragging": false,
        "id": "ChatOutput-OG4M9",
        "measured": {
          "height": 48,
          "width": 192
        },
        "position": {
          "x": 1043.5413322661916,
          "y": -202.42300688367868
        },
        "selected": false,
        "type": "genericNode"
      },
      {
        "data": {
          "id": "KnowledgeRetrieval-kgwih",
          "node": {
            "base_classes": [
              "DataFrame"
            ],
            "beta": false,
            "conditional_paths": [],
            "custom_fields": {},
            "description": "Search and retrieve data from knowledge.",
            "display_name": "Knowledge Retrieval",
            "documentation": "",
            "edited": false,
            "field_order": [
              "knowledge_base",
              "api_key",
              "search_query",
              "top_k",
              "include_metadata",
              "include_embeddings"
            ],
            "frozen": false,
            "icon": "download",
            "last_updated": "2025-08-26T16:19:16.681Z",
            "legacy": false,
            "metadata": {
              "code_hash": "653abe6876b8",
              "dependencies": {
                "dependencies": [],
                "total_dependencies": 0
              },
              "module": "lfx.components.files_and_knowledge.retrieval.KnowledgeRetrievalComponent"
            },
            "minimized": false,
            "output_types": [],
            "outputs": [
              {
                "allows_loop": false,
                "cache": true,
                "display_name": "Results",
                "group_outputs": false,
                "method": "retrieve_data",
                "name": "retrieve_data",
                "selected": "DataFrame",
                "tool_mode": true,
                "types": [
                  "DataFrame"
                ],
                "value": "__UNDEFINED__"
              }
            ],
            "pinned": false,
            "template": {
              "_type": "Component",
              "api_key": {
                "_input_type": "SecretStrInput",
                "advanced": true,
                "display_name": "Embedding Provider API Key",
                "dynamic": false,
                "info": "API key for the embedding provider to generate embeddings.",
                "input_types": [],
                "load_from_db": false,
                "name": "api_key",
                "password": true,
                "placeholder": "",
                "required": false,
                "show": true,
                "title_case": false,
                "type": "str",
                "value": ""
              },
              "code": {
                "advanced": true,
                "dynamic": true,
                "fileTypes": [],
                "file_path": "",
                "info": "",
                "list": false,
                "load_from_db": false,
                "multiline": true,
                "name": "code",
                "password": false,
                "placeholder": "",
                "required": true,
                "show": true,
                "title_case": false,
                "type": "code",
                "value": "import json\nfrom pathlib import Path\nfrom typing import Any\n\nfrom cryptography.fernet import InvalidToken\nfrom langchain_chroma import Chroma\nfrom langflow.services.auth.utils import decrypt_api_key\nfrom langflow.services.database.models.user.crud import get_user_by_id\nfrom pydantic import SecretStr\n\nfrom lfx.base.knowledge_bases.knowledge_base_utils import get_knowledge_bases\nfrom lfx.custom import Component\nfrom lfx.io import BoolInput, DropdownInput, IntInput, MessageTextInput, Output, SecretStrInput\nfrom lfx.log.logger import logger\nfrom lfx.schema.data import Data\nfrom lfx.schema.dataframe import DataFrame\nfrom lfx.services.deps import get_settings_service, session_scope\n\n_KNOWLEDGE_BASES_ROOT_PATH: Path | None = None\n\n\ndef _get_knowledge_bases_root_path() -> Path:\n    \"\"\"Lazy load the knowledge bases root path from settings.\"\"\"\n    global _KNOWLEDGE_BASES_ROOT_PATH  # noqa: PLW0603\n    if _KNOWLEDGE_BASES_ROOT_PATH is None:\n        settings = get_settings_service().settings\n        knowledge_directory = settings.knowledge_bases_dir\n        if not knowledge_directory:\n            msg = \"Knowledge bases directory is not set in the settings.\"\n            raise ValueError(msg)\n        _KNOWLEDGE_BASES_ROOT_PATH = Path(knowledge_directory).expanduser()\n    return _KNOWLEDGE_BASES_ROOT_PATH\n\n\nclass KnowledgeRetrievalComponent(Component):\n    display_name = \"Knowledge Retrieval\"\n    description = \"Search and retrieve data from knowledge.\"\n    icon = \"download\"\n    name = \"KnowledgeRetrieval\"\n\n    inputs = [\n        DropdownInput(\n            name=\"knowledge_base\",\n            display_name=\"Knowledge\",\n            info=\"Select the knowledge to load data from.\",\n            required=True,\n            options=[],\n            refresh_button=True,\n            real_time_refresh=True,\n        ),\n        SecretStrInput(\n            name=\"api_key\",\n            display_name=\"Embedding Provider API Key\",\n            info=\"API key for the embedding provider to generate embeddings.\",\n            advanced=True,\n            required=False,\n        ),\n        MessageTextInput(\n            name=\"search_query\",\n            display_name=\"Search Query\",\n            info=\"Optional search query to filter knowledge base data.\",\n            tool_mode=True,\n        ),\n        IntInput(\n            name=\"top_k\",\n            display_name=\"Top K Results\",\n            info=\"Number of top results to return from the knowledge base.\",\n            value=5,\n            advanced=True,\n            required=False,\n        ),\n        BoolInput(\n            name=\"include_metadata\",\n            display_name=\"Include Metadata\",\n            info=\"Whether to include all metadata in the output. If false, only content is returned.\",\n            value=True,\n            advanced=False,\n        ),\n        BoolInput(\n            name=\"include_embeddings\",\n            display_name=\"Include Embeddings\",\n            info=\"Whether to include embeddings in the output. Only applicable if 'Include Metadata' is enabled.\",\n            value=False,\n            advanced=True,\n        ),\n    ]\n\n    outputs = [\n        Output(\n            name=\"retrieve_data\",\n            display_name=\"Results\",\n            method=\"retrieve_data\",\n            info=\"Returns the data from the selected knowledge base.\",\n        ),\n    ]\n\n    async def update_build_config(self, build_config, field_value, field_name=None):  # noqa: ARG002\n        if field_name == \"knowledge_base\":\n            # Update the knowledge base options dynamically\n            build_config[\"knowledge_base\"][\"options\"] = await get_knowledge_bases(\n                _get_knowledge_bases_root_path(),\n                user_id=self.user_id,  # Use the user_id from the component context\n            )\n\n            # If the selected knowledge base is not available, reset it\n            if build_config[\"knowledge_base\"][\"value\"] not in build_config[\"knowledge_base\"][\"options\"]:\n                build_config[\"knowledge_base\"][\"value\"] = None\n\n        return build_config\n\n    def _get_kb_metadata(self, kb_path: Path) -> dict:\n        \"\"\"Load and process knowledge base metadata.\"\"\"\n        metadata: dict[str, Any] = {}\n        metadata_file = kb_path / \"embedding_metadata.json\"\n        if not metadata_file.exists():\n            logger.warning(f\"Embedding metadata file not found at {metadata_file}\")\n            return metadata\n\n        try:\n            with metadata_file.open(\"r\", encoding=\"utf-8\") as f:\n                metadata = json.load(f)\n        except json.JSONDecodeError:\n            logger.error(f\"Error decoding JSON from {metadata_file}\")\n            return {}\n\n        # Decrypt API key if it exists\n        if \"api_key\" in metadata and metadata.get(\"api_key\"):\n            settings_service = get_settings_service()\n            try:\n                decrypted_key = decrypt_api_key(metadata[\"api_key\"], settings_service)\n                metadata[\"api_key\"] = decrypted_key\n            except (InvalidToken, TypeError, ValueError) as e:\n                logger.error(f\"Could not decrypt API key. Please provide it manually. Error: {e}\")\n                metadata[\"api_key\"] = None\n        return metadata\n\n    def _build_embeddings(self, metadata: dict):\n        \"\"\"Build embedding model from metadata.\"\"\"\n        runtime_api_key = self.api_key.get_secret_value() if isinstance(self.api_key, SecretStr) else self.api_key\n        provider = metadata.get(\"embedding_provider\")\n        model = metadata.get(\"embedding_model\")\n        api_key = runtime_api_key or metadata.get(\"api_key\")\n        chunk_size = metadata.get(\"chunk_size\")\n\n        # Handle various providers\n        if provider == \"OpenAI\":\n            from langchain_openai import OpenAIEmbeddings\n\n            if not api_key:\n                msg = \"OpenAI API key is required. Provide it in the component's advanced settings.\"\n                raise ValueError(msg)\n            return OpenAIEmbeddings(\n                model=model,\n                api_key=api_key,\n                chunk_size=chunk_size,\n            )\n        if provider == \"HuggingFace\":\n            from langchain_huggingface import HuggingFaceEmbeddings\n\n            return HuggingFaceEmbeddings(\n                model=model,\n            )\n        if provider == \"Cohere\":\n            from langchain_cohere import CohereEmbeddings\n\n            if not api_key:\n                msg = \"Cohere API key is required when using Cohere provider\"\n                raise ValueError(msg)\n            return CohereEmbeddings(\n                model=model,\n                cohere_api_key=api_key,\n            )\n        if provider == \"Custom\":\n            # For custom embedding models, we would need additional configuration\n            msg = \"Custom embedding models not yet supported\"\n            raise NotImplementedError(msg)\n        # Add other providers here if they become supported in ingest\n        msg = f\"Embedding provider '{provider}' is not supported for retrieval.\"\n        raise NotImplementedError(msg)\n\n    async def retrieve_data(self) -> DataFrame:\n        \"\"\"Retrieve data from the selected knowledge base by reading the Chroma collection.\n\n        Returns:\n            A DataFrame containing the data rows from the knowledge base.\n        \"\"\"\n        # Get the current user\n        async with session_scope() as db:\n            if not self.user_id:\n                msg = \"User ID is required for fetching Knowledge Base data.\"\n                raise ValueError(msg)\n            current_user = await get_user_by_id(db, self.user_id)\n            if not current_user:\n                msg = f\"User with ID {self.user_id} not found.\"\n                raise ValueError(msg)\n            kb_user = current_user.username\n        kb_path = _get_knowledge_bases_root_path() / kb_user / self.knowledge_base\n\n        metadata = self._get_kb_metadata(kb_path)\n        if not metadata:\n            msg = f\"Metadata not found for knowledge base: {self.knowledge_base}. Ensure it has been indexed.\"\n            raise ValueError(msg)\n\n        # Build the embedder for the knowledge base\n        embedding_function = self._build_embeddings(metadata)\n\n        # Load vector store\n        chroma = Chroma(\n            persist_directory=str(kb_path),\n            embedding_function=embedding_function,\n            collection_name=self.knowledge_base,\n        )\n\n        # If a search query is provided, perform a similarity search\n        if self.search_query:\n            # Use the search query to perform a similarity search\n            logger.info(f\"Performing similarity search with query: {self.search_query}\")\n            results = chroma.similarity_search_with_score(\n                query=self.search_query or \"\",\n                k=self.top_k,\n            )\n        else:\n            results = chroma.similarity_search(\n                query=self.search_query or \"\",\n                k=self.top_k,\n            )\n\n            # For each result, make it a tuple to match the expected output format\n            results = [(doc, 0) for doc in results]  # Assign a dummy score of 0\n\n        # If include_embeddings is enabled, get embeddings for the results\n        id_to_embedding = {}\n        if self.include_embeddings and results:\n            doc_ids = [doc[0].metadata.get(\"_id\") for doc in results if doc[0].metadata.get(\"_id\")]\n\n            # Only proceed if we have valid document IDs\n            if doc_ids:\n                # Access underlying collection to get embeddings\n                collection = chroma._collection  # noqa: SLF001\n                embeddings_result = collection.get(where={\"_id\": {\"$in\": doc_ids}}, include=[\"metadatas\", \"embeddings\"])\n\n                # Create a mapping from document ID to embedding\n                for i, metadata in enumerate(embeddings_result.get(\"metadatas\", [])):\n                    if metadata and \"_id\" in metadata:\n                        id_to_embedding[metadata[\"_id\"]] = embeddings_result[\"embeddings\"][i]\n\n        # Build output data based on include_metadata setting\n        data_list = []\n        for doc in results:\n            kwargs = {\n                \"content\": doc[0].page_content,\n            }\n            if self.search_query:\n                kwargs[\"_score\"] = -1 * doc[1]\n            if self.include_metadata:\n                # Include all metadata, embeddings, and content\n                kwargs.update(doc[0].metadata)\n            if self.include_embeddings:\n                kwargs[\"_embeddings\"] = id_to_embedding.get(doc[0].metadata.get(\"_id\"))\n\n            data_list.append(Data(**kwargs))\n\n        # Return the DataFrame containing the data\n        return DataFrame(data=data_list)\n"
              },
              "include_embeddings": {
                "_input_type": "BoolInput",
                "advanced": true,
                "display_name": "Include Embeddings",
                "dynamic": false,
                "info": "Whether to include embeddings in the output. Only applicable if 'Include Metadata' is enabled.",
                "list": false,
                "list_add_label": "Add More",
                "name": "include_embeddings",
                "placeholder": "",
                "required": false,
                "show": true,
                "title_case": false,
                "tool_mode": false,
                "trace_as_metadata": true,
                "type": "bool",
                "value": false
              },
              "include_metadata": {
                "_input_type": "BoolInput",
                "advanced": false,
                "display_name": "Include Metadata",
                "dynamic": false,
                "info": "Whether to include all metadata in the output. If false, only content is returned.",
                "list": false,
                "list_add_label": "Add More",
                "name": "include_metadata",
                "placeholder": "",
                "required": false,
                "show": true,
                "title_case": false,
                "tool_mode": false,
                "trace_as_metadata": true,
                "type": "bool",
                "value": true
              },
              "knowledge_base": {
                "_input_type": "DropdownInput",
                "advanced": false,
                "combobox": false,
                "dialog_inputs": {},
                "display_name": "Knowledge",
                "dynamic": false,
                "info": "Select the knowledge to load data from.",
                "name": "knowledge_base",
                "options": [],
                "options_metadata": [],
                "placeholder": "",
                "real_time_refresh": true,
                "refresh_button": true,
                "required": true,
                "show": true,
                "title_case": false,
                "toggle": false,
                "tool_mode": false,
                "trace_as_metadata": true,
                "type": "str",
                "value": null
              },
              "search_query": {
                "_input_type": "MessageTextInput",
                "advanced": false,
                "display_name": "Search Query",
                "dynamic": false,
                "info": "Optional search query to filter knowledge base data.",
                "input_types": [
                  "Message"
                ],
                "list": false,
                "list_add_label": "Add More",
                "load_from_db": false,
                "name": "search_query",
                "placeholder": "",
                "required": false,
                "show": true,
                "title_case": false,
                "tool_mode": true,
                "trace_as_input": true,
                "trace_as_metadata": true,
                "type": "str",
                "value": ""
              },
              "top_k": {
                "_input_type": "IntInput",
                "advanced": true,
                "display_name": "Top K Results",
                "dynamic": false,
                "info": "Number of top results to return from the knowledge base.",
                "list": false,
                "list_add_label": "Add More",
                "name": "top_k",
                "placeholder": "",
                "required": false,
                "show": true,
                "title_case": false,
                "tool_mode": false,
                "trace_as_metadata": true,
                "type": "int",
                "value": 5
              }
            },
            "tool_mode": false
          },
          "showNode": true,
          "type": "KnowledgeRetrieval"
        },
        "dragging": false,
        "id": "KnowledgeRetrieval-kgwih",
        "measured": {
          "height": 329,
          "width": 320
        },
        "position": {
          "x": 635.7729107873928,
          "y": -337.735556504938
        },
        "selected": false,
        "type": "genericNode"
      }
    ],
    "viewport": {
      "x": 90.80151692622985,
      "y": 591.5552904741861,
      "zoom": 1.0053880437940252
    }
  },
  "description": "An example of performing a vector search against data in a Knowledge Base to retrieve relevant documents.",
  "endpoint_name": null,
  "id": "e262d49f-c800-4962-948b-c94f79eb5fb8",
  "is_component": false,
  "last_tested_version": "1.5.0.post2",
  "name": "Knowledge Retrieval",
  "tags": []
}<|MERGE_RESOLUTION|>--- conflicted
+++ resolved
@@ -229,10 +229,6 @@
             "metadata": {
               "code_hash": "4848ad3e35d5",
               "dependencies": {
-<<<<<<< HEAD
-                "dependencies": [],
-                "total_dependencies": 0
-=======
                 "dependencies": [
                   {
                     "name": "orjson",
@@ -248,7 +244,6 @@
                   }
                 ],
                 "total_dependencies": 3
->>>>>>> 7460ee9f
               },
               "module": "lfx.components.input_output.chat_output.ChatOutput"
             },

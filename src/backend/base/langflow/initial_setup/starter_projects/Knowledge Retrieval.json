--- conflicted
+++ resolved
@@ -8,18 +8,12 @@
             "dataType": "KnowledgeRetrieval",
             "id": "KnowledgeRetrieval-kgwih",
             "name": "retrieve_data",
-            "output_types": [
-              "DataFrame"
-            ]
+            "output_types": ["DataFrame"]
           },
           "targetHandle": {
             "fieldName": "input_value",
             "id": "ChatOutput-OG4M9",
-            "inputTypes": [
-              "Data",
-              "DataFrame",
-              "Message"
-            ],
+            "inputTypes": ["Data", "DataFrame", "Message"],
             "type": "other"
           }
         },
@@ -36,16 +30,12 @@
             "dataType": "TextInput",
             "id": "TextInput-k48NL",
             "name": "text",
-            "output_types": [
-              "Message"
-            ]
+            "output_types": ["Message"]
           },
           "targetHandle": {
             "fieldName": "search_query",
             "id": "KnowledgeRetrieval-kgwih",
-            "inputTypes": [
-              "Message"
-            ],
+            "inputTypes": ["Message"],
             "type": "str"
           }
         },
@@ -88,9 +78,7 @@
         "data": {
           "id": "TextInput-k48NL",
           "node": {
-            "base_classes": [
-              "Message"
-            ],
+            "base_classes": ["Message"],
             "beta": false,
             "conditional_paths": [],
             "custom_fields": {},
@@ -98,9 +86,7 @@
             "display_name": "Text Input",
             "documentation": "https://docs.langflow.org/components-io#text-input",
             "edited": false,
-            "field_order": [
-              "input_value"
-            ],
+            "field_order": ["input_value"],
             "frozen": false,
             "icon": "type",
             "legacy": false,
@@ -130,9 +116,7 @@
                 "name": "text",
                 "selected": "Message",
                 "tool_mode": true,
-                "types": [
-                  "Message"
-                ],
+                "types": ["Message"],
                 "value": "__UNDEFINED__"
               }
             ],
@@ -164,9 +148,7 @@
                 "display_name": "Text",
                 "dynamic": false,
                 "info": "Text to be passed as input.",
-                "input_types": [
-                  "Message"
-                ],
+                "input_types": ["Message"],
                 "list": false,
                 "list_add_label": "Add More",
                 "load_from_db": false,
@@ -205,9 +187,7 @@
         "data": {
           "id": "ChatOutput-OG4M9",
           "node": {
-            "base_classes": [
-              "Message"
-            ],
+            "base_classes": ["Message"],
             "beta": false,
             "conditional_paths": [],
             "custom_fields": {},
@@ -264,9 +244,7 @@
                 "name": "message",
                 "selected": "Message",
                 "tool_mode": true,
-                "types": [
-                  "Message"
-                ],
+                "types": ["Message"],
                 "value": "__UNDEFINED__"
               }
             ],
@@ -297,9 +275,7 @@
                 "display_name": "Data Template",
                 "dynamic": false,
                 "info": "Template to convert Data to Text. If left empty, it will be dynamically set to the Data's text key.",
-                "input_types": [
-                  "Message"
-                ],
+                "input_types": ["Message"],
                 "list": false,
                 "list_add_label": "Add More",
                 "load_from_db": false,
@@ -320,11 +296,7 @@
                 "display_name": "Inputs",
                 "dynamic": false,
                 "info": "Message to be passed as output.",
-                "input_types": [
-                  "Data",
-                  "DataFrame",
-                  "Message"
-                ],
+                "input_types": ["Data", "DataFrame", "Message"],
                 "list": false,
                 "list_add_label": "Add More",
                 "name": "input_value",
@@ -345,10 +317,7 @@
                 "dynamic": false,
                 "info": "Type of sender.",
                 "name": "sender",
-                "options": [
-                  "Machine",
-                  "User"
-                ],
+                "options": ["Machine", "User"],
                 "options_metadata": [],
                 "placeholder": "",
                 "required": false,
@@ -366,9 +335,7 @@
                 "display_name": "Sender Name",
                 "dynamic": false,
                 "info": "Name of the sender.",
-                "input_types": [
-                  "Message"
-                ],
+                "input_types": ["Message"],
                 "list": false,
                 "list_add_label": "Add More",
                 "load_from_db": false,
@@ -389,9 +356,7 @@
                 "display_name": "Session ID",
                 "dynamic": false,
                 "info": "The session ID of the chat. If empty, the current session ID parameter will be used.",
-                "input_types": [
-                  "Message"
-                ],
+                "input_types": ["Message"],
                 "list": false,
                 "list_add_label": "Add More",
                 "load_from_db": false,
@@ -447,9 +412,7 @@
         "data": {
           "id": "KnowledgeRetrieval-kgwih",
           "node": {
-            "base_classes": [
-              "DataFrame"
-            ],
+            "base_classes": ["DataFrame"],
             "beta": false,
             "conditional_paths": [],
             "custom_fields": {},
@@ -470,11 +433,7 @@
             "last_updated": "2025-08-26T16:19:16.681Z",
             "legacy": false,
             "metadata": {
-<<<<<<< HEAD
-              "code_hash": "2eec3cce21c4",
-=======
               "code_hash": "237779a57fab",
->>>>>>> ca2309f2
               "dependencies": {
                 "dependencies": [
                   {
@@ -526,9 +485,7 @@
                 "name": "retrieve_data",
                 "selected": "DataFrame",
                 "tool_mode": true,
-                "types": [
-                  "DataFrame"
-                ],
+                "types": ["DataFrame"],
                 "value": "__UNDEFINED__"
               }
             ],
@@ -568,11 +525,7 @@
                 "show": true,
                 "title_case": false,
                 "type": "code",
-<<<<<<< HEAD
-                "value": "import json\nfrom pathlib import Path\nfrom typing import Any\n\nfrom cryptography.fernet import InvalidToken\nfrom langchain_chroma import Chroma\nfrom lfx.custom import Component\nfrom lfx.io import BoolInput, DropdownInput, IntInput, MessageTextInput, Output, SecretStrInput\nfrom lfx.log.logger import logger\nfrom lfx.schema.data import Data\nfrom lfx.schema.dataframe import DataFrame\nfrom lfx.services.deps import get_settings_service\nfrom pydantic import SecretStr\n\nfrom langflow.base.knowledge_bases.knowledge_base_utils import get_knowledge_bases\nfrom langflow.custom import Component\nfrom langflow.io import BoolInput, DropdownInput, IntInput, MessageTextInput, Output, SecretStrInput\nfrom langflow.schema.data import Data\nfrom langflow.schema.dataframe import DataFrame\nfrom langflow.services.auth.utils import decrypt_api_key\nfrom langflow.services.database.models.user.crud import get_user_by_id\nfrom langflow.services.deps import session_scope\n\nsettings = get_settings_service().settings\nknowledge_directory = settings.knowledge_bases_dir\nif not knowledge_directory:\n    msg = \"Knowledge bases directory is not set in the settings.\"\n    raise ValueError(msg)\nKNOWLEDGE_BASES_ROOT_PATH = Path(knowledge_directory).expanduser()\n\n\nclass KnowledgeRetrievalComponent(Component):\n    display_name = \"Knowledge Retrieval\"\n    description = \"Search and retrieve data from knowledge.\"\n    icon = \"download\"\n    name = \"KnowledgeRetrieval\"\n\n    inputs = [\n        DropdownInput(\n            name=\"knowledge_base\",\n            display_name=\"Knowledge\",\n            info=\"Select the knowledge to load data from.\",\n            required=True,\n            options=[],\n            refresh_button=True,\n            real_time_refresh=True,\n        ),\n        SecretStrInput(\n            name=\"api_key\",\n            display_name=\"Embedding Provider API Key\",\n            info=\"API key for the embedding provider to generate embeddings.\",\n            advanced=True,\n            required=False,\n        ),\n        MessageTextInput(\n            name=\"search_query\",\n            display_name=\"Search Query\",\n            info=\"Optional search query to filter knowledge base data.\",\n            tool_mode=True,\n        ),\n        IntInput(\n            name=\"top_k\",\n            display_name=\"Top K Results\",\n            info=\"Number of top results to return from the knowledge base.\",\n            value=5,\n            advanced=True,\n            required=False,\n        ),\n        BoolInput(\n            name=\"include_metadata\",\n            display_name=\"Include Metadata\",\n            info=\"Whether to include all metadata in the output. If false, only content is returned.\",\n            value=True,\n            advanced=False,\n        ),\n        BoolInput(\n            name=\"include_embeddings\",\n            display_name=\"Include Embeddings\",\n            info=\"Whether to include embeddings in the output. Only applicable if 'Include Metadata' is enabled.\",\n            value=False,\n            advanced=True,\n        ),\n    ]\n\n    outputs = [\n        Output(\n            name=\"retrieve_data\",\n            display_name=\"Results\",\n            method=\"retrieve_data\",\n            info=\"Returns the data from the selected knowledge base.\",\n        ),\n    ]\n\n    async def update_build_config(self, build_config, field_value, field_name=None):  # noqa: ARG002\n        if field_name == \"knowledge_base\":\n            # Update the knowledge base options dynamically\n            build_config[\"knowledge_base\"][\"options\"] = await get_knowledge_bases(\n                KNOWLEDGE_BASES_ROOT_PATH,\n                user_id=self.user_id,  # Use the user_id from the component context\n            )\n\n            # If the selected knowledge base is not available, reset it\n            if build_config[\"knowledge_base\"][\"value\"] not in build_config[\"knowledge_base\"][\"options\"]:\n                build_config[\"knowledge_base\"][\"value\"] = None\n\n        return build_config\n\n    def _get_kb_metadata(self, kb_path: Path) -> dict:\n        \"\"\"Load and process knowledge base metadata.\"\"\"\n        metadata: dict[str, Any] = {}\n        metadata_file = kb_path / \"embedding_metadata.json\"\n        if not metadata_file.exists():\n            logger.warning(f\"Embedding metadata file not found at {metadata_file}\")\n            return metadata\n\n        try:\n            with metadata_file.open(\"r\", encoding=\"utf-8\") as f:\n                metadata = json.load(f)\n        except json.JSONDecodeError:\n            logger.error(f\"Error decoding JSON from {metadata_file}\")\n            return {}\n\n        # Decrypt API key if it exists\n        if \"api_key\" in metadata and metadata.get(\"api_key\"):\n            settings_service = get_settings_service()\n            try:\n                decrypted_key = decrypt_api_key(metadata[\"api_key\"], settings_service)\n                metadata[\"api_key\"] = decrypted_key\n            except (InvalidToken, TypeError, ValueError) as e:\n                logger.error(f\"Could not decrypt API key. Please provide it manually. Error: {e}\")\n                metadata[\"api_key\"] = None\n        return metadata\n\n    def _build_embeddings(self, metadata: dict):\n        \"\"\"Build embedding model from metadata.\"\"\"\n        runtime_api_key = self.api_key.get_secret_value() if isinstance(self.api_key, SecretStr) else self.api_key\n        provider = metadata.get(\"embedding_provider\")\n        model = metadata.get(\"embedding_model\")\n        api_key = runtime_api_key or metadata.get(\"api_key\")\n        chunk_size = metadata.get(\"chunk_size\")\n\n        # Handle various providers\n        if provider == \"OpenAI\":\n            from langchain_openai import OpenAIEmbeddings\n\n            if not api_key:\n                msg = \"OpenAI API key is required. Provide it in the component's advanced settings.\"\n                raise ValueError(msg)\n            return OpenAIEmbeddings(\n                model=model,\n                api_key=api_key,\n                chunk_size=chunk_size,\n            )\n        if provider == \"HuggingFace\":\n            from langchain_huggingface import HuggingFaceEmbeddings\n\n            return HuggingFaceEmbeddings(\n                model=model,\n            )\n        if provider == \"Cohere\":\n            from langchain_cohere import CohereEmbeddings\n\n            if not api_key:\n                msg = \"Cohere API key is required when using Cohere provider\"\n                raise ValueError(msg)\n            return CohereEmbeddings(\n                model=model,\n                cohere_api_key=api_key,\n            )\n        if provider == \"Custom\":\n            # For custom embedding models, we would need additional configuration\n            msg = \"Custom embedding models not yet supported\"\n            raise NotImplementedError(msg)\n        # Add other providers here if they become supported in ingest\n        msg = f\"Embedding provider '{provider}' is not supported for retrieval.\"\n        raise NotImplementedError(msg)\n\n    async def retrieve_data(self) -> DataFrame:\n        \"\"\"Retrieve data from the selected knowledge base by reading the Chroma collection.\n\n        Returns:\n            A DataFrame containing the data rows from the knowledge base.\n        \"\"\"\n        # Get the current user\n        async with session_scope() as db:\n            if not self.user_id:\n                msg = \"User ID is required for fetching Knowledge Base data.\"\n                raise ValueError(msg)\n            current_user = await get_user_by_id(db, self.user_id)\n            if not current_user:\n                msg = f\"User with ID {self.user_id} not found.\"\n                raise ValueError(msg)\n            kb_user = current_user.username\n        kb_path = KNOWLEDGE_BASES_ROOT_PATH / kb_user / self.knowledge_base\n\n        metadata = self._get_kb_metadata(kb_path)\n        if not metadata:\n            msg = f\"Metadata not found for knowledge base: {self.knowledge_base}. Ensure it has been indexed.\"\n            raise ValueError(msg)\n\n        # Build the embedder for the knowledge base\n        embedding_function = self._build_embeddings(metadata)\n\n        # Load vector store\n        chroma = Chroma(\n            persist_directory=str(kb_path),\n            embedding_function=embedding_function,\n            collection_name=self.knowledge_base,\n        )\n\n        # If a search query is provided, perform a similarity search\n        if self.search_query:\n            # Use the search query to perform a similarity search\n            logger.info(f\"Performing similarity search with query: {self.search_query}\")\n            results = chroma.similarity_search_with_score(\n                query=self.search_query or \"\",\n                k=self.top_k,\n            )\n        else:\n            results = chroma.similarity_search(\n                query=self.search_query or \"\",\n                k=self.top_k,\n            )\n\n            # For each result, make it a tuple to match the expected output format\n            results = [(doc, 0) for doc in results]  # Assign a dummy score of 0\n\n        # If include_embeddings is enabled, get embeddings for the results\n        id_to_embedding = {}\n        if self.include_embeddings and results:\n            doc_ids = [doc[0].metadata.get(\"_id\") for doc in results if doc[0].metadata.get(\"_id\")]\n\n            # Only proceed if we have valid document IDs\n            if doc_ids:\n                # Access underlying client to get embeddings\n                collection = chroma._client.get_collection(name=self.knowledge_base)\n                embeddings_result = collection.get(where={\"_id\": {\"$in\": doc_ids}}, include=[\"metadatas\", \"embeddings\"])\n\n                # Create a mapping from document ID to embedding\n                for i, metadata in enumerate(embeddings_result.get(\"metadatas\", [])):\n                    if metadata and \"_id\" in metadata:\n                        id_to_embedding[metadata[\"_id\"]] = embeddings_result[\"embeddings\"][i]\n\n        # Build output data based on include_metadata setting\n        data_list = []\n        for doc in results:\n            kwargs = {\n                \"content\": doc[0].page_content,\n            }\n            if self.search_query:\n                kwargs[\"_score\"] = -1 * doc[1]\n            if self.include_metadata:\n                # Include all metadata, embeddings, and content\n                kwargs.update(doc[0].metadata)\n            if self.include_embeddings:\n                kwargs[\"_embeddings\"] = id_to_embedding.get(doc[0].metadata.get(\"_id\"))\n\n            data_list.append(Data(**kwargs))\n\n        # Return the DataFrame containing the data\n        return DataFrame(data=data_list)\n"
-=======
                 "value": "import json\nfrom pathlib import Path\nfrom typing import Any\n\nfrom cryptography.fernet import InvalidToken\nfrom langchain_chroma import Chroma\nfrom lfx.custom import Component\nfrom lfx.io import BoolInput, DropdownInput, IntInput, MessageTextInput, Output, SecretStrInput\nfrom lfx.log.logger import logger\nfrom lfx.schema.data import Data\nfrom lfx.schema.dataframe import DataFrame\nfrom lfx.services.deps import get_settings_service\nfrom pydantic import SecretStr\n\nfrom langflow.base.knowledge_bases import get_knowledge_bases\nfrom langflow.services.auth.utils import decrypt_api_key\nfrom langflow.services.database.models.user.crud import get_user_by_id\nfrom langflow.services.deps import session_scope\n\nsettings = get_settings_service().settings\nknowledge_directory = settings.knowledge_bases_dir\nif not knowledge_directory:\n    msg = \"Knowledge bases directory is not set in the settings.\"\n    raise ValueError(msg)\nKNOWLEDGE_BASES_ROOT_PATH = Path(knowledge_directory).expanduser()\n\n\nclass KnowledgeRetrievalComponent(Component):\n    display_name = \"Knowledge Retrieval\"\n    description = \"Search and retrieve data from knowledge.\"\n    icon = \"download\"\n    name = \"KnowledgeRetrieval\"\n\n    inputs = [\n        DropdownInput(\n            name=\"knowledge_base\",\n            display_name=\"Knowledge\",\n            info=\"Select the knowledge to load data from.\",\n            required=True,\n            options=[],\n            refresh_button=True,\n            real_time_refresh=True,\n        ),\n        SecretStrInput(\n            name=\"api_key\",\n            display_name=\"Embedding Provider API Key\",\n            info=\"API key for the embedding provider to generate embeddings.\",\n            advanced=True,\n            required=False,\n        ),\n        MessageTextInput(\n            name=\"search_query\",\n            display_name=\"Search Query\",\n            info=\"Optional search query to filter knowledge base data.\",\n            tool_mode=True,\n        ),\n        IntInput(\n            name=\"top_k\",\n            display_name=\"Top K Results\",\n            info=\"Number of top results to return from the knowledge base.\",\n            value=5,\n            advanced=True,\n            required=False,\n        ),\n        BoolInput(\n            name=\"include_metadata\",\n            display_name=\"Include Metadata\",\n            info=\"Whether to include all metadata in the output. If false, only content is returned.\",\n            value=True,\n            advanced=False,\n        ),\n        BoolInput(\n            name=\"include_embeddings\",\n            display_name=\"Include Embeddings\",\n            info=\"Whether to include embeddings in the output. Only applicable if 'Include Metadata' is enabled.\",\n            value=False,\n            advanced=True,\n        ),\n    ]\n\n    outputs = [\n        Output(\n            name=\"retrieve_data\",\n            display_name=\"Results\",\n            method=\"retrieve_data\",\n            info=\"Returns the data from the selected knowledge base.\",\n        ),\n    ]\n\n    async def update_build_config(self, build_config, field_value, field_name=None):  # noqa: ARG002\n        if field_name == \"knowledge_base\":\n            # Update the knowledge base options dynamically\n            build_config[\"knowledge_base\"][\"options\"] = await get_knowledge_bases(\n                KNOWLEDGE_BASES_ROOT_PATH,\n                user_id=self.user_id,  # Use the user_id from the component context\n            )\n\n            # If the selected knowledge base is not available, reset it\n            if build_config[\"knowledge_base\"][\"value\"] not in build_config[\"knowledge_base\"][\"options\"]:\n                build_config[\"knowledge_base\"][\"value\"] = None\n\n        return build_config\n\n    def _get_kb_metadata(self, kb_path: Path) -> dict:\n        \"\"\"Load and process knowledge base metadata.\"\"\"\n        metadata: dict[str, Any] = {}\n        metadata_file = kb_path / \"embedding_metadata.json\"\n        if not metadata_file.exists():\n            logger.warning(f\"Embedding metadata file not found at {metadata_file}\")\n            return metadata\n\n        try:\n            with metadata_file.open(\"r\", encoding=\"utf-8\") as f:\n                metadata = json.load(f)\n        except json.JSONDecodeError:\n            logger.error(f\"Error decoding JSON from {metadata_file}\")\n            return {}\n\n        # Decrypt API key if it exists\n        if \"api_key\" in metadata and metadata.get(\"api_key\"):\n            settings_service = get_settings_service()\n            try:\n                decrypted_key = decrypt_api_key(metadata[\"api_key\"], settings_service)\n                metadata[\"api_key\"] = decrypted_key\n            except (InvalidToken, TypeError, ValueError) as e:\n                logger.error(f\"Could not decrypt API key. Please provide it manually. Error: {e}\")\n                metadata[\"api_key\"] = None\n        return metadata\n\n    def _build_embeddings(self, metadata: dict):\n        \"\"\"Build embedding model from metadata.\"\"\"\n        runtime_api_key = self.api_key.get_secret_value() if isinstance(self.api_key, SecretStr) else self.api_key\n        provider = metadata.get(\"embedding_provider\")\n        model = metadata.get(\"embedding_model\")\n        api_key = runtime_api_key or metadata.get(\"api_key\")\n        chunk_size = metadata.get(\"chunk_size\")\n\n        # Handle various providers\n        if provider == \"OpenAI\":\n            from langchain_openai import OpenAIEmbeddings\n\n            if not api_key:\n                msg = \"OpenAI API key is required. Provide it in the component's advanced settings.\"\n                raise ValueError(msg)\n            return OpenAIEmbeddings(\n                model=model,\n                api_key=api_key,\n                chunk_size=chunk_size,\n            )\n        if provider == \"HuggingFace\":\n            from langchain_huggingface import HuggingFaceEmbeddings\n\n            return HuggingFaceEmbeddings(\n                model=model,\n            )\n        if provider == \"Cohere\":\n            from langchain_cohere import CohereEmbeddings\n\n            if not api_key:\n                msg = \"Cohere API key is required when using Cohere provider\"\n                raise ValueError(msg)\n            return CohereEmbeddings(\n                model=model,\n                cohere_api_key=api_key,\n            )\n        if provider == \"Custom\":\n            # For custom embedding models, we would need additional configuration\n            msg = \"Custom embedding models not yet supported\"\n            raise NotImplementedError(msg)\n        # Add other providers here if they become supported in ingest\n        msg = f\"Embedding provider '{provider}' is not supported for retrieval.\"\n        raise NotImplementedError(msg)\n\n    async def retrieve_data(self) -> DataFrame:\n        \"\"\"Retrieve data from the selected knowledge base by reading the Chroma collection.\n\n        Returns:\n            A DataFrame containing the data rows from the knowledge base.\n        \"\"\"\n        # Get the current user\n        async with session_scope() as db:\n            if not self.user_id:\n                msg = \"User ID is required for fetching Knowledge Base data.\"\n                raise ValueError(msg)\n            current_user = await get_user_by_id(db, self.user_id)\n            if not current_user:\n                msg = f\"User with ID {self.user_id} not found.\"\n                raise ValueError(msg)\n            kb_user = current_user.username\n        kb_path = KNOWLEDGE_BASES_ROOT_PATH / kb_user / self.knowledge_base\n\n        metadata = self._get_kb_metadata(kb_path)\n        if not metadata:\n            msg = f\"Metadata not found for knowledge base: {self.knowledge_base}. Ensure it has been indexed.\"\n            raise ValueError(msg)\n\n        # Build the embedder for the knowledge base\n        embedding_function = self._build_embeddings(metadata)\n\n        # Load vector store\n        chroma = Chroma(\n            persist_directory=str(kb_path),\n            embedding_function=embedding_function,\n            collection_name=self.knowledge_base,\n        )\n\n        # If a search query is provided, perform a similarity search\n        if self.search_query:\n            # Use the search query to perform a similarity search\n            logger.info(f\"Performing similarity search with query: {self.search_query}\")\n            results = chroma.similarity_search_with_score(\n                query=self.search_query or \"\",\n                k=self.top_k,\n            )\n        else:\n            results = chroma.similarity_search(\n                query=self.search_query or \"\",\n                k=self.top_k,\n            )\n\n            # For each result, make it a tuple to match the expected output format\n            results = [(doc, 0) for doc in results]  # Assign a dummy score of 0\n\n        # If include_embeddings is enabled, get embeddings for the results\n        id_to_embedding = {}\n        if self.include_embeddings and results:\n            doc_ids = [doc[0].metadata.get(\"_id\") for doc in results if doc[0].metadata.get(\"_id\")]\n\n            # Only proceed if we have valid document IDs\n            if doc_ids:\n                # Access underlying client to get embeddings\n                collection = chroma._client.get_collection(name=self.knowledge_base)\n                embeddings_result = collection.get(where={\"_id\": {\"$in\": doc_ids}}, include=[\"metadatas\", \"embeddings\"])\n\n                # Create a mapping from document ID to embedding\n                for i, metadata in enumerate(embeddings_result.get(\"metadatas\", [])):\n                    if metadata and \"_id\" in metadata:\n                        id_to_embedding[metadata[\"_id\"]] = embeddings_result[\"embeddings\"][i]\n\n        # Build output data based on include_metadata setting\n        data_list = []\n        for doc in results:\n            kwargs = {\n                \"content\": doc[0].page_content,\n            }\n            if self.search_query:\n                kwargs[\"_score\"] = -1 * doc[1]\n            if self.include_metadata:\n                # Include all metadata, embeddings, and content\n                kwargs.update(doc[0].metadata)\n            if self.include_embeddings:\n                kwargs[\"_embeddings\"] = id_to_embedding.get(doc[0].metadata.get(\"_id\"))\n\n            data_list.append(Data(**kwargs))\n\n        # Return the DataFrame containing the data\n        return DataFrame(data=data_list)\n"
->>>>>>> ca2309f2
               },
               "include_embeddings": {
                 "_input_type": "BoolInput",
@@ -639,9 +592,7 @@
                 "display_name": "Search Query",
                 "dynamic": false,
                 "info": "Optional search query to filter knowledge base data.",
-                "input_types": [
-                  "Message"
-                ],
+                "input_types": ["Message"],
                 "list": false,
                 "list_add_label": "Add More",
                 "load_from_db": false,

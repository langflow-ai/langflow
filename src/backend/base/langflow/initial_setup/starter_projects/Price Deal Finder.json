{
  "data": {
    "edges": [
      {
        "animated": false,
        "className": "",
        "data": {
          "sourceHandle": {
            "dataType": "AgentQL",
<<<<<<< HEAD
            "id": "AgentQL-SX5lE",
=======
            "id": "AgentQL-BPZh4",
>>>>>>> 24a052f7
            "name": "component_as_tool",
            "output_types": [
              "Tool"
            ]
          },
          "targetHandle": {
            "fieldName": "tools",
<<<<<<< HEAD
            "id": "Agent-6kg5B",
=======
            "id": "Agent-Bh2Yb",
>>>>>>> 24a052f7
            "inputTypes": [
              "Tool"
            ],
            "type": "other"
          }
        },
<<<<<<< HEAD
        "id": "reactflow__edge-AgentQL-SX5lE{œdataTypeœ:œAgentQLœ,œidœ:œAgentQL-SX5lEœ,œnameœ:œcomponent_as_toolœ,œoutput_typesœ:[œToolœ]}-Agent-6kg5B{œfieldNameœ:œtoolsœ,œidœ:œAgent-6kg5Bœ,œinputTypesœ:[œToolœ],œtypeœ:œotherœ}",
        "selected": false,
        "source": "AgentQL-SX5lE",
        "sourceHandle": "{œdataTypeœ: œAgentQLœ, œidœ: œAgentQL-SX5lEœ, œnameœ: œcomponent_as_toolœ, œoutput_typesœ: [œToolœ]}",
        "target": "Agent-6kg5B",
        "targetHandle": "{œfieldNameœ: œtoolsœ, œidœ: œAgent-6kg5Bœ, œinputTypesœ: [œToolœ], œtypeœ: œotherœ}"
=======
        "id": "reactflow__edge-AgentQL-BPZh4{œdataTypeœ:œAgentQLœ,œidœ:œAgentQL-BPZh4œ,œnameœ:œcomponent_as_toolœ,œoutput_typesœ:[œToolœ]}-Agent-Bh2Yb{œfieldNameœ:œtoolsœ,œidœ:œAgent-Bh2Ybœ,œinputTypesœ:[œToolœ],œtypeœ:œotherœ}",
        "selected": false,
        "source": "AgentQL-BPZh4",
        "sourceHandle": "{œdataTypeœ: œAgentQLœ, œidœ: œAgentQL-BPZh4œ, œnameœ: œcomponent_as_toolœ, œoutput_typesœ: [œToolœ]}",
        "target": "Agent-Bh2Yb",
        "targetHandle": "{œfieldNameœ: œtoolsœ, œidœ: œAgent-Bh2Ybœ, œinputTypesœ: [œToolœ], œtypeœ: œotherœ}"
      },
      {
        "animated": false,
        "className": "",
        "data": {
          "sourceHandle": {
            "dataType": "Agent",
            "id": "Agent-Bh2Yb",
            "name": "response",
            "output_types": [
              "Message"
            ]
          },
          "targetHandle": {
            "fieldName": "input_value",
            "id": "ChatOutput-E2Kiz",
            "inputTypes": [
              "Data",
              "DataFrame",
              "Message"
            ],
            "type": "str"
          }
        },
        "id": "reactflow__edge-Agent-Bh2Yb{œdataTypeœ:œAgentœ,œidœ:œAgent-Bh2Ybœ,œnameœ:œresponseœ,œoutput_typesœ:[œMessageœ]}-ChatOutput-E2Kiz{œfieldNameœ:œinput_valueœ,œidœ:œChatOutput-E2Kizœ,œinputTypesœ:[œDataœ,œDataFrameœ,œMessageœ],œtypeœ:œstrœ}",
        "selected": false,
        "source": "Agent-Bh2Yb",
        "sourceHandle": "{œdataTypeœ: œAgentœ, œidœ: œAgent-Bh2Ybœ, œnameœ: œresponseœ, œoutput_typesœ: [œMessageœ]}",
        "target": "ChatOutput-E2Kiz",
        "targetHandle": "{œfieldNameœ: œinput_valueœ, œidœ: œChatOutput-E2Kizœ, œinputTypesœ: [œDataœ, œDataFrameœ, œMessageœ], œtypeœ: œstrœ}"
>>>>>>> 24a052f7
      },
      {
        "animated": false,
        "className": "",
        "data": {
          "sourceHandle": {
            "dataType": "TavilySearchComponent",
<<<<<<< HEAD
            "id": "TavilySearchComponent-rYJ93",
=======
            "id": "TavilySearchComponent-EKeDo",
>>>>>>> 24a052f7
            "name": "component_as_tool",
            "output_types": [
              "Tool"
            ]
          },
          "targetHandle": {
            "fieldName": "tools",
<<<<<<< HEAD
            "id": "Agent-6kg5B",
=======
            "id": "Agent-Bh2Yb",
>>>>>>> 24a052f7
            "inputTypes": [
              "Tool"
            ],
            "type": "other"
          }
        },
<<<<<<< HEAD
        "id": "reactflow__edge-TavilySearchComponent-rYJ93{œdataTypeœ:œTavilySearchComponentœ,œidœ:œTavilySearchComponent-rYJ93œ,œnameœ:œcomponent_as_toolœ,œoutput_typesœ:[œToolœ]}-Agent-6kg5B{œfieldNameœ:œtoolsœ,œidœ:œAgent-6kg5Bœ,œinputTypesœ:[œToolœ],œtypeœ:œotherœ}",
        "selected": false,
        "source": "TavilySearchComponent-rYJ93",
        "sourceHandle": "{œdataTypeœ: œTavilySearchComponentœ, œidœ: œTavilySearchComponent-rYJ93œ, œnameœ: œcomponent_as_toolœ, œoutput_typesœ: [œToolœ]}",
        "target": "Agent-6kg5B",
        "targetHandle": "{œfieldNameœ: œtoolsœ, œidœ: œAgent-6kg5Bœ, œinputTypesœ: [œToolœ], œtypeœ: œotherœ}"
=======
        "id": "reactflow__edge-TavilySearchComponent-EKeDo{œdataTypeœ:œTavilySearchComponentœ,œidœ:œTavilySearchComponent-EKeDoœ,œnameœ:œcomponent_as_toolœ,œoutput_typesœ:[œToolœ]}-Agent-Bh2Yb{œfieldNameœ:œtoolsœ,œidœ:œAgent-Bh2Ybœ,œinputTypesœ:[œToolœ],œtypeœ:œotherœ}",
        "selected": false,
        "source": "TavilySearchComponent-EKeDo",
        "sourceHandle": "{œdataTypeœ: œTavilySearchComponentœ, œidœ: œTavilySearchComponent-EKeDoœ, œnameœ: œcomponent_as_toolœ, œoutput_typesœ: [œToolœ]}",
        "target": "Agent-Bh2Yb",
        "targetHandle": "{œfieldNameœ: œtoolsœ, œidœ: œAgent-Bh2Ybœ, œinputTypesœ: [œToolœ], œtypeœ: œotherœ}"
>>>>>>> 24a052f7
      },
      {
        "animated": false,
        "className": "",
        "data": {
          "sourceHandle": {
            "dataType": "ChatInput",
<<<<<<< HEAD
            "id": "ChatInput-RjE2C",
=======
            "id": "ChatInput-5OxIN",
>>>>>>> 24a052f7
            "name": "message",
            "output_types": [
              "Message"
            ]
          },
          "targetHandle": {
            "fieldName": "input_value",
<<<<<<< HEAD
            "id": "Agent-6kg5B",
=======
            "id": "Agent-Bh2Yb",
>>>>>>> 24a052f7
            "inputTypes": [
              "Message"
            ],
            "type": "str"
          }
        },
<<<<<<< HEAD
        "id": "reactflow__edge-ChatInput-RjE2C{œdataTypeœ:œChatInputœ,œidœ:œChatInput-RjE2Cœ,œnameœ:œmessageœ,œoutput_typesœ:[œMessageœ]}-Agent-6kg5B{œfieldNameœ:œinput_valueœ,œidœ:œAgent-6kg5Bœ,œinputTypesœ:[œMessageœ],œtypeœ:œstrœ}",
        "selected": false,
        "source": "ChatInput-RjE2C",
        "sourceHandle": "{œdataTypeœ: œChatInputœ, œidœ: œChatInput-RjE2Cœ, œnameœ: œmessageœ, œoutput_typesœ: [œMessageœ]}",
        "target": "Agent-6kg5B",
        "targetHandle": "{œfieldNameœ: œinput_valueœ, œidœ: œAgent-6kg5Bœ, œinputTypesœ: [œMessageœ], œtypeœ: œstrœ}"
      },
      {
        "animated": false,
        "className": "",
        "data": {
          "sourceHandle": {
            "dataType": "Agent",
            "id": "Agent-6kg5B",
            "name": "response",
            "output_types": [
              "Message"
            ]
          },
          "targetHandle": {
            "fieldName": "input_value",
            "id": "ChatOutput-x7zHw",
            "inputTypes": [
              "Data",
              "DataFrame",
              "Message"
            ],
            "type": "other"
          }
        },
        "id": "reactflow__edge-Agent-6kg5B{œdataTypeœ:œAgentœ,œidœ:œAgent-6kg5Bœ,œnameœ:œresponseœ,œoutput_typesœ:[œMessageœ]}-ChatOutput-x7zHw{œfieldNameœ:œinput_valueœ,œidœ:œChatOutput-x7zHwœ,œinputTypesœ:[œDataœ,œDataFrameœ,œMessageœ],œtypeœ:œotherœ}",
        "selected": false,
        "source": "Agent-6kg5B",
        "sourceHandle": "{œdataTypeœ: œAgentœ, œidœ: œAgent-6kg5Bœ, œnameœ: œresponseœ, œoutput_typesœ: [œMessageœ]}",
        "target": "ChatOutput-x7zHw",
        "targetHandle": "{œfieldNameœ: œinput_valueœ, œidœ: œChatOutput-x7zHwœ, œinputTypesœ: [œDataœ, œDataFrameœ, œMessageœ], œtypeœ: œotherœ}"
=======
        "id": "reactflow__edge-ChatInput-5OxIN{œdataTypeœ:œChatInputœ,œidœ:œChatInput-5OxINœ,œnameœ:œmessageœ,œoutput_typesœ:[œMessageœ]}-Agent-Bh2Yb{œfieldNameœ:œinput_valueœ,œidœ:œAgent-Bh2Ybœ,œinputTypesœ:[œMessageœ],œtypeœ:œstrœ}",
        "selected": false,
        "source": "ChatInput-5OxIN",
        "sourceHandle": "{œdataTypeœ: œChatInputœ, œidœ: œChatInput-5OxINœ, œnameœ: œmessageœ, œoutput_typesœ: [œMessageœ]}",
        "target": "Agent-Bh2Yb",
        "targetHandle": "{œfieldNameœ: œinput_valueœ, œidœ: œAgent-Bh2Ybœ, œinputTypesœ: [œMessageœ], œtypeœ: œstrœ}"
>>>>>>> 24a052f7
      }
    ],
    "nodes": [
      {
        "data": {
<<<<<<< HEAD
          "id": "ChatInput-RjE2C",
=======
          "id": "ChatInput-5OxIN",
>>>>>>> 24a052f7
          "node": {
            "base_classes": [
              "Message"
            ],
            "beta": false,
            "category": "inputs",
            "conditional_paths": [],
            "custom_fields": {},
            "description": "Get chat inputs from the Playground.",
            "display_name": "Chat Input",
            "documentation": "",
            "edited": false,
            "field_order": [
              "input_value",
              "should_store_message",
              "sender",
              "sender_name",
              "session_id",
              "files",
              "background_color",
              "chat_icon",
              "text_color"
            ],
            "frozen": false,
            "icon": "MessagesSquare",
            "key": "ChatInput",
            "legacy": false,
            "lf_version": "1.2.0",
            "metadata": {},
            "minimized": true,
            "output_types": [],
            "outputs": [
              {
                "allows_loop": false,
                "cache": true,
                "display_name": "Message",
                "method": "message_response",
                "name": "message",
                "selected": "Message",
                "tool_mode": true,
                "types": [
                  "Message"
                ],
                "value": "__UNDEFINED__"
              }
            ],
            "pinned": false,
            "score": 0.0020353564437605998,
            "template": {
              "_type": "Component",
              "background_color": {
                "_input_type": "MessageTextInput",
                "advanced": true,
                "display_name": "Background Color",
                "dynamic": false,
                "info": "The background color of the icon.",
                "input_types": [
                  "Message"
                ],
                "list": false,
                "list_add_label": "Add More",
                "load_from_db": false,
                "name": "background_color",
                "placeholder": "",
                "required": false,
                "show": true,
                "title_case": false,
                "tool_mode": false,
                "trace_as_input": true,
                "trace_as_metadata": true,
                "type": "str",
                "value": ""
              },
              "chat_icon": {
                "_input_type": "MessageTextInput",
                "advanced": true,
                "display_name": "Icon",
                "dynamic": false,
                "info": "The icon of the message.",
                "input_types": [
                  "Message"
                ],
                "list": false,
                "list_add_label": "Add More",
                "load_from_db": false,
                "name": "chat_icon",
                "placeholder": "",
                "required": false,
                "show": true,
                "title_case": false,
                "tool_mode": false,
                "trace_as_input": true,
                "trace_as_metadata": true,
                "type": "str",
                "value": ""
              },
              "code": {
                "advanced": true,
                "dynamic": true,
                "fileTypes": [],
                "file_path": "",
                "info": "",
                "list": false,
                "load_from_db": false,
                "multiline": true,
                "name": "code",
                "password": false,
                "placeholder": "",
                "required": true,
                "show": true,
                "title_case": false,
                "type": "code",
                "value": "from langflow.base.data.utils import IMG_FILE_TYPES, TEXT_FILE_TYPES\nfrom langflow.base.io.chat import ChatComponent\nfrom langflow.inputs import BoolInput\nfrom langflow.io import (\n    DropdownInput,\n    FileInput,\n    MessageTextInput,\n    MultilineInput,\n    Output,\n)\nfrom langflow.schema.message import Message\nfrom langflow.utils.constants import (\n    MESSAGE_SENDER_AI,\n    MESSAGE_SENDER_NAME_USER,\n    MESSAGE_SENDER_USER,\n)\n\n\nclass ChatInput(ChatComponent):\n    display_name = \"Chat Input\"\n    description = \"Get chat inputs from the Playground.\"\n    icon = \"MessagesSquare\"\n    name = \"ChatInput\"\n    minimized = True\n\n    inputs = [\n        MultilineInput(\n            name=\"input_value\",\n            display_name=\"Text\",\n            value=\"\",\n            info=\"Message to be passed as input.\",\n            input_types=[],\n        ),\n        BoolInput(\n            name=\"should_store_message\",\n            display_name=\"Store Messages\",\n            info=\"Store the message in the history.\",\n            value=True,\n            advanced=True,\n        ),\n        DropdownInput(\n            name=\"sender\",\n            display_name=\"Sender Type\",\n            options=[MESSAGE_SENDER_AI, MESSAGE_SENDER_USER],\n            value=MESSAGE_SENDER_USER,\n            info=\"Type of sender.\",\n            advanced=True,\n        ),\n        MessageTextInput(\n            name=\"sender_name\",\n            display_name=\"Sender Name\",\n            info=\"Name of the sender.\",\n            value=MESSAGE_SENDER_NAME_USER,\n            advanced=True,\n        ),\n        MessageTextInput(\n            name=\"session_id\",\n            display_name=\"Session ID\",\n            info=\"The session ID of the chat. If empty, the current session ID parameter will be used.\",\n            advanced=True,\n        ),\n        FileInput(\n            name=\"files\",\n            display_name=\"Files\",\n            file_types=TEXT_FILE_TYPES + IMG_FILE_TYPES,\n            info=\"Files to be sent with the message.\",\n            advanced=True,\n            is_list=True,\n            temp_file=True,\n        ),\n        MessageTextInput(\n            name=\"background_color\",\n            display_name=\"Background Color\",\n            info=\"The background color of the icon.\",\n            advanced=True,\n        ),\n        MessageTextInput(\n            name=\"chat_icon\",\n            display_name=\"Icon\",\n            info=\"The icon of the message.\",\n            advanced=True,\n        ),\n        MessageTextInput(\n            name=\"text_color\",\n            display_name=\"Text Color\",\n            info=\"The text color of the name\",\n            advanced=True,\n        ),\n    ]\n    outputs = [\n        Output(display_name=\"Message\", name=\"message\", method=\"message_response\"),\n    ]\n\n    async def message_response(self) -> Message:\n        background_color = self.background_color\n        text_color = self.text_color\n        icon = self.chat_icon\n\n        message = await Message.create(\n            text=self.input_value,\n            sender=self.sender,\n            sender_name=self.sender_name,\n            session_id=self.session_id,\n            files=self.files,\n            properties={\n                \"background_color\": background_color,\n                \"text_color\": text_color,\n                \"icon\": icon,\n            },\n        )\n        if self.session_id and isinstance(message, Message) and self.should_store_message:\n            stored_message = await self.send_message(\n                message,\n            )\n            self.message.value = stored_message\n            message = stored_message\n\n        self.status = message\n        return message\n"
              },
              "files": {
                "_input_type": "FileInput",
                "advanced": true,
                "display_name": "Files",
                "dynamic": false,
                "fileTypes": [
                  "txt",
                  "md",
                  "mdx",
                  "csv",
                  "json",
                  "yaml",
                  "yml",
                  "xml",
                  "html",
                  "htm",
                  "pdf",
                  "docx",
                  "py",
                  "sh",
                  "sql",
                  "js",
                  "ts",
                  "tsx",
                  "jpg",
                  "jpeg",
                  "png",
                  "bmp",
                  "image"
                ],
                "file_path": "",
                "info": "Files to be sent with the message.",
                "list": true,
                "list_add_label": "Add More",
                "name": "files",
                "placeholder": "",
                "required": false,
                "show": true,
                "temp_file": true,
                "title_case": false,
                "trace_as_metadata": true,
                "type": "file",
                "value": ""
              },
              "input_value": {
                "_input_type": "MultilineInput",
                "advanced": false,
                "display_name": "Text",
                "dynamic": false,
                "info": "Message to be passed as input.",
                "input_types": [],
                "list": false,
                "list_add_label": "Add More",
                "load_from_db": false,
                "multiline": true,
                "name": "input_value",
                "placeholder": "",
                "required": false,
                "show": true,
                "title_case": false,
                "tool_mode": false,
                "trace_as_input": true,
                "trace_as_metadata": true,
                "type": "str",
                "value": ""
              },
              "sender": {
                "_input_type": "DropdownInput",
                "advanced": true,
                "combobox": false,
                "dialog_inputs": {},
                "display_name": "Sender Type",
                "dynamic": false,
                "info": "Type of sender.",
                "name": "sender",
                "options": [
                  "Machine",
                  "User"
                ],
                "options_metadata": [],
                "placeholder": "",
                "required": false,
                "show": true,
                "title_case": false,
                "tool_mode": false,
                "trace_as_metadata": true,
                "type": "str",
                "value": "User"
              },
              "sender_name": {
                "_input_type": "MessageTextInput",
                "advanced": true,
                "display_name": "Sender Name",
                "dynamic": false,
                "info": "Name of the sender.",
                "input_types": [
                  "Message"
                ],
                "list": false,
                "list_add_label": "Add More",
                "load_from_db": false,
                "name": "sender_name",
                "placeholder": "",
                "required": false,
                "show": true,
                "title_case": false,
                "tool_mode": false,
                "trace_as_input": true,
                "trace_as_metadata": true,
                "type": "str",
                "value": "User"
              },
              "session_id": {
                "_input_type": "MessageTextInput",
                "advanced": true,
                "display_name": "Session ID",
                "dynamic": false,
                "info": "The session ID of the chat. If empty, the current session ID parameter will be used.",
                "input_types": [
                  "Message"
                ],
                "list": false,
                "list_add_label": "Add More",
                "load_from_db": false,
                "name": "session_id",
                "placeholder": "",
                "required": false,
                "show": true,
                "title_case": false,
                "tool_mode": false,
                "trace_as_input": true,
                "trace_as_metadata": true,
                "type": "str",
                "value": ""
              },
              "should_store_message": {
                "_input_type": "BoolInput",
                "advanced": true,
                "display_name": "Store Messages",
                "dynamic": false,
                "info": "Store the message in the history.",
                "list": false,
                "list_add_label": "Add More",
                "name": "should_store_message",
                "placeholder": "",
                "required": false,
                "show": true,
                "title_case": false,
                "tool_mode": false,
                "trace_as_metadata": true,
                "type": "bool",
                "value": true
              },
              "text_color": {
                "_input_type": "MessageTextInput",
                "advanced": true,
                "display_name": "Text Color",
                "dynamic": false,
                "info": "The text color of the name",
                "input_types": [
                  "Message"
                ],
                "list": false,
                "list_add_label": "Add More",
                "load_from_db": false,
                "name": "text_color",
                "placeholder": "",
                "required": false,
                "show": true,
                "title_case": false,
                "tool_mode": false,
                "trace_as_input": true,
                "trace_as_metadata": true,
                "type": "str",
                "value": ""
              }
            },
            "tool_mode": false
          },
          "showNode": false,
          "type": "ChatInput"
        },
        "dragging": false,
<<<<<<< HEAD
        "id": "ChatInput-RjE2C",
=======
        "id": "ChatInput-5OxIN",
>>>>>>> 24a052f7
        "measured": {
          "height": 66,
          "width": 192
        },
        "position": {
<<<<<<< HEAD
          "x": 29.709503239241485,
          "y": 315.10028395094986
=======
          "x": 62.33311391612975,
          "y": 677.8206598034913
>>>>>>> 24a052f7
        },
        "selected": false,
        "type": "genericNode"
      },
      {
        "data": {
<<<<<<< HEAD
          "id": "ChatOutput-x7zHw",
=======
          "id": "ChatOutput-E2Kiz",
>>>>>>> 24a052f7
          "node": {
            "base_classes": [
              "Message"
            ],
            "beta": false,
            "category": "outputs",
            "conditional_paths": [],
            "custom_fields": {},
            "description": "Display a chat message in the Playground.",
            "display_name": "Chat Output",
            "documentation": "",
            "edited": false,
            "field_order": [
              "input_value",
              "should_store_message",
              "sender",
              "sender_name",
              "session_id",
              "data_template",
              "background_color",
              "chat_icon",
              "text_color"
            ],
            "frozen": false,
            "icon": "MessagesSquare",
            "key": "ChatOutput",
            "legacy": false,
            "lf_version": "1.2.0",
            "metadata": {},
            "minimized": true,
            "output_types": [],
            "outputs": [
              {
                "allows_loop": false,
                "cache": true,
                "display_name": "Message",
                "method": "message_response",
                "name": "message",
                "selected": "Message",
                "tool_mode": true,
                "types": [
                  "Message"
                ],
                "value": "__UNDEFINED__"
              }
            ],
            "pinned": false,
            "score": 0.00012027401062119145,
            "template": {
              "_type": "Component",
              "background_color": {
                "_input_type": "MessageTextInput",
                "advanced": true,
                "display_name": "Background Color",
                "dynamic": false,
                "info": "The background color of the icon.",
                "input_types": [
                  "Message"
                ],
                "list": false,
                "list_add_label": "Add More",
                "load_from_db": false,
                "name": "background_color",
                "placeholder": "",
                "required": false,
                "show": true,
                "title_case": false,
                "tool_mode": false,
                "trace_as_input": true,
                "trace_as_metadata": true,
                "type": "str",
                "value": ""
              },
              "chat_icon": {
                "_input_type": "MessageTextInput",
                "advanced": true,
                "display_name": "Icon",
                "dynamic": false,
                "info": "The icon of the message.",
                "input_types": [
                  "Message"
                ],
                "list": false,
                "list_add_label": "Add More",
                "load_from_db": false,
                "name": "chat_icon",
                "placeholder": "",
                "required": false,
                "show": true,
                "title_case": false,
                "tool_mode": false,
                "trace_as_input": true,
                "trace_as_metadata": true,
                "type": "str",
                "value": ""
              },
              "clean_data": {
                "_input_type": "BoolInput",
                "advanced": true,
                "display_name": "Basic Clean Data",
                "dynamic": false,
                "info": "Whether to clean the data",
                "list": false,
                "list_add_label": "Add More",
                "name": "clean_data",
                "placeholder": "",
                "required": false,
                "show": true,
                "title_case": false,
                "tool_mode": false,
                "trace_as_metadata": true,
                "type": "bool",
                "value": true
              },
              "code": {
                "advanced": true,
                "dynamic": true,
                "fileTypes": [],
                "file_path": "",
                "info": "",
                "list": false,
                "load_from_db": false,
                "multiline": true,
                "name": "code",
                "password": false,
                "placeholder": "",
                "required": true,
                "show": true,
                "title_case": false,
                "type": "code",
                "value": "from collections.abc import Generator\nfrom typing import Any\n\nfrom langflow.base.io.chat import ChatComponent\nfrom langflow.inputs import BoolInput\nfrom langflow.inputs.inputs import HandleInput\nfrom langflow.io import DropdownInput, MessageTextInput, Output\nfrom langflow.schema.data import Data\nfrom langflow.schema.dataframe import DataFrame\nfrom langflow.schema.message import Message\nfrom langflow.schema.properties import Source\nfrom langflow.utils.constants import (\n    MESSAGE_SENDER_AI,\n    MESSAGE_SENDER_NAME_AI,\n    MESSAGE_SENDER_USER,\n)\n\n\nclass ChatOutput(ChatComponent):\n    display_name = \"Chat Output\"\n    description = \"Display a chat message in the Playground.\"\n    icon = \"MessagesSquare\"\n    name = \"ChatOutput\"\n    minimized = True\n\n    inputs = [\n        HandleInput(\n            name=\"input_value\",\n            display_name=\"Text\",\n            info=\"Message to be passed as output.\",\n            input_types=[\"Data\", \"DataFrame\", \"Message\"],\n            required=True,\n        ),\n        BoolInput(\n            name=\"should_store_message\",\n            display_name=\"Store Messages\",\n            info=\"Store the message in the history.\",\n            value=True,\n            advanced=True,\n        ),\n        DropdownInput(\n            name=\"sender\",\n            display_name=\"Sender Type\",\n            options=[MESSAGE_SENDER_AI, MESSAGE_SENDER_USER],\n            value=MESSAGE_SENDER_AI,\n            advanced=True,\n            info=\"Type of sender.\",\n        ),\n        MessageTextInput(\n            name=\"sender_name\",\n            display_name=\"Sender Name\",\n            info=\"Name of the sender.\",\n            value=MESSAGE_SENDER_NAME_AI,\n            advanced=True,\n        ),\n        MessageTextInput(\n            name=\"session_id\",\n            display_name=\"Session ID\",\n            info=\"The session ID of the chat. If empty, the current session ID parameter will be used.\",\n            advanced=True,\n        ),\n        MessageTextInput(\n            name=\"data_template\",\n            display_name=\"Data Template\",\n            value=\"{text}\",\n            advanced=True,\n            info=\"Template to convert Data to Text. If left empty, it will be dynamically set to the Data's text key.\",\n        ),\n        MessageTextInput(\n            name=\"background_color\",\n            display_name=\"Background Color\",\n            info=\"The background color of the icon.\",\n            advanced=True,\n        ),\n        MessageTextInput(\n            name=\"chat_icon\",\n            display_name=\"Icon\",\n            info=\"The icon of the message.\",\n            advanced=True,\n        ),\n        MessageTextInput(\n            name=\"text_color\",\n            display_name=\"Text Color\",\n            info=\"The text color of the name\",\n            advanced=True,\n        ),\n        BoolInput(\n            name=\"clean_data\",\n            display_name=\"Basic Clean Data\",\n            value=True,\n            info=\"Whether to clean the data\",\n            advanced=True,\n        ),\n    ]\n    outputs = [\n        Output(\n            display_name=\"Message\",\n            name=\"message\",\n            method=\"message_response\",\n        ),\n    ]\n\n    def _build_source(self, id_: str | None, display_name: str | None, source: str | None) -> Source:\n        source_dict = {}\n        if id_:\n            source_dict[\"id\"] = id_\n        if display_name:\n            source_dict[\"display_name\"] = display_name\n        if source:\n            # Handle case where source is a ChatOpenAI object\n            if hasattr(source, \"model_name\"):\n                source_dict[\"source\"] = source.model_name\n            elif hasattr(source, \"model\"):\n                source_dict[\"source\"] = str(source.model)\n            else:\n                source_dict[\"source\"] = str(source)\n        return Source(**source_dict)\n\n    async def message_response(self) -> Message:\n        # First convert the input to string if needed\n        text = self.convert_to_string()\n        # Get source properties\n        source, icon, display_name, source_id = self.get_properties_from_source_component()\n        background_color = self.background_color\n        text_color = self.text_color\n        if self.chat_icon:\n            icon = self.chat_icon\n\n        # Create or use existing Message object\n        if isinstance(self.input_value, Message):\n            message = self.input_value\n            # Update message properties\n            message.text = text\n        else:\n            message = Message(text=text)\n\n        # Set message properties\n        message.sender = self.sender\n        message.sender_name = self.sender_name\n        message.session_id = self.session_id\n        message.flow_id = self.graph.flow_id if hasattr(self, \"graph\") else None\n        message.properties.source = self._build_source(source_id, display_name, source)\n        message.properties.icon = icon\n        message.properties.background_color = background_color\n        message.properties.text_color = text_color\n\n        # Store message if needed\n        if self.session_id and self.should_store_message:\n            stored_message = await self.send_message(message)\n            self.message.value = stored_message\n            message = stored_message\n\n        self.status = message\n        return message\n\n    def _validate_input(self) -> None:\n        \"\"\"Validate the input data and raise ValueError if invalid.\"\"\"\n        if self.input_value is None:\n            msg = \"Input data cannot be None\"\n            raise ValueError(msg)\n        if isinstance(self.input_value, list) and not all(\n            isinstance(item, Message | Data | DataFrame | str) for item in self.input_value\n        ):\n            invalid_types = [\n                type(item).__name__\n                for item in self.input_value\n                if not isinstance(item, Message | Data | DataFrame | str)\n            ]\n            msg = f\"Expected Data or DataFrame or Message or str, got {invalid_types}\"\n            raise TypeError(msg)\n        if not isinstance(\n            self.input_value,\n            Message | Data | DataFrame | str | list | Generator | type(None),\n        ):\n            type_name = type(self.input_value).__name__\n            msg = f\"Expected Data or DataFrame or Message or str, Generator or None, got {type_name}\"\n            raise TypeError(msg)\n\n    def _safe_convert(self, data: Any) -> str:\n        \"\"\"Safely convert input data to string.\"\"\"\n        try:\n            if isinstance(data, str):\n                return data\n            if isinstance(data, Message):\n                return data.get_text()\n            if isinstance(data, Data):\n                if data.get_text() is None:\n                    msg = \"Empty Data object\"\n                    raise ValueError(msg)\n                return data.get_text()\n            if isinstance(data, DataFrame):\n                if self.clean_data:\n                    # Remove empty rows\n                    data = data.dropna(how=\"all\")\n                    # Remove empty lines in each cell\n                    data = data.replace(r\"^\\s*$\", \"\", regex=True)\n                    # Replace multiple newlines with a single newline\n                    data = data.replace(r\"\\n+\", \"\\n\", regex=True)\n\n                # Replace pipe characters to avoid markdown table issues\n                processed_data = data.replace(r\"\\|\", r\"\\\\|\", regex=True)\n\n                processed_data = processed_data.map(\n                    lambda x: str(x).replace(\"\\n\", \"<br/>\") if isinstance(x, str) else x\n                )\n\n                return processed_data.to_markdown(index=False)\n            return str(data)\n        except (ValueError, TypeError, AttributeError) as e:\n            msg = f\"Error converting data: {e!s}\"\n            raise ValueError(msg) from e\n\n    def convert_to_string(self) -> str | Generator[Any, None, None]:\n        \"\"\"Convert input data to string with proper error handling.\"\"\"\n        self._validate_input()\n        if isinstance(self.input_value, list):\n            return \"\\n\".join([self._safe_convert(item) for item in self.input_value])\n        if isinstance(self.input_value, Generator):\n            return self.input_value\n        return self._safe_convert(self.input_value)\n"
              },
              "data_template": {
                "_input_type": "MessageTextInput",
                "advanced": true,
                "display_name": "Data Template",
                "dynamic": false,
                "info": "Template to convert Data to Text. If left empty, it will be dynamically set to the Data's text key.",
                "input_types": [
                  "Message"
                ],
                "list": false,
                "list_add_label": "Add More",
                "load_from_db": false,
                "name": "data_template",
                "placeholder": "",
                "required": false,
                "show": true,
                "title_case": false,
                "tool_mode": false,
                "trace_as_input": true,
                "trace_as_metadata": true,
                "type": "str",
                "value": "{text}"
              },
              "input_value": {
                "_input_type": "MessageInput",
                "advanced": false,
                "display_name": "Text",
                "dynamic": false,
                "info": "Message to be passed as output.",
                "input_types": [
                  "Data",
                  "DataFrame",
                  "Message"
                ],
                "list": false,
                "list_add_label": "Add More",
                "load_from_db": false,
                "name": "input_value",
                "placeholder": "",
                "required": true,
                "show": true,
                "title_case": false,
                "tool_mode": false,
                "trace_as_input": true,
                "trace_as_metadata": true,
                "type": "str",
                "value": ""
              },
              "sender": {
                "_input_type": "DropdownInput",
                "advanced": true,
                "combobox": false,
                "dialog_inputs": {},
                "display_name": "Sender Type",
                "dynamic": false,
                "info": "Type of sender.",
                "name": "sender",
                "options": [
                  "Machine",
                  "User"
                ],
                "options_metadata": [],
                "placeholder": "",
                "required": false,
                "show": true,
                "title_case": false,
                "tool_mode": false,
                "trace_as_metadata": true,
                "type": "str",
                "value": "Machine"
              },
              "sender_name": {
                "_input_type": "MessageTextInput",
                "advanced": true,
                "display_name": "Sender Name",
                "dynamic": false,
                "info": "Name of the sender.",
                "input_types": [
                  "Message"
                ],
                "list": false,
                "list_add_label": "Add More",
                "load_from_db": false,
                "name": "sender_name",
                "placeholder": "",
                "required": false,
                "show": true,
                "title_case": false,
                "tool_mode": false,
                "trace_as_input": true,
                "trace_as_metadata": true,
                "type": "str",
                "value": "AI"
              },
              "session_id": {
                "_input_type": "MessageTextInput",
                "advanced": true,
                "display_name": "Session ID",
                "dynamic": false,
                "info": "The session ID of the chat. If empty, the current session ID parameter will be used.",
                "input_types": [
                  "Message"
                ],
                "list": false,
                "list_add_label": "Add More",
                "load_from_db": false,
                "name": "session_id",
                "placeholder": "",
                "required": false,
                "show": true,
                "title_case": false,
                "tool_mode": false,
                "trace_as_input": true,
                "trace_as_metadata": true,
                "type": "str",
                "value": ""
              },
              "should_store_message": {
                "_input_type": "BoolInput",
                "advanced": true,
                "display_name": "Store Messages",
                "dynamic": false,
                "info": "Store the message in the history.",
                "list": false,
                "list_add_label": "Add More",
                "name": "should_store_message",
                "placeholder": "",
                "required": false,
                "show": true,
                "title_case": false,
                "tool_mode": false,
                "trace_as_metadata": true,
                "type": "bool",
                "value": true
              },
              "text_color": {
                "_input_type": "MessageTextInput",
                "advanced": true,
                "display_name": "Text Color",
                "dynamic": false,
                "info": "The text color of the name",
                "input_types": [
                  "Message"
                ],
                "list": false,
                "list_add_label": "Add More",
                "load_from_db": false,
                "name": "text_color",
                "placeholder": "",
                "required": false,
                "show": true,
                "title_case": false,
                "tool_mode": false,
                "trace_as_input": true,
                "trace_as_metadata": true,
                "type": "str",
                "value": ""
              }
            },
            "tool_mode": false
          },
          "showNode": false,
          "type": "ChatOutput"
        },
        "dragging": false,
<<<<<<< HEAD
        "id": "ChatOutput-x7zHw",
=======
        "id": "ChatOutput-E2Kiz",
>>>>>>> 24a052f7
        "measured": {
          "height": 66,
          "width": 192
        },
        "position": {
          "x": 1239.8390470797185,
          "y": 313.42117075262695
        },
        "selected": false,
        "type": "genericNode"
      },
      {
        "data": {
<<<<<<< HEAD
          "id": "TavilySearchComponent-rYJ93",
=======
          "id": "TavilySearchComponent-EKeDo",
>>>>>>> 24a052f7
          "node": {
            "base_classes": [
              "Data",
              "Message"
            ],
            "beta": false,
            "conditional_paths": [],
            "custom_fields": {},
            "description": "**Tavily AI** is a search engine optimized for LLMs and RAG,         aimed at efficient, quick, and persistent search results.",
            "display_name": "Tavily AI Search",
            "documentation": "",
            "edited": false,
            "field_order": [
              "api_key",
              "query",
              "search_depth",
              "topic",
              "time_range",
              "max_results",
              "include_images",
              "include_answer"
            ],
            "frozen": false,
            "icon": "TavilyIcon",
            "legacy": false,
            "lf_version": "1.2.0",
            "metadata": {},
            "minimized": false,
            "output_types": [],
            "outputs": [
              {
                "allows_loop": false,
                "cache": true,
                "display_name": "Toolset",
                "hidden": null,
                "method": "to_toolkit",
                "name": "component_as_tool",
                "required_inputs": null,
                "selected": "Tool",
                "tool_mode": true,
                "types": [
                  "Tool"
                ],
                "value": "__UNDEFINED__"
              }
            ],
            "pinned": false,
            "template": {
              "_type": "Component",
              "api_key": {
                "_input_type": "SecretStrInput",
                "advanced": false,
                "display_name": "Tavily API Key",
                "dynamic": false,
                "info": "Your Tavily API Key.",
                "input_types": [
                  "Message"
                ],
                "load_from_db": true,
                "name": "api_key",
                "password": true,
                "placeholder": "",
                "required": true,
                "show": true,
                "title_case": false,
                "type": "str",
                "value": "TAVILY_API_KEY"
              },
              "code": {
                "advanced": true,
                "dynamic": true,
                "fileTypes": [],
                "file_path": "",
                "info": "",
                "list": false,
                "load_from_db": false,
                "multiline": true,
                "name": "code",
                "password": false,
                "placeholder": "",
                "required": true,
                "show": true,
                "title_case": false,
                "type": "code",
                "value": "import httpx\nfrom loguru import logger\n\nfrom langflow.custom import Component\nfrom langflow.helpers.data import data_to_text\nfrom langflow.io import BoolInput, DropdownInput, IntInput, MessageTextInput, Output, SecretStrInput\nfrom langflow.schema import Data\nfrom langflow.schema.message import Message\n\n\nclass TavilySearchComponent(Component):\n    display_name = \"Tavily AI Search\"\n    description = \"\"\"**Tavily AI** is a search engine optimized for LLMs and RAG, \\\n        aimed at efficient, quick, and persistent search results.\"\"\"\n    icon = \"TavilyIcon\"\n\n    inputs = [\n        SecretStrInput(\n            name=\"api_key\",\n            display_name=\"Tavily API Key\",\n            required=True,\n            info=\"Your Tavily API Key.\",\n        ),\n        MessageTextInput(\n            name=\"query\",\n            display_name=\"Search Query\",\n            info=\"The search query you want to execute with Tavily.\",\n            tool_mode=True,\n        ),\n        DropdownInput(\n            name=\"search_depth\",\n            display_name=\"Search Depth\",\n            info=\"The depth of the search.\",\n            options=[\"basic\", \"advanced\"],\n            value=\"advanced\",\n            advanced=True,\n        ),\n        DropdownInput(\n            name=\"topic\",\n            display_name=\"Search Topic\",\n            info=\"The category of the search.\",\n            options=[\"general\", \"news\"],\n            value=\"general\",\n            advanced=True,\n        ),\n        DropdownInput(\n            name=\"time_range\",\n            display_name=\"Time Range\",\n            info=\"The time range back from the current date to include in the search results.\",\n            options=[\"day\", \"week\", \"month\", \"year\"],\n            value=None,\n            advanced=True,\n            combobox=True,\n        ),\n        IntInput(\n            name=\"max_results\",\n            display_name=\"Max Results\",\n            info=\"The maximum number of search results to return.\",\n            value=5,\n            advanced=True,\n        ),\n        BoolInput(\n            name=\"include_images\",\n            display_name=\"Include Images\",\n            info=\"Include a list of query-related images in the response.\",\n            value=True,\n            advanced=True,\n        ),\n        BoolInput(\n            name=\"include_answer\",\n            display_name=\"Include Answer\",\n            info=\"Include a short answer to original query.\",\n            value=True,\n            advanced=True,\n        ),\n    ]\n\n    outputs = [\n        Output(display_name=\"Data\", name=\"data\", method=\"fetch_content\"),\n        Output(display_name=\"Text\", name=\"text\", method=\"fetch_content_text\"),\n    ]\n\n    def fetch_content(self) -> list[Data]:\n        try:\n            url = \"https://api.tavily.com/search\"\n            headers = {\n                \"content-type\": \"application/json\",\n                \"accept\": \"application/json\",\n            }\n            payload = {\n                \"api_key\": self.api_key,\n                \"query\": self.query,\n                \"search_depth\": self.search_depth,\n                \"topic\": self.topic,\n                \"max_results\": self.max_results,\n                \"include_images\": self.include_images,\n                \"include_answer\": self.include_answer,\n                \"time_range\": self.time_range,\n            }\n\n            with httpx.Client() as client:\n                response = client.post(url, json=payload, headers=headers)\n\n            response.raise_for_status()\n            search_results = response.json()\n\n            data_results = []\n\n            if self.include_answer and search_results.get(\"answer\"):\n                data_results.append(Data(text=search_results[\"answer\"]))\n\n            for result in search_results.get(\"results\", []):\n                content = result.get(\"content\", \"\")\n                data_results.append(\n                    Data(\n                        text=content,\n                        data={\n                            \"title\": result.get(\"title\"),\n                            \"url\": result.get(\"url\"),\n                            \"content\": content,\n                            \"score\": result.get(\"score\"),\n                        },\n                    )\n                )\n\n            if self.include_images and search_results.get(\"images\"):\n                data_results.append(Data(text=\"Images found\", data={\"images\": search_results[\"images\"]}))\n        except httpx.HTTPStatusError as exc:\n            error_message = f\"HTTP error occurred: {exc.response.status_code} - {exc.response.text}\"\n            logger.error(error_message)\n            return [Data(text=error_message, data={\"error\": error_message})]\n        except httpx.RequestError as exc:\n            error_message = f\"Request error occurred: {exc}\"\n            logger.error(error_message)\n            return [Data(text=error_message, data={\"error\": error_message})]\n        except ValueError as exc:\n            error_message = f\"Invalid response format: {exc}\"\n            logger.error(error_message)\n            return [Data(text=error_message, data={\"error\": error_message})]\n        else:\n            self.status = data_results\n            return data_results\n\n    def fetch_content_text(self) -> Message:\n        data = self.fetch_content()\n        result_string = data_to_text(\"{text}\", data)\n        self.status = result_string\n        return Message(text=result_string)\n"
              },
              "include_answer": {
                "_input_type": "BoolInput",
                "advanced": true,
                "display_name": "Include Answer",
                "dynamic": false,
                "info": "Include a short answer to original query.",
                "list": false,
                "list_add_label": "Add More",
                "name": "include_answer",
                "placeholder": "",
                "required": false,
                "show": true,
                "title_case": false,
                "tool_mode": false,
                "trace_as_metadata": true,
                "type": "bool",
                "value": true
              },
              "include_images": {
                "_input_type": "BoolInput",
                "advanced": true,
                "display_name": "Include Images",
                "dynamic": false,
                "info": "Include a list of query-related images in the response.",
                "list": false,
                "list_add_label": "Add More",
                "name": "include_images",
                "placeholder": "",
                "required": false,
                "show": true,
                "title_case": false,
                "tool_mode": false,
                "trace_as_metadata": true,
                "type": "bool",
                "value": true
              },
              "max_results": {
                "_input_type": "IntInput",
                "advanced": true,
                "display_name": "Max Results",
                "dynamic": false,
                "info": "The maximum number of search results to return.",
                "list": false,
                "list_add_label": "Add More",
                "name": "max_results",
                "placeholder": "",
                "required": false,
                "show": true,
                "title_case": false,
                "tool_mode": false,
                "trace_as_metadata": true,
                "type": "int",
                "value": 5
              },
              "query": {
                "_input_type": "MessageTextInput",
                "advanced": false,
                "display_name": "Search Query",
                "dynamic": false,
                "info": "The search query you want to execute with Tavily.",
                "input_types": [
                  "Message"
                ],
                "list": false,
                "list_add_label": "Add More",
                "load_from_db": false,
                "name": "query",
                "placeholder": "",
                "required": false,
                "show": true,
                "title_case": false,
                "tool_mode": true,
                "trace_as_input": true,
                "trace_as_metadata": true,
                "type": "str",
                "value": ""
              },
              "search_depth": {
                "_input_type": "DropdownInput",
                "advanced": true,
                "combobox": false,
                "dialog_inputs": {},
                "display_name": "Search Depth",
                "dynamic": false,
                "info": "The depth of the search.",
                "name": "search_depth",
                "options": [
                  "basic",
                  "advanced"
                ],
                "options_metadata": [],
                "placeholder": "",
                "required": false,
                "show": true,
                "title_case": false,
                "tool_mode": false,
                "trace_as_metadata": true,
                "type": "str",
                "value": "advanced"
              },
              "time_range": {
                "_input_type": "DropdownInput",
                "advanced": true,
                "combobox": true,
                "dialog_inputs": {},
                "display_name": "Time Range",
                "dynamic": false,
                "info": "The time range back from the current date to include in the search results.",
                "name": "time_range",
                "options": [
                  "day",
                  "week",
                  "month",
                  "year"
                ],
                "options_metadata": [],
                "placeholder": "",
                "required": false,
                "show": true,
                "title_case": false,
                "tool_mode": false,
                "trace_as_metadata": true,
                "type": "str"
              },
              "tools_metadata": {
                "_input_type": "TableInput",
                "advanced": false,
                "display_name": "Edit tools",
                "dynamic": false,
                "info": "",
                "is_list": true,
                "list_add_label": "Add More",
                "name": "tools_metadata",
                "placeholder": "",
                "real_time_refresh": true,
                "required": false,
                "show": true,
                "table_icon": "Hammer",
                "table_options": {
                  "block_add": true,
                  "block_delete": true,
                  "block_edit": true,
                  "block_filter": true,
                  "block_hide": true,
                  "block_select": true,
                  "block_sort": true,
                  "description": "Modify tool names and descriptions to help agents understand when to use each tool.",
                  "field_parsers": {
                    "commands": "commands",
                    "name": [
                      "snake_case",
                      "no_blank"
                    ]
                  },
                  "hide_options": true
                },
                "table_schema": {
                  "columns": [
                    {
                      "default": "None",
                      "description": "Specify the name of the tool.",
                      "disable_edit": false,
                      "display_name": "Tool Name",
                      "edit_mode": "inline",
                      "filterable": false,
                      "formatter": "text",
                      "hidden": false,
                      "name": "name",
                      "sortable": false,
                      "type": "str"
                    },
                    {
                      "default": "None",
                      "description": "Describe the purpose of the tool.",
                      "disable_edit": false,
                      "display_name": "Tool Description",
                      "edit_mode": "popover",
                      "filterable": false,
                      "formatter": "text",
                      "hidden": false,
                      "name": "description",
                      "sortable": false,
                      "type": "str"
                    },
                    {
                      "default": "None",
                      "description": "The default identifiers for the tools and cannot be changed.",
                      "disable_edit": true,
                      "display_name": "Tool Identifiers",
                      "edit_mode": "inline",
                      "filterable": false,
                      "formatter": "text",
                      "hidden": true,
                      "name": "tags",
                      "sortable": false,
                      "type": "str"
                    }
                  ]
                },
                "title_case": false,
                "tool_mode": false,
                "trace_as_metadata": true,
                "trigger_icon": "Hammer",
                "trigger_text": "",
                "type": "table",
                "value": [
                  {
                    "description": "fetch_content(api_key: Message) - **Tavily AI** is a search engine optimized for LLMs and RAG,         aimed at efficient, quick, and persistent search results.",
                    "name": "TavilySearchComponent-fetch_content",
                    "tags": [
                      "TavilySearchComponent-fetch_content"
                    ]
                  },
                  {
                    "description": "fetch_content_text(api_key: Message) - **Tavily AI** is a search engine optimized for LLMs and RAG,         aimed at efficient, quick, and persistent search results.",
                    "name": "TavilySearchComponent-fetch_content_text",
                    "tags": [
                      "TavilySearchComponent-fetch_content_text"
                    ]
                  }
                ]
              },
              "topic": {
                "_input_type": "DropdownInput",
                "advanced": true,
                "combobox": false,
                "dialog_inputs": {},
                "display_name": "Search Topic",
                "dynamic": false,
                "info": "The category of the search.",
                "name": "topic",
                "options": [
                  "general",
                  "news"
                ],
                "options_metadata": [],
                "placeholder": "",
                "required": false,
                "show": true,
                "title_case": false,
                "tool_mode": false,
                "trace_as_metadata": true,
                "type": "str",
                "value": "general"
              }
            },
            "tool_mode": true
          },
          "showNode": true,
          "type": "TavilySearchComponent"
        },
        "dragging": false,
<<<<<<< HEAD
        "id": "TavilySearchComponent-rYJ93",
=======
        "id": "TavilySearchComponent-EKeDo",
>>>>>>> 24a052f7
        "measured": {
          "height": 437,
          "width": 320
        },
        "position": {
          "x": 39.12408438765479,
          "y": 180.97658284912208
        },
        "selected": true,
        "type": "genericNode"
      },
      {
        "data": {
          "description": "Uses AgentQL API to extract structured data from a given URL.",
          "display_name": "AgentQL Query Data",
<<<<<<< HEAD
          "id": "AgentQL-SX5lE",
=======
          "id": "AgentQL-BPZh4",
>>>>>>> 24a052f7
          "node": {
            "base_classes": [
              "Data"
            ],
            "beta": false,
            "conditional_paths": [],
            "custom_fields": {},
            "description": "Extracts structured data from a web page using an AgentQL query or a Natural Language description.",
            "display_name": "Extract Web Data",
            "documentation": "https://docs.agentql.com/rest-api/api-reference",
            "edited": false,
            "field_order": [
              "api_key",
              "url",
              "query",
              "prompt",
              "is_stealth_mode_enabled",
              "timeout",
              "mode",
              "wait_for",
              "is_scroll_to_bottom_enabled",
              "is_screenshot_enabled"
            ],
            "frozen": false,
            "icon": "AgentQL",
            "legacy": false,
            "lf_version": "1.2.0",
            "metadata": {},
            "minimized": false,
            "output_types": [],
            "outputs": [
              {
                "allows_loop": false,
                "cache": true,
                "display_name": "Toolset",
                "hidden": null,
                "method": "to_toolkit",
                "name": "component_as_tool",
                "options": null,
                "required_inputs": null,
                "selected": "Tool",
                "tool_mode": true,
                "types": [
                  "Tool"
                ],
                "value": "__UNDEFINED__"
              }
            ],
            "pinned": false,
            "template": {
              "_type": "Component",
              "api_key": {
                "_input_type": "SecretStrInput",
                "advanced": false,
                "display_name": "API Key",
                "dynamic": false,
                "info": "Your AgentQL API key from dev.agentql.com",
                "input_types": [
                  "Message"
                ],
                "load_from_db": true,
                "name": "api_key",
                "password": true,
                "placeholder": "",
                "required": true,
                "show": true,
                "title_case": false,
                "type": "str",
                "value": "AGENTQL_API_KEY"
              },
              "code": {
                "advanced": true,
                "dynamic": true,
                "fileTypes": [],
                "file_path": "",
                "info": "",
                "list": false,
                "load_from_db": false,
                "multiline": true,
                "name": "code",
                "password": false,
                "placeholder": "",
                "required": true,
                "show": true,
                "title_case": false,
                "type": "code",
                "value": "import httpx\nfrom loguru import logger\n\nfrom langflow.custom import Component\nfrom langflow.field_typing.range_spec import RangeSpec\nfrom langflow.io import (\n    BoolInput,\n    DropdownInput,\n    IntInput,\n    MessageTextInput,\n    MultilineInput,\n    Output,\n    SecretStrInput,\n)\nfrom langflow.schema import Data\n\n\nclass AgentQL(Component):\n    display_name = \"Extract Web Data\"\n    description = \"Extracts structured data from a web page using an AgentQL query or a Natural Language description.\"\n    documentation: str = \"https://docs.agentql.com/rest-api/api-reference\"\n    icon = \"AgentQL\"\n    name = \"AgentQL\"\n\n    inputs = [\n        SecretStrInput(\n            name=\"api_key\",\n            display_name=\"API Key\",\n            required=True,\n            password=True,\n            info=\"Your AgentQL API key from dev.agentql.com\",\n        ),\n        MessageTextInput(\n            name=\"url\",\n            display_name=\"URL\",\n            required=True,\n            info=\"The URL of the public web page you want to extract data from.\",\n            tool_mode=True,\n        ),\n        MultilineInput(\n            name=\"query\",\n            display_name=\"AgentQL Query\",\n            required=False,\n            info=\"The AgentQL query to execute. Learn more at https://docs.agentql.com/agentql-query or use a prompt.\",\n            tool_mode=True,\n        ),\n        MultilineInput(\n            name=\"prompt\",\n            display_name=\"Prompt\",\n            required=False,\n            info=\"A Natural Language description of the data to extract from the page. Alternative to AgentQL query.\",\n            tool_mode=True,\n        ),\n        BoolInput(\n            name=\"is_stealth_mode_enabled\",\n            display_name=\"Enable Stealth Mode (Beta)\",\n            info=\"Enable experimental anti-bot evasion strategies. May not work for all websites at all times.\",\n            value=False,\n            advanced=True,\n        ),\n        IntInput(\n            name=\"timeout\",\n            display_name=\"Timeout\",\n            info=\"Seconds to wait for a request.\",\n            value=900,\n            advanced=True,\n        ),\n        DropdownInput(\n            name=\"mode\",\n            display_name=\"Request Mode\",\n            info=\"'standard' uses deep data analysis, while 'fast' trades some depth of analysis for speed.\",\n            options=[\"fast\", \"standard\"],\n            value=\"fast\",\n            advanced=True,\n        ),\n        IntInput(\n            name=\"wait_for\",\n            display_name=\"Wait For\",\n            info=\"Seconds to wait for the page to load before extracting data.\",\n            value=0,\n            range_spec=RangeSpec(min=0, max=10, step_type=\"int\"),\n            advanced=True,\n        ),\n        BoolInput(\n            name=\"is_scroll_to_bottom_enabled\",\n            display_name=\"Enable scroll to bottom\",\n            info=\"Scroll to bottom of the page before extracting data.\",\n            value=False,\n            advanced=True,\n        ),\n        BoolInput(\n            name=\"is_screenshot_enabled\",\n            display_name=\"Enable screenshot\",\n            info=\"Take a screenshot before extracting data. Returned in 'metadata' as a Base64 string.\",\n            value=False,\n            advanced=True,\n        ),\n    ]\n\n    outputs = [\n        Output(display_name=\"Data\", name=\"data\", method=\"build_output\"),\n    ]\n\n    def build_output(self) -> Data:\n        endpoint = \"https://api.agentql.com/v1/query-data\"\n        headers = {\n            \"X-API-Key\": self.api_key,\n            \"Content-Type\": \"application/json\",\n            \"X-TF-Request-Origin\": \"langflow\",\n        }\n\n        payload = {\n            \"url\": self.url,\n            \"query\": self.query,\n            \"prompt\": self.prompt,\n            \"params\": {\n                \"mode\": self.mode,\n                \"wait_for\": self.wait_for,\n                \"is_scroll_to_bottom_enabled\": self.is_scroll_to_bottom_enabled,\n                \"is_screenshot_enabled\": self.is_screenshot_enabled,\n            },\n            \"metadata\": {\n                \"experimental_stealth_mode_enabled\": self.is_stealth_mode_enabled,\n            },\n        }\n\n        if not self.prompt and not self.query:\n            self.status = \"Either Query or Prompt must be provided.\"\n            raise ValueError(self.status)\n        if self.prompt and self.query:\n            self.status = \"Both Query and Prompt can't be provided at the same time.\"\n            raise ValueError(self.status)\n\n        try:\n            response = httpx.post(endpoint, headers=headers, json=payload, timeout=self.timeout)\n            response.raise_for_status()\n\n            json = response.json()\n            data = Data(result=json[\"data\"], metadata=json[\"metadata\"])\n\n        except httpx.HTTPStatusError as e:\n            response = e.response\n            if response.status_code == httpx.codes.UNAUTHORIZED:\n                self.status = \"Please, provide a valid API Key. You can create one at https://dev.agentql.com.\"\n            else:\n                try:\n                    error_json = response.json()\n                    logger.error(\n                        f\"Failure response: '{response.status_code} {response.reason_phrase}' with body: {error_json}\"\n                    )\n                    msg = error_json[\"error_info\"] if \"error_info\" in error_json else error_json[\"detail\"]\n                except (ValueError, TypeError):\n                    msg = f\"HTTP {e}.\"\n                self.status = msg\n            raise ValueError(self.status) from e\n\n        else:\n            self.status = data\n            return data\n"
              },
              "is_screenshot_enabled": {
                "_input_type": "BoolInput",
                "advanced": true,
                "display_name": "Enable screenshot",
                "dynamic": false,
                "info": "Take a screenshot before extracting data. Returned in 'metadata' as a Base64 string.",
                "list": false,
                "list_add_label": "Add More",
                "name": "is_screenshot_enabled",
                "placeholder": "",
                "required": false,
                "show": true,
                "title_case": false,
                "tool_mode": false,
                "trace_as_metadata": true,
                "type": "bool",
                "value": false
              },
              "is_scroll_to_bottom_enabled": {
                "_input_type": "BoolInput",
                "advanced": true,
                "display_name": "Enable scroll to bottom",
                "dynamic": false,
                "info": "Scroll to bottom of the page before extracting data.",
                "list": false,
                "list_add_label": "Add More",
                "name": "is_scroll_to_bottom_enabled",
                "placeholder": "",
                "required": false,
                "show": true,
                "title_case": false,
                "tool_mode": false,
                "trace_as_metadata": true,
                "type": "bool",
                "value": false
              },
              "is_stealth_mode_enabled": {
                "_input_type": "BoolInput",
                "advanced": true,
                "display_name": "Enable Stealth Mode (Beta)",
                "dynamic": false,
                "info": "Enable experimental anti-bot evasion strategies. May not work for all websites at all times.",
                "list": false,
                "list_add_label": "Add More",
                "name": "is_stealth_mode_enabled",
                "placeholder": "",
                "required": false,
                "show": true,
                "title_case": false,
                "tool_mode": false,
                "trace_as_metadata": true,
                "type": "bool",
                "value": false
              },
              "mode": {
                "_input_type": "DropdownInput",
                "advanced": true,
                "combobox": false,
                "dialog_inputs": {},
                "display_name": "Request Mode",
                "dynamic": false,
                "info": "'standard' uses deep data analysis, while 'fast' trades some depth of analysis for speed.",
                "name": "mode",
                "options": [
                  "fast",
                  "standard"
                ],
                "options_metadata": [],
                "placeholder": "",
                "required": false,
                "show": true,
                "title_case": false,
                "tool_mode": false,
                "trace_as_metadata": true,
                "type": "str",
                "value": "fast"
              },
              "prompt": {
                "_input_type": "MultilineInput",
                "advanced": false,
                "copy_field": false,
                "display_name": "Prompt",
                "dynamic": false,
                "info": "A Natural Language description of the data to extract from the page. Alternative to AgentQL query.",
                "input_types": [
                  "Message"
                ],
                "list": false,
                "list_add_label": "Add More",
                "load_from_db": false,
                "multiline": true,
                "name": "prompt",
                "placeholder": "",
                "required": false,
                "show": true,
                "title_case": false,
                "tool_mode": true,
                "trace_as_input": true,
                "trace_as_metadata": true,
                "type": "str",
                "value": ""
              },
              "query": {
                "_input_type": "MultilineInput",
                "advanced": false,
                "copy_field": false,
                "display_name": "AgentQL Query",
                "dynamic": false,
                "info": "The AgentQL query to execute. Learn more at https://docs.agentql.com/agentql-query or use a prompt.",
                "input_types": [
                  "Message"
                ],
                "list": false,
                "list_add_label": "Add More",
                "load_from_db": false,
                "multiline": true,
                "name": "query",
                "placeholder": "",
                "required": false,
                "show": true,
                "title_case": false,
                "tool_mode": true,
                "trace_as_input": true,
                "trace_as_metadata": true,
                "type": "str",
                "value": ""
              },
              "timeout": {
                "_input_type": "IntInput",
                "advanced": true,
                "display_name": "Timeout",
                "dynamic": false,
                "info": "Seconds to wait for a request.",
                "list": false,
                "list_add_label": "Add More",
                "name": "timeout",
                "placeholder": "",
                "required": false,
                "show": true,
                "title_case": false,
                "tool_mode": false,
                "trace_as_metadata": true,
                "type": "int",
                "value": 900
              },
              "tools_metadata": {
                "_input_type": "TableInput",
                "advanced": false,
                "display_name": "Edit tools",
                "dynamic": false,
                "info": "",
                "is_list": true,
                "list_add_label": "Add More",
                "name": "tools_metadata",
                "placeholder": "",
                "real_time_refresh": true,
                "required": false,
                "show": true,
                "table_icon": "Hammer",
                "table_options": {
                  "block_add": true,
                  "block_delete": true,
                  "block_edit": true,
                  "block_filter": true,
                  "block_hide": true,
                  "block_select": true,
                  "block_sort": true,
                  "description": "Modify tool names and descriptions to help agents understand when to use each tool.",
                  "field_parsers": {
                    "commands": "commands",
                    "name": [
                      "snake_case",
                      "no_blank"
                    ]
                  },
                  "hide_options": true
                },
                "table_schema": {
                  "columns": [
                    {
                      "default": "None",
                      "description": "Specify the name of the tool.",
                      "disable_edit": false,
                      "display_name": "Tool Name",
                      "edit_mode": "inline",
                      "filterable": false,
                      "formatter": "text",
                      "hidden": false,
                      "name": "name",
                      "sortable": false,
                      "type": "str"
                    },
                    {
                      "default": "None",
                      "description": "Describe the purpose of the tool.",
                      "disable_edit": false,
                      "display_name": "Tool Description",
                      "edit_mode": "popover",
                      "filterable": false,
                      "formatter": "text",
                      "hidden": false,
                      "name": "description",
                      "sortable": false,
                      "type": "str"
                    },
                    {
                      "default": "None",
                      "description": "The default identifiers for the tools and cannot be changed.",
                      "disable_edit": true,
                      "display_name": "Tool Identifiers",
                      "edit_mode": "inline",
                      "filterable": false,
                      "formatter": "text",
                      "hidden": true,
                      "name": "tags",
                      "sortable": false,
                      "type": "str"
                    },
                    {
                      "default": true,
                      "description": "Indicates whether the tool is currently active. Set to True to activate this tool.",
                      "disable_edit": false,
                      "display_name": "Enable",
                      "edit_mode": "popover",
                      "filterable": true,
                      "formatter": "boolean",
                      "hidden": false,
                      "name": "status",
                      "sortable": true,
                      "type": "boolean"
                    }
                  ]
                },
                "title_case": false,
                "tool_mode": false,
                "trace_as_metadata": true,
                "trigger_icon": "Hammer",
                "trigger_text": "",
                "type": "table",
                "value": [
                  {
                    "description": "build_output(api_key: Message, url: Message) - Extracts structured data from a web page using an AgentQL query or a Natural Language description.",
                    "name": "AgentQL-build_output",
                    "status": true,
                    "tags": [
                      "AgentQL-build_output"
                    ]
                  }
                ]
              },
              "url": {
                "_input_type": "MessageTextInput",
                "advanced": false,
                "display_name": "URL",
                "dynamic": false,
                "info": "The URL of the public web page you want to extract data from.",
                "input_types": [
                  "Message"
                ],
                "list": false,
                "list_add_label": "Add More",
                "load_from_db": false,
                "name": "url",
                "placeholder": "",
                "required": true,
                "show": true,
                "title_case": false,
                "tool_mode": true,
                "trace_as_input": true,
                "trace_as_metadata": true,
                "type": "str",
                "value": ""
              },
              "wait_for": {
                "_input_type": "IntInput",
                "advanced": true,
                "display_name": "Wait For",
                "dynamic": false,
                "info": "Seconds to wait for the page to load before extracting data.",
                "list": false,
                "list_add_label": "Add More",
                "name": "wait_for",
                "placeholder": "",
                "range_spec": {
                  "max": 10,
                  "min": 0,
                  "step": 0.1,
                  "step_type": "int"
                },
                "required": false,
                "show": true,
                "title_case": false,
                "tool_mode": false,
                "trace_as_metadata": true,
                "type": "int",
                "value": 0
              }
            },
            "tool_mode": true
          },
          "showNode": true,
          "type": "AgentQL"
        },
        "dragging": false,
<<<<<<< HEAD
        "id": "AgentQL-SX5lE",
=======
        "id": "AgentQL-BPZh4",
>>>>>>> 24a052f7
        "measured": {
          "height": 602,
          "width": 320
        },
        "position": {
<<<<<<< HEAD
          "x": 331.42030247682777,
          "y": -359.7956260200852
=======
          "x": 419.9837597695889,
          "y": 103.27516079272866
>>>>>>> 24a052f7
        },
        "selected": false,
        "type": "genericNode"
      },
      {
        "data": {
<<<<<<< HEAD
          "id": "Agent-6kg5B",
=======
          "id": "Agent-Bh2Yb",
>>>>>>> 24a052f7
          "node": {
            "base_classes": [
              "Message"
            ],
            "beta": false,
            "conditional_paths": [],
            "custom_fields": {},
            "description": "Define the agent's instructions, then enter a task to complete using tools.",
            "display_name": "Agent",
            "documentation": "",
            "edited": false,
            "field_order": [
              "agent_llm",
              "max_tokens",
              "model_kwargs",
              "json_mode",
              "model_name",
              "openai_api_base",
              "api_key",
              "temperature",
              "seed",
              "max_retries",
              "timeout",
              "system_prompt",
              "tools",
              "input_value",
              "handle_parsing_errors",
              "verbose",
              "max_iterations",
              "agent_description",
              "memory",
              "sender",
              "sender_name",
              "n_messages",
              "session_id",
              "order",
              "template",
              "add_current_date_tool"
            ],
            "frozen": false,
            "icon": "bot",
            "legacy": false,
            "lf_version": "1.2.0",
            "metadata": {},
            "minimized": false,
            "output_types": [],
            "outputs": [
              {
                "allows_loop": false,
                "cache": true,
                "display_name": "Response",
                "method": "message_response",
                "name": "response",
                "selected": "Message",
                "tool_mode": true,
                "types": [
                  "Message"
                ],
                "value": "__UNDEFINED__"
              }
            ],
            "pinned": false,
            "template": {
              "_type": "Component",
              "add_current_date_tool": {
                "_input_type": "BoolInput",
                "advanced": true,
                "display_name": "Current Date",
                "dynamic": false,
                "info": "If true, will add a tool to the agent that returns the current date.",
                "list": false,
                "list_add_label": "Add More",
                "name": "add_current_date_tool",
                "placeholder": "",
                "required": false,
                "show": true,
                "title_case": false,
                "tool_mode": false,
                "trace_as_metadata": true,
                "type": "bool",
                "value": true
              },
              "agent_description": {
                "_input_type": "MultilineInput",
                "advanced": true,
                "display_name": "Agent Description [Deprecated]",
                "dynamic": false,
                "info": "The description of the agent. This is only used when in Tool Mode. Defaults to 'A helpful assistant with access to the following tools:' and tools are added dynamically. This feature is deprecated and will be removed in future versions.",
                "input_types": [
                  "Message"
                ],
                "list": false,
                "list_add_label": "Add More",
                "load_from_db": false,
                "multiline": true,
                "name": "agent_description",
                "placeholder": "",
                "required": false,
                "show": true,
                "title_case": false,
                "tool_mode": false,
                "trace_as_input": true,
                "trace_as_metadata": true,
                "type": "str",
                "value": "A helpful assistant with access to the following tools:"
              },
              "agent_llm": {
                "_input_type": "DropdownInput",
                "advanced": false,
                "combobox": false,
                "dialog_inputs": {},
                "display_name": "Model Provider",
                "dynamic": false,
                "info": "The provider of the language model that the agent will use to generate responses.",
                "input_types": [],
                "name": "agent_llm",
                "options": [
                  "Amazon Bedrock",
                  "Anthropic",
                  "Azure OpenAI",
                  "Google Generative AI",
                  "Groq",
                  "NVIDIA",
                  "OpenAI",
                  "SambaNova",
                  "Custom"
                ],
                "options_metadata": [],
                "placeholder": "",
                "real_time_refresh": true,
                "required": false,
                "show": true,
                "title_case": false,
                "tool_mode": false,
                "trace_as_metadata": true,
                "type": "str",
                "value": "OpenAI"
              },
              "api_key": {
                "_input_type": "SecretStrInput",
                "advanced": false,
                "display_name": "OpenAI API Key",
                "dynamic": false,
                "info": "The OpenAI API Key to use for the OpenAI model.",
                "input_types": [
                  "Message"
                ],
                "load_from_db": true,
                "name": "api_key",
                "password": true,
                "placeholder": "",
                "required": true,
                "show": true,
                "title_case": false,
                "type": "str",
                "value": "OPENAI_API_KEY"
              },
              "code": {
                "advanced": true,
                "dynamic": true,
                "fileTypes": [],
                "file_path": "",
                "info": "",
                "list": false,
                "load_from_db": false,
                "multiline": true,
                "name": "code",
                "password": false,
                "placeholder": "",
                "required": true,
                "show": true,
                "title_case": false,
                "type": "code",
                "value": "from langchain_core.tools import StructuredTool\n\nfrom langflow.base.agents.agent import LCToolsAgentComponent\nfrom langflow.base.agents.events import ExceptionWithMessageError\nfrom langflow.base.models.model_input_constants import (\n    ALL_PROVIDER_FIELDS,\n    MODEL_DYNAMIC_UPDATE_FIELDS,\n    MODEL_PROVIDERS_DICT,\n    MODELS_METADATA,\n)\nfrom langflow.base.models.model_utils import get_model_name\nfrom langflow.components.helpers import CurrentDateComponent\nfrom langflow.components.helpers.memory import MemoryComponent\nfrom langflow.components.langchain_utilities.tool_calling import ToolCallingAgentComponent\nfrom langflow.custom.utils import update_component_build_config\nfrom langflow.io import BoolInput, DropdownInput, MultilineInput, Output\nfrom langflow.logging import logger\nfrom langflow.schema.dotdict import dotdict\nfrom langflow.schema.message import Message\n\n\ndef set_advanced_true(component_input):\n    component_input.advanced = True\n    return component_input\n\n\nclass AgentComponent(ToolCallingAgentComponent):\n    display_name: str = \"Agent\"\n    description: str = \"Define the agent's instructions, then enter a task to complete using tools.\"\n    icon = \"bot\"\n    beta = False\n    name = \"Agent\"\n\n    memory_inputs = [set_advanced_true(component_input) for component_input in MemoryComponent().inputs]\n\n    inputs = [\n        DropdownInput(\n            name=\"agent_llm\",\n            display_name=\"Model Provider\",\n            info=\"The provider of the language model that the agent will use to generate responses.\",\n            options=[*sorted(MODEL_PROVIDERS_DICT.keys()), \"Custom\"],\n            value=\"OpenAI\",\n            real_time_refresh=True,\n            input_types=[],\n            options_metadata=[MODELS_METADATA[key] for key in sorted(MODELS_METADATA.keys())] + [{\"icon\": \"brain\"}],\n        ),\n        *MODEL_PROVIDERS_DICT[\"OpenAI\"][\"inputs\"],\n        MultilineInput(\n            name=\"system_prompt\",\n            display_name=\"Agent Instructions\",\n            info=\"System Prompt: Initial instructions and context provided to guide the agent's behavior.\",\n            value=\"You are a helpful assistant that can use tools to answer questions and perform tasks.\",\n            advanced=False,\n        ),\n        *LCToolsAgentComponent._base_inputs,\n        *memory_inputs,\n        BoolInput(\n            name=\"add_current_date_tool\",\n            display_name=\"Current Date\",\n            advanced=True,\n            info=\"If true, will add a tool to the agent that returns the current date.\",\n            value=True,\n        ),\n    ]\n    outputs = [Output(name=\"response\", display_name=\"Response\", method=\"message_response\")]\n\n    async def message_response(self) -> Message:\n        try:\n            # Get LLM model and validate\n            llm_model, display_name = self.get_llm()\n            if llm_model is None:\n                msg = \"No language model selected. Please choose a model to proceed.\"\n                raise ValueError(msg)\n            self.model_name = get_model_name(llm_model, display_name=display_name)\n\n            # Get memory data\n            self.chat_history = await self.get_memory_data()\n\n            # Add current date tool if enabled\n            if self.add_current_date_tool:\n                if not isinstance(self.tools, list):  # type: ignore[has-type]\n                    self.tools = []\n                current_date_tool = (await CurrentDateComponent(**self.get_base_args()).to_toolkit()).pop(0)\n                if not isinstance(current_date_tool, StructuredTool):\n                    msg = \"CurrentDateComponent must be converted to a StructuredTool\"\n                    raise TypeError(msg)\n                self.tools.append(current_date_tool)\n\n            # Validate tools\n            if not self.tools:\n                msg = \"Tools are required to run the agent. Please add at least one tool.\"\n                raise ValueError(msg)\n\n            # Set up and run agent\n            self.set(\n                llm=llm_model,\n                tools=self.tools,\n                chat_history=self.chat_history,\n                input_value=self.input_value,\n                system_prompt=self.system_prompt,\n            )\n            agent = self.create_agent_runnable()\n            return await self.run_agent(agent)\n\n        except (ValueError, TypeError, KeyError) as e:\n            logger.error(f\"{type(e).__name__}: {e!s}\")\n            raise\n        except ExceptionWithMessageError as e:\n            logger.error(f\"ExceptionWithMessageError occurred: {e}\")\n            raise\n        except Exception as e:\n            logger.error(f\"Unexpected error: {e!s}\")\n            raise\n\n    async def get_memory_data(self):\n        memory_kwargs = {\n            component_input.name: getattr(self, f\"{component_input.name}\") for component_input in self.memory_inputs\n        }\n        # filter out empty values\n        memory_kwargs = {k: v for k, v in memory_kwargs.items() if v}\n\n        return await MemoryComponent(**self.get_base_args()).set(**memory_kwargs).retrieve_messages()\n\n    def get_llm(self):\n        if not isinstance(self.agent_llm, str):\n            return self.agent_llm, None\n\n        try:\n            provider_info = MODEL_PROVIDERS_DICT.get(self.agent_llm)\n            if not provider_info:\n                msg = f\"Invalid model provider: {self.agent_llm}\"\n                raise ValueError(msg)\n\n            component_class = provider_info.get(\"component_class\")\n            display_name = component_class.display_name\n            inputs = provider_info.get(\"inputs\")\n            prefix = provider_info.get(\"prefix\", \"\")\n\n            return self._build_llm_model(component_class, inputs, prefix), display_name\n\n        except Exception as e:\n            logger.error(f\"Error building {self.agent_llm} language model: {e!s}\")\n            msg = f\"Failed to initialize language model: {e!s}\"\n            raise ValueError(msg) from e\n\n    def _build_llm_model(self, component, inputs, prefix=\"\"):\n        model_kwargs = {input_.name: getattr(self, f\"{prefix}{input_.name}\") for input_ in inputs}\n        return component.set(**model_kwargs).build_model()\n\n    def set_component_params(self, component):\n        provider_info = MODEL_PROVIDERS_DICT.get(self.agent_llm)\n        if provider_info:\n            inputs = provider_info.get(\"inputs\")\n            prefix = provider_info.get(\"prefix\")\n            model_kwargs = {input_.name: getattr(self, f\"{prefix}{input_.name}\") for input_ in inputs}\n\n            return component.set(**model_kwargs)\n        return component\n\n    def delete_fields(self, build_config: dotdict, fields: dict | list[str]) -> None:\n        \"\"\"Delete specified fields from build_config.\"\"\"\n        for field in fields:\n            build_config.pop(field, None)\n\n    def update_input_types(self, build_config: dotdict) -> dotdict:\n        \"\"\"Update input types for all fields in build_config.\"\"\"\n        for key, value in build_config.items():\n            if isinstance(value, dict):\n                if value.get(\"input_types\") is None:\n                    build_config[key][\"input_types\"] = []\n            elif hasattr(value, \"input_types\") and value.input_types is None:\n                value.input_types = []\n        return build_config\n\n    async def update_build_config(\n        self, build_config: dotdict, field_value: str, field_name: str | None = None\n    ) -> dotdict:\n        # Iterate over all providers in the MODEL_PROVIDERS_DICT\n        # Existing logic for updating build_config\n        if field_name in (\"agent_llm\",):\n            build_config[\"agent_llm\"][\"value\"] = field_value\n            provider_info = MODEL_PROVIDERS_DICT.get(field_value)\n            if provider_info:\n                component_class = provider_info.get(\"component_class\")\n                if component_class and hasattr(component_class, \"update_build_config\"):\n                    # Call the component class's update_build_config method\n                    build_config = await update_component_build_config(\n                        component_class, build_config, field_value, \"model_name\"\n                    )\n\n            provider_configs: dict[str, tuple[dict, list[dict]]] = {\n                provider: (\n                    MODEL_PROVIDERS_DICT[provider][\"fields\"],\n                    [\n                        MODEL_PROVIDERS_DICT[other_provider][\"fields\"]\n                        for other_provider in MODEL_PROVIDERS_DICT\n                        if other_provider != provider\n                    ],\n                )\n                for provider in MODEL_PROVIDERS_DICT\n            }\n            if field_value in provider_configs:\n                fields_to_add, fields_to_delete = provider_configs[field_value]\n\n                # Delete fields from other providers\n                for fields in fields_to_delete:\n                    self.delete_fields(build_config, fields)\n\n                # Add provider-specific fields\n                if field_value == \"OpenAI\" and not any(field in build_config for field in fields_to_add):\n                    build_config.update(fields_to_add)\n                else:\n                    build_config.update(fields_to_add)\n                # Reset input types for agent_llm\n                build_config[\"agent_llm\"][\"input_types\"] = []\n            elif field_value == \"Custom\":\n                # Delete all provider fields\n                self.delete_fields(build_config, ALL_PROVIDER_FIELDS)\n                # Update with custom component\n                custom_component = DropdownInput(\n                    name=\"agent_llm\",\n                    display_name=\"Language Model\",\n                    options=[*sorted(MODEL_PROVIDERS_DICT.keys()), \"Custom\"],\n                    value=\"Custom\",\n                    real_time_refresh=True,\n                    input_types=[\"LanguageModel\"],\n                    options_metadata=[MODELS_METADATA[key] for key in sorted(MODELS_METADATA.keys())]\n                    + [{\"icon\": \"brain\"}],\n                )\n                build_config.update({\"agent_llm\": custom_component.to_dict()})\n            # Update input types for all fields\n            build_config = self.update_input_types(build_config)\n\n            # Validate required keys\n            default_keys = [\n                \"code\",\n                \"_type\",\n                \"agent_llm\",\n                \"tools\",\n                \"input_value\",\n                \"add_current_date_tool\",\n                \"system_prompt\",\n                \"agent_description\",\n                \"max_iterations\",\n                \"handle_parsing_errors\",\n                \"verbose\",\n            ]\n            missing_keys = [key for key in default_keys if key not in build_config]\n            if missing_keys:\n                msg = f\"Missing required keys in build_config: {missing_keys}\"\n                raise ValueError(msg)\n        if (\n            isinstance(self.agent_llm, str)\n            and self.agent_llm in MODEL_PROVIDERS_DICT\n            and field_name in MODEL_DYNAMIC_UPDATE_FIELDS\n        ):\n            provider_info = MODEL_PROVIDERS_DICT.get(self.agent_llm)\n            if provider_info:\n                component_class = provider_info.get(\"component_class\")\n                component_class = self.set_component_params(component_class)\n                prefix = provider_info.get(\"prefix\")\n                if component_class and hasattr(component_class, \"update_build_config\"):\n                    # Call each component class's update_build_config method\n                    # remove the prefix from the field_name\n                    if isinstance(field_name, str) and isinstance(prefix, str):\n                        field_name = field_name.replace(prefix, \"\")\n                    build_config = await update_component_build_config(\n                        component_class, build_config, field_value, \"model_name\"\n                    )\n        return dotdict({k: v.to_dict() if hasattr(v, \"to_dict\") else v for k, v in build_config.items()})\n"
              },
              "handle_parsing_errors": {
                "_input_type": "BoolInput",
                "advanced": true,
                "display_name": "Handle Parse Errors",
                "dynamic": false,
                "info": "Should the Agent fix errors when reading user input for better processing?",
                "list": false,
                "list_add_label": "Add More",
                "name": "handle_parsing_errors",
                "placeholder": "",
                "required": false,
                "show": true,
                "title_case": false,
                "tool_mode": false,
                "trace_as_metadata": true,
                "type": "bool",
                "value": true
              },
              "input_value": {
                "_input_type": "MessageTextInput",
                "advanced": false,
                "display_name": "Input",
                "dynamic": false,
                "info": "The input provided by the user for the agent to process.",
                "input_types": [
                  "Message"
                ],
                "list": false,
                "list_add_label": "Add More",
                "load_from_db": false,
                "name": "input_value",
                "placeholder": "",
                "required": false,
                "show": true,
                "title_case": false,
                "tool_mode": true,
                "trace_as_input": true,
                "trace_as_metadata": true,
                "type": "str",
                "value": ""
              },
              "json_mode": {
                "_input_type": "BoolInput",
                "advanced": true,
                "display_name": "JSON Mode",
                "dynamic": false,
                "info": "If True, it will output JSON regardless of passing a schema.",
                "list": false,
                "list_add_label": "Add More",
                "name": "json_mode",
                "placeholder": "",
                "required": false,
                "show": true,
                "title_case": false,
                "tool_mode": false,
                "trace_as_metadata": true,
                "type": "bool",
                "value": false
              },
              "max_iterations": {
                "_input_type": "IntInput",
                "advanced": true,
                "display_name": "Max Iterations",
                "dynamic": false,
                "info": "The maximum number of attempts the agent can make to complete its task before it stops.",
                "list": false,
                "list_add_label": "Add More",
                "name": "max_iterations",
                "placeholder": "",
                "required": false,
                "show": true,
                "title_case": false,
                "tool_mode": false,
                "trace_as_metadata": true,
                "type": "int",
                "value": 15
              },
              "max_retries": {
                "_input_type": "IntInput",
                "advanced": true,
                "display_name": "Max Retries",
                "dynamic": false,
                "info": "The maximum number of retries to make when generating.",
                "list": false,
                "list_add_label": "Add More",
                "name": "max_retries",
                "placeholder": "",
                "required": false,
                "show": true,
                "title_case": false,
                "tool_mode": false,
                "trace_as_metadata": true,
                "type": "int",
                "value": 5
              },
              "max_tokens": {
                "_input_type": "IntInput",
                "advanced": true,
                "display_name": "Max Tokens",
                "dynamic": false,
                "info": "The maximum number of tokens to generate. Set to 0 for unlimited tokens.",
                "list": false,
                "list_add_label": "Add More",
                "name": "max_tokens",
                "placeholder": "",
                "range_spec": {
                  "max": 128000,
                  "min": 0,
                  "step": 0.1,
                  "step_type": "float"
                },
                "required": false,
                "show": true,
                "title_case": false,
                "tool_mode": false,
                "trace_as_metadata": true,
                "type": "int",
                "value": ""
              },
              "memory": {
                "_input_type": "HandleInput",
                "advanced": true,
                "display_name": "External Memory",
                "dynamic": false,
                "info": "Retrieve messages from an external memory. If empty, it will use the Langflow tables.",
                "input_types": [
                  "Memory"
                ],
                "list": false,
                "list_add_label": "Add More",
                "name": "memory",
                "placeholder": "",
                "required": false,
                "show": true,
                "title_case": false,
                "trace_as_metadata": true,
                "type": "other",
                "value": ""
              },
              "model_kwargs": {
                "_input_type": "DictInput",
                "advanced": true,
                "display_name": "Model Kwargs",
                "dynamic": false,
                "info": "Additional keyword arguments to pass to the model.",
                "list": false,
                "list_add_label": "Add More",
                "name": "model_kwargs",
                "placeholder": "",
                "required": false,
                "show": true,
                "title_case": false,
                "tool_mode": false,
                "trace_as_input": true,
                "type": "dict",
                "value": {}
              },
              "model_name": {
                "_input_type": "DropdownInput",
                "advanced": false,
                "combobox": true,
                "dialog_inputs": {},
                "display_name": "Model Name",
                "dynamic": false,
                "info": "To see the model names, first choose a provider. Then, enter your API key and click the refresh button next to the model name.",
                "name": "model_name",
                "options": [
                  "gpt-4o-mini",
                  "gpt-4o",
                  "gpt-4.5-preview",
                  "gpt-4-turbo",
                  "gpt-4-turbo-preview",
                  "gpt-4",
                  "gpt-3.5-turbo"
                ],
                "options_metadata": [],
                "placeholder": "",
                "real_time_refresh": false,
                "required": false,
                "show": true,
                "title_case": false,
                "tool_mode": false,
                "trace_as_metadata": true,
                "type": "str",
                "value": "gpt-4o-mini"
              },
              "n_messages": {
                "_input_type": "IntInput",
                "advanced": true,
                "display_name": "Number of Messages",
                "dynamic": false,
                "info": "Number of messages to retrieve.",
                "list": false,
                "list_add_label": "Add More",
                "name": "n_messages",
                "placeholder": "",
                "required": false,
                "show": true,
                "title_case": false,
                "tool_mode": false,
                "trace_as_metadata": true,
                "type": "int",
                "value": 100
              },
              "openai_api_base": {
                "_input_type": "StrInput",
                "advanced": true,
                "display_name": "OpenAI API Base",
                "dynamic": false,
                "info": "The base URL of the OpenAI API. Defaults to https://api.openai.com/v1. You can change this to use other APIs like JinaChat, LocalAI and Prem.",
                "list": false,
                "list_add_label": "Add More",
                "load_from_db": false,
                "name": "openai_api_base",
                "placeholder": "",
                "required": false,
                "show": true,
                "title_case": false,
                "tool_mode": false,
                "trace_as_metadata": true,
                "type": "str",
                "value": ""
              },
              "order": {
                "_input_type": "DropdownInput",
                "advanced": true,
                "combobox": false,
                "dialog_inputs": {},
                "display_name": "Order",
                "dynamic": false,
                "info": "Order of the messages.",
                "name": "order",
                "options": [
                  "Ascending",
                  "Descending"
                ],
                "options_metadata": [],
                "placeholder": "",
                "required": false,
                "show": true,
                "title_case": false,
                "tool_mode": true,
                "trace_as_metadata": true,
                "type": "str",
                "value": "Ascending"
              },
              "seed": {
                "_input_type": "IntInput",
                "advanced": true,
                "display_name": "Seed",
                "dynamic": false,
                "info": "The seed controls the reproducibility of the job.",
                "list": false,
                "list_add_label": "Add More",
                "name": "seed",
                "placeholder": "",
                "required": false,
                "show": true,
                "title_case": false,
                "tool_mode": false,
                "trace_as_metadata": true,
                "type": "int",
                "value": 1
              },
              "sender": {
                "_input_type": "DropdownInput",
                "advanced": true,
                "combobox": false,
                "dialog_inputs": {},
                "display_name": "Sender Type",
                "dynamic": false,
                "info": "Filter by sender type.",
                "name": "sender",
                "options": [
                  "Machine",
                  "User",
                  "Machine and User"
                ],
                "options_metadata": [],
                "placeholder": "",
                "required": false,
                "show": true,
                "title_case": false,
                "tool_mode": false,
                "trace_as_metadata": true,
                "type": "str",
                "value": "Machine and User"
              },
              "sender_name": {
                "_input_type": "MessageTextInput",
                "advanced": true,
                "display_name": "Sender Name",
                "dynamic": false,
                "info": "Filter by sender name.",
                "input_types": [
                  "Message"
                ],
                "list": false,
                "list_add_label": "Add More",
                "load_from_db": false,
                "name": "sender_name",
                "placeholder": "",
                "required": false,
                "show": true,
                "title_case": false,
                "tool_mode": false,
                "trace_as_input": true,
                "trace_as_metadata": true,
                "type": "str",
                "value": ""
              },
              "session_id": {
                "_input_type": "MessageTextInput",
                "advanced": true,
                "display_name": "Session ID",
                "dynamic": false,
                "info": "The session ID of the chat. If empty, the current session ID parameter will be used.",
                "input_types": [
                  "Message"
                ],
                "list": false,
                "list_add_label": "Add More",
                "load_from_db": false,
                "name": "session_id",
                "placeholder": "",
                "required": false,
                "show": true,
                "title_case": false,
                "tool_mode": false,
                "trace_as_input": true,
                "trace_as_metadata": true,
                "type": "str",
                "value": ""
              },
              "system_prompt": {
                "_input_type": "MultilineInput",
                "advanced": false,
                "display_name": "Agent Instructions",
                "dynamic": false,
                "info": "System Prompt: Initial instructions and context provided to guide the agent's behavior.",
                "input_types": [
                  "Message"
                ],
                "list": false,
                "list_add_label": "Add More",
                "load_from_db": false,
                "multiline": true,
                "name": "system_prompt",
                "placeholder": "",
                "required": false,
                "show": true,
                "title_case": false,
                "tool_mode": false,
                "trace_as_input": true,
                "trace_as_metadata": true,
                "type": "str",
                "value": "You are an deal finder assistant that helps find and compare the prices of products across different e-commerce platforms. You must use the Tavily Search API to find the URLs of the ecommerce platforms that sell these products. Then use the AgentQL tool to extract the prices of the product in those websites. Make sure to include the name of the product, the shop name, and the price of the product. The price has to be retrieved, so if it can't don't include it.\n\nHere's how to write an AgentQL query:\n\nThe AgentQL query serves as the building block of your script. This guide shows you how AgentQL's query structure works and how to write a valid query.\n\n### Single term query\n\nA **single term query** enables you to retrieve a single element on the webpage. Here is an example of how you can write a single term query to retrieve a search box.\n\n```AgentQL\n{\n    search_box\n}\n```\n\n### List term query\n\nA **list term query** enables you to retrieve a list of similar elements on the webpage. Here is an example of how you can write a list term query to retrieve a list of prices of apples.\n\n```AgentQL\n{\n    apple_price[]\n}\n```\n\nYou can also specify the exact field you want to return in the list. Here is an example of how you can specify that you want the name and price from the list of products.\n\n```AgentQL\n{\n    products[] {\n        name\n        price(integer)\n    }\n}\n```\n\n### Combining single term queries and list term queries\n\nYou can query for both **single terms** and **list terms** by combining the preceding formats.\n\n```AgentQL\n{\n    author\n    date_of_birth\n    book_titles[]\n}\n```\n\n### Giving context to queries\n\nThere two main ways you can provide additional context to your queries.\n\n#### Structural context\n\nYou can nest queries within parent containers to indicate that your target web element is in a particular section of the webpage.\n\n```AgentQL\n{\n    footer {\n        social_media_links[]\n    }\n}\n```\n\n#### Semantic context\n\nYou can also provide a short description within parentheses to guide AgentQL in locating the right element(s).\n\n```AgentQL\n{\n    footer {\n        social_media_links(The icons that lead to Facebook, Snapchat, etc.)[]\n    }\n}\n```\n\n### Syntax guidelines\n\nEnclose all AgentQL query terms within curly braces `{}`. The following query structure isn't valid because the term \"social_media_links\" is wrongly enclosed within parenthesis`()`.\n\n```AgentQL\n( # Should be {\n    social_media_links(The icons that lead to Facebook, Snapchat, etc.)[]\n) # Should be }\n```\n\nYou can't include new lines in your semantic context. The following query structure isn't valid because the semantic context isn't contained within one line.\n\n```AgentQL\n{\n    social_media_links(The icons that lead\n        to Facebook, Snapchat, etc.)[]\n}\n```"
              },
              "temperature": {
                "_input_type": "SliderInput",
                "advanced": true,
                "display_name": "Temperature",
                "dynamic": false,
                "info": "",
                "max_label": "",
                "max_label_icon": "",
                "min_label": "",
                "min_label_icon": "",
                "name": "temperature",
                "placeholder": "",
                "range_spec": {
                  "max": 1,
                  "min": 0,
                  "step": 0.01,
                  "step_type": "float"
                },
                "required": false,
                "show": true,
                "slider_buttons": false,
                "slider_buttons_options": [],
                "slider_input": false,
                "title_case": false,
                "tool_mode": false,
                "type": "slider",
                "value": 0.1
              },
              "template": {
                "_input_type": "MultilineInput",
                "advanced": true,
                "display_name": "Template",
                "dynamic": false,
                "info": "The template to use for formatting the data. It can contain the keys {text}, {sender} or any other key in the message data.",
                "input_types": [
                  "Message"
                ],
                "list": false,
                "list_add_label": "Add More",
                "load_from_db": false,
                "multiline": true,
                "name": "template",
                "placeholder": "",
                "required": false,
                "show": true,
                "title_case": false,
                "tool_mode": false,
                "trace_as_input": true,
                "trace_as_metadata": true,
                "type": "str",
                "value": "{sender_name}: {text}"
              },
              "timeout": {
                "_input_type": "IntInput",
                "advanced": true,
                "display_name": "Timeout",
                "dynamic": false,
                "info": "The timeout for requests to OpenAI completion API.",
                "list": false,
                "list_add_label": "Add More",
                "name": "timeout",
                "placeholder": "",
                "required": false,
                "show": true,
                "title_case": false,
                "tool_mode": false,
                "trace_as_metadata": true,
                "type": "int",
                "value": 700
              },
              "tools": {
                "_input_type": "HandleInput",
                "advanced": false,
                "display_name": "Tools",
                "dynamic": false,
                "info": "These are the tools that the agent can use to help with tasks.",
                "input_types": [
                  "Tool"
                ],
                "list": true,
                "list_add_label": "Add More",
                "name": "tools",
                "placeholder": "",
                "required": false,
                "show": true,
                "title_case": false,
                "trace_as_metadata": true,
                "type": "other",
                "value": ""
              },
              "verbose": {
                "_input_type": "BoolInput",
                "advanced": true,
                "display_name": "Verbose",
                "dynamic": false,
                "info": "",
                "list": false,
                "list_add_label": "Add More",
                "name": "verbose",
                "placeholder": "",
                "required": false,
                "show": true,
                "title_case": false,
                "tool_mode": false,
                "trace_as_metadata": true,
                "type": "bool",
                "value": true
              }
            },
            "tool_mode": false
          },
          "showNode": true,
          "type": "Agent"
        },
        "dragging": false,
<<<<<<< HEAD
        "id": "Agent-6kg5B",
=======
        "id": "Agent-Bh2Yb",
>>>>>>> 24a052f7
        "measured": {
          "height": 624,
          "width": 320
        },
        "position": {
          "x": 806.8155719016273,
          "y": 96.34571871117743
        },
        "selected": false,
        "type": "genericNode"
      },
      {
        "data": {
<<<<<<< HEAD
          "id": "note-l316C",
=======
          "id": "note-IpT5f",
>>>>>>> 24a052f7
          "node": {
            "description": "### 💡 Add your OpenAI API key here",
            "display_name": "",
            "documentation": "",
            "template": {
              "backgroundColor": "transparent"
            }
          },
          "type": "note"
        },
        "dragging": false,
<<<<<<< HEAD
        "id": "note-l316C",
=======
        "id": "note-IpT5f",
>>>>>>> 24a052f7
        "measured": {
          "height": 324,
          "width": 324
        },
        "position": {
          "x": 798.1532899902708,
          "y": 48.63976452163034
        },
        "selected": false,
        "type": "noteNode"
      },
      {
        "data": {
<<<<<<< HEAD
          "id": "note-9uZJm",
=======
          "id": "note-vZk9B",
>>>>>>> 24a052f7
          "node": {
            "description": "### 💡 Add your AgentQL API key here",
            "display_name": "",
            "documentation": "",
            "template": {
              "backgroundColor": "transparent"
            }
          },
          "type": "note"
        },
        "dragging": false,
        "height": 346,
<<<<<<< HEAD
        "id": "note-9uZJm",
=======
        "id": "note-vZk9B",
>>>>>>> 24a052f7
        "measured": {
          "height": 346,
          "width": 324
        },
        "position": {
<<<<<<< HEAD
          "x": 338.27967602049426,
          "y": -413.92602911511665
=======
          "x": 416.2302078823729,
          "y": 51.23403819068896
>>>>>>> 24a052f7
        },
        "selected": false,
        "type": "noteNode"
      },
      {
        "data": {
<<<<<<< HEAD
          "id": "note-X4Slm",
=======
          "id": "note-ljICz",
>>>>>>> 24a052f7
          "node": {
            "description": "# Price Deal Finder \n\nThis flow searches and compares prices of a product on the web.\n## Prerequisites\n\n* **[AgentQL API Key](https://dev.agentql.com/api-keys)**\n* **[OpenAI API Key](https://platform.openai.com/)**\n* **[TavilyAI Search API Key](https://tavily.com/)**\n\n## Quick Start\n\n1. Add your [AgentQL API Key](https://dev.agentql.com/api-keys) to the **AgentQL** component.\n2. Add your [OpenAI API Key](https://platform.openai.com/) to the **Agent** component.\n3. Add your [TavilyAI Search API Key](https://tavily.com/) to the **Tavily AI Search** component.\n4. Click **Playground** and enter a product in chat. For example, search \"Nintendo Switch - OLed Model - w/ White Joy-Con\")\n* The **Agent** component populates the **Tavily AI Search** component's **Search Query** field, and the **Agent QL** component's **URL** and **Query** fields. \n\n* The **Agent** returns a structured response to your searcn in the chat.",
            "display_name": "",
            "documentation": "",
            "template": {}
          },
          "type": "note"
        },
        "dragging": false,
        "height": 674,
<<<<<<< HEAD
        "id": "note-X4Slm",
=======
        "id": "note-ljICz",
>>>>>>> 24a052f7
        "measured": {
          "height": 674,
          "width": 467
        },
        "position": {
          "x": -472.5459222813072,
          "y": 102.70113417861305
        },
        "resizing": false,
        "selected": false,
        "type": "noteNode",
        "width": 466
      },
      {
        "data": {
<<<<<<< HEAD
          "id": "note-s2MdP",
=======
          "id": "note-izBjK",
>>>>>>> 24a052f7
          "node": {
            "description": "### 💡 Add your Tavily AI Search key here",
            "display_name": "",
            "documentation": "",
            "template": {
              "backgroundColor": "transparent"
            }
          },
          "type": "note"
        },
        "dragging": false,
        "height": 324,
<<<<<<< HEAD
        "id": "note-s2MdP",
=======
        "id": "note-izBjK",
>>>>>>> 24a052f7
        "measured": {
          "height": 324,
          "width": 344
        },
        "position": {
<<<<<<< HEAD
          "x": 343.1587328324782,
          "y": 449.2345675374778
=======
          "x": 25.144734571805117,
          "y": 126.6122587862217
>>>>>>> 24a052f7
        },
        "resizing": false,
        "selected": false,
        "type": "noteNode",
        "width": 345
      }
    ],
    "viewport": {
<<<<<<< HEAD
      "x": 424.9980860019988,
      "y": 301.1687784963252,
      "zoom": 0.6254645347553064
=======
      "x": 347.94750627231167,
      "y": 72.60494065370943,
      "zoom": 0.5984998010566305
>>>>>>> 24a052f7
    }
  },
  "description": "Searches and compares product prices across multiple e-commerce platforms. ",
  "endpoint_name": null,
<<<<<<< HEAD
  "id": "44912ccb-acc0-4963-bdf6-1274bc455b63",
=======
  "icon": "DollarSign",
  "id": "325260a0-6ecf-4e55-b96f-0a56536ddc66",
>>>>>>> 24a052f7
  "is_component": false,
  "last_tested_version": "1.2.0",
  "name": "Price Deal Finder ",
  "tags": [
    "web-scraping",
    "agents"
  ]
}<|MERGE_RESOLUTION|>--- conflicted
+++ resolved
@@ -7,11 +7,7 @@
         "data": {
           "sourceHandle": {
             "dataType": "AgentQL",
-<<<<<<< HEAD
-            "id": "AgentQL-SX5lE",
-=======
             "id": "AgentQL-BPZh4",
->>>>>>> 24a052f7
             "name": "component_as_tool",
             "output_types": [
               "Tool"
@@ -19,25 +15,13 @@
           },
           "targetHandle": {
             "fieldName": "tools",
-<<<<<<< HEAD
-            "id": "Agent-6kg5B",
-=======
             "id": "Agent-Bh2Yb",
->>>>>>> 24a052f7
             "inputTypes": [
               "Tool"
             ],
             "type": "other"
           }
         },
-<<<<<<< HEAD
-        "id": "reactflow__edge-AgentQL-SX5lE{œdataTypeœ:œAgentQLœ,œidœ:œAgentQL-SX5lEœ,œnameœ:œcomponent_as_toolœ,œoutput_typesœ:[œToolœ]}-Agent-6kg5B{œfieldNameœ:œtoolsœ,œidœ:œAgent-6kg5Bœ,œinputTypesœ:[œToolœ],œtypeœ:œotherœ}",
-        "selected": false,
-        "source": "AgentQL-SX5lE",
-        "sourceHandle": "{œdataTypeœ: œAgentQLœ, œidœ: œAgentQL-SX5lEœ, œnameœ: œcomponent_as_toolœ, œoutput_typesœ: [œToolœ]}",
-        "target": "Agent-6kg5B",
-        "targetHandle": "{œfieldNameœ: œtoolsœ, œidœ: œAgent-6kg5Bœ, œinputTypesœ: [œToolœ], œtypeœ: œotherœ}"
-=======
         "id": "reactflow__edge-AgentQL-BPZh4{œdataTypeœ:œAgentQLœ,œidœ:œAgentQL-BPZh4œ,œnameœ:œcomponent_as_toolœ,œoutput_typesœ:[œToolœ]}-Agent-Bh2Yb{œfieldNameœ:œtoolsœ,œidœ:œAgent-Bh2Ybœ,œinputTypesœ:[œToolœ],œtypeœ:œotherœ}",
         "selected": false,
         "source": "AgentQL-BPZh4",
@@ -74,7 +58,6 @@
         "sourceHandle": "{œdataTypeœ: œAgentœ, œidœ: œAgent-Bh2Ybœ, œnameœ: œresponseœ, œoutput_typesœ: [œMessageœ]}",
         "target": "ChatOutput-E2Kiz",
         "targetHandle": "{œfieldNameœ: œinput_valueœ, œidœ: œChatOutput-E2Kizœ, œinputTypesœ: [œDataœ, œDataFrameœ, œMessageœ], œtypeœ: œstrœ}"
->>>>>>> 24a052f7
       },
       {
         "animated": false,
@@ -82,11 +65,7 @@
         "data": {
           "sourceHandle": {
             "dataType": "TavilySearchComponent",
-<<<<<<< HEAD
-            "id": "TavilySearchComponent-rYJ93",
-=======
             "id": "TavilySearchComponent-EKeDo",
->>>>>>> 24a052f7
             "name": "component_as_tool",
             "output_types": [
               "Tool"
@@ -94,32 +73,19 @@
           },
           "targetHandle": {
             "fieldName": "tools",
-<<<<<<< HEAD
-            "id": "Agent-6kg5B",
-=======
             "id": "Agent-Bh2Yb",
->>>>>>> 24a052f7
             "inputTypes": [
               "Tool"
             ],
             "type": "other"
           }
         },
-<<<<<<< HEAD
-        "id": "reactflow__edge-TavilySearchComponent-rYJ93{œdataTypeœ:œTavilySearchComponentœ,œidœ:œTavilySearchComponent-rYJ93œ,œnameœ:œcomponent_as_toolœ,œoutput_typesœ:[œToolœ]}-Agent-6kg5B{œfieldNameœ:œtoolsœ,œidœ:œAgent-6kg5Bœ,œinputTypesœ:[œToolœ],œtypeœ:œotherœ}",
-        "selected": false,
-        "source": "TavilySearchComponent-rYJ93",
-        "sourceHandle": "{œdataTypeœ: œTavilySearchComponentœ, œidœ: œTavilySearchComponent-rYJ93œ, œnameœ: œcomponent_as_toolœ, œoutput_typesœ: [œToolœ]}",
-        "target": "Agent-6kg5B",
-        "targetHandle": "{œfieldNameœ: œtoolsœ, œidœ: œAgent-6kg5Bœ, œinputTypesœ: [œToolœ], œtypeœ: œotherœ}"
-=======
         "id": "reactflow__edge-TavilySearchComponent-EKeDo{œdataTypeœ:œTavilySearchComponentœ,œidœ:œTavilySearchComponent-EKeDoœ,œnameœ:œcomponent_as_toolœ,œoutput_typesœ:[œToolœ]}-Agent-Bh2Yb{œfieldNameœ:œtoolsœ,œidœ:œAgent-Bh2Ybœ,œinputTypesœ:[œToolœ],œtypeœ:œotherœ}",
         "selected": false,
         "source": "TavilySearchComponent-EKeDo",
         "sourceHandle": "{œdataTypeœ: œTavilySearchComponentœ, œidœ: œTavilySearchComponent-EKeDoœ, œnameœ: œcomponent_as_toolœ, œoutput_typesœ: [œToolœ]}",
         "target": "Agent-Bh2Yb",
         "targetHandle": "{œfieldNameœ: œtoolsœ, œidœ: œAgent-Bh2Ybœ, œinputTypesœ: [œToolœ], œtypeœ: œotherœ}"
->>>>>>> 24a052f7
       },
       {
         "animated": false,
@@ -127,11 +93,7 @@
         "data": {
           "sourceHandle": {
             "dataType": "ChatInput",
-<<<<<<< HEAD
-            "id": "ChatInput-RjE2C",
-=======
             "id": "ChatInput-5OxIN",
->>>>>>> 24a052f7
             "name": "message",
             "output_types": [
               "Message"
@@ -139,72 +101,25 @@
           },
           "targetHandle": {
             "fieldName": "input_value",
-<<<<<<< HEAD
-            "id": "Agent-6kg5B",
-=======
             "id": "Agent-Bh2Yb",
->>>>>>> 24a052f7
             "inputTypes": [
               "Message"
             ],
             "type": "str"
           }
         },
-<<<<<<< HEAD
-        "id": "reactflow__edge-ChatInput-RjE2C{œdataTypeœ:œChatInputœ,œidœ:œChatInput-RjE2Cœ,œnameœ:œmessageœ,œoutput_typesœ:[œMessageœ]}-Agent-6kg5B{œfieldNameœ:œinput_valueœ,œidœ:œAgent-6kg5Bœ,œinputTypesœ:[œMessageœ],œtypeœ:œstrœ}",
-        "selected": false,
-        "source": "ChatInput-RjE2C",
-        "sourceHandle": "{œdataTypeœ: œChatInputœ, œidœ: œChatInput-RjE2Cœ, œnameœ: œmessageœ, œoutput_typesœ: [œMessageœ]}",
-        "target": "Agent-6kg5B",
-        "targetHandle": "{œfieldNameœ: œinput_valueœ, œidœ: œAgent-6kg5Bœ, œinputTypesœ: [œMessageœ], œtypeœ: œstrœ}"
-      },
-      {
-        "animated": false,
-        "className": "",
-        "data": {
-          "sourceHandle": {
-            "dataType": "Agent",
-            "id": "Agent-6kg5B",
-            "name": "response",
-            "output_types": [
-              "Message"
-            ]
-          },
-          "targetHandle": {
-            "fieldName": "input_value",
-            "id": "ChatOutput-x7zHw",
-            "inputTypes": [
-              "Data",
-              "DataFrame",
-              "Message"
-            ],
-            "type": "other"
-          }
-        },
-        "id": "reactflow__edge-Agent-6kg5B{œdataTypeœ:œAgentœ,œidœ:œAgent-6kg5Bœ,œnameœ:œresponseœ,œoutput_typesœ:[œMessageœ]}-ChatOutput-x7zHw{œfieldNameœ:œinput_valueœ,œidœ:œChatOutput-x7zHwœ,œinputTypesœ:[œDataœ,œDataFrameœ,œMessageœ],œtypeœ:œotherœ}",
-        "selected": false,
-        "source": "Agent-6kg5B",
-        "sourceHandle": "{œdataTypeœ: œAgentœ, œidœ: œAgent-6kg5Bœ, œnameœ: œresponseœ, œoutput_typesœ: [œMessageœ]}",
-        "target": "ChatOutput-x7zHw",
-        "targetHandle": "{œfieldNameœ: œinput_valueœ, œidœ: œChatOutput-x7zHwœ, œinputTypesœ: [œDataœ, œDataFrameœ, œMessageœ], œtypeœ: œotherœ}"
-=======
         "id": "reactflow__edge-ChatInput-5OxIN{œdataTypeœ:œChatInputœ,œidœ:œChatInput-5OxINœ,œnameœ:œmessageœ,œoutput_typesœ:[œMessageœ]}-Agent-Bh2Yb{œfieldNameœ:œinput_valueœ,œidœ:œAgent-Bh2Ybœ,œinputTypesœ:[œMessageœ],œtypeœ:œstrœ}",
         "selected": false,
         "source": "ChatInput-5OxIN",
         "sourceHandle": "{œdataTypeœ: œChatInputœ, œidœ: œChatInput-5OxINœ, œnameœ: œmessageœ, œoutput_typesœ: [œMessageœ]}",
         "target": "Agent-Bh2Yb",
         "targetHandle": "{œfieldNameœ: œinput_valueœ, œidœ: œAgent-Bh2Ybœ, œinputTypesœ: [œMessageœ], œtypeœ: œstrœ}"
->>>>>>> 24a052f7
       }
     ],
     "nodes": [
       {
         "data": {
-<<<<<<< HEAD
-          "id": "ChatInput-RjE2C",
-=======
           "id": "ChatInput-5OxIN",
->>>>>>> 24a052f7
           "node": {
             "base_classes": [
               "Message"
@@ -357,7 +272,6 @@
                 "placeholder": "",
                 "required": false,
                 "show": true,
-                "temp_file": true,
                 "title_case": false,
                 "trace_as_metadata": true,
                 "type": "file",
@@ -502,34 +416,21 @@
           "type": "ChatInput"
         },
         "dragging": false,
-<<<<<<< HEAD
-        "id": "ChatInput-RjE2C",
-=======
         "id": "ChatInput-5OxIN",
->>>>>>> 24a052f7
         "measured": {
           "height": 66,
           "width": 192
         },
         "position": {
-<<<<<<< HEAD
-          "x": 29.709503239241485,
-          "y": 315.10028395094986
-=======
           "x": 62.33311391612975,
           "y": 677.8206598034913
->>>>>>> 24a052f7
         },
         "selected": false,
         "type": "genericNode"
       },
       {
         "data": {
-<<<<<<< HEAD
-          "id": "ChatOutput-x7zHw",
-=======
           "id": "ChatOutput-E2Kiz",
->>>>>>> 24a052f7
           "node": {
             "base_classes": [
               "Message"
@@ -827,11 +728,7 @@
           "type": "ChatOutput"
         },
         "dragging": false,
-<<<<<<< HEAD
-        "id": "ChatOutput-x7zHw",
-=======
         "id": "ChatOutput-E2Kiz",
->>>>>>> 24a052f7
         "measured": {
           "height": 66,
           "width": 192
@@ -845,11 +742,7 @@
       },
       {
         "data": {
-<<<<<<< HEAD
-          "id": "TavilySearchComponent-rYJ93",
-=======
           "id": "TavilySearchComponent-EKeDo",
->>>>>>> 24a052f7
           "node": {
             "base_classes": [
               "Data",
@@ -1188,11 +1081,7 @@
           "type": "TavilySearchComponent"
         },
         "dragging": false,
-<<<<<<< HEAD
-        "id": "TavilySearchComponent-rYJ93",
-=======
         "id": "TavilySearchComponent-EKeDo",
->>>>>>> 24a052f7
         "measured": {
           "height": 437,
           "width": 320
@@ -1201,18 +1090,14 @@
           "x": 39.12408438765479,
           "y": 180.97658284912208
         },
-        "selected": true,
+        "selected": false,
         "type": "genericNode"
       },
       {
         "data": {
           "description": "Uses AgentQL API to extract structured data from a given URL.",
           "display_name": "AgentQL Query Data",
-<<<<<<< HEAD
-          "id": "AgentQL-SX5lE",
-=======
           "id": "AgentQL-BPZh4",
->>>>>>> 24a052f7
           "node": {
             "base_classes": [
               "Data"
@@ -1605,34 +1490,21 @@
           "type": "AgentQL"
         },
         "dragging": false,
-<<<<<<< HEAD
-        "id": "AgentQL-SX5lE",
-=======
         "id": "AgentQL-BPZh4",
->>>>>>> 24a052f7
         "measured": {
           "height": 602,
           "width": 320
         },
         "position": {
-<<<<<<< HEAD
-          "x": 331.42030247682777,
-          "y": -359.7956260200852
-=======
           "x": 419.9837597695889,
           "y": 103.27516079272866
->>>>>>> 24a052f7
         },
         "selected": false,
         "type": "genericNode"
       },
       {
         "data": {
-<<<<<<< HEAD
-          "id": "Agent-6kg5B",
-=======
           "id": "Agent-Bh2Yb",
->>>>>>> 24a052f7
           "node": {
             "base_classes": [
               "Message"
@@ -2281,11 +2153,7 @@
           "type": "Agent"
         },
         "dragging": false,
-<<<<<<< HEAD
-        "id": "Agent-6kg5B",
-=======
         "id": "Agent-Bh2Yb",
->>>>>>> 24a052f7
         "measured": {
           "height": 624,
           "width": 320
@@ -2299,11 +2167,7 @@
       },
       {
         "data": {
-<<<<<<< HEAD
-          "id": "note-l316C",
-=======
           "id": "note-IpT5f",
->>>>>>> 24a052f7
           "node": {
             "description": "### 💡 Add your OpenAI API key here",
             "display_name": "",
@@ -2315,11 +2179,7 @@
           "type": "note"
         },
         "dragging": false,
-<<<<<<< HEAD
-        "id": "note-l316C",
-=======
         "id": "note-IpT5f",
->>>>>>> 24a052f7
         "measured": {
           "height": 324,
           "width": 324
@@ -2333,11 +2193,7 @@
       },
       {
         "data": {
-<<<<<<< HEAD
-          "id": "note-9uZJm",
-=======
           "id": "note-vZk9B",
->>>>>>> 24a052f7
           "node": {
             "description": "### 💡 Add your AgentQL API key here",
             "display_name": "",
@@ -2350,34 +2206,21 @@
         },
         "dragging": false,
         "height": 346,
-<<<<<<< HEAD
-        "id": "note-9uZJm",
-=======
         "id": "note-vZk9B",
->>>>>>> 24a052f7
         "measured": {
           "height": 346,
           "width": 324
         },
         "position": {
-<<<<<<< HEAD
-          "x": 338.27967602049426,
-          "y": -413.92602911511665
-=======
           "x": 416.2302078823729,
           "y": 51.23403819068896
->>>>>>> 24a052f7
         },
         "selected": false,
         "type": "noteNode"
       },
       {
         "data": {
-<<<<<<< HEAD
-          "id": "note-X4Slm",
-=======
           "id": "note-ljICz",
->>>>>>> 24a052f7
           "node": {
             "description": "# Price Deal Finder \n\nThis flow searches and compares prices of a product on the web.\n## Prerequisites\n\n* **[AgentQL API Key](https://dev.agentql.com/api-keys)**\n* **[OpenAI API Key](https://platform.openai.com/)**\n* **[TavilyAI Search API Key](https://tavily.com/)**\n\n## Quick Start\n\n1. Add your [AgentQL API Key](https://dev.agentql.com/api-keys) to the **AgentQL** component.\n2. Add your [OpenAI API Key](https://platform.openai.com/) to the **Agent** component.\n3. Add your [TavilyAI Search API Key](https://tavily.com/) to the **Tavily AI Search** component.\n4. Click **Playground** and enter a product in chat. For example, search \"Nintendo Switch - OLed Model - w/ White Joy-Con\")\n* The **Agent** component populates the **Tavily AI Search** component's **Search Query** field, and the **Agent QL** component's **URL** and **Query** fields. \n\n* The **Agent** returns a structured response to your searcn in the chat.",
             "display_name": "",
@@ -2388,11 +2231,7 @@
         },
         "dragging": false,
         "height": 674,
-<<<<<<< HEAD
-        "id": "note-X4Slm",
-=======
         "id": "note-ljICz",
->>>>>>> 24a052f7
         "measured": {
           "height": 674,
           "width": 467
@@ -2408,11 +2247,7 @@
       },
       {
         "data": {
-<<<<<<< HEAD
-          "id": "note-s2MdP",
-=======
           "id": "note-izBjK",
->>>>>>> 24a052f7
           "node": {
             "description": "### 💡 Add your Tavily AI Search key here",
             "display_name": "",
@@ -2425,23 +2260,14 @@
         },
         "dragging": false,
         "height": 324,
-<<<<<<< HEAD
-        "id": "note-s2MdP",
-=======
         "id": "note-izBjK",
->>>>>>> 24a052f7
         "measured": {
           "height": 324,
           "width": 344
         },
         "position": {
-<<<<<<< HEAD
-          "x": 343.1587328324782,
-          "y": 449.2345675374778
-=======
           "x": 25.144734571805117,
           "y": 126.6122587862217
->>>>>>> 24a052f7
         },
         "resizing": false,
         "selected": false,
@@ -2450,25 +2276,15 @@
       }
     ],
     "viewport": {
-<<<<<<< HEAD
-      "x": 424.9980860019988,
-      "y": 301.1687784963252,
-      "zoom": 0.6254645347553064
-=======
       "x": 347.94750627231167,
       "y": 72.60494065370943,
       "zoom": 0.5984998010566305
->>>>>>> 24a052f7
     }
   },
   "description": "Searches and compares product prices across multiple e-commerce platforms. ",
   "endpoint_name": null,
-<<<<<<< HEAD
-  "id": "44912ccb-acc0-4963-bdf6-1274bc455b63",
-=======
   "icon": "DollarSign",
   "id": "325260a0-6ecf-4e55-b96f-0a56536ddc66",
->>>>>>> 24a052f7
   "is_component": false,
   "last_tested_version": "1.2.0",
   "name": "Price Deal Finder ",

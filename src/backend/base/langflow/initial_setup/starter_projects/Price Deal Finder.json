{
  "data": {
    "edges": [
      {
        "data": {
          "sourceHandle": {
            "dataType": "AgentQL",
            "id": "AgentQL-qCiM5",
            "name": "component_as_tool",
            "output_types": [
              "Tool"
            ]
          },
          "targetHandle": {
            "fieldName": "tools",
            "id": "Agent-03SGo",
            "inputTypes": [
              "Tool"
            ],
            "type": "other"
          }
        },
        "id": "xy-edge__AgentQL-qCiM5{œdataTypeœ:œAgentQLœ,œidœ:œAgentQL-qCiM5œ,œnameœ:œcomponent_as_toolœ,œoutput_typesœ:[œToolœ]}-Agent-03SGo{œfieldNameœ:œtoolsœ,œidœ:œAgent-03SGoœ,œinputTypesœ:[œToolœ],œtypeœ:œotherœ}",
        "source": "AgentQL-qCiM5",
        "sourceHandle": "{œdataTypeœ: œAgentQLœ, œidœ: œAgentQL-qCiM5œ, œnameœ: œcomponent_as_toolœ, œoutput_typesœ: [œToolœ]}",
        "target": "Agent-03SGo",
        "targetHandle": "{œfieldNameœ: œtoolsœ, œidœ: œAgent-03SGoœ, œinputTypesœ: [œToolœ], œtypeœ: œotherœ}"
      },
      {
        "data": {
          "sourceHandle": {
            "dataType": "TavilySearchComponent",
            "id": "TavilySearchComponent-nWDnP",
            "name": "component_as_tool",
            "output_types": [
              "Tool"
            ]
          },
          "targetHandle": {
            "fieldName": "tools",
            "id": "Agent-03SGo",
            "inputTypes": [
              "Tool"
            ],
            "type": "other"
          }
        },
        "id": "xy-edge__TavilySearchComponent-nWDnP{œdataTypeœ:œTavilySearchComponentœ,œidœ:œTavilySearchComponent-nWDnPœ,œnameœ:œcomponent_as_toolœ,œoutput_typesœ:[œToolœ]}-Agent-03SGo{œfieldNameœ:œtoolsœ,œidœ:œAgent-03SGoœ,œinputTypesœ:[œToolœ],œtypeœ:œotherœ}",
        "source": "TavilySearchComponent-nWDnP",
        "sourceHandle": "{œdataTypeœ: œTavilySearchComponentœ, œidœ: œTavilySearchComponent-nWDnPœ, œnameœ: œcomponent_as_toolœ, œoutput_typesœ: [œToolœ]}",
        "target": "Agent-03SGo",
        "targetHandle": "{œfieldNameœ: œtoolsœ, œidœ: œAgent-03SGoœ, œinputTypesœ: [œToolœ], œtypeœ: œotherœ}"
      },
      {
        "data": {
          "sourceHandle": {
            "dataType": "ChatInput",
            "id": "ChatInput-fJHKg",
            "name": "message",
            "output_types": [
              "Message"
            ]
          },
          "targetHandle": {
            "fieldName": "input_value",
            "id": "Agent-03SGo",
            "inputTypes": [
              "Message"
            ],
            "type": "str"
          }
        },
        "id": "xy-edge__ChatInput-fJHKg{œdataTypeœ:œChatInputœ,œidœ:œChatInput-fJHKgœ,œnameœ:œmessageœ,œoutput_typesœ:[œMessageœ]}-Agent-03SGo{œfieldNameœ:œinput_valueœ,œidœ:œAgent-03SGoœ,œinputTypesœ:[œMessageœ],œtypeœ:œstrœ}",
        "source": "ChatInput-fJHKg",
        "sourceHandle": "{œdataTypeœ: œChatInputœ, œidœ: œChatInput-fJHKgœ, œnameœ: œmessageœ, œoutput_typesœ: [œMessageœ]}",
        "target": "Agent-03SGo",
        "targetHandle": "{œfieldNameœ: œinput_valueœ, œidœ: œAgent-03SGoœ, œinputTypesœ: [œMessageœ], œtypeœ: œstrœ}"
      },
      {
        "data": {
          "sourceHandle": {
            "dataType": "Agent",
            "id": "Agent-03SGo",
            "name": "response",
            "output_types": [
              "Message"
            ]
          },
          "targetHandle": {
            "fieldName": "input_value",
            "id": "ChatOutput-ykhew",
            "inputTypes": [
              "Data",
              "DataFrame",
              "Message"
            ],
            "type": "str"
          }
        },
        "id": "xy-edge__Agent-03SGo{œdataTypeœ:œAgentœ,œidœ:œAgent-03SGoœ,œnameœ:œresponseœ,œoutput_typesœ:[œMessageœ]}-ChatOutput-ykhew{œfieldNameœ:œinput_valueœ,œidœ:œChatOutput-ykhewœ,œinputTypesœ:[œDataœ,œDataFrameœ,œMessageœ],œtypeœ:œstrœ}",
        "source": "Agent-03SGo",
        "sourceHandle": "{œdataTypeœ: œAgentœ, œidœ: œAgent-03SGoœ, œnameœ: œresponseœ, œoutput_typesœ: [œMessageœ]}",
        "target": "ChatOutput-ykhew",
        "targetHandle": "{œfieldNameœ: œinput_valueœ, œidœ: œChatOutput-ykhewœ, œinputTypesœ: [œDataœ, œDataFrameœ, œMessageœ], œtypeœ: œstrœ}"
      }
    ],
    "nodes": [
      {
        "data": {
          "id": "ChatInput-fJHKg",
          "node": {
            "base_classes": [
              "Message"
            ],
            "beta": false,
            "category": "inputs",
            "conditional_paths": [],
            "custom_fields": {},
            "description": "Get chat inputs from the Playground.",
            "display_name": "Chat Input",
            "documentation": "",
            "edited": false,
            "field_order": [
              "input_value",
              "should_store_message",
              "sender",
              "sender_name",
              "session_id",
              "files",
              "background_color",
              "chat_icon",
              "text_color"
            ],
            "frozen": false,
            "icon": "MessagesSquare",
            "key": "ChatInput",
            "legacy": false,
            "lf_version": "1.3.2",
            "metadata": {
              "code_hash": "0014a5b41817",
              "dependencies": {
                "dependencies": [
                  {
                    "name": "lfx",
                    "version": null
                  }
                ],
                "total_dependencies": 1
              },
              "module": "lfx.components.input_output.chat.ChatInput"
            },
            "minimized": true,
            "output_types": [],
            "outputs": [
              {
                "allows_loop": false,
                "cache": true,
                "display_name": "Chat Message",
                "group_outputs": false,
                "method": "message_response",
                "name": "message",
                "selected": "Message",
                "tool_mode": true,
                "types": [
                  "Message"
                ],
                "value": "__UNDEFINED__"
              }
            ],
            "pinned": false,
            "score": 0.0020353564437605998,
            "template": {
              "_type": "Component",
              "code": {
                "advanced": true,
                "dynamic": true,
                "fileTypes": [],
                "file_path": "",
                "info": "",
                "list": false,
                "load_from_db": false,
                "multiline": true,
                "name": "code",
                "password": false,
                "placeholder": "",
                "required": true,
                "show": true,
                "title_case": false,
                "type": "code",
                "value": "from lfx.base.data.utils import IMG_FILE_TYPES, TEXT_FILE_TYPES\nfrom lfx.base.io.chat import ChatComponent\nfrom lfx.inputs.inputs import BoolInput\nfrom lfx.io import (\n    DropdownInput,\n    FileInput,\n    MessageTextInput,\n    MultilineInput,\n    Output,\n)\nfrom lfx.schema.message import Message\nfrom lfx.utils.constants import (\n    MESSAGE_SENDER_AI,\n    MESSAGE_SENDER_NAME_USER,\n    MESSAGE_SENDER_USER,\n)\n\n\nclass ChatInput(ChatComponent):\n    display_name = \"Chat Input\"\n    description = \"Get chat inputs from the Playground.\"\n    documentation: str = \"https://docs.langflow.org/components-io#chat-input\"\n    icon = \"MessagesSquare\"\n    name = \"ChatInput\"\n    minimized = True\n\n    inputs = [\n        MultilineInput(\n            name=\"input_value\",\n            display_name=\"Input Text\",\n            value=\"\",\n            info=\"Message to be passed as input.\",\n            input_types=[],\n        ),\n        BoolInput(\n            name=\"should_store_message\",\n            display_name=\"Store Messages\",\n            info=\"Store the message in the history.\",\n            value=True,\n            advanced=True,\n        ),\n        DropdownInput(\n            name=\"sender\",\n            display_name=\"Sender Type\",\n            options=[MESSAGE_SENDER_AI, MESSAGE_SENDER_USER],\n            value=MESSAGE_SENDER_USER,\n            info=\"Type of sender.\",\n            advanced=True,\n        ),\n        MessageTextInput(\n            name=\"sender_name\",\n            display_name=\"Sender Name\",\n            info=\"Name of the sender.\",\n            value=MESSAGE_SENDER_NAME_USER,\n            advanced=True,\n        ),\n        MessageTextInput(\n            name=\"session_id\",\n            display_name=\"Session ID\",\n            info=\"The session ID of the chat. If empty, the current session ID parameter will be used.\",\n            advanced=True,\n        ),\n        MessageTextInput(\n            name=\"context_id\",\n            display_name=\"Context ID\",\n            info=\"The context ID of the chat. Adds an extra layer to the local memory.\",\n            value=\"\",\n            advanced=True,\n        ),\n        FileInput(\n            name=\"files\",\n            display_name=\"Files\",\n            file_types=TEXT_FILE_TYPES + IMG_FILE_TYPES,\n            info=\"Files to be sent with the message.\",\n            advanced=True,\n            is_list=True,\n            temp_file=True,\n        ),\n    ]\n    outputs = [\n        Output(display_name=\"Chat Message\", name=\"message\", method=\"message_response\"),\n    ]\n\n    async def message_response(self) -> Message:\n        # Ensure files is a list and filter out empty/None values\n        files = self.files if self.files else []\n        if files and not isinstance(files, list):\n            files = [files]\n        # Filter out None/empty values\n        files = [f for f in files if f is not None and f != \"\"]\n\n        message = await Message.create(\n            text=self.input_value,\n            sender=self.sender,\n            sender_name=self.sender_name,\n            session_id=self.session_id,\n            context_id=self.context_id,\n            files=files,\n        )\n        if self.session_id and isinstance(message, Message) and self.should_store_message:\n            stored_message = await self.send_message(\n                message,\n            )\n            self.message.value = stored_message\n            message = stored_message\n\n        self.status = message\n        return message\n"
              },
              "context_id": {
                "_input_type": "MessageTextInput",
                "advanced": true,
                "display_name": "Context ID",
                "dynamic": false,
                "info": "The context ID of the chat. Adds an extra layer to the local memory.",
                "input_types": [
                  "Message"
                ],
                "list": false,
                "list_add_label": "Add More",
                "load_from_db": false,
                "name": "context_id",
                "placeholder": "",
                "required": false,
                "show": true,
                "title_case": false,
                "tool_mode": false,
                "trace_as_input": true,
                "trace_as_metadata": true,
                "type": "str",
                "value": ""
              },
              "files": {
                "_input_type": "FileInput",
                "advanced": true,
                "display_name": "Files",
                "dynamic": false,
                "fileTypes": [
                  "csv",
                  "json",
                  "pdf",
                  "txt",
                  "md",
                  "mdx",
                  "yaml",
                  "yml",
                  "xml",
                  "html",
                  "htm",
                  "docx",
                  "py",
                  "sh",
                  "sql",
                  "js",
                  "ts",
                  "tsx",
                  "jpg",
                  "jpeg",
                  "png",
                  "bmp",
                  "image"
                ],
                "file_path": "",
                "info": "Files to be sent with the message.",
                "list": true,
                "list_add_label": "Add More",
                "name": "files",
                "placeholder": "",
                "required": false,
                "show": true,
                "title_case": false,
                "trace_as_metadata": true,
                "type": "file",
                "value": ""
              },
              "input_value": {
                "_input_type": "MultilineInput",
                "advanced": false,
                "display_name": "Input Text",
                "dynamic": false,
                "info": "Message to be passed as input.",
                "input_types": [],
                "list": false,
                "list_add_label": "Add More",
                "load_from_db": false,
                "multiline": true,
                "name": "input_value",
                "placeholder": "",
                "required": false,
                "show": true,
                "title_case": false,
                "tool_mode": false,
                "trace_as_input": true,
                "trace_as_metadata": true,
                "type": "str",
                "value": "iPhone 16 Pro 512 GB"
              },
              "sender": {
                "_input_type": "DropdownInput",
                "advanced": true,
                "combobox": false,
                "dialog_inputs": {},
                "display_name": "Sender Type",
                "dynamic": false,
                "info": "Type of sender.",
                "name": "sender",
                "options": [
                  "Machine",
                  "User"
                ],
                "options_metadata": [],
                "placeholder": "",
                "required": false,
                "show": true,
                "title_case": false,
                "tool_mode": false,
                "trace_as_metadata": true,
                "type": "str",
                "value": "User"
              },
              "sender_name": {
                "_input_type": "MessageTextInput",
                "advanced": true,
                "display_name": "Sender Name",
                "dynamic": false,
                "info": "Name of the sender.",
                "input_types": [
                  "Message"
                ],
                "list": false,
                "list_add_label": "Add More",
                "load_from_db": false,
                "name": "sender_name",
                "placeholder": "",
                "required": false,
                "show": true,
                "title_case": false,
                "tool_mode": false,
                "trace_as_input": true,
                "trace_as_metadata": true,
                "type": "str",
                "value": "User"
              },
              "session_id": {
                "_input_type": "MessageTextInput",
                "advanced": true,
                "display_name": "Session ID",
                "dynamic": false,
                "info": "The session ID of the chat. If empty, the current session ID parameter will be used.",
                "input_types": [
                  "Message"
                ],
                "list": false,
                "list_add_label": "Add More",
                "load_from_db": false,
                "name": "session_id",
                "placeholder": "",
                "required": false,
                "show": true,
                "title_case": false,
                "tool_mode": false,
                "trace_as_input": true,
                "trace_as_metadata": true,
                "type": "str",
                "value": ""
              },
              "should_store_message": {
                "_input_type": "BoolInput",
                "advanced": true,
                "display_name": "Store Messages",
                "dynamic": false,
                "info": "Store the message in the history.",
                "list": false,
                "list_add_label": "Add More",
                "name": "should_store_message",
                "placeholder": "",
                "required": false,
                "show": true,
                "title_case": false,
                "tool_mode": false,
                "trace_as_metadata": true,
                "type": "bool",
                "value": true
              }
            },
            "tool_mode": false
          },
          "selected_output": "message",
          "showNode": false,
          "type": "ChatInput"
        },
        "dragging": false,
        "id": "ChatInput-fJHKg",
        "measured": {
          "height": 48,
          "width": 192
        },
        "position": {
          "x": 62.33311391612975,
          "y": 677.8206598034913
        },
        "selected": false,
        "type": "genericNode"
      },
      {
        "data": {
          "id": "ChatOutput-ykhew",
          "node": {
            "base_classes": [
              "Message"
            ],
            "beta": false,
            "category": "outputs",
            "conditional_paths": [],
            "custom_fields": {},
            "description": "Display a chat message in the Playground.",
            "display_name": "Chat Output",
            "documentation": "",
            "edited": false,
            "field_order": [
              "input_value",
              "should_store_message",
              "sender",
              "sender_name",
              "session_id",
              "data_template",
              "background_color",
              "chat_icon",
              "text_color"
            ],
            "frozen": false,
            "icon": "MessagesSquare",
            "key": "ChatOutput",
            "legacy": false,
            "lf_version": "1.3.2",
            "metadata": {
              "code_hash": "4848ad3e35d5",
              "dependencies": {
                "dependencies": [
                  {
                    "name": "orjson",
                    "version": null
                  },
                  {
                    "name": "fastapi",
<<<<<<< HEAD
                    "version": null
=======
                    "version": "0.119.1"
>>>>>>> 722c6cc6
                  },
                  {
                    "name": "lfx",
                    "version": null
                  }
                ],
                "total_dependencies": 3
              },
              "module": "lfx.components.input_output.chat_output.ChatOutput"
            },
            "minimized": true,
            "output_types": [],
            "outputs": [
              {
                "allows_loop": false,
                "cache": true,
                "display_name": "Output Message",
                "group_outputs": false,
                "method": "message_response",
                "name": "message",
                "selected": "Message",
                "tool_mode": true,
                "types": [
                  "Message"
                ],
                "value": "__UNDEFINED__"
              }
            ],
            "pinned": false,
            "score": 0.00012027401062119145,
            "template": {
              "_type": "Component",
              "clean_data": {
                "_input_type": "BoolInput",
                "advanced": true,
                "display_name": "Basic Clean Data",
                "dynamic": false,
                "info": "Whether to clean data before converting to string.",
                "list": false,
                "list_add_label": "Add More",
                "name": "clean_data",
                "placeholder": "",
                "required": false,
                "show": true,
                "title_case": false,
                "tool_mode": false,
                "trace_as_metadata": true,
                "type": "bool",
                "value": true
              },
              "code": {
                "advanced": true,
                "dynamic": true,
                "fileTypes": [],
                "file_path": "",
                "info": "",
                "list": false,
                "load_from_db": false,
                "multiline": true,
                "name": "code",
                "password": false,
                "placeholder": "",
                "required": true,
                "show": true,
                "title_case": false,
                "type": "code",
                "value": "from collections.abc import Generator\nfrom typing import Any\n\nimport orjson\nfrom fastapi.encoders import jsonable_encoder\n\nfrom lfx.base.io.chat import ChatComponent\nfrom lfx.helpers.data import safe_convert\nfrom lfx.inputs.inputs import BoolInput, DropdownInput, HandleInput, MessageTextInput\nfrom lfx.schema.data import Data\nfrom lfx.schema.dataframe import DataFrame\nfrom lfx.schema.message import Message\nfrom lfx.schema.properties import Source\nfrom lfx.template.field.base import Output\nfrom lfx.utils.constants import (\n    MESSAGE_SENDER_AI,\n    MESSAGE_SENDER_NAME_AI,\n    MESSAGE_SENDER_USER,\n)\n\n\nclass ChatOutput(ChatComponent):\n    display_name = \"Chat Output\"\n    description = \"Display a chat message in the Playground.\"\n    documentation: str = \"https://docs.langflow.org/components-io#chat-output\"\n    icon = \"MessagesSquare\"\n    name = \"ChatOutput\"\n    minimized = True\n\n    inputs = [\n        HandleInput(\n            name=\"input_value\",\n            display_name=\"Inputs\",\n            info=\"Message to be passed as output.\",\n            input_types=[\"Data\", \"DataFrame\", \"Message\"],\n            required=True,\n        ),\n        BoolInput(\n            name=\"should_store_message\",\n            display_name=\"Store Messages\",\n            info=\"Store the message in the history.\",\n            value=True,\n            advanced=True,\n        ),\n        DropdownInput(\n            name=\"sender\",\n            display_name=\"Sender Type\",\n            options=[MESSAGE_SENDER_AI, MESSAGE_SENDER_USER],\n            value=MESSAGE_SENDER_AI,\n            advanced=True,\n            info=\"Type of sender.\",\n        ),\n        MessageTextInput(\n            name=\"sender_name\",\n            display_name=\"Sender Name\",\n            info=\"Name of the sender.\",\n            value=MESSAGE_SENDER_NAME_AI,\n            advanced=True,\n        ),\n        MessageTextInput(\n            name=\"session_id\",\n            display_name=\"Session ID\",\n            info=\"The session ID of the chat. If empty, the current session ID parameter will be used.\",\n            advanced=True,\n        ),\n        MessageTextInput(\n            name=\"context_id\",\n            display_name=\"Context ID\",\n            info=\"The context ID of the chat. Adds an extra layer to the local memory.\",\n            value=\"\",\n            advanced=True,\n        ),\n        MessageTextInput(\n            name=\"data_template\",\n            display_name=\"Data Template\",\n            value=\"{text}\",\n            advanced=True,\n            info=\"Template to convert Data to Text. If left empty, it will be dynamically set to the Data's text key.\",\n        ),\n        BoolInput(\n            name=\"clean_data\",\n            display_name=\"Basic Clean Data\",\n            value=True,\n            advanced=True,\n            info=\"Whether to clean data before converting to string.\",\n        ),\n    ]\n    outputs = [\n        Output(\n            display_name=\"Output Message\",\n            name=\"message\",\n            method=\"message_response\",\n        ),\n    ]\n\n    def _build_source(self, id_: str | None, display_name: str | None, source: str | None) -> Source:\n        source_dict = {}\n        if id_:\n            source_dict[\"id\"] = id_\n        if display_name:\n            source_dict[\"display_name\"] = display_name\n        if source:\n            # Handle case where source is a ChatOpenAI object\n            if hasattr(source, \"model_name\"):\n                source_dict[\"source\"] = source.model_name\n            elif hasattr(source, \"model\"):\n                source_dict[\"source\"] = str(source.model)\n            else:\n                source_dict[\"source\"] = str(source)\n        return Source(**source_dict)\n\n    async def message_response(self) -> Message:\n        # First convert the input to string if needed\n        text = self.convert_to_string()\n\n        # Get source properties\n        source, _, display_name, source_id = self.get_properties_from_source_component()\n\n        # Create or use existing Message object\n        if isinstance(self.input_value, Message):\n            message = self.input_value\n            # Update message properties\n            message.text = text\n        else:\n            message = Message(text=text)\n\n        # Set message properties\n        message.sender = self.sender\n        message.sender_name = self.sender_name\n        message.session_id = self.session_id\n        message.context_id = self.context_id\n        message.flow_id = self.graph.flow_id if hasattr(self, \"graph\") else None\n        message.properties.source = self._build_source(source_id, display_name, source)\n\n        # Store message if needed\n        if self.session_id and self.should_store_message:\n            stored_message = await self.send_message(message)\n            self.message.value = stored_message\n            message = stored_message\n\n        self.status = message\n        return message\n\n    def _serialize_data(self, data: Data) -> str:\n        \"\"\"Serialize Data object to JSON string.\"\"\"\n        # Convert data.data to JSON-serializable format\n        serializable_data = jsonable_encoder(data.data)\n        # Serialize with orjson, enabling pretty printing with indentation\n        json_bytes = orjson.dumps(serializable_data, option=orjson.OPT_INDENT_2)\n        # Convert bytes to string and wrap in Markdown code blocks\n        return \"```json\\n\" + json_bytes.decode(\"utf-8\") + \"\\n```\"\n\n    def _validate_input(self) -> None:\n        \"\"\"Validate the input data and raise ValueError if invalid.\"\"\"\n        if self.input_value is None:\n            msg = \"Input data cannot be None\"\n            raise ValueError(msg)\n        if isinstance(self.input_value, list) and not all(\n            isinstance(item, Message | Data | DataFrame | str) for item in self.input_value\n        ):\n            invalid_types = [\n                type(item).__name__\n                for item in self.input_value\n                if not isinstance(item, Message | Data | DataFrame | str)\n            ]\n            msg = f\"Expected Data or DataFrame or Message or str, got {invalid_types}\"\n            raise TypeError(msg)\n        if not isinstance(\n            self.input_value,\n            Message | Data | DataFrame | str | list | Generator | type(None),\n        ):\n            type_name = type(self.input_value).__name__\n            msg = f\"Expected Data or DataFrame or Message or str, Generator or None, got {type_name}\"\n            raise TypeError(msg)\n\n    def convert_to_string(self) -> str | Generator[Any, None, None]:\n        \"\"\"Convert input data to string with proper error handling.\"\"\"\n        self._validate_input()\n        if isinstance(self.input_value, list):\n            clean_data: bool = getattr(self, \"clean_data\", False)\n            return \"\\n\".join([safe_convert(item, clean_data=clean_data) for item in self.input_value])\n        if isinstance(self.input_value, Generator):\n            return self.input_value\n        return safe_convert(self.input_value)\n"
              },
              "context_id": {
                "_input_type": "MessageTextInput",
                "advanced": true,
                "display_name": "Context ID",
                "dynamic": false,
                "info": "The context ID of the chat. Adds an extra layer to the local memory.",
                "input_types": [
                  "Message"
                ],
                "list": false,
                "list_add_label": "Add More",
                "load_from_db": false,
                "name": "context_id",
                "placeholder": "",
                "required": false,
                "show": true,
                "title_case": false,
                "tool_mode": false,
                "trace_as_input": true,
                "trace_as_metadata": true,
                "type": "str",
                "value": ""
              },
              "data_template": {
                "_input_type": "MessageTextInput",
                "advanced": true,
                "display_name": "Data Template",
                "dynamic": false,
                "info": "Template to convert Data to Text. If left empty, it will be dynamically set to the Data's text key.",
                "input_types": [
                  "Message"
                ],
                "list": false,
                "list_add_label": "Add More",
                "load_from_db": false,
                "name": "data_template",
                "placeholder": "",
                "required": false,
                "show": true,
                "title_case": false,
                "tool_mode": false,
                "trace_as_input": true,
                "trace_as_metadata": true,
                "type": "str",
                "value": "{text}"
              },
              "input_value": {
                "_input_type": "MessageInput",
                "advanced": false,
                "display_name": "Inputs",
                "dynamic": false,
                "info": "Message to be passed as output.",
                "input_types": [
                  "Data",
                  "DataFrame",
                  "Message"
                ],
                "list": false,
                "list_add_label": "Add More",
                "load_from_db": false,
                "name": "input_value",
                "placeholder": "",
                "required": true,
                "show": true,
                "title_case": false,
                "tool_mode": false,
                "trace_as_input": true,
                "trace_as_metadata": true,
                "type": "str",
                "value": ""
              },
              "sender": {
                "_input_type": "DropdownInput",
                "advanced": true,
                "combobox": false,
                "dialog_inputs": {},
                "display_name": "Sender Type",
                "dynamic": false,
                "info": "Type of sender.",
                "name": "sender",
                "options": [
                  "Machine",
                  "User"
                ],
                "options_metadata": [],
                "placeholder": "",
                "required": false,
                "show": true,
                "title_case": false,
                "tool_mode": false,
                "trace_as_metadata": true,
                "type": "str",
                "value": "Machine"
              },
              "sender_name": {
                "_input_type": "MessageTextInput",
                "advanced": true,
                "display_name": "Sender Name",
                "dynamic": false,
                "info": "Name of the sender.",
                "input_types": [
                  "Message"
                ],
                "list": false,
                "list_add_label": "Add More",
                "load_from_db": false,
                "name": "sender_name",
                "placeholder": "",
                "required": false,
                "show": true,
                "title_case": false,
                "tool_mode": false,
                "trace_as_input": true,
                "trace_as_metadata": true,
                "type": "str",
                "value": "AI"
              },
              "session_id": {
                "_input_type": "MessageTextInput",
                "advanced": true,
                "display_name": "Session ID",
                "dynamic": false,
                "info": "The session ID of the chat. If empty, the current session ID parameter will be used.",
                "input_types": [
                  "Message"
                ],
                "list": false,
                "list_add_label": "Add More",
                "load_from_db": false,
                "name": "session_id",
                "placeholder": "",
                "required": false,
                "show": true,
                "title_case": false,
                "tool_mode": false,
                "trace_as_input": true,
                "trace_as_metadata": true,
                "type": "str",
                "value": ""
              },
              "should_store_message": {
                "_input_type": "BoolInput",
                "advanced": true,
                "display_name": "Store Messages",
                "dynamic": false,
                "info": "Store the message in the history.",
                "list": false,
                "list_add_label": "Add More",
                "name": "should_store_message",
                "placeholder": "",
                "required": false,
                "show": true,
                "title_case": false,
                "tool_mode": false,
                "trace_as_metadata": true,
                "type": "bool",
                "value": true
              }
            },
            "tool_mode": false
          },
          "showNode": false,
          "type": "ChatOutput"
        },
        "dragging": false,
        "id": "ChatOutput-ykhew",
        "measured": {
          "height": 48,
          "width": 192
        },
        "position": {
          "x": 1239.8390470797185,
          "y": 313.42117075262695
        },
        "selected": false,
        "type": "genericNode"
      },
      {
        "data": {
          "id": "TavilySearchComponent-nWDnP",
          "node": {
            "base_classes": [
              "Data",
              "Message"
            ],
            "beta": false,
            "conditional_paths": [],
            "custom_fields": {},
            "description": "**Tavily Search** is a search engine optimized for LLMs and RAG,         aimed at efficient, quick, and persistent search results.",
            "display_name": "Tavily AI Search",
            "documentation": "",
            "edited": false,
            "field_order": [
              "api_key",
              "query",
              "search_depth",
              "topic",
              "time_range",
              "max_results",
              "include_images",
              "include_answer"
            ],
            "frozen": false,
            "icon": "TavilyIcon",
            "legacy": false,
            "lf_version": "1.3.2",
            "metadata": {
              "code_hash": "e602eaec8316",
              "dependencies": {
                "dependencies": [
                  {
                    "name": "httpx",
                    "version": null
                  },
                  {
                    "name": "lfx",
                    "version": null
                  }
                ],
                "total_dependencies": 2
              },
              "module": "lfx.components.tavily.tavily_search.TavilySearchComponent"
            },
            "minimized": false,
            "output_types": [],
            "outputs": [
              {
                "allows_loop": false,
                "cache": true,
                "display_name": "Toolset",
                "group_outputs": false,
                "hidden": null,
                "method": "to_toolkit",
                "name": "component_as_tool",
                "options": null,
                "required_inputs": null,
                "selected": "Tool",
                "tool_mode": true,
                "types": [
                  "Tool"
                ],
                "value": "__UNDEFINED__"
              }
            ],
            "pinned": false,
            "template": {
              "_type": "Component",
              "api_key": {
                "_input_type": "SecretStrInput",
                "advanced": false,
                "display_name": "Tavily API Key",
                "dynamic": false,
                "info": "Your Tavily API Key.",
                "input_types": [],
                "load_from_db": true,
                "name": "api_key",
                "password": true,
                "placeholder": "",
                "required": true,
                "show": true,
                "title_case": false,
                "type": "str",
                "value": "TAVILY_API_KEY"
              },
              "chunks_per_source": {
                "_input_type": "IntInput",
                "advanced": true,
                "display_name": "Chunks Per Source",
                "dynamic": false,
                "info": "The number of content chunks to retrieve from each source (1-3). Only works with advanced search.",
                "list": false,
                "list_add_label": "Add More",
                "name": "chunks_per_source",
                "placeholder": "",
                "required": false,
                "show": true,
                "title_case": false,
                "tool_mode": false,
                "trace_as_metadata": true,
                "type": "int",
                "value": 3
              },
              "code": {
                "advanced": true,
                "dynamic": true,
                "fileTypes": [],
                "file_path": "",
                "info": "",
                "list": false,
                "load_from_db": false,
                "multiline": true,
                "name": "code",
                "password": false,
                "placeholder": "",
                "required": true,
                "show": true,
                "title_case": false,
                "type": "code",
                "value": "import httpx\n\nfrom lfx.custom.custom_component.component import Component\nfrom lfx.inputs.inputs import BoolInput, DropdownInput, IntInput, MessageTextInput, SecretStrInput\nfrom lfx.log.logger import logger\nfrom lfx.schema.data import Data\nfrom lfx.schema.dataframe import DataFrame\nfrom lfx.template.field.base import Output\n\n\nclass TavilySearchComponent(Component):\n    display_name = \"Tavily Search API\"\n    description = \"\"\"**Tavily Search** is a search engine optimized for LLMs and RAG, \\\n        aimed at efficient, quick, and persistent search results.\"\"\"\n    icon = \"TavilyIcon\"\n\n    inputs = [\n        SecretStrInput(\n            name=\"api_key\",\n            display_name=\"Tavily API Key\",\n            required=True,\n            info=\"Your Tavily API Key.\",\n        ),\n        MessageTextInput(\n            name=\"query\",\n            display_name=\"Search Query\",\n            info=\"The search query you want to execute with Tavily.\",\n            tool_mode=True,\n        ),\n        DropdownInput(\n            name=\"search_depth\",\n            display_name=\"Search Depth\",\n            info=\"The depth of the search.\",\n            options=[\"basic\", \"advanced\"],\n            value=\"advanced\",\n            advanced=True,\n        ),\n        IntInput(\n            name=\"chunks_per_source\",\n            display_name=\"Chunks Per Source\",\n            info=(\"The number of content chunks to retrieve from each source (1-3). Only works with advanced search.\"),\n            value=3,\n            advanced=True,\n        ),\n        DropdownInput(\n            name=\"topic\",\n            display_name=\"Search Topic\",\n            info=\"The category of the search.\",\n            options=[\"general\", \"news\"],\n            value=\"general\",\n            advanced=True,\n        ),\n        IntInput(\n            name=\"days\",\n            display_name=\"Days\",\n            info=\"Number of days back from current date to include. Only available with news topic.\",\n            value=7,\n            advanced=True,\n        ),\n        IntInput(\n            name=\"max_results\",\n            display_name=\"Max Results\",\n            info=\"The maximum number of search results to return.\",\n            value=5,\n            advanced=True,\n        ),\n        BoolInput(\n            name=\"include_answer\",\n            display_name=\"Include Answer\",\n            info=\"Include a short answer to original query.\",\n            value=True,\n            advanced=True,\n        ),\n        DropdownInput(\n            name=\"time_range\",\n            display_name=\"Time Range\",\n            info=\"The time range back from the current date to filter results.\",\n            options=[\"day\", \"week\", \"month\", \"year\"],\n            value=None,  # Default to None to make it optional\n            advanced=True,\n        ),\n        BoolInput(\n            name=\"include_images\",\n            display_name=\"Include Images\",\n            info=\"Include a list of query-related images in the response.\",\n            value=True,\n            advanced=True,\n        ),\n        MessageTextInput(\n            name=\"include_domains\",\n            display_name=\"Include Domains\",\n            info=\"Comma-separated list of domains to include in the search results.\",\n            advanced=True,\n        ),\n        MessageTextInput(\n            name=\"exclude_domains\",\n            display_name=\"Exclude Domains\",\n            info=\"Comma-separated list of domains to exclude from the search results.\",\n            advanced=True,\n        ),\n        BoolInput(\n            name=\"include_raw_content\",\n            display_name=\"Include Raw Content\",\n            info=\"Include the cleaned and parsed HTML content of each search result.\",\n            value=False,\n            advanced=True,\n        ),\n    ]\n\n    outputs = [\n        Output(display_name=\"DataFrame\", name=\"dataframe\", method=\"fetch_content_dataframe\"),\n    ]\n\n    def fetch_content(self) -> list[Data]:\n        try:\n            # Only process domains if they're provided\n            include_domains = None\n            exclude_domains = None\n\n            if self.include_domains:\n                include_domains = [domain.strip() for domain in self.include_domains.split(\",\") if domain.strip()]\n\n            if self.exclude_domains:\n                exclude_domains = [domain.strip() for domain in self.exclude_domains.split(\",\") if domain.strip()]\n\n            url = \"https://api.tavily.com/search\"\n            headers = {\n                \"content-type\": \"application/json\",\n                \"accept\": \"application/json\",\n            }\n\n            payload = {\n                \"api_key\": self.api_key,\n                \"query\": self.query,\n                \"search_depth\": self.search_depth,\n                \"topic\": self.topic,\n                \"max_results\": self.max_results,\n                \"include_images\": self.include_images,\n                \"include_answer\": self.include_answer,\n                \"include_raw_content\": self.include_raw_content,\n                \"days\": self.days,\n                \"time_range\": self.time_range,\n            }\n\n            # Only add domains to payload if they exist and have values\n            if include_domains:\n                payload[\"include_domains\"] = include_domains\n            if exclude_domains:\n                payload[\"exclude_domains\"] = exclude_domains\n\n            # Add conditional parameters only if they should be included\n            if self.search_depth == \"advanced\" and self.chunks_per_source:\n                payload[\"chunks_per_source\"] = self.chunks_per_source\n\n            if self.topic == \"news\" and self.days:\n                payload[\"days\"] = int(self.days)  # Ensure days is an integer\n\n            # Add time_range if it's set\n            if hasattr(self, \"time_range\") and self.time_range:\n                payload[\"time_range\"] = self.time_range\n\n            # Add timeout handling\n            with httpx.Client(timeout=90.0) as client:\n                response = client.post(url, json=payload, headers=headers)\n\n            response.raise_for_status()\n            search_results = response.json()\n\n            data_results = []\n\n            if self.include_answer and search_results.get(\"answer\"):\n                data_results.append(Data(text=search_results[\"answer\"]))\n\n            for result in search_results.get(\"results\", []):\n                content = result.get(\"content\", \"\")\n                result_data = {\n                    \"title\": result.get(\"title\"),\n                    \"url\": result.get(\"url\"),\n                    \"content\": content,\n                    \"score\": result.get(\"score\"),\n                }\n                if self.include_raw_content:\n                    result_data[\"raw_content\"] = result.get(\"raw_content\")\n\n                data_results.append(Data(text=content, data=result_data))\n\n            if self.include_images and search_results.get(\"images\"):\n                data_results.append(Data(text=\"Images found\", data={\"images\": search_results[\"images\"]}))\n\n        except httpx.TimeoutException:\n            error_message = \"Request timed out (90s). Please try again or adjust parameters.\"\n            logger.error(error_message)\n            return [Data(text=error_message, data={\"error\": error_message})]\n        except httpx.HTTPStatusError as exc:\n            error_message = f\"HTTP error occurred: {exc.response.status_code} - {exc.response.text}\"\n            logger.error(error_message)\n            return [Data(text=error_message, data={\"error\": error_message})]\n        except httpx.RequestError as exc:\n            error_message = f\"Request error occurred: {exc}\"\n            logger.error(error_message)\n            return [Data(text=error_message, data={\"error\": error_message})]\n        except ValueError as exc:\n            error_message = f\"Invalid response format: {exc}\"\n            logger.error(error_message)\n            return [Data(text=error_message, data={\"error\": error_message})]\n        else:\n            self.status = data_results\n            return data_results\n\n    def fetch_content_dataframe(self) -> DataFrame:\n        data = self.fetch_content()\n        return DataFrame(data)\n"
              },
              "days": {
                "_input_type": "IntInput",
                "advanced": true,
                "display_name": "Days",
                "dynamic": false,
                "info": "Number of days back from current date to include. Only available with news topic.",
                "list": false,
                "list_add_label": "Add More",
                "name": "days",
                "placeholder": "",
                "required": false,
                "show": true,
                "title_case": false,
                "tool_mode": false,
                "trace_as_metadata": true,
                "type": "int",
                "value": 7
              },
              "exclude_domains": {
                "_input_type": "MessageTextInput",
                "advanced": true,
                "display_name": "Exclude Domains",
                "dynamic": false,
                "info": "Comma-separated list of domains to exclude from the search results.",
                "input_types": [
                  "Message"
                ],
                "list": false,
                "list_add_label": "Add More",
                "load_from_db": false,
                "name": "exclude_domains",
                "placeholder": "",
                "required": false,
                "show": true,
                "title_case": false,
                "tool_mode": false,
                "trace_as_input": true,
                "trace_as_metadata": true,
                "type": "str",
                "value": ""
              },
              "include_answer": {
                "_input_type": "BoolInput",
                "advanced": true,
                "display_name": "Include Answer",
                "dynamic": false,
                "info": "Include a short answer to original query.",
                "list": false,
                "list_add_label": "Add More",
                "name": "include_answer",
                "placeholder": "",
                "required": false,
                "show": true,
                "title_case": false,
                "tool_mode": false,
                "trace_as_metadata": true,
                "type": "bool",
                "value": true
              },
              "include_domains": {
                "_input_type": "MessageTextInput",
                "advanced": true,
                "display_name": "Include Domains",
                "dynamic": false,
                "info": "Comma-separated list of domains to include in the search results.",
                "input_types": [
                  "Message"
                ],
                "list": false,
                "list_add_label": "Add More",
                "load_from_db": false,
                "name": "include_domains",
                "placeholder": "",
                "required": false,
                "show": true,
                "title_case": false,
                "tool_mode": false,
                "trace_as_input": true,
                "trace_as_metadata": true,
                "type": "str",
                "value": ""
              },
              "include_images": {
                "_input_type": "BoolInput",
                "advanced": true,
                "display_name": "Include Images",
                "dynamic": false,
                "info": "Include a list of query-related images in the response.",
                "list": false,
                "list_add_label": "Add More",
                "name": "include_images",
                "placeholder": "",
                "required": false,
                "show": true,
                "title_case": false,
                "tool_mode": false,
                "trace_as_metadata": true,
                "type": "bool",
                "value": true
              },
              "include_raw_content": {
                "_input_type": "BoolInput",
                "advanced": true,
                "display_name": "Include Raw Content",
                "dynamic": false,
                "info": "Include the cleaned and parsed HTML content of each search result.",
                "list": false,
                "list_add_label": "Add More",
                "name": "include_raw_content",
                "placeholder": "",
                "required": false,
                "show": true,
                "title_case": false,
                "tool_mode": false,
                "trace_as_metadata": true,
                "type": "bool",
                "value": false
              },
              "max_results": {
                "_input_type": "IntInput",
                "advanced": true,
                "display_name": "Max Results",
                "dynamic": false,
                "info": "The maximum number of search results to return.",
                "list": false,
                "list_add_label": "Add More",
                "name": "max_results",
                "placeholder": "",
                "required": false,
                "show": true,
                "title_case": false,
                "tool_mode": false,
                "trace_as_metadata": true,
                "type": "int",
                "value": 5
              },
              "query": {
                "_input_type": "MessageTextInput",
                "advanced": false,
                "display_name": "Search Query",
                "dynamic": false,
                "info": "The search query you want to execute with Tavily.",
                "input_types": [
                  "Message"
                ],
                "list": false,
                "list_add_label": "Add More",
                "load_from_db": false,
                "name": "query",
                "placeholder": "",
                "required": false,
                "show": true,
                "title_case": false,
                "tool_mode": true,
                "trace_as_input": true,
                "trace_as_metadata": true,
                "type": "str",
                "value": ""
              },
              "search_depth": {
                "_input_type": "DropdownInput",
                "advanced": true,
                "combobox": false,
                "dialog_inputs": {},
                "display_name": "Search Depth",
                "dynamic": false,
                "info": "The depth of the search.",
                "name": "search_depth",
                "options": [
                  "basic",
                  "advanced"
                ],
                "options_metadata": [],
                "placeholder": "",
                "required": false,
                "show": true,
                "title_case": false,
                "tool_mode": false,
                "trace_as_metadata": true,
                "type": "str",
                "value": "advanced"
              },
              "time_range": {
                "_input_type": "DropdownInput",
                "advanced": true,
                "combobox": false,
                "dialog_inputs": {},
                "display_name": "Time Range",
                "dynamic": false,
                "info": "The time range back from the current date to filter results.",
                "name": "time_range",
                "options": [
                  "day",
                  "week",
                  "month",
                  "year"
                ],
                "options_metadata": [],
                "placeholder": "",
                "required": false,
                "show": true,
                "title_case": false,
                "tool_mode": false,
                "trace_as_metadata": true,
                "type": "str"
              },
              "tools_metadata": {
                "_input_type": "ToolsInput",
                "advanced": false,
                "display_name": "Actions",
                "dynamic": false,
                "info": "Modify tool names and descriptions to help agents understand when to use each tool.",
                "is_list": true,
                "list_add_label": "Add More",
                "name": "tools_metadata",
                "placeholder": "",
                "real_time_refresh": true,
                "required": false,
                "show": true,
                "title_case": false,
                "tool_mode": false,
                "trace_as_metadata": true,
                "type": "tools",
                "value": [
                  {
                    "args": {
                      "query": {
                        "default": "",
                        "description": "The search query you want to execute with Tavily.",
                        "title": "Query",
                        "type": "string"
                      }
                    },
                    "description": "**Tavily Search** is a search engine optimized for LLMs and RAG,         aimed at efficient, quick, and persistent search results.",
                    "display_description": "**Tavily Search** is a search engine optimized for LLMs and RAG,         aimed at efficient, quick, and persistent search results.",
                    "display_name": "fetch_content_dataframe",
                    "name": "fetch_content_dataframe",
                    "readonly": false,
                    "status": true,
                    "tags": [
                      "fetch_content_dataframe"
                    ]
                  }
                ]
              },
              "topic": {
                "_input_type": "DropdownInput",
                "advanced": true,
                "combobox": false,
                "dialog_inputs": {},
                "display_name": "Search Topic",
                "dynamic": false,
                "info": "The category of the search.",
                "name": "topic",
                "options": [
                  "general",
                  "news"
                ],
                "options_metadata": [],
                "placeholder": "",
                "required": false,
                "show": true,
                "title_case": false,
                "tool_mode": false,
                "trace_as_metadata": true,
                "type": "str",
                "value": "general"
              }
            },
            "tool_mode": true
          },
          "selected_output": "component_as_tool",
          "showNode": true,
          "type": "TavilySearchComponent"
        },
        "dragging": false,
        "id": "TavilySearchComponent-nWDnP",
        "measured": {
          "height": 316,
          "width": 320
        },
        "position": {
          "x": 39.12408438765479,
          "y": 180.97658284912208
        },
        "selected": false,
        "type": "genericNode"
      },
      {
        "data": {
          "description": "Uses AgentQL API to extract structured data from a given URL.",
          "display_name": "AgentQL Query Data",
          "id": "AgentQL-qCiM5",
          "node": {
            "base_classes": [
              "Data"
            ],
            "beta": false,
            "conditional_paths": [],
            "custom_fields": {},
            "description": "Extracts structured data from a web page using an AgentQL query or a Natural Language description.",
            "display_name": "Extract Web Data",
            "documentation": "https://docs.agentql.com/rest-api/api-reference",
            "edited": false,
            "field_order": [
              "api_key",
              "url",
              "query",
              "prompt",
              "is_stealth_mode_enabled",
              "timeout",
              "mode",
              "wait_for",
              "is_scroll_to_bottom_enabled",
              "is_screenshot_enabled"
            ],
            "frozen": false,
            "icon": "AgentQL",
            "legacy": false,
            "lf_version": "1.3.2",
            "metadata": {
              "code_hash": "37de3210aed9",
              "dependencies": {
                "dependencies": [
                  {
                    "name": "httpx",
                    "version": null
                  },
                  {
                    "name": "lfx",
                    "version": null
                  }
                ],
                "total_dependencies": 2
              },
              "module": "lfx.components.agentql.agentql_api.AgentQL"
            },
            "minimized": false,
            "output_types": [],
            "outputs": [
              {
                "allows_loop": false,
                "cache": true,
                "display_name": "Toolset",
                "group_outputs": false,
                "hidden": null,
                "method": "to_toolkit",
                "name": "component_as_tool",
                "options": null,
                "required_inputs": null,
                "selected": "Tool",
                "tool_mode": true,
                "types": [
                  "Tool"
                ],
                "value": "__UNDEFINED__"
              }
            ],
            "pinned": false,
            "template": {
              "_type": "Component",
              "api_key": {
                "_input_type": "SecretStrInput",
                "advanced": false,
                "display_name": "AgentQL API Key",
                "dynamic": false,
                "info": "Your AgentQL API key from dev.agentql.com",
                "input_types": [],
                "load_from_db": true,
                "name": "api_key",
                "password": true,
                "placeholder": "",
                "required": true,
                "show": true,
                "title_case": false,
                "type": "str",
                "value": "AGENTQL_API_KEY"
              },
              "code": {
                "advanced": true,
                "dynamic": true,
                "fileTypes": [],
                "file_path": "",
                "info": "",
                "list": false,
                "load_from_db": false,
                "multiline": true,
                "name": "code",
                "password": false,
                "placeholder": "",
                "required": true,
                "show": true,
                "title_case": false,
                "type": "code",
                "value": "import httpx\n\nfrom lfx.custom.custom_component.component import Component\nfrom lfx.field_typing.range_spec import RangeSpec\nfrom lfx.io import BoolInput, DropdownInput, IntInput, MessageTextInput, MultilineInput, Output, SecretStrInput\nfrom lfx.log.logger import logger\nfrom lfx.schema.data import Data\n\n\nclass AgentQL(Component):\n    display_name = \"Extract Web Data\"\n    description = \"Extracts structured data from a web page using an AgentQL query or a Natural Language description.\"\n    documentation: str = \"https://docs.agentql.com/rest-api/api-reference\"\n    icon = \"AgentQL\"\n    name = \"AgentQL\"\n\n    inputs = [\n        SecretStrInput(\n            name=\"api_key\",\n            display_name=\"AgentQL API Key\",\n            required=True,\n            password=True,\n            info=\"Your AgentQL API key from dev.agentql.com\",\n        ),\n        MessageTextInput(\n            name=\"url\",\n            display_name=\"URL\",\n            required=True,\n            info=\"The URL of the public web page you want to extract data from.\",\n            tool_mode=True,\n        ),\n        MultilineInput(\n            name=\"query\",\n            display_name=\"AgentQL Query\",\n            required=False,\n            info=\"The AgentQL query to execute. Learn more at https://docs.agentql.com/agentql-query or use a prompt.\",\n            tool_mode=True,\n        ),\n        MultilineInput(\n            name=\"prompt\",\n            display_name=\"Prompt\",\n            required=False,\n            info=\"A Natural Language description of the data to extract from the page. Alternative to AgentQL query.\",\n            tool_mode=True,\n        ),\n        BoolInput(\n            name=\"is_stealth_mode_enabled\",\n            display_name=\"Enable Stealth Mode (Beta)\",\n            info=\"Enable experimental anti-bot evasion strategies. May not work for all websites at all times.\",\n            value=False,\n            advanced=True,\n        ),\n        IntInput(\n            name=\"timeout\",\n            display_name=\"Timeout\",\n            info=\"Seconds to wait for a request.\",\n            value=900,\n            advanced=True,\n        ),\n        DropdownInput(\n            name=\"mode\",\n            display_name=\"Request Mode\",\n            info=\"'standard' uses deep data analysis, while 'fast' trades some depth of analysis for speed.\",\n            options=[\"fast\", \"standard\"],\n            value=\"fast\",\n            advanced=True,\n        ),\n        IntInput(\n            name=\"wait_for\",\n            display_name=\"Wait For\",\n            info=\"Seconds to wait for the page to load before extracting data.\",\n            value=0,\n            range_spec=RangeSpec(min=0, max=10, step_type=\"int\"),\n            advanced=True,\n        ),\n        BoolInput(\n            name=\"is_scroll_to_bottom_enabled\",\n            display_name=\"Enable scroll to bottom\",\n            info=\"Scroll to bottom of the page before extracting data.\",\n            value=False,\n            advanced=True,\n        ),\n        BoolInput(\n            name=\"is_screenshot_enabled\",\n            display_name=\"Enable screenshot\",\n            info=\"Take a screenshot before extracting data. Returned in 'metadata' as a Base64 string.\",\n            value=False,\n            advanced=True,\n        ),\n    ]\n\n    outputs = [\n        Output(display_name=\"Data\", name=\"data\", method=\"build_output\"),\n    ]\n\n    def build_output(self) -> Data:\n        endpoint = \"https://api.agentql.com/v1/query-data\"\n        headers = {\n            \"X-API-Key\": self.api_key,\n            \"Content-Type\": \"application/json\",\n            \"X-TF-Request-Origin\": \"langflow\",\n        }\n\n        payload = {\n            \"url\": self.url,\n            \"query\": self.query,\n            \"prompt\": self.prompt,\n            \"params\": {\n                \"mode\": self.mode,\n                \"wait_for\": self.wait_for,\n                \"is_scroll_to_bottom_enabled\": self.is_scroll_to_bottom_enabled,\n                \"is_screenshot_enabled\": self.is_screenshot_enabled,\n            },\n            \"metadata\": {\n                \"experimental_stealth_mode_enabled\": self.is_stealth_mode_enabled,\n            },\n        }\n\n        if not self.prompt and not self.query:\n            self.status = \"Either Query or Prompt must be provided.\"\n            raise ValueError(self.status)\n        if self.prompt and self.query:\n            self.status = \"Both Query and Prompt can't be provided at the same time.\"\n            raise ValueError(self.status)\n\n        try:\n            response = httpx.post(endpoint, headers=headers, json=payload, timeout=self.timeout)\n            response.raise_for_status()\n\n            json = response.json()\n            data = Data(result=json[\"data\"], metadata=json[\"metadata\"])\n\n        except httpx.HTTPStatusError as e:\n            response = e.response\n            if response.status_code == httpx.codes.UNAUTHORIZED:\n                self.status = \"Please, provide a valid API Key. You can create one at https://dev.agentql.com.\"\n            else:\n                try:\n                    error_json = response.json()\n                    logger.error(\n                        f\"Failure response: '{response.status_code} {response.reason_phrase}' with body: {error_json}\"\n                    )\n                    msg = error_json[\"error_info\"] if \"error_info\" in error_json else error_json[\"detail\"]\n                except (ValueError, TypeError):\n                    msg = f\"HTTP {e}.\"\n                self.status = msg\n            raise ValueError(self.status) from e\n\n        else:\n            self.status = data\n            return data\n"
              },
              "is_screenshot_enabled": {
                "_input_type": "BoolInput",
                "advanced": true,
                "display_name": "Enable screenshot",
                "dynamic": false,
                "info": "Take a screenshot before extracting data. Returned in 'metadata' as a Base64 string.",
                "list": false,
                "list_add_label": "Add More",
                "name": "is_screenshot_enabled",
                "placeholder": "",
                "required": false,
                "show": true,
                "title_case": false,
                "tool_mode": false,
                "trace_as_metadata": true,
                "type": "bool",
                "value": false
              },
              "is_scroll_to_bottom_enabled": {
                "_input_type": "BoolInput",
                "advanced": true,
                "display_name": "Enable scroll to bottom",
                "dynamic": false,
                "info": "Scroll to bottom of the page before extracting data.",
                "list": false,
                "list_add_label": "Add More",
                "name": "is_scroll_to_bottom_enabled",
                "placeholder": "",
                "required": false,
                "show": true,
                "title_case": false,
                "tool_mode": false,
                "trace_as_metadata": true,
                "type": "bool",
                "value": false
              },
              "is_stealth_mode_enabled": {
                "_input_type": "BoolInput",
                "advanced": true,
                "display_name": "Enable Stealth Mode (Beta)",
                "dynamic": false,
                "info": "Enable experimental anti-bot evasion strategies. May not work for all websites at all times.",
                "list": false,
                "list_add_label": "Add More",
                "name": "is_stealth_mode_enabled",
                "placeholder": "",
                "required": false,
                "show": true,
                "title_case": false,
                "tool_mode": false,
                "trace_as_metadata": true,
                "type": "bool",
                "value": true
              },
              "mode": {
                "_input_type": "DropdownInput",
                "advanced": true,
                "combobox": false,
                "dialog_inputs": {},
                "display_name": "Request Mode",
                "dynamic": false,
                "info": "'standard' uses deep data analysis, while 'fast' trades some depth of analysis for speed.",
                "name": "mode",
                "options": [
                  "fast",
                  "standard"
                ],
                "options_metadata": [],
                "placeholder": "",
                "required": false,
                "show": true,
                "title_case": false,
                "tool_mode": false,
                "trace_as_metadata": true,
                "type": "str",
                "value": "fast"
              },
              "prompt": {
                "_input_type": "MultilineInput",
                "advanced": false,
                "copy_field": false,
                "display_name": "Prompt",
                "dynamic": false,
                "info": "A Natural Language description of the data to extract from the page. Alternative to AgentQL query.",
                "input_types": [
                  "Message"
                ],
                "list": false,
                "list_add_label": "Add More",
                "load_from_db": false,
                "multiline": true,
                "name": "prompt",
                "placeholder": "",
                "required": false,
                "show": true,
                "title_case": false,
                "tool_mode": true,
                "trace_as_input": true,
                "trace_as_metadata": true,
                "type": "str",
                "value": ""
              },
              "query": {
                "_input_type": "MultilineInput",
                "advanced": false,
                "copy_field": false,
                "display_name": "AgentQL Query",
                "dynamic": false,
                "info": "The AgentQL query to execute. Learn more at https://docs.agentql.com/agentql-query or use a prompt.",
                "input_types": [
                  "Message"
                ],
                "list": false,
                "list_add_label": "Add More",
                "load_from_db": false,
                "multiline": true,
                "name": "query",
                "placeholder": "",
                "required": false,
                "show": true,
                "title_case": false,
                "tool_mode": true,
                "trace_as_input": true,
                "trace_as_metadata": true,
                "type": "str",
                "value": ""
              },
              "timeout": {
                "_input_type": "IntInput",
                "advanced": true,
                "display_name": "Timeout",
                "dynamic": false,
                "info": "Seconds to wait for a request.",
                "list": false,
                "list_add_label": "Add More",
                "name": "timeout",
                "placeholder": "",
                "required": false,
                "show": true,
                "title_case": false,
                "tool_mode": false,
                "trace_as_metadata": true,
                "type": "int",
                "value": 900
              },
              "tools_metadata": {
                "_input_type": "ToolsInput",
                "advanced": false,
                "display_name": "Actions",
                "dynamic": false,
                "info": "Modify tool names and descriptions to help agents understand when to use each tool.",
                "is_list": true,
                "list_add_label": "Add More",
                "name": "tools_metadata",
                "placeholder": "",
                "real_time_refresh": true,
                "required": false,
                "show": true,
                "title_case": false,
                "tool_mode": false,
                "trace_as_metadata": true,
                "type": "tools",
                "value": [
                  {
                    "args": {
                      "prompt": {
                        "default": "",
                        "description": "A Natural Language description of the data to extract from the page. Alternative to AgentQL query.",
                        "title": "Prompt",
                        "type": "string"
                      },
                      "query": {
                        "default": "",
                        "description": "The AgentQL query to execute. Learn more at https://docs.agentql.com/agentql-query or use a prompt.",
                        "title": "Query",
                        "type": "string"
                      },
                      "url": {
                        "description": "The URL of the public web page you want to extract data from.",
                        "title": "Url",
                        "type": "string"
                      }
                    },
                    "description": "Extracts structured data from a web page using an AgentQL query or a Natural Language description.",
                    "display_description": "Extracts structured data from a web page using an AgentQL query or a Natural Language description.",
                    "display_name": "build_output",
                    "name": "build_output",
                    "readonly": false,
                    "status": true,
                    "tags": [
                      "build_output"
                    ]
                  }
                ]
              },
              "url": {
                "_input_type": "MessageTextInput",
                "advanced": false,
                "display_name": "URL",
                "dynamic": false,
                "info": "The URL of the public web page you want to extract data from.",
                "input_types": [
                  "Message"
                ],
                "list": false,
                "list_add_label": "Add More",
                "load_from_db": false,
                "name": "url",
                "placeholder": "",
                "required": true,
                "show": true,
                "title_case": false,
                "tool_mode": true,
                "trace_as_input": true,
                "trace_as_metadata": true,
                "type": "str",
                "value": ""
              },
              "wait_for": {
                "_input_type": "IntInput",
                "advanced": true,
                "display_name": "Wait For",
                "dynamic": false,
                "info": "Seconds to wait for the page to load before extracting data.",
                "list": false,
                "list_add_label": "Add More",
                "name": "wait_for",
                "placeholder": "",
                "range_spec": {
                  "max": 10,
                  "min": 0,
                  "step": 0.1,
                  "step_type": "int"
                },
                "required": false,
                "show": true,
                "title_case": false,
                "tool_mode": false,
                "trace_as_metadata": true,
                "type": "int",
                "value": 0
              }
            },
            "tool_mode": true
          },
          "selected_output": "component_as_tool",
          "showNode": true,
          "type": "AgentQL"
        },
        "dragging": false,
        "id": "AgentQL-qCiM5",
        "measured": {
          "height": 316,
          "width": 320
        },
        "position": {
          "x": 419.9837597695889,
          "y": 103.27516079272866
        },
        "selected": false,
        "type": "genericNode"
      },
      {
        "data": {
          "id": "note-Dw2MZ",
          "node": {
            "description": "### 💡 Add your OpenAI API key here",
            "display_name": "",
            "documentation": "",
            "template": {
              "backgroundColor": "transparent"
            }
          },
          "type": "note"
        },
        "dragging": false,
        "id": "note-Dw2MZ",
        "measured": {
          "height": 324,
          "width": 324
        },
        "position": {
          "x": 798.1532899902708,
          "y": 48.63976452163034
        },
        "selected": false,
        "type": "noteNode"
      },
      {
        "data": {
          "id": "note-3fanj",
          "node": {
            "description": "### 💡 Add your AgentQL API key here",
            "display_name": "",
            "documentation": "",
            "template": {
              "backgroundColor": "transparent"
            }
          },
          "type": "note"
        },
        "dragging": false,
        "height": 346,
        "id": "note-3fanj",
        "measured": {
          "height": 346,
          "width": 324
        },
        "position": {
          "x": 416.2302078823729,
          "y": 51.23403819068896
        },
        "selected": false,
        "type": "noteNode"
      },
      {
        "data": {
          "id": "note-L77iu",
          "node": {
            "description": "# Price Deal Finder \n\nThis flow searches and compares prices of a product on the web.\n## Prerequisites\n\n* **[AgentQL API Key](https://dev.agentql.com/api-keys)**\n* **[OpenAI API Key](https://platform.openai.com/)**\n* **[TavilyAI Search API Key](https://tavily.com/)**\n\n## Quick Start\n\n1. Add your [AgentQL API Key](https://dev.agentql.com/api-keys) to the **AgentQL** component.\n2. Add your [OpenAI API Key](https://platform.openai.com/) to the **Agent** component.\n3. Add your [TavilyAI Search API Key](https://tavily.com/) to the **Tavily AI Search** component.\n4. Click **Playground** and enter a product in chat. For example, search \"iPhone 16 Pro 512 GB\")\n* The **Agent** component populates the **Tavily AI Search** component's **Search Query** field, and the **Agent QL** component's **URL** and **Query** fields. \n\n* The **Agent** returns a structured response to your searcn in the chat.",
            "display_name": "",
            "documentation": "",
            "template": {}
          },
          "type": "note"
        },
        "dragging": false,
        "height": 674,
        "id": "note-L77iu",
        "measured": {
          "height": 674,
          "width": 466
        },
        "position": {
          "x": -472.5459222813072,
          "y": 102.70113417861305
        },
        "resizing": false,
        "selected": false,
        "type": "noteNode",
        "width": 466
      },
      {
        "data": {
          "id": "note-Op67v",
          "node": {
            "description": "### 💡 Add your Tavily AI Search key here",
            "display_name": "",
            "documentation": "",
            "template": {
              "backgroundColor": "transparent"
            }
          },
          "type": "note"
        },
        "dragging": false,
        "height": 324,
        "id": "note-Op67v",
        "measured": {
          "height": 324,
          "width": 345
        },
        "position": {
          "x": 25.144734571805117,
          "y": 126.6122587862217
        },
        "resizing": false,
        "selected": false,
        "type": "noteNode",
        "width": 345
      },
      {
        "data": {
          "id": "Agent-03SGo",
          "node": {
            "base_classes": [
              "Message"
            ],
            "beta": false,
            "category": "agents",
            "conditional_paths": [],
            "custom_fields": {},
            "description": "Define the agent's instructions, then enter a task to complete using tools.",
            "display_name": "Agent",
            "documentation": "",
            "edited": false,
            "field_order": [
              "agent_llm",
              "max_tokens",
              "model_kwargs",
              "json_mode",
              "model_name",
              "openai_api_base",
              "api_key",
              "temperature",
              "seed",
              "max_retries",
              "timeout",
              "system_prompt",
              "n_messages",
              "tools",
              "input_value",
              "handle_parsing_errors",
              "verbose",
              "max_iterations",
              "agent_description",
              "add_current_date_tool"
            ],
            "frozen": false,
            "icon": "bot",
            "key": "Agent",
            "legacy": false,
            "metadata": {
              "code_hash": "fa91923984be",
              "dependencies": {
                "dependencies": [
                  {
                    "name": "langchain_core",
                    "version": null
                  },
                  {
                    "name": "pydantic",
                    "version": null
                  },
                  {
                    "name": "lfx",
                    "version": null
                  }
                ],
                "total_dependencies": 3
              },
              "module": "lfx.components.agents.agent.AgentComponent"
            },
            "minimized": false,
            "output_types": [],
            "outputs": [
              {
                "allows_loop": false,
                "cache": true,
                "display_name": "Response",
                "group_outputs": false,
                "method": "message_response",
                "name": "response",
                "options": null,
                "required_inputs": null,
                "selected": "Message",
                "tool_mode": true,
                "types": [
                  "Message"
                ],
                "value": "__UNDEFINED__"
              }
            ],
            "pinned": false,
            "score": 1.1732828199964098e-19,
            "template": {
              "_type": "Component",
              "add_current_date_tool": {
                "_input_type": "BoolInput",
                "advanced": true,
                "display_name": "Current Date",
                "dynamic": false,
                "info": "If true, will add a tool to the agent that returns the current date.",
                "list": false,
                "list_add_label": "Add More",
                "name": "add_current_date_tool",
                "placeholder": "",
                "required": false,
                "show": true,
                "title_case": false,
                "tool_mode": false,
                "trace_as_metadata": true,
                "type": "bool",
                "value": true
              },
              "agent_description": {
                "_input_type": "MultilineInput",
                "advanced": true,
                "copy_field": false,
                "display_name": "Agent Description [Deprecated]",
                "dynamic": false,
                "info": "The description of the agent. This is only used when in Tool Mode. Defaults to 'A helpful assistant with access to the following tools:' and tools are added dynamically. This feature is deprecated and will be removed in future versions.",
                "input_types": [
                  "Message"
                ],
                "list": false,
                "list_add_label": "Add More",
                "load_from_db": false,
                "multiline": true,
                "name": "agent_description",
                "placeholder": "",
                "required": false,
                "show": true,
                "title_case": false,
                "tool_mode": false,
                "trace_as_input": true,
                "trace_as_metadata": true,
                "type": "str",
                "value": "A helpful assistant with access to the following tools:"
              },
              "agent_llm": {
                "_input_type": "DropdownInput",
                "advanced": false,
                "combobox": false,
                "dialog_inputs": {},
                "display_name": "Model Provider",
                "dynamic": false,
                "external_options": {
                  "fields": {
                    "data": {
                      "node": {
                        "display_name": "Connect other models",
                        "icon": "CornerDownLeft",
                        "name": "connect_other_models"
                      }
                    }
                  }
                },
                "info": "The provider of the language model that the agent will use to generate responses.",
                "input_types": [],
                "name": "agent_llm",
                "options": [
                  "Anthropic",
                  "Google Generative AI",
                  "OpenAI"
                ],
                "options_metadata": [
                  {
                    "icon": "Anthropic"
                  },
                  {
                    "icon": "GoogleGenerativeAI"
                  },
                  {
                    "icon": "OpenAI"
                  }
                ],
                "placeholder": "",
                "real_time_refresh": true,
                "required": false,
                "show": true,
                "title_case": false,
                "toggle": false,
                "tool_mode": false,
                "trace_as_metadata": true,
                "type": "str",
                "value": "OpenAI"
              },
              "api_key": {
                "_input_type": "SecretStrInput",
                "advanced": false,
                "display_name": "OpenAI API Key",
                "dynamic": false,
                "info": "The OpenAI API Key to use for the OpenAI model.",
                "input_types": [],
                "load_from_db": true,
                "name": "api_key",
                "password": true,
                "placeholder": "",
                "real_time_refresh": true,
                "required": false,
                "show": true,
                "title_case": false,
                "type": "str",
                "value": "OPENAI_API_KEY"
              },
              "code": {
                "advanced": true,
                "dynamic": true,
                "fileTypes": [],
                "file_path": "",
                "info": "",
                "list": false,
                "load_from_db": false,
                "multiline": true,
                "name": "code",
                "password": false,
                "placeholder": "",
                "required": true,
                "show": true,
                "title_case": false,
                "type": "code",
                "value": "import json\nimport re\n\nfrom langchain_core.tools import StructuredTool, Tool\nfrom pydantic import ValidationError\n\nfrom lfx.base.agents.agent import LCToolsAgentComponent\nfrom lfx.base.agents.events import ExceptionWithMessageError\nfrom lfx.base.models.model_input_constants import (\n    ALL_PROVIDER_FIELDS,\n    MODEL_DYNAMIC_UPDATE_FIELDS,\n    MODEL_PROVIDERS_DICT,\n    MODEL_PROVIDERS_LIST,\n    MODELS_METADATA,\n)\nfrom lfx.base.models.model_utils import get_model_name\nfrom lfx.components.helpers.current_date import CurrentDateComponent\nfrom lfx.components.helpers.memory import MemoryComponent\nfrom lfx.components.langchain_utilities.tool_calling import ToolCallingAgentComponent\nfrom lfx.custom.custom_component.component import get_component_toolkit\nfrom lfx.custom.utils import update_component_build_config\nfrom lfx.helpers.base_model import build_model_from_schema\nfrom lfx.inputs.inputs import BoolInput\nfrom lfx.io import DropdownInput, IntInput, MessageTextInput, MultilineInput, Output, TableInput\nfrom lfx.log.logger import logger\nfrom lfx.schema.data import Data\nfrom lfx.schema.dotdict import dotdict\nfrom lfx.schema.message import Message\nfrom lfx.schema.table import EditMode\n\n\ndef set_advanced_true(component_input):\n    component_input.advanced = True\n    return component_input\n\n\nclass AgentComponent(ToolCallingAgentComponent):\n    display_name: str = \"Agent\"\n    description: str = \"Define the agent's instructions, then enter a task to complete using tools.\"\n    documentation: str = \"https://docs.langflow.org/agents\"\n    icon = \"bot\"\n    beta = False\n    name = \"Agent\"\n\n    memory_inputs = [set_advanced_true(component_input) for component_input in MemoryComponent().inputs]\n\n    # Filter out json_mode from OpenAI inputs since we handle structured output differently\n    if \"OpenAI\" in MODEL_PROVIDERS_DICT:\n        openai_inputs_filtered = [\n            input_field\n            for input_field in MODEL_PROVIDERS_DICT[\"OpenAI\"][\"inputs\"]\n            if not (hasattr(input_field, \"name\") and input_field.name == \"json_mode\")\n        ]\n    else:\n        openai_inputs_filtered = []\n\n    inputs = [\n        DropdownInput(\n            name=\"agent_llm\",\n            display_name=\"Model Provider\",\n            info=\"The provider of the language model that the agent will use to generate responses.\",\n            options=[*MODEL_PROVIDERS_LIST],\n            value=\"OpenAI\",\n            real_time_refresh=True,\n            refresh_button=False,\n            input_types=[],\n            options_metadata=[MODELS_METADATA[key] for key in MODEL_PROVIDERS_LIST if key in MODELS_METADATA],\n            external_options={\n                \"fields\": {\n                    \"data\": {\n                        \"node\": {\n                            \"name\": \"connect_other_models\",\n                            \"display_name\": \"Connect other models\",\n                            \"icon\": \"CornerDownLeft\",\n                        }\n                    }\n                },\n            },\n        ),\n        *openai_inputs_filtered,\n        MultilineInput(\n            name=\"system_prompt\",\n            display_name=\"Agent Instructions\",\n            info=\"System Prompt: Initial instructions and context provided to guide the agent's behavior.\",\n            value=\"You are a helpful assistant that can use tools to answer questions and perform tasks.\",\n            advanced=False,\n        ),\n        MessageTextInput(\n            name=\"context_id\",\n            display_name=\"Context ID\",\n            info=\"The context ID of the chat. Adds an extra layer to the local memory.\",\n            value=\"\",\n            advanced=True,\n        ),\n        IntInput(\n            name=\"n_messages\",\n            display_name=\"Number of Chat History Messages\",\n            value=100,\n            info=\"Number of chat history messages to retrieve.\",\n            advanced=True,\n            show=True,\n        ),\n        MultilineInput(\n            name=\"format_instructions\",\n            display_name=\"Output Format Instructions\",\n            info=\"Generic Template for structured output formatting. Valid only with Structured response.\",\n            value=(\n                \"You are an AI that extracts structured JSON objects from unstructured text. \"\n                \"Use a predefined schema with expected types (str, int, float, bool, dict). \"\n                \"Extract ALL relevant instances that match the schema - if multiple patterns exist, capture them all. \"\n                \"Fill missing or ambiguous values with defaults: null for missing values. \"\n                \"Remove exact duplicates but keep variations that have different field values. \"\n                \"Always return valid JSON in the expected format, never throw errors. \"\n                \"If multiple objects can be extracted, return them all in the structured format.\"\n            ),\n            advanced=True,\n        ),\n        TableInput(\n            name=\"output_schema\",\n            display_name=\"Output Schema\",\n            info=(\n                \"Schema Validation: Define the structure and data types for structured output. \"\n                \"No validation if no output schema.\"\n            ),\n            advanced=True,\n            required=False,\n            value=[],\n            table_schema=[\n                {\n                    \"name\": \"name\",\n                    \"display_name\": \"Name\",\n                    \"type\": \"str\",\n                    \"description\": \"Specify the name of the output field.\",\n                    \"default\": \"field\",\n                    \"edit_mode\": EditMode.INLINE,\n                },\n                {\n                    \"name\": \"description\",\n                    \"display_name\": \"Description\",\n                    \"type\": \"str\",\n                    \"description\": \"Describe the purpose of the output field.\",\n                    \"default\": \"description of field\",\n                    \"edit_mode\": EditMode.POPOVER,\n                },\n                {\n                    \"name\": \"type\",\n                    \"display_name\": \"Type\",\n                    \"type\": \"str\",\n                    \"edit_mode\": EditMode.INLINE,\n                    \"description\": (\"Indicate the data type of the output field (e.g., str, int, float, bool, dict).\"),\n                    \"options\": [\"str\", \"int\", \"float\", \"bool\", \"dict\"],\n                    \"default\": \"str\",\n                },\n                {\n                    \"name\": \"multiple\",\n                    \"display_name\": \"As List\",\n                    \"type\": \"boolean\",\n                    \"description\": \"Set to True if this output field should be a list of the specified type.\",\n                    \"default\": \"False\",\n                    \"edit_mode\": EditMode.INLINE,\n                },\n            ],\n        ),\n        *LCToolsAgentComponent.get_base_inputs(),\n        # removed memory inputs from agent component\n        # *memory_inputs,\n        BoolInput(\n            name=\"add_current_date_tool\",\n            display_name=\"Current Date\",\n            advanced=True,\n            info=\"If true, will add a tool to the agent that returns the current date.\",\n            value=True,\n        ),\n    ]\n    outputs = [\n        Output(name=\"response\", display_name=\"Response\", method=\"message_response\"),\n    ]\n\n    async def get_agent_requirements(self):\n        \"\"\"Get the agent requirements for the agent.\"\"\"\n        llm_model, display_name = await self.get_llm()\n        if llm_model is None:\n            msg = \"No language model selected. Please choose a model to proceed.\"\n            raise ValueError(msg)\n        self.model_name = get_model_name(llm_model, display_name=display_name)\n\n        # Get memory data\n        self.chat_history = await self.get_memory_data()\n        await logger.adebug(f\"Retrieved {len(self.chat_history)} chat history messages\")\n        if isinstance(self.chat_history, Message):\n            self.chat_history = [self.chat_history]\n\n        # Add current date tool if enabled\n        if self.add_current_date_tool:\n            if not isinstance(self.tools, list):  # type: ignore[has-type]\n                self.tools = []\n            current_date_tool = (await CurrentDateComponent(**self.get_base_args()).to_toolkit()).pop(0)\n            if not isinstance(current_date_tool, StructuredTool):\n                msg = \"CurrentDateComponent must be converted to a StructuredTool\"\n                raise TypeError(msg)\n            self.tools.append(current_date_tool)\n        return llm_model, self.chat_history, self.tools\n\n    async def message_response(self) -> Message:\n        try:\n            llm_model, self.chat_history, self.tools = await self.get_agent_requirements()\n            # Set up and run agent\n            self.set(\n                llm=llm_model,\n                tools=self.tools or [],\n                chat_history=self.chat_history,\n                input_value=self.input_value,\n                system_prompt=self.system_prompt,\n            )\n            agent = self.create_agent_runnable()\n            result = await self.run_agent(agent)\n\n            # Store result for potential JSON output\n            self._agent_result = result\n\n        except (ValueError, TypeError, KeyError) as e:\n            await logger.aerror(f\"{type(e).__name__}: {e!s}\")\n            raise\n        except ExceptionWithMessageError as e:\n            await logger.aerror(f\"ExceptionWithMessageError occurred: {e}\")\n            raise\n        # Avoid catching blind Exception; let truly unexpected exceptions propagate\n        except Exception as e:\n            await logger.aerror(f\"Unexpected error: {e!s}\")\n            raise\n        else:\n            return result\n\n    def _preprocess_schema(self, schema):\n        \"\"\"Preprocess schema to ensure correct data types for build_model_from_schema.\"\"\"\n        processed_schema = []\n        for field in schema:\n            processed_field = {\n                \"name\": str(field.get(\"name\", \"field\")),\n                \"type\": str(field.get(\"type\", \"str\")),\n                \"description\": str(field.get(\"description\", \"\")),\n                \"multiple\": field.get(\"multiple\", False),\n            }\n            # Ensure multiple is handled correctly\n            if isinstance(processed_field[\"multiple\"], str):\n                processed_field[\"multiple\"] = processed_field[\"multiple\"].lower() in [\n                    \"true\",\n                    \"1\",\n                    \"t\",\n                    \"y\",\n                    \"yes\",\n                ]\n            processed_schema.append(processed_field)\n        return processed_schema\n\n    async def build_structured_output_base(self, content: str):\n        \"\"\"Build structured output with optional BaseModel validation.\"\"\"\n        json_pattern = r\"\\{.*\\}\"\n        schema_error_msg = \"Try setting an output schema\"\n\n        # Try to parse content as JSON first\n        json_data = None\n        try:\n            json_data = json.loads(content)\n        except json.JSONDecodeError:\n            json_match = re.search(json_pattern, content, re.DOTALL)\n            if json_match:\n                try:\n                    json_data = json.loads(json_match.group())\n                except json.JSONDecodeError:\n                    return {\"content\": content, \"error\": schema_error_msg}\n            else:\n                return {\"content\": content, \"error\": schema_error_msg}\n\n        # If no output schema provided, return parsed JSON without validation\n        if not hasattr(self, \"output_schema\") or not self.output_schema or len(self.output_schema) == 0:\n            return json_data\n\n        # Use BaseModel validation with schema\n        try:\n            processed_schema = self._preprocess_schema(self.output_schema)\n            output_model = build_model_from_schema(processed_schema)\n\n            # Validate against the schema\n            if isinstance(json_data, list):\n                # Multiple objects\n                validated_objects = []\n                for item in json_data:\n                    try:\n                        validated_obj = output_model.model_validate(item)\n                        validated_objects.append(validated_obj.model_dump())\n                    except ValidationError as e:\n                        await logger.aerror(f\"Validation error for item: {e}\")\n                        # Include invalid items with error info\n                        validated_objects.append({\"data\": item, \"validation_error\": str(e)})\n                return validated_objects\n\n            # Single object\n            try:\n                validated_obj = output_model.model_validate(json_data)\n                return [validated_obj.model_dump()]  # Return as list for consistency\n            except ValidationError as e:\n                await logger.aerror(f\"Validation error: {e}\")\n                return [{\"data\": json_data, \"validation_error\": str(e)}]\n\n        except (TypeError, ValueError) as e:\n            await logger.aerror(f\"Error building structured output: {e}\")\n            # Fallback to parsed JSON without validation\n            return json_data\n\n    async def json_response(self) -> Data:\n        \"\"\"Convert agent response to structured JSON Data output with schema validation.\"\"\"\n        # Always use structured chat agent for JSON response mode for better JSON formatting\n        try:\n            system_components = []\n\n            # 1. Agent Instructions (system_prompt)\n            agent_instructions = getattr(self, \"system_prompt\", \"\") or \"\"\n            if agent_instructions:\n                system_components.append(f\"{agent_instructions}\")\n\n            # 2. Format Instructions\n            format_instructions = getattr(self, \"format_instructions\", \"\") or \"\"\n            if format_instructions:\n                system_components.append(f\"Format instructions: {format_instructions}\")\n\n            # 3. Schema Information from BaseModel\n            if hasattr(self, \"output_schema\") and self.output_schema and len(self.output_schema) > 0:\n                try:\n                    processed_schema = self._preprocess_schema(self.output_schema)\n                    output_model = build_model_from_schema(processed_schema)\n                    schema_dict = output_model.model_json_schema()\n                    schema_info = (\n                        \"You are given some text that may include format instructions, \"\n                        \"explanations, or other content alongside a JSON schema.\\n\\n\"\n                        \"Your task:\\n\"\n                        \"- Extract only the JSON schema.\\n\"\n                        \"- Return it as valid JSON.\\n\"\n                        \"- Do not include format instructions, explanations, or extra text.\\n\\n\"\n                        \"Input:\\n\"\n                        f\"{json.dumps(schema_dict, indent=2)}\\n\\n\"\n                        \"Output (only JSON schema):\"\n                    )\n                    system_components.append(schema_info)\n                except (ValidationError, ValueError, TypeError, KeyError) as e:\n                    await logger.aerror(f\"Could not build schema for prompt: {e}\", exc_info=True)\n\n            # Combine all components\n            combined_instructions = \"\\n\\n\".join(system_components) if system_components else \"\"\n            llm_model, self.chat_history, self.tools = await self.get_agent_requirements()\n            self.set(\n                llm=llm_model,\n                tools=self.tools or [],\n                chat_history=self.chat_history,\n                input_value=self.input_value,\n                system_prompt=combined_instructions,\n            )\n\n            # Create and run structured chat agent\n            try:\n                structured_agent = self.create_agent_runnable()\n            except (NotImplementedError, ValueError, TypeError) as e:\n                await logger.aerror(f\"Error with structured chat agent: {e}\")\n                raise\n            try:\n                result = await self.run_agent(structured_agent)\n            except (\n                ExceptionWithMessageError,\n                ValueError,\n                TypeError,\n                RuntimeError,\n            ) as e:\n                await logger.aerror(f\"Error with structured agent result: {e}\")\n                raise\n            # Extract content from structured agent result\n            if hasattr(result, \"content\"):\n                content = result.content\n            elif hasattr(result, \"text\"):\n                content = result.text\n            else:\n                content = str(result)\n\n        except (\n            ExceptionWithMessageError,\n            ValueError,\n            TypeError,\n            NotImplementedError,\n            AttributeError,\n        ) as e:\n            await logger.aerror(f\"Error with structured chat agent: {e}\")\n            # Fallback to regular agent\n            content_str = \"No content returned from agent\"\n            return Data(data={\"content\": content_str, \"error\": str(e)})\n\n        # Process with structured output validation\n        try:\n            structured_output = await self.build_structured_output_base(content)\n\n            # Handle different output formats\n            if isinstance(structured_output, list) and structured_output:\n                if len(structured_output) == 1:\n                    return Data(data=structured_output[0])\n                return Data(data={\"results\": structured_output})\n            if isinstance(structured_output, dict):\n                return Data(data=structured_output)\n            return Data(data={\"content\": content})\n\n        except (ValueError, TypeError) as e:\n            await logger.aerror(f\"Error in structured output processing: {e}\")\n            return Data(data={\"content\": content, \"error\": str(e)})\n\n    async def get_memory_data(self):\n        # TODO: This is a temporary fix to avoid message duplication. We should develop a function for this.\n        messages = (\n            await MemoryComponent(**self.get_base_args())\n            .set(\n                session_id=self.graph.session_id,\n                context_id=self.context_id,\n                order=\"Ascending\",\n                n_messages=self.n_messages,\n            )\n            .retrieve_messages()\n        )\n        return [\n            message for message in messages if getattr(message, \"id\", None) != getattr(self.input_value, \"id\", None)\n        ]\n\n    async def get_llm(self):\n        if not isinstance(self.agent_llm, str):\n            return self.agent_llm, None\n\n        try:\n            provider_info = MODEL_PROVIDERS_DICT.get(self.agent_llm)\n            if not provider_info:\n                msg = f\"Invalid model provider: {self.agent_llm}\"\n                raise ValueError(msg)\n\n            component_class = provider_info.get(\"component_class\")\n            display_name = component_class.display_name\n            inputs = provider_info.get(\"inputs\")\n            prefix = provider_info.get(\"prefix\", \"\")\n\n            return self._build_llm_model(component_class, inputs, prefix), display_name\n\n        except (AttributeError, ValueError, TypeError, RuntimeError) as e:\n            await logger.aerror(f\"Error building {self.agent_llm} language model: {e!s}\")\n            msg = f\"Failed to initialize language model: {e!s}\"\n            raise ValueError(msg) from e\n\n    def _build_llm_model(self, component, inputs, prefix=\"\"):\n        model_kwargs = {}\n        for input_ in inputs:\n            if hasattr(self, f\"{prefix}{input_.name}\"):\n                model_kwargs[input_.name] = getattr(self, f\"{prefix}{input_.name}\")\n        return component.set(**model_kwargs).build_model()\n\n    def set_component_params(self, component):\n        provider_info = MODEL_PROVIDERS_DICT.get(self.agent_llm)\n        if provider_info:\n            inputs = provider_info.get(\"inputs\")\n            prefix = provider_info.get(\"prefix\")\n            # Filter out json_mode and only use attributes that exist on this component\n            model_kwargs = {}\n            for input_ in inputs:\n                if hasattr(self, f\"{prefix}{input_.name}\"):\n                    model_kwargs[input_.name] = getattr(self, f\"{prefix}{input_.name}\")\n\n            return component.set(**model_kwargs)\n        return component\n\n    def delete_fields(self, build_config: dotdict, fields: dict | list[str]) -> None:\n        \"\"\"Delete specified fields from build_config.\"\"\"\n        for field in fields:\n            build_config.pop(field, None)\n\n    def update_input_types(self, build_config: dotdict) -> dotdict:\n        \"\"\"Update input types for all fields in build_config.\"\"\"\n        for key, value in build_config.items():\n            if isinstance(value, dict):\n                if value.get(\"input_types\") is None:\n                    build_config[key][\"input_types\"] = []\n            elif hasattr(value, \"input_types\") and value.input_types is None:\n                value.input_types = []\n        return build_config\n\n    async def update_build_config(\n        self, build_config: dotdict, field_value: str, field_name: str | None = None\n    ) -> dotdict:\n        # Iterate over all providers in the MODEL_PROVIDERS_DICT\n        # Existing logic for updating build_config\n        if field_name in (\"agent_llm\",):\n            build_config[\"agent_llm\"][\"value\"] = field_value\n            provider_info = MODEL_PROVIDERS_DICT.get(field_value)\n            if provider_info:\n                component_class = provider_info.get(\"component_class\")\n                if component_class and hasattr(component_class, \"update_build_config\"):\n                    # Call the component class's update_build_config method\n                    build_config = await update_component_build_config(\n                        component_class, build_config, field_value, \"model_name\"\n                    )\n\n            provider_configs: dict[str, tuple[dict, list[dict]]] = {\n                provider: (\n                    MODEL_PROVIDERS_DICT[provider][\"fields\"],\n                    [\n                        MODEL_PROVIDERS_DICT[other_provider][\"fields\"]\n                        for other_provider in MODEL_PROVIDERS_DICT\n                        if other_provider != provider\n                    ],\n                )\n                for provider in MODEL_PROVIDERS_DICT\n            }\n            if field_value in provider_configs:\n                fields_to_add, fields_to_delete = provider_configs[field_value]\n\n                # Delete fields from other providers\n                for fields in fields_to_delete:\n                    self.delete_fields(build_config, fields)\n\n                # Add provider-specific fields\n                if field_value == \"OpenAI\" and not any(field in build_config for field in fields_to_add):\n                    build_config.update(fields_to_add)\n                else:\n                    build_config.update(fields_to_add)\n                # Reset input types for agent_llm\n                build_config[\"agent_llm\"][\"input_types\"] = []\n                build_config[\"agent_llm\"][\"display_name\"] = \"Model Provider\"\n            elif field_value == \"connect_other_models\":\n                # Delete all provider fields\n                self.delete_fields(build_config, ALL_PROVIDER_FIELDS)\n                # # Update with custom component\n                custom_component = DropdownInput(\n                    name=\"agent_llm\",\n                    display_name=\"Language Model\",\n                    info=\"The provider of the language model that the agent will use to generate responses.\",\n                    options=[*MODEL_PROVIDERS_LIST],\n                    real_time_refresh=True,\n                    refresh_button=False,\n                    input_types=[\"LanguageModel\"],\n                    placeholder=\"Awaiting model input.\",\n                    options_metadata=[MODELS_METADATA[key] for key in MODEL_PROVIDERS_LIST if key in MODELS_METADATA],\n                    external_options={\n                        \"fields\": {\n                            \"data\": {\n                                \"node\": {\n                                    \"name\": \"connect_other_models\",\n                                    \"display_name\": \"Connect other models\",\n                                    \"icon\": \"CornerDownLeft\",\n                                },\n                            }\n                        },\n                    },\n                )\n                build_config.update({\"agent_llm\": custom_component.to_dict()})\n            # Update input types for all fields\n            build_config = self.update_input_types(build_config)\n\n            # Validate required keys\n            default_keys = [\n                \"code\",\n                \"_type\",\n                \"agent_llm\",\n                \"tools\",\n                \"input_value\",\n                \"add_current_date_tool\",\n                \"system_prompt\",\n                \"agent_description\",\n                \"max_iterations\",\n                \"handle_parsing_errors\",\n                \"verbose\",\n            ]\n            missing_keys = [key for key in default_keys if key not in build_config]\n            if missing_keys:\n                msg = f\"Missing required keys in build_config: {missing_keys}\"\n                raise ValueError(msg)\n        if (\n            isinstance(self.agent_llm, str)\n            and self.agent_llm in MODEL_PROVIDERS_DICT\n            and field_name in MODEL_DYNAMIC_UPDATE_FIELDS\n        ):\n            provider_info = MODEL_PROVIDERS_DICT.get(self.agent_llm)\n            if provider_info:\n                component_class = provider_info.get(\"component_class\")\n                component_class = self.set_component_params(component_class)\n                prefix = provider_info.get(\"prefix\")\n                if component_class and hasattr(component_class, \"update_build_config\"):\n                    # Call each component class's update_build_config method\n                    # remove the prefix from the field_name\n                    if isinstance(field_name, str) and isinstance(prefix, str):\n                        field_name = field_name.replace(prefix, \"\")\n                    build_config = await update_component_build_config(\n                        component_class, build_config, field_value, \"model_name\"\n                    )\n        return dotdict({k: v.to_dict() if hasattr(v, \"to_dict\") else v for k, v in build_config.items()})\n\n    async def _get_tools(self) -> list[Tool]:\n        component_toolkit = get_component_toolkit()\n        tools_names = self._build_tools_names()\n        agent_description = self.get_tool_description()\n        # TODO: Agent Description Depreciated Feature to be removed\n        description = f\"{agent_description}{tools_names}\"\n        tools = component_toolkit(component=self).get_tools(\n            tool_name=\"Call_Agent\",\n            tool_description=description,\n            callbacks=self.get_langchain_callbacks(),\n        )\n        if hasattr(self, \"tools_metadata\"):\n            tools = component_toolkit(component=self, metadata=self.tools_metadata).update_tools_metadata(tools=tools)\n        return tools\n"
              },
              "context_id": {
                "_input_type": "MessageTextInput",
                "advanced": true,
                "display_name": "Context ID",
                "dynamic": false,
                "info": "The context ID of the chat. Adds an extra layer to the local memory.",
                "input_types": [
                  "Message"
                ],
                "list": false,
                "list_add_label": "Add More",
                "load_from_db": false,
                "name": "context_id",
                "placeholder": "",
                "required": false,
                "show": true,
                "title_case": false,
                "tool_mode": false,
                "trace_as_input": true,
                "trace_as_metadata": true,
                "type": "str",
                "value": ""
              },
              "format_instructions": {
                "_input_type": "MultilineInput",
                "advanced": true,
                "copy_field": false,
                "display_name": "Output Format Instructions",
                "dynamic": false,
                "info": "Generic Template for structured output formatting. Valid only with Structured response.",
                "input_types": [
                  "Message"
                ],
                "list": false,
                "list_add_label": "Add More",
                "load_from_db": false,
                "multiline": true,
                "name": "format_instructions",
                "placeholder": "",
                "required": false,
                "show": true,
                "title_case": false,
                "tool_mode": false,
                "trace_as_input": true,
                "trace_as_metadata": true,
                "type": "str",
                "value": "You are an AI that extracts structured JSON objects from unstructured text. Use a predefined schema with expected types (str, int, float, bool, dict). Extract ALL relevant instances that match the schema - if multiple patterns exist, capture them all. Fill missing or ambiguous values with defaults: null for missing values. Remove exact duplicates but keep variations that have different field values. Always return valid JSON in the expected format, never throw errors. If multiple objects can be extracted, return them all in the structured format."
              },
              "handle_parsing_errors": {
                "_input_type": "BoolInput",
                "advanced": true,
                "display_name": "Handle Parse Errors",
                "dynamic": false,
                "info": "Should the Agent fix errors when reading user input for better processing?",
                "list": false,
                "list_add_label": "Add More",
                "name": "handle_parsing_errors",
                "placeholder": "",
                "required": false,
                "show": true,
                "title_case": false,
                "tool_mode": false,
                "trace_as_metadata": true,
                "type": "bool",
                "value": true
              },
              "input_value": {
                "_input_type": "MessageTextInput",
                "advanced": false,
                "display_name": "Input",
                "dynamic": false,
                "info": "The input provided by the user for the agent to process.",
                "input_types": [
                  "Message"
                ],
                "list": false,
                "list_add_label": "Add More",
                "load_from_db": false,
                "name": "input_value",
                "placeholder": "",
                "required": false,
                "show": true,
                "title_case": false,
                "tool_mode": true,
                "trace_as_input": true,
                "trace_as_metadata": true,
                "type": "str",
                "value": ""
              },
              "max_iterations": {
                "_input_type": "IntInput",
                "advanced": true,
                "display_name": "Max Iterations",
                "dynamic": false,
                "info": "The maximum number of attempts the agent can make to complete its task before it stops.",
                "list": false,
                "list_add_label": "Add More",
                "name": "max_iterations",
                "placeholder": "",
                "required": false,
                "show": true,
                "title_case": false,
                "tool_mode": false,
                "trace_as_metadata": true,
                "type": "int",
                "value": 15
              },
              "max_retries": {
                "_input_type": "IntInput",
                "advanced": true,
                "display_name": "Max Retries",
                "dynamic": false,
                "info": "The maximum number of retries to make when generating.",
                "list": false,
                "list_add_label": "Add More",
                "name": "max_retries",
                "placeholder": "",
                "required": false,
                "show": true,
                "title_case": false,
                "tool_mode": false,
                "trace_as_metadata": true,
                "type": "int",
                "value": 5
              },
              "max_tokens": {
                "_input_type": "IntInput",
                "advanced": true,
                "display_name": "Max Tokens",
                "dynamic": false,
                "info": "The maximum number of tokens to generate. Set to 0 for unlimited tokens.",
                "list": false,
                "list_add_label": "Add More",
                "name": "max_tokens",
                "placeholder": "",
                "range_spec": {
                  "max": 128000,
                  "min": 0,
                  "step": 0.1,
                  "step_type": "float"
                },
                "required": false,
                "show": true,
                "title_case": false,
                "tool_mode": false,
                "trace_as_metadata": true,
                "type": "int",
                "value": ""
              },
              "model_kwargs": {
                "_input_type": "DictInput",
                "advanced": true,
                "display_name": "Model Kwargs",
                "dynamic": false,
                "info": "Additional keyword arguments to pass to the model.",
                "list": false,
                "list_add_label": "Add More",
                "name": "model_kwargs",
                "placeholder": "",
                "required": false,
                "show": true,
                "title_case": false,
                "tool_mode": false,
                "trace_as_input": true,
                "type": "dict",
                "value": {}
              },
              "model_name": {
                "_input_type": "DropdownInput",
                "advanced": false,
                "combobox": true,
                "dialog_inputs": {},
                "display_name": "Model Name",
                "dynamic": false,
                "info": "To see the model names, first choose a provider. Then, enter your API key and click the refresh button next to the model name.",
                "name": "model_name",
                "options": [
                  "gpt-4o-mini",
                  "gpt-4o",
                  "gpt-4.1",
                  "gpt-4.1-mini",
                  "gpt-4.1-nano",
                  "gpt-4-turbo",
                  "gpt-4-turbo-preview",
                  "gpt-4",
                  "gpt-3.5-turbo",
                  "gpt-5",
                  "gpt-5-mini",
                  "gpt-5-nano",
                  "gpt-5-chat-latest",
                  "o1",
                  "o3-mini",
                  "o3",
                  "o3-pro",
                  "o4-mini",
                  "o4-mini-high"
                ],
                "options_metadata": [],
                "placeholder": "",
                "real_time_refresh": false,
                "required": false,
                "show": true,
                "title_case": false,
                "toggle": false,
                "tool_mode": false,
                "trace_as_metadata": true,
                "type": "str",
                "value": "gpt-4o"
              },
              "n_messages": {
                "_input_type": "IntInput",
                "advanced": true,
                "display_name": "Number of Chat History Messages",
                "dynamic": false,
                "info": "Number of chat history messages to retrieve.",
                "list": false,
                "list_add_label": "Add More",
                "name": "n_messages",
                "placeholder": "",
                "required": false,
                "show": true,
                "title_case": false,
                "tool_mode": false,
                "trace_as_metadata": true,
                "type": "int",
                "value": 100
              },
              "openai_api_base": {
                "_input_type": "StrInput",
                "advanced": true,
                "display_name": "OpenAI API Base",
                "dynamic": false,
                "info": "The base URL of the OpenAI API. Defaults to https://api.openai.com/v1. You can change this to use other APIs like JinaChat, LocalAI and Prem.",
                "list": false,
                "list_add_label": "Add More",
                "load_from_db": false,
                "name": "openai_api_base",
                "placeholder": "",
                "required": false,
                "show": true,
                "title_case": false,
                "tool_mode": false,
                "trace_as_metadata": true,
                "type": "str",
                "value": ""
              },
              "output_schema": {
                "_input_type": "TableInput",
                "advanced": true,
                "display_name": "Output Schema",
                "dynamic": false,
                "info": "Schema Validation: Define the structure and data types for structured output. No validation if no output schema.",
                "is_list": true,
                "list_add_label": "Add More",
                "name": "output_schema",
                "placeholder": "",
                "required": false,
                "show": true,
                "table_icon": "Table",
                "table_schema": [
                  {
                    "default": "field",
                    "description": "Specify the name of the output field.",
                    "display_name": "Name",
                    "edit_mode": "inline",
                    "name": "name",
                    "type": "str"
                  },
                  {
                    "default": "description of field",
                    "description": "Describe the purpose of the output field.",
                    "display_name": "Description",
                    "edit_mode": "popover",
                    "name": "description",
                    "type": "str"
                  },
                  {
                    "default": "str",
                    "description": "Indicate the data type of the output field (e.g., str, int, float, bool, dict).",
                    "display_name": "Type",
                    "edit_mode": "inline",
                    "name": "type",
                    "options": [
                      "str",
                      "int",
                      "float",
                      "bool",
                      "dict"
                    ],
                    "type": "str"
                  },
                  {
                    "default": "False",
                    "description": "Set to True if this output field should be a list of the specified type.",
                    "display_name": "As List",
                    "edit_mode": "inline",
                    "name": "multiple",
                    "type": "boolean"
                  }
                ],
                "title_case": false,
                "tool_mode": false,
                "trace_as_metadata": true,
                "trigger_icon": "Table",
                "trigger_text": "Open table",
                "type": "table",
                "value": []
              },
              "seed": {
                "_input_type": "IntInput",
                "advanced": true,
                "display_name": "Seed",
                "dynamic": false,
                "info": "The seed controls the reproducibility of the job.",
                "list": false,
                "list_add_label": "Add More",
                "name": "seed",
                "placeholder": "",
                "required": false,
                "show": true,
                "title_case": false,
                "tool_mode": false,
                "trace_as_metadata": true,
                "type": "int",
                "value": 1
              },
              "system_prompt": {
                "_input_type": "MultilineInput",
                "advanced": false,
                "copy_field": false,
                "display_name": "Agent Instructions",
                "dynamic": false,
                "info": "System Prompt: Initial instructions and context provided to guide the agent's behavior.",
                "input_types": [
                  "Message"
                ],
                "list": false,
                "list_add_label": "Add More",
                "load_from_db": false,
                "multiline": true,
                "name": "system_prompt",
                "placeholder": "",
                "required": false,
                "show": true,
                "title_case": false,
                "tool_mode": false,
                "trace_as_input": true,
                "trace_as_metadata": true,
                "type": "str",
                "value": "You are an deal finder assistant that helps find and compare the prices of products across different e-commerce platforms. You must use the Tavily Search API to find the URLs of the ecommerce platforms that sell these products. Then use the AgentQL tool to extract the prices of the product in those websites. Make sure to include the name of the product, the price of the product, the shop name, and the URL link of the page to where you can add the product to a cart or checkout immediately. The price and URL link has to be retrieved, so if it's not available or doesn't work don't include it.\n\nHere's how to write an AgentQL query:\n\nThe AgentQL query serves as the building block of your script. This guide shows you how AgentQL's query structure works and how to write a valid query.\n\n### Single term query\n\nA **single term query** enables you to retrieve a single element on the webpage. Here is an example of how you can write a single term query to retrieve a search box.\n\n```AgentQL\n{\n    search_box\n}\n```\n\n### List term query\n\nA **list term query** enables you to retrieve a list of similar elements on the webpage. Here is an example of how you can write a list term query to retrieve a list of prices of apples.\n\n```AgentQL\n{\n    apple_price[]\n}\n```\n\nYou can also specify the exact field you want to return in the list. Here is an example of how you can specify that you want the name and price from the list of products.\n\n```AgentQL\n{\n    products[] {\n        name\n        price(integer)\n    }\n}\n```\n\n### Combining single term queries and list term queries\n\nYou can query for both **single terms** and **list terms** by combining the preceding formats.\n\n```AgentQL\n{\n    author\n    date_of_birth\n    book_titles[]\n}\n```\n\n### Giving context to queries\n\nThere two main ways you can provide additional context to your queries.\n\n#### Structural context\n\nYou can nest queries within parent containers to indicate that your target web element is in a particular section of the webpage.\n\n```AgentQL\n{\n    footer {\n        social_media_links[]\n    }\n}\n```\n\n#### Semantic context\n\nYou can also provide a short description within parentheses to guide AgentQL in locating the right element(s).\n\n```AgentQL\n{\n    footer {\n        social_media_links(The icons that lead to Facebook, Snapchat, etc.)[]\n    }\n}\n```\n\n### Syntax guidelines\n\nEnclose all AgentQL query terms within curly braces `{}`. The following query structure isn't valid because the term \"social_media_links\" is wrongly enclosed within parenthesis`()`.\n\n```AgentQL\n( # Should be {\n    social_media_links(The icons that lead to Facebook, Snapchat, etc.)[]\n) # Should be }\n```\n\nYou can't include new lines in your semantic context. The following query structure isn't valid because the semantic context isn't contained within one line.\n\n```AgentQL\n{\n    social_media_links(The icons that lead\n        to Facebook, Snapchat, etc.)[]\n}\n```"
              },
              "temperature": {
                "_input_type": "SliderInput",
                "advanced": true,
                "display_name": "Temperature",
                "dynamic": false,
                "info": "",
                "max_label": "",
                "max_label_icon": "",
                "min_label": "",
                "min_label_icon": "",
                "name": "temperature",
                "placeholder": "",
                "range_spec": {
                  "max": 1,
                  "min": 0,
                  "step": 0.01,
                  "step_type": "float"
                },
                "required": false,
                "show": true,
                "slider_buttons": false,
                "slider_buttons_options": [],
                "slider_input": false,
                "title_case": false,
                "tool_mode": false,
                "type": "slider",
                "value": 0.1
              },
              "timeout": {
                "_input_type": "IntInput",
                "advanced": true,
                "display_name": "Timeout",
                "dynamic": false,
                "info": "The timeout for requests to OpenAI completion API.",
                "list": false,
                "list_add_label": "Add More",
                "name": "timeout",
                "placeholder": "",
                "required": false,
                "show": true,
                "title_case": false,
                "tool_mode": false,
                "trace_as_metadata": true,
                "type": "int",
                "value": 700
              },
              "tools": {
                "_input_type": "HandleInput",
                "advanced": false,
                "display_name": "Tools",
                "dynamic": false,
                "info": "These are the tools that the agent can use to help with tasks.",
                "input_types": [
                  "Tool"
                ],
                "list": true,
                "list_add_label": "Add More",
                "name": "tools",
                "placeholder": "",
                "required": false,
                "show": true,
                "title_case": false,
                "trace_as_metadata": true,
                "type": "other",
                "value": ""
              },
              "verbose": {
                "_input_type": "BoolInput",
                "advanced": true,
                "display_name": "Verbose",
                "dynamic": false,
                "info": "",
                "list": false,
                "list_add_label": "Add More",
                "name": "verbose",
                "placeholder": "",
                "required": false,
                "show": true,
                "title_case": false,
                "tool_mode": false,
                "trace_as_metadata": true,
                "type": "bool",
                "value": true
              }
            },
            "tool_mode": false
          },
          "showNode": true,
          "type": "Agent"
        },
        "dragging": false,
        "id": "Agent-03SGo",
        "measured": {
          "height": 594,
          "width": 320
        },
        "position": {
          "x": 780.1868307050428,
          "y": 115.01999131645616
        },
        "selected": false,
        "type": "genericNode"
      }
    ],
    "viewport": {
      "x": 167.04286979104586,
      "y": 184.39616411908878,
      "zoom": 0.6920869578393206
    }
  },
  "description": "Searches and compares product prices across multiple e-commerce platforms. ",
  "endpoint_name": null,
  "id": "e60f747f-c5c4-4581-b3cb-d320af9f7dce",
  "is_component": false,
  "last_tested_version": "1.4.3",
  "name": "Price Deal Finder",
  "tags": [
    "web-scraping",
    "agents"
  ]
}<|MERGE_RESOLUTION|>--- conflicted
+++ resolved
@@ -425,11 +425,7 @@
                   },
                   {
                     "name": "fastapi",
-<<<<<<< HEAD
-                    "version": null
-=======
                     "version": "0.119.1"
->>>>>>> 722c6cc6
                   },
                   {
                     "name": "lfx",

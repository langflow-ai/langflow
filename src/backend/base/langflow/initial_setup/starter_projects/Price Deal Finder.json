{
  "data": {
    "edges": [
      {
        "data": {
          "sourceHandle": {
            "dataType": "AgentQL",
            "id": "AgentQL-qCiM5",
            "name": "component_as_tool",
            "output_types": [
              "Tool"
            ]
          },
          "targetHandle": {
            "fieldName": "tools",
            "id": "Agent-03SGo",
            "inputTypes": [
              "Tool"
            ],
            "type": "other"
          }
        },
        "id": "xy-edge__AgentQL-qCiM5{œdataTypeœ:œAgentQLœ,œidœ:œAgentQL-qCiM5œ,œnameœ:œcomponent_as_toolœ,œoutput_typesœ:[œToolœ]}-Agent-03SGo{œfieldNameœ:œtoolsœ,œidœ:œAgent-03SGoœ,œinputTypesœ:[œToolœ],œtypeœ:œotherœ}",
        "source": "AgentQL-qCiM5",
        "sourceHandle": "{œdataTypeœ: œAgentQLœ, œidœ: œAgentQL-qCiM5œ, œnameœ: œcomponent_as_toolœ, œoutput_typesœ: [œToolœ]}",
        "target": "Agent-03SGo",
        "targetHandle": "{œfieldNameœ: œtoolsœ, œidœ: œAgent-03SGoœ, œinputTypesœ: [œToolœ], œtypeœ: œotherœ}"
      },
      {
        "data": {
          "sourceHandle": {
            "dataType": "TavilySearchComponent",
            "id": "TavilySearchComponent-nWDnP",
            "name": "component_as_tool",
            "output_types": [
              "Tool"
            ]
          },
          "targetHandle": {
            "fieldName": "tools",
            "id": "Agent-03SGo",
            "inputTypes": [
              "Tool"
            ],
            "type": "other"
          }
        },
        "id": "xy-edge__TavilySearchComponent-nWDnP{œdataTypeœ:œTavilySearchComponentœ,œidœ:œTavilySearchComponent-nWDnPœ,œnameœ:œcomponent_as_toolœ,œoutput_typesœ:[œToolœ]}-Agent-03SGo{œfieldNameœ:œtoolsœ,œidœ:œAgent-03SGoœ,œinputTypesœ:[œToolœ],œtypeœ:œotherœ}",
        "source": "TavilySearchComponent-nWDnP",
        "sourceHandle": "{œdataTypeœ: œTavilySearchComponentœ, œidœ: œTavilySearchComponent-nWDnPœ, œnameœ: œcomponent_as_toolœ, œoutput_typesœ: [œToolœ]}",
        "target": "Agent-03SGo",
        "targetHandle": "{œfieldNameœ: œtoolsœ, œidœ: œAgent-03SGoœ, œinputTypesœ: [œToolœ], œtypeœ: œotherœ}"
      },
      {
        "data": {
          "sourceHandle": {
            "dataType": "ChatInput",
            "id": "ChatInput-fJHKg",
            "name": "message",
            "output_types": [
              "Message"
            ]
          },
          "targetHandle": {
            "fieldName": "input_value",
            "id": "Agent-03SGo",
            "inputTypes": [
              "Message"
            ],
            "type": "str"
          }
        },
        "id": "xy-edge__ChatInput-fJHKg{œdataTypeœ:œChatInputœ,œidœ:œChatInput-fJHKgœ,œnameœ:œmessageœ,œoutput_typesœ:[œMessageœ]}-Agent-03SGo{œfieldNameœ:œinput_valueœ,œidœ:œAgent-03SGoœ,œinputTypesœ:[œMessageœ],œtypeœ:œstrœ}",
        "source": "ChatInput-fJHKg",
        "sourceHandle": "{œdataTypeœ: œChatInputœ, œidœ: œChatInput-fJHKgœ, œnameœ: œmessageœ, œoutput_typesœ: [œMessageœ]}",
        "target": "Agent-03SGo",
        "targetHandle": "{œfieldNameœ: œinput_valueœ, œidœ: œAgent-03SGoœ, œinputTypesœ: [œMessageœ], œtypeœ: œstrœ}"
      },
      {
        "data": {
          "sourceHandle": {
            "dataType": "Agent",
            "id": "Agent-03SGo",
            "name": "response",
            "output_types": [
              "Message"
            ]
          },
          "targetHandle": {
            "fieldName": "input_value",
            "id": "ChatOutput-ykhew",
            "inputTypes": [
              "Data",
              "DataFrame",
              "Message"
            ],
            "type": "str"
          }
        },
        "id": "xy-edge__Agent-03SGo{œdataTypeœ:œAgentœ,œidœ:œAgent-03SGoœ,œnameœ:œresponseœ,œoutput_typesœ:[œMessageœ]}-ChatOutput-ykhew{œfieldNameœ:œinput_valueœ,œidœ:œChatOutput-ykhewœ,œinputTypesœ:[œDataœ,œDataFrameœ,œMessageœ],œtypeœ:œstrœ}",
        "source": "Agent-03SGo",
        "sourceHandle": "{œdataTypeœ: œAgentœ, œidœ: œAgent-03SGoœ, œnameœ: œresponseœ, œoutput_typesœ: [œMessageœ]}",
        "target": "ChatOutput-ykhew",
        "targetHandle": "{œfieldNameœ: œinput_valueœ, œidœ: œChatOutput-ykhewœ, œinputTypesœ: [œDataœ, œDataFrameœ, œMessageœ], œtypeœ: œstrœ}"
      }
    ],
    "nodes": [
      {
        "data": {
          "id": "ChatInput-fJHKg",
          "node": {
            "base_classes": [
              "Message"
            ],
            "beta": false,
            "category": "inputs",
            "conditional_paths": [],
            "custom_fields": {},
            "description": "Get chat inputs from the Playground.",
            "display_name": "Chat Input",
            "documentation": "",
            "edited": false,
            "field_order": [
              "input_value",
              "should_store_message",
              "sender",
              "sender_name",
              "session_id",
              "files",
              "background_color",
              "chat_icon",
              "text_color"
            ],
            "frozen": false,
            "icon": "MessagesSquare",
            "key": "ChatInput",
            "legacy": false,
            "lf_version": "1.3.2",
            "metadata": {
              "code_hash": "0014a5b41817",
              "dependencies": {
                "dependencies": [],
                "total_dependencies": 0
              },
              "module": "lfx.components.input_output.chat.ChatInput"
            },
            "minimized": true,
            "output_types": [],
            "outputs": [
              {
                "allows_loop": false,
                "cache": true,
                "display_name": "Chat Message",
                "group_outputs": false,
                "method": "message_response",
                "name": "message",
                "selected": "Message",
                "tool_mode": true,
                "types": [
                  "Message"
                ],
                "value": "__UNDEFINED__"
              }
            ],
            "pinned": false,
            "score": 0.0020353564437605998,
            "template": {
              "_type": "Component",
              "code": {
                "advanced": true,
                "dynamic": true,
                "fileTypes": [],
                "file_path": "",
                "info": "",
                "list": false,
                "load_from_db": false,
                "multiline": true,
                "name": "code",
                "password": false,
                "placeholder": "",
                "required": true,
                "show": true,
                "title_case": false,
                "type": "code",
                "value": "from lfx.base.data.utils import IMG_FILE_TYPES, TEXT_FILE_TYPES\nfrom lfx.base.io.chat import ChatComponent\nfrom lfx.inputs.inputs import BoolInput\nfrom lfx.io import (\n    DropdownInput,\n    FileInput,\n    MessageTextInput,\n    MultilineInput,\n    Output,\n)\nfrom lfx.schema.message import Message\nfrom lfx.utils.constants import (\n    MESSAGE_SENDER_AI,\n    MESSAGE_SENDER_NAME_USER,\n    MESSAGE_SENDER_USER,\n)\n\n\nclass ChatInput(ChatComponent):\n    display_name = \"Chat Input\"\n    description = \"Get chat inputs from the Playground.\"\n    documentation: str = \"https://docs.langflow.org/components-io#chat-input\"\n    icon = \"MessagesSquare\"\n    name = \"ChatInput\"\n    minimized = True\n\n    inputs = [\n        MultilineInput(\n            name=\"input_value\",\n            display_name=\"Input Text\",\n            value=\"\",\n            info=\"Message to be passed as input.\",\n            input_types=[],\n        ),\n        BoolInput(\n            name=\"should_store_message\",\n            display_name=\"Store Messages\",\n            info=\"Store the message in the history.\",\n            value=True,\n            advanced=True,\n        ),\n        DropdownInput(\n            name=\"sender\",\n            display_name=\"Sender Type\",\n            options=[MESSAGE_SENDER_AI, MESSAGE_SENDER_USER],\n            value=MESSAGE_SENDER_USER,\n            info=\"Type of sender.\",\n            advanced=True,\n        ),\n        MessageTextInput(\n            name=\"sender_name\",\n            display_name=\"Sender Name\",\n            info=\"Name of the sender.\",\n            value=MESSAGE_SENDER_NAME_USER,\n            advanced=True,\n        ),\n        MessageTextInput(\n            name=\"session_id\",\n            display_name=\"Session ID\",\n            info=\"The session ID of the chat. If empty, the current session ID parameter will be used.\",\n            advanced=True,\n        ),\n        MessageTextInput(\n            name=\"context_id\",\n            display_name=\"Context ID\",\n            info=\"The context ID of the chat. Adds an extra layer to the local memory.\",\n            value=\"\",\n            advanced=True,\n        ),\n        FileInput(\n            name=\"files\",\n            display_name=\"Files\",\n            file_types=TEXT_FILE_TYPES + IMG_FILE_TYPES,\n            info=\"Files to be sent with the message.\",\n            advanced=True,\n            is_list=True,\n            temp_file=True,\n        ),\n    ]\n    outputs = [\n        Output(display_name=\"Chat Message\", name=\"message\", method=\"message_response\"),\n    ]\n\n    async def message_response(self) -> Message:\n        # Ensure files is a list and filter out empty/None values\n        files = self.files if self.files else []\n        if files and not isinstance(files, list):\n            files = [files]\n        # Filter out None/empty values\n        files = [f for f in files if f is not None and f != \"\"]\n\n        message = await Message.create(\n            text=self.input_value,\n            sender=self.sender,\n            sender_name=self.sender_name,\n            session_id=self.session_id,\n            context_id=self.context_id,\n            files=files,\n        )\n        if self.session_id and isinstance(message, Message) and self.should_store_message:\n            stored_message = await self.send_message(\n                message,\n            )\n            self.message.value = stored_message\n            message = stored_message\n\n        self.status = message\n        return message\n"
              },
              "context_id": {
                "_input_type": "MessageTextInput",
                "advanced": true,
                "display_name": "Context ID",
                "dynamic": false,
                "info": "The context ID of the chat. Adds an extra layer to the local memory.",
                "input_types": [
                  "Message"
                ],
                "list": false,
                "list_add_label": "Add More",
                "load_from_db": false,
                "name": "context_id",
                "placeholder": "",
                "required": false,
                "show": true,
                "title_case": false,
                "tool_mode": false,
                "trace_as_input": true,
                "trace_as_metadata": true,
                "type": "str",
                "value": ""
              },
              "files": {
                "_input_type": "FileInput",
                "advanced": true,
                "display_name": "Files",
                "dynamic": false,
                "fileTypes": [
                  "csv",
                  "json",
                  "pdf",
                  "txt",
                  "md",
                  "mdx",
                  "yaml",
                  "yml",
                  "xml",
                  "html",
                  "htm",
                  "docx",
                  "py",
                  "sh",
                  "sql",
                  "js",
                  "ts",
                  "tsx",
                  "jpg",
                  "jpeg",
                  "png",
                  "bmp",
                  "image"
                ],
                "file_path": "",
                "info": "Files to be sent with the message.",
                "list": true,
                "list_add_label": "Add More",
                "name": "files",
                "placeholder": "",
                "required": false,
                "show": true,
                "title_case": false,
                "trace_as_metadata": true,
                "type": "file",
                "value": ""
              },
              "input_value": {
                "_input_type": "MultilineInput",
                "advanced": false,
                "display_name": "Input Text",
                "dynamic": false,
                "info": "Message to be passed as input.",
                "input_types": [],
                "list": false,
                "list_add_label": "Add More",
                "load_from_db": false,
                "multiline": true,
                "name": "input_value",
                "placeholder": "",
                "required": false,
                "show": true,
                "title_case": false,
                "tool_mode": false,
                "trace_as_input": true,
                "trace_as_metadata": true,
                "type": "str",
                "value": "iPhone 16 Pro 512 GB"
              },
              "sender": {
                "_input_type": "DropdownInput",
                "advanced": true,
                "combobox": false,
                "dialog_inputs": {},
                "display_name": "Sender Type",
                "dynamic": false,
                "info": "Type of sender.",
                "name": "sender",
                "options": [
                  "Machine",
                  "User"
                ],
                "options_metadata": [],
                "placeholder": "",
                "required": false,
                "show": true,
                "title_case": false,
                "tool_mode": false,
                "trace_as_metadata": true,
                "type": "str",
                "value": "User"
              },
              "sender_name": {
                "_input_type": "MessageTextInput",
                "advanced": true,
                "display_name": "Sender Name",
                "dynamic": false,
                "info": "Name of the sender.",
                "input_types": [
                  "Message"
                ],
                "list": false,
                "list_add_label": "Add More",
                "load_from_db": false,
                "name": "sender_name",
                "placeholder": "",
                "required": false,
                "show": true,
                "title_case": false,
                "tool_mode": false,
                "trace_as_input": true,
                "trace_as_metadata": true,
                "type": "str",
                "value": "User"
              },
              "session_id": {
                "_input_type": "MessageTextInput",
                "advanced": true,
                "display_name": "Session ID",
                "dynamic": false,
                "info": "The session ID of the chat. If empty, the current session ID parameter will be used.",
                "input_types": [
                  "Message"
                ],
                "list": false,
                "list_add_label": "Add More",
                "load_from_db": false,
                "name": "session_id",
                "placeholder": "",
                "required": false,
                "show": true,
                "title_case": false,
                "tool_mode": false,
                "trace_as_input": true,
                "trace_as_metadata": true,
                "type": "str",
                "value": ""
              },
              "should_store_message": {
                "_input_type": "BoolInput",
                "advanced": true,
                "display_name": "Store Messages",
                "dynamic": false,
                "info": "Store the message in the history.",
                "list": false,
                "list_add_label": "Add More",
                "name": "should_store_message",
                "placeholder": "",
                "required": false,
                "show": true,
                "title_case": false,
                "tool_mode": false,
                "trace_as_metadata": true,
                "type": "bool",
                "value": true
              }
            },
            "tool_mode": false
          },
          "selected_output": "message",
          "showNode": false,
          "type": "ChatInput"
        },
        "dragging": false,
        "id": "ChatInput-fJHKg",
        "measured": {
          "height": 48,
          "width": 192
        },
        "position": {
          "x": 62.33311391612975,
          "y": 677.8206598034913
        },
        "selected": false,
        "type": "genericNode"
      },
      {
        "data": {
          "id": "ChatOutput-ykhew",
          "node": {
            "base_classes": [
              "Message"
            ],
            "beta": false,
            "category": "outputs",
            "conditional_paths": [],
            "custom_fields": {},
            "description": "Display a chat message in the Playground.",
            "display_name": "Chat Output",
            "documentation": "",
            "edited": false,
            "field_order": [
              "input_value",
              "should_store_message",
              "sender",
              "sender_name",
              "session_id",
              "data_template",
              "background_color",
              "chat_icon",
              "text_color"
            ],
            "frozen": false,
            "icon": "MessagesSquare",
            "key": "ChatOutput",
            "legacy": false,
            "lf_version": "1.3.2",
            "metadata": {
              "code_hash": "4848ad3e35d5",
              "dependencies": {
<<<<<<< HEAD
                "dependencies": [],
                "total_dependencies": 0
=======
                "dependencies": [
                  {
                    "name": "orjson",
                    "version": "3.10.15"
                  },
                  {
                    "name": "fastapi",
                    "version": "0.120.0"
                  },
                  {
                    "name": "lfx",
                    "version": null
                  }
                ],
                "total_dependencies": 3
>>>>>>> 7460ee9f
              },
              "module": "lfx.components.input_output.chat_output.ChatOutput"
            },
            "minimized": true,
            "output_types": [],
            "outputs": [
              {
                "allows_loop": false,
                "cache": true,
                "display_name": "Output Message",
                "group_outputs": false,
                "method": "message_response",
                "name": "message",
                "selected": "Message",
                "tool_mode": true,
                "types": [
                  "Message"
                ],
                "value": "__UNDEFINED__"
              }
            ],
            "pinned": false,
            "score": 0.00012027401062119145,
            "template": {
              "_type": "Component",
              "clean_data": {
                "_input_type": "BoolInput",
                "advanced": true,
                "display_name": "Basic Clean Data",
                "dynamic": false,
                "info": "Whether to clean data before converting to string.",
                "list": false,
                "list_add_label": "Add More",
                "name": "clean_data",
                "placeholder": "",
                "required": false,
                "show": true,
                "title_case": false,
                "tool_mode": false,
                "trace_as_metadata": true,
                "type": "bool",
                "value": true
              },
              "code": {
                "advanced": true,
                "dynamic": true,
                "fileTypes": [],
                "file_path": "",
                "info": "",
                "list": false,
                "load_from_db": false,
                "multiline": true,
                "name": "code",
                "password": false,
                "placeholder": "",
                "required": true,
                "show": true,
                "title_case": false,
                "type": "code",
                "value": "from collections.abc import Generator\nfrom typing import Any\n\nimport orjson\nfrom fastapi.encoders import jsonable_encoder\n\nfrom lfx.base.io.chat import ChatComponent\nfrom lfx.helpers.data import safe_convert\nfrom lfx.inputs.inputs import BoolInput, DropdownInput, HandleInput, MessageTextInput\nfrom lfx.schema.data import Data\nfrom lfx.schema.dataframe import DataFrame\nfrom lfx.schema.message import Message\nfrom lfx.schema.properties import Source\nfrom lfx.template.field.base import Output\nfrom lfx.utils.constants import (\n    MESSAGE_SENDER_AI,\n    MESSAGE_SENDER_NAME_AI,\n    MESSAGE_SENDER_USER,\n)\n\n\nclass ChatOutput(ChatComponent):\n    display_name = \"Chat Output\"\n    description = \"Display a chat message in the Playground.\"\n    documentation: str = \"https://docs.langflow.org/components-io#chat-output\"\n    icon = \"MessagesSquare\"\n    name = \"ChatOutput\"\n    minimized = True\n\n    inputs = [\n        HandleInput(\n            name=\"input_value\",\n            display_name=\"Inputs\",\n            info=\"Message to be passed as output.\",\n            input_types=[\"Data\", \"DataFrame\", \"Message\"],\n            required=True,\n        ),\n        BoolInput(\n            name=\"should_store_message\",\n            display_name=\"Store Messages\",\n            info=\"Store the message in the history.\",\n            value=True,\n            advanced=True,\n        ),\n        DropdownInput(\n            name=\"sender\",\n            display_name=\"Sender Type\",\n            options=[MESSAGE_SENDER_AI, MESSAGE_SENDER_USER],\n            value=MESSAGE_SENDER_AI,\n            advanced=True,\n            info=\"Type of sender.\",\n        ),\n        MessageTextInput(\n            name=\"sender_name\",\n            display_name=\"Sender Name\",\n            info=\"Name of the sender.\",\n            value=MESSAGE_SENDER_NAME_AI,\n            advanced=True,\n        ),\n        MessageTextInput(\n            name=\"session_id\",\n            display_name=\"Session ID\",\n            info=\"The session ID of the chat. If empty, the current session ID parameter will be used.\",\n            advanced=True,\n        ),\n        MessageTextInput(\n            name=\"context_id\",\n            display_name=\"Context ID\",\n            info=\"The context ID of the chat. Adds an extra layer to the local memory.\",\n            value=\"\",\n            advanced=True,\n        ),\n        MessageTextInput(\n            name=\"data_template\",\n            display_name=\"Data Template\",\n            value=\"{text}\",\n            advanced=True,\n            info=\"Template to convert Data to Text. If left empty, it will be dynamically set to the Data's text key.\",\n        ),\n        BoolInput(\n            name=\"clean_data\",\n            display_name=\"Basic Clean Data\",\n            value=True,\n            advanced=True,\n            info=\"Whether to clean data before converting to string.\",\n        ),\n    ]\n    outputs = [\n        Output(\n            display_name=\"Output Message\",\n            name=\"message\",\n            method=\"message_response\",\n        ),\n    ]\n\n    def _build_source(self, id_: str | None, display_name: str | None, source: str | None) -> Source:\n        source_dict = {}\n        if id_:\n            source_dict[\"id\"] = id_\n        if display_name:\n            source_dict[\"display_name\"] = display_name\n        if source:\n            # Handle case where source is a ChatOpenAI object\n            if hasattr(source, \"model_name\"):\n                source_dict[\"source\"] = source.model_name\n            elif hasattr(source, \"model\"):\n                source_dict[\"source\"] = str(source.model)\n            else:\n                source_dict[\"source\"] = str(source)\n        return Source(**source_dict)\n\n    async def message_response(self) -> Message:\n        # First convert the input to string if needed\n        text = self.convert_to_string()\n\n        # Get source properties\n        source, _, display_name, source_id = self.get_properties_from_source_component()\n\n        # Create or use existing Message object\n        if isinstance(self.input_value, Message):\n            message = self.input_value\n            # Update message properties\n            message.text = text\n        else:\n            message = Message(text=text)\n\n        # Set message properties\n        message.sender = self.sender\n        message.sender_name = self.sender_name\n        message.session_id = self.session_id\n        message.context_id = self.context_id\n        message.flow_id = self.graph.flow_id if hasattr(self, \"graph\") else None\n        message.properties.source = self._build_source(source_id, display_name, source)\n\n        # Store message if needed\n        if self.session_id and self.should_store_message:\n            stored_message = await self.send_message(message)\n            self.message.value = stored_message\n            message = stored_message\n\n        self.status = message\n        return message\n\n    def _serialize_data(self, data: Data) -> str:\n        \"\"\"Serialize Data object to JSON string.\"\"\"\n        # Convert data.data to JSON-serializable format\n        serializable_data = jsonable_encoder(data.data)\n        # Serialize with orjson, enabling pretty printing with indentation\n        json_bytes = orjson.dumps(serializable_data, option=orjson.OPT_INDENT_2)\n        # Convert bytes to string and wrap in Markdown code blocks\n        return \"```json\\n\" + json_bytes.decode(\"utf-8\") + \"\\n```\"\n\n    def _validate_input(self) -> None:\n        \"\"\"Validate the input data and raise ValueError if invalid.\"\"\"\n        if self.input_value is None:\n            msg = \"Input data cannot be None\"\n            raise ValueError(msg)\n        if isinstance(self.input_value, list) and not all(\n            isinstance(item, Message | Data | DataFrame | str) for item in self.input_value\n        ):\n            invalid_types = [\n                type(item).__name__\n                for item in self.input_value\n                if not isinstance(item, Message | Data | DataFrame | str)\n            ]\n            msg = f\"Expected Data or DataFrame or Message or str, got {invalid_types}\"\n            raise TypeError(msg)\n        if not isinstance(\n            self.input_value,\n            Message | Data | DataFrame | str | list | Generator | type(None),\n        ):\n            type_name = type(self.input_value).__name__\n            msg = f\"Expected Data or DataFrame or Message or str, Generator or None, got {type_name}\"\n            raise TypeError(msg)\n\n    def convert_to_string(self) -> str | Generator[Any, None, None]:\n        \"\"\"Convert input data to string with proper error handling.\"\"\"\n        self._validate_input()\n        if isinstance(self.input_value, list):\n            clean_data: bool = getattr(self, \"clean_data\", False)\n            return \"\\n\".join([safe_convert(item, clean_data=clean_data) for item in self.input_value])\n        if isinstance(self.input_value, Generator):\n            return self.input_value\n        return safe_convert(self.input_value)\n"
              },
              "context_id": {
                "_input_type": "MessageTextInput",
                "advanced": true,
                "display_name": "Context ID",
                "dynamic": false,
                "info": "The context ID of the chat. Adds an extra layer to the local memory.",
                "input_types": [
                  "Message"
                ],
                "list": false,
                "list_add_label": "Add More",
                "load_from_db": false,
                "name": "context_id",
                "placeholder": "",
                "required": false,
                "show": true,
                "title_case": false,
                "tool_mode": false,
                "trace_as_input": true,
                "trace_as_metadata": true,
                "type": "str",
                "value": ""
              },
              "data_template": {
                "_input_type": "MessageTextInput",
                "advanced": true,
                "display_name": "Data Template",
                "dynamic": false,
                "info": "Template to convert Data to Text. If left empty, it will be dynamically set to the Data's text key.",
                "input_types": [
                  "Message"
                ],
                "list": false,
                "list_add_label": "Add More",
                "load_from_db": false,
                "name": "data_template",
                "placeholder": "",
                "required": false,
                "show": true,
                "title_case": false,
                "tool_mode": false,
                "trace_as_input": true,
                "trace_as_metadata": true,
                "type": "str",
                "value": "{text}"
              },
              "input_value": {
                "_input_type": "MessageInput",
                "advanced": false,
                "display_name": "Inputs",
                "dynamic": false,
                "info": "Message to be passed as output.",
                "input_types": [
                  "Data",
                  "DataFrame",
                  "Message"
                ],
                "list": false,
                "list_add_label": "Add More",
                "load_from_db": false,
                "name": "input_value",
                "placeholder": "",
                "required": true,
                "show": true,
                "title_case": false,
                "tool_mode": false,
                "trace_as_input": true,
                "trace_as_metadata": true,
                "type": "str",
                "value": ""
              },
              "sender": {
                "_input_type": "DropdownInput",
                "advanced": true,
                "combobox": false,
                "dialog_inputs": {},
                "display_name": "Sender Type",
                "dynamic": false,
                "info": "Type of sender.",
                "name": "sender",
                "options": [
                  "Machine",
                  "User"
                ],
                "options_metadata": [],
                "placeholder": "",
                "required": false,
                "show": true,
                "title_case": false,
                "tool_mode": false,
                "trace_as_metadata": true,
                "type": "str",
                "value": "Machine"
              },
              "sender_name": {
                "_input_type": "MessageTextInput",
                "advanced": true,
                "display_name": "Sender Name",
                "dynamic": false,
                "info": "Name of the sender.",
                "input_types": [
                  "Message"
                ],
                "list": false,
                "list_add_label": "Add More",
                "load_from_db": false,
                "name": "sender_name",
                "placeholder": "",
                "required": false,
                "show": true,
                "title_case": false,
                "tool_mode": false,
                "trace_as_input": true,
                "trace_as_metadata": true,
                "type": "str",
                "value": "AI"
              },
              "session_id": {
                "_input_type": "MessageTextInput",
                "advanced": true,
                "display_name": "Session ID",
                "dynamic": false,
                "info": "The session ID of the chat. If empty, the current session ID parameter will be used.",
                "input_types": [
                  "Message"
                ],
                "list": false,
                "list_add_label": "Add More",
                "load_from_db": false,
                "name": "session_id",
                "placeholder": "",
                "required": false,
                "show": true,
                "title_case": false,
                "tool_mode": false,
                "trace_as_input": true,
                "trace_as_metadata": true,
                "type": "str",
                "value": ""
              },
              "should_store_message": {
                "_input_type": "BoolInput",
                "advanced": true,
                "display_name": "Store Messages",
                "dynamic": false,
                "info": "Store the message in the history.",
                "list": false,
                "list_add_label": "Add More",
                "name": "should_store_message",
                "placeholder": "",
                "required": false,
                "show": true,
                "title_case": false,
                "tool_mode": false,
                "trace_as_metadata": true,
                "type": "bool",
                "value": true
              }
            },
            "tool_mode": false
          },
          "showNode": false,
          "type": "ChatOutput"
        },
        "dragging": false,
        "id": "ChatOutput-ykhew",
        "measured": {
          "height": 48,
          "width": 192
        },
        "position": {
          "x": 1239.8390470797185,
          "y": 313.42117075262695
        },
        "selected": false,
        "type": "genericNode"
      },
      {
        "data": {
          "id": "TavilySearchComponent-nWDnP",
          "node": {
            "base_classes": [
              "Data",
              "Message"
            ],
            "beta": false,
            "conditional_paths": [],
            "custom_fields": {},
            "description": "**Tavily Search** is a search engine optimized for LLMs and RAG,         aimed at efficient, quick, and persistent search results.",
            "display_name": "Tavily AI Search",
            "documentation": "",
            "edited": false,
            "field_order": [
              "api_key",
              "query",
              "search_depth",
              "topic",
              "time_range",
              "max_results",
              "include_images",
              "include_answer"
            ],
            "frozen": false,
            "icon": "TavilyIcon",
            "legacy": false,
            "lf_version": "1.3.2",
            "metadata": {
              "code_hash": "e602eaec8316",
              "dependencies": {
                "dependencies": [],
                "total_dependencies": 0
              },
              "module": "lfx.components.tavily.tavily_search.TavilySearchComponent"
            },
            "minimized": false,
            "output_types": [],
            "outputs": [
              {
                "allows_loop": false,
                "cache": true,
                "display_name": "Toolset",
                "group_outputs": false,
                "hidden": null,
                "method": "to_toolkit",
                "name": "component_as_tool",
                "options": null,
                "required_inputs": null,
                "selected": "Tool",
                "tool_mode": true,
                "types": [
                  "Tool"
                ],
                "value": "__UNDEFINED__"
              }
            ],
            "pinned": false,
            "template": {
              "_type": "Component",
              "api_key": {
                "_input_type": "SecretStrInput",
                "advanced": false,
                "display_name": "Tavily API Key",
                "dynamic": false,
                "info": "Your Tavily API Key.",
                "input_types": [],
                "load_from_db": true,
                "name": "api_key",
                "password": true,
                "placeholder": "",
                "required": true,
                "show": true,
                "title_case": false,
                "type": "str",
                "value": "TAVILY_API_KEY"
              },
              "chunks_per_source": {
                "_input_type": "IntInput",
                "advanced": true,
                "display_name": "Chunks Per Source",
                "dynamic": false,
                "info": "The number of content chunks to retrieve from each source (1-3). Only works with advanced search.",
                "list": false,
                "list_add_label": "Add More",
                "name": "chunks_per_source",
                "placeholder": "",
                "required": false,
                "show": true,
                "title_case": false,
                "tool_mode": false,
                "trace_as_metadata": true,
                "type": "int",
                "value": 3
              },
              "code": {
                "advanced": true,
                "dynamic": true,
                "fileTypes": [],
                "file_path": "",
                "info": "",
                "list": false,
                "load_from_db": false,
                "multiline": true,
                "name": "code",
                "password": false,
                "placeholder": "",
                "required": true,
                "show": true,
                "title_case": false,
                "type": "code",
                "value": "import httpx\n\nfrom lfx.custom.custom_component.component import Component\nfrom lfx.inputs.inputs import BoolInput, DropdownInput, IntInput, MessageTextInput, SecretStrInput\nfrom lfx.log.logger import logger\nfrom lfx.schema.data import Data\nfrom lfx.schema.dataframe import DataFrame\nfrom lfx.template.field.base import Output\n\n\nclass TavilySearchComponent(Component):\n    display_name = \"Tavily Search API\"\n    description = \"\"\"**Tavily Search** is a search engine optimized for LLMs and RAG, \\\n        aimed at efficient, quick, and persistent search results.\"\"\"\n    icon = \"TavilyIcon\"\n\n    inputs = [\n        SecretStrInput(\n            name=\"api_key\",\n            display_name=\"Tavily API Key\",\n            required=True,\n            info=\"Your Tavily API Key.\",\n        ),\n        MessageTextInput(\n            name=\"query\",\n            display_name=\"Search Query\",\n            info=\"The search query you want to execute with Tavily.\",\n            tool_mode=True,\n        ),\n        DropdownInput(\n            name=\"search_depth\",\n            display_name=\"Search Depth\",\n            info=\"The depth of the search.\",\n            options=[\"basic\", \"advanced\"],\n            value=\"advanced\",\n            advanced=True,\n        ),\n        IntInput(\n            name=\"chunks_per_source\",\n            display_name=\"Chunks Per Source\",\n            info=(\"The number of content chunks to retrieve from each source (1-3). Only works with advanced search.\"),\n            value=3,\n            advanced=True,\n        ),\n        DropdownInput(\n            name=\"topic\",\n            display_name=\"Search Topic\",\n            info=\"The category of the search.\",\n            options=[\"general\", \"news\"],\n            value=\"general\",\n            advanced=True,\n        ),\n        IntInput(\n            name=\"days\",\n            display_name=\"Days\",\n            info=\"Number of days back from current date to include. Only available with news topic.\",\n            value=7,\n            advanced=True,\n        ),\n        IntInput(\n            name=\"max_results\",\n            display_name=\"Max Results\",\n            info=\"The maximum number of search results to return.\",\n            value=5,\n            advanced=True,\n        ),\n        BoolInput(\n            name=\"include_answer\",\n            display_name=\"Include Answer\",\n            info=\"Include a short answer to original query.\",\n            value=True,\n            advanced=True,\n        ),\n        DropdownInput(\n            name=\"time_range\",\n            display_name=\"Time Range\",\n            info=\"The time range back from the current date to filter results.\",\n            options=[\"day\", \"week\", \"month\", \"year\"],\n            value=None,  # Default to None to make it optional\n            advanced=True,\n        ),\n        BoolInput(\n            name=\"include_images\",\n            display_name=\"Include Images\",\n            info=\"Include a list of query-related images in the response.\",\n            value=True,\n            advanced=True,\n        ),\n        MessageTextInput(\n            name=\"include_domains\",\n            display_name=\"Include Domains\",\n            info=\"Comma-separated list of domains to include in the search results.\",\n            advanced=True,\n        ),\n        MessageTextInput(\n            name=\"exclude_domains\",\n            display_name=\"Exclude Domains\",\n            info=\"Comma-separated list of domains to exclude from the search results.\",\n            advanced=True,\n        ),\n        BoolInput(\n            name=\"include_raw_content\",\n            display_name=\"Include Raw Content\",\n            info=\"Include the cleaned and parsed HTML content of each search result.\",\n            value=False,\n            advanced=True,\n        ),\n    ]\n\n    outputs = [\n        Output(display_name=\"DataFrame\", name=\"dataframe\", method=\"fetch_content_dataframe\"),\n    ]\n\n    def fetch_content(self) -> list[Data]:\n        try:\n            # Only process domains if they're provided\n            include_domains = None\n            exclude_domains = None\n\n            if self.include_domains:\n                include_domains = [domain.strip() for domain in self.include_domains.split(\",\") if domain.strip()]\n\n            if self.exclude_domains:\n                exclude_domains = [domain.strip() for domain in self.exclude_domains.split(\",\") if domain.strip()]\n\n            url = \"https://api.tavily.com/search\"\n            headers = {\n                \"content-type\": \"application/json\",\n                \"accept\": \"application/json\",\n            }\n\n            payload = {\n                \"api_key\": self.api_key,\n                \"query\": self.query,\n                \"search_depth\": self.search_depth,\n                \"topic\": self.topic,\n                \"max_results\": self.max_results,\n                \"include_images\": self.include_images,\n                \"include_answer\": self.include_answer,\n                \"include_raw_content\": self.include_raw_content,\n                \"days\": self.days,\n                \"time_range\": self.time_range,\n            }\n\n            # Only add domains to payload if they exist and have values\n            if include_domains:\n                payload[\"include_domains\"] = include_domains\n            if exclude_domains:\n                payload[\"exclude_domains\"] = exclude_domains\n\n            # Add conditional parameters only if they should be included\n            if self.search_depth == \"advanced\" and self.chunks_per_source:\n                payload[\"chunks_per_source\"] = self.chunks_per_source\n\n            if self.topic == \"news\" and self.days:\n                payload[\"days\"] = int(self.days)  # Ensure days is an integer\n\n            # Add time_range if it's set\n            if hasattr(self, \"time_range\") and self.time_range:\n                payload[\"time_range\"] = self.time_range\n\n            # Add timeout handling\n            with httpx.Client(timeout=90.0) as client:\n                response = client.post(url, json=payload, headers=headers)\n\n            response.raise_for_status()\n            search_results = response.json()\n\n            data_results = []\n\n            if self.include_answer and search_results.get(\"answer\"):\n                data_results.append(Data(text=search_results[\"answer\"]))\n\n            for result in search_results.get(\"results\", []):\n                content = result.get(\"content\", \"\")\n                result_data = {\n                    \"title\": result.get(\"title\"),\n                    \"url\": result.get(\"url\"),\n                    \"content\": content,\n                    \"score\": result.get(\"score\"),\n                }\n                if self.include_raw_content:\n                    result_data[\"raw_content\"] = result.get(\"raw_content\")\n\n                data_results.append(Data(text=content, data=result_data))\n\n            if self.include_images and search_results.get(\"images\"):\n                data_results.append(Data(text=\"Images found\", data={\"images\": search_results[\"images\"]}))\n\n        except httpx.TimeoutException:\n            error_message = \"Request timed out (90s). Please try again or adjust parameters.\"\n            logger.error(error_message)\n            return [Data(text=error_message, data={\"error\": error_message})]\n        except httpx.HTTPStatusError as exc:\n            error_message = f\"HTTP error occurred: {exc.response.status_code} - {exc.response.text}\"\n            logger.error(error_message)\n            return [Data(text=error_message, data={\"error\": error_message})]\n        except httpx.RequestError as exc:\n            error_message = f\"Request error occurred: {exc}\"\n            logger.error(error_message)\n            return [Data(text=error_message, data={\"error\": error_message})]\n        except ValueError as exc:\n            error_message = f\"Invalid response format: {exc}\"\n            logger.error(error_message)\n            return [Data(text=error_message, data={\"error\": error_message})]\n        else:\n            self.status = data_results\n            return data_results\n\n    def fetch_content_dataframe(self) -> DataFrame:\n        data = self.fetch_content()\n        return DataFrame(data)\n"
              },
              "days": {
                "_input_type": "IntInput",
                "advanced": true,
                "display_name": "Days",
                "dynamic": false,
                "info": "Number of days back from current date to include. Only available with news topic.",
                "list": false,
                "list_add_label": "Add More",
                "name": "days",
                "placeholder": "",
                "required": false,
                "show": true,
                "title_case": false,
                "tool_mode": false,
                "trace_as_metadata": true,
                "type": "int",
                "value": 7
              },
              "exclude_domains": {
                "_input_type": "MessageTextInput",
                "advanced": true,
                "display_name": "Exclude Domains",
                "dynamic": false,
                "info": "Comma-separated list of domains to exclude from the search results.",
                "input_types": [
                  "Message"
                ],
                "list": false,
                "list_add_label": "Add More",
                "load_from_db": false,
                "name": "exclude_domains",
                "placeholder": "",
                "required": false,
                "show": true,
                "title_case": false,
                "tool_mode": false,
                "trace_as_input": true,
                "trace_as_metadata": true,
                "type": "str",
                "value": ""
              },
              "include_answer": {
                "_input_type": "BoolInput",
                "advanced": true,
                "display_name": "Include Answer",
                "dynamic": false,
                "info": "Include a short answer to original query.",
                "list": false,
                "list_add_label": "Add More",
                "name": "include_answer",
                "placeholder": "",
                "required": false,
                "show": true,
                "title_case": false,
                "tool_mode": false,
                "trace_as_metadata": true,
                "type": "bool",
                "value": true
              },
              "include_domains": {
                "_input_type": "MessageTextInput",
                "advanced": true,
                "display_name": "Include Domains",
                "dynamic": false,
                "info": "Comma-separated list of domains to include in the search results.",
                "input_types": [
                  "Message"
                ],
                "list": false,
                "list_add_label": "Add More",
                "load_from_db": false,
                "name": "include_domains",
                "placeholder": "",
                "required": false,
                "show": true,
                "title_case": false,
                "tool_mode": false,
                "trace_as_input": true,
                "trace_as_metadata": true,
                "type": "str",
                "value": ""
              },
              "include_images": {
                "_input_type": "BoolInput",
                "advanced": true,
                "display_name": "Include Images",
                "dynamic": false,
                "info": "Include a list of query-related images in the response.",
                "list": false,
                "list_add_label": "Add More",
                "name": "include_images",
                "placeholder": "",
                "required": false,
                "show": true,
                "title_case": false,
                "tool_mode": false,
                "trace_as_metadata": true,
                "type": "bool",
                "value": true
              },
              "include_raw_content": {
                "_input_type": "BoolInput",
                "advanced": true,
                "display_name": "Include Raw Content",
                "dynamic": false,
                "info": "Include the cleaned and parsed HTML content of each search result.",
                "list": false,
                "list_add_label": "Add More",
                "name": "include_raw_content",
                "placeholder": "",
                "required": false,
                "show": true,
                "title_case": false,
                "tool_mode": false,
                "trace_as_metadata": true,
                "type": "bool",
                "value": false
              },
              "max_results": {
                "_input_type": "IntInput",
                "advanced": true,
                "display_name": "Max Results",
                "dynamic": false,
                "info": "The maximum number of search results to return.",
                "list": false,
                "list_add_label": "Add More",
                "name": "max_results",
                "placeholder": "",
                "required": false,
                "show": true,
                "title_case": false,
                "tool_mode": false,
                "trace_as_metadata": true,
                "type": "int",
                "value": 5
              },
              "query": {
                "_input_type": "MessageTextInput",
                "advanced": false,
                "display_name": "Search Query",
                "dynamic": false,
                "info": "The search query you want to execute with Tavily.",
                "input_types": [
                  "Message"
                ],
                "list": false,
                "list_add_label": "Add More",
                "load_from_db": false,
                "name": "query",
                "placeholder": "",
                "required": false,
                "show": true,
                "title_case": false,
                "tool_mode": true,
                "trace_as_input": true,
                "trace_as_metadata": true,
                "type": "str",
                "value": ""
              },
              "search_depth": {
                "_input_type": "DropdownInput",
                "advanced": true,
                "combobox": false,
                "dialog_inputs": {},
                "display_name": "Search Depth",
                "dynamic": false,
                "info": "The depth of the search.",
                "name": "search_depth",
                "options": [
                  "basic",
                  "advanced"
                ],
                "options_metadata": [],
                "placeholder": "",
                "required": false,
                "show": true,
                "title_case": false,
                "tool_mode": false,
                "trace_as_metadata": true,
                "type": "str",
                "value": "advanced"
              },
              "time_range": {
                "_input_type": "DropdownInput",
                "advanced": true,
                "combobox": false,
                "dialog_inputs": {},
                "display_name": "Time Range",
                "dynamic": false,
                "info": "The time range back from the current date to filter results.",
                "name": "time_range",
                "options": [
                  "day",
                  "week",
                  "month",
                  "year"
                ],
                "options_metadata": [],
                "placeholder": "",
                "required": false,
                "show": true,
                "title_case": false,
                "tool_mode": false,
                "trace_as_metadata": true,
                "type": "str"
              },
              "tools_metadata": {
                "_input_type": "ToolsInput",
                "advanced": false,
                "display_name": "Actions",
                "dynamic": false,
                "info": "Modify tool names and descriptions to help agents understand when to use each tool.",
                "is_list": true,
                "list_add_label": "Add More",
                "name": "tools_metadata",
                "placeholder": "",
                "real_time_refresh": true,
                "required": false,
                "show": true,
                "title_case": false,
                "tool_mode": false,
                "trace_as_metadata": true,
                "type": "tools",
                "value": [
                  {
                    "args": {
                      "query": {
                        "default": "",
                        "description": "The search query you want to execute with Tavily.",
                        "title": "Query",
                        "type": "string"
                      }
                    },
                    "description": "**Tavily Search** is a search engine optimized for LLMs and RAG,         aimed at efficient, quick, and persistent search results.",
                    "display_description": "**Tavily Search** is a search engine optimized for LLMs and RAG,         aimed at efficient, quick, and persistent search results.",
                    "display_name": "fetch_content_dataframe",
                    "name": "fetch_content_dataframe",
                    "readonly": false,
                    "status": true,
                    "tags": [
                      "fetch_content_dataframe"
                    ]
                  }
                ]
              },
              "topic": {
                "_input_type": "DropdownInput",
                "advanced": true,
                "combobox": false,
                "dialog_inputs": {},
                "display_name": "Search Topic",
                "dynamic": false,
                "info": "The category of the search.",
                "name": "topic",
                "options": [
                  "general",
                  "news"
                ],
                "options_metadata": [],
                "placeholder": "",
                "required": false,
                "show": true,
                "title_case": false,
                "tool_mode": false,
                "trace_as_metadata": true,
                "type": "str",
                "value": "general"
              }
            },
            "tool_mode": true
          },
          "selected_output": "component_as_tool",
          "showNode": true,
          "type": "TavilySearchComponent"
        },
        "dragging": false,
        "id": "TavilySearchComponent-nWDnP",
        "measured": {
          "height": 316,
          "width": 320
        },
        "position": {
          "x": 39.12408438765479,
          "y": 180.97658284912208
        },
        "selected": false,
        "type": "genericNode"
      },
      {
        "data": {
          "description": "Uses AgentQL API to extract structured data from a given URL.",
          "display_name": "AgentQL Query Data",
          "id": "AgentQL-qCiM5",
          "node": {
            "base_classes": [
              "Data"
            ],
            "beta": false,
            "conditional_paths": [],
            "custom_fields": {},
            "description": "Extracts structured data from a web page using an AgentQL query or a Natural Language description.",
            "display_name": "Extract Web Data",
            "documentation": "https://docs.agentql.com/rest-api/api-reference",
            "edited": false,
            "field_order": [
              "api_key",
              "url",
              "query",
              "prompt",
              "is_stealth_mode_enabled",
              "timeout",
              "mode",
              "wait_for",
              "is_scroll_to_bottom_enabled",
              "is_screenshot_enabled"
            ],
            "frozen": false,
            "icon": "AgentQL",
            "legacy": false,
            "lf_version": "1.3.2",
            "metadata": {
              "code_hash": "37de3210aed9",
              "dependencies": {
                "dependencies": [],
                "total_dependencies": 0
              },
              "module": "lfx.components.agentql.agentql_api.AgentQL"
            },
            "minimized": false,
            "output_types": [],
            "outputs": [
              {
                "allows_loop": false,
                "cache": true,
                "display_name": "Toolset",
                "group_outputs": false,
                "hidden": null,
                "method": "to_toolkit",
                "name": "component_as_tool",
                "options": null,
                "required_inputs": null,
                "selected": "Tool",
                "tool_mode": true,
                "types": [
                  "Tool"
                ],
                "value": "__UNDEFINED__"
              }
            ],
            "pinned": false,
            "template": {
              "_type": "Component",
              "api_key": {
                "_input_type": "SecretStrInput",
                "advanced": false,
                "display_name": "AgentQL API Key",
                "dynamic": false,
                "info": "Your AgentQL API key from dev.agentql.com",
                "input_types": [],
                "load_from_db": true,
                "name": "api_key",
                "password": true,
                "placeholder": "",
                "required": true,
                "show": true,
                "title_case": false,
                "type": "str",
                "value": "AGENTQL_API_KEY"
              },
              "code": {
                "advanced": true,
                "dynamic": true,
                "fileTypes": [],
                "file_path": "",
                "info": "",
                "list": false,
                "load_from_db": false,
                "multiline": true,
                "name": "code",
                "password": false,
                "placeholder": "",
                "required": true,
                "show": true,
                "title_case": false,
                "type": "code",
                "value": "import httpx\n\nfrom lfx.custom.custom_component.component import Component\nfrom lfx.field_typing.range_spec import RangeSpec\nfrom lfx.io import BoolInput, DropdownInput, IntInput, MessageTextInput, MultilineInput, Output, SecretStrInput\nfrom lfx.log.logger import logger\nfrom lfx.schema.data import Data\n\n\nclass AgentQL(Component):\n    display_name = \"Extract Web Data\"\n    description = \"Extracts structured data from a web page using an AgentQL query or a Natural Language description.\"\n    documentation: str = \"https://docs.agentql.com/rest-api/api-reference\"\n    icon = \"AgentQL\"\n    name = \"AgentQL\"\n\n    inputs = [\n        SecretStrInput(\n            name=\"api_key\",\n            display_name=\"AgentQL API Key\",\n            required=True,\n            password=True,\n            info=\"Your AgentQL API key from dev.agentql.com\",\n        ),\n        MessageTextInput(\n            name=\"url\",\n            display_name=\"URL\",\n            required=True,\n            info=\"The URL of the public web page you want to extract data from.\",\n            tool_mode=True,\n        ),\n        MultilineInput(\n            name=\"query\",\n            display_name=\"AgentQL Query\",\n            required=False,\n            info=\"The AgentQL query to execute. Learn more at https://docs.agentql.com/agentql-query or use a prompt.\",\n            tool_mode=True,\n        ),\n        MultilineInput(\n            name=\"prompt\",\n            display_name=\"Prompt\",\n            required=False,\n            info=\"A Natural Language description of the data to extract from the page. Alternative to AgentQL query.\",\n            tool_mode=True,\n        ),\n        BoolInput(\n            name=\"is_stealth_mode_enabled\",\n            display_name=\"Enable Stealth Mode (Beta)\",\n            info=\"Enable experimental anti-bot evasion strategies. May not work for all websites at all times.\",\n            value=False,\n            advanced=True,\n        ),\n        IntInput(\n            name=\"timeout\",\n            display_name=\"Timeout\",\n            info=\"Seconds to wait for a request.\",\n            value=900,\n            advanced=True,\n        ),\n        DropdownInput(\n            name=\"mode\",\n            display_name=\"Request Mode\",\n            info=\"'standard' uses deep data analysis, while 'fast' trades some depth of analysis for speed.\",\n            options=[\"fast\", \"standard\"],\n            value=\"fast\",\n            advanced=True,\n        ),\n        IntInput(\n            name=\"wait_for\",\n            display_name=\"Wait For\",\n            info=\"Seconds to wait for the page to load before extracting data.\",\n            value=0,\n            range_spec=RangeSpec(min=0, max=10, step_type=\"int\"),\n            advanced=True,\n        ),\n        BoolInput(\n            name=\"is_scroll_to_bottom_enabled\",\n            display_name=\"Enable scroll to bottom\",\n            info=\"Scroll to bottom of the page before extracting data.\",\n            value=False,\n            advanced=True,\n        ),\n        BoolInput(\n            name=\"is_screenshot_enabled\",\n            display_name=\"Enable screenshot\",\n            info=\"Take a screenshot before extracting data. Returned in 'metadata' as a Base64 string.\",\n            value=False,\n            advanced=True,\n        ),\n    ]\n\n    outputs = [\n        Output(display_name=\"Data\", name=\"data\", method=\"build_output\"),\n    ]\n\n    def build_output(self) -> Data:\n        endpoint = \"https://api.agentql.com/v1/query-data\"\n        headers = {\n            \"X-API-Key\": self.api_key,\n            \"Content-Type\": \"application/json\",\n            \"X-TF-Request-Origin\": \"langflow\",\n        }\n\n        payload = {\n            \"url\": self.url,\n            \"query\": self.query,\n            \"prompt\": self.prompt,\n            \"params\": {\n                \"mode\": self.mode,\n                \"wait_for\": self.wait_for,\n                \"is_scroll_to_bottom_enabled\": self.is_scroll_to_bottom_enabled,\n                \"is_screenshot_enabled\": self.is_screenshot_enabled,\n            },\n            \"metadata\": {\n                \"experimental_stealth_mode_enabled\": self.is_stealth_mode_enabled,\n            },\n        }\n\n        if not self.prompt and not self.query:\n            self.status = \"Either Query or Prompt must be provided.\"\n            raise ValueError(self.status)\n        if self.prompt and self.query:\n            self.status = \"Both Query and Prompt can't be provided at the same time.\"\n            raise ValueError(self.status)\n\n        try:\n            response = httpx.post(endpoint, headers=headers, json=payload, timeout=self.timeout)\n            response.raise_for_status()\n\n            json = response.json()\n            data = Data(result=json[\"data\"], metadata=json[\"metadata\"])\n\n        except httpx.HTTPStatusError as e:\n            response = e.response\n            if response.status_code == httpx.codes.UNAUTHORIZED:\n                self.status = \"Please, provide a valid API Key. You can create one at https://dev.agentql.com.\"\n            else:\n                try:\n                    error_json = response.json()\n                    logger.error(\n                        f\"Failure response: '{response.status_code} {response.reason_phrase}' with body: {error_json}\"\n                    )\n                    msg = error_json[\"error_info\"] if \"error_info\" in error_json else error_json[\"detail\"]\n                except (ValueError, TypeError):\n                    msg = f\"HTTP {e}.\"\n                self.status = msg\n            raise ValueError(self.status) from e\n\n        else:\n            self.status = data\n            return data\n"
              },
              "is_screenshot_enabled": {
                "_input_type": "BoolInput",
                "advanced": true,
                "display_name": "Enable screenshot",
                "dynamic": false,
                "info": "Take a screenshot before extracting data. Returned in 'metadata' as a Base64 string.",
                "list": false,
                "list_add_label": "Add More",
                "name": "is_screenshot_enabled",
                "placeholder": "",
                "required": false,
                "show": true,
                "title_case": false,
                "tool_mode": false,
                "trace_as_metadata": true,
                "type": "bool",
                "value": false
              },
              "is_scroll_to_bottom_enabled": {
                "_input_type": "BoolInput",
                "advanced": true,
                "display_name": "Enable scroll to bottom",
                "dynamic": false,
                "info": "Scroll to bottom of the page before extracting data.",
                "list": false,
                "list_add_label": "Add More",
                "name": "is_scroll_to_bottom_enabled",
                "placeholder": "",
                "required": false,
                "show": true,
                "title_case": false,
                "tool_mode": false,
                "trace_as_metadata": true,
                "type": "bool",
                "value": false
              },
              "is_stealth_mode_enabled": {
                "_input_type": "BoolInput",
                "advanced": true,
                "display_name": "Enable Stealth Mode (Beta)",
                "dynamic": false,
                "info": "Enable experimental anti-bot evasion strategies. May not work for all websites at all times.",
                "list": false,
                "list_add_label": "Add More",
                "name": "is_stealth_mode_enabled",
                "placeholder": "",
                "required": false,
                "show": true,
                "title_case": false,
                "tool_mode": false,
                "trace_as_metadata": true,
                "type": "bool",
                "value": true
              },
              "mode": {
                "_input_type": "DropdownInput",
                "advanced": true,
                "combobox": false,
                "dialog_inputs": {},
                "display_name": "Request Mode",
                "dynamic": false,
                "info": "'standard' uses deep data analysis, while 'fast' trades some depth of analysis for speed.",
                "name": "mode",
                "options": [
                  "fast",
                  "standard"
                ],
                "options_metadata": [],
                "placeholder": "",
                "required": false,
                "show": true,
                "title_case": false,
                "tool_mode": false,
                "trace_as_metadata": true,
                "type": "str",
                "value": "fast"
              },
              "prompt": {
                "_input_type": "MultilineInput",
                "advanced": false,
                "copy_field": false,
                "display_name": "Prompt",
                "dynamic": false,
                "info": "A Natural Language description of the data to extract from the page. Alternative to AgentQL query.",
                "input_types": [
                  "Message"
                ],
                "list": false,
                "list_add_label": "Add More",
                "load_from_db": false,
                "multiline": true,
                "name": "prompt",
                "placeholder": "",
                "required": false,
                "show": true,
                "title_case": false,
                "tool_mode": true,
                "trace_as_input": true,
                "trace_as_metadata": true,
                "type": "str",
                "value": ""
              },
              "query": {
                "_input_type": "MultilineInput",
                "advanced": false,
                "copy_field": false,
                "display_name": "AgentQL Query",
                "dynamic": false,
                "info": "The AgentQL query to execute. Learn more at https://docs.agentql.com/agentql-query or use a prompt.",
                "input_types": [
                  "Message"
                ],
                "list": false,
                "list_add_label": "Add More",
                "load_from_db": false,
                "multiline": true,
                "name": "query",
                "placeholder": "",
                "required": false,
                "show": true,
                "title_case": false,
                "tool_mode": true,
                "trace_as_input": true,
                "trace_as_metadata": true,
                "type": "str",
                "value": ""
              },
              "timeout": {
                "_input_type": "IntInput",
                "advanced": true,
                "display_name": "Timeout",
                "dynamic": false,
                "info": "Seconds to wait for a request.",
                "list": false,
                "list_add_label": "Add More",
                "name": "timeout",
                "placeholder": "",
                "required": false,
                "show": true,
                "title_case": false,
                "tool_mode": false,
                "trace_as_metadata": true,
                "type": "int",
                "value": 900
              },
              "tools_metadata": {
                "_input_type": "ToolsInput",
                "advanced": false,
                "display_name": "Actions",
                "dynamic": false,
                "info": "Modify tool names and descriptions to help agents understand when to use each tool.",
                "is_list": true,
                "list_add_label": "Add More",
                "name": "tools_metadata",
                "placeholder": "",
                "real_time_refresh": true,
                "required": false,
                "show": true,
                "title_case": false,
                "tool_mode": false,
                "trace_as_metadata": true,
                "type": "tools",
                "value": [
                  {
                    "args": {
                      "prompt": {
                        "default": "",
                        "description": "A Natural Language description of the data to extract from the page. Alternative to AgentQL query.",
                        "title": "Prompt",
                        "type": "string"
                      },
                      "query": {
                        "default": "",
                        "description": "The AgentQL query to execute. Learn more at https://docs.agentql.com/agentql-query or use a prompt.",
                        "title": "Query",
                        "type": "string"
                      },
                      "url": {
                        "description": "The URL of the public web page you want to extract data from.",
                        "title": "Url",
                        "type": "string"
                      }
                    },
                    "description": "Extracts structured data from a web page using an AgentQL query or a Natural Language description.",
                    "display_description": "Extracts structured data from a web page using an AgentQL query or a Natural Language description.",
                    "display_name": "build_output",
                    "name": "build_output",
                    "readonly": false,
                    "status": true,
                    "tags": [
                      "build_output"
                    ]
                  }
                ]
              },
              "url": {
                "_input_type": "MessageTextInput",
                "advanced": false,
                "display_name": "URL",
                "dynamic": false,
                "info": "The URL of the public web page you want to extract data from.",
                "input_types": [
                  "Message"
                ],
                "list": false,
                "list_add_label": "Add More",
                "load_from_db": false,
                "name": "url",
                "placeholder": "",
                "required": true,
                "show": true,
                "title_case": false,
                "tool_mode": true,
                "trace_as_input": true,
                "trace_as_metadata": true,
                "type": "str",
                "value": ""
              },
              "wait_for": {
                "_input_type": "IntInput",
                "advanced": true,
                "display_name": "Wait For",
                "dynamic": false,
                "info": "Seconds to wait for the page to load before extracting data.",
                "list": false,
                "list_add_label": "Add More",
                "name": "wait_for",
                "placeholder": "",
                "range_spec": {
                  "max": 10,
                  "min": 0,
                  "step": 0.1,
                  "step_type": "int"
                },
                "required": false,
                "show": true,
                "title_case": false,
                "tool_mode": false,
                "trace_as_metadata": true,
                "type": "int",
                "value": 0
              }
            },
            "tool_mode": true
          },
          "selected_output": "component_as_tool",
          "showNode": true,
          "type": "AgentQL"
        },
        "dragging": false,
        "id": "AgentQL-qCiM5",
        "measured": {
          "height": 316,
          "width": 320
        },
        "position": {
          "x": 419.9837597695889,
          "y": 103.27516079272866
        },
        "selected": false,
        "type": "genericNode"
      },
      {
        "data": {
          "id": "note-Dw2MZ",
          "node": {
            "description": "### 💡 Add your OpenAI API key here",
            "display_name": "",
            "documentation": "",
            "template": {
              "backgroundColor": "transparent"
            }
          },
          "type": "note"
        },
        "dragging": false,
        "id": "note-Dw2MZ",
        "measured": {
          "height": 324,
          "width": 324
        },
        "position": {
          "x": 798.1532899902708,
          "y": 48.63976452163034
        },
        "selected": false,
        "type": "noteNode"
      },
      {
        "data": {
          "id": "note-3fanj",
          "node": {
            "description": "### 💡 Add your AgentQL API key here",
            "display_name": "",
            "documentation": "",
            "template": {
              "backgroundColor": "transparent"
            }
          },
          "type": "note"
        },
        "dragging": false,
        "height": 346,
        "id": "note-3fanj",
        "measured": {
          "height": 346,
          "width": 324
        },
        "position": {
          "x": 416.2302078823729,
          "y": 51.23403819068896
        },
        "selected": false,
        "type": "noteNode"
      },
      {
        "data": {
          "id": "note-L77iu",
          "node": {
            "description": "# Price Deal Finder \n\nThis flow searches and compares prices of a product on the web.\n## Prerequisites\n\n* **[AgentQL API Key](https://dev.agentql.com/api-keys)**\n* **[OpenAI API Key](https://platform.openai.com/)**\n* **[TavilyAI Search API Key](https://tavily.com/)**\n\n## Quick Start\n\n1. Add your [AgentQL API Key](https://dev.agentql.com/api-keys) to the **AgentQL** component.\n2. Add your [OpenAI API Key](https://platform.openai.com/) to the **Agent** component.\n3. Add your [TavilyAI Search API Key](https://tavily.com/) to the **Tavily AI Search** component.\n4. Click **Playground** and enter a product in chat. For example, search \"iPhone 16 Pro 512 GB\")\n* The **Agent** component populates the **Tavily AI Search** component's **Search Query** field, and the **Agent QL** component's **URL** and **Query** fields. \n\n* The **Agent** returns a structured response to your searcn in the chat.",
            "display_name": "",
            "documentation": "",
            "template": {}
          },
          "type": "note"
        },
        "dragging": false,
        "height": 674,
        "id": "note-L77iu",
        "measured": {
          "height": 674,
          "width": 466
        },
        "position": {
          "x": -472.5459222813072,
          "y": 102.70113417861305
        },
        "resizing": false,
        "selected": false,
        "type": "noteNode",
        "width": 466
      },
      {
        "data": {
          "id": "note-Op67v",
          "node": {
            "description": "### 💡 Add your Tavily AI Search key here",
            "display_name": "",
            "documentation": "",
            "template": {
              "backgroundColor": "transparent"
            }
          },
          "type": "note"
        },
        "dragging": false,
        "height": 324,
        "id": "note-Op67v",
        "measured": {
          "height": 324,
          "width": 345
        },
        "position": {
          "x": 25.144734571805117,
          "y": 126.6122587862217
        },
        "resizing": false,
        "selected": false,
        "type": "noteNode",
        "width": 345
      },
      {
        "data": {
          "id": "Agent-03SGo",
          "node": {
            "base_classes": [
              "Message"
            ],
            "beta": false,
            "category": "agents",
            "conditional_paths": [],
            "custom_fields": {},
            "description": "Define the agent's instructions, then enter a task to complete using tools.",
            "display_name": "Agent",
            "documentation": "",
            "edited": false,
            "field_order": [
              "agent_llm",
              "max_tokens",
              "model_kwargs",
              "json_mode",
              "model_name",
              "openai_api_base",
              "api_key",
              "temperature",
              "seed",
              "max_retries",
              "timeout",
              "system_prompt",
              "n_messages",
              "tools",
              "input_value",
              "handle_parsing_errors",
              "verbose",
              "max_iterations",
              "agent_description",
              "add_current_date_tool"
            ],
            "frozen": false,
            "icon": "bot",
            "key": "Agent",
            "legacy": false,
            "metadata": {
              "code_hash": "d64b11c24a1c",
              "dependencies": {
<<<<<<< HEAD
                "dependencies": [],
                "total_dependencies": 0
=======
                "dependencies": [
                  {
                    "name": "langchain_core",
                    "version": "0.3.79"
                  },
                  {
                    "name": "pydantic",
                    "version": "2.10.6"
                  },
                  {
                    "name": "lfx",
                    "version": null
                  }
                ],
                "total_dependencies": 3
>>>>>>> 7460ee9f
              },
              "module": "lfx.components.models_and_agents.agent.AgentComponent"
            },
            "minimized": false,
            "output_types": [],
            "outputs": [
              {
                "allows_loop": false,
                "cache": true,
                "display_name": "Response",
                "group_outputs": false,
                "method": "message_response",
                "name": "response",
                "options": null,
                "required_inputs": null,
                "selected": "Message",
                "tool_mode": true,
                "types": [
                  "Message"
                ],
                "value": "__UNDEFINED__"
              }
            ],
            "pinned": false,
            "score": 1.1732828199964098e-19,
            "template": {
              "_type": "Component",
              "add_current_date_tool": {
                "_input_type": "BoolInput",
                "advanced": true,
                "display_name": "Current Date",
                "dynamic": false,
                "info": "If true, will add a tool to the agent that returns the current date.",
                "list": false,
                "list_add_label": "Add More",
                "name": "add_current_date_tool",
                "placeholder": "",
                "required": false,
                "show": true,
                "title_case": false,
                "tool_mode": false,
                "trace_as_metadata": true,
                "type": "bool",
                "value": true
              },
              "agent_description": {
                "_input_type": "MultilineInput",
                "advanced": true,
                "copy_field": false,
                "display_name": "Agent Description [Deprecated]",
                "dynamic": false,
                "info": "The description of the agent. This is only used when in Tool Mode. Defaults to 'A helpful assistant with access to the following tools:' and tools are added dynamically. This feature is deprecated and will be removed in future versions.",
                "input_types": [
                  "Message"
                ],
                "list": false,
                "list_add_label": "Add More",
                "load_from_db": false,
                "multiline": true,
                "name": "agent_description",
                "placeholder": "",
                "required": false,
                "show": true,
                "title_case": false,
                "tool_mode": false,
                "trace_as_input": true,
                "trace_as_metadata": true,
                "type": "str",
                "value": "A helpful assistant with access to the following tools:"
              },
              "agent_llm": {
                "_input_type": "DropdownInput",
                "advanced": false,
                "combobox": false,
                "dialog_inputs": {},
                "display_name": "Model Provider",
                "dynamic": false,
                "external_options": {
                  "fields": {
                    "data": {
                      "node": {
                        "display_name": "Connect other models",
                        "icon": "CornerDownLeft",
                        "name": "connect_other_models"
                      }
                    }
                  }
                },
                "info": "The provider of the language model that the agent will use to generate responses.",
                "input_types": [],
                "name": "agent_llm",
                "options": [
                  "Anthropic",
                  "Google Generative AI",
                  "OpenAI",
                  "IBM watsonx.ai",
                  "Ollama"
                ],
                "options_metadata": [
                  {
                    "icon": "Anthropic"
                  },
                  {
                    "icon": "GoogleGenerativeAI"
                  },
                  {
                    "icon": "OpenAI"
                  }
                ],
                "placeholder": "",
                "real_time_refresh": true,
                "required": false,
                "show": true,
                "title_case": false,
                "toggle": false,
                "tool_mode": false,
                "trace_as_metadata": true,
                "type": "str",
                "value": "OpenAI"
              },
              "api_key": {
                "_input_type": "SecretStrInput",
                "advanced": false,
                "display_name": "OpenAI API Key",
                "dynamic": false,
                "info": "The OpenAI API Key to use for the OpenAI model.",
                "input_types": [],
                "load_from_db": true,
                "name": "api_key",
                "password": true,
                "placeholder": "",
                "real_time_refresh": true,
                "required": false,
                "show": true,
                "title_case": false,
                "type": "str",
                "value": "OPENAI_API_KEY"
              },
              "base_url": {
                "_input_type": "StrInput",
                "advanced": false,
                "display_name": "Base URL",
                "dynamic": false,
                "info": "The base URL of the API.",
                "list": false,
                "list_add_label": "Add More",
                "load_from_db": false,
                "name": "base_url",
                "placeholder": "",
                "required": true,
                "show": false,
                "title_case": false,
                "tool_mode": false,
                "trace_as_metadata": true,
                "track_in_telemetry": false,
                "type": "str",
                "value": ""
              },
              "code": {
                "advanced": true,
                "dynamic": true,
                "fileTypes": [],
                "file_path": "",
                "info": "",
                "list": false,
                "load_from_db": false,
                "multiline": true,
                "name": "code",
                "password": false,
                "placeholder": "",
                "required": true,
                "show": true,
                "title_case": false,
                "type": "code",
                "value": "import json\nimport re\n\nfrom langchain_core.tools import StructuredTool, Tool\nfrom pydantic import ValidationError\n\nfrom lfx.base.agents.agent import LCToolsAgentComponent\nfrom lfx.base.agents.events import ExceptionWithMessageError\nfrom lfx.base.models.model_input_constants import (\n    ALL_PROVIDER_FIELDS,\n    MODEL_DYNAMIC_UPDATE_FIELDS,\n    MODEL_PROVIDERS_DICT,\n    MODEL_PROVIDERS_LIST,\n    MODELS_METADATA,\n)\nfrom lfx.base.models.model_utils import get_model_name\nfrom lfx.components.helpers import CurrentDateComponent\nfrom lfx.components.langchain_utilities.tool_calling import ToolCallingAgentComponent\nfrom lfx.components.models_and_agents.memory import MemoryComponent\nfrom lfx.custom.custom_component.component import get_component_toolkit\nfrom lfx.custom.utils import update_component_build_config\nfrom lfx.helpers.base_model import build_model_from_schema\nfrom lfx.inputs.inputs import BoolInput, SecretStrInput, StrInput\nfrom lfx.io import DropdownInput, IntInput, MessageTextInput, MultilineInput, Output, TableInput\nfrom lfx.log.logger import logger\nfrom lfx.schema.data import Data\nfrom lfx.schema.dotdict import dotdict\nfrom lfx.schema.message import Message\nfrom lfx.schema.table import EditMode\n\n\ndef set_advanced_true(component_input):\n    component_input.advanced = True\n    return component_input\n\n\nclass AgentComponent(ToolCallingAgentComponent):\n    display_name: str = \"Agent\"\n    description: str = \"Define the agent's instructions, then enter a task to complete using tools.\"\n    documentation: str = \"https://docs.langflow.org/agents\"\n    icon = \"bot\"\n    beta = False\n    name = \"Agent\"\n\n    memory_inputs = [set_advanced_true(component_input) for component_input in MemoryComponent().inputs]\n\n    # Filter out json_mode from OpenAI inputs since we handle structured output differently\n    if \"OpenAI\" in MODEL_PROVIDERS_DICT:\n        openai_inputs_filtered = [\n            input_field\n            for input_field in MODEL_PROVIDERS_DICT[\"OpenAI\"][\"inputs\"]\n            if not (hasattr(input_field, \"name\") and input_field.name == \"json_mode\")\n        ]\n    else:\n        openai_inputs_filtered = []\n\n    inputs = [\n        DropdownInput(\n            name=\"agent_llm\",\n            display_name=\"Model Provider\",\n            info=\"The provider of the language model that the agent will use to generate responses.\",\n            options=[*MODEL_PROVIDERS_LIST],\n            value=\"OpenAI\",\n            real_time_refresh=True,\n            refresh_button=False,\n            input_types=[],\n            options_metadata=[MODELS_METADATA[key] for key in MODEL_PROVIDERS_LIST if key in MODELS_METADATA],\n            external_options={\n                \"fields\": {\n                    \"data\": {\n                        \"node\": {\n                            \"name\": \"connect_other_models\",\n                            \"display_name\": \"Connect other models\",\n                            \"icon\": \"CornerDownLeft\",\n                        }\n                    }\n                },\n            },\n        ),\n        SecretStrInput(\n            name=\"api_key\",\n            display_name=\"API Key\",\n            info=\"The API key to use for the model.\",\n            required=True,\n        ),\n        StrInput(\n            name=\"base_url\",\n            display_name=\"Base URL\",\n            info=\"The base URL of the API.\",\n            required=True,\n            show=False,\n        ),\n        StrInput(\n            name=\"project_id\",\n            display_name=\"Project ID\",\n            info=\"The project ID of the model.\",\n            required=True,\n            show=False,\n        ),\n        IntInput(\n            name=\"max_output_tokens\",\n            display_name=\"Max Output Tokens\",\n            info=\"The maximum number of tokens to generate.\",\n            show=False,\n        ),\n        *openai_inputs_filtered,\n        MultilineInput(\n            name=\"system_prompt\",\n            display_name=\"Agent Instructions\",\n            info=\"System Prompt: Initial instructions and context provided to guide the agent's behavior.\",\n            value=\"You are a helpful assistant that can use tools to answer questions and perform tasks.\",\n            advanced=False,\n        ),\n        MessageTextInput(\n            name=\"context_id\",\n            display_name=\"Context ID\",\n            info=\"The context ID of the chat. Adds an extra layer to the local memory.\",\n            value=\"\",\n            advanced=True,\n        ),\n        IntInput(\n            name=\"n_messages\",\n            display_name=\"Number of Chat History Messages\",\n            value=100,\n            info=\"Number of chat history messages to retrieve.\",\n            advanced=True,\n            show=True,\n        ),\n        MultilineInput(\n            name=\"format_instructions\",\n            display_name=\"Output Format Instructions\",\n            info=\"Generic Template for structured output formatting. Valid only with Structured response.\",\n            value=(\n                \"You are an AI that extracts structured JSON objects from unstructured text. \"\n                \"Use a predefined schema with expected types (str, int, float, bool, dict). \"\n                \"Extract ALL relevant instances that match the schema - if multiple patterns exist, capture them all. \"\n                \"Fill missing or ambiguous values with defaults: null for missing values. \"\n                \"Remove exact duplicates but keep variations that have different field values. \"\n                \"Always return valid JSON in the expected format, never throw errors. \"\n                \"If multiple objects can be extracted, return them all in the structured format.\"\n            ),\n            advanced=True,\n        ),\n        TableInput(\n            name=\"output_schema\",\n            display_name=\"Output Schema\",\n            info=(\n                \"Schema Validation: Define the structure and data types for structured output. \"\n                \"No validation if no output schema.\"\n            ),\n            advanced=True,\n            required=False,\n            value=[],\n            table_schema=[\n                {\n                    \"name\": \"name\",\n                    \"display_name\": \"Name\",\n                    \"type\": \"str\",\n                    \"description\": \"Specify the name of the output field.\",\n                    \"default\": \"field\",\n                    \"edit_mode\": EditMode.INLINE,\n                },\n                {\n                    \"name\": \"description\",\n                    \"display_name\": \"Description\",\n                    \"type\": \"str\",\n                    \"description\": \"Describe the purpose of the output field.\",\n                    \"default\": \"description of field\",\n                    \"edit_mode\": EditMode.POPOVER,\n                },\n                {\n                    \"name\": \"type\",\n                    \"display_name\": \"Type\",\n                    \"type\": \"str\",\n                    \"edit_mode\": EditMode.INLINE,\n                    \"description\": (\"Indicate the data type of the output field (e.g., str, int, float, bool, dict).\"),\n                    \"options\": [\"str\", \"int\", \"float\", \"bool\", \"dict\"],\n                    \"default\": \"str\",\n                },\n                {\n                    \"name\": \"multiple\",\n                    \"display_name\": \"As List\",\n                    \"type\": \"boolean\",\n                    \"description\": \"Set to True if this output field should be a list of the specified type.\",\n                    \"default\": \"False\",\n                    \"edit_mode\": EditMode.INLINE,\n                },\n            ],\n        ),\n        *LCToolsAgentComponent.get_base_inputs(),\n        # removed memory inputs from agent component\n        # *memory_inputs,\n        BoolInput(\n            name=\"add_current_date_tool\",\n            display_name=\"Current Date\",\n            advanced=True,\n            info=\"If true, will add a tool to the agent that returns the current date.\",\n            value=True,\n        ),\n    ]\n    outputs = [\n        Output(name=\"response\", display_name=\"Response\", method=\"message_response\"),\n    ]\n\n    async def get_agent_requirements(self):\n        \"\"\"Get the agent requirements for the agent.\"\"\"\n        llm_model, display_name = await self.get_llm()\n        if llm_model is None:\n            msg = \"No language model selected. Please choose a model to proceed.\"\n            raise ValueError(msg)\n        self.model_name = get_model_name(llm_model, display_name=display_name)\n\n        # Get memory data\n        self.chat_history = await self.get_memory_data()\n        await logger.adebug(f\"Retrieved {len(self.chat_history)} chat history messages\")\n        if isinstance(self.chat_history, Message):\n            self.chat_history = [self.chat_history]\n\n        # Add current date tool if enabled\n        if self.add_current_date_tool:\n            if not isinstance(self.tools, list):  # type: ignore[has-type]\n                self.tools = []\n            current_date_tool = (await CurrentDateComponent(**self.get_base_args()).to_toolkit()).pop(0)\n\n            if not isinstance(current_date_tool, StructuredTool):\n                msg = \"CurrentDateComponent must be converted to a StructuredTool\"\n                raise TypeError(msg)\n            self.tools.append(current_date_tool)\n\n        # Set shared callbacks for tracing the tools used by the agent\n        self.set_tools_callbacks(self.tools, self._get_shared_callbacks())\n\n        return llm_model, self.chat_history, self.tools\n\n    async def message_response(self) -> Message:\n        try:\n            llm_model, self.chat_history, self.tools = await self.get_agent_requirements()\n            # Set up and run agent\n            self.set(\n                llm=llm_model,\n                tools=self.tools or [],\n                chat_history=self.chat_history,\n                input_value=self.input_value,\n                system_prompt=self.system_prompt,\n            )\n            agent = self.create_agent_runnable()\n            result = await self.run_agent(agent)\n\n            # Store result for potential JSON output\n            self._agent_result = result\n\n        except (ValueError, TypeError, KeyError) as e:\n            await logger.aerror(f\"{type(e).__name__}: {e!s}\")\n            raise\n        except ExceptionWithMessageError as e:\n            await logger.aerror(f\"ExceptionWithMessageError occurred: {e}\")\n            raise\n        # Avoid catching blind Exception; let truly unexpected exceptions propagate\n        except Exception as e:\n            await logger.aerror(f\"Unexpected error: {e!s}\")\n            raise\n        else:\n            return result\n\n    def _preprocess_schema(self, schema):\n        \"\"\"Preprocess schema to ensure correct data types for build_model_from_schema.\"\"\"\n        processed_schema = []\n        for field in schema:\n            processed_field = {\n                \"name\": str(field.get(\"name\", \"field\")),\n                \"type\": str(field.get(\"type\", \"str\")),\n                \"description\": str(field.get(\"description\", \"\")),\n                \"multiple\": field.get(\"multiple\", False),\n            }\n            # Ensure multiple is handled correctly\n            if isinstance(processed_field[\"multiple\"], str):\n                processed_field[\"multiple\"] = processed_field[\"multiple\"].lower() in [\n                    \"true\",\n                    \"1\",\n                    \"t\",\n                    \"y\",\n                    \"yes\",\n                ]\n            processed_schema.append(processed_field)\n        return processed_schema\n\n    async def build_structured_output_base(self, content: str):\n        \"\"\"Build structured output with optional BaseModel validation.\"\"\"\n        json_pattern = r\"\\{.*\\}\"\n        schema_error_msg = \"Try setting an output schema\"\n\n        # Try to parse content as JSON first\n        json_data = None\n        try:\n            json_data = json.loads(content)\n        except json.JSONDecodeError:\n            json_match = re.search(json_pattern, content, re.DOTALL)\n            if json_match:\n                try:\n                    json_data = json.loads(json_match.group())\n                except json.JSONDecodeError:\n                    return {\"content\": content, \"error\": schema_error_msg}\n            else:\n                return {\"content\": content, \"error\": schema_error_msg}\n\n        # If no output schema provided, return parsed JSON without validation\n        if not hasattr(self, \"output_schema\") or not self.output_schema or len(self.output_schema) == 0:\n            return json_data\n\n        # Use BaseModel validation with schema\n        try:\n            processed_schema = self._preprocess_schema(self.output_schema)\n            output_model = build_model_from_schema(processed_schema)\n\n            # Validate against the schema\n            if isinstance(json_data, list):\n                # Multiple objects\n                validated_objects = []\n                for item in json_data:\n                    try:\n                        validated_obj = output_model.model_validate(item)\n                        validated_objects.append(validated_obj.model_dump())\n                    except ValidationError as e:\n                        await logger.aerror(f\"Validation error for item: {e}\")\n                        # Include invalid items with error info\n                        validated_objects.append({\"data\": item, \"validation_error\": str(e)})\n                return validated_objects\n\n            # Single object\n            try:\n                validated_obj = output_model.model_validate(json_data)\n                return [validated_obj.model_dump()]  # Return as list for consistency\n            except ValidationError as e:\n                await logger.aerror(f\"Validation error: {e}\")\n                return [{\"data\": json_data, \"validation_error\": str(e)}]\n\n        except (TypeError, ValueError) as e:\n            await logger.aerror(f\"Error building structured output: {e}\")\n            # Fallback to parsed JSON without validation\n            return json_data\n\n    async def json_response(self) -> Data:\n        \"\"\"Convert agent response to structured JSON Data output with schema validation.\"\"\"\n        # Always use structured chat agent for JSON response mode for better JSON formatting\n        try:\n            system_components = []\n\n            # 1. Agent Instructions (system_prompt)\n            agent_instructions = getattr(self, \"system_prompt\", \"\") or \"\"\n            if agent_instructions:\n                system_components.append(f\"{agent_instructions}\")\n\n            # 2. Format Instructions\n            format_instructions = getattr(self, \"format_instructions\", \"\") or \"\"\n            if format_instructions:\n                system_components.append(f\"Format instructions: {format_instructions}\")\n\n            # 3. Schema Information from BaseModel\n            if hasattr(self, \"output_schema\") and self.output_schema and len(self.output_schema) > 0:\n                try:\n                    processed_schema = self._preprocess_schema(self.output_schema)\n                    output_model = build_model_from_schema(processed_schema)\n                    schema_dict = output_model.model_json_schema()\n                    schema_info = (\n                        \"You are given some text that may include format instructions, \"\n                        \"explanations, or other content alongside a JSON schema.\\n\\n\"\n                        \"Your task:\\n\"\n                        \"- Extract only the JSON schema.\\n\"\n                        \"- Return it as valid JSON.\\n\"\n                        \"- Do not include format instructions, explanations, or extra text.\\n\\n\"\n                        \"Input:\\n\"\n                        f\"{json.dumps(schema_dict, indent=2)}\\n\\n\"\n                        \"Output (only JSON schema):\"\n                    )\n                    system_components.append(schema_info)\n                except (ValidationError, ValueError, TypeError, KeyError) as e:\n                    await logger.aerror(f\"Could not build schema for prompt: {e}\", exc_info=True)\n\n            # Combine all components\n            combined_instructions = \"\\n\\n\".join(system_components) if system_components else \"\"\n            llm_model, self.chat_history, self.tools = await self.get_agent_requirements()\n            self.set(\n                llm=llm_model,\n                tools=self.tools or [],\n                chat_history=self.chat_history,\n                input_value=self.input_value,\n                system_prompt=combined_instructions,\n            )\n\n            # Create and run structured chat agent\n            try:\n                structured_agent = self.create_agent_runnable()\n            except (NotImplementedError, ValueError, TypeError) as e:\n                await logger.aerror(f\"Error with structured chat agent: {e}\")\n                raise\n            try:\n                result = await self.run_agent(structured_agent)\n            except (\n                ExceptionWithMessageError,\n                ValueError,\n                TypeError,\n                RuntimeError,\n            ) as e:\n                await logger.aerror(f\"Error with structured agent result: {e}\")\n                raise\n            # Extract content from structured agent result\n            if hasattr(result, \"content\"):\n                content = result.content\n            elif hasattr(result, \"text\"):\n                content = result.text\n            else:\n                content = str(result)\n\n        except (\n            ExceptionWithMessageError,\n            ValueError,\n            TypeError,\n            NotImplementedError,\n            AttributeError,\n        ) as e:\n            await logger.aerror(f\"Error with structured chat agent: {e}\")\n            # Fallback to regular agent\n            content_str = \"No content returned from agent\"\n            return Data(data={\"content\": content_str, \"error\": str(e)})\n\n        # Process with structured output validation\n        try:\n            structured_output = await self.build_structured_output_base(content)\n\n            # Handle different output formats\n            if isinstance(structured_output, list) and structured_output:\n                if len(structured_output) == 1:\n                    return Data(data=structured_output[0])\n                return Data(data={\"results\": structured_output})\n            if isinstance(structured_output, dict):\n                return Data(data=structured_output)\n            return Data(data={\"content\": content})\n\n        except (ValueError, TypeError) as e:\n            await logger.aerror(f\"Error in structured output processing: {e}\")\n            return Data(data={\"content\": content, \"error\": str(e)})\n\n    async def get_memory_data(self):\n        # TODO: This is a temporary fix to avoid message duplication. We should develop a function for this.\n        messages = (\n            await MemoryComponent(**self.get_base_args())\n            .set(\n                session_id=self.graph.session_id,\n                context_id=self.context_id,\n                order=\"Ascending\",\n                n_messages=self.n_messages,\n            )\n            .retrieve_messages()\n        )\n        return [\n            message for message in messages if getattr(message, \"id\", None) != getattr(self.input_value, \"id\", None)\n        ]\n\n    async def get_llm(self):\n        if not isinstance(self.agent_llm, str):\n            return self.agent_llm, None\n\n        try:\n            provider_info = MODEL_PROVIDERS_DICT.get(self.agent_llm)\n            if not provider_info:\n                msg = f\"Invalid model provider: {self.agent_llm}\"\n                raise ValueError(msg)\n\n            component_class = provider_info.get(\"component_class\")\n            display_name = component_class.display_name\n            inputs = provider_info.get(\"inputs\")\n            prefix = provider_info.get(\"prefix\", \"\")\n\n            return self._build_llm_model(component_class, inputs, prefix), display_name\n\n        except (AttributeError, ValueError, TypeError, RuntimeError) as e:\n            await logger.aerror(f\"Error building {self.agent_llm} language model: {e!s}\")\n            msg = f\"Failed to initialize language model: {e!s}\"\n            raise ValueError(msg) from e\n\n    def _build_llm_model(self, component, inputs, prefix=\"\"):\n        model_kwargs = {}\n        for input_ in inputs:\n            if hasattr(self, f\"{prefix}{input_.name}\"):\n                model_kwargs[input_.name] = getattr(self, f\"{prefix}{input_.name}\")\n        return component.set(**model_kwargs).build_model()\n\n    def set_component_params(self, component):\n        provider_info = MODEL_PROVIDERS_DICT.get(self.agent_llm)\n        if provider_info:\n            inputs = provider_info.get(\"inputs\")\n            prefix = provider_info.get(\"prefix\")\n            # Filter out json_mode and only use attributes that exist on this component\n            model_kwargs = {}\n            for input_ in inputs:\n                if hasattr(self, f\"{prefix}{input_.name}\"):\n                    model_kwargs[input_.name] = getattr(self, f\"{prefix}{input_.name}\")\n\n            return component.set(**model_kwargs)\n        return component\n\n    def delete_fields(self, build_config: dotdict, fields: dict | list[str]) -> None:\n        \"\"\"Delete specified fields from build_config.\"\"\"\n        for field in fields:\n            if build_config is not None and field in build_config:\n                build_config.pop(field, None)\n\n    def update_input_types(self, build_config: dotdict) -> dotdict:\n        \"\"\"Update input types for all fields in build_config.\"\"\"\n        for key, value in build_config.items():\n            if isinstance(value, dict):\n                if value.get(\"input_types\") is None:\n                    build_config[key][\"input_types\"] = []\n            elif hasattr(value, \"input_types\") and value.input_types is None:\n                value.input_types = []\n        return build_config\n\n    async def update_build_config(\n        self, build_config: dotdict, field_value: str, field_name: str | None = None\n    ) -> dotdict:\n        # Iterate over all providers in the MODEL_PROVIDERS_DICT\n        # Existing logic for updating build_config\n        if field_name in (\"agent_llm\",):\n            build_config[\"agent_llm\"][\"value\"] = field_value\n            provider_info = MODEL_PROVIDERS_DICT.get(field_value)\n            if provider_info:\n                component_class = provider_info.get(\"component_class\")\n                if component_class and hasattr(component_class, \"update_build_config\"):\n                    # Call the component class's update_build_config method\n                    build_config = await update_component_build_config(\n                        component_class, build_config, field_value, \"model_name\"\n                    )\n\n            provider_configs: dict[str, tuple[dict, list[dict]]] = {\n                provider: (\n                    MODEL_PROVIDERS_DICT[provider][\"fields\"],\n                    [\n                        MODEL_PROVIDERS_DICT[other_provider][\"fields\"]\n                        for other_provider in MODEL_PROVIDERS_DICT\n                        if other_provider != provider\n                    ],\n                )\n                for provider in MODEL_PROVIDERS_DICT\n            }\n            if field_value in provider_configs:\n                fields_to_add, fields_to_delete = provider_configs[field_value]\n\n                # Delete fields from other providers\n                for fields in fields_to_delete:\n                    self.delete_fields(build_config, fields)\n\n                # Add provider-specific fields\n                if field_value == \"OpenAI\" and not any(field in build_config for field in fields_to_add):\n                    build_config.update(fields_to_add)\n                else:\n                    build_config.update(fields_to_add)\n                # Reset input types for agent_llm\n                build_config[\"agent_llm\"][\"input_types\"] = []\n                build_config[\"agent_llm\"][\"display_name\"] = \"Model Provider\"\n            elif field_value == \"connect_other_models\":\n                # Delete all provider fields\n                self.delete_fields(build_config, ALL_PROVIDER_FIELDS)\n                # # Update with custom component\n                custom_component = DropdownInput(\n                    name=\"agent_llm\",\n                    display_name=\"Language Model\",\n                    info=\"The provider of the language model that the agent will use to generate responses.\",\n                    options=[*MODEL_PROVIDERS_LIST],\n                    real_time_refresh=True,\n                    refresh_button=False,\n                    input_types=[\"LanguageModel\"],\n                    placeholder=\"Awaiting model input.\",\n                    options_metadata=[MODELS_METADATA[key] for key in MODEL_PROVIDERS_LIST if key in MODELS_METADATA],\n                    external_options={\n                        \"fields\": {\n                            \"data\": {\n                                \"node\": {\n                                    \"name\": \"connect_other_models\",\n                                    \"display_name\": \"Connect other models\",\n                                    \"icon\": \"CornerDownLeft\",\n                                },\n                            }\n                        },\n                    },\n                )\n                build_config.update({\"agent_llm\": custom_component.to_dict()})\n            # Update input types for all fields\n            build_config = self.update_input_types(build_config)\n\n            # Validate required keys\n            default_keys = [\n                \"code\",\n                \"_type\",\n                \"agent_llm\",\n                \"tools\",\n                \"input_value\",\n                \"add_current_date_tool\",\n                \"system_prompt\",\n                \"agent_description\",\n                \"max_iterations\",\n                \"handle_parsing_errors\",\n                \"verbose\",\n            ]\n            missing_keys = [key for key in default_keys if key not in build_config]\n            if missing_keys:\n                msg = f\"Missing required keys in build_config: {missing_keys}\"\n                raise ValueError(msg)\n        if (\n            isinstance(self.agent_llm, str)\n            and self.agent_llm in MODEL_PROVIDERS_DICT\n            and field_name in MODEL_DYNAMIC_UPDATE_FIELDS\n        ):\n            provider_info = MODEL_PROVIDERS_DICT.get(self.agent_llm)\n            if provider_info:\n                component_class = provider_info.get(\"component_class\")\n                component_class = self.set_component_params(component_class)\n                prefix = provider_info.get(\"prefix\")\n                if component_class and hasattr(component_class, \"update_build_config\"):\n                    # Call each component class's update_build_config method\n                    # remove the prefix from the field_name\n                    if isinstance(field_name, str) and isinstance(prefix, str):\n                        field_name = field_name.replace(prefix, \"\")\n                    build_config = await update_component_build_config(\n                        component_class, build_config, field_value, \"model_name\"\n                    )\n        return dotdict({k: v.to_dict() if hasattr(v, \"to_dict\") else v for k, v in build_config.items()})\n\n    async def _get_tools(self) -> list[Tool]:\n        component_toolkit = get_component_toolkit()\n        tools_names = self._build_tools_names()\n        agent_description = self.get_tool_description()\n        # TODO: Agent Description Depreciated Feature to be removed\n        description = f\"{agent_description}{tools_names}\"\n\n        tools = component_toolkit(component=self).get_tools(\n            tool_name=\"Call_Agent\",\n            tool_description=description,\n            # here we do not use the shared callbacks as we are exposing the agent as a tool\n            callbacks=self.get_langchain_callbacks(),\n        )\n        if hasattr(self, \"tools_metadata\"):\n            tools = component_toolkit(component=self, metadata=self.tools_metadata).update_tools_metadata(tools=tools)\n\n        return tools\n"
              },
              "context_id": {
                "_input_type": "MessageTextInput",
                "advanced": true,
                "display_name": "Context ID",
                "dynamic": false,
                "info": "The context ID of the chat. Adds an extra layer to the local memory.",
                "input_types": [
                  "Message"
                ],
                "list": false,
                "list_add_label": "Add More",
                "load_from_db": false,
                "name": "context_id",
                "placeholder": "",
                "required": false,
                "show": true,
                "title_case": false,
                "tool_mode": false,
                "trace_as_input": true,
                "trace_as_metadata": true,
                "type": "str",
                "value": ""
              },
              "format_instructions": {
                "_input_type": "MultilineInput",
                "advanced": true,
                "copy_field": false,
                "display_name": "Output Format Instructions",
                "dynamic": false,
                "info": "Generic Template for structured output formatting. Valid only with Structured response.",
                "input_types": [
                  "Message"
                ],
                "list": false,
                "list_add_label": "Add More",
                "load_from_db": false,
                "multiline": true,
                "name": "format_instructions",
                "placeholder": "",
                "required": false,
                "show": true,
                "title_case": false,
                "tool_mode": false,
                "trace_as_input": true,
                "trace_as_metadata": true,
                "type": "str",
                "value": "You are an AI that extracts structured JSON objects from unstructured text. Use a predefined schema with expected types (str, int, float, bool, dict). Extract ALL relevant instances that match the schema - if multiple patterns exist, capture them all. Fill missing or ambiguous values with defaults: null for missing values. Remove exact duplicates but keep variations that have different field values. Always return valid JSON in the expected format, never throw errors. If multiple objects can be extracted, return them all in the structured format."
              },
              "handle_parsing_errors": {
                "_input_type": "BoolInput",
                "advanced": true,
                "display_name": "Handle Parse Errors",
                "dynamic": false,
                "info": "Should the Agent fix errors when reading user input for better processing?",
                "list": false,
                "list_add_label": "Add More",
                "name": "handle_parsing_errors",
                "placeholder": "",
                "required": false,
                "show": true,
                "title_case": false,
                "tool_mode": false,
                "trace_as_metadata": true,
                "type": "bool",
                "value": true
              },
              "input_value": {
                "_input_type": "MessageTextInput",
                "advanced": false,
                "display_name": "Input",
                "dynamic": false,
                "info": "The input provided by the user for the agent to process.",
                "input_types": [
                  "Message"
                ],
                "list": false,
                "list_add_label": "Add More",
                "load_from_db": false,
                "name": "input_value",
                "placeholder": "",
                "required": false,
                "show": true,
                "title_case": false,
                "tool_mode": true,
                "trace_as_input": true,
                "trace_as_metadata": true,
                "type": "str",
                "value": ""
              },
              "max_iterations": {
                "_input_type": "IntInput",
                "advanced": true,
                "display_name": "Max Iterations",
                "dynamic": false,
                "info": "The maximum number of attempts the agent can make to complete its task before it stops.",
                "list": false,
                "list_add_label": "Add More",
                "name": "max_iterations",
                "placeholder": "",
                "required": false,
                "show": true,
                "title_case": false,
                "tool_mode": false,
                "trace_as_metadata": true,
                "type": "int",
                "value": 15
              },
              "max_output_tokens": {
                "_input_type": "IntInput",
                "advanced": false,
                "display_name": "Max Output Tokens",
                "dynamic": false,
                "info": "The maximum number of tokens to generate.",
                "list": false,
                "list_add_label": "Add More",
                "name": "max_output_tokens",
                "placeholder": "",
                "required": false,
                "show": false,
                "title_case": false,
                "tool_mode": false,
                "trace_as_metadata": true,
                "track_in_telemetry": true,
                "type": "int",
                "value": ""
              },
              "max_retries": {
                "_input_type": "IntInput",
                "advanced": true,
                "display_name": "Max Retries",
                "dynamic": false,
                "info": "The maximum number of retries to make when generating.",
                "list": false,
                "list_add_label": "Add More",
                "name": "max_retries",
                "placeholder": "",
                "required": false,
                "show": true,
                "title_case": false,
                "tool_mode": false,
                "trace_as_metadata": true,
                "type": "int",
                "value": 5
              },
              "max_tokens": {
                "_input_type": "IntInput",
                "advanced": true,
                "display_name": "Max Tokens",
                "dynamic": false,
                "info": "The maximum number of tokens to generate. Set to 0 for unlimited tokens.",
                "list": false,
                "list_add_label": "Add More",
                "name": "max_tokens",
                "placeholder": "",
                "range_spec": {
                  "max": 128000,
                  "min": 0,
                  "step": 0.1,
                  "step_type": "float"
                },
                "required": false,
                "show": true,
                "title_case": false,
                "tool_mode": false,
                "trace_as_metadata": true,
                "type": "int",
                "value": ""
              },
              "model_kwargs": {
                "_input_type": "DictInput",
                "advanced": true,
                "display_name": "Model Kwargs",
                "dynamic": false,
                "info": "Additional keyword arguments to pass to the model.",
                "list": false,
                "list_add_label": "Add More",
                "name": "model_kwargs",
                "placeholder": "",
                "required": false,
                "show": true,
                "title_case": false,
                "tool_mode": false,
                "trace_as_input": true,
                "type": "dict",
                "value": {}
              },
              "model_name": {
                "_input_type": "DropdownInput",
                "advanced": false,
                "combobox": true,
                "dialog_inputs": {},
                "display_name": "Model Name",
                "dynamic": false,
                "info": "To see the model names, first choose a provider. Then, enter your API key and click the refresh button next to the model name.",
                "name": "model_name",
                "options": [
                  "gpt-4o-mini",
                  "gpt-4o",
                  "gpt-4.1",
                  "gpt-4.1-mini",
                  "gpt-4.1-nano",
                  "gpt-4-turbo",
                  "gpt-4-turbo-preview",
                  "gpt-4",
                  "gpt-3.5-turbo",
                  "gpt-5.1",
                  "gpt-5",
                  "gpt-5-mini",
                  "gpt-5-nano",
                  "gpt-5-chat-latest",
                  "o1",
                  "o3-mini",
                  "o3",
                  "o3-pro",
                  "o4-mini",
                  "o4-mini-high"
                ],
                "options_metadata": [],
                "placeholder": "",
                "real_time_refresh": false,
                "required": false,
                "show": true,
                "title_case": false,
                "toggle": false,
                "tool_mode": false,
                "trace_as_metadata": true,
                "type": "str",
                "value": "gpt-4o"
              },
              "n_messages": {
                "_input_type": "IntInput",
                "advanced": true,
                "display_name": "Number of Chat History Messages",
                "dynamic": false,
                "info": "Number of chat history messages to retrieve.",
                "list": false,
                "list_add_label": "Add More",
                "name": "n_messages",
                "placeholder": "",
                "required": false,
                "show": true,
                "title_case": false,
                "tool_mode": false,
                "trace_as_metadata": true,
                "type": "int",
                "value": 100
              },
              "openai_api_base": {
                "_input_type": "StrInput",
                "advanced": true,
                "display_name": "OpenAI API Base",
                "dynamic": false,
                "info": "The base URL of the OpenAI API. Defaults to https://api.openai.com/v1. You can change this to use other APIs like JinaChat, LocalAI and Prem.",
                "list": false,
                "list_add_label": "Add More",
                "load_from_db": false,
                "name": "openai_api_base",
                "placeholder": "",
                "required": false,
                "show": true,
                "title_case": false,
                "tool_mode": false,
                "trace_as_metadata": true,
                "type": "str",
                "value": ""
              },
              "output_schema": {
                "_input_type": "TableInput",
                "advanced": true,
                "display_name": "Output Schema",
                "dynamic": false,
                "info": "Schema Validation: Define the structure and data types for structured output. No validation if no output schema.",
                "is_list": true,
                "list_add_label": "Add More",
                "name": "output_schema",
                "placeholder": "",
                "required": false,
                "show": true,
                "table_icon": "Table",
                "table_schema": [
                  {
                    "default": "field",
                    "description": "Specify the name of the output field.",
                    "display_name": "Name",
                    "edit_mode": "inline",
                    "name": "name",
                    "type": "str"
                  },
                  {
                    "default": "description of field",
                    "description": "Describe the purpose of the output field.",
                    "display_name": "Description",
                    "edit_mode": "popover",
                    "name": "description",
                    "type": "str"
                  },
                  {
                    "default": "str",
                    "description": "Indicate the data type of the output field (e.g., str, int, float, bool, dict).",
                    "display_name": "Type",
                    "edit_mode": "inline",
                    "name": "type",
                    "options": [
                      "str",
                      "int",
                      "float",
                      "bool",
                      "dict"
                    ],
                    "type": "str"
                  },
                  {
                    "default": "False",
                    "description": "Set to True if this output field should be a list of the specified type.",
                    "display_name": "As List",
                    "edit_mode": "inline",
                    "name": "multiple",
                    "type": "boolean"
                  }
                ],
                "title_case": false,
                "tool_mode": false,
                "trace_as_metadata": true,
                "trigger_icon": "Table",
                "trigger_text": "Open table",
                "type": "table",
                "value": []
              },
              "project_id": {
                "_input_type": "StrInput",
                "advanced": false,
                "display_name": "Project ID",
                "dynamic": false,
                "info": "The project ID of the model.",
                "list": false,
                "list_add_label": "Add More",
                "load_from_db": false,
                "name": "project_id",
                "placeholder": "",
                "required": true,
                "show": false,
                "title_case": false,
                "tool_mode": false,
                "trace_as_metadata": true,
                "track_in_telemetry": false,
                "type": "str",
                "value": ""
              },
              "seed": {
                "_input_type": "IntInput",
                "advanced": true,
                "display_name": "Seed",
                "dynamic": false,
                "info": "The seed controls the reproducibility of the job.",
                "list": false,
                "list_add_label": "Add More",
                "name": "seed",
                "placeholder": "",
                "required": false,
                "show": true,
                "title_case": false,
                "tool_mode": false,
                "trace_as_metadata": true,
                "type": "int",
                "value": 1
              },
              "system_prompt": {
                "_input_type": "MultilineInput",
                "advanced": false,
                "copy_field": false,
                "display_name": "Agent Instructions",
                "dynamic": false,
                "info": "System Prompt: Initial instructions and context provided to guide the agent's behavior.",
                "input_types": [
                  "Message"
                ],
                "list": false,
                "list_add_label": "Add More",
                "load_from_db": false,
                "multiline": true,
                "name": "system_prompt",
                "placeholder": "",
                "required": false,
                "show": true,
                "title_case": false,
                "tool_mode": false,
                "trace_as_input": true,
                "trace_as_metadata": true,
                "type": "str",
                "value": "You are an deal finder assistant that helps find and compare the prices of products across different e-commerce platforms. You must use the Tavily Search API to find the URLs of the ecommerce platforms that sell these products. Then use the AgentQL tool to extract the prices of the product in those websites. Make sure to include the name of the product, the price of the product, the shop name, and the URL link of the page to where you can add the product to a cart or checkout immediately. The price and URL link has to be retrieved, so if it's not available or doesn't work don't include it.\n\nHere's how to write an AgentQL query:\n\nThe AgentQL query serves as the building block of your script. This guide shows you how AgentQL's query structure works and how to write a valid query.\n\n### Single term query\n\nA **single term query** enables you to retrieve a single element on the webpage. Here is an example of how you can write a single term query to retrieve a search box.\n\n```AgentQL\n{\n    search_box\n}\n```\n\n### List term query\n\nA **list term query** enables you to retrieve a list of similar elements on the webpage. Here is an example of how you can write a list term query to retrieve a list of prices of apples.\n\n```AgentQL\n{\n    apple_price[]\n}\n```\n\nYou can also specify the exact field you want to return in the list. Here is an example of how you can specify that you want the name and price from the list of products.\n\n```AgentQL\n{\n    products[] {\n        name\n        price(integer)\n    }\n}\n```\n\n### Combining single term queries and list term queries\n\nYou can query for both **single terms** and **list terms** by combining the preceding formats.\n\n```AgentQL\n{\n    author\n    date_of_birth\n    book_titles[]\n}\n```\n\n### Giving context to queries\n\nThere two main ways you can provide additional context to your queries.\n\n#### Structural context\n\nYou can nest queries within parent containers to indicate that your target web element is in a particular section of the webpage.\n\n```AgentQL\n{\n    footer {\n        social_media_links[]\n    }\n}\n```\n\n#### Semantic context\n\nYou can also provide a short description within parentheses to guide AgentQL in locating the right element(s).\n\n```AgentQL\n{\n    footer {\n        social_media_links(The icons that lead to Facebook, Snapchat, etc.)[]\n    }\n}\n```\n\n### Syntax guidelines\n\nEnclose all AgentQL query terms within curly braces `{}`. The following query structure isn't valid because the term \"social_media_links\" is wrongly enclosed within parenthesis`()`.\n\n```AgentQL\n( # Should be {\n    social_media_links(The icons that lead to Facebook, Snapchat, etc.)[]\n) # Should be }\n```\n\nYou can't include new lines in your semantic context. The following query structure isn't valid because the semantic context isn't contained within one line.\n\n```AgentQL\n{\n    social_media_links(The icons that lead\n        to Facebook, Snapchat, etc.)[]\n}\n```"
              },
              "temperature": {
                "_input_type": "SliderInput",
                "advanced": true,
                "display_name": "Temperature",
                "dynamic": false,
                "info": "",
                "max_label": "",
                "max_label_icon": "",
                "min_label": "",
                "min_label_icon": "",
                "name": "temperature",
                "placeholder": "",
                "range_spec": {
                  "max": 1,
                  "min": 0,
                  "step": 0.01,
                  "step_type": "float"
                },
                "required": false,
                "show": true,
                "slider_buttons": false,
                "slider_buttons_options": [],
                "slider_input": false,
                "title_case": false,
                "tool_mode": false,
                "type": "slider",
                "value": 0.1
              },
              "timeout": {
                "_input_type": "IntInput",
                "advanced": true,
                "display_name": "Timeout",
                "dynamic": false,
                "info": "The timeout for requests to OpenAI completion API.",
                "list": false,
                "list_add_label": "Add More",
                "name": "timeout",
                "placeholder": "",
                "required": false,
                "show": true,
                "title_case": false,
                "tool_mode": false,
                "trace_as_metadata": true,
                "type": "int",
                "value": 700
              },
              "tools": {
                "_input_type": "HandleInput",
                "advanced": false,
                "display_name": "Tools",
                "dynamic": false,
                "info": "These are the tools that the agent can use to help with tasks.",
                "input_types": [
                  "Tool"
                ],
                "list": true,
                "list_add_label": "Add More",
                "name": "tools",
                "placeholder": "",
                "required": false,
                "show": true,
                "title_case": false,
                "trace_as_metadata": true,
                "type": "other",
                "value": ""
              },
              "verbose": {
                "_input_type": "BoolInput",
                "advanced": true,
                "display_name": "Verbose",
                "dynamic": false,
                "info": "",
                "list": false,
                "list_add_label": "Add More",
                "name": "verbose",
                "placeholder": "",
                "required": false,
                "show": true,
                "title_case": false,
                "tool_mode": false,
                "trace_as_metadata": true,
                "type": "bool",
                "value": true
              }
            },
            "tool_mode": false
          },
          "showNode": true,
          "type": "Agent"
        },
        "dragging": false,
        "id": "Agent-03SGo",
        "measured": {
          "height": 594,
          "width": 320
        },
        "position": {
          "x": 780.1868307050428,
          "y": 115.01999131645616
        },
        "selected": false,
        "type": "genericNode"
      }
    ],
    "viewport": {
      "x": 167.04286979104586,
      "y": 184.39616411908878,
      "zoom": 0.6920869578393206
    }
  },
  "description": "Searches and compares product prices across multiple e-commerce platforms. ",
  "endpoint_name": null,
  "id": "e60f747f-c5c4-4581-b3cb-d320af9f7dce",
  "is_component": false,
  "last_tested_version": "1.4.3",
  "name": "Price Deal Finder",
  "tags": [
    "web-scraping",
    "agents"
  ]
}<|MERGE_RESOLUTION|>--- conflicted
+++ resolved
@@ -413,10 +413,6 @@
             "metadata": {
               "code_hash": "4848ad3e35d5",
               "dependencies": {
-<<<<<<< HEAD
-                "dependencies": [],
-                "total_dependencies": 0
-=======
                 "dependencies": [
                   {
                     "name": "orjson",
@@ -432,7 +428,6 @@
                   }
                 ],
                 "total_dependencies": 3
->>>>>>> 7460ee9f
               },
               "module": "lfx.components.input_output.chat_output.ChatOutput"
             },
@@ -1587,10 +1582,6 @@
             "metadata": {
               "code_hash": "d64b11c24a1c",
               "dependencies": {
-<<<<<<< HEAD
-                "dependencies": [],
-                "total_dependencies": 0
-=======
                 "dependencies": [
                   {
                     "name": "langchain_core",
@@ -1606,7 +1597,6 @@
                   }
                 ],
                 "total_dependencies": 3
->>>>>>> 7460ee9f
               },
               "module": "lfx.components.models_and_agents.agent.AgentComponent"
             },

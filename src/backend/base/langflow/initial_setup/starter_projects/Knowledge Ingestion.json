--- conflicted
+++ resolved
@@ -91,10 +91,6 @@
             "metadata": {
               "code_hash": "f2867efda61f",
               "dependencies": {
-<<<<<<< HEAD
-                "dependencies": [],
-                "total_dependencies": 0
-=======
                 "dependencies": [
                   {
                     "name": "langchain_text_splitters",
@@ -106,7 +102,6 @@
                   }
                 ],
                 "total_dependencies": 2
->>>>>>> 7460ee9f
               },
               "module": "lfx.components.processing.split_text.SplitTextComponent"
             },

{
  "data": {
    "edges": [
      {
        "animated": false,
        "className": "",
        "data": {
          "sourceHandle": {
            "dataType": "URLComponent",
            "id": "URLComponent-6JEUC",
            "name": "page_results",
            "output_types": [
              "DataFrame"
            ]
          },
          "targetHandle": {
            "fieldName": "data_inputs",
            "id": "SplitText-gvHe2",
            "inputTypes": [
              "Data",
              "DataFrame",
              "Message"
            ],
            "type": "other"
          }
        },
        "id": "reactflow__edge-URLComponent-6JEUC{œdataTypeœ:œURLComponentœ,œidœ:œURLComponent-6JEUCœ,œnameœ:œpage_resultsœ,œoutput_typesœ:[œDataFrameœ]}-SplitText-gvHe2{œfieldNameœ:œdata_inputsœ,œidœ:œSplitText-gvHe2œ,œinputTypesœ:[œDataœ,œDataFrameœ,œMessageœ],œtypeœ:œotherœ}",
        "selected": false,
        "source": "URLComponent-6JEUC",
        "sourceHandle": "{œdataTypeœ: œURLComponentœ, œidœ: œURLComponent-6JEUCœ, œnameœ: œpage_resultsœ, œoutput_typesœ: [œDataFrameœ]}",
        "target": "SplitText-gvHe2",
        "targetHandle": "{œfieldNameœ: œdata_inputsœ, œidœ: œSplitText-gvHe2œ, œinputTypesœ: [œDataœ, œDataFrameœ, œMessageœ], œtypeœ: œotherœ}"
      },
      {
        "animated": false,
        "className": "",
        "data": {
          "sourceHandle": {
            "dataType": "SplitText",
            "id": "SplitText-gvHe2",
            "name": "dataframe",
            "output_types": [
              "DataFrame"
            ]
          },
          "targetHandle": {
            "fieldName": "input_df",
            "id": "KBIngestion-jj5iW",
            "inputTypes": [
              "DataFrame"
            ],
            "type": "other"
          }
        },
        "id": "xy-edge__SplitText-gvHe2{œdataTypeœ:œSplitTextœ,œidœ:œSplitText-gvHe2œ,œnameœ:œdataframeœ,œoutput_typesœ:[œDataFrameœ]}-KBIngestion-jj5iW{œfieldNameœ:œinput_dfœ,œidœ:œKBIngestion-jj5iWœ,œinputTypesœ:[œDataFrameœ],œtypeœ:œotherœ}",
        "selected": false,
        "source": "SplitText-gvHe2",
        "sourceHandle": "{œdataTypeœ: œSplitTextœ, œidœ: œSplitText-gvHe2œ, œnameœ: œdataframeœ, œoutput_typesœ: [œDataFrameœ]}",
        "target": "KBIngestion-jj5iW",
        "targetHandle": "{œfieldNameœ: œinput_dfœ, œidœ: œKBIngestion-jj5iWœ, œinputTypesœ: [œDataFrameœ], œtypeœ: œotherœ}"
      }
    ],
    "nodes": [
      {
        "data": {
          "id": "SplitText-gvHe2",
          "node": {
            "base_classes": [
              "DataFrame"
            ],
            "beta": false,
            "conditional_paths": [],
            "custom_fields": {},
            "description": "Split text into chunks based on specified criteria.",
            "display_name": "Split Text",
            "documentation": "https://docs.langflow.org/components-processing#split-text",
            "edited": false,
            "field_order": [
              "data_inputs",
              "chunk_overlap",
              "chunk_size",
              "separator",
              "text_key",
              "keep_separator"
            ],
            "frozen": false,
            "icon": "scissors-line-dashed",
            "legacy": false,
            "lf_version": "1.5.0.post1",
            "metadata": {
              "code_hash": "dbf2e9d2319d",
              "dependencies": {
                "dependencies": [
                  {
                    "name": "langchain_text_splitters",
                    "version": "0.3.8"
                  },
                  {
                    "name": "langflow",
                    "version": null
                  }
                ],
                "total_dependencies": 2
              },
              "module": "langflow.components.processing.split_text.SplitTextComponent"
            },
            "minimized": false,
            "output_types": [],
            "outputs": [
              {
                "allows_loop": false,
                "cache": true,
                "display_name": "Chunks",
                "group_outputs": false,
                "method": "split_text",
                "name": "dataframe",
                "selected": "DataFrame",
                "tool_mode": true,
                "types": [
                  "DataFrame"
                ],
                "value": "__UNDEFINED__"
              }
            ],
            "pinned": false,
            "template": {
              "_type": "Component",
              "chunk_overlap": {
                "_input_type": "IntInput",
                "advanced": false,
                "display_name": "Chunk Overlap",
                "dynamic": false,
                "info": "Number of characters to overlap between chunks.",
                "list": false,
                "list_add_label": "Add More",
                "name": "chunk_overlap",
                "placeholder": "",
                "required": false,
                "show": true,
                "title_case": false,
                "tool_mode": false,
                "trace_as_metadata": true,
                "type": "int",
                "value": 0
              },
              "chunk_size": {
                "_input_type": "IntInput",
                "advanced": false,
                "display_name": "Chunk Size",
                "dynamic": false,
                "info": "The maximum length of each chunk. Text is first split by separator, then chunks are merged up to this size. Individual splits larger than this won't be further divided.",
                "list": false,
                "list_add_label": "Add More",
                "name": "chunk_size",
                "placeholder": "",
                "required": false,
                "show": true,
                "title_case": false,
                "tool_mode": false,
                "trace_as_metadata": true,
                "type": "int",
                "value": 100
              },
              "code": {
                "advanced": true,
                "dynamic": true,
                "fileTypes": [],
                "file_path": "",
                "info": "",
                "list": false,
                "load_from_db": false,
                "multiline": true,
                "name": "code",
                "password": false,
                "placeholder": "",
                "required": true,
                "show": true,
                "title_case": false,
                "type": "code",
                "value": "from langchain_text_splitters import CharacterTextSplitter\n\nfrom langflow.custom.custom_component.component import Component\nfrom langflow.io import DropdownInput, HandleInput, IntInput, MessageTextInput, Output\nfrom langflow.schema.data import Data\nfrom langflow.schema.dataframe import DataFrame\nfrom langflow.schema.message import Message\nfrom langflow.utils.util import unescape_string\n\n\nclass SplitTextComponent(Component):\n    display_name: str = \"Split Text\"\n    description: str = \"Split text into chunks based on specified criteria.\"\n    documentation: str = \"https://docs.langflow.org/components-processing#split-text\"\n    icon = \"scissors-line-dashed\"\n    name = \"SplitText\"\n\n    inputs = [\n        HandleInput(\n            name=\"data_inputs\",\n            display_name=\"Input\",\n            info=\"The data with texts to split in chunks.\",\n            input_types=[\"Data\", \"DataFrame\", \"Message\"],\n            required=True,\n        ),\n        IntInput(\n            name=\"chunk_overlap\",\n            display_name=\"Chunk Overlap\",\n            info=\"Number of characters to overlap between chunks.\",\n            value=200,\n        ),\n        IntInput(\n            name=\"chunk_size\",\n            display_name=\"Chunk Size\",\n            info=(\n                \"The maximum length of each chunk. Text is first split by separator, \"\n                \"then chunks are merged up to this size. \"\n                \"Individual splits larger than this won't be further divided.\"\n            ),\n            value=1000,\n        ),\n        MessageTextInput(\n            name=\"separator\",\n            display_name=\"Separator\",\n            info=(\n                \"The character to split on. Use \\\\n for newline. \"\n                \"Examples: \\\\n\\\\n for paragraphs, \\\\n for lines, . for sentences\"\n            ),\n            value=\"\\n\",\n        ),\n        MessageTextInput(\n            name=\"text_key\",\n            display_name=\"Text Key\",\n            info=\"The key to use for the text column.\",\n            value=\"text\",\n            advanced=True,\n        ),\n        DropdownInput(\n            name=\"keep_separator\",\n            display_name=\"Keep Separator\",\n            info=\"Whether to keep the separator in the output chunks and where to place it.\",\n            options=[\"False\", \"True\", \"Start\", \"End\"],\n            value=\"False\",\n            advanced=True,\n        ),\n    ]\n\n    outputs = [\n        Output(display_name=\"Chunks\", name=\"dataframe\", method=\"split_text\"),\n    ]\n\n    def _docs_to_data(self, docs) -> list[Data]:\n        return [Data(text=doc.page_content, data=doc.metadata) for doc in docs]\n\n    def _fix_separator(self, separator: str) -> str:\n        \"\"\"Fix common separator issues and convert to proper format.\"\"\"\n        if separator == \"/n\":\n            return \"\\n\"\n        if separator == \"/t\":\n            return \"\\t\"\n        return separator\n\n    def split_text_base(self):\n        separator = self._fix_separator(self.separator)\n        separator = unescape_string(separator)\n\n        if isinstance(self.data_inputs, DataFrame):\n            if not len(self.data_inputs):\n                msg = \"DataFrame is empty\"\n                raise TypeError(msg)\n\n            self.data_inputs.text_key = self.text_key\n            try:\n                documents = self.data_inputs.to_lc_documents()\n            except Exception as e:\n                msg = f\"Error converting DataFrame to documents: {e}\"\n                raise TypeError(msg) from e\n        elif isinstance(self.data_inputs, Message):\n            self.data_inputs = [self.data_inputs.to_data()]\n            return self.split_text_base()\n        else:\n            if not self.data_inputs:\n                msg = \"No data inputs provided\"\n                raise TypeError(msg)\n\n            documents = []\n            if isinstance(self.data_inputs, Data):\n                self.data_inputs.text_key = self.text_key\n                documents = [self.data_inputs.to_lc_document()]\n            else:\n                try:\n                    documents = [input_.to_lc_document() for input_ in self.data_inputs if isinstance(input_, Data)]\n                    if not documents:\n                        msg = f\"No valid Data inputs found in {type(self.data_inputs)}\"\n                        raise TypeError(msg)\n                except AttributeError as e:\n                    msg = f\"Invalid input type in collection: {e}\"\n                    raise TypeError(msg) from e\n        try:\n            # Convert string 'False'/'True' to boolean\n            keep_sep = self.keep_separator\n            if isinstance(keep_sep, str):\n                if keep_sep.lower() == \"false\":\n                    keep_sep = False\n                elif keep_sep.lower() == \"true\":\n                    keep_sep = True\n                # 'start' and 'end' are kept as strings\n\n            splitter = CharacterTextSplitter(\n                chunk_overlap=self.chunk_overlap,\n                chunk_size=self.chunk_size,\n                separator=separator,\n                keep_separator=keep_sep,\n            )\n            return splitter.split_documents(documents)\n        except Exception as e:\n            msg = f\"Error splitting text: {e}\"\n            raise TypeError(msg) from e\n\n    def split_text(self) -> DataFrame:\n        return DataFrame(self._docs_to_data(self.split_text_base()))\n"
              },
              "data_inputs": {
                "_input_type": "HandleInput",
                "advanced": false,
                "display_name": "Input",
                "dynamic": false,
                "info": "The data with texts to split in chunks.",
                "input_types": [
                  "Data",
                  "DataFrame",
                  "Message"
                ],
                "list": false,
                "list_add_label": "Add More",
                "name": "data_inputs",
                "placeholder": "",
                "required": true,
                "show": true,
                "title_case": false,
                "trace_as_metadata": true,
                "type": "other",
                "value": ""
              },
              "keep_separator": {
                "_input_type": "DropdownInput",
                "advanced": true,
                "combobox": false,
                "dialog_inputs": {},
                "display_name": "Keep Separator",
                "dynamic": false,
                "info": "Whether to keep the separator in the output chunks and where to place it.",
                "name": "keep_separator",
                "options": [
                  "False",
                  "True",
                  "Start",
                  "End"
                ],
                "options_metadata": [],
                "placeholder": "",
                "required": false,
                "show": true,
                "title_case": false,
                "toggle": false,
                "tool_mode": false,
                "trace_as_metadata": true,
                "type": "str",
                "value": "False"
              },
              "separator": {
                "_input_type": "MessageTextInput",
                "advanced": false,
                "display_name": "Separator",
                "dynamic": false,
                "info": "The character to split on. Use \\n for newline. Examples: \\n\\n for paragraphs, \\n for lines, . for sentences",
                "input_types": [
                  "Message"
                ],
                "list": false,
                "list_add_label": "Add More",
                "load_from_db": false,
                "name": "separator",
                "placeholder": "",
                "required": false,
                "show": true,
                "title_case": false,
                "tool_mode": false,
                "trace_as_input": true,
                "trace_as_metadata": true,
                "type": "str",
                "value": "\n"
              },
              "text_key": {
                "_input_type": "MessageTextInput",
                "advanced": true,
                "display_name": "Text Key",
                "dynamic": false,
                "info": "The key to use for the text column.",
                "input_types": [
                  "Message"
                ],
                "list": false,
                "list_add_label": "Add More",
                "load_from_db": false,
                "name": "text_key",
                "placeholder": "",
                "required": false,
                "show": true,
                "title_case": false,
                "tool_mode": false,
                "trace_as_input": true,
                "trace_as_metadata": true,
                "type": "str",
                "value": "text"
              }
            },
            "tool_mode": false
          },
          "showNode": true,
          "type": "SplitText"
        },
        "dragging": false,
        "id": "SplitText-gvHe2",
        "measured": {
          "height": 413,
          "width": 320
        },
        "position": {
          "x": 620,
          "y": 69.00284194946289
        },
        "selected": false,
        "type": "genericNode"
      },
      {
        "data": {
          "id": "note-bpWz8",
          "node": {
            "description": "## Knowledge Ingestion\n\nThis flow shows the basics of the creation and ingestion of knowledge bases in Langflow. Here we use the `URL` component to dynamically fetch page data from the Langflow website, split it into chunks of 100 tokens, then ingest into a Knowledge Base.\n\n1. (Optional) Change the URL or switch to a different input data source as desired.\n2. (Optional) Adjust the Chunk Size as desired.\n3. Select or Create a new knowledge base.\n4. Ensure the column you wish to Vectorize is properly reflected in the Column Configuration table.",
            "display_name": "",
            "documentation": "",
            "template": {}
          },
          "type": "note"
        },
        "dragging": false,
        "height": 401,
        "id": "note-bpWz8",
        "measured": {
          "height": 401,
          "width": 388
        },
        "position": {
          "x": -225.94224126537597,
          "y": 75.97023827444744
        },
        "resizing": false,
        "selected": true,
        "type": "noteNode",
        "width": 388
      },
      {
        "data": {
          "id": "URLComponent-6JEUC",
          "node": {
            "base_classes": [
              "DataFrame",
              "Message"
            ],
            "beta": false,
            "conditional_paths": [],
            "custom_fields": {},
            "description": "Fetch content from one or more web pages, following links recursively.",
            "display_name": "URL",
            "documentation": "https://docs.langflow.org/components-data#url",
            "edited": false,
            "field_order": [
              "urls",
              "max_depth",
              "prevent_outside",
              "use_async",
              "format",
              "timeout",
              "headers",
              "filter_text_html",
              "continue_on_failure",
              "check_response_status",
              "autoset_encoding"
            ],
            "frozen": false,
            "icon": "layout-template",
            "legacy": false,
            "lf_version": "1.5.0.post1",
            "metadata": {
<<<<<<< HEAD
              "code_hash": "a81817a7f244",
              "dependencies": {
                "dependencies": [
                  {
                    "name": "requests",
                    "version": "2.32.4"
                  },
                  {
                    "name": "bs4",
                    "version": "4.12.3"
                  },
                  {
                    "name": "langchain_community",
                    "version": "0.3.21"
                  },
                  {
                    "name": "loguru",
                    "version": "0.7.3"
                  },
                  {
                    "name": "langflow",
                    "version": null
                  }
                ],
                "total_dependencies": 5
              },
=======
              "code_hash": "252132357639",
>>>>>>> 8caa5d92
              "module": "langflow.components.data.url.URLComponent"
            },
            "minimized": false,
            "output_types": [],
            "outputs": [
              {
                "allows_loop": false,
                "cache": true,
                "display_name": "Extracted Pages",
                "group_outputs": false,
                "method": "fetch_content",
                "name": "page_results",
                "selected": "DataFrame",
                "tool_mode": true,
                "types": [
                  "DataFrame"
                ],
                "value": "__UNDEFINED__"
              },
              {
                "allows_loop": false,
                "cache": true,
                "display_name": "Raw Content",
                "group_outputs": false,
                "method": "fetch_content_as_message",
                "name": "raw_results",
                "selected": null,
                "tool_mode": false,
                "types": [
                  "Message"
                ],
                "value": "__UNDEFINED__"
              }
            ],
            "pinned": false,
            "template": {
              "_type": "Component",
              "autoset_encoding": {
                "_input_type": "BoolInput",
                "advanced": true,
                "display_name": "Autoset Encoding",
                "dynamic": false,
                "info": "If enabled, automatically sets the encoding of the request.",
                "list": false,
                "list_add_label": "Add More",
                "name": "autoset_encoding",
                "placeholder": "",
                "required": false,
                "show": true,
                "title_case": false,
                "tool_mode": false,
                "trace_as_metadata": true,
                "type": "bool",
                "value": true
              },
              "check_response_status": {
                "_input_type": "BoolInput",
                "advanced": true,
                "display_name": "Check Response Status",
                "dynamic": false,
                "info": "If enabled, checks the response status of the request.",
                "list": false,
                "list_add_label": "Add More",
                "name": "check_response_status",
                "placeholder": "",
                "required": false,
                "show": true,
                "title_case": false,
                "tool_mode": false,
                "trace_as_metadata": true,
                "type": "bool",
                "value": false
              },
              "code": {
                "advanced": true,
                "dynamic": true,
                "fileTypes": [],
                "file_path": "",
                "info": "",
                "list": false,
                "load_from_db": false,
                "multiline": true,
                "name": "code",
                "password": false,
                "placeholder": "",
                "required": true,
                "show": true,
                "title_case": false,
                "type": "code",
                "value": "import re\n\nimport requests\nfrom bs4 import BeautifulSoup\nfrom langchain_community.document_loaders import RecursiveUrlLoader\n\nfrom langflow.custom.custom_component.component import Component\nfrom langflow.field_typing.range_spec import RangeSpec\nfrom langflow.helpers.data import safe_convert\nfrom langflow.io import BoolInput, DropdownInput, IntInput, MessageTextInput, Output, SliderInput, TableInput\nfrom langflow.logging.logger import logger\nfrom langflow.schema.dataframe import DataFrame\nfrom langflow.schema.message import Message\nfrom langflow.services.deps import get_settings_service\n\n# Constants\nDEFAULT_TIMEOUT = 30\nDEFAULT_MAX_DEPTH = 1\nDEFAULT_FORMAT = \"Text\"\nURL_REGEX = re.compile(\n    r\"^(https?:\\/\\/)?\" r\"(www\\.)?\" r\"([a-zA-Z0-9.-]+)\" r\"(\\.[a-zA-Z]{2,})?\" r\"(:\\d+)?\" r\"(\\/[^\\s]*)?$\",\n    re.IGNORECASE,\n)\n\n\nclass URLComponent(Component):\n    \"\"\"A component that loads and parses content from web pages recursively.\n\n    This component allows fetching content from one or more URLs, with options to:\n    - Control crawl depth\n    - Prevent crawling outside the root domain\n    - Use async loading for better performance\n    - Extract either raw HTML or clean text\n    - Configure request headers and timeouts\n    \"\"\"\n\n    display_name = \"URL\"\n    description = \"Fetch content from one or more web pages, following links recursively.\"\n    documentation: str = \"https://docs.langflow.org/components-data#url\"\n    icon = \"layout-template\"\n    name = \"URLComponent\"\n\n    inputs = [\n        MessageTextInput(\n            name=\"urls\",\n            display_name=\"URLs\",\n            info=\"Enter one or more URLs to crawl recursively, by clicking the '+' button.\",\n            is_list=True,\n            tool_mode=True,\n            placeholder=\"Enter a URL...\",\n            list_add_label=\"Add URL\",\n            input_types=[],\n        ),\n        SliderInput(\n            name=\"max_depth\",\n            display_name=\"Depth\",\n            info=(\n                \"Controls how many 'clicks' away from the initial page the crawler will go:\\n\"\n                \"- depth 1: only the initial page\\n\"\n                \"- depth 2: initial page + all pages linked directly from it\\n\"\n                \"- depth 3: initial page + direct links + links found on those direct link pages\\n\"\n                \"Note: This is about link traversal, not URL path depth.\"\n            ),\n            value=DEFAULT_MAX_DEPTH,\n            range_spec=RangeSpec(min=1, max=5, step=1),\n            required=False,\n            min_label=\" \",\n            max_label=\" \",\n            min_label_icon=\"None\",\n            max_label_icon=\"None\",\n            # slider_input=True\n        ),\n        BoolInput(\n            name=\"prevent_outside\",\n            display_name=\"Prevent Outside\",\n            info=(\n                \"If enabled, only crawls URLs within the same domain as the root URL. \"\n                \"This helps prevent the crawler from going to external websites.\"\n            ),\n            value=True,\n            required=False,\n            advanced=True,\n        ),\n        BoolInput(\n            name=\"use_async\",\n            display_name=\"Use Async\",\n            info=(\n                \"If enabled, uses asynchronous loading which can be significantly faster \"\n                \"but might use more system resources.\"\n            ),\n            value=True,\n            required=False,\n            advanced=True,\n        ),\n        DropdownInput(\n            name=\"format\",\n            display_name=\"Output Format\",\n            info=\"Output Format. Use 'Text' to extract the text from the HTML or 'HTML' for the raw HTML content.\",\n            options=[\"Text\", \"HTML\"],\n            value=DEFAULT_FORMAT,\n            advanced=True,\n        ),\n        IntInput(\n            name=\"timeout\",\n            display_name=\"Timeout\",\n            info=\"Timeout for the request in seconds.\",\n            value=DEFAULT_TIMEOUT,\n            required=False,\n            advanced=True,\n        ),\n        TableInput(\n            name=\"headers\",\n            display_name=\"Headers\",\n            info=\"The headers to send with the request\",\n            table_schema=[\n                {\n                    \"name\": \"key\",\n                    \"display_name\": \"Header\",\n                    \"type\": \"str\",\n                    \"description\": \"Header name\",\n                },\n                {\n                    \"name\": \"value\",\n                    \"display_name\": \"Value\",\n                    \"type\": \"str\",\n                    \"description\": \"Header value\",\n                },\n            ],\n            value=[{\"key\": \"User-Agent\", \"value\": get_settings_service().settings.user_agent}],\n            advanced=True,\n            input_types=[\"DataFrame\"],\n        ),\n        BoolInput(\n            name=\"filter_text_html\",\n            display_name=\"Filter Text/HTML\",\n            info=\"If enabled, filters out text/css content type from the results.\",\n            value=True,\n            required=False,\n            advanced=True,\n        ),\n        BoolInput(\n            name=\"continue_on_failure\",\n            display_name=\"Continue on Failure\",\n            info=\"If enabled, continues crawling even if some requests fail.\",\n            value=True,\n            required=False,\n            advanced=True,\n        ),\n        BoolInput(\n            name=\"check_response_status\",\n            display_name=\"Check Response Status\",\n            info=\"If enabled, checks the response status of the request.\",\n            value=False,\n            required=False,\n            advanced=True,\n        ),\n        BoolInput(\n            name=\"autoset_encoding\",\n            display_name=\"Autoset Encoding\",\n            info=\"If enabled, automatically sets the encoding of the request.\",\n            value=True,\n            required=False,\n            advanced=True,\n        ),\n    ]\n\n    outputs = [\n        Output(display_name=\"Extracted Pages\", name=\"page_results\", method=\"fetch_content\"),\n        Output(display_name=\"Raw Content\", name=\"raw_results\", method=\"fetch_content_as_message\", tool_mode=False),\n    ]\n\n    @staticmethod\n    def validate_url(url: str) -> bool:\n        \"\"\"Validates if the given string matches URL pattern.\n\n        Args:\n            url: The URL string to validate\n\n        Returns:\n            bool: True if the URL is valid, False otherwise\n        \"\"\"\n        return bool(URL_REGEX.match(url))\n\n    def ensure_url(self, url: str) -> str:\n        \"\"\"Ensures the given string is a valid URL.\n\n        Args:\n            url: The URL string to validate and normalize\n\n        Returns:\n            str: The normalized URL\n\n        Raises:\n            ValueError: If the URL is invalid\n        \"\"\"\n        url = url.strip()\n        if not url.startswith((\"http://\", \"https://\")):\n            url = \"https://\" + url\n\n        if not self.validate_url(url):\n            msg = f\"Invalid URL: {url}\"\n            raise ValueError(msg)\n\n        return url\n\n    def _create_loader(self, url: str) -> RecursiveUrlLoader:\n        \"\"\"Creates a RecursiveUrlLoader instance with the configured settings.\n\n        Args:\n            url: The URL to load\n\n        Returns:\n            RecursiveUrlLoader: Configured loader instance\n        \"\"\"\n        headers_dict = {header[\"key\"]: header[\"value\"] for header in self.headers}\n        extractor = (lambda x: x) if self.format == \"HTML\" else (lambda x: BeautifulSoup(x, \"lxml\").get_text())\n\n        return RecursiveUrlLoader(\n            url=url,\n            max_depth=self.max_depth,\n            prevent_outside=self.prevent_outside,\n            use_async=self.use_async,\n            extractor=extractor,\n            timeout=self.timeout,\n            headers=headers_dict,\n            check_response_status=self.check_response_status,\n            continue_on_failure=self.continue_on_failure,\n            base_url=url,  # Add base_url to ensure consistent domain crawling\n            autoset_encoding=self.autoset_encoding,  # Enable automatic encoding detection\n            exclude_dirs=[],  # Allow customization of excluded directories\n            link_regex=None,  # Allow customization of link filtering\n        )\n\n    def fetch_url_contents(self) -> list[dict]:\n        \"\"\"Load documents from the configured URLs.\n\n        Returns:\n            List[Data]: List of Data objects containing the fetched content\n\n        Raises:\n            ValueError: If no valid URLs are provided or if there's an error loading documents\n        \"\"\"\n        try:\n            urls = list({self.ensure_url(url) for url in self.urls if url.strip()})\n            logger.debug(f\"URLs: {urls}\")\n            if not urls:\n                msg = \"No valid URLs provided.\"\n                raise ValueError(msg)\n\n            all_docs = []\n            for url in urls:\n                logger.debug(f\"Loading documents from {url}\")\n\n                try:\n                    loader = self._create_loader(url)\n                    docs = loader.load()\n\n                    if not docs:\n                        logger.warning(f\"No documents found for {url}\")\n                        continue\n\n                    logger.debug(f\"Found {len(docs)} documents from {url}\")\n                    all_docs.extend(docs)\n\n                except requests.exceptions.RequestException as e:\n                    logger.exception(f\"Error loading documents from {url}: {e}\")\n                    continue\n\n            if not all_docs:\n                msg = \"No documents were successfully loaded from any URL\"\n                raise ValueError(msg)\n\n            # data = [Data(text=doc.page_content, **doc.metadata) for doc in all_docs]\n            data = [\n                {\n                    \"text\": safe_convert(doc.page_content, clean_data=True),\n                    \"url\": doc.metadata.get(\"source\", \"\"),\n                    \"title\": doc.metadata.get(\"title\", \"\"),\n                    \"description\": doc.metadata.get(\"description\", \"\"),\n                    \"content_type\": doc.metadata.get(\"content_type\", \"\"),\n                    \"language\": doc.metadata.get(\"language\", \"\"),\n                }\n                for doc in all_docs\n            ]\n        except Exception as e:\n            error_msg = e.message if hasattr(e, \"message\") else e\n            msg = f\"Error loading documents: {error_msg!s}\"\n            logger.exception(msg)\n            raise ValueError(msg) from e\n        return data\n\n    def fetch_content(self) -> DataFrame:\n        \"\"\"Convert the documents to a DataFrame.\"\"\"\n        return DataFrame(data=self.fetch_url_contents())\n\n    def fetch_content_as_message(self) -> Message:\n        \"\"\"Convert the documents to a Message.\"\"\"\n        url_contents = self.fetch_url_contents()\n        return Message(text=\"\\n\\n\".join([x[\"text\"] for x in url_contents]), data={\"data\": url_contents})\n"
              },
              "continue_on_failure": {
                "_input_type": "BoolInput",
                "advanced": true,
                "display_name": "Continue on Failure",
                "dynamic": false,
                "info": "If enabled, continues crawling even if some requests fail.",
                "list": false,
                "list_add_label": "Add More",
                "name": "continue_on_failure",
                "placeholder": "",
                "required": false,
                "show": true,
                "title_case": false,
                "tool_mode": false,
                "trace_as_metadata": true,
                "type": "bool",
                "value": true
              },
              "filter_text_html": {
                "_input_type": "BoolInput",
                "advanced": true,
                "display_name": "Filter Text/HTML",
                "dynamic": false,
                "info": "If enabled, filters out text/css content type from the results.",
                "list": false,
                "list_add_label": "Add More",
                "name": "filter_text_html",
                "placeholder": "",
                "required": false,
                "show": true,
                "title_case": false,
                "tool_mode": false,
                "trace_as_metadata": true,
                "type": "bool",
                "value": true
              },
              "format": {
                "_input_type": "DropdownInput",
                "advanced": true,
                "combobox": false,
                "dialog_inputs": {},
                "display_name": "Output Format",
                "dynamic": false,
                "info": "Output Format. Use 'Text' to extract the text from the HTML or 'HTML' for the raw HTML content.",
                "name": "format",
                "options": [
                  "Text",
                  "HTML"
                ],
                "options_metadata": [],
                "placeholder": "",
                "required": false,
                "show": true,
                "title_case": false,
                "toggle": false,
                "tool_mode": false,
                "trace_as_metadata": true,
                "type": "str",
                "value": "Text"
              },
              "headers": {
                "_input_type": "TableInput",
                "advanced": true,
                "display_name": "Headers",
                "dynamic": false,
                "info": "The headers to send with the request",
                "input_types": [
                  "DataFrame"
                ],
                "is_list": true,
                "list_add_label": "Add More",
                "name": "headers",
                "placeholder": "",
                "required": false,
                "show": true,
                "table_icon": "Table",
                "table_schema": {
                  "columns": [
                    {
                      "default": "None",
                      "description": "Header name",
                      "disable_edit": false,
                      "display_name": "Header",
                      "edit_mode": "popover",
                      "filterable": true,
                      "formatter": "text",
                      "hidden": false,
                      "name": "key",
                      "sortable": true,
                      "type": "str"
                    },
                    {
                      "default": "None",
                      "description": "Header value",
                      "disable_edit": false,
                      "display_name": "Value",
                      "edit_mode": "popover",
                      "filterable": true,
                      "formatter": "text",
                      "hidden": false,
                      "name": "value",
                      "sortable": true,
                      "type": "str"
                    }
                  ]
                },
                "title_case": false,
                "tool_mode": false,
                "trace_as_metadata": true,
                "trigger_icon": "Table",
                "trigger_text": "Open table",
                "type": "table",
                "value": [
                  {
                    "key": "User-Agent",
                    "value": "langflow"
                  }
                ]
              },
              "max_depth": {
                "_input_type": "SliderInput",
                "advanced": false,
                "display_name": "Depth",
                "dynamic": false,
                "info": "Controls how many 'clicks' away from the initial page the crawler will go:\n- depth 1: only the initial page\n- depth 2: initial page + all pages linked directly from it\n- depth 3: initial page + direct links + links found on those direct link pages\nNote: This is about link traversal, not URL path depth.",
                "max_label": " ",
                "max_label_icon": "None",
                "min_label": " ",
                "min_label_icon": "None",
                "name": "max_depth",
                "placeholder": "",
                "range_spec": {
                  "max": 5,
                  "min": 1,
                  "step": 1,
                  "step_type": "float"
                },
                "required": false,
                "show": true,
                "slider_buttons": false,
                "slider_buttons_options": [],
                "slider_input": false,
                "title_case": false,
                "tool_mode": false,
                "type": "slider",
                "value": 2
              },
              "prevent_outside": {
                "_input_type": "BoolInput",
                "advanced": true,
                "display_name": "Prevent Outside",
                "dynamic": false,
                "info": "If enabled, only crawls URLs within the same domain as the root URL. This helps prevent the crawler from going to external websites.",
                "list": false,
                "list_add_label": "Add More",
                "name": "prevent_outside",
                "placeholder": "",
                "required": false,
                "show": true,
                "title_case": false,
                "tool_mode": false,
                "trace_as_metadata": true,
                "type": "bool",
                "value": true
              },
              "timeout": {
                "_input_type": "IntInput",
                "advanced": true,
                "display_name": "Timeout",
                "dynamic": false,
                "info": "Timeout for the request in seconds.",
                "list": false,
                "list_add_label": "Add More",
                "name": "timeout",
                "placeholder": "",
                "required": false,
                "show": true,
                "title_case": false,
                "tool_mode": false,
                "trace_as_metadata": true,
                "type": "int",
                "value": 30
              },
              "urls": {
                "_input_type": "MessageTextInput",
                "advanced": false,
                "display_name": "URLs",
                "dynamic": false,
                "info": "Enter one or more URLs to crawl recursively, by clicking the '+' button.",
                "input_types": [],
                "list": true,
                "list_add_label": "Add URL",
                "load_from_db": false,
                "name": "urls",
                "placeholder": "Enter a URL...",
                "required": false,
                "show": true,
                "title_case": false,
                "tool_mode": true,
                "trace_as_input": true,
                "trace_as_metadata": true,
                "type": "str",
                "value": [
                  "https://langflow.org"
                ]
              },
              "use_async": {
                "_input_type": "BoolInput",
                "advanced": true,
                "display_name": "Use Async",
                "dynamic": false,
                "info": "If enabled, uses asynchronous loading which can be significantly faster but might use more system resources.",
                "list": false,
                "list_add_label": "Add More",
                "name": "use_async",
                "placeholder": "",
                "required": false,
                "show": true,
                "title_case": false,
                "tool_mode": false,
                "trace_as_metadata": true,
                "type": "bool",
                "value": true
              }
            },
            "tool_mode": false
          },
          "selected_output": "page_results",
          "showNode": true,
          "type": "URLComponent"
        },
        "dragging": false,
        "id": "URLComponent-6JEUC",
        "measured": {
          "height": 292,
          "width": 320
        },
        "position": {
          "x": 238.30016557701828,
          "y": 132.82375729958179
        },
        "selected": false,
        "type": "genericNode"
      },
      {
        "data": {
          "id": "KBIngestion-jj5iW",
          "node": {
            "base_classes": [
              "Data"
            ],
            "beta": false,
            "conditional_paths": [],
            "custom_fields": {},
            "description": "Create or update knowledge in Langflow.",
            "display_name": "Knowledge Ingestion",
            "documentation": "",
            "edited": false,
            "field_order": [
              "knowledge_base",
              "input_df",
              "column_config",
              "chunk_size",
              "api_key",
              "allow_duplicates"
            ],
            "frozen": false,
            "icon": "database",
            "last_updated": "2025-08-13T19:45:49.122Z",
            "legacy": false,
            "metadata": {
<<<<<<< HEAD
              "code_hash": "e1ebcd66ecbc",
              "dependencies": {
                "dependencies": [
                  {
                    "name": "pandas",
                    "version": "2.2.3"
                  },
                  {
                    "name": "cryptography",
                    "version": "43.0.3"
                  },
                  {
                    "name": "langchain_chroma",
                    "version": "0.1.4"
                  },
                  {
                    "name": "loguru",
                    "version": "0.7.3"
                  },
                  {
                    "name": "langflow",
                    "version": null
                  },
                  {
                    "name": "langchain_openai",
                    "version": "0.3.23"
                  },
                  {
                    "name": "langchain_huggingface",
                    "version": "0.3.1"
                  },
                  {
                    "name": "langchain_cohere",
                    "version": "0.3.3"
                  }
                ],
                "total_dependencies": 8
              },
=======
              "code_hash": "6c62063f2c09",
>>>>>>> 8caa5d92
              "module": "langflow.components.data.kb_ingest.KBIngestionComponent"
            },
            "minimized": false,
            "output_types": [],
            "outputs": [
              {
                "allows_loop": false,
                "cache": true,
                "display_name": "DataFrame",
                "group_outputs": false,
                "method": "build_kb_info",
                "name": "dataframe",
                "selected": "Data",
                "tool_mode": true,
                "types": [
                  "Data"
                ],
                "value": "__UNDEFINED__"
              }
            ],
            "pinned": false,
            "template": {
              "_type": "Component",
              "allow_duplicates": {
                "_input_type": "BoolInput",
                "advanced": true,
                "display_name": "Allow Duplicates",
                "dynamic": false,
                "info": "Allow duplicate rows in the knowledge base",
                "list": false,
                "list_add_label": "Add More",
                "name": "allow_duplicates",
                "placeholder": "",
                "required": false,
                "show": true,
                "title_case": false,
                "tool_mode": false,
                "trace_as_metadata": true,
                "type": "bool",
                "value": false
              },
              "api_key": {
                "_input_type": "SecretStrInput",
                "advanced": true,
                "display_name": "Embedding Provider API Key",
                "dynamic": false,
                "info": "API key for the embedding provider to generate embeddings.",
                "input_types": [],
                "load_from_db": false,
                "name": "api_key",
                "password": true,
                "placeholder": "",
                "required": false,
                "show": true,
                "title_case": false,
                "type": "str",
                "value": ""
              },
              "chunk_size": {
                "_input_type": "IntInput",
                "advanced": true,
                "display_name": "Chunk Size",
                "dynamic": false,
                "info": "Batch size for processing embeddings",
                "list": false,
                "list_add_label": "Add More",
                "name": "chunk_size",
                "placeholder": "",
                "required": false,
                "show": true,
                "title_case": false,
                "tool_mode": false,
                "trace_as_metadata": true,
                "type": "int",
                "value": 1000
              },
              "code": {
                "advanced": true,
                "dynamic": true,
                "fileTypes": [],
                "file_path": "",
                "info": "",
                "list": false,
                "load_from_db": false,
                "multiline": true,
                "name": "code",
                "password": false,
                "placeholder": "",
                "required": true,
                "show": true,
                "title_case": false,
                "type": "code",
                "value": "from __future__ import annotations\n\nimport asyncio\nimport contextlib\nimport hashlib\nimport json\nimport re\nimport uuid\nfrom dataclasses import asdict, dataclass, field\nfrom datetime import datetime, timezone\nfrom pathlib import Path\nfrom typing import Any\n\nimport pandas as pd\nfrom cryptography.fernet import InvalidToken\nfrom langchain_chroma import Chroma\nfrom loguru import logger\n\nfrom langflow.base.data.kb_utils import get_knowledge_bases\nfrom langflow.base.models.openai_constants import OPENAI_EMBEDDING_MODEL_NAMES\nfrom langflow.custom import Component\nfrom langflow.io import BoolInput, DataFrameInput, DropdownInput, IntInput, Output, SecretStrInput, StrInput, TableInput\nfrom langflow.schema.data import Data\nfrom langflow.schema.dotdict import dotdict  # noqa: TC001\nfrom langflow.schema.table import EditMode\nfrom langflow.services.auth.utils import decrypt_api_key, encrypt_api_key\nfrom langflow.services.database.models.user.crud import get_user_by_id\nfrom langflow.services.deps import get_settings_service, get_variable_service, session_scope\n\nHUGGINGFACE_MODEL_NAMES = [\"sentence-transformers/all-MiniLM-L6-v2\", \"sentence-transformers/all-mpnet-base-v2\"]\nCOHERE_MODEL_NAMES = [\"embed-english-v3.0\", \"embed-multilingual-v3.0\"]\n\nsettings = get_settings_service().settings\nknowledge_directory = settings.knowledge_bases_dir\nif not knowledge_directory:\n    msg = \"Knowledge bases directory is not set in the settings.\"\n    raise ValueError(msg)\nKNOWLEDGE_BASES_ROOT_PATH = Path(knowledge_directory).expanduser()\n\n\nclass KBIngestionComponent(Component):\n    \"\"\"Create or append to Langflow Knowledge from a DataFrame.\"\"\"\n\n    # ------ UI metadata ---------------------------------------------------\n    display_name = \"Knowledge Ingestion\"\n    description = \"Create or update knowledge in Langflow.\"\n    icon = \"database\"\n    name = \"KBIngestion\"\n\n    def __init__(self, *args, **kwargs) -> None:\n        super().__init__(*args, **kwargs)\n        self._cached_kb_path: Path | None = None\n\n    @dataclass\n    class NewKnowledgeBaseInput:\n        functionality: str = \"create\"\n        fields: dict[str, dict] = field(\n            default_factory=lambda: {\n                \"data\": {\n                    \"node\": {\n                        \"name\": \"create_knowledge_base\",\n                        \"description\": \"Create new knowledge in Langflow.\",\n                        \"display_name\": \"Create new knowledge\",\n                        \"field_order\": [\"01_new_kb_name\", \"02_embedding_model\", \"03_api_key\"],\n                        \"template\": {\n                            \"01_new_kb_name\": StrInput(\n                                name=\"new_kb_name\",\n                                display_name=\"Knowledge Name\",\n                                info=\"Name of the new knowledge to create.\",\n                                required=True,\n                            ),\n                            \"02_embedding_model\": DropdownInput(\n                                name=\"embedding_model\",\n                                display_name=\"Model Name\",\n                                info=\"Select the embedding model to use for this knowledge base.\",\n                                required=True,\n                                options=OPENAI_EMBEDDING_MODEL_NAMES + HUGGINGFACE_MODEL_NAMES + COHERE_MODEL_NAMES,\n                                options_metadata=[{\"icon\": \"OpenAI\"} for _ in OPENAI_EMBEDDING_MODEL_NAMES]\n                                + [{\"icon\": \"HuggingFace\"} for _ in HUGGINGFACE_MODEL_NAMES]\n                                + [{\"icon\": \"Cohere\"} for _ in COHERE_MODEL_NAMES],\n                            ),\n                            \"03_api_key\": SecretStrInput(\n                                name=\"api_key\",\n                                display_name=\"API Key\",\n                                info=\"Provider API key for embedding model\",\n                                required=True,\n                                load_from_db=False,\n                            ),\n                        },\n                    },\n                }\n            }\n        )\n\n    # ------ Inputs --------------------------------------------------------\n    inputs = [\n        DropdownInput(\n            name=\"knowledge_base\",\n            display_name=\"Knowledge\",\n            info=\"Select the knowledge to load data from.\",\n            required=True,\n            options=[],\n            refresh_button=True,\n            dialog_inputs=asdict(NewKnowledgeBaseInput()),\n        ),\n        DataFrameInput(\n            name=\"input_df\",\n            display_name=\"Data\",\n            info=\"Table with all original columns (already chunked / processed).\",\n            required=True,\n        ),\n        TableInput(\n            name=\"column_config\",\n            display_name=\"Column Configuration\",\n            info=\"Configure column behavior for the knowledge base.\",\n            required=True,\n            table_schema=[\n                {\n                    \"name\": \"column_name\",\n                    \"display_name\": \"Column Name\",\n                    \"type\": \"str\",\n                    \"description\": \"Name of the column in the source DataFrame\",\n                    \"edit_mode\": EditMode.INLINE,\n                },\n                {\n                    \"name\": \"vectorize\",\n                    \"display_name\": \"Vectorize\",\n                    \"type\": \"boolean\",\n                    \"description\": \"Create embeddings for this column\",\n                    \"default\": False,\n                    \"edit_mode\": EditMode.INLINE,\n                },\n                {\n                    \"name\": \"identifier\",\n                    \"display_name\": \"Identifier\",\n                    \"type\": \"boolean\",\n                    \"description\": \"Use this column as unique identifier\",\n                    \"default\": False,\n                    \"edit_mode\": EditMode.INLINE,\n                },\n            ],\n            value=[\n                {\n                    \"column_name\": \"text\",\n                    \"vectorize\": True,\n                    \"identifier\": True,\n                },\n            ],\n        ),\n        IntInput(\n            name=\"chunk_size\",\n            display_name=\"Chunk Size\",\n            info=\"Batch size for processing embeddings\",\n            advanced=True,\n            value=1000,\n        ),\n        SecretStrInput(\n            name=\"api_key\",\n            display_name=\"Embedding Provider API Key\",\n            info=\"API key for the embedding provider to generate embeddings.\",\n            advanced=True,\n            required=False,\n        ),\n        BoolInput(\n            name=\"allow_duplicates\",\n            display_name=\"Allow Duplicates\",\n            info=\"Allow duplicate rows in the knowledge base\",\n            advanced=True,\n            value=False,\n        ),\n    ]\n\n    # ------ Outputs -------------------------------------------------------\n    outputs = [Output(display_name=\"DataFrame\", name=\"dataframe\", method=\"build_kb_info\")]\n\n    # ------ Internal helpers ---------------------------------------------\n    def _get_kb_root(self) -> Path:\n        \"\"\"Return the root directory for knowledge bases.\"\"\"\n        return KNOWLEDGE_BASES_ROOT_PATH\n\n    def _validate_column_config(self, df_source: pd.DataFrame) -> list[dict[str, Any]]:\n        \"\"\"Validate column configuration using Structured Output patterns.\"\"\"\n        if not self.column_config:\n            msg = \"Column configuration cannot be empty\"\n            raise ValueError(msg)\n\n        # Convert table input to list of dicts (similar to Structured Output)\n        config_list = self.column_config if isinstance(self.column_config, list) else []\n\n        # Validate column names exist in DataFrame\n        df_columns = set(df_source.columns)\n        for config in config_list:\n            col_name = config.get(\"column_name\")\n            if col_name not in df_columns:\n                msg = f\"Column '{col_name}' not found in DataFrame. Available columns: {sorted(df_columns)}\"\n                raise ValueError(msg)\n\n        return config_list\n\n    def _get_embedding_provider(self, embedding_model: str) -> str:\n        \"\"\"Get embedding provider by matching model name to lists.\"\"\"\n        if embedding_model in OPENAI_EMBEDDING_MODEL_NAMES:\n            return \"OpenAI\"\n        if embedding_model in HUGGINGFACE_MODEL_NAMES:\n            return \"HuggingFace\"\n        if embedding_model in COHERE_MODEL_NAMES:\n            return \"Cohere\"\n        return \"Custom\"\n\n    def _build_embeddings(self, embedding_model: str, api_key: str):\n        \"\"\"Build embedding model using provider patterns.\"\"\"\n        # Get provider by matching model name to lists\n        provider = self._get_embedding_provider(embedding_model)\n\n        # Validate provider and model\n        if provider == \"OpenAI\":\n            from langchain_openai import OpenAIEmbeddings\n\n            if not api_key:\n                msg = \"OpenAI API key is required when using OpenAI provider\"\n                raise ValueError(msg)\n            return OpenAIEmbeddings(\n                model=embedding_model,\n                api_key=api_key,\n                chunk_size=self.chunk_size,\n            )\n        if provider == \"HuggingFace\":\n            from langchain_huggingface import HuggingFaceEmbeddings\n\n            return HuggingFaceEmbeddings(\n                model=embedding_model,\n            )\n        if provider == \"Cohere\":\n            from langchain_cohere import CohereEmbeddings\n\n            if not api_key:\n                msg = \"Cohere API key is required when using Cohere provider\"\n                raise ValueError(msg)\n            return CohereEmbeddings(\n                model=embedding_model,\n                cohere_api_key=api_key,\n            )\n        if provider == \"Custom\":\n            # For custom embedding models, we would need additional configuration\n            msg = \"Custom embedding models not yet supported\"\n            raise NotImplementedError(msg)\n        msg = f\"Unknown provider: {provider}\"\n        raise ValueError(msg)\n\n    def _build_embedding_metadata(self, embedding_model, api_key) -> dict[str, Any]:\n        \"\"\"Build embedding model metadata.\"\"\"\n        # Get provider by matching model name to lists\n        embedding_provider = self._get_embedding_provider(embedding_model)\n\n        api_key_to_save = None\n        if api_key and hasattr(api_key, \"get_secret_value\"):\n            api_key_to_save = api_key.get_secret_value()\n        elif isinstance(api_key, str):\n            api_key_to_save = api_key\n\n        encrypted_api_key = None\n        if api_key_to_save:\n            settings_service = get_settings_service()\n            try:\n                encrypted_api_key = encrypt_api_key(api_key_to_save, settings_service=settings_service)\n            except (TypeError, ValueError) as e:\n                self.log(f\"Could not encrypt API key: {e}\")\n                logger.error(f\"Could not encrypt API key: {e}\")\n\n        return {\n            \"embedding_provider\": embedding_provider,\n            \"embedding_model\": embedding_model,\n            \"api_key\": encrypted_api_key,\n            \"api_key_used\": bool(api_key),\n            \"chunk_size\": self.chunk_size,\n            \"created_at\": datetime.now(timezone.utc).isoformat(),\n        }\n\n    def _save_embedding_metadata(self, kb_path: Path, embedding_model: str, api_key: str) -> None:\n        \"\"\"Save embedding model metadata.\"\"\"\n        embedding_metadata = self._build_embedding_metadata(embedding_model, api_key)\n        metadata_path = kb_path / \"embedding_metadata.json\"\n        metadata_path.write_text(json.dumps(embedding_metadata, indent=2))\n\n    def _save_kb_files(\n        self,\n        kb_path: Path,\n        config_list: list[dict[str, Any]],\n    ) -> None:\n        \"\"\"Save KB files using File Component storage patterns.\"\"\"\n        try:\n            # Create directory (following File Component patterns)\n            kb_path.mkdir(parents=True, exist_ok=True)\n\n            # Save column configuration\n            # Only do this if the file doesn't exist already\n            cfg_path = kb_path / \"schema.json\"\n            if not cfg_path.exists():\n                cfg_path.write_text(json.dumps(config_list, indent=2))\n\n        except (OSError, TypeError, ValueError) as e:\n            self.log(f\"Error saving KB files: {e}\")\n\n    def _build_column_metadata(self, config_list: list[dict[str, Any]], df_source: pd.DataFrame) -> dict[str, Any]:\n        \"\"\"Build detailed column metadata.\"\"\"\n        metadata: dict[str, Any] = {\n            \"total_columns\": len(df_source.columns),\n            \"mapped_columns\": len(config_list),\n            \"unmapped_columns\": len(df_source.columns) - len(config_list),\n            \"columns\": [],\n            \"summary\": {\"vectorized_columns\": [], \"identifier_columns\": []},\n        }\n\n        for config in config_list:\n            col_name = config.get(\"column_name\")\n            vectorize = config.get(\"vectorize\") == \"True\" or config.get(\"vectorize\") is True\n            identifier = config.get(\"identifier\") == \"True\" or config.get(\"identifier\") is True\n\n            # Add to columns list\n            metadata[\"columns\"].append(\n                {\n                    \"name\": col_name,\n                    \"vectorize\": vectorize,\n                    \"identifier\": identifier,\n                }\n            )\n\n            # Update summary\n            if vectorize:\n                metadata[\"summary\"][\"vectorized_columns\"].append(col_name)\n            if identifier:\n                metadata[\"summary\"][\"identifier_columns\"].append(col_name)\n\n        return metadata\n\n    async def _create_vector_store(\n        self, df_source: pd.DataFrame, config_list: list[dict[str, Any]], embedding_model: str, api_key: str\n    ) -> None:\n        \"\"\"Create vector store following Local DB component pattern.\"\"\"\n        try:\n            # Set up vector store directory\n            vector_store_dir = await self._kb_path()\n            if not vector_store_dir:\n                msg = \"Knowledge base path is not set. Please create a new knowledge base first.\"\n                raise ValueError(msg)\n            vector_store_dir.mkdir(parents=True, exist_ok=True)\n\n            # Create embeddings model\n            embedding_function = self._build_embeddings(embedding_model, api_key)\n\n            # Convert DataFrame to Data objects (following Local DB pattern)\n            data_objects = await self._convert_df_to_data_objects(df_source, config_list)\n\n            # Create vector store\n            chroma = Chroma(\n                persist_directory=str(vector_store_dir),\n                embedding_function=embedding_function,\n                collection_name=self.knowledge_base,\n            )\n\n            # Convert Data objects to LangChain Documents\n            documents = []\n            for data_obj in data_objects:\n                doc = data_obj.to_lc_document()\n                documents.append(doc)\n\n            # Add documents to vector store\n            if documents:\n                chroma.add_documents(documents)\n                self.log(f\"Added {len(documents)} documents to vector store '{self.knowledge_base}'\")\n\n        except (OSError, ValueError, RuntimeError) as e:\n            self.log(f\"Error creating vector store: {e}\")\n\n    async def _convert_df_to_data_objects(\n        self, df_source: pd.DataFrame, config_list: list[dict[str, Any]]\n    ) -> list[Data]:\n        \"\"\"Convert DataFrame to Data objects for vector store.\"\"\"\n        data_objects: list[Data] = []\n\n        # Set up vector store directory\n        kb_path = await self._kb_path()\n\n        # If we don't allow duplicates, we need to get the existing hashes\n        chroma = Chroma(\n            persist_directory=str(kb_path),\n            collection_name=self.knowledge_base,\n        )\n\n        # Get all documents and their metadata\n        all_docs = chroma.get()\n\n        # Extract all _id values from metadata\n        id_list = [metadata.get(\"_id\") for metadata in all_docs[\"metadatas\"] if metadata.get(\"_id\")]\n\n        # Get column roles\n        content_cols = []\n        identifier_cols = []\n\n        for config in config_list:\n            col_name = config.get(\"column_name\")\n            vectorize = config.get(\"vectorize\") == \"True\" or config.get(\"vectorize\") is True\n            identifier = config.get(\"identifier\") == \"True\" or config.get(\"identifier\") is True\n\n            if vectorize:\n                content_cols.append(col_name)\n            elif identifier:\n                identifier_cols.append(col_name)\n\n        # Convert each row to a Data object\n        for _, row in df_source.iterrows():\n            # Build content text from identifier columns using list comprehension\n            identifier_parts = [str(row[col]) for col in content_cols if col in row and pd.notna(row[col])]\n\n            # Join all parts into a single string\n            page_content = \" \".join(identifier_parts)\n\n            # Build metadata from NON-vectorized columns only (simple key-value pairs)\n            data_dict = {\n                \"text\": page_content,  # Main content for vectorization\n            }\n\n            # Add identifier columns if they exist\n            if identifier_cols:\n                identifier_parts = [str(row[col]) for col in identifier_cols if col in row and pd.notna(row[col])]\n                page_content = \" \".join(identifier_parts)\n\n            # Add metadata columns as simple key-value pairs\n            for col in df_source.columns:\n                if col not in content_cols and col in row and pd.notna(row[col]):\n                    # Convert to simple types for Chroma metadata\n                    value = row[col]\n                    data_dict[col] = str(value)  # Convert complex types to string\n\n            # Hash the page_content for unique ID\n            page_content_hash = hashlib.sha256(page_content.encode()).hexdigest()\n            data_dict[\"_id\"] = page_content_hash\n\n            # If duplicates are disallowed, and hash exists, prevent adding this row\n            if not self.allow_duplicates and page_content_hash in id_list:\n                self.log(f\"Skipping duplicate row with hash {page_content_hash}\")\n                continue\n\n            # Create Data object - everything except \"text\" becomes metadata\n            data_obj = Data(data=data_dict)\n            data_objects.append(data_obj)\n\n        return data_objects\n\n    def is_valid_collection_name(self, name, min_length: int = 3, max_length: int = 63) -> bool:\n        \"\"\"Validates collection name against conditions 1-3.\n\n        1. Contains 3-63 characters\n        2. Starts and ends with alphanumeric character\n        3. Contains only alphanumeric characters, underscores, or hyphens.\n\n        Args:\n            name (str): Collection name to validate\n            min_length (int): Minimum length of the name\n            max_length (int): Maximum length of the name\n\n        Returns:\n            bool: True if valid, False otherwise\n        \"\"\"\n        # Check length (condition 1)\n        if not (min_length <= len(name) <= max_length):\n            return False\n\n        # Check start/end with alphanumeric (condition 2)\n        if not (name[0].isalnum() and name[-1].isalnum()):\n            return False\n\n        # Check allowed characters (condition 3)\n        return re.match(r\"^[a-zA-Z0-9_-]+$\", name) is not None\n\n    async def _kb_path(self) -> Path | None:\n        # Check if we already have the path cached\n        cached_path = getattr(self, \"_cached_kb_path\", None)\n        if cached_path is not None:\n            return cached_path\n\n        # If not cached, compute it\n        async with session_scope() as db:\n            if not self.user_id:\n                msg = \"User ID is required for fetching knowledge base path.\"\n                raise ValueError(msg)\n            current_user = await get_user_by_id(db, self.user_id)\n            if not current_user:\n                msg = f\"User with ID {self.user_id} not found.\"\n                raise ValueError(msg)\n            kb_user = current_user.username\n\n        kb_root = self._get_kb_root()\n\n        # Cache the result\n        self._cached_kb_path = kb_root / kb_user / self.knowledge_base\n\n        return self._cached_kb_path\n\n    # ---------------------------------------------------------------------\n    #                         OUTPUT METHODS\n    # ---------------------------------------------------------------------\n    async def build_kb_info(self) -> Data:\n        \"\"\"Main ingestion routine → returns a dict with KB metadata.\"\"\"\n        try:\n            # Get source DataFrame\n            df_source: pd.DataFrame = self.input_df\n\n            # Validate column configuration (using Structured Output patterns)\n            config_list = self._validate_column_config(df_source)\n            column_metadata = self._build_column_metadata(config_list, df_source)\n\n            # Read the embedding info from the knowledge base folder\n            kb_path = await self._kb_path()\n            if not kb_path:\n                msg = \"Knowledge base path is not set. Please create a new knowledge base first.\"\n                raise ValueError(msg)\n            metadata_path = kb_path / \"embedding_metadata.json\"\n\n            # If the API key is not provided, try to read it from the metadata file\n            if metadata_path.exists():\n                settings_service = get_settings_service()\n                metadata = json.loads(metadata_path.read_text())\n                embedding_model = metadata.get(\"embedding_model\")\n                try:\n                    api_key = decrypt_api_key(metadata[\"api_key\"], settings_service)\n                except (InvalidToken, TypeError, ValueError) as e:\n                    logger.error(f\"Could not decrypt API key. Please provide it manually. Error: {e}\")\n\n            # Check if a custom API key was provided, update metadata if so\n            if self.api_key:\n                api_key = self.api_key\n                self._save_embedding_metadata(\n                    kb_path=kb_path,\n                    embedding_model=embedding_model,\n                    api_key=api_key,\n                )\n\n            # Create vector store following Local DB component pattern\n            await self._create_vector_store(df_source, config_list, embedding_model=embedding_model, api_key=api_key)\n\n            # Save KB files (using File Component storage patterns)\n            self._save_kb_files(kb_path, config_list)\n\n            # Build metadata response\n            meta: dict[str, Any] = {\n                \"kb_id\": str(uuid.uuid4()),\n                \"kb_name\": self.knowledge_base,\n                \"rows\": len(df_source),\n                \"column_metadata\": column_metadata,\n                \"path\": str(kb_path),\n                \"config_columns\": len(config_list),\n                \"timestamp\": datetime.now(tz=timezone.utc).isoformat(),\n            }\n\n            # Set status message\n            self.status = f\"✅ KB **{self.knowledge_base}** saved · {len(df_source)} chunks.\"\n\n            return Data(data=meta)\n\n        except (OSError, ValueError, RuntimeError, KeyError) as e:\n            self.log(f\"Error in KB ingestion: {e}\")\n            self.status = f\"❌ KB ingestion failed: {e}\"\n            return Data(data={\"error\": str(e), \"kb_name\": self.knowledge_base})\n\n    async def _get_api_key_variable(self, field_value: dict[str, Any]):\n        async with session_scope() as db:\n            if not self.user_id:\n                msg = \"User ID is required for fetching global variables.\"\n                raise ValueError(msg)\n            current_user = await get_user_by_id(db, self.user_id)\n            if not current_user:\n                msg = f\"User with ID {self.user_id} not found.\"\n                raise ValueError(msg)\n            variable_service = get_variable_service()\n\n            # Process the api_key field variable\n            return await variable_service.get_variable(\n                user_id=current_user.id,\n                name=field_value[\"03_api_key\"],\n                field=\"\",\n                session=db,\n            )\n\n    async def update_build_config(\n        self,\n        build_config: dotdict,\n        field_value: Any,\n        field_name: str | None = None,\n    ) -> dotdict:\n        \"\"\"Update build configuration based on provider selection.\"\"\"\n        # Create a new knowledge base\n        if field_name == \"knowledge_base\":\n            async with session_scope() as db:\n                if not self.user_id:\n                    msg = \"User ID is required for fetching knowledge base list.\"\n                    raise ValueError(msg)\n                current_user = await get_user_by_id(db, self.user_id)\n                if not current_user:\n                    msg = f\"User with ID {self.user_id} not found.\"\n                    raise ValueError(msg)\n                kb_user = current_user.username\n            if isinstance(field_value, dict) and \"01_new_kb_name\" in field_value:\n                # Validate the knowledge base name - Make sure it follows these rules:\n                if not self.is_valid_collection_name(field_value[\"01_new_kb_name\"]):\n                    msg = f\"Invalid knowledge base name: {field_value['01_new_kb_name']}\"\n                    raise ValueError(msg)\n\n                api_key = field_value.get(\"03_api_key\", None)\n                with contextlib.suppress(Exception):\n                    # If the API key is a variable, resolve it\n                    api_key = await self._get_api_key_variable(field_value)\n\n                # Make sure api_key is a string\n                if not isinstance(api_key, str):\n                    msg = \"API key must be a string.\"\n                    raise ValueError(msg)\n\n                # We need to test the API Key one time against the embedding model\n                embed_model = self._build_embeddings(embedding_model=field_value[\"02_embedding_model\"], api_key=api_key)\n\n                # Try to generate a dummy embedding to validate the API key without blocking the event loop\n                try:\n                    await asyncio.wait_for(\n                        asyncio.to_thread(embed_model.embed_query, \"test\"),\n                        timeout=10,\n                    )\n                except TimeoutError as e:\n                    msg = \"Embedding validation timed out. Please verify network connectivity and key.\"\n                    raise ValueError(msg) from e\n                except Exception as e:\n                    msg = f\"Embedding validation failed: {e!s}\"\n                    raise ValueError(msg) from e\n\n                # Create the new knowledge base directory\n                kb_path = KNOWLEDGE_BASES_ROOT_PATH / kb_user / field_value[\"01_new_kb_name\"]\n                kb_path.mkdir(parents=True, exist_ok=True)\n\n                # Save the embedding metadata\n                build_config[\"knowledge_base\"][\"value\"] = field_value[\"01_new_kb_name\"]\n                self._save_embedding_metadata(\n                    kb_path=kb_path,\n                    embedding_model=field_value[\"02_embedding_model\"],\n                    api_key=api_key,\n                )\n\n            # Update the knowledge base options dynamically\n            build_config[\"knowledge_base\"][\"options\"] = await get_knowledge_bases(\n                KNOWLEDGE_BASES_ROOT_PATH,\n                user_id=self.user_id,\n            )\n\n            # If the selected knowledge base is not available, reset it\n            if build_config[\"knowledge_base\"][\"value\"] not in build_config[\"knowledge_base\"][\"options\"]:\n                build_config[\"knowledge_base\"][\"value\"] = None\n\n        return build_config\n"
              },
              "column_config": {
                "_input_type": "TableInput",
                "advanced": false,
                "display_name": "Column Configuration",
                "dynamic": false,
                "info": "Configure column behavior for the knowledge base.",
                "is_list": true,
                "list_add_label": "Add More",
                "name": "column_config",
                "placeholder": "",
                "required": true,
                "show": true,
                "table_icon": "Table",
                "table_schema": {
                  "columns": [
                    {
                      "default": "None",
                      "description": "Name of the column in the source DataFrame",
                      "disable_edit": false,
                      "display_name": "Column Name",
                      "edit_mode": "inline",
                      "filterable": true,
                      "formatter": "text",
                      "hidden": false,
                      "name": "column_name",
                      "sortable": true,
                      "type": "str"
                    },
                    {
                      "default": false,
                      "description": "Create embeddings for this column",
                      "disable_edit": false,
                      "display_name": "Vectorize",
                      "edit_mode": "inline",
                      "filterable": true,
                      "formatter": "boolean",
                      "hidden": false,
                      "name": "vectorize",
                      "sortable": true,
                      "type": "boolean"
                    },
                    {
                      "default": false,
                      "description": "Use this column as unique identifier",
                      "disable_edit": false,
                      "display_name": "Identifier",
                      "edit_mode": "inline",
                      "filterable": true,
                      "formatter": "boolean",
                      "hidden": false,
                      "name": "identifier",
                      "sortable": true,
                      "type": "boolean"
                    }
                  ]
                },
                "title_case": false,
                "tool_mode": false,
                "trace_as_metadata": true,
                "trigger_icon": "Table",
                "trigger_text": "Open table",
                "type": "table",
                "value": [
                  {
                    "column_name": "text",
                    "identifier": false,
                    "vectorize": true
                  }
                ]
              },
              "input_df": {
                "_input_type": "DataFrameInput",
                "advanced": false,
                "display_name": "Data",
                "dynamic": false,
                "info": "Table with all original columns (already chunked / processed).",
                "input_types": [
                  "DataFrame"
                ],
                "list": false,
                "list_add_label": "Add More",
                "name": "input_df",
                "placeholder": "",
                "required": true,
                "show": true,
                "title_case": false,
                "tool_mode": false,
                "trace_as_input": true,
                "trace_as_metadata": true,
                "type": "other",
                "value": ""
              },
              "knowledge_base": {
                "_input_type": "DropdownInput",
                "advanced": false,
                "combobox": false,
                "dialog_inputs": {
                  "fields": {
                    "data": {
                      "node": {
                        "description": "Create new knowledge in Langflow.",
                        "display_name": "Create new knowledge",
                        "field_order": [
                          "01_new_kb_name",
                          "02_embedding_model",
                          "03_api_key"
                        ],
                        "name": "create_knowledge_base",
                        "template": {
                          "01_new_kb_name": {
                            "_input_type": "StrInput",
                            "advanced": false,
                            "display_name": "Knowledge Name",
                            "dynamic": false,
                            "info": "Name of the new knowledge to create.",
                            "list": false,
                            "list_add_label": "Add More",
                            "load_from_db": false,
                            "name": "new_kb_name",
                            "placeholder": "",
                            "required": true,
                            "show": true,
                            "title_case": false,
                            "tool_mode": false,
                            "trace_as_metadata": true,
                            "type": "str",
                            "value": ""
                          },
                          "02_embedding_model": {
                            "_input_type": "DropdownInput",
                            "advanced": false,
                            "combobox": false,
                            "dialog_inputs": {},
                            "display_name": "Model Name",
                            "dynamic": false,
                            "info": "Select the embedding model to use for this knowledge base.",
                            "name": "embedding_model",
                            "options": [
                              "text-embedding-3-small",
                              "text-embedding-3-large",
                              "text-embedding-ada-002",
                              "sentence-transformers/all-MiniLM-L6-v2",
                              "sentence-transformers/all-mpnet-base-v2",
                              "embed-english-v3.0",
                              "embed-multilingual-v3.0"
                            ],
                            "options_metadata": [
                              {
                                "icon": "OpenAI"
                              },
                              {
                                "icon": "OpenAI"
                              },
                              {
                                "icon": "OpenAI"
                              },
                              {
                                "icon": "HuggingFace"
                              },
                              {
                                "icon": "HuggingFace"
                              },
                              {
                                "icon": "Cohere"
                              },
                              {
                                "icon": "Cohere"
                              }
                            ],
                            "placeholder": "",
                            "required": true,
                            "show": true,
                            "title_case": false,
                            "toggle": false,
                            "tool_mode": false,
                            "trace_as_metadata": true,
                            "type": "str",
                            "value": ""
                          },
                          "03_api_key": {
                            "_input_type": "SecretStrInput",
                            "advanced": false,
                            "display_name": "API Key",
                            "dynamic": false,
                            "info": "Provider API key for embedding model",
                            "input_types": [],
                            "load_from_db": true,
                            "name": "api_key",
                            "password": true,
                            "placeholder": "",
                            "required": true,
                            "show": true,
                            "title_case": false,
                            "type": "str",
                            "value": ""
                          }
                        }
                      }
                    }
                  },
                  "functionality": "create"
                },
                "display_name": "Knowledge",
                "dynamic": false,
                "info": "Select the knowledge to load data from.",
                "name": "knowledge_base",
                "options": [],
                "options_metadata": [],
                "placeholder": "",
                "refresh_button": true,
                "required": true,
                "show": true,
                "title_case": false,
                "toggle": false,
                "tool_mode": false,
                "trace_as_metadata": true,
                "type": "str",
                "value": null
              }
            },
            "tool_mode": false
          },
          "showNode": true,
          "type": "KBIngestion"
        },
        "dragging": false,
        "id": "KBIngestion-jj5iW",
        "measured": {
          "height": 333,
          "width": 320
        },
        "position": {
          "x": 1000.4023842644599,
          "y": 101.77068666606948
        },
        "selected": false,
        "type": "genericNode"
      }
    ],
    "viewport": {
      "x": 280.03407172860966,
      "y": 131.39479654897661,
      "zoom": 0.9295918751284687
    }
  },
  "description": "An example of creating a Knowledge Base and ingesting data into it from a web URL.",
  "endpoint_name": null,
  "id": "dfffa40b-547b-46ae-9c4a-6539851990bf",
  "is_component": false,
  "last_tested_version": "1.5.0.post1",
  "name": "Knowledge Ingestion",
  "tags": []
}<|MERGE_RESOLUTION|>--- conflicted
+++ resolved
@@ -352,7 +352,6 @@
             "legacy": false,
             "lf_version": "1.5.0.post1",
             "metadata": {
-<<<<<<< HEAD
               "code_hash": "a81817a7f244",
               "dependencies": {
                 "dependencies": [
@@ -379,9 +378,6 @@
                 ],
                 "total_dependencies": 5
               },
-=======
-              "code_hash": "252132357639",
->>>>>>> 8caa5d92
               "module": "langflow.components.data.url.URLComponent"
             },
             "minimized": false,
@@ -744,7 +740,6 @@
             "last_updated": "2025-08-13T19:45:49.122Z",
             "legacy": false,
             "metadata": {
-<<<<<<< HEAD
               "code_hash": "e1ebcd66ecbc",
               "dependencies": {
                 "dependencies": [
@@ -783,9 +778,6 @@
                 ],
                 "total_dependencies": 8
               },
-=======
-              "code_hash": "6c62063f2c09",
->>>>>>> 8caa5d92
               "module": "langflow.components.data.kb_ingest.KBIngestionComponent"
             },
             "minimized": false,

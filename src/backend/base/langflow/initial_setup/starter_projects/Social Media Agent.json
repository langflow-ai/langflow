--- conflicted
+++ resolved
@@ -146,10 +146,6 @@
             "metadata": {
               "code_hash": "9fcfdb0fb080",
               "dependencies": {
-<<<<<<< HEAD
-                "dependencies": [],
-                "total_dependencies": 0
-=======
                 "dependencies": [
                   {
                     "name": "apify_client",
@@ -173,7 +169,6 @@
                   }
                 ],
                 "total_dependencies": 5
->>>>>>> 7460ee9f
               },
               "module": "lfx.components.apify.apify_actor.ApifyActorsComponent"
             },
@@ -382,10 +377,6 @@
             "metadata": {
               "code_hash": "9fcfdb0fb080",
               "dependencies": {
-<<<<<<< HEAD
-                "dependencies": [],
-                "total_dependencies": 0
-=======
                 "dependencies": [
                   {
                     "name": "apify_client",
@@ -409,7 +400,6 @@
                   }
                 ],
                 "total_dependencies": 5
->>>>>>> 7460ee9f
               },
               "module": "lfx.components.apify.apify_actor.ApifyActorsComponent"
             },
@@ -978,10 +968,6 @@
             "metadata": {
               "code_hash": "4848ad3e35d5",
               "dependencies": {
-<<<<<<< HEAD
-                "dependencies": [],
-                "total_dependencies": 0
-=======
                 "dependencies": [
                   {
                     "name": "orjson",
@@ -997,7 +983,6 @@
                   }
                 ],
                 "total_dependencies": 3
->>>>>>> 7460ee9f
               },
               "module": "lfx.components.input_output.chat_output.ChatOutput"
             },
@@ -1300,10 +1285,6 @@
             "metadata": {
               "code_hash": "d64b11c24a1c",
               "dependencies": {
-<<<<<<< HEAD
-                "dependencies": [],
-                "total_dependencies": 0
-=======
                 "dependencies": [
                   {
                     "name": "langchain_core",
@@ -1319,7 +1300,6 @@
                   }
                 ],
                 "total_dependencies": 3
->>>>>>> 7460ee9f
               },
               "module": "lfx.components.models_and_agents.agent.AgentComponent"
             },

{
  "data": {
    "edges": [
      {
        "animated": false,
        "className": "",
        "data": {
          "sourceHandle": {
            "dataType": "ApifyActors",
            "id": "ApifyActors-Zrjnz",
            "name": "tool",
            "output_types": [
              "Tool"
            ]
          },
          "targetHandle": {
            "fieldName": "tools",
            "id": "Agent-0vMrI",
            "inputTypes": [
              "Tool"
            ],
            "type": "other"
          }
        },
        "id": "reactflow__edge-ApifyActors-Zrjnz{œdataTypeœ:œApifyActorsœ,œidœ:œApifyActors-Zrjnzœ,œnameœ:œtoolœ,œoutput_typesœ:[œToolœ]}-Agent-0vMrI{œfieldNameœ:œtoolsœ,œidœ:œAgent-0vMrIœ,œinputTypesœ:[œToolœ],œtypeœ:œotherœ}",
        "selected": false,
        "source": "ApifyActors-Zrjnz",
        "sourceHandle": "{œdataTypeœ: œApifyActorsœ, œidœ: œApifyActors-Zrjnzœ, œnameœ: œtoolœ, œoutput_typesœ: [œToolœ]}",
        "target": "Agent-0vMrI",
        "targetHandle": "{œfieldNameœ: œtoolsœ, œidœ: œAgent-0vMrIœ, œinputTypesœ: [œToolœ], œtypeœ: œotherœ}"
      },
      {
        "animated": false,
        "className": "",
        "data": {
          "sourceHandle": {
            "dataType": "ApifyActors",
            "id": "ApifyActors-8WoKJ",
            "name": "tool",
            "output_types": [
              "Tool"
            ]
          },
          "targetHandle": {
            "fieldName": "tools",
            "id": "Agent-0vMrI",
            "inputTypes": [
              "Tool"
            ],
            "type": "other"
          }
        },
        "id": "reactflow__edge-ApifyActors-8WoKJ{œdataTypeœ:œApifyActorsœ,œidœ:œApifyActors-8WoKJœ,œnameœ:œtoolœ,œoutput_typesœ:[œToolœ]}-Agent-0vMrI{œfieldNameœ:œtoolsœ,œidœ:œAgent-0vMrIœ,œinputTypesœ:[œToolœ],œtypeœ:œotherœ}",
        "selected": false,
        "source": "ApifyActors-8WoKJ",
        "sourceHandle": "{œdataTypeœ: œApifyActorsœ, œidœ: œApifyActors-8WoKJœ, œnameœ: œtoolœ, œoutput_typesœ: [œToolœ]}",
        "target": "Agent-0vMrI",
        "targetHandle": "{œfieldNameœ: œtoolsœ, œidœ: œAgent-0vMrIœ, œinputTypesœ: [œToolœ], œtypeœ: œotherœ}"
      },
      {
        "animated": false,
        "className": "",
        "data": {
          "sourceHandle": {
            "dataType": "ChatInput",
            "id": "ChatInput-RBrnT",
            "name": "message",
            "output_types": [
              "Message"
            ]
          },
          "targetHandle": {
            "fieldName": "input_value",
            "id": "Agent-0vMrI",
            "inputTypes": [
              "Message"
            ],
            "type": "str"
          }
        },
        "id": "reactflow__edge-ChatInput-RBrnT{œdataTypeœ:œChatInputœ,œidœ:œChatInput-RBrnTœ,œnameœ:œmessageœ,œoutput_typesœ:[œMessageœ]}-Agent-0vMrI{œfieldNameœ:œinput_valueœ,œidœ:œAgent-0vMrIœ,œinputTypesœ:[œMessageœ],œtypeœ:œstrœ}",
        "selected": false,
        "source": "ChatInput-RBrnT",
        "sourceHandle": "{œdataTypeœ: œChatInputœ, œidœ: œChatInput-RBrnTœ, œnameœ: œmessageœ, œoutput_typesœ: [œMessageœ]}",
        "target": "Agent-0vMrI",
        "targetHandle": "{œfieldNameœ: œinput_valueœ, œidœ: œAgent-0vMrIœ, œinputTypesœ: [œMessageœ], œtypeœ: œstrœ}"
      },
      {
        "animated": false,
        "className": "",
        "data": {
          "sourceHandle": {
            "dataType": "Agent",
            "id": "Agent-0vMrI",
            "name": "response",
            "output_types": [
              "Message"
            ]
          },
          "targetHandle": {
            "fieldName": "input_value",
            "id": "ChatOutput-Lgpwq",
            "inputTypes": [
              "Data",
              "DataFrame",
              "Message"
            ],
            "type": "other"
          }
        },
        "id": "reactflow__edge-Agent-0vMrI{œdataTypeœ:œAgentœ,œidœ:œAgent-0vMrIœ,œnameœ:œresponseœ,œoutput_typesœ:[œMessageœ]}-ChatOutput-Lgpwq{œfieldNameœ:œinput_valueœ,œidœ:œChatOutput-Lgpwqœ,œinputTypesœ:[œDataœ,œDataFrameœ,œMessageœ],œtypeœ:œotherœ}",
        "selected": false,
        "source": "Agent-0vMrI",
        "sourceHandle": "{œdataTypeœ: œAgentœ, œidœ: œAgent-0vMrIœ, œnameœ: œresponseœ, œoutput_typesœ: [œMessageœ]}",
        "target": "ChatOutput-Lgpwq",
        "targetHandle": "{œfieldNameœ: œinput_valueœ, œidœ: œChatOutput-Lgpwqœ, œinputTypesœ: [œDataœ, œDataFrameœ, œMessageœ], œtypeœ: œotherœ}"
      }
    ],
    "nodes": [
      {
        "data": {
          "id": "ApifyActors-8WoKJ",
          "node": {
            "base_classes": [
              "Data",
              "Tool"
            ],
            "beta": false,
            "conditional_paths": [],
            "custom_fields": {},
            "description": "Use Apify Actors to extract data from hundreds of places fast. This component can be used in a flow to retrieve data or as a tool with an agent.",
            "display_name": "Apify Actors",
            "documentation": "http://docs.langflow.org/integrations-apify",
            "edited": false,
            "field_order": [
              "apify_token",
              "actor_id",
              "run_input",
              "dataset_fields",
              "flatten_dataset"
            ],
            "frozen": false,
            "icon": "Apify",
            "legacy": false,
            "lf_version": "1.4.2",
            "metadata": {
              "code_hash": "9fcfdb0fb080",
              "dependencies": {
                "dependencies": [
                  {
                    "name": "apify_client",
                    "version": "1.12.2"
                  },
                  {
                    "name": "langchain_community",
                    "version": "0.3.21"
                  },
                  {
                    "name": "langchain_core",
<<<<<<< HEAD
                    "version": "0.3.78"
=======
                    "version": "0.3.79"
>>>>>>> 1ab91758
                  },
                  {
                    "name": "pydantic",
                    "version": "2.10.6"
                  },
                  {
                    "name": "lfx",
                    "version": null
                  }
                ],
                "total_dependencies": 5
              },
              "module": "lfx.components.apify.apify_actor.ApifyActorsComponent"
            },
            "minimized": false,
            "output_types": [],
            "outputs": [
              {
                "allows_loop": false,
                "cache": true,
                "display_name": "Output",
                "hidden": null,
                "method": "run_model",
                "name": "output",
                "required_inputs": null,
                "tool_mode": true,
                "types": [
                  "Data"
                ],
                "value": "__UNDEFINED__"
              },
              {
                "allows_loop": false,
                "cache": true,
                "display_name": "Tool",
                "hidden": null,
                "method": "build_tool",
                "name": "tool",
                "required_inputs": null,
                "selected": "Tool",
                "tool_mode": true,
                "types": [
                  "Tool"
                ],
                "value": "__UNDEFINED__"
              }
            ],
            "pinned": false,
            "template": {
              "_type": "Component",
              "actor_id": {
                "_input_type": "StrInput",
                "advanced": false,
                "display_name": "Actor",
                "dynamic": false,
                "info": "Actor name from Apify store to run. For example 'apify/website-content-crawler' to use the Website Content Crawler Actor.",
                "list": false,
                "list_add_label": "Add More",
                "load_from_db": false,
                "name": "actor_id",
                "placeholder": "",
                "required": true,
                "show": true,
                "title_case": false,
                "tool_mode": false,
                "trace_as_metadata": true,
                "type": "str",
                "value": "clockworks/free-tiktok-scraper"
              },
              "apify_token": {
                "_input_type": "SecretStrInput",
                "advanced": false,
                "display_name": "Apify Token",
                "dynamic": false,
                "info": "The API token for the Apify account.",
                "input_types": [],
                "load_from_db": false,
                "name": "apify_token",
                "password": true,
                "placeholder": "",
                "required": true,
                "show": true,
                "title_case": false,
                "type": "str",
                "value": ""
              },
              "code": {
                "advanced": true,
                "dynamic": true,
                "fileTypes": [],
                "file_path": "",
                "info": "",
                "list": false,
                "load_from_db": false,
                "multiline": true,
                "name": "code",
                "password": false,
                "placeholder": "",
                "required": true,
                "show": true,
                "title_case": false,
                "type": "code",
                "value": "import json\nimport string\nfrom typing import Any, cast\n\nfrom apify_client import ApifyClient\nfrom langchain_community.document_loaders.apify_dataset import ApifyDatasetLoader\nfrom langchain_core.tools import BaseTool\nfrom pydantic import BaseModel, Field, field_serializer\n\nfrom lfx.custom.custom_component.component import Component\nfrom lfx.field_typing import Tool\nfrom lfx.inputs.inputs import BoolInput\nfrom lfx.io import MultilineInput, Output, SecretStrInput, StrInput\nfrom lfx.schema.data import Data\n\nMAX_DESCRIPTION_LEN = 250\n\n\nclass ApifyActorsComponent(Component):\n    display_name = \"Apify Actors\"\n    description = (\n        \"Use Apify Actors to extract data from hundreds of places fast. \"\n        \"This component can be used in a flow to retrieve data or as a tool with an agent.\"\n    )\n    documentation: str = \"http://docs.langflow.org/integrations-apify\"\n    icon = \"Apify\"\n    name = \"ApifyActors\"\n\n    inputs = [\n        SecretStrInput(\n            name=\"apify_token\",\n            display_name=\"Apify Token\",\n            info=\"The API token for the Apify account.\",\n            required=True,\n            password=True,\n        ),\n        StrInput(\n            name=\"actor_id\",\n            display_name=\"Actor\",\n            info=(\n                \"Actor name from Apify store to run. For example 'apify/website-content-crawler' \"\n                \"to use the Website Content Crawler Actor.\"\n            ),\n            value=\"apify/website-content-crawler\",\n            required=True,\n        ),\n        # multiline input is more pleasant to use than the nested dict input\n        MultilineInput(\n            name=\"run_input\",\n            display_name=\"Run input\",\n            info=(\n                'The JSON input for the Actor run. For example for the \"apify/website-content-crawler\" Actor: '\n                '{\"startUrls\":[{\"url\":\"https://docs.apify.com/academy/web-scraping-for-beginners\"}],\"maxCrawlDepth\":0}'\n            ),\n            value='{\"startUrls\":[{\"url\":\"https://docs.apify.com/academy/web-scraping-for-beginners\"}],\"maxCrawlDepth\":0}',\n            required=True,\n        ),\n        MultilineInput(\n            name=\"dataset_fields\",\n            display_name=\"Output fields\",\n            info=(\n                \"Fields to extract from the dataset, split by commas. \"\n                \"Other fields will be ignored. Dots in nested structures will be replaced by underscores. \"\n                \"Sample input: 'text, metadata.title'. \"\n                \"Sample output: {'text': 'page content here', 'metadata_title': 'page title here'}. \"\n                \"For example, for the 'apify/website-content-crawler' Actor, you can extract the 'markdown' field, \"\n                \"which is the content of the website in markdown format.\"\n            ),\n        ),\n        BoolInput(\n            name=\"flatten_dataset\",\n            display_name=\"Flatten output\",\n            info=(\n                \"The output dataset will be converted from a nested format to a flat structure. \"\n                \"Dots in nested structure will be replaced by underscores. \"\n                \"This is useful for further processing of the Data object. \"\n                \"For example, {'a': {'b': 1}} will be flattened to {'a_b': 1}.\"\n            ),\n        ),\n    ]\n\n    outputs = [\n        Output(display_name=\"Output\", name=\"output\", type_=list[Data], method=\"run_model\"),\n        Output(display_name=\"Tool\", name=\"tool\", type_=Tool, method=\"build_tool\"),\n    ]\n\n    def __init__(self, *args, **kwargs) -> None:\n        super().__init__(*args, **kwargs)\n        self._apify_client: ApifyClient | None = None\n\n    def run_model(self) -> list[Data]:\n        \"\"\"Run the Actor and return node output.\"\"\"\n        input_ = json.loads(self.run_input)\n        fields = ApifyActorsComponent.parse_dataset_fields(self.dataset_fields) if self.dataset_fields else None\n        res = self.run_actor(self.actor_id, input_, fields=fields)\n        if self.flatten_dataset:\n            res = [ApifyActorsComponent.flatten(item) for item in res]\n        data = [Data(data=item) for item in res]\n\n        self.status = data\n        return data\n\n    def build_tool(self) -> Tool:\n        \"\"\"Build a tool for an agent that runs the Apify Actor.\"\"\"\n        actor_id = self.actor_id\n\n        build = self._get_actor_latest_build(actor_id)\n        readme = build.get(\"readme\", \"\")[:250] + \"...\"\n        if not (input_schema_str := build.get(\"inputSchema\")):\n            msg = \"Input schema not found\"\n            raise ValueError(msg)\n        input_schema = json.loads(input_schema_str)\n        properties, required = ApifyActorsComponent.get_actor_input_schema_from_build(input_schema)\n        properties = {\"run_input\": properties}\n\n        # works from input schema\n        info_ = [\n            (\n                \"JSON encoded as a string with input schema (STRICTLY FOLLOW JSON FORMAT AND SCHEMA):\\n\\n\"\n                f\"{json.dumps(properties, separators=(',', ':'))}\"\n            )\n        ]\n        if required:\n            info_.append(\"\\n\\nRequired fields:\\n\" + \"\\n\".join(required))\n\n        info = \"\".join(info_)\n\n        input_model_cls = ApifyActorsComponent.create_input_model_class(info)\n        tool_cls = ApifyActorsComponent.create_tool_class(self, readme, input_model_cls, actor_id)\n\n        return cast(\"Tool\", tool_cls())\n\n    @staticmethod\n    def create_tool_class(\n        parent: \"ApifyActorsComponent\", readme: str, input_model: type[BaseModel], actor_id: str\n    ) -> type[BaseTool]:\n        \"\"\"Create a tool class that runs an Apify Actor.\"\"\"\n\n        class ApifyActorRun(BaseTool):\n            \"\"\"Tool that runs Apify Actors.\"\"\"\n\n            name: str = f\"apify_actor_{ApifyActorsComponent.actor_id_to_tool_name(actor_id)}\"\n            description: str = (\n                \"Run an Apify Actor with the given input. \"\n                \"Here is a part of the currently loaded Actor README:\\n\\n\"\n                f\"{readme}\\n\\n\"\n            )\n\n            args_schema: type[BaseModel] = input_model\n\n            @field_serializer(\"args_schema\")\n            def serialize_args_schema(self, args_schema):\n                return args_schema.schema()\n\n            def _run(self, run_input: str | dict) -> str:\n                \"\"\"Use the Apify Actor.\"\"\"\n                input_dict = json.loads(run_input) if isinstance(run_input, str) else run_input\n\n                # retrieve if nested, just in case\n                input_dict = input_dict.get(\"run_input\", input_dict)\n\n                res = parent.run_actor(actor_id, input_dict)\n                return \"\\n\\n\".join([ApifyActorsComponent.dict_to_json_str(item) for item in res])\n\n        return ApifyActorRun\n\n    @staticmethod\n    def create_input_model_class(description: str) -> type[BaseModel]:\n        \"\"\"Create a Pydantic model class for the Actor input.\"\"\"\n\n        class ActorInput(BaseModel):\n            \"\"\"Input for the Apify Actor tool.\"\"\"\n\n            run_input: str = Field(..., description=description)\n\n        return ActorInput\n\n    def _get_apify_client(self) -> ApifyClient:\n        \"\"\"Get the Apify client.\n\n        Is created if not exists or token changes.\n        \"\"\"\n        if not self.apify_token:\n            msg = \"API token is required.\"\n            raise ValueError(msg)\n        # when token changes, create a new client\n        if self._apify_client is None or self._apify_client.token != self.apify_token:\n            self._apify_client = ApifyClient(self.apify_token)\n            if httpx_client := self._apify_client.http_client.httpx_client:\n                httpx_client.headers[\"user-agent\"] += \"; Origin/langflow\"\n        return self._apify_client\n\n    def _get_actor_latest_build(self, actor_id: str) -> dict:\n        \"\"\"Get the latest build of an Actor from the default build tag.\"\"\"\n        client = self._get_apify_client()\n        actor = client.actor(actor_id=actor_id)\n        if not (actor_info := actor.get()):\n            msg = f\"Actor {actor_id} not found.\"\n            raise ValueError(msg)\n\n        default_build_tag = actor_info.get(\"defaultRunOptions\", {}).get(\"build\")\n        latest_build_id = actor_info.get(\"taggedBuilds\", {}).get(default_build_tag, {}).get(\"buildId\")\n\n        if (build := client.build(latest_build_id).get()) is None:\n            msg = f\"Build {latest_build_id} not found.\"\n            raise ValueError(msg)\n\n        return build\n\n    @staticmethod\n    def get_actor_input_schema_from_build(input_schema: dict) -> tuple[dict, list[str]]:\n        \"\"\"Get the input schema from the Actor build.\n\n        Trim the description to 250 characters.\n        \"\"\"\n        properties = input_schema.get(\"properties\", {})\n        required = input_schema.get(\"required\", [])\n\n        properties_out: dict = {}\n        for item, meta in properties.items():\n            properties_out[item] = {}\n            if desc := meta.get(\"description\"):\n                properties_out[item][\"description\"] = (\n                    desc[:MAX_DESCRIPTION_LEN] + \"...\" if len(desc) > MAX_DESCRIPTION_LEN else desc\n                )\n            for key_name in (\"type\", \"default\", \"prefill\", \"enum\"):\n                if value := meta.get(key_name):\n                    properties_out[item][key_name] = value\n\n        return properties_out, required\n\n    def _get_run_dataset_id(self, run_id: str) -> str:\n        \"\"\"Get the dataset id from the run id.\"\"\"\n        client = self._get_apify_client()\n        run = client.run(run_id=run_id)\n        if (dataset := run.dataset().get()) is None:\n            msg = \"Dataset not found\"\n            raise ValueError(msg)\n        if (did := dataset.get(\"id\")) is None:\n            msg = \"Dataset id not found\"\n            raise ValueError(msg)\n        return did\n\n    @staticmethod\n    def dict_to_json_str(d: dict) -> str:\n        \"\"\"Convert a dictionary to a JSON string.\"\"\"\n        return json.dumps(d, separators=(\",\", \":\"), default=lambda _: \"<n/a>\")\n\n    @staticmethod\n    def actor_id_to_tool_name(actor_id: str) -> str:\n        \"\"\"Turn actor_id into a valid tool name.\n\n        Tool name must only contain letters, numbers, underscores, dashes,\n            and cannot contain spaces.\n        \"\"\"\n        valid_chars = string.ascii_letters + string.digits + \"_-\"\n        return \"\".join(char if char in valid_chars else \"_\" for char in actor_id)\n\n    def run_actor(self, actor_id: str, run_input: dict, fields: list[str] | None = None) -> list[dict]:\n        \"\"\"Run an Apify Actor and return the output dataset.\n\n        Args:\n            actor_id: Actor name from Apify store to run.\n            run_input: JSON input for the Actor.\n            fields: List of fields to extract from the dataset. Other fields will be ignored.\n        \"\"\"\n        client = self._get_apify_client()\n        if (details := client.actor(actor_id=actor_id).call(run_input=run_input, wait_secs=1)) is None:\n            msg = \"Actor run details not found\"\n            raise ValueError(msg)\n        if (run_id := details.get(\"id\")) is None:\n            msg = \"Run id not found\"\n            raise ValueError(msg)\n\n        if (run_client := client.run(run_id)) is None:\n            msg = \"Run client not found\"\n            raise ValueError(msg)\n\n        # stream logs\n        with run_client.log().stream() as response:\n            if response:\n                for line in response.iter_lines():\n                    self.log(line)\n        run_client.wait_for_finish()\n\n        dataset_id = self._get_run_dataset_id(run_id)\n\n        loader = ApifyDatasetLoader(\n            dataset_id=dataset_id,\n            dataset_mapping_function=lambda item: item\n            if not fields\n            else {k.replace(\".\", \"_\"): ApifyActorsComponent.get_nested_value(item, k) for k in fields},\n        )\n        return loader.load()\n\n    @staticmethod\n    def get_nested_value(data: dict[str, Any], key: str) -> Any:\n        \"\"\"Get a nested value from a dictionary.\"\"\"\n        keys = key.split(\".\")\n        value = data\n        for k in keys:\n            if not isinstance(value, dict) or k not in value:\n                return None\n            value = value[k]\n        return value\n\n    @staticmethod\n    def parse_dataset_fields(dataset_fields: str) -> list[str]:\n        \"\"\"Convert a string of comma-separated fields into a list of fields.\"\"\"\n        dataset_fields = dataset_fields.replace(\"'\", \"\").replace('\"', \"\").replace(\"`\", \"\")\n        return [field.strip() for field in dataset_fields.split(\",\")]\n\n    @staticmethod\n    def flatten(d: dict) -> dict:\n        \"\"\"Flatten a nested dictionary.\"\"\"\n\n        def items():\n            for key, value in d.items():\n                if isinstance(value, dict):\n                    for subkey, subvalue in ApifyActorsComponent.flatten(value).items():\n                        yield key + \"_\" + subkey, subvalue\n                else:\n                    yield key, value\n\n        return dict(items())\n"
              },
              "dataset_fields": {
                "_input_type": "MultilineInput",
                "advanced": false,
                "display_name": "Output fields",
                "dynamic": false,
                "info": "Fields to extract from the dataset, split by commas. Other fields will be ignored. Dots in nested structures will be replaced by underscores. Sample input: 'text, metadata.title'. Sample output: {'text': 'page content here', 'metadata_title': 'page title here'}. For example, for the 'apify/website-content-crawler' Actor, you can extract the 'markdown' field, which is the content of the website in markdown format.",
                "input_types": [
                  "Message"
                ],
                "list": false,
                "list_add_label": "Add More",
                "load_from_db": false,
                "multiline": true,
                "name": "dataset_fields",
                "placeholder": "",
                "required": false,
                "show": true,
                "title_case": false,
                "tool_mode": false,
                "trace_as_input": true,
                "trace_as_metadata": true,
                "type": "str",
                "value": ""
              },
              "flatten_dataset": {
                "_input_type": "BoolInput",
                "advanced": false,
                "display_name": "Flatten output",
                "dynamic": false,
                "info": "The output dataset will be converted from a nested format to a flat structure. Dots in nested structure will be replaced by underscores. This is useful for further processing of the Data object. For example, {'a': {'b': 1}} will be flattened to {'a_b': 1}.",
                "list": false,
                "list_add_label": "Add More",
                "name": "flatten_dataset",
                "placeholder": "",
                "required": false,
                "show": true,
                "title_case": false,
                "tool_mode": false,
                "trace_as_metadata": true,
                "type": "bool",
                "value": false
              },
              "run_input": {
                "_input_type": "MultilineInput",
                "advanced": false,
                "display_name": "Run input",
                "dynamic": false,
                "info": "The JSON input for the Actor run. For example for the \"apify/website-content-crawler\" Actor: {\"startUrls\":[{\"url\":\"https://docs.apify.com/academy/web-scraping-for-beginners\"}],\"maxCrawlDepth\":0}",
                "input_types": [
                  "Message"
                ],
                "list": false,
                "list_add_label": "Add More",
                "load_from_db": false,
                "multiline": true,
                "name": "run_input",
                "placeholder": "",
                "required": true,
                "show": true,
                "title_case": false,
                "tool_mode": false,
                "trace_as_input": true,
                "trace_as_metadata": true,
                "type": "str",
                "value": "{}"
              }
            },
            "tool_mode": false
          },
          "selected_output": "tool",
          "showNode": true,
          "type": "ApifyActors"
        },
        "dragging": false,
        "id": "ApifyActors-8WoKJ",
        "measured": {
          "height": 526,
          "width": 320
        },
        "position": {
          "x": 283.15772574454707,
          "y": 39.657725744547065
        },
        "selected": false,
        "type": "genericNode"
      },
      {
        "data": {
          "id": "ApifyActors-Zrjnz",
          "node": {
            "base_classes": [
              "Data",
              "Tool"
            ],
            "beta": false,
            "conditional_paths": [],
            "custom_fields": {},
            "description": "Use Apify Actors to extract data from hundreds of places fast. This component can be used in a flow to retrieve data or as a tool with an agent.",
            "display_name": "Apify Actors",
            "documentation": "http://docs.langflow.org/integrations-apify",
            "edited": false,
            "field_order": [
              "apify_token",
              "actor_id",
              "run_input",
              "dataset_fields",
              "flatten_dataset"
            ],
            "frozen": false,
            "icon": "Apify",
            "legacy": false,
            "lf_version": "1.4.2",
            "metadata": {
              "code_hash": "9fcfdb0fb080",
              "dependencies": {
                "dependencies": [
                  {
                    "name": "apify_client",
                    "version": "1.12.2"
                  },
                  {
                    "name": "langchain_community",
                    "version": "0.3.21"
                  },
                  {
                    "name": "langchain_core",
<<<<<<< HEAD
                    "version": "0.3.78"
=======
                    "version": "0.3.79"
>>>>>>> 1ab91758
                  },
                  {
                    "name": "pydantic",
                    "version": "2.10.6"
                  },
                  {
                    "name": "lfx",
                    "version": null
                  }
                ],
                "total_dependencies": 5
              },
              "module": "lfx.components.apify.apify_actor.ApifyActorsComponent"
            },
            "minimized": false,
            "output_types": [],
            "outputs": [
              {
                "allows_loop": false,
                "cache": true,
                "display_name": "Output",
                "hidden": null,
                "method": "run_model",
                "name": "output",
                "required_inputs": null,
                "tool_mode": true,
                "types": [
                  "Data"
                ],
                "value": "__UNDEFINED__"
              },
              {
                "allows_loop": false,
                "cache": true,
                "display_name": "Tool",
                "hidden": null,
                "method": "build_tool",
                "name": "tool",
                "required_inputs": null,
                "selected": "Tool",
                "tool_mode": true,
                "types": [
                  "Tool"
                ],
                "value": "__UNDEFINED__"
              }
            ],
            "pinned": false,
            "template": {
              "_type": "Component",
              "actor_id": {
                "_input_type": "StrInput",
                "advanced": false,
                "display_name": "Actor",
                "dynamic": false,
                "info": "Actor name from Apify store to run. For example 'apify/website-content-crawler' to use the Website Content Crawler Actor.",
                "list": false,
                "list_add_label": "Add More",
                "load_from_db": false,
                "name": "actor_id",
                "placeholder": "",
                "required": true,
                "show": true,
                "title_case": false,
                "tool_mode": false,
                "trace_as_metadata": true,
                "type": "str",
                "value": "apify/google-search-scraper"
              },
              "apify_token": {
                "_input_type": "SecretStrInput",
                "advanced": false,
                "display_name": "Apify Token",
                "dynamic": false,
                "info": "The API token for the Apify account.",
                "input_types": [],
                "load_from_db": false,
                "name": "apify_token",
                "password": true,
                "placeholder": "",
                "required": true,
                "show": true,
                "title_case": false,
                "type": "str",
                "value": ""
              },
              "code": {
                "advanced": true,
                "dynamic": true,
                "fileTypes": [],
                "file_path": "",
                "info": "",
                "list": false,
                "load_from_db": false,
                "multiline": true,
                "name": "code",
                "password": false,
                "placeholder": "",
                "required": true,
                "show": true,
                "title_case": false,
                "type": "code",
                "value": "import json\nimport string\nfrom typing import Any, cast\n\nfrom apify_client import ApifyClient\nfrom langchain_community.document_loaders.apify_dataset import ApifyDatasetLoader\nfrom langchain_core.tools import BaseTool\nfrom pydantic import BaseModel, Field, field_serializer\n\nfrom lfx.custom.custom_component.component import Component\nfrom lfx.field_typing import Tool\nfrom lfx.inputs.inputs import BoolInput\nfrom lfx.io import MultilineInput, Output, SecretStrInput, StrInput\nfrom lfx.schema.data import Data\n\nMAX_DESCRIPTION_LEN = 250\n\n\nclass ApifyActorsComponent(Component):\n    display_name = \"Apify Actors\"\n    description = (\n        \"Use Apify Actors to extract data from hundreds of places fast. \"\n        \"This component can be used in a flow to retrieve data or as a tool with an agent.\"\n    )\n    documentation: str = \"http://docs.langflow.org/integrations-apify\"\n    icon = \"Apify\"\n    name = \"ApifyActors\"\n\n    inputs = [\n        SecretStrInput(\n            name=\"apify_token\",\n            display_name=\"Apify Token\",\n            info=\"The API token for the Apify account.\",\n            required=True,\n            password=True,\n        ),\n        StrInput(\n            name=\"actor_id\",\n            display_name=\"Actor\",\n            info=(\n                \"Actor name from Apify store to run. For example 'apify/website-content-crawler' \"\n                \"to use the Website Content Crawler Actor.\"\n            ),\n            value=\"apify/website-content-crawler\",\n            required=True,\n        ),\n        # multiline input is more pleasant to use than the nested dict input\n        MultilineInput(\n            name=\"run_input\",\n            display_name=\"Run input\",\n            info=(\n                'The JSON input for the Actor run. For example for the \"apify/website-content-crawler\" Actor: '\n                '{\"startUrls\":[{\"url\":\"https://docs.apify.com/academy/web-scraping-for-beginners\"}],\"maxCrawlDepth\":0}'\n            ),\n            value='{\"startUrls\":[{\"url\":\"https://docs.apify.com/academy/web-scraping-for-beginners\"}],\"maxCrawlDepth\":0}',\n            required=True,\n        ),\n        MultilineInput(\n            name=\"dataset_fields\",\n            display_name=\"Output fields\",\n            info=(\n                \"Fields to extract from the dataset, split by commas. \"\n                \"Other fields will be ignored. Dots in nested structures will be replaced by underscores. \"\n                \"Sample input: 'text, metadata.title'. \"\n                \"Sample output: {'text': 'page content here', 'metadata_title': 'page title here'}. \"\n                \"For example, for the 'apify/website-content-crawler' Actor, you can extract the 'markdown' field, \"\n                \"which is the content of the website in markdown format.\"\n            ),\n        ),\n        BoolInput(\n            name=\"flatten_dataset\",\n            display_name=\"Flatten output\",\n            info=(\n                \"The output dataset will be converted from a nested format to a flat structure. \"\n                \"Dots in nested structure will be replaced by underscores. \"\n                \"This is useful for further processing of the Data object. \"\n                \"For example, {'a': {'b': 1}} will be flattened to {'a_b': 1}.\"\n            ),\n        ),\n    ]\n\n    outputs = [\n        Output(display_name=\"Output\", name=\"output\", type_=list[Data], method=\"run_model\"),\n        Output(display_name=\"Tool\", name=\"tool\", type_=Tool, method=\"build_tool\"),\n    ]\n\n    def __init__(self, *args, **kwargs) -> None:\n        super().__init__(*args, **kwargs)\n        self._apify_client: ApifyClient | None = None\n\n    def run_model(self) -> list[Data]:\n        \"\"\"Run the Actor and return node output.\"\"\"\n        input_ = json.loads(self.run_input)\n        fields = ApifyActorsComponent.parse_dataset_fields(self.dataset_fields) if self.dataset_fields else None\n        res = self.run_actor(self.actor_id, input_, fields=fields)\n        if self.flatten_dataset:\n            res = [ApifyActorsComponent.flatten(item) for item in res]\n        data = [Data(data=item) for item in res]\n\n        self.status = data\n        return data\n\n    def build_tool(self) -> Tool:\n        \"\"\"Build a tool for an agent that runs the Apify Actor.\"\"\"\n        actor_id = self.actor_id\n\n        build = self._get_actor_latest_build(actor_id)\n        readme = build.get(\"readme\", \"\")[:250] + \"...\"\n        if not (input_schema_str := build.get(\"inputSchema\")):\n            msg = \"Input schema not found\"\n            raise ValueError(msg)\n        input_schema = json.loads(input_schema_str)\n        properties, required = ApifyActorsComponent.get_actor_input_schema_from_build(input_schema)\n        properties = {\"run_input\": properties}\n\n        # works from input schema\n        info_ = [\n            (\n                \"JSON encoded as a string with input schema (STRICTLY FOLLOW JSON FORMAT AND SCHEMA):\\n\\n\"\n                f\"{json.dumps(properties, separators=(',', ':'))}\"\n            )\n        ]\n        if required:\n            info_.append(\"\\n\\nRequired fields:\\n\" + \"\\n\".join(required))\n\n        info = \"\".join(info_)\n\n        input_model_cls = ApifyActorsComponent.create_input_model_class(info)\n        tool_cls = ApifyActorsComponent.create_tool_class(self, readme, input_model_cls, actor_id)\n\n        return cast(\"Tool\", tool_cls())\n\n    @staticmethod\n    def create_tool_class(\n        parent: \"ApifyActorsComponent\", readme: str, input_model: type[BaseModel], actor_id: str\n    ) -> type[BaseTool]:\n        \"\"\"Create a tool class that runs an Apify Actor.\"\"\"\n\n        class ApifyActorRun(BaseTool):\n            \"\"\"Tool that runs Apify Actors.\"\"\"\n\n            name: str = f\"apify_actor_{ApifyActorsComponent.actor_id_to_tool_name(actor_id)}\"\n            description: str = (\n                \"Run an Apify Actor with the given input. \"\n                \"Here is a part of the currently loaded Actor README:\\n\\n\"\n                f\"{readme}\\n\\n\"\n            )\n\n            args_schema: type[BaseModel] = input_model\n\n            @field_serializer(\"args_schema\")\n            def serialize_args_schema(self, args_schema):\n                return args_schema.schema()\n\n            def _run(self, run_input: str | dict) -> str:\n                \"\"\"Use the Apify Actor.\"\"\"\n                input_dict = json.loads(run_input) if isinstance(run_input, str) else run_input\n\n                # retrieve if nested, just in case\n                input_dict = input_dict.get(\"run_input\", input_dict)\n\n                res = parent.run_actor(actor_id, input_dict)\n                return \"\\n\\n\".join([ApifyActorsComponent.dict_to_json_str(item) for item in res])\n\n        return ApifyActorRun\n\n    @staticmethod\n    def create_input_model_class(description: str) -> type[BaseModel]:\n        \"\"\"Create a Pydantic model class for the Actor input.\"\"\"\n\n        class ActorInput(BaseModel):\n            \"\"\"Input for the Apify Actor tool.\"\"\"\n\n            run_input: str = Field(..., description=description)\n\n        return ActorInput\n\n    def _get_apify_client(self) -> ApifyClient:\n        \"\"\"Get the Apify client.\n\n        Is created if not exists or token changes.\n        \"\"\"\n        if not self.apify_token:\n            msg = \"API token is required.\"\n            raise ValueError(msg)\n        # when token changes, create a new client\n        if self._apify_client is None or self._apify_client.token != self.apify_token:\n            self._apify_client = ApifyClient(self.apify_token)\n            if httpx_client := self._apify_client.http_client.httpx_client:\n                httpx_client.headers[\"user-agent\"] += \"; Origin/langflow\"\n        return self._apify_client\n\n    def _get_actor_latest_build(self, actor_id: str) -> dict:\n        \"\"\"Get the latest build of an Actor from the default build tag.\"\"\"\n        client = self._get_apify_client()\n        actor = client.actor(actor_id=actor_id)\n        if not (actor_info := actor.get()):\n            msg = f\"Actor {actor_id} not found.\"\n            raise ValueError(msg)\n\n        default_build_tag = actor_info.get(\"defaultRunOptions\", {}).get(\"build\")\n        latest_build_id = actor_info.get(\"taggedBuilds\", {}).get(default_build_tag, {}).get(\"buildId\")\n\n        if (build := client.build(latest_build_id).get()) is None:\n            msg = f\"Build {latest_build_id} not found.\"\n            raise ValueError(msg)\n\n        return build\n\n    @staticmethod\n    def get_actor_input_schema_from_build(input_schema: dict) -> tuple[dict, list[str]]:\n        \"\"\"Get the input schema from the Actor build.\n\n        Trim the description to 250 characters.\n        \"\"\"\n        properties = input_schema.get(\"properties\", {})\n        required = input_schema.get(\"required\", [])\n\n        properties_out: dict = {}\n        for item, meta in properties.items():\n            properties_out[item] = {}\n            if desc := meta.get(\"description\"):\n                properties_out[item][\"description\"] = (\n                    desc[:MAX_DESCRIPTION_LEN] + \"...\" if len(desc) > MAX_DESCRIPTION_LEN else desc\n                )\n            for key_name in (\"type\", \"default\", \"prefill\", \"enum\"):\n                if value := meta.get(key_name):\n                    properties_out[item][key_name] = value\n\n        return properties_out, required\n\n    def _get_run_dataset_id(self, run_id: str) -> str:\n        \"\"\"Get the dataset id from the run id.\"\"\"\n        client = self._get_apify_client()\n        run = client.run(run_id=run_id)\n        if (dataset := run.dataset().get()) is None:\n            msg = \"Dataset not found\"\n            raise ValueError(msg)\n        if (did := dataset.get(\"id\")) is None:\n            msg = \"Dataset id not found\"\n            raise ValueError(msg)\n        return did\n\n    @staticmethod\n    def dict_to_json_str(d: dict) -> str:\n        \"\"\"Convert a dictionary to a JSON string.\"\"\"\n        return json.dumps(d, separators=(\",\", \":\"), default=lambda _: \"<n/a>\")\n\n    @staticmethod\n    def actor_id_to_tool_name(actor_id: str) -> str:\n        \"\"\"Turn actor_id into a valid tool name.\n\n        Tool name must only contain letters, numbers, underscores, dashes,\n            and cannot contain spaces.\n        \"\"\"\n        valid_chars = string.ascii_letters + string.digits + \"_-\"\n        return \"\".join(char if char in valid_chars else \"_\" for char in actor_id)\n\n    def run_actor(self, actor_id: str, run_input: dict, fields: list[str] | None = None) -> list[dict]:\n        \"\"\"Run an Apify Actor and return the output dataset.\n\n        Args:\n            actor_id: Actor name from Apify store to run.\n            run_input: JSON input for the Actor.\n            fields: List of fields to extract from the dataset. Other fields will be ignored.\n        \"\"\"\n        client = self._get_apify_client()\n        if (details := client.actor(actor_id=actor_id).call(run_input=run_input, wait_secs=1)) is None:\n            msg = \"Actor run details not found\"\n            raise ValueError(msg)\n        if (run_id := details.get(\"id\")) is None:\n            msg = \"Run id not found\"\n            raise ValueError(msg)\n\n        if (run_client := client.run(run_id)) is None:\n            msg = \"Run client not found\"\n            raise ValueError(msg)\n\n        # stream logs\n        with run_client.log().stream() as response:\n            if response:\n                for line in response.iter_lines():\n                    self.log(line)\n        run_client.wait_for_finish()\n\n        dataset_id = self._get_run_dataset_id(run_id)\n\n        loader = ApifyDatasetLoader(\n            dataset_id=dataset_id,\n            dataset_mapping_function=lambda item: item\n            if not fields\n            else {k.replace(\".\", \"_\"): ApifyActorsComponent.get_nested_value(item, k) for k in fields},\n        )\n        return loader.load()\n\n    @staticmethod\n    def get_nested_value(data: dict[str, Any], key: str) -> Any:\n        \"\"\"Get a nested value from a dictionary.\"\"\"\n        keys = key.split(\".\")\n        value = data\n        for k in keys:\n            if not isinstance(value, dict) or k not in value:\n                return None\n            value = value[k]\n        return value\n\n    @staticmethod\n    def parse_dataset_fields(dataset_fields: str) -> list[str]:\n        \"\"\"Convert a string of comma-separated fields into a list of fields.\"\"\"\n        dataset_fields = dataset_fields.replace(\"'\", \"\").replace('\"', \"\").replace(\"`\", \"\")\n        return [field.strip() for field in dataset_fields.split(\",\")]\n\n    @staticmethod\n    def flatten(d: dict) -> dict:\n        \"\"\"Flatten a nested dictionary.\"\"\"\n\n        def items():\n            for key, value in d.items():\n                if isinstance(value, dict):\n                    for subkey, subvalue in ApifyActorsComponent.flatten(value).items():\n                        yield key + \"_\" + subkey, subvalue\n                else:\n                    yield key, value\n\n        return dict(items())\n"
              },
              "dataset_fields": {
                "_input_type": "MultilineInput",
                "advanced": false,
                "display_name": "Output fields",
                "dynamic": false,
                "info": "Fields to extract from the dataset, split by commas. Other fields will be ignored. Dots in nested structures will be replaced by underscores. Sample input: 'text, metadata.title'. Sample output: {'text': 'page content here', 'metadata_title': 'page title here'}. For example, for the 'apify/website-content-crawler' Actor, you can extract the 'markdown' field, which is the content of the website in markdown format.",
                "input_types": [
                  "Message"
                ],
                "list": false,
                "list_add_label": "Add More",
                "load_from_db": false,
                "multiline": true,
                "name": "dataset_fields",
                "placeholder": "",
                "required": false,
                "show": true,
                "title_case": false,
                "tool_mode": false,
                "trace_as_input": true,
                "trace_as_metadata": true,
                "type": "str",
                "value": ""
              },
              "flatten_dataset": {
                "_input_type": "BoolInput",
                "advanced": false,
                "display_name": "Flatten output",
                "dynamic": false,
                "info": "The output dataset will be converted from a nested format to a flat structure. Dots in nested structure will be replaced by underscores. This is useful for further processing of the Data object. For example, {'a': {'b': 1}} will be flattened to {'a_b': 1}.",
                "list": false,
                "list_add_label": "Add More",
                "name": "flatten_dataset",
                "placeholder": "",
                "required": false,
                "show": true,
                "title_case": false,
                "tool_mode": false,
                "trace_as_metadata": true,
                "type": "bool",
                "value": false
              },
              "run_input": {
                "_input_type": "MultilineInput",
                "advanced": false,
                "display_name": "Run input",
                "dynamic": false,
                "info": "The JSON input for the Actor run. For example for the \"apify/website-content-crawler\" Actor: {\"startUrls\":[{\"url\":\"https://docs.apify.com/academy/web-scraping-for-beginners\"}],\"maxCrawlDepth\":0}",
                "input_types": [
                  "Message"
                ],
                "list": false,
                "list_add_label": "Add More",
                "load_from_db": false,
                "multiline": true,
                "name": "run_input",
                "placeholder": "",
                "required": true,
                "show": true,
                "title_case": false,
                "tool_mode": false,
                "trace_as_input": true,
                "trace_as_metadata": true,
                "type": "str",
                "value": "{}"
              }
            },
            "tool_mode": false
          },
          "selected_output": "tool",
          "showNode": true,
          "type": "ApifyActors"
        },
        "dragging": false,
        "id": "ApifyActors-Zrjnz",
        "measured": {
          "height": 526,
          "width": 320
        },
        "position": {
          "x": 667.740737396329,
          "y": 38.23718269967556
        },
        "selected": false,
        "type": "genericNode"
      },
      {
        "data": {
          "id": "note-do2Nq",
          "node": {
            "description": "### 💡 Add your Apify API key here ",
            "display_name": "",
            "documentation": "",
            "template": {
              "backgroundColor": "transparent"
            }
          },
          "type": "note"
        },
        "dragging": false,
        "id": "note-do2Nq",
        "measured": {
          "height": 324,
          "width": 324
        },
        "position": {
          "x": 283.28440720113247,
          "y": -12.197383176721686
        },
        "selected": false,
        "type": "noteNode"
      },
      {
        "data": {
          "id": "note-7z6Er",
          "node": {
            "description": "### 💡 Add your Apify API key here ",
            "display_name": "",
            "documentation": "",
            "template": {
              "backgroundColor": "transparent"
            }
          },
          "type": "note"
        },
        "dragging": false,
        "height": 324,
        "id": "note-7z6Er",
        "measured": {
          "height": 324,
          "width": 324
        },
        "position": {
          "x": 670.9327129574519,
          "y": -13.541445827465466
        },
        "resizing": false,
        "selected": false,
        "type": "noteNode",
        "width": 324
      },
      {
        "data": {
          "id": "note-NZDOa",
          "node": {
            "description": "# Social Media Agent\n\nExtract data with **Apify Actors** and analyze the data with an **Agent**.\n\n## Prerequisites\n\n* An [Apify API token](https://docs.apify.com/platform/integrations/api#api-token)\n* An [OpenAI API key](https://platform.openai.com/)\n\n## Quickstart\n\n1. Enter your **Apify** API token in the **Apify Token** fields of the **Apify Actors** components.  \n2. Enter your **OpenAI** API token in the **OpenAI API Key** field of the **Agent** component.\n3. Open the **Playground** and chat with the agent. For example, task it with retrieving a profile bio and the latest video by using this prompt:  \n   ```\n   Find the TikTok profile of the company OpenAI using Google search, then show me the profile bio and their latest video.\n   ```",
            "display_name": "",
            "documentation": "",
            "template": {
              "backgroundColor": "amber"
            }
          },
          "type": "note"
        },
        "dragging": false,
        "height": 657,
        "id": "note-NZDOa",
        "measured": {
          "height": 657,
          "width": 524
        },
        "position": {
          "x": -313.0627945618906,
          "y": 7.352701184369295
        },
        "resizing": false,
        "selected": false,
        "type": "noteNode",
        "width": 524
      },
      {
        "data": {
          "id": "ChatInput-RBrnT",
          "node": {
            "base_classes": [
              "Message"
            ],
            "beta": false,
            "conditional_paths": [],
            "custom_fields": {},
            "description": "Get chat inputs from the Playground.",
            "display_name": "Chat Input",
            "documentation": "",
            "edited": false,
            "field_order": [
              "input_value",
              "should_store_message",
              "sender",
              "sender_name",
              "session_id",
              "files",
              "background_color",
              "chat_icon",
              "text_color"
            ],
            "frozen": false,
            "icon": "MessagesSquare",
            "legacy": false,
            "lf_version": "1.4.2",
            "metadata": {
              "code_hash": "0014a5b41817",
              "dependencies": {
                "dependencies": [
                  {
                    "name": "lfx",
                    "version": null
                  }
                ],
                "total_dependencies": 1
              },
              "module": "lfx.components.input_output.chat.ChatInput"
            },
            "minimized": true,
            "output_types": [],
            "outputs": [
              {
                "allows_loop": false,
                "cache": true,
                "display_name": "Chat Message",
                "group_outputs": false,
                "method": "message_response",
                "name": "message",
                "selected": "Message",
                "tool_mode": true,
                "types": [
                  "Message"
                ],
                "value": "__UNDEFINED__"
              }
            ],
            "pinned": false,
            "template": {
              "_type": "Component",
              "code": {
                "advanced": true,
                "dynamic": true,
                "fileTypes": [],
                "file_path": "",
                "info": "",
                "list": false,
                "load_from_db": false,
                "multiline": true,
                "name": "code",
                "password": false,
                "placeholder": "",
                "required": true,
                "show": true,
                "title_case": false,
                "type": "code",
                "value": "from lfx.base.data.utils import IMG_FILE_TYPES, TEXT_FILE_TYPES\nfrom lfx.base.io.chat import ChatComponent\nfrom lfx.inputs.inputs import BoolInput\nfrom lfx.io import (\n    DropdownInput,\n    FileInput,\n    MessageTextInput,\n    MultilineInput,\n    Output,\n)\nfrom lfx.schema.message import Message\nfrom lfx.utils.constants import (\n    MESSAGE_SENDER_AI,\n    MESSAGE_SENDER_NAME_USER,\n    MESSAGE_SENDER_USER,\n)\n\n\nclass ChatInput(ChatComponent):\n    display_name = \"Chat Input\"\n    description = \"Get chat inputs from the Playground.\"\n    documentation: str = \"https://docs.langflow.org/components-io#chat-input\"\n    icon = \"MessagesSquare\"\n    name = \"ChatInput\"\n    minimized = True\n\n    inputs = [\n        MultilineInput(\n            name=\"input_value\",\n            display_name=\"Input Text\",\n            value=\"\",\n            info=\"Message to be passed as input.\",\n            input_types=[],\n        ),\n        BoolInput(\n            name=\"should_store_message\",\n            display_name=\"Store Messages\",\n            info=\"Store the message in the history.\",\n            value=True,\n            advanced=True,\n        ),\n        DropdownInput(\n            name=\"sender\",\n            display_name=\"Sender Type\",\n            options=[MESSAGE_SENDER_AI, MESSAGE_SENDER_USER],\n            value=MESSAGE_SENDER_USER,\n            info=\"Type of sender.\",\n            advanced=True,\n        ),\n        MessageTextInput(\n            name=\"sender_name\",\n            display_name=\"Sender Name\",\n            info=\"Name of the sender.\",\n            value=MESSAGE_SENDER_NAME_USER,\n            advanced=True,\n        ),\n        MessageTextInput(\n            name=\"session_id\",\n            display_name=\"Session ID\",\n            info=\"The session ID of the chat. If empty, the current session ID parameter will be used.\",\n            advanced=True,\n        ),\n        MessageTextInput(\n            name=\"context_id\",\n            display_name=\"Context ID\",\n            info=\"The context ID of the chat. Adds an extra layer to the local memory.\",\n            value=\"\",\n            advanced=True,\n        ),\n        FileInput(\n            name=\"files\",\n            display_name=\"Files\",\n            file_types=TEXT_FILE_TYPES + IMG_FILE_TYPES,\n            info=\"Files to be sent with the message.\",\n            advanced=True,\n            is_list=True,\n            temp_file=True,\n        ),\n    ]\n    outputs = [\n        Output(display_name=\"Chat Message\", name=\"message\", method=\"message_response\"),\n    ]\n\n    async def message_response(self) -> Message:\n        # Ensure files is a list and filter out empty/None values\n        files = self.files if self.files else []\n        if files and not isinstance(files, list):\n            files = [files]\n        # Filter out None/empty values\n        files = [f for f in files if f is not None and f != \"\"]\n\n        message = await Message.create(\n            text=self.input_value,\n            sender=self.sender,\n            sender_name=self.sender_name,\n            session_id=self.session_id,\n            context_id=self.context_id,\n            files=files,\n        )\n        if self.session_id and isinstance(message, Message) and self.should_store_message:\n            stored_message = await self.send_message(\n                message,\n            )\n            self.message.value = stored_message\n            message = stored_message\n\n        self.status = message\n        return message\n"
              },
              "context_id": {
                "_input_type": "MessageTextInput",
                "advanced": true,
                "display_name": "Context ID",
                "dynamic": false,
                "info": "The context ID of the chat. Adds an extra layer to the local memory.",
                "input_types": [
                  "Message"
                ],
                "list": false,
                "list_add_label": "Add More",
                "load_from_db": false,
                "name": "context_id",
                "placeholder": "",
                "required": false,
                "show": true,
                "title_case": false,
                "tool_mode": false,
                "trace_as_input": true,
                "trace_as_metadata": true,
                "type": "str",
                "value": ""
              },
              "files": {
                "_input_type": "FileInput",
                "advanced": true,
                "display_name": "Files",
                "dynamic": false,
                "fileTypes": [
                  "csv",
                  "json",
                  "pdf",
                  "txt",
                  "md",
                  "mdx",
                  "yaml",
                  "yml",
                  "xml",
                  "html",
                  "htm",
                  "docx",
                  "py",
                  "sh",
                  "sql",
                  "js",
                  "ts",
                  "tsx",
                  "jpg",
                  "jpeg",
                  "png",
                  "bmp",
                  "image"
                ],
                "file_path": "",
                "info": "Files to be sent with the message.",
                "list": true,
                "list_add_label": "Add More",
                "name": "files",
                "placeholder": "",
                "required": false,
                "show": true,
                "temp_file": true,
                "title_case": false,
                "trace_as_metadata": true,
                "type": "file",
                "value": ""
              },
              "input_value": {
                "_input_type": "MultilineInput",
                "advanced": false,
                "display_name": "Input Text",
                "dynamic": false,
                "info": "Message to be passed as input.",
                "input_types": [],
                "list": false,
                "list_add_label": "Add More",
                "load_from_db": false,
                "multiline": true,
                "name": "input_value",
                "placeholder": "",
                "required": false,
                "show": true,
                "title_case": false,
                "tool_mode": false,
                "trace_as_input": true,
                "trace_as_metadata": true,
                "type": "str",
                "value": ""
              },
              "sender": {
                "_input_type": "DropdownInput",
                "advanced": true,
                "combobox": false,
                "dialog_inputs": {},
                "display_name": "Sender Type",
                "dynamic": false,
                "info": "Type of sender.",
                "name": "sender",
                "options": [
                  "Machine",
                  "User"
                ],
                "options_metadata": [],
                "placeholder": "",
                "required": false,
                "show": true,
                "title_case": false,
                "tool_mode": false,
                "trace_as_metadata": true,
                "type": "str",
                "value": "User"
              },
              "sender_name": {
                "_input_type": "MessageTextInput",
                "advanced": true,
                "display_name": "Sender Name",
                "dynamic": false,
                "info": "Name of the sender.",
                "input_types": [
                  "Message"
                ],
                "list": false,
                "list_add_label": "Add More",
                "load_from_db": false,
                "name": "sender_name",
                "placeholder": "",
                "required": false,
                "show": true,
                "title_case": false,
                "tool_mode": false,
                "trace_as_input": true,
                "trace_as_metadata": true,
                "type": "str",
                "value": "User"
              },
              "session_id": {
                "_input_type": "MessageTextInput",
                "advanced": true,
                "display_name": "Session ID",
                "dynamic": false,
                "info": "The session ID of the chat. If empty, the current session ID parameter will be used.",
                "input_types": [
                  "Message"
                ],
                "list": false,
                "list_add_label": "Add More",
                "load_from_db": false,
                "name": "session_id",
                "placeholder": "",
                "required": false,
                "show": true,
                "title_case": false,
                "tool_mode": false,
                "trace_as_input": true,
                "trace_as_metadata": true,
                "type": "str",
                "value": ""
              },
              "should_store_message": {
                "_input_type": "BoolInput",
                "advanced": true,
                "display_name": "Store Messages",
                "dynamic": false,
                "info": "Store the message in the history.",
                "list": false,
                "list_add_label": "Add More",
                "name": "should_store_message",
                "placeholder": "",
                "required": false,
                "show": true,
                "title_case": false,
                "tool_mode": false,
                "trace_as_metadata": true,
                "type": "bool",
                "value": true
              }
            },
            "tool_mode": false
          },
          "selected_output": "message",
          "showNode": false,
          "type": "ChatInput"
        },
        "dragging": false,
        "id": "ChatInput-RBrnT",
        "measured": {
          "height": 48,
          "width": 192
        },
        "position": {
          "x": 656.0956221831866,
          "y": 792.3772894800933
        },
        "selected": false,
        "type": "genericNode"
      },
      {
        "data": {
          "id": "ChatOutput-Lgpwq",
          "node": {
            "base_classes": [
              "Message"
            ],
            "beta": false,
            "conditional_paths": [],
            "custom_fields": {},
            "description": "Display a chat message in the Playground.",
            "display_name": "Chat Output",
            "documentation": "",
            "edited": false,
            "field_order": [
              "input_value",
              "should_store_message",
              "sender",
              "sender_name",
              "session_id",
              "data_template",
              "background_color",
              "chat_icon",
              "text_color",
              "clean_data"
            ],
            "frozen": false,
            "icon": "MessagesSquare",
            "legacy": false,
            "lf_version": "1.4.2",
            "metadata": {
              "code_hash": "4848ad3e35d5",
              "dependencies": {
                "dependencies": [
                  {
                    "name": "orjson",
                    "version": "3.10.15"
                  },
                  {
                    "name": "fastapi",
                    "version": "0.120.0"
                  },
                  {
                    "name": "lfx",
                    "version": null
                  }
                ],
                "total_dependencies": 3
              },
              "module": "lfx.components.input_output.chat_output.ChatOutput"
            },
            "minimized": true,
            "output_types": [],
            "outputs": [
              {
                "allows_loop": false,
                "cache": true,
                "display_name": "Output Message",
                "group_outputs": false,
                "method": "message_response",
                "name": "message",
                "selected": "Message",
                "tool_mode": true,
                "types": [
                  "Message"
                ],
                "value": "__UNDEFINED__"
              }
            ],
            "pinned": false,
            "template": {
              "_type": "Component",
              "clean_data": {
                "_input_type": "BoolInput",
                "advanced": true,
                "display_name": "Basic Clean Data",
                "dynamic": false,
                "info": "Whether to clean data before converting to string.",
                "list": false,
                "list_add_label": "Add More",
                "name": "clean_data",
                "placeholder": "",
                "required": false,
                "show": true,
                "title_case": false,
                "tool_mode": false,
                "trace_as_metadata": true,
                "type": "bool",
                "value": true
              },
              "code": {
                "advanced": true,
                "dynamic": true,
                "fileTypes": [],
                "file_path": "",
                "info": "",
                "list": false,
                "load_from_db": false,
                "multiline": true,
                "name": "code",
                "password": false,
                "placeholder": "",
                "required": true,
                "show": true,
                "title_case": false,
                "type": "code",
                "value": "from collections.abc import Generator\nfrom typing import Any\n\nimport orjson\nfrom fastapi.encoders import jsonable_encoder\n\nfrom lfx.base.io.chat import ChatComponent\nfrom lfx.helpers.data import safe_convert\nfrom lfx.inputs.inputs import BoolInput, DropdownInput, HandleInput, MessageTextInput\nfrom lfx.schema.data import Data\nfrom lfx.schema.dataframe import DataFrame\nfrom lfx.schema.message import Message\nfrom lfx.schema.properties import Source\nfrom lfx.template.field.base import Output\nfrom lfx.utils.constants import (\n    MESSAGE_SENDER_AI,\n    MESSAGE_SENDER_NAME_AI,\n    MESSAGE_SENDER_USER,\n)\n\n\nclass ChatOutput(ChatComponent):\n    display_name = \"Chat Output\"\n    description = \"Display a chat message in the Playground.\"\n    documentation: str = \"https://docs.langflow.org/components-io#chat-output\"\n    icon = \"MessagesSquare\"\n    name = \"ChatOutput\"\n    minimized = True\n\n    inputs = [\n        HandleInput(\n            name=\"input_value\",\n            display_name=\"Inputs\",\n            info=\"Message to be passed as output.\",\n            input_types=[\"Data\", \"DataFrame\", \"Message\"],\n            required=True,\n        ),\n        BoolInput(\n            name=\"should_store_message\",\n            display_name=\"Store Messages\",\n            info=\"Store the message in the history.\",\n            value=True,\n            advanced=True,\n        ),\n        DropdownInput(\n            name=\"sender\",\n            display_name=\"Sender Type\",\n            options=[MESSAGE_SENDER_AI, MESSAGE_SENDER_USER],\n            value=MESSAGE_SENDER_AI,\n            advanced=True,\n            info=\"Type of sender.\",\n        ),\n        MessageTextInput(\n            name=\"sender_name\",\n            display_name=\"Sender Name\",\n            info=\"Name of the sender.\",\n            value=MESSAGE_SENDER_NAME_AI,\n            advanced=True,\n        ),\n        MessageTextInput(\n            name=\"session_id\",\n            display_name=\"Session ID\",\n            info=\"The session ID of the chat. If empty, the current session ID parameter will be used.\",\n            advanced=True,\n        ),\n        MessageTextInput(\n            name=\"context_id\",\n            display_name=\"Context ID\",\n            info=\"The context ID of the chat. Adds an extra layer to the local memory.\",\n            value=\"\",\n            advanced=True,\n        ),\n        MessageTextInput(\n            name=\"data_template\",\n            display_name=\"Data Template\",\n            value=\"{text}\",\n            advanced=True,\n            info=\"Template to convert Data to Text. If left empty, it will be dynamically set to the Data's text key.\",\n        ),\n        BoolInput(\n            name=\"clean_data\",\n            display_name=\"Basic Clean Data\",\n            value=True,\n            advanced=True,\n            info=\"Whether to clean data before converting to string.\",\n        ),\n    ]\n    outputs = [\n        Output(\n            display_name=\"Output Message\",\n            name=\"message\",\n            method=\"message_response\",\n        ),\n    ]\n\n    def _build_source(self, id_: str | None, display_name: str | None, source: str | None) -> Source:\n        source_dict = {}\n        if id_:\n            source_dict[\"id\"] = id_\n        if display_name:\n            source_dict[\"display_name\"] = display_name\n        if source:\n            # Handle case where source is a ChatOpenAI object\n            if hasattr(source, \"model_name\"):\n                source_dict[\"source\"] = source.model_name\n            elif hasattr(source, \"model\"):\n                source_dict[\"source\"] = str(source.model)\n            else:\n                source_dict[\"source\"] = str(source)\n        return Source(**source_dict)\n\n    async def message_response(self) -> Message:\n        # First convert the input to string if needed\n        text = self.convert_to_string()\n\n        # Get source properties\n        source, _, display_name, source_id = self.get_properties_from_source_component()\n\n        # Create or use existing Message object\n        if isinstance(self.input_value, Message):\n            message = self.input_value\n            # Update message properties\n            message.text = text\n        else:\n            message = Message(text=text)\n\n        # Set message properties\n        message.sender = self.sender\n        message.sender_name = self.sender_name\n        message.session_id = self.session_id\n        message.context_id = self.context_id\n        message.flow_id = self.graph.flow_id if hasattr(self, \"graph\") else None\n        message.properties.source = self._build_source(source_id, display_name, source)\n\n        # Store message if needed\n        if self.session_id and self.should_store_message:\n            stored_message = await self.send_message(message)\n            self.message.value = stored_message\n            message = stored_message\n\n        self.status = message\n        return message\n\n    def _serialize_data(self, data: Data) -> str:\n        \"\"\"Serialize Data object to JSON string.\"\"\"\n        # Convert data.data to JSON-serializable format\n        serializable_data = jsonable_encoder(data.data)\n        # Serialize with orjson, enabling pretty printing with indentation\n        json_bytes = orjson.dumps(serializable_data, option=orjson.OPT_INDENT_2)\n        # Convert bytes to string and wrap in Markdown code blocks\n        return \"```json\\n\" + json_bytes.decode(\"utf-8\") + \"\\n```\"\n\n    def _validate_input(self) -> None:\n        \"\"\"Validate the input data and raise ValueError if invalid.\"\"\"\n        if self.input_value is None:\n            msg = \"Input data cannot be None\"\n            raise ValueError(msg)\n        if isinstance(self.input_value, list) and not all(\n            isinstance(item, Message | Data | DataFrame | str) for item in self.input_value\n        ):\n            invalid_types = [\n                type(item).__name__\n                for item in self.input_value\n                if not isinstance(item, Message | Data | DataFrame | str)\n            ]\n            msg = f\"Expected Data or DataFrame or Message or str, got {invalid_types}\"\n            raise TypeError(msg)\n        if not isinstance(\n            self.input_value,\n            Message | Data | DataFrame | str | list | Generator | type(None),\n        ):\n            type_name = type(self.input_value).__name__\n            msg = f\"Expected Data or DataFrame or Message or str, Generator or None, got {type_name}\"\n            raise TypeError(msg)\n\n    def convert_to_string(self) -> str | Generator[Any, None, None]:\n        \"\"\"Convert input data to string with proper error handling.\"\"\"\n        self._validate_input()\n        if isinstance(self.input_value, list):\n            clean_data: bool = getattr(self, \"clean_data\", False)\n            return \"\\n\".join([safe_convert(item, clean_data=clean_data) for item in self.input_value])\n        if isinstance(self.input_value, Generator):\n            return self.input_value\n        return safe_convert(self.input_value)\n"
              },
              "context_id": {
                "_input_type": "MessageTextInput",
                "advanced": true,
                "display_name": "Context ID",
                "dynamic": false,
                "info": "The context ID of the chat. Adds an extra layer to the local memory.",
                "input_types": [
                  "Message"
                ],
                "list": false,
                "list_add_label": "Add More",
                "load_from_db": false,
                "name": "context_id",
                "placeholder": "",
                "required": false,
                "show": true,
                "title_case": false,
                "tool_mode": false,
                "trace_as_input": true,
                "trace_as_metadata": true,
                "type": "str",
                "value": ""
              },
              "data_template": {
                "_input_type": "MessageTextInput",
                "advanced": true,
                "display_name": "Data Template",
                "dynamic": false,
                "info": "Template to convert Data to Text. If left empty, it will be dynamically set to the Data's text key.",
                "input_types": [
                  "Message"
                ],
                "list": false,
                "list_add_label": "Add More",
                "load_from_db": false,
                "name": "data_template",
                "placeholder": "",
                "required": false,
                "show": true,
                "title_case": false,
                "tool_mode": false,
                "trace_as_input": true,
                "trace_as_metadata": true,
                "type": "str",
                "value": "{text}"
              },
              "input_value": {
                "_input_type": "HandleInput",
                "advanced": false,
                "display_name": "Inputs",
                "dynamic": false,
                "info": "Message to be passed as output.",
                "input_types": [
                  "Data",
                  "DataFrame",
                  "Message"
                ],
                "list": false,
                "list_add_label": "Add More",
                "name": "input_value",
                "placeholder": "",
                "required": true,
                "show": true,
                "title_case": false,
                "trace_as_metadata": true,
                "type": "other",
                "value": ""
              },
              "sender": {
                "_input_type": "DropdownInput",
                "advanced": true,
                "combobox": false,
                "dialog_inputs": {},
                "display_name": "Sender Type",
                "dynamic": false,
                "info": "Type of sender.",
                "name": "sender",
                "options": [
                  "Machine",
                  "User"
                ],
                "options_metadata": [],
                "placeholder": "",
                "required": false,
                "show": true,
                "title_case": false,
                "tool_mode": false,
                "trace_as_metadata": true,
                "type": "str",
                "value": "Machine"
              },
              "sender_name": {
                "_input_type": "MessageTextInput",
                "advanced": true,
                "display_name": "Sender Name",
                "dynamic": false,
                "info": "Name of the sender.",
                "input_types": [
                  "Message"
                ],
                "list": false,
                "list_add_label": "Add More",
                "load_from_db": false,
                "name": "sender_name",
                "placeholder": "",
                "required": false,
                "show": true,
                "title_case": false,
                "tool_mode": false,
                "trace_as_input": true,
                "trace_as_metadata": true,
                "type": "str",
                "value": "AI"
              },
              "session_id": {
                "_input_type": "MessageTextInput",
                "advanced": true,
                "display_name": "Session ID",
                "dynamic": false,
                "info": "The session ID of the chat. If empty, the current session ID parameter will be used.",
                "input_types": [
                  "Message"
                ],
                "list": false,
                "list_add_label": "Add More",
                "load_from_db": false,
                "name": "session_id",
                "placeholder": "",
                "required": false,
                "show": true,
                "title_case": false,
                "tool_mode": false,
                "trace_as_input": true,
                "trace_as_metadata": true,
                "type": "str",
                "value": ""
              },
              "should_store_message": {
                "_input_type": "BoolInput",
                "advanced": true,
                "display_name": "Store Messages",
                "dynamic": false,
                "info": "Store the message in the history.",
                "list": false,
                "list_add_label": "Add More",
                "name": "should_store_message",
                "placeholder": "",
                "required": false,
                "show": true,
                "title_case": false,
                "tool_mode": false,
                "trace_as_metadata": true,
                "type": "bool",
                "value": true
              }
            },
            "tool_mode": false
          },
          "showNode": false,
          "type": "ChatOutput"
        },
        "dragging": false,
        "id": "ChatOutput-Lgpwq",
        "measured": {
          "height": 48,
          "width": 192
        },
        "position": {
          "x": 1413.848308689952,
          "y": 856.7319843711496
        },
        "selected": false,
        "type": "genericNode"
      },
      {
        "data": {
          "id": "note-1Ws1d",
          "node": {
            "description": "### 💡 Add your OpenAI API key here ",
            "display_name": "",
            "documentation": "",
            "template": {
              "backgroundColor": "transparent"
            }
          },
          "type": "note"
        },
        "dragging": false,
        "id": "note-1Ws1d",
        "measured": {
          "height": 324,
          "width": 324
        },
        "position": {
          "x": 1035.6043472316023,
          "y": 238.36639317703757
        },
        "selected": false,
        "type": "noteNode"
      },
      {
        "data": {
          "id": "Agent-0vMrI",
          "node": {
            "base_classes": [
              "Message"
            ],
            "beta": false,
            "conditional_paths": [],
            "custom_fields": {},
            "description": "Define the agent's instructions, then enter a task to complete using tools.",
            "display_name": "Agent",
            "documentation": "",
            "edited": false,
            "field_order": [
              "agent_llm",
              "max_tokens",
              "model_kwargs",
              "json_mode",
              "model_name",
              "openai_api_base",
              "api_key",
              "temperature",
              "seed",
              "max_retries",
              "timeout",
              "system_prompt",
              "n_messages",
              "tools",
              "input_value",
              "handle_parsing_errors",
              "verbose",
              "max_iterations",
              "agent_description",
              "add_current_date_tool"
            ],
            "frozen": false,
            "icon": "bot",
            "legacy": false,
            "metadata": {
              "code_hash": "d64b11c24a1c",
              "dependencies": {
                "dependencies": [
                  {
                    "name": "langchain_core",
<<<<<<< HEAD
                    "version": "0.3.78"
=======
                    "version": "0.3.79"
>>>>>>> 1ab91758
                  },
                  {
                    "name": "pydantic",
                    "version": "2.10.6"
                  },
                  {
                    "name": "lfx",
                    "version": null
                  }
                ],
                "total_dependencies": 3
              },
              "module": "lfx.components.models_and_agents.agent.AgentComponent"
            },
            "minimized": false,
            "output_types": [],
            "outputs": [
              {
                "allows_loop": false,
                "cache": true,
                "display_name": "Response",
                "group_outputs": false,
                "method": "message_response",
                "name": "response",
                "selected": "Message",
                "tool_mode": true,
                "types": [
                  "Message"
                ],
                "value": "__UNDEFINED__"
              }
            ],
            "pinned": false,
            "template": {
              "_type": "Component",
              "add_current_date_tool": {
                "_input_type": "BoolInput",
                "advanced": true,
                "display_name": "Current Date",
                "dynamic": false,
                "info": "If true, will add a tool to the agent that returns the current date.",
                "list": false,
                "list_add_label": "Add More",
                "name": "add_current_date_tool",
                "placeholder": "",
                "required": false,
                "show": true,
                "title_case": false,
                "tool_mode": false,
                "trace_as_metadata": true,
                "type": "bool",
                "value": true
              },
              "agent_description": {
                "_input_type": "MultilineInput",
                "advanced": true,
                "copy_field": false,
                "display_name": "Agent Description [Deprecated]",
                "dynamic": false,
                "info": "The description of the agent. This is only used when in Tool Mode. Defaults to 'A helpful assistant with access to the following tools:' and tools are added dynamically. This feature is deprecated and will be removed in future versions.",
                "input_types": [
                  "Message"
                ],
                "list": false,
                "list_add_label": "Add More",
                "load_from_db": false,
                "multiline": true,
                "name": "agent_description",
                "placeholder": "",
                "required": false,
                "show": true,
                "title_case": false,
                "tool_mode": false,
                "trace_as_input": true,
                "trace_as_metadata": true,
                "type": "str",
                "value": "A helpful assistant with access to the following tools:"
              },
              "agent_llm": {
                "_input_type": "DropdownInput",
                "advanced": false,
                "combobox": false,
                "dialog_inputs": {},
                "display_name": "Model Provider",
                "dynamic": false,
                "external_options": {
                  "fields": {
                    "data": {
                      "node": {
                        "display_name": "Connect other models",
                        "icon": "CornerDownLeft",
                        "name": "connect_other_models"
                      }
                    }
                  }
                },
                "info": "The provider of the language model that the agent will use to generate responses.",
                "input_types": [],
                "name": "agent_llm",
                "options": [
                  "Anthropic",
                  "Google Generative AI",
                  "OpenAI",
                  "IBM watsonx.ai",
                  "Ollama"
                ],
                "options_metadata": [
                  {
                    "icon": "Anthropic"
                  },
                  {
                    "icon": "GoogleGenerativeAI"
                  },
                  {
                    "icon": "OpenAI"
                  }
                ],
                "placeholder": "",
                "real_time_refresh": true,
                "required": false,
                "show": true,
                "title_case": false,
                "toggle": false,
                "tool_mode": false,
                "trace_as_metadata": true,
                "type": "str",
                "value": "OpenAI"
              },
              "api_key": {
                "_input_type": "SecretStrInput",
                "advanced": false,
                "display_name": "OpenAI API Key",
                "dynamic": false,
                "info": "The OpenAI API Key to use for the OpenAI model.",
                "input_types": [],
                "load_from_db": true,
                "name": "api_key",
                "password": true,
                "placeholder": "",
                "real_time_refresh": true,
                "required": false,
                "show": true,
                "title_case": false,
                "type": "str",
                "value": "OPENAI_API_KEY"
              },
              "base_url": {
                "_input_type": "StrInput",
                "advanced": false,
                "display_name": "Base URL",
                "dynamic": false,
                "info": "The base URL of the API.",
                "list": false,
                "list_add_label": "Add More",
                "load_from_db": false,
                "name": "base_url",
                "placeholder": "",
                "required": true,
                "show": false,
                "title_case": false,
                "tool_mode": false,
                "trace_as_metadata": true,
                "type": "str",
                "value": ""
              },
              "code": {
                "advanced": true,
                "dynamic": true,
                "fileTypes": [],
                "file_path": "",
                "info": "",
                "list": false,
                "load_from_db": false,
                "multiline": true,
                "name": "code",
                "password": false,
                "placeholder": "",
                "required": true,
                "show": true,
                "title_case": false,
                "type": "code",
                "value": "import json\nimport re\n\nfrom langchain_core.tools import StructuredTool, Tool\nfrom pydantic import ValidationError\n\nfrom lfx.base.agents.agent import LCToolsAgentComponent\nfrom lfx.base.agents.events import ExceptionWithMessageError\nfrom lfx.base.models.model_input_constants import (\n    ALL_PROVIDER_FIELDS,\n    MODEL_DYNAMIC_UPDATE_FIELDS,\n    MODEL_PROVIDERS_DICT,\n    MODEL_PROVIDERS_LIST,\n    MODELS_METADATA,\n)\nfrom lfx.base.models.model_utils import get_model_name\nfrom lfx.components.helpers import CurrentDateComponent\nfrom lfx.components.langchain_utilities.tool_calling import ToolCallingAgentComponent\nfrom lfx.components.models_and_agents.memory import MemoryComponent\nfrom lfx.custom.custom_component.component import get_component_toolkit\nfrom lfx.custom.utils import update_component_build_config\nfrom lfx.helpers.base_model import build_model_from_schema\nfrom lfx.inputs.inputs import BoolInput, SecretStrInput, StrInput\nfrom lfx.io import DropdownInput, IntInput, MessageTextInput, MultilineInput, Output, TableInput\nfrom lfx.log.logger import logger\nfrom lfx.schema.data import Data\nfrom lfx.schema.dotdict import dotdict\nfrom lfx.schema.message import Message\nfrom lfx.schema.table import EditMode\n\n\ndef set_advanced_true(component_input):\n    component_input.advanced = True\n    return component_input\n\n\nclass AgentComponent(ToolCallingAgentComponent):\n    display_name: str = \"Agent\"\n    description: str = \"Define the agent's instructions, then enter a task to complete using tools.\"\n    documentation: str = \"https://docs.langflow.org/agents\"\n    icon = \"bot\"\n    beta = False\n    name = \"Agent\"\n\n    memory_inputs = [set_advanced_true(component_input) for component_input in MemoryComponent().inputs]\n\n    # Filter out json_mode from OpenAI inputs since we handle structured output differently\n    if \"OpenAI\" in MODEL_PROVIDERS_DICT:\n        openai_inputs_filtered = [\n            input_field\n            for input_field in MODEL_PROVIDERS_DICT[\"OpenAI\"][\"inputs\"]\n            if not (hasattr(input_field, \"name\") and input_field.name == \"json_mode\")\n        ]\n    else:\n        openai_inputs_filtered = []\n\n    inputs = [\n        DropdownInput(\n            name=\"agent_llm\",\n            display_name=\"Model Provider\",\n            info=\"The provider of the language model that the agent will use to generate responses.\",\n            options=[*MODEL_PROVIDERS_LIST],\n            value=\"OpenAI\",\n            real_time_refresh=True,\n            refresh_button=False,\n            input_types=[],\n            options_metadata=[MODELS_METADATA[key] for key in MODEL_PROVIDERS_LIST if key in MODELS_METADATA],\n            external_options={\n                \"fields\": {\n                    \"data\": {\n                        \"node\": {\n                            \"name\": \"connect_other_models\",\n                            \"display_name\": \"Connect other models\",\n                            \"icon\": \"CornerDownLeft\",\n                        }\n                    }\n                },\n            },\n        ),\n        SecretStrInput(\n            name=\"api_key\",\n            display_name=\"API Key\",\n            info=\"The API key to use for the model.\",\n            required=True,\n        ),\n        StrInput(\n            name=\"base_url\",\n            display_name=\"Base URL\",\n            info=\"The base URL of the API.\",\n            required=True,\n            show=False,\n        ),\n        StrInput(\n            name=\"project_id\",\n            display_name=\"Project ID\",\n            info=\"The project ID of the model.\",\n            required=True,\n            show=False,\n        ),\n        IntInput(\n            name=\"max_output_tokens\",\n            display_name=\"Max Output Tokens\",\n            info=\"The maximum number of tokens to generate.\",\n            show=False,\n        ),\n        *openai_inputs_filtered,\n        MultilineInput(\n            name=\"system_prompt\",\n            display_name=\"Agent Instructions\",\n            info=\"System Prompt: Initial instructions and context provided to guide the agent's behavior.\",\n            value=\"You are a helpful assistant that can use tools to answer questions and perform tasks.\",\n            advanced=False,\n        ),\n        MessageTextInput(\n            name=\"context_id\",\n            display_name=\"Context ID\",\n            info=\"The context ID of the chat. Adds an extra layer to the local memory.\",\n            value=\"\",\n            advanced=True,\n        ),\n        IntInput(\n            name=\"n_messages\",\n            display_name=\"Number of Chat History Messages\",\n            value=100,\n            info=\"Number of chat history messages to retrieve.\",\n            advanced=True,\n            show=True,\n        ),\n        MultilineInput(\n            name=\"format_instructions\",\n            display_name=\"Output Format Instructions\",\n            info=\"Generic Template for structured output formatting. Valid only with Structured response.\",\n            value=(\n                \"You are an AI that extracts structured JSON objects from unstructured text. \"\n                \"Use a predefined schema with expected types (str, int, float, bool, dict). \"\n                \"Extract ALL relevant instances that match the schema - if multiple patterns exist, capture them all. \"\n                \"Fill missing or ambiguous values with defaults: null for missing values. \"\n                \"Remove exact duplicates but keep variations that have different field values. \"\n                \"Always return valid JSON in the expected format, never throw errors. \"\n                \"If multiple objects can be extracted, return them all in the structured format.\"\n            ),\n            advanced=True,\n        ),\n        TableInput(\n            name=\"output_schema\",\n            display_name=\"Output Schema\",\n            info=(\n                \"Schema Validation: Define the structure and data types for structured output. \"\n                \"No validation if no output schema.\"\n            ),\n            advanced=True,\n            required=False,\n            value=[],\n            table_schema=[\n                {\n                    \"name\": \"name\",\n                    \"display_name\": \"Name\",\n                    \"type\": \"str\",\n                    \"description\": \"Specify the name of the output field.\",\n                    \"default\": \"field\",\n                    \"edit_mode\": EditMode.INLINE,\n                },\n                {\n                    \"name\": \"description\",\n                    \"display_name\": \"Description\",\n                    \"type\": \"str\",\n                    \"description\": \"Describe the purpose of the output field.\",\n                    \"default\": \"description of field\",\n                    \"edit_mode\": EditMode.POPOVER,\n                },\n                {\n                    \"name\": \"type\",\n                    \"display_name\": \"Type\",\n                    \"type\": \"str\",\n                    \"edit_mode\": EditMode.INLINE,\n                    \"description\": (\"Indicate the data type of the output field (e.g., str, int, float, bool, dict).\"),\n                    \"options\": [\"str\", \"int\", \"float\", \"bool\", \"dict\"],\n                    \"default\": \"str\",\n                },\n                {\n                    \"name\": \"multiple\",\n                    \"display_name\": \"As List\",\n                    \"type\": \"boolean\",\n                    \"description\": \"Set to True if this output field should be a list of the specified type.\",\n                    \"default\": \"False\",\n                    \"edit_mode\": EditMode.INLINE,\n                },\n            ],\n        ),\n        *LCToolsAgentComponent.get_base_inputs(),\n        # removed memory inputs from agent component\n        # *memory_inputs,\n        BoolInput(\n            name=\"add_current_date_tool\",\n            display_name=\"Current Date\",\n            advanced=True,\n            info=\"If true, will add a tool to the agent that returns the current date.\",\n            value=True,\n        ),\n    ]\n    outputs = [\n        Output(name=\"response\", display_name=\"Response\", method=\"message_response\"),\n    ]\n\n    async def get_agent_requirements(self):\n        \"\"\"Get the agent requirements for the agent.\"\"\"\n        llm_model, display_name = await self.get_llm()\n        if llm_model is None:\n            msg = \"No language model selected. Please choose a model to proceed.\"\n            raise ValueError(msg)\n        self.model_name = get_model_name(llm_model, display_name=display_name)\n\n        # Get memory data\n        self.chat_history = await self.get_memory_data()\n        await logger.adebug(f\"Retrieved {len(self.chat_history)} chat history messages\")\n        if isinstance(self.chat_history, Message):\n            self.chat_history = [self.chat_history]\n\n        # Add current date tool if enabled\n        if self.add_current_date_tool:\n            if not isinstance(self.tools, list):  # type: ignore[has-type]\n                self.tools = []\n            current_date_tool = (await CurrentDateComponent(**self.get_base_args()).to_toolkit()).pop(0)\n\n            if not isinstance(current_date_tool, StructuredTool):\n                msg = \"CurrentDateComponent must be converted to a StructuredTool\"\n                raise TypeError(msg)\n            self.tools.append(current_date_tool)\n\n        # Set shared callbacks for tracing the tools used by the agent\n        self.set_tools_callbacks(self.tools, self._get_shared_callbacks())\n\n        return llm_model, self.chat_history, self.tools\n\n    async def message_response(self) -> Message:\n        try:\n            llm_model, self.chat_history, self.tools = await self.get_agent_requirements()\n            # Set up and run agent\n            self.set(\n                llm=llm_model,\n                tools=self.tools or [],\n                chat_history=self.chat_history,\n                input_value=self.input_value,\n                system_prompt=self.system_prompt,\n            )\n            agent = self.create_agent_runnable()\n            result = await self.run_agent(agent)\n\n            # Store result for potential JSON output\n            self._agent_result = result\n\n        except (ValueError, TypeError, KeyError) as e:\n            await logger.aerror(f\"{type(e).__name__}: {e!s}\")\n            raise\n        except ExceptionWithMessageError as e:\n            await logger.aerror(f\"ExceptionWithMessageError occurred: {e}\")\n            raise\n        # Avoid catching blind Exception; let truly unexpected exceptions propagate\n        except Exception as e:\n            await logger.aerror(f\"Unexpected error: {e!s}\")\n            raise\n        else:\n            return result\n\n    def _preprocess_schema(self, schema):\n        \"\"\"Preprocess schema to ensure correct data types for build_model_from_schema.\"\"\"\n        processed_schema = []\n        for field in schema:\n            processed_field = {\n                \"name\": str(field.get(\"name\", \"field\")),\n                \"type\": str(field.get(\"type\", \"str\")),\n                \"description\": str(field.get(\"description\", \"\")),\n                \"multiple\": field.get(\"multiple\", False),\n            }\n            # Ensure multiple is handled correctly\n            if isinstance(processed_field[\"multiple\"], str):\n                processed_field[\"multiple\"] = processed_field[\"multiple\"].lower() in [\n                    \"true\",\n                    \"1\",\n                    \"t\",\n                    \"y\",\n                    \"yes\",\n                ]\n            processed_schema.append(processed_field)\n        return processed_schema\n\n    async def build_structured_output_base(self, content: str):\n        \"\"\"Build structured output with optional BaseModel validation.\"\"\"\n        json_pattern = r\"\\{.*\\}\"\n        schema_error_msg = \"Try setting an output schema\"\n\n        # Try to parse content as JSON first\n        json_data = None\n        try:\n            json_data = json.loads(content)\n        except json.JSONDecodeError:\n            json_match = re.search(json_pattern, content, re.DOTALL)\n            if json_match:\n                try:\n                    json_data = json.loads(json_match.group())\n                except json.JSONDecodeError:\n                    return {\"content\": content, \"error\": schema_error_msg}\n            else:\n                return {\"content\": content, \"error\": schema_error_msg}\n\n        # If no output schema provided, return parsed JSON without validation\n        if not hasattr(self, \"output_schema\") or not self.output_schema or len(self.output_schema) == 0:\n            return json_data\n\n        # Use BaseModel validation with schema\n        try:\n            processed_schema = self._preprocess_schema(self.output_schema)\n            output_model = build_model_from_schema(processed_schema)\n\n            # Validate against the schema\n            if isinstance(json_data, list):\n                # Multiple objects\n                validated_objects = []\n                for item in json_data:\n                    try:\n                        validated_obj = output_model.model_validate(item)\n                        validated_objects.append(validated_obj.model_dump())\n                    except ValidationError as e:\n                        await logger.aerror(f\"Validation error for item: {e}\")\n                        # Include invalid items with error info\n                        validated_objects.append({\"data\": item, \"validation_error\": str(e)})\n                return validated_objects\n\n            # Single object\n            try:\n                validated_obj = output_model.model_validate(json_data)\n                return [validated_obj.model_dump()]  # Return as list for consistency\n            except ValidationError as e:\n                await logger.aerror(f\"Validation error: {e}\")\n                return [{\"data\": json_data, \"validation_error\": str(e)}]\n\n        except (TypeError, ValueError) as e:\n            await logger.aerror(f\"Error building structured output: {e}\")\n            # Fallback to parsed JSON without validation\n            return json_data\n\n    async def json_response(self) -> Data:\n        \"\"\"Convert agent response to structured JSON Data output with schema validation.\"\"\"\n        # Always use structured chat agent for JSON response mode for better JSON formatting\n        try:\n            system_components = []\n\n            # 1. Agent Instructions (system_prompt)\n            agent_instructions = getattr(self, \"system_prompt\", \"\") or \"\"\n            if agent_instructions:\n                system_components.append(f\"{agent_instructions}\")\n\n            # 2. Format Instructions\n            format_instructions = getattr(self, \"format_instructions\", \"\") or \"\"\n            if format_instructions:\n                system_components.append(f\"Format instructions: {format_instructions}\")\n\n            # 3. Schema Information from BaseModel\n            if hasattr(self, \"output_schema\") and self.output_schema and len(self.output_schema) > 0:\n                try:\n                    processed_schema = self._preprocess_schema(self.output_schema)\n                    output_model = build_model_from_schema(processed_schema)\n                    schema_dict = output_model.model_json_schema()\n                    schema_info = (\n                        \"You are given some text that may include format instructions, \"\n                        \"explanations, or other content alongside a JSON schema.\\n\\n\"\n                        \"Your task:\\n\"\n                        \"- Extract only the JSON schema.\\n\"\n                        \"- Return it as valid JSON.\\n\"\n                        \"- Do not include format instructions, explanations, or extra text.\\n\\n\"\n                        \"Input:\\n\"\n                        f\"{json.dumps(schema_dict, indent=2)}\\n\\n\"\n                        \"Output (only JSON schema):\"\n                    )\n                    system_components.append(schema_info)\n                except (ValidationError, ValueError, TypeError, KeyError) as e:\n                    await logger.aerror(f\"Could not build schema for prompt: {e}\", exc_info=True)\n\n            # Combine all components\n            combined_instructions = \"\\n\\n\".join(system_components) if system_components else \"\"\n            llm_model, self.chat_history, self.tools = await self.get_agent_requirements()\n            self.set(\n                llm=llm_model,\n                tools=self.tools or [],\n                chat_history=self.chat_history,\n                input_value=self.input_value,\n                system_prompt=combined_instructions,\n            )\n\n            # Create and run structured chat agent\n            try:\n                structured_agent = self.create_agent_runnable()\n            except (NotImplementedError, ValueError, TypeError) as e:\n                await logger.aerror(f\"Error with structured chat agent: {e}\")\n                raise\n            try:\n                result = await self.run_agent(structured_agent)\n            except (\n                ExceptionWithMessageError,\n                ValueError,\n                TypeError,\n                RuntimeError,\n            ) as e:\n                await logger.aerror(f\"Error with structured agent result: {e}\")\n                raise\n            # Extract content from structured agent result\n            if hasattr(result, \"content\"):\n                content = result.content\n            elif hasattr(result, \"text\"):\n                content = result.text\n            else:\n                content = str(result)\n\n        except (\n            ExceptionWithMessageError,\n            ValueError,\n            TypeError,\n            NotImplementedError,\n            AttributeError,\n        ) as e:\n            await logger.aerror(f\"Error with structured chat agent: {e}\")\n            # Fallback to regular agent\n            content_str = \"No content returned from agent\"\n            return Data(data={\"content\": content_str, \"error\": str(e)})\n\n        # Process with structured output validation\n        try:\n            structured_output = await self.build_structured_output_base(content)\n\n            # Handle different output formats\n            if isinstance(structured_output, list) and structured_output:\n                if len(structured_output) == 1:\n                    return Data(data=structured_output[0])\n                return Data(data={\"results\": structured_output})\n            if isinstance(structured_output, dict):\n                return Data(data=structured_output)\n            return Data(data={\"content\": content})\n\n        except (ValueError, TypeError) as e:\n            await logger.aerror(f\"Error in structured output processing: {e}\")\n            return Data(data={\"content\": content, \"error\": str(e)})\n\n    async def get_memory_data(self):\n        # TODO: This is a temporary fix to avoid message duplication. We should develop a function for this.\n        messages = (\n            await MemoryComponent(**self.get_base_args())\n            .set(\n                session_id=self.graph.session_id,\n                context_id=self.context_id,\n                order=\"Ascending\",\n                n_messages=self.n_messages,\n            )\n            .retrieve_messages()\n        )\n        return [\n            message for message in messages if getattr(message, \"id\", None) != getattr(self.input_value, \"id\", None)\n        ]\n\n    async def get_llm(self):\n        if not isinstance(self.agent_llm, str):\n            return self.agent_llm, None\n\n        try:\n            provider_info = MODEL_PROVIDERS_DICT.get(self.agent_llm)\n            if not provider_info:\n                msg = f\"Invalid model provider: {self.agent_llm}\"\n                raise ValueError(msg)\n\n            component_class = provider_info.get(\"component_class\")\n            display_name = component_class.display_name\n            inputs = provider_info.get(\"inputs\")\n            prefix = provider_info.get(\"prefix\", \"\")\n\n            return self._build_llm_model(component_class, inputs, prefix), display_name\n\n        except (AttributeError, ValueError, TypeError, RuntimeError) as e:\n            await logger.aerror(f\"Error building {self.agent_llm} language model: {e!s}\")\n            msg = f\"Failed to initialize language model: {e!s}\"\n            raise ValueError(msg) from e\n\n    def _build_llm_model(self, component, inputs, prefix=\"\"):\n        model_kwargs = {}\n        for input_ in inputs:\n            if hasattr(self, f\"{prefix}{input_.name}\"):\n                model_kwargs[input_.name] = getattr(self, f\"{prefix}{input_.name}\")\n        return component.set(**model_kwargs).build_model()\n\n    def set_component_params(self, component):\n        provider_info = MODEL_PROVIDERS_DICT.get(self.agent_llm)\n        if provider_info:\n            inputs = provider_info.get(\"inputs\")\n            prefix = provider_info.get(\"prefix\")\n            # Filter out json_mode and only use attributes that exist on this component\n            model_kwargs = {}\n            for input_ in inputs:\n                if hasattr(self, f\"{prefix}{input_.name}\"):\n                    model_kwargs[input_.name] = getattr(self, f\"{prefix}{input_.name}\")\n\n            return component.set(**model_kwargs)\n        return component\n\n    def delete_fields(self, build_config: dotdict, fields: dict | list[str]) -> None:\n        \"\"\"Delete specified fields from build_config.\"\"\"\n        for field in fields:\n            if build_config is not None and field in build_config:\n                build_config.pop(field, None)\n\n    def update_input_types(self, build_config: dotdict) -> dotdict:\n        \"\"\"Update input types for all fields in build_config.\"\"\"\n        for key, value in build_config.items():\n            if isinstance(value, dict):\n                if value.get(\"input_types\") is None:\n                    build_config[key][\"input_types\"] = []\n            elif hasattr(value, \"input_types\") and value.input_types is None:\n                value.input_types = []\n        return build_config\n\n    async def update_build_config(\n        self, build_config: dotdict, field_value: str, field_name: str | None = None\n    ) -> dotdict:\n        # Iterate over all providers in the MODEL_PROVIDERS_DICT\n        # Existing logic for updating build_config\n        if field_name in (\"agent_llm\",):\n            build_config[\"agent_llm\"][\"value\"] = field_value\n            provider_info = MODEL_PROVIDERS_DICT.get(field_value)\n            if provider_info:\n                component_class = provider_info.get(\"component_class\")\n                if component_class and hasattr(component_class, \"update_build_config\"):\n                    # Call the component class's update_build_config method\n                    build_config = await update_component_build_config(\n                        component_class, build_config, field_value, \"model_name\"\n                    )\n\n            provider_configs: dict[str, tuple[dict, list[dict]]] = {\n                provider: (\n                    MODEL_PROVIDERS_DICT[provider][\"fields\"],\n                    [\n                        MODEL_PROVIDERS_DICT[other_provider][\"fields\"]\n                        for other_provider in MODEL_PROVIDERS_DICT\n                        if other_provider != provider\n                    ],\n                )\n                for provider in MODEL_PROVIDERS_DICT\n            }\n            if field_value in provider_configs:\n                fields_to_add, fields_to_delete = provider_configs[field_value]\n\n                # Delete fields from other providers\n                for fields in fields_to_delete:\n                    self.delete_fields(build_config, fields)\n\n                # Add provider-specific fields\n                if field_value == \"OpenAI\" and not any(field in build_config for field in fields_to_add):\n                    build_config.update(fields_to_add)\n                else:\n                    build_config.update(fields_to_add)\n                # Reset input types for agent_llm\n                build_config[\"agent_llm\"][\"input_types\"] = []\n                build_config[\"agent_llm\"][\"display_name\"] = \"Model Provider\"\n            elif field_value == \"connect_other_models\":\n                # Delete all provider fields\n                self.delete_fields(build_config, ALL_PROVIDER_FIELDS)\n                # # Update with custom component\n                custom_component = DropdownInput(\n                    name=\"agent_llm\",\n                    display_name=\"Language Model\",\n                    info=\"The provider of the language model that the agent will use to generate responses.\",\n                    options=[*MODEL_PROVIDERS_LIST],\n                    real_time_refresh=True,\n                    refresh_button=False,\n                    input_types=[\"LanguageModel\"],\n                    placeholder=\"Awaiting model input.\",\n                    options_metadata=[MODELS_METADATA[key] for key in MODEL_PROVIDERS_LIST if key in MODELS_METADATA],\n                    external_options={\n                        \"fields\": {\n                            \"data\": {\n                                \"node\": {\n                                    \"name\": \"connect_other_models\",\n                                    \"display_name\": \"Connect other models\",\n                                    \"icon\": \"CornerDownLeft\",\n                                },\n                            }\n                        },\n                    },\n                )\n                build_config.update({\"agent_llm\": custom_component.to_dict()})\n            # Update input types for all fields\n            build_config = self.update_input_types(build_config)\n\n            # Validate required keys\n            default_keys = [\n                \"code\",\n                \"_type\",\n                \"agent_llm\",\n                \"tools\",\n                \"input_value\",\n                \"add_current_date_tool\",\n                \"system_prompt\",\n                \"agent_description\",\n                \"max_iterations\",\n                \"handle_parsing_errors\",\n                \"verbose\",\n            ]\n            missing_keys = [key for key in default_keys if key not in build_config]\n            if missing_keys:\n                msg = f\"Missing required keys in build_config: {missing_keys}\"\n                raise ValueError(msg)\n        if (\n            isinstance(self.agent_llm, str)\n            and self.agent_llm in MODEL_PROVIDERS_DICT\n            and field_name in MODEL_DYNAMIC_UPDATE_FIELDS\n        ):\n            provider_info = MODEL_PROVIDERS_DICT.get(self.agent_llm)\n            if provider_info:\n                component_class = provider_info.get(\"component_class\")\n                component_class = self.set_component_params(component_class)\n                prefix = provider_info.get(\"prefix\")\n                if component_class and hasattr(component_class, \"update_build_config\"):\n                    # Call each component class's update_build_config method\n                    # remove the prefix from the field_name\n                    if isinstance(field_name, str) and isinstance(prefix, str):\n                        field_name = field_name.replace(prefix, \"\")\n                    build_config = await update_component_build_config(\n                        component_class, build_config, field_value, \"model_name\"\n                    )\n        return dotdict({k: v.to_dict() if hasattr(v, \"to_dict\") else v for k, v in build_config.items()})\n\n    async def _get_tools(self) -> list[Tool]:\n        component_toolkit = get_component_toolkit()\n        tools_names = self._build_tools_names()\n        agent_description = self.get_tool_description()\n        # TODO: Agent Description Depreciated Feature to be removed\n        description = f\"{agent_description}{tools_names}\"\n\n        tools = component_toolkit(component=self).get_tools(\n            tool_name=\"Call_Agent\",\n            tool_description=description,\n            # here we do not use the shared callbacks as we are exposing the agent as a tool\n            callbacks=self.get_langchain_callbacks(),\n        )\n        if hasattr(self, \"tools_metadata\"):\n            tools = component_toolkit(component=self, metadata=self.tools_metadata).update_tools_metadata(tools=tools)\n\n        return tools\n"
              },
              "context_id": {
                "_input_type": "MessageTextInput",
                "advanced": true,
                "display_name": "Context ID",
                "dynamic": false,
                "info": "The context ID of the chat. Adds an extra layer to the local memory.",
                "input_types": [
                  "Message"
                ],
                "list": false,
                "list_add_label": "Add More",
                "load_from_db": false,
                "name": "context_id",
                "placeholder": "",
                "required": false,
                "show": true,
                "title_case": false,
                "tool_mode": false,
                "trace_as_input": true,
                "trace_as_metadata": true,
                "type": "str",
                "value": ""
              },
              "format_instructions": {
                "_input_type": "MultilineInput",
                "advanced": true,
                "copy_field": false,
                "display_name": "Output Format Instructions",
                "dynamic": false,
                "info": "Generic Template for structured output formatting. Valid only with Structured response.",
                "input_types": [
                  "Message"
                ],
                "list": false,
                "list_add_label": "Add More",
                "load_from_db": false,
                "multiline": true,
                "name": "format_instructions",
                "placeholder": "",
                "required": false,
                "show": true,
                "title_case": false,
                "tool_mode": false,
                "trace_as_input": true,
                "trace_as_metadata": true,
                "type": "str",
                "value": "You are an AI that extracts structured JSON objects from unstructured text. Use a predefined schema with expected types (str, int, float, bool, dict). Extract ALL relevant instances that match the schema - if multiple patterns exist, capture them all. Fill missing or ambiguous values with defaults: null for missing values. Remove exact duplicates but keep variations that have different field values. Always return valid JSON in the expected format, never throw errors. If multiple objects can be extracted, return them all in the structured format."
              },
              "handle_parsing_errors": {
                "_input_type": "BoolInput",
                "advanced": true,
                "display_name": "Handle Parse Errors",
                "dynamic": false,
                "info": "Should the Agent fix errors when reading user input for better processing?",
                "list": false,
                "list_add_label": "Add More",
                "name": "handle_parsing_errors",
                "placeholder": "",
                "required": false,
                "show": true,
                "title_case": false,
                "tool_mode": false,
                "trace_as_metadata": true,
                "type": "bool",
                "value": true
              },
              "input_value": {
                "_input_type": "MessageTextInput",
                "advanced": false,
                "display_name": "Input",
                "dynamic": false,
                "info": "The input provided by the user for the agent to process.",
                "input_types": [
                  "Message"
                ],
                "list": false,
                "list_add_label": "Add More",
                "load_from_db": false,
                "name": "input_value",
                "placeholder": "",
                "required": false,
                "show": true,
                "title_case": false,
                "tool_mode": true,
                "trace_as_input": true,
                "trace_as_metadata": true,
                "type": "str",
                "value": ""
              },
              "max_iterations": {
                "_input_type": "IntInput",
                "advanced": true,
                "display_name": "Max Iterations",
                "dynamic": false,
                "info": "The maximum number of attempts the agent can make to complete its task before it stops.",
                "list": false,
                "list_add_label": "Add More",
                "name": "max_iterations",
                "placeholder": "",
                "required": false,
                "show": true,
                "title_case": false,
                "tool_mode": false,
                "trace_as_metadata": true,
                "type": "int",
                "value": 15
              },
              "max_output_tokens": {
                "_input_type": "IntInput",
                "advanced": false,
                "display_name": "Max Output Tokens",
                "dynamic": false,
                "info": "The maximum number of tokens to generate.",
                "list": false,
                "list_add_label": "Add More",
                "name": "max_output_tokens",
                "placeholder": "",
                "required": false,
                "show": false,
                "title_case": false,
                "tool_mode": false,
                "trace_as_metadata": true,
                "type": "int",
                "value": ""
              },
              "max_retries": {
                "_input_type": "IntInput",
                "advanced": true,
                "display_name": "Max Retries",
                "dynamic": false,
                "info": "The maximum number of retries to make when generating.",
                "list": false,
                "list_add_label": "Add More",
                "name": "max_retries",
                "placeholder": "",
                "required": false,
                "show": true,
                "title_case": false,
                "tool_mode": false,
                "trace_as_metadata": true,
                "type": "int",
                "value": 5
              },
              "max_tokens": {
                "_input_type": "IntInput",
                "advanced": true,
                "display_name": "Max Tokens",
                "dynamic": false,
                "info": "The maximum number of tokens to generate. Set to 0 for unlimited tokens.",
                "list": false,
                "list_add_label": "Add More",
                "name": "max_tokens",
                "placeholder": "",
                "range_spec": {
                  "max": 128000,
                  "min": 0,
                  "step": 0.1,
                  "step_type": "float"
                },
                "required": false,
                "show": true,
                "title_case": false,
                "tool_mode": false,
                "trace_as_metadata": true,
                "type": "int",
                "value": ""
              },
              "model_kwargs": {
                "_input_type": "DictInput",
                "advanced": true,
                "display_name": "Model Kwargs",
                "dynamic": false,
                "info": "Additional keyword arguments to pass to the model.",
                "list": false,
                "list_add_label": "Add More",
                "name": "model_kwargs",
                "placeholder": "",
                "required": false,
                "show": true,
                "title_case": false,
                "tool_mode": false,
                "trace_as_input": true,
                "type": "dict",
                "value": {}
              },
              "model_name": {
                "_input_type": "DropdownInput",
                "advanced": false,
                "combobox": true,
                "dialog_inputs": {},
                "display_name": "Model Name",
                "dynamic": false,
                "info": "To see the model names, first choose a provider. Then, enter your API key and click the refresh button next to the model name.",
                "load_from_db": false,
                "name": "model_name",
                "options": [
                  "gpt-4o-mini",
                  "gpt-4o",
                  "gpt-4.1",
                  "gpt-4.1-mini",
                  "gpt-4.1-nano",
                  "gpt-4-turbo",
                  "gpt-4-turbo-preview",
                  "gpt-4",
                  "gpt-3.5-turbo",
                  "gpt-5",
                  "gpt-5-mini",
                  "gpt-5-nano",
                  "gpt-5-chat-latest",
                  "o1",
                  "o3-mini",
                  "o3",
                  "o3-pro",
                  "o4-mini",
                  "o4-mini-high"
                ],
                "options_metadata": [],
                "placeholder": "",
                "real_time_refresh": false,
                "required": false,
                "show": true,
                "title_case": false,
                "toggle": false,
                "tool_mode": false,
                "trace_as_metadata": true,
                "type": "str",
                "value": "gpt-4.1"
              },
              "n_messages": {
                "_input_type": "IntInput",
                "advanced": true,
                "display_name": "Number of Chat History Messages",
                "dynamic": false,
                "info": "Number of chat history messages to retrieve.",
                "list": false,
                "list_add_label": "Add More",
                "name": "n_messages",
                "placeholder": "",
                "required": false,
                "show": true,
                "title_case": false,
                "tool_mode": false,
                "trace_as_metadata": true,
                "type": "int",
                "value": 100
              },
              "openai_api_base": {
                "_input_type": "StrInput",
                "advanced": true,
                "display_name": "OpenAI API Base",
                "dynamic": false,
                "info": "The base URL of the OpenAI API. Defaults to https://api.openai.com/v1. You can change this to use other APIs like JinaChat, LocalAI and Prem.",
                "list": false,
                "list_add_label": "Add More",
                "load_from_db": false,
                "name": "openai_api_base",
                "placeholder": "",
                "required": false,
                "show": true,
                "title_case": false,
                "tool_mode": false,
                "trace_as_metadata": true,
                "type": "str",
                "value": ""
              },
              "output_schema": {
                "_input_type": "TableInput",
                "advanced": true,
                "display_name": "Output Schema",
                "dynamic": false,
                "info": "Schema Validation: Define the structure and data types for structured output. No validation if no output schema.",
                "is_list": true,
                "list_add_label": "Add More",
                "name": "output_schema",
                "placeholder": "",
                "required": false,
                "show": true,
                "table_icon": "Table",
                "table_schema": [
                  {
                    "default": "field",
                    "description": "Specify the name of the output field.",
                    "display_name": "Name",
                    "edit_mode": "inline",
                    "name": "name",
                    "type": "str"
                  },
                  {
                    "default": "description of field",
                    "description": "Describe the purpose of the output field.",
                    "display_name": "Description",
                    "edit_mode": "popover",
                    "name": "description",
                    "type": "str"
                  },
                  {
                    "default": "str",
                    "description": "Indicate the data type of the output field (e.g., str, int, float, bool, dict).",
                    "display_name": "Type",
                    "edit_mode": "inline",
                    "name": "type",
                    "options": [
                      "str",
                      "int",
                      "float",
                      "bool",
                      "dict"
                    ],
                    "type": "str"
                  },
                  {
                    "default": "False",
                    "description": "Set to True if this output field should be a list of the specified type.",
                    "display_name": "As List",
                    "edit_mode": "inline",
                    "name": "multiple",
                    "type": "boolean"
                  }
                ],
                "title_case": false,
                "tool_mode": false,
                "trace_as_metadata": true,
                "trigger_icon": "Table",
                "trigger_text": "Open table",
                "type": "table",
                "value": []
              },
              "project_id": {
                "_input_type": "StrInput",
                "advanced": false,
                "display_name": "Project ID",
                "dynamic": false,
                "info": "The project ID of the model.",
                "list": false,
                "list_add_label": "Add More",
                "load_from_db": false,
                "name": "project_id",
                "placeholder": "",
                "required": true,
                "show": false,
                "title_case": false,
                "tool_mode": false,
                "trace_as_metadata": true,
                "type": "str",
                "value": ""
              },
              "seed": {
                "_input_type": "IntInput",
                "advanced": true,
                "display_name": "Seed",
                "dynamic": false,
                "info": "The seed controls the reproducibility of the job.",
                "list": false,
                "list_add_label": "Add More",
                "name": "seed",
                "placeholder": "",
                "required": false,
                "show": true,
                "title_case": false,
                "tool_mode": false,
                "trace_as_metadata": true,
                "type": "int",
                "value": 1
              },
              "system_prompt": {
                "_input_type": "MultilineInput",
                "advanced": false,
                "copy_field": false,
                "display_name": "Agent Instructions",
                "dynamic": false,
                "info": "System Prompt: Initial instructions and context provided to guide the agent's behavior.",
                "input_types": [
                  "Message"
                ],
                "list": false,
                "list_add_label": "Add More",
                "load_from_db": false,
                "multiline": true,
                "name": "system_prompt",
                "placeholder": "",
                "required": false,
                "show": true,
                "title_case": false,
                "tool_mode": false,
                "trace_as_input": true,
                "trace_as_metadata": true,
                "type": "str",
                "value": "You are a helpful assistant that can use tools to answer questions and perform tasks."
              },
              "temperature": {
                "_input_type": "SliderInput",
                "advanced": true,
                "display_name": "Temperature",
                "dynamic": false,
                "info": "",
                "max_label": "",
                "max_label_icon": "",
                "min_label": "",
                "min_label_icon": "",
                "name": "temperature",
                "placeholder": "",
                "range_spec": {
                  "max": 1,
                  "min": 0,
                  "step": 0.01,
                  "step_type": "float"
                },
                "required": false,
                "show": true,
                "slider_buttons": false,
                "slider_buttons_options": [],
                "slider_input": false,
                "title_case": false,
                "tool_mode": false,
                "type": "slider",
                "value": 0.1
              },
              "timeout": {
                "_input_type": "IntInput",
                "advanced": true,
                "display_name": "Timeout",
                "dynamic": false,
                "info": "The timeout for requests to OpenAI completion API.",
                "list": false,
                "list_add_label": "Add More",
                "name": "timeout",
                "placeholder": "",
                "required": false,
                "show": true,
                "title_case": false,
                "tool_mode": false,
                "trace_as_metadata": true,
                "type": "int",
                "value": 700
              },
              "tools": {
                "_input_type": "HandleInput",
                "advanced": false,
                "display_name": "Tools",
                "dynamic": false,
                "info": "These are the tools that the agent can use to help with tasks.",
                "input_types": [
                  "Tool"
                ],
                "list": true,
                "list_add_label": "Add More",
                "name": "tools",
                "placeholder": "",
                "required": false,
                "show": true,
                "title_case": false,
                "trace_as_metadata": true,
                "type": "other",
                "value": ""
              },
              "verbose": {
                "_input_type": "BoolInput",
                "advanced": true,
                "display_name": "Verbose",
                "dynamic": false,
                "info": "",
                "list": false,
                "list_add_label": "Add More",
                "name": "verbose",
                "placeholder": "",
                "required": false,
                "show": true,
                "title_case": false,
                "tool_mode": false,
                "trace_as_metadata": true,
                "type": "bool",
                "value": true
              }
            },
            "tool_mode": false
          },
          "selected_output": "response",
          "showNode": true,
          "type": "Agent"
        },
        "dragging": false,
        "id": "Agent-0vMrI",
        "measured": {
          "height": 594,
          "width": 320
        },
        "position": {
          "x": 1023.5315500182937,
          "y": 280.6548808097231
        },
        "selected": true,
        "type": "genericNode"
      }
    ],
    "viewport": {
      "x": 281.02651297047544,
      "y": 209.9438393445942,
      "zoom": 0.6868478679218015
    }
  },
  "description": "Utilize Apify Actors as agent tools to search and analyze social media profiles.",
  "endpoint_name": null,
  "id": "6c13c359-1078-452d-acdb-863aedd98e23",
  "is_component": false,
  "last_tested_version": "1.4.3",
  "name": "Social Media Agent",
  "tags": [
    "agent",
    "assistants"
  ]
}<|MERGE_RESOLUTION|>--- conflicted
+++ resolved
@@ -157,11 +157,7 @@
                   },
                   {
                     "name": "langchain_core",
-<<<<<<< HEAD
-                    "version": "0.3.78"
-=======
                     "version": "0.3.79"
->>>>>>> 1ab91758
                   },
                   {
                     "name": "pydantic",
@@ -392,11 +388,7 @@
                   },
                   {
                     "name": "langchain_core",
-<<<<<<< HEAD
-                    "version": "0.3.78"
-=======
                     "version": "0.3.79"
->>>>>>> 1ab91758
                   },
                   {
                     "name": "pydantic",
@@ -1301,11 +1293,7 @@
                 "dependencies": [
                   {
                     "name": "langchain_core",
-<<<<<<< HEAD
-                    "version": "0.3.78"
-=======
                     "version": "0.3.79"
->>>>>>> 1ab91758
                   },
                   {
                     "name": "pydantic",

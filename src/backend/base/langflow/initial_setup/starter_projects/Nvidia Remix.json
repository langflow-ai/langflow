--- conflicted
+++ resolved
@@ -738,28 +738,7 @@
             "legacy": false,
             "lf_version": "1.4.2",
             "metadata": {
-<<<<<<< HEAD
               "code_hash": "d61b1f3d692a",
-=======
-              "code_hash": "ccf23ef1345b",
-              "dependencies": {
-                "dependencies": [
-                  {
-                    "name": "langchain_core",
-                    "version": "0.3.76"
-                  },
-                  {
-                    "name": "pydantic",
-                    "version": "2.10.6"
-                  },
-                  {
-                    "name": "lfx",
-                    "version": null
-                  }
-                ],
-                "total_dependencies": 3
-              },
->>>>>>> c0ac23a1
               "module": "lfx.components.agents.agent.AgentComponent"
             },
             "minimized": false,

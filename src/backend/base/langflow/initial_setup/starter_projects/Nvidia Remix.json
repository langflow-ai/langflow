{
  "data": {
    "edges": [
      {
        "animated": false,
        "className": "",
        "data": {
          "sourceHandle": {
            "dataType": "ChatInput",
            "id": "ChatInput-8XmJU",
            "name": "message",
            "output_types": [
              "Message"
            ]
          },
          "targetHandle": {
            "fieldName": "input_value",
            "id": "Agent-9dON7",
            "inputTypes": [
              "Message"
            ],
            "type": "str"
          }
        },
        "id": "reactflow__edge-ChatInput-8XmJU{œdataTypeœ:œChatInputœ,œidœ:œChatInput-8XmJUœ,œnameœ:œmessageœ,œoutput_typesœ:[œMessageœ]}-Agent-9dON7{œfieldNameœ:œinput_valueœ,œidœ:œAgent-9dON7œ,œinputTypesœ:[œMessageœ],œtypeœ:œstrœ}",
        "selected": false,
        "source": "ChatInput-8XmJU",
        "sourceHandle": "{œdataTypeœ: œChatInputœ, œidœ: œChatInput-8XmJUœ, œnameœ: œmessageœ, œoutput_typesœ: [œMessageœ]}",
        "target": "Agent-9dON7",
        "targetHandle": "{œfieldNameœ: œinput_valueœ, œidœ: œAgent-9dON7œ, œinputTypesœ: [œMessageœ], œtypeœ: œstrœ}"
      },
      {
        "animated": false,
        "className": "",
        "data": {
          "sourceHandle": {
            "dataType": "Agent",
            "id": "Agent-9dON7",
            "name": "response",
            "output_types": [
              "Message"
            ]
          },
          "targetHandle": {
            "fieldName": "input_value",
            "id": "ChatOutput-o3obj",
            "inputTypes": [
              "Data",
              "DataFrame",
              "Message"
            ],
            "type": "other"
          }
        },
        "id": "reactflow__edge-Agent-9dON7{œdataTypeœ:œAgentœ,œidœ:œAgent-9dON7œ,œnameœ:œresponseœ,œoutput_typesœ:[œMessageœ]}-ChatOutput-o3obj{œfieldNameœ:œinput_valueœ,œidœ:œChatOutput-o3objœ,œinputTypesœ:[œDataœ,œDataFrameœ,œMessageœ],œtypeœ:œotherœ}",
        "selected": false,
        "source": "Agent-9dON7",
        "sourceHandle": "{œdataTypeœ: œAgentœ, œidœ: œAgent-9dON7œ, œnameœ: œresponseœ, œoutput_typesœ: [œMessageœ]}",
        "target": "ChatOutput-o3obj",
        "targetHandle": "{œfieldNameœ: œinput_valueœ, œidœ: œChatOutput-o3objœ, œinputTypesœ: [œDataœ, œDataFrameœ, œMessageœ], œtypeœ: œotherœ}"
      },
      {
        "animated": false,
        "className": "",
        "data": {
          "sourceHandle": {
            "dataType": "Prompt",
            "id": "Prompt-PrjbV",
            "name": "prompt",
            "output_types": [
              "Message"
            ]
          },
          "targetHandle": {
            "fieldName": "system_prompt",
            "id": "Agent-9dON7",
            "inputTypes": [
              "Message"
            ],
            "type": "str"
          }
        },
        "id": "reactflow__edge-Prompt-PrjbV{œdataTypeœ:œPromptœ,œidœ:œPrompt-PrjbVœ,œnameœ:œpromptœ,œoutput_typesœ:[œMessageœ]}-Agent-9dON7{œfieldNameœ:œsystem_promptœ,œidœ:œAgent-9dON7œ,œinputTypesœ:[œMessageœ],œtypeœ:œstrœ}",
        "selected": false,
        "source": "Prompt-PrjbV",
        "sourceHandle": "{œdataTypeœ: œPromptœ, œidœ: œPrompt-PrjbVœ, œnameœ: œpromptœ, œoutput_typesœ: [œMessageœ]}",
        "target": "Agent-9dON7",
        "targetHandle": "{œfieldNameœ: œsystem_promptœ, œidœ: œAgent-9dON7œ, œinputTypesœ: [œMessageœ], œtypeœ: œstrœ}"
      },
      {
        "animated": false,
        "className": "",
        "data": {
          "sourceHandle": {
            "dataType": "RemixDocumentation",
            "id": "RemixDocumentation-DEIws",
            "name": "dataframe_output",
            "output_types": [
              "DataFrame"
            ]
          },
          "targetHandle": {
            "fieldName": "ingest_data",
            "id": "FAISS-Uz8O4",
            "inputTypes": [
              "Data",
              "DataFrame"
            ],
            "type": "other"
          }
        },
        "id": "reactflow__edge-RemixDocumentation-DEIws{œdataTypeœ:œRemixDocumentationœ,œidœ:œRemixDocumentation-DEIwsœ,œnameœ:œdataframe_outputœ,œoutput_typesœ:[œDataFrameœ]}-FAISS-Uz8O4{œfieldNameœ:œingest_dataœ,œidœ:œFAISS-Uz8O4œ,œinputTypesœ:[œDataœ,œDataFrameœ],œtypeœ:œotherœ}",
        "selected": false,
        "source": "RemixDocumentation-DEIws",
        "sourceHandle": "{œdataTypeœ: œRemixDocumentationœ, œidœ: œRemixDocumentation-DEIwsœ, œnameœ: œdataframe_outputœ, œoutput_typesœ: [œDataFrameœ]}",
        "target": "FAISS-Uz8O4",
        "targetHandle": "{œfieldNameœ: œingest_dataœ, œidœ: œFAISS-Uz8O4œ, œinputTypesœ: [œDataœ, œDataFrameœ], œtypeœ: œotherœ}"
      },
      {
        "animated": false,
        "className": "",
        "data": {
          "sourceHandle": {
            "dataType": "EmbeddingModel",
            "id": "EmbeddingModel-X6URU",
            "name": "embeddings",
            "output_types": [
              "Embeddings"
            ]
          },
          "targetHandle": {
            "fieldName": "embedding",
            "id": "FAISS-Uz8O4",
            "inputTypes": [
              "Embeddings"
            ],
            "type": "other"
          }
        },
        "id": "reactflow__edge-EmbeddingModel-X6URU{œdataTypeœ:œEmbeddingModelœ,œidœ:œEmbeddingModel-X6URUœ,œnameœ:œembeddingsœ,œoutput_typesœ:[œEmbeddingsœ]}-FAISS-Uz8O4{œfieldNameœ:œembeddingœ,œidœ:œFAISS-Uz8O4œ,œinputTypesœ:[œEmbeddingsœ],œtypeœ:œotherœ}",
        "selected": false,
        "source": "EmbeddingModel-X6URU",
        "sourceHandle": "{œdataTypeœ: œEmbeddingModelœ, œidœ: œEmbeddingModel-X6URUœ, œnameœ: œembeddingsœ, œoutput_typesœ: [œEmbeddingsœ]}",
        "target": "FAISS-Uz8O4",
        "targetHandle": "{œfieldNameœ: œembeddingœ, œidœ: œFAISS-Uz8O4œ, œinputTypesœ: [œEmbeddingsœ], œtypeœ: œotherœ}"
      },
      {
        "animated": false,
        "className": "",
        "data": {
          "sourceHandle": {
            "dataType": "FAISS",
            "id": "FAISS-Uz8O4",
            "name": "component_as_tool",
            "output_types": [
              "Tool"
            ]
          },
          "targetHandle": {
            "fieldName": "tools",
            "id": "Agent-9dON7",
            "inputTypes": [
              "Tool"
            ],
            "type": "other"
          }
        },
        "id": "reactflow__edge-FAISS-Uz8O4{œdataTypeœ:œFAISSœ,œidœ:œFAISS-Uz8O4œ,œnameœ:œcomponent_as_toolœ,œoutput_typesœ:[œToolœ]}-Agent-9dON7{œfieldNameœ:œtoolsœ,œidœ:œAgent-9dON7œ,œinputTypesœ:[œToolœ],œtypeœ:œotherœ}",
        "selected": false,
        "source": "FAISS-Uz8O4",
        "sourceHandle": "{œdataTypeœ: œFAISSœ, œidœ: œFAISS-Uz8O4œ, œnameœ: œcomponent_as_toolœ, œoutput_typesœ: [œToolœ]}",
        "target": "Agent-9dON7",
        "targetHandle": "{œfieldNameœ: œtoolsœ, œidœ: œAgent-9dON7œ, œinputTypesœ: [œToolœ], œtypeœ: œotherœ}"
      },
      {
        "animated": false,
        "className": "",
        "data": {
          "sourceHandle": {
            "dataType": "MCPTools",
            "id": "MCPTools-beHVJ",
            "name": "component_as_tool",
            "output_types": [
              "Tool"
            ]
          },
          "targetHandle": {
            "fieldName": "tools",
            "id": "Agent-9dON7",
            "inputTypes": [
              "Tool"
            ],
            "type": "other"
          }
        },
        "id": "reactflow__edge-MCPTools-beHVJ{œdataTypeœ:œMCPToolsœ,œidœ:œMCPTools-beHVJœ,œnameœ:œcomponent_as_toolœ,œoutput_typesœ:[œToolœ]}-Agent-9dON7{œfieldNameœ:œtoolsœ,œidœ:œAgent-9dON7œ,œinputTypesœ:[œToolœ],œtypeœ:œotherœ}",
        "selected": false,
        "source": "MCPTools-beHVJ",
        "sourceHandle": "{œdataTypeœ: œMCPToolsœ, œidœ: œMCPTools-beHVJœ, œnameœ: œcomponent_as_toolœ, œoutput_typesœ: [œToolœ]}",
        "target": "Agent-9dON7",
        "targetHandle": "{œfieldNameœ: œtoolsœ, œidœ: œAgent-9dON7œ, œinputTypesœ: [œToolœ], œtypeœ: œotherœ}"
      }
    ],
    "nodes": [
      {
        "data": {
          "id": "ChatInput-8XmJU",
          "node": {
            "base_classes": [
              "Message"
            ],
            "beta": false,
            "conditional_paths": [],
            "custom_fields": {},
            "description": "Get chat inputs from the Playground.",
            "display_name": "Chat Input",
            "documentation": "",
            "edited": false,
            "field_order": [
              "input_value",
              "should_store_message",
              "sender",
              "sender_name",
              "session_id",
              "files",
              "background_color",
              "chat_icon",
              "text_color"
            ],
            "frozen": false,
            "icon": "MessagesSquare",
            "legacy": false,
            "lf_version": "1.4.2",
            "metadata": {},
            "minimized": true,
            "output_types": [],
            "outputs": [
              {
                "allows_loop": false,
                "cache": true,
                "display_name": "Chat Message",
                "group_outputs": false,
                "method": "message_response",
                "name": "message",
                "selected": "Message",
                "tool_mode": true,
                "types": [
                  "Message"
                ],
                "value": "__UNDEFINED__"
              }
            ],
            "pinned": false,
            "template": {
              "_type": "Component",
              "code": {
                "advanced": true,
                "dynamic": true,
                "fileTypes": [],
                "file_path": "",
                "info": "",
                "list": false,
                "load_from_db": false,
                "multiline": true,
                "name": "code",
                "password": false,
                "placeholder": "",
                "required": true,
                "show": true,
                "title_case": false,
                "type": "code",
                "value": "from langflow.base.data.utils import IMG_FILE_TYPES, TEXT_FILE_TYPES\nfrom langflow.base.io.chat import ChatComponent\nfrom langflow.inputs.inputs import BoolInput\nfrom langflow.io import (\n    DropdownInput,\n    FileInput,\n    MessageTextInput,\n    MultilineInput,\n    Output,\n)\nfrom langflow.schema.message import Message\nfrom langflow.utils.constants import (\n    MESSAGE_SENDER_AI,\n    MESSAGE_SENDER_NAME_USER,\n    MESSAGE_SENDER_USER,\n)\n\n\nclass ChatInput(ChatComponent):\n    display_name = \"Chat Input\"\n    description = \"Get chat inputs from the Playground.\"\n    documentation: str = \"https://docs.langflow.org/components-io#chat-input\"\n    icon = \"MessagesSquare\"\n    name = \"ChatInput\"\n    minimized = True\n\n    inputs = [\n        MultilineInput(\n            name=\"input_value\",\n            display_name=\"Input Text\",\n            value=\"\",\n            info=\"Message to be passed as input.\",\n            input_types=[],\n        ),\n        BoolInput(\n            name=\"should_store_message\",\n            display_name=\"Store Messages\",\n            info=\"Store the message in the history.\",\n            value=True,\n            advanced=True,\n        ),\n        DropdownInput(\n            name=\"sender\",\n            display_name=\"Sender Type\",\n            options=[MESSAGE_SENDER_AI, MESSAGE_SENDER_USER],\n            value=MESSAGE_SENDER_USER,\n            info=\"Type of sender.\",\n            advanced=True,\n        ),\n        MessageTextInput(\n            name=\"sender_name\",\n            display_name=\"Sender Name\",\n            info=\"Name of the sender.\",\n            value=MESSAGE_SENDER_NAME_USER,\n            advanced=True,\n        ),\n        MessageTextInput(\n            name=\"session_id\",\n            display_name=\"Session ID\",\n            info=\"The session ID of the chat. If empty, the current session ID parameter will be used.\",\n            advanced=True,\n        ),\n        FileInput(\n            name=\"files\",\n            display_name=\"Files\",\n            file_types=TEXT_FILE_TYPES + IMG_FILE_TYPES,\n            info=\"Files to be sent with the message.\",\n            advanced=True,\n            is_list=True,\n            temp_file=True,\n        ),\n    ]\n    outputs = [\n        Output(display_name=\"Chat Message\", name=\"message\", method=\"message_response\"),\n    ]\n\n    async def message_response(self) -> Message:\n        message = await Message.create(\n            text=self.input_value,\n            sender=self.sender,\n            sender_name=self.sender_name,\n            session_id=self.session_id,\n            files=self.files,\n        )\n        if self.session_id and isinstance(message, Message) and self.should_store_message:\n            stored_message = await self.send_message(\n                message,\n            )\n            self.message.value = stored_message\n            message = stored_message\n\n        self.status = message\n        return message\n"
              },
              "files": {
                "_input_type": "FileInput",
                "advanced": true,
                "display_name": "Files",
                "dynamic": false,
                "fileTypes": [
                  "csv",
                  "json",
                  "pdf",
                  "txt",
                  "md",
                  "mdx",
                  "yaml",
                  "yml",
                  "xml",
                  "html",
                  "htm",
                  "docx",
                  "py",
                  "sh",
                  "sql",
                  "js",
                  "ts",
                  "tsx",
                  "jpg",
                  "jpeg",
                  "png",
                  "bmp",
                  "image"
                ],
                "file_path": "",
                "info": "Files to be sent with the message.",
                "list": true,
                "list_add_label": "Add More",
                "name": "files",
                "placeholder": "",
                "required": false,
                "show": true,
                "temp_file": true,
                "title_case": false,
                "trace_as_metadata": true,
                "type": "file",
                "value": ""
              },
              "input_value": {
                "_input_type": "MultilineInput",
                "advanced": false,
                "copy_field": false,
                "display_name": "Input Text",
                "dynamic": false,
                "info": "Message to be passed as input.",
                "input_types": [],
                "list": false,
                "list_add_label": "Add More",
                "load_from_db": false,
                "multiline": true,
                "name": "input_value",
                "placeholder": "",
                "required": false,
                "show": true,
                "title_case": false,
                "tool_mode": false,
                "trace_as_input": true,
                "trace_as_metadata": true,
                "type": "str",
                "value": ""
              },
              "sender": {
                "_input_type": "DropdownInput",
                "advanced": true,
                "combobox": false,
                "dialog_inputs": {},
                "display_name": "Sender Type",
                "dynamic": false,
                "info": "Type of sender.",
                "name": "sender",
                "options": [
                  "Machine",
                  "User"
                ],
                "options_metadata": [],
                "placeholder": "",
                "required": false,
                "show": true,
                "title_case": false,
                "toggle": false,
                "tool_mode": false,
                "trace_as_metadata": true,
                "type": "str",
                "value": "User"
              },
              "sender_name": {
                "_input_type": "MessageTextInput",
                "advanced": true,
                "display_name": "Sender Name",
                "dynamic": false,
                "info": "Name of the sender.",
                "input_types": [
                  "Message"
                ],
                "list": false,
                "list_add_label": "Add More",
                "load_from_db": false,
                "name": "sender_name",
                "placeholder": "",
                "required": false,
                "show": true,
                "title_case": false,
                "tool_mode": false,
                "trace_as_input": true,
                "trace_as_metadata": true,
                "type": "str",
                "value": "User"
              },
              "session_id": {
                "_input_type": "MessageTextInput",
                "advanced": true,
                "display_name": "Session ID",
                "dynamic": false,
                "info": "The session ID of the chat. If empty, the current session ID parameter will be used.",
                "input_types": [
                  "Message"
                ],
                "list": false,
                "list_add_label": "Add More",
                "load_from_db": false,
                "name": "session_id",
                "placeholder": "",
                "required": false,
                "show": true,
                "title_case": false,
                "tool_mode": false,
                "trace_as_input": true,
                "trace_as_metadata": true,
                "type": "str",
                "value": ""
              },
              "should_store_message": {
                "_input_type": "BoolInput",
                "advanced": true,
                "display_name": "Store Messages",
                "dynamic": false,
                "info": "Store the message in the history.",
                "list": false,
                "list_add_label": "Add More",
                "name": "should_store_message",
                "placeholder": "",
                "required": false,
                "show": true,
                "title_case": false,
                "tool_mode": false,
                "trace_as_metadata": true,
                "type": "bool",
                "value": true
              }
            },
            "tool_mode": false
          },
          "showNode": false,
          "type": "ChatInput"
        },
        "dragging": false,
        "id": "ChatInput-8XmJU",
        "measured": {
          "height": 47,
          "width": 192
        },
        "position": {
          "x": -210.69432682306316,
          "y": 315.16488151952666
        },
        "selected": false,
        "type": "genericNode"
      },
      {
        "data": {
          "id": "ChatOutput-o3obj",
          "node": {
            "base_classes": [
              "Message"
            ],
            "beta": false,
            "conditional_paths": [],
            "custom_fields": {},
            "description": "Display a chat message in the Playground.",
            "display_name": "Chat Output",
            "documentation": "",
            "edited": false,
            "field_order": [
              "input_value",
              "should_store_message",
              "sender",
              "sender_name",
              "session_id",
              "data_template",
              "background_color",
              "chat_icon",
              "text_color",
              "clean_data"
            ],
            "frozen": false,
            "icon": "MessagesSquare",
            "legacy": false,
            "lf_version": "1.4.2",
<<<<<<< HEAD
            "metadata": {},
=======
            "metadata": {
              "code_hash": "765fdf2ed814",
              "dependencies": {
                "dependencies": [
                  {
                    "name": "orjson",
                    "version": "3.10.15"
                  },
                  {
                    "name": "fastapi",
                    "version": "0.116.1"
                  },
                  {
                    "name": "langflow",
                    "version": null
                  }
                ],
                "total_dependencies": 3
              },
              "module": "langflow.components.input_output.chat_output.ChatOutput"
            },
>>>>>>> a97032ab
            "minimized": true,
            "output_types": [],
            "outputs": [
              {
                "allows_loop": false,
                "cache": true,
                "display_name": "Output Message",
                "group_outputs": false,
                "method": "message_response",
                "name": "message",
                "selected": "Message",
                "tool_mode": true,
                "types": [
                  "Message"
                ],
                "value": "__UNDEFINED__"
              }
            ],
            "pinned": false,
            "template": {
              "_type": "Component",
              "code": {
                "advanced": true,
                "dynamic": true,
                "fileTypes": [],
                "file_path": "",
                "info": "",
                "list": false,
                "load_from_db": false,
                "multiline": true,
                "name": "code",
                "password": false,
                "placeholder": "",
                "required": true,
                "show": true,
                "title_case": false,
                "type": "code",
                "value": "from collections.abc import Generator\nfrom typing import Any\n\nimport orjson\nfrom fastapi.encoders import jsonable_encoder\n\nfrom langflow.base.io.chat import ChatComponent\nfrom langflow.helpers.data import safe_convert\nfrom langflow.inputs.inputs import BoolInput, DropdownInput, HandleInput, MessageTextInput\nfrom langflow.schema.data import Data\nfrom langflow.schema.dataframe import DataFrame\nfrom langflow.schema.message import Message\nfrom langflow.schema.properties import Source\nfrom langflow.template.field.base import Output\nfrom langflow.utils.constants import (\n    MESSAGE_SENDER_AI,\n    MESSAGE_SENDER_NAME_AI,\n    MESSAGE_SENDER_USER,\n)\n\n\nclass ChatOutput(ChatComponent):\n    display_name = \"Chat Output\"\n    description = \"Display a chat message in the Playground.\"\n    documentation: str = \"https://docs.langflow.org/components-io#chat-output\"\n    icon = \"MessagesSquare\"\n    name = \"ChatOutput\"\n    minimized = True\n\n    inputs = [\n        HandleInput(\n            name=\"input_value\",\n            display_name=\"Inputs\",\n            info=\"Message to be passed as output.\",\n            input_types=[\"Data\", \"DataFrame\", \"Message\"],\n            required=True,\n        ),\n        BoolInput(\n            name=\"should_store_message\",\n            display_name=\"Store Messages\",\n            info=\"Store the message in the history.\",\n            value=True,\n            advanced=True,\n        ),\n        DropdownInput(\n            name=\"sender\",\n            display_name=\"Sender Type\",\n            options=[MESSAGE_SENDER_AI, MESSAGE_SENDER_USER],\n            value=MESSAGE_SENDER_AI,\n            advanced=True,\n            info=\"Type of sender.\",\n        ),\n        MessageTextInput(\n            name=\"sender_name\",\n            display_name=\"Sender Name\",\n            info=\"Name of the sender.\",\n            value=MESSAGE_SENDER_NAME_AI,\n            advanced=True,\n        ),\n        MessageTextInput(\n            name=\"session_id\",\n            display_name=\"Session ID\",\n            info=\"The session ID of the chat. If empty, the current session ID parameter will be used.\",\n            advanced=True,\n        ),\n        MessageTextInput(\n            name=\"data_template\",\n            display_name=\"Data Template\",\n            value=\"{text}\",\n            advanced=True,\n            info=\"Template to convert Data to Text. If left empty, it will be dynamically set to the Data's text key.\",\n        ),\n    ]\n    outputs = [\n        Output(\n            display_name=\"Output Message\",\n            name=\"message\",\n            method=\"message_response\",\n        ),\n    ]\n\n    def _build_source(self, id_: str | None, display_name: str | None, source: str | None) -> Source:\n        source_dict = {}\n        if id_:\n            source_dict[\"id\"] = id_\n        if display_name:\n            source_dict[\"display_name\"] = display_name\n        if source:\n            # Handle case where source is a ChatOpenAI object\n            if hasattr(source, \"model_name\"):\n                source_dict[\"source\"] = source.model_name\n            elif hasattr(source, \"model\"):\n                source_dict[\"source\"] = str(source.model)\n            else:\n                source_dict[\"source\"] = str(source)\n        return Source(**source_dict)\n\n    async def message_response(self) -> Message:\n        # First convert the input to string if needed\n        text = self.convert_to_string()\n\n        # Get source properties\n        source, icon, display_name, source_id = self.get_properties_from_source_component()\n\n        # Create or use existing Message object\n        if isinstance(self.input_value, Message):\n            message = self.input_value\n            # Update message properties\n            message.text = text\n        else:\n            message = Message(text=text)\n\n        # Set message properties\n        message.sender = self.sender\n        message.sender_name = self.sender_name\n        message.session_id = self.session_id\n        message.flow_id = self.graph.flow_id if hasattr(self, \"graph\") else None\n        message.properties.source = self._build_source(source_id, display_name, source)\n\n        # Store message if needed\n        if self.session_id and self.should_store_message:\n            stored_message = await self.send_message(message)\n            self.message.value = stored_message\n            message = stored_message\n\n        self.status = message\n        return message\n\n    def _serialize_data(self, data: Data) -> str:\n        \"\"\"Serialize Data object to JSON string.\"\"\"\n        # Convert data.data to JSON-serializable format\n        serializable_data = jsonable_encoder(data.data)\n        # Serialize with orjson, enabling pretty printing with indentation\n        json_bytes = orjson.dumps(serializable_data, option=orjson.OPT_INDENT_2)\n        # Convert bytes to string and wrap in Markdown code blocks\n        return \"```json\\n\" + json_bytes.decode(\"utf-8\") + \"\\n```\"\n\n    def _validate_input(self) -> None:\n        \"\"\"Validate the input data and raise ValueError if invalid.\"\"\"\n        if self.input_value is None:\n            msg = \"Input data cannot be None\"\n            raise ValueError(msg)\n        if isinstance(self.input_value, list) and not all(\n            isinstance(item, Message | Data | DataFrame | str) for item in self.input_value\n        ):\n            invalid_types = [\n                type(item).__name__\n                for item in self.input_value\n                if not isinstance(item, Message | Data | DataFrame | str)\n            ]\n            msg = f\"Expected Data or DataFrame or Message or str, got {invalid_types}\"\n            raise TypeError(msg)\n        if not isinstance(\n            self.input_value,\n            Message | Data | DataFrame | str | list | Generator | type(None),\n        ):\n            type_name = type(self.input_value).__name__\n            msg = f\"Expected Data or DataFrame or Message or str, Generator or None, got {type_name}\"\n            raise TypeError(msg)\n\n    def convert_to_string(self) -> str | Generator[Any, None, None]:\n        \"\"\"Convert input data to string with proper error handling.\"\"\"\n        self._validate_input()\n        if isinstance(self.input_value, list):\n            clean_data: bool = getattr(self, \"clean_data\", False)\n            return \"\\n\".join([safe_convert(item, clean_data=clean_data) for item in self.input_value])\n        if isinstance(self.input_value, Generator):\n            return self.input_value\n        return safe_convert(self.input_value)\n"
              },
              "data_template": {
                "_input_type": "MessageTextInput",
                "advanced": true,
                "display_name": "Data Template",
                "dynamic": false,
                "info": "Template to convert Data to Text. If left empty, it will be dynamically set to the Data's text key.",
                "input_types": [
                  "Message"
                ],
                "list": false,
                "list_add_label": "Add More",
                "load_from_db": false,
                "name": "data_template",
                "placeholder": "",
                "required": false,
                "show": true,
                "title_case": false,
                "tool_mode": false,
                "trace_as_input": true,
                "trace_as_metadata": true,
                "type": "str",
                "value": "{text}"
              },
              "input_value": {
                "_input_type": "HandleInput",
                "advanced": false,
                "display_name": "Inputs",
                "dynamic": false,
                "info": "Message to be passed as output.",
                "input_types": [
                  "Data",
                  "DataFrame",
                  "Message"
                ],
                "list": false,
                "list_add_label": "Add More",
                "name": "input_value",
                "placeholder": "",
                "required": true,
                "show": true,
                "title_case": false,
                "trace_as_metadata": true,
                "type": "other",
                "value": ""
              },
              "sender": {
                "_input_type": "DropdownInput",
                "advanced": true,
                "combobox": false,
                "dialog_inputs": {},
                "display_name": "Sender Type",
                "dynamic": false,
                "info": "Type of sender.",
                "name": "sender",
                "options": [
                  "Machine",
                  "User"
                ],
                "options_metadata": [],
                "placeholder": "",
                "required": false,
                "show": true,
                "title_case": false,
                "toggle": false,
                "tool_mode": false,
                "trace_as_metadata": true,
                "type": "str",
                "value": "Machine"
              },
              "sender_name": {
                "_input_type": "MessageTextInput",
                "advanced": true,
                "display_name": "Sender Name",
                "dynamic": false,
                "info": "Name of the sender.",
                "input_types": [
                  "Message"
                ],
                "list": false,
                "list_add_label": "Add More",
                "load_from_db": false,
                "name": "sender_name",
                "placeholder": "",
                "required": false,
                "show": true,
                "title_case": false,
                "tool_mode": false,
                "trace_as_input": true,
                "trace_as_metadata": true,
                "type": "str",
                "value": "AI"
              },
              "session_id": {
                "_input_type": "MessageTextInput",
                "advanced": true,
                "display_name": "Session ID",
                "dynamic": false,
                "info": "The session ID of the chat. If empty, the current session ID parameter will be used.",
                "input_types": [
                  "Message"
                ],
                "list": false,
                "list_add_label": "Add More",
                "load_from_db": false,
                "name": "session_id",
                "placeholder": "",
                "required": false,
                "show": true,
                "title_case": false,
                "tool_mode": false,
                "trace_as_input": true,
                "trace_as_metadata": true,
                "type": "str",
                "value": ""
              },
              "should_store_message": {
                "_input_type": "BoolInput",
                "advanced": true,
                "display_name": "Store Messages",
                "dynamic": false,
                "info": "Store the message in the history.",
                "list": false,
                "list_add_label": "Add More",
                "name": "should_store_message",
                "placeholder": "",
                "required": false,
                "show": true,
                "title_case": false,
                "tool_mode": false,
                "trace_as_metadata": true,
                "type": "bool",
                "value": true
              }
            },
            "tool_mode": false
          },
          "showNode": false,
          "type": "ChatOutput"
        },
        "dragging": false,
        "id": "ChatOutput-o3obj",
        "measured": {
          "height": 47,
          "width": 192
        },
        "position": {
          "x": 431.32852283796484,
          "y": 385.1551996791115
        },
        "selected": false,
        "type": "genericNode"
      },
      {
        "data": {
          "id": "Agent-9dON7",
          "node": {
            "base_classes": [
              "Message"
            ],
            "beta": false,
            "conditional_paths": [],
            "custom_fields": {},
            "description": "Define the agent's instructions, then enter a task to complete using tools.",
            "display_name": "Agent",
            "documentation": "",
            "edited": false,
            "field_order": [
              "agent_llm",
              "max_tokens",
              "model_kwargs",
              "json_mode",
              "model_name",
              "openai_api_base",
              "api_key",
              "temperature",
              "seed",
              "max_retries",
              "timeout",
              "system_prompt",
              "tools",
              "input_value",
              "handle_parsing_errors",
              "verbose",
              "max_iterations",
              "agent_description",
              "memory",
              "sender",
              "sender_name",
              "n_messages",
              "session_id",
              "order",
              "template",
              "add_current_date_tool"
            ],
            "frozen": false,
            "icon": "bot",
            "legacy": false,
            "lf_version": "1.4.2",
            "metadata": {},
            "minimized": false,
            "output_types": [],
            "outputs": [
              {
                "allows_loop": false,
                "cache": true,
                "display_name": "Response",
                "group_outputs": false,
                "method": "message_response",
                "name": "response",
                "selected": "Message",
                "tool_mode": true,
                "types": [
                  "Message"
                ],
                "value": "__UNDEFINED__"
              }
            ],
            "pinned": false,
            "template": {
              "_type": "Component",
              "add_current_date_tool": {
                "_input_type": "BoolInput",
                "advanced": true,
                "display_name": "Current Date",
                "dynamic": false,
                "info": "If true, will add a tool to the agent that returns the current date.",
                "list": false,
                "list_add_label": "Add More",
                "name": "add_current_date_tool",
                "placeholder": "",
                "required": false,
                "show": true,
                "title_case": false,
                "tool_mode": false,
                "trace_as_metadata": true,
                "type": "bool",
                "value": true
              },
              "agent_description": {
                "_input_type": "MultilineInput",
                "advanced": true,
                "copy_field": false,
                "display_name": "Agent Description [Deprecated]",
                "dynamic": false,
                "info": "The description of the agent. This is only used when in Tool Mode. Defaults to 'A helpful assistant with access to the following tools:' and tools are added dynamically. This feature is deprecated and will be removed in future versions.",
                "input_types": [
                  "Message"
                ],
                "list": false,
                "list_add_label": "Add More",
                "load_from_db": false,
                "multiline": true,
                "name": "agent_description",
                "placeholder": "",
                "required": false,
                "show": true,
                "title_case": false,
                "tool_mode": false,
                "trace_as_input": true,
                "trace_as_metadata": true,
                "type": "str",
                "value": "A helpful assistant with access to the following tools:"
              },
              "agent_llm": {
                "_input_type": "DropdownInput",
                "advanced": false,
                "combobox": false,
                "dialog_inputs": {},
                "display_name": "Model Provider",
                "dynamic": false,
                "external_options": {
                  "fields": {
                    "data": {
                      "node": {
                        "display_name": "Connect other models",
                        "icon": "CornerDownLeft",
                        "name": "connect_other_models"
                      }
                    }
                  }
                },
                "info": "The provider of the language model that the agent will use to generate responses.",
                "input_types": [],
                "name": "agent_llm",
                "options": [
                  "Anthropic",
                  "Google Generative AI",
                  "OpenAI"
                ],
                "options_metadata": [
                  {
                    "icon": "Amazon"
                  },
                  {
                    "icon": "Anthropic"
                  },
                  {
                    "icon": "Azure"
                  },
                  {
                    "icon": "GoogleGenerativeAI"
                  },
                  {
                    "icon": "NVIDIA"
                  },
                  {
                    "icon": "OpenAI"
                  },
                  {
                    "icon": "SambaNova"
                  }
                ],
                "placeholder": "",
                "real_time_refresh": true,
                "required": false,
                "show": true,
                "title_case": false,
                "toggle": false,
                "tool_mode": false,
                "trace_as_metadata": true,
                "type": "str",
                "value": "OpenAI"
              },
              "api_key": {
                "_input_type": "SecretStrInput",
                "advanced": false,
                "display_name": "OpenAI API Key",
                "dynamic": false,
                "info": "The OpenAI API Key to use for the OpenAI model.",
                "input_types": [],
                "load_from_db": false,
                "name": "api_key",
                "password": true,
                "placeholder": "",
                "required": false,
                "show": true,
                "title_case": false,
                "type": "str",
                "value": ""
              },
              "code": {
                "advanced": true,
                "dynamic": true,
                "fileTypes": [],
                "file_path": "",
                "info": "",
                "list": false,
                "load_from_db": false,
                "multiline": true,
                "name": "code",
                "password": false,
                "placeholder": "",
                "required": true,
                "show": true,
                "title_case": false,
                "type": "code",
                "value": "import json\nimport re\n\nfrom langchain_core.tools import StructuredTool\nfrom pydantic import ValidationError\n\nfrom langflow.base.agents.agent import LCToolsAgentComponent\nfrom langflow.base.agents.events import ExceptionWithMessageError\nfrom langflow.base.models.model_input_constants import (\n    ALL_PROVIDER_FIELDS,\n    MODEL_DYNAMIC_UPDATE_FIELDS,\n    MODEL_PROVIDERS_DICT,\n    MODELS_METADATA,\n)\nfrom langflow.base.models.model_utils import get_model_name\nfrom langflow.components.helpers.current_date import CurrentDateComponent\nfrom langflow.components.helpers.memory import MemoryComponent\nfrom langflow.components.langchain_utilities.tool_calling import (\n    ToolCallingAgentComponent,\n)\nfrom langflow.custom.custom_component.component import _get_component_toolkit\nfrom langflow.custom.utils import update_component_build_config\nfrom langflow.field_typing import Tool\nfrom langflow.helpers.base_model import build_model_from_schema\nfrom langflow.io import (\n    BoolInput,\n    DropdownInput,\n    IntInput,\n    MultilineInput,\n    Output,\n    TableInput,\n)\nfrom langflow.logging import logger\nfrom langflow.schema.data import Data\nfrom langflow.schema.dotdict import dotdict\nfrom langflow.schema.message import Message\nfrom langflow.schema.table import EditMode\n\n\ndef set_advanced_true(component_input):\n    component_input.advanced = True\n    return component_input\n\n\nMODEL_PROVIDERS_LIST = [\"Anthropic\", \"Google Generative AI\", \"OpenAI\"]\n\n\nclass AgentComponent(ToolCallingAgentComponent):\n    display_name: str = \"Agent\"\n    description: str = \"Define the agent's instructions, then enter a task to complete using tools.\"\n    documentation: str = \"https://docs.langflow.org/agents\"\n    icon = \"bot\"\n    beta = False\n    name = \"Agent\"\n\n    memory_inputs = [set_advanced_true(component_input) for component_input in MemoryComponent().inputs]\n\n    # Filter out json_mode from OpenAI inputs since we handle structured output differently\n    openai_inputs_filtered = [\n        input_field\n        for input_field in MODEL_PROVIDERS_DICT[\"OpenAI\"][\"inputs\"]\n        if not (hasattr(input_field, \"name\") and input_field.name == \"json_mode\")\n    ]\n\n    inputs = [\n        DropdownInput(\n            name=\"agent_llm\",\n            display_name=\"Model Provider\",\n            info=\"The provider of the language model that the agent will use to generate responses.\",\n            options=[*MODEL_PROVIDERS_LIST],\n            value=\"OpenAI\",\n            real_time_refresh=True,\n            refresh_button=False,\n            input_types=[],\n            options_metadata=[MODELS_METADATA[key] for key in MODEL_PROVIDERS_LIST],\n            external_options={\n                \"fields\": {\n                    \"data\": {\n                        \"node\": {\n                            \"name\": \"connect_other_models\",\n                            \"display_name\": \"Connect other models\",\n                            \"icon\": \"CornerDownLeft\",\n                        }\n                    }\n                },\n            },\n        ),\n        *openai_inputs_filtered,\n        MultilineInput(\n            name=\"system_prompt\",\n            display_name=\"Agent Instructions\",\n            info=\"System Prompt: Initial instructions and context provided to guide the agent's behavior.\",\n            value=\"You are a helpful assistant that can use tools to answer questions and perform tasks.\",\n            advanced=False,\n        ),\n        IntInput(\n            name=\"n_messages\",\n            display_name=\"Number of Chat History Messages\",\n            value=100,\n            info=\"Number of chat history messages to retrieve.\",\n            advanced=True,\n            show=True,\n        ),\n        MultilineInput(\n            name=\"format_instructions\",\n            display_name=\"Output Format Instructions\",\n            info=\"Generic Template for structured output formatting. Valid only with Structured response.\",\n            value=(\n                \"You are an AI that extracts structured JSON objects from unstructured text. \"\n                \"Use a predefined schema with expected types (str, int, float, bool, dict). \"\n                \"Extract ALL relevant instances that match the schema - if multiple patterns exist, capture them all. \"\n                \"Fill missing or ambiguous values with defaults: null for missing values. \"\n                \"Remove exact duplicates but keep variations that have different field values. \"\n                \"Always return valid JSON in the expected format, never throw errors. \"\n                \"If multiple objects can be extracted, return them all in the structured format.\"\n            ),\n            advanced=True,\n        ),\n        TableInput(\n            name=\"output_schema\",\n            display_name=\"Output Schema\",\n            info=(\n                \"Schema Validation: Define the structure and data types for structured output. \"\n                \"No validation if no output schema.\"\n            ),\n            advanced=True,\n            required=False,\n            value=[],\n            table_schema=[\n                {\n                    \"name\": \"name\",\n                    \"display_name\": \"Name\",\n                    \"type\": \"str\",\n                    \"description\": \"Specify the name of the output field.\",\n                    \"default\": \"field\",\n                    \"edit_mode\": EditMode.INLINE,\n                },\n                {\n                    \"name\": \"description\",\n                    \"display_name\": \"Description\",\n                    \"type\": \"str\",\n                    \"description\": \"Describe the purpose of the output field.\",\n                    \"default\": \"description of field\",\n                    \"edit_mode\": EditMode.POPOVER,\n                },\n                {\n                    \"name\": \"type\",\n                    \"display_name\": \"Type\",\n                    \"type\": \"str\",\n                    \"edit_mode\": EditMode.INLINE,\n                    \"description\": (\"Indicate the data type of the output field (e.g., str, int, float, bool, dict).\"),\n                    \"options\": [\"str\", \"int\", \"float\", \"bool\", \"dict\"],\n                    \"default\": \"str\",\n                },\n                {\n                    \"name\": \"multiple\",\n                    \"display_name\": \"As List\",\n                    \"type\": \"boolean\",\n                    \"description\": \"Set to True if this output field should be a list of the specified type.\",\n                    \"default\": \"False\",\n                    \"edit_mode\": EditMode.INLINE,\n                },\n            ],\n        ),\n        *LCToolsAgentComponent._base_inputs,\n        # removed memory inputs from agent component\n        # *memory_inputs,\n        BoolInput(\n            name=\"add_current_date_tool\",\n            display_name=\"Current Date\",\n            advanced=True,\n            info=\"If true, will add a tool to the agent that returns the current date.\",\n            value=True,\n        ),\n    ]\n    outputs = [\n        Output(name=\"response\", display_name=\"Response\", method=\"message_response\"),\n    ]\n\n    async def get_agent_requirements(self):\n        \"\"\"Get the agent requirements for the agent.\"\"\"\n        llm_model, display_name = await self.get_llm()\n        if llm_model is None:\n            msg = \"No language model selected. Please choose a model to proceed.\"\n            raise ValueError(msg)\n        self.model_name = get_model_name(llm_model, display_name=display_name)\n\n        # Get memory data\n        self.chat_history = await self.get_memory_data()\n        if isinstance(self.chat_history, Message):\n            self.chat_history = [self.chat_history]\n\n        # Add current date tool if enabled\n        if self.add_current_date_tool:\n            if not isinstance(self.tools, list):  # type: ignore[has-type]\n                self.tools = []\n            current_date_tool = (await CurrentDateComponent(**self.get_base_args()).to_toolkit()).pop(0)\n            if not isinstance(current_date_tool, StructuredTool):\n                msg = \"CurrentDateComponent must be converted to a StructuredTool\"\n                raise TypeError(msg)\n            self.tools.append(current_date_tool)\n        return llm_model, self.chat_history, self.tools\n\n    async def message_response(self) -> Message:\n        try:\n            llm_model, self.chat_history, self.tools = await self.get_agent_requirements()\n            # Set up and run agent\n            self.set(\n                llm=llm_model,\n                tools=self.tools or [],\n                chat_history=self.chat_history,\n                input_value=self.input_value,\n                system_prompt=self.system_prompt,\n            )\n            agent = self.create_agent_runnable()\n            result = await self.run_agent(agent)\n\n            # Store result for potential JSON output\n            self._agent_result = result\n\n        except (ValueError, TypeError, KeyError) as e:\n            await logger.aerror(f\"{type(e).__name__}: {e!s}\")\n            raise\n        except ExceptionWithMessageError as e:\n            await logger.aerror(f\"ExceptionWithMessageError occurred: {e}\")\n            raise\n        # Avoid catching blind Exception; let truly unexpected exceptions propagate\n        except Exception as e:\n            await logger.aerror(f\"Unexpected error: {e!s}\")\n            raise\n        else:\n            return result\n\n    def _preprocess_schema(self, schema):\n        \"\"\"Preprocess schema to ensure correct data types for build_model_from_schema.\"\"\"\n        processed_schema = []\n        for field in schema:\n            processed_field = {\n                \"name\": str(field.get(\"name\", \"field\")),\n                \"type\": str(field.get(\"type\", \"str\")),\n                \"description\": str(field.get(\"description\", \"\")),\n                \"multiple\": field.get(\"multiple\", False),\n            }\n            # Ensure multiple is handled correctly\n            if isinstance(processed_field[\"multiple\"], str):\n                processed_field[\"multiple\"] = processed_field[\"multiple\"].lower() in [\n                    \"true\",\n                    \"1\",\n                    \"t\",\n                    \"y\",\n                    \"yes\",\n                ]\n            processed_schema.append(processed_field)\n        return processed_schema\n\n    async def build_structured_output_base(self, content: str):\n        \"\"\"Build structured output with optional BaseModel validation.\"\"\"\n        json_pattern = r\"\\{.*\\}\"\n        schema_error_msg = \"Try setting an output schema\"\n\n        # Try to parse content as JSON first\n        json_data = None\n        try:\n            json_data = json.loads(content)\n        except json.JSONDecodeError:\n            json_match = re.search(json_pattern, content, re.DOTALL)\n            if json_match:\n                try:\n                    json_data = json.loads(json_match.group())\n                except json.JSONDecodeError:\n                    return {\"content\": content, \"error\": schema_error_msg}\n            else:\n                return {\"content\": content, \"error\": schema_error_msg}\n\n        # If no output schema provided, return parsed JSON without validation\n        if not hasattr(self, \"output_schema\") or not self.output_schema or len(self.output_schema) == 0:\n            return json_data\n\n        # Use BaseModel validation with schema\n        try:\n            processed_schema = self._preprocess_schema(self.output_schema)\n            output_model = build_model_from_schema(processed_schema)\n\n            # Validate against the schema\n            if isinstance(json_data, list):\n                # Multiple objects\n                validated_objects = []\n                for item in json_data:\n                    try:\n                        validated_obj = output_model.model_validate(item)\n                        validated_objects.append(validated_obj.model_dump())\n                    except ValidationError as e:\n                        await logger.aerror(f\"Validation error for item: {e}\")\n                        # Include invalid items with error info\n                        validated_objects.append({\"data\": item, \"validation_error\": str(e)})\n                return validated_objects\n\n            # Single object\n            try:\n                validated_obj = output_model.model_validate(json_data)\n                return [validated_obj.model_dump()]  # Return as list for consistency\n            except ValidationError as e:\n                await logger.aerror(f\"Validation error: {e}\")\n                return [{\"data\": json_data, \"validation_error\": str(e)}]\n\n        except (TypeError, ValueError) as e:\n            await logger.aerror(f\"Error building structured output: {e}\")\n            # Fallback to parsed JSON without validation\n            return json_data\n\n    async def json_response(self) -> Data:\n        \"\"\"Convert agent response to structured JSON Data output with schema validation.\"\"\"\n        # Always use structured chat agent for JSON response mode for better JSON formatting\n        try:\n            system_components = []\n\n            # 1. Agent Instructions (system_prompt)\n            agent_instructions = getattr(self, \"system_prompt\", \"\") or \"\"\n            if agent_instructions:\n                system_components.append(f\"{agent_instructions}\")\n\n            # 2. Format Instructions\n            format_instructions = getattr(self, \"format_instructions\", \"\") or \"\"\n            if format_instructions:\n                system_components.append(f\"Format instructions: {format_instructions}\")\n\n            # 3. Schema Information from BaseModel\n            if hasattr(self, \"output_schema\") and self.output_schema and len(self.output_schema) > 0:\n                try:\n                    processed_schema = self._preprocess_schema(self.output_schema)\n                    output_model = build_model_from_schema(processed_schema)\n                    schema_dict = output_model.model_json_schema()\n                    schema_info = (\n                        \"You are given some text that may include format instructions, \"\n                        \"explanations, or other content alongside a JSON schema.\\n\\n\"\n                        \"Your task:\\n\"\n                        \"- Extract only the JSON schema.\\n\"\n                        \"- Return it as valid JSON.\\n\"\n                        \"- Do not include format instructions, explanations, or extra text.\\n\\n\"\n                        \"Input:\\n\"\n                        f\"{json.dumps(schema_dict, indent=2)}\\n\\n\"\n                        \"Output (only JSON schema):\"\n                    )\n                    system_components.append(schema_info)\n                except (ValidationError, ValueError, TypeError, KeyError) as e:\n                    await logger.aerror(f\"Could not build schema for prompt: {e}\", exc_info=True)\n\n            # Combine all components\n            combined_instructions = \"\\n\\n\".join(system_components) if system_components else \"\"\n            llm_model, self.chat_history, self.tools = await self.get_agent_requirements()\n            self.set(\n                llm=llm_model,\n                tools=self.tools or [],\n                chat_history=self.chat_history,\n                input_value=self.input_value,\n                system_prompt=combined_instructions,\n            )\n\n            # Create and run structured chat agent\n            try:\n                structured_agent = self.create_agent_runnable()\n            except (NotImplementedError, ValueError, TypeError) as e:\n                await logger.aerror(f\"Error with structured chat agent: {e}\")\n                raise\n            try:\n                result = await self.run_agent(structured_agent)\n            except (\n                ExceptionWithMessageError,\n                ValueError,\n                TypeError,\n                RuntimeError,\n            ) as e:\n                await logger.aerror(f\"Error with structured agent result: {e}\")\n                raise\n            # Extract content from structured agent result\n            if hasattr(result, \"content\"):\n                content = result.content\n            elif hasattr(result, \"text\"):\n                content = result.text\n            else:\n                content = str(result)\n\n        except (\n            ExceptionWithMessageError,\n            ValueError,\n            TypeError,\n            NotImplementedError,\n            AttributeError,\n        ) as e:\n            await logger.aerror(f\"Error with structured chat agent: {e}\")\n            # Fallback to regular agent\n            content_str = \"No content returned from agent\"\n            return Data(data={\"content\": content_str, \"error\": str(e)})\n\n        # Process with structured output validation\n        try:\n            structured_output = await self.build_structured_output_base(content)\n\n            # Handle different output formats\n            if isinstance(structured_output, list) and structured_output:\n                if len(structured_output) == 1:\n                    return Data(data=structured_output[0])\n                return Data(data={\"results\": structured_output})\n            if isinstance(structured_output, dict):\n                return Data(data=structured_output)\n            return Data(data={\"content\": content})\n\n        except (ValueError, TypeError) as e:\n            await logger.aerror(f\"Error in structured output processing: {e}\")\n            return Data(data={\"content\": content, \"error\": str(e)})\n\n    async def get_memory_data(self):\n        # TODO: This is a temporary fix to avoid message duplication. We should develop a function for this.\n        messages = (\n            await MemoryComponent(**self.get_base_args())\n            .set(\n                session_id=self.graph.session_id,\n                order=\"Ascending\",\n                n_messages=self.n_messages,\n            )\n            .retrieve_messages()\n        )\n        return [\n            message for message in messages if getattr(message, \"id\", None) != getattr(self.input_value, \"id\", None)\n        ]\n\n    async def get_llm(self):\n        if not isinstance(self.agent_llm, str):\n            return self.agent_llm, None\n\n        try:\n            provider_info = MODEL_PROVIDERS_DICT.get(self.agent_llm)\n            if not provider_info:\n                msg = f\"Invalid model provider: {self.agent_llm}\"\n                raise ValueError(msg)\n\n            component_class = provider_info.get(\"component_class\")\n            display_name = component_class.display_name\n            inputs = provider_info.get(\"inputs\")\n            prefix = provider_info.get(\"prefix\", \"\")\n\n            return self._build_llm_model(component_class, inputs, prefix), display_name\n\n        except (AttributeError, ValueError, TypeError, RuntimeError) as e:\n            await logger.aerror(f\"Error building {self.agent_llm} language model: {e!s}\")\n            msg = f\"Failed to initialize language model: {e!s}\"\n            raise ValueError(msg) from e\n\n    def _build_llm_model(self, component, inputs, prefix=\"\"):\n        model_kwargs = {}\n        for input_ in inputs:\n            if hasattr(self, f\"{prefix}{input_.name}\"):\n                model_kwargs[input_.name] = getattr(self, f\"{prefix}{input_.name}\")\n        return component.set(**model_kwargs).build_model()\n\n    def set_component_params(self, component):\n        provider_info = MODEL_PROVIDERS_DICT.get(self.agent_llm)\n        if provider_info:\n            inputs = provider_info.get(\"inputs\")\n            prefix = provider_info.get(\"prefix\")\n            # Filter out json_mode and only use attributes that exist on this component\n            model_kwargs = {}\n            for input_ in inputs:\n                if hasattr(self, f\"{prefix}{input_.name}\"):\n                    model_kwargs[input_.name] = getattr(self, f\"{prefix}{input_.name}\")\n\n            return component.set(**model_kwargs)\n        return component\n\n    def delete_fields(self, build_config: dotdict, fields: dict | list[str]) -> None:\n        \"\"\"Delete specified fields from build_config.\"\"\"\n        for field in fields:\n            build_config.pop(field, None)\n\n    def update_input_types(self, build_config: dotdict) -> dotdict:\n        \"\"\"Update input types for all fields in build_config.\"\"\"\n        for key, value in build_config.items():\n            if isinstance(value, dict):\n                if value.get(\"input_types\") is None:\n                    build_config[key][\"input_types\"] = []\n            elif hasattr(value, \"input_types\") and value.input_types is None:\n                value.input_types = []\n        return build_config\n\n    async def update_build_config(\n        self, build_config: dotdict, field_value: str, field_name: str | None = None\n    ) -> dotdict:\n        # Iterate over all providers in the MODEL_PROVIDERS_DICT\n        # Existing logic for updating build_config\n        if field_name in (\"agent_llm\",):\n            build_config[\"agent_llm\"][\"value\"] = field_value\n            provider_info = MODEL_PROVIDERS_DICT.get(field_value)\n            if provider_info:\n                component_class = provider_info.get(\"component_class\")\n                if component_class and hasattr(component_class, \"update_build_config\"):\n                    # Call the component class's update_build_config method\n                    build_config = await update_component_build_config(\n                        component_class, build_config, field_value, \"model_name\"\n                    )\n\n            provider_configs: dict[str, tuple[dict, list[dict]]] = {\n                provider: (\n                    MODEL_PROVIDERS_DICT[provider][\"fields\"],\n                    [\n                        MODEL_PROVIDERS_DICT[other_provider][\"fields\"]\n                        for other_provider in MODEL_PROVIDERS_DICT\n                        if other_provider != provider\n                    ],\n                )\n                for provider in MODEL_PROVIDERS_DICT\n            }\n            if field_value in provider_configs:\n                fields_to_add, fields_to_delete = provider_configs[field_value]\n\n                # Delete fields from other providers\n                for fields in fields_to_delete:\n                    self.delete_fields(build_config, fields)\n\n                # Add provider-specific fields\n                if field_value == \"OpenAI\" and not any(field in build_config for field in fields_to_add):\n                    build_config.update(fields_to_add)\n                else:\n                    build_config.update(fields_to_add)\n                # Reset input types for agent_llm\n                build_config[\"agent_llm\"][\"input_types\"] = []\n                build_config[\"agent_llm\"][\"display_name\"] = \"Model Provider\"\n            elif field_value == \"connect_other_models\":\n                # Delete all provider fields\n                self.delete_fields(build_config, ALL_PROVIDER_FIELDS)\n                # # Update with custom component\n                custom_component = DropdownInput(\n                    name=\"agent_llm\",\n                    display_name=\"Language Model\",\n                    info=\"The provider of the language model that the agent will use to generate responses.\",\n                    options=[*MODEL_PROVIDERS_LIST],\n                    real_time_refresh=True,\n                    refresh_button=False,\n                    input_types=[\"LanguageModel\"],\n                    placeholder=\"Awaiting model input.\",\n                    options_metadata=[MODELS_METADATA[key] for key in MODEL_PROVIDERS_LIST],\n                    external_options={\n                        \"fields\": {\n                            \"data\": {\n                                \"node\": {\n                                    \"name\": \"connect_other_models\",\n                                    \"display_name\": \"Connect other models\",\n                                    \"icon\": \"CornerDownLeft\",\n                                },\n                            }\n                        },\n                    },\n                )\n                build_config.update({\"agent_llm\": custom_component.to_dict()})\n            # Update input types for all fields\n            build_config = self.update_input_types(build_config)\n\n            # Validate required keys\n            default_keys = [\n                \"code\",\n                \"_type\",\n                \"agent_llm\",\n                \"tools\",\n                \"input_value\",\n                \"add_current_date_tool\",\n                \"system_prompt\",\n                \"agent_description\",\n                \"max_iterations\",\n                \"handle_parsing_errors\",\n                \"verbose\",\n            ]\n            missing_keys = [key for key in default_keys if key not in build_config]\n            if missing_keys:\n                msg = f\"Missing required keys in build_config: {missing_keys}\"\n                raise ValueError(msg)\n        if (\n            isinstance(self.agent_llm, str)\n            and self.agent_llm in MODEL_PROVIDERS_DICT\n            and field_name in MODEL_DYNAMIC_UPDATE_FIELDS\n        ):\n            provider_info = MODEL_PROVIDERS_DICT.get(self.agent_llm)\n            if provider_info:\n                component_class = provider_info.get(\"component_class\")\n                component_class = self.set_component_params(component_class)\n                prefix = provider_info.get(\"prefix\")\n                if component_class and hasattr(component_class, \"update_build_config\"):\n                    # Call each component class's update_build_config method\n                    # remove the prefix from the field_name\n                    if isinstance(field_name, str) and isinstance(prefix, str):\n                        field_name = field_name.replace(prefix, \"\")\n                    build_config = await update_component_build_config(\n                        component_class, build_config, field_value, \"model_name\"\n                    )\n        return dotdict({k: v.to_dict() if hasattr(v, \"to_dict\") else v for k, v in build_config.items()})\n\n    async def _get_tools(self) -> list[Tool]:\n        component_toolkit = _get_component_toolkit()\n        tools_names = self._build_tools_names()\n        agent_description = self.get_tool_description()\n        # TODO: Agent Description Depreciated Feature to be removed\n        description = f\"{agent_description}{tools_names}\"\n        tools = component_toolkit(component=self).get_tools(\n            tool_name=\"Call_Agent\",\n            tool_description=description,\n            callbacks=self.get_langchain_callbacks(),\n        )\n        if hasattr(self, \"tools_metadata\"):\n            tools = component_toolkit(component=self, metadata=self.tools_metadata).update_tools_metadata(tools=tools)\n        return tools\n"
              },
              "format_instructions": {
                "_input_type": "MultilineInput",
                "advanced": true,
                "copy_field": false,
                "display_name": "Output Format Instructions",
                "dynamic": false,
                "info": "Generic Template for structured output formatting. Valid only with Structured response.",
                "input_types": [
                  "Message"
                ],
                "list": false,
                "list_add_label": "Add More",
                "load_from_db": false,
                "multiline": true,
                "name": "format_instructions",
                "placeholder": "",
                "required": false,
                "show": true,
                "title_case": false,
                "tool_mode": false,
                "trace_as_input": true,
                "trace_as_metadata": true,
                "type": "str",
                "value": "You are an AI that extracts structured JSON objects from unstructured text. Use a predefined schema with expected types (str, int, float, bool, dict). Extract ALL relevant instances that match the schema - if multiple patterns exist, capture them all. Fill missing or ambiguous values with defaults: null for missing values. Remove exact duplicates but keep variations that have different field values. Always return valid JSON in the expected format, never throw errors. If multiple objects can be extracted, return them all in the structured format."
              },
              "handle_parsing_errors": {
                "_input_type": "BoolInput",
                "advanced": true,
                "display_name": "Handle Parse Errors",
                "dynamic": false,
                "info": "Should the Agent fix errors when reading user input for better processing?",
                "list": false,
                "list_add_label": "Add More",
                "name": "handle_parsing_errors",
                "placeholder": "",
                "required": false,
                "show": true,
                "title_case": false,
                "tool_mode": false,
                "trace_as_metadata": true,
                "type": "bool",
                "value": true
              },
              "input_value": {
                "_input_type": "MessageTextInput",
                "advanced": false,
                "display_name": "Input",
                "dynamic": false,
                "info": "The input provided by the user for the agent to process.",
                "input_types": [
                  "Message"
                ],
                "list": false,
                "list_add_label": "Add More",
                "load_from_db": false,
                "name": "input_value",
                "placeholder": "",
                "required": false,
                "show": true,
                "title_case": false,
                "tool_mode": true,
                "trace_as_input": true,
                "trace_as_metadata": true,
                "type": "str",
                "value": ""
              },
              "max_iterations": {
                "_input_type": "IntInput",
                "advanced": true,
                "display_name": "Max Iterations",
                "dynamic": false,
                "info": "The maximum number of attempts the agent can make to complete its task before it stops.",
                "list": false,
                "list_add_label": "Add More",
                "name": "max_iterations",
                "placeholder": "",
                "required": false,
                "show": true,
                "title_case": false,
                "tool_mode": false,
                "trace_as_metadata": true,
                "type": "int",
                "value": 15
              },
              "max_retries": {
                "_input_type": "IntInput",
                "advanced": true,
                "display_name": "Max Retries",
                "dynamic": false,
                "info": "The maximum number of retries to make when generating.",
                "list": false,
                "list_add_label": "Add More",
                "name": "max_retries",
                "placeholder": "",
                "required": false,
                "show": true,
                "title_case": false,
                "tool_mode": false,
                "trace_as_metadata": true,
                "type": "int",
                "value": 5
              },
              "max_tokens": {
                "_input_type": "IntInput",
                "advanced": true,
                "display_name": "Max Tokens",
                "dynamic": false,
                "info": "The maximum number of tokens to generate. Set to 0 for unlimited tokens.",
                "list": false,
                "list_add_label": "Add More",
                "name": "max_tokens",
                "placeholder": "",
                "range_spec": {
                  "max": 128000,
                  "min": 0,
                  "step": 0.1,
                  "step_type": "float"
                },
                "required": false,
                "show": true,
                "title_case": false,
                "tool_mode": false,
                "trace_as_metadata": true,
                "type": "int",
                "value": ""
              },
              "model_kwargs": {
                "_input_type": "DictInput",
                "advanced": true,
                "display_name": "Model Kwargs",
                "dynamic": false,
                "info": "Additional keyword arguments to pass to the model.",
                "list": false,
                "list_add_label": "Add More",
                "name": "model_kwargs",
                "placeholder": "",
                "required": false,
                "show": true,
                "title_case": false,
                "tool_mode": false,
                "trace_as_input": true,
                "type": "dict",
                "value": {}
              },
              "model_name": {
                "_input_type": "DropdownInput",
                "advanced": false,
                "combobox": true,
                "dialog_inputs": {},
                "display_name": "Model Name",
                "dynamic": false,
                "info": "To see the model names, first choose a provider. Then, enter your API key and click the refresh button next to the model name.",
                "name": "model_name",
                "options": [
                  "gpt-4o-mini",
                  "gpt-4o",
                  "gpt-4.1",
                  "gpt-4.1-mini",
                  "gpt-4.1-nano",
                  "gpt-4-turbo",
                  "gpt-4-turbo-preview",
                  "gpt-4",
                  "gpt-3.5-turbo",
                  "gpt-5",
                  "gpt-5-mini",
                  "gpt-5-nano",
                  "gpt-5-chat-latest",
                  "o1",
                  "o3-mini",
                  "o3",
                  "o3-pro",
                  "o4-mini",
                  "o4-mini-high"
                ],
                "options_metadata": [],
                "placeholder": "",
                "real_time_refresh": false,
                "required": false,
                "show": true,
                "title_case": false,
                "toggle": false,
                "tool_mode": false,
                "trace_as_metadata": true,
                "type": "str",
                "value": "gpt-4.1"
              },
              "n_messages": {
                "_input_type": "IntInput",
                "advanced": true,
                "display_name": "Number of Chat History Messages",
                "dynamic": false,
                "info": "Number of chat history messages to retrieve.",
                "list": false,
                "list_add_label": "Add More",
                "name": "n_messages",
                "placeholder": "",
                "required": false,
                "show": true,
                "title_case": false,
                "tool_mode": false,
                "trace_as_metadata": true,
                "type": "int",
                "value": 100
              },
              "openai_api_base": {
                "_input_type": "StrInput",
                "advanced": true,
                "display_name": "OpenAI API Base",
                "dynamic": false,
                "info": "The base URL of the OpenAI API. Defaults to https://api.openai.com/v1. You can change this to use other APIs like JinaChat, LocalAI and Prem.",
                "list": false,
                "list_add_label": "Add More",
                "load_from_db": false,
                "name": "openai_api_base",
                "placeholder": "",
                "required": false,
                "show": true,
                "title_case": false,
                "tool_mode": false,
                "trace_as_metadata": true,
                "type": "str",
                "value": ""
              },
              "output_schema": {
                "_input_type": "TableInput",
                "advanced": true,
                "display_name": "Output Schema",
                "dynamic": false,
                "info": "Schema Validation: Define the structure and data types for structured output. No validation if no output schema.",
                "is_list": true,
                "list_add_label": "Add More",
                "name": "output_schema",
                "placeholder": "",
                "required": false,
                "show": true,
                "table_icon": "Table",
                "table_schema": {
                  "columns": [
                    {
                      "default": "field",
                      "description": "Specify the name of the output field.",
                      "disable_edit": false,
                      "display_name": "Name",
                      "edit_mode": "inline",
                      "filterable": true,
                      "formatter": "text",
                      "hidden": false,
                      "name": "name",
                      "sortable": true,
                      "type": "str"
                    },
                    {
                      "default": "description of field",
                      "description": "Describe the purpose of the output field.",
                      "disable_edit": false,
                      "display_name": "Description",
                      "edit_mode": "popover",
                      "filterable": true,
                      "formatter": "text",
                      "hidden": false,
                      "name": "description",
                      "sortable": true,
                      "type": "str"
                    },
                    {
                      "default": "str",
                      "description": "Indicate the data type of the output field (e.g., str, int, float, bool, dict).",
                      "disable_edit": false,
                      "display_name": "Type",
                      "edit_mode": "inline",
                      "filterable": true,
                      "formatter": "text",
                      "hidden": false,
                      "name": "type",
                      "options": [
                        "str",
                        "int",
                        "float",
                        "bool",
                        "dict"
                      ],
                      "sortable": true,
                      "type": "str"
                    },
                    {
                      "default": false,
                      "description": "Set to True if this output field should be a list of the specified type.",
                      "disable_edit": false,
                      "display_name": "As List",
                      "edit_mode": "inline",
                      "filterable": true,
                      "formatter": "boolean",
                      "hidden": false,
                      "name": "multiple",
                      "sortable": true,
                      "type": "boolean"
                    }
                  ]
                },
                "title_case": false,
                "tool_mode": false,
                "trace_as_metadata": true,
                "trigger_icon": "Table",
                "trigger_text": "Open table",
                "type": "table",
                "value": []
              },
              "seed": {
                "_input_type": "IntInput",
                "advanced": true,
                "display_name": "Seed",
                "dynamic": false,
                "info": "The seed controls the reproducibility of the job.",
                "list": false,
                "list_add_label": "Add More",
                "name": "seed",
                "placeholder": "",
                "required": false,
                "show": true,
                "title_case": false,
                "tool_mode": false,
                "trace_as_metadata": true,
                "type": "int",
                "value": 1
              },
              "system_prompt": {
                "_input_type": "MultilineInput",
                "advanced": false,
                "copy_field": false,
                "display_name": "Agent Instructions",
                "dynamic": false,
                "info": "System Prompt: Initial instructions and context provided to guide the agent's behavior.",
                "input_types": [
                  "Message"
                ],
                "list": false,
                "list_add_label": "Add More",
                "load_from_db": false,
                "multiline": true,
                "name": "system_prompt",
                "placeholder": "",
                "required": false,
                "show": true,
                "title_case": false,
                "tool_mode": false,
                "trace_as_input": true,
                "trace_as_metadata": true,
                "type": "str",
                "value": "You are a helpful assistant that must use tools to answer questions and perform tasks regarding RTX Remix.\n\nBefore "
              },
              "temperature": {
                "_input_type": "SliderInput",
                "advanced": true,
                "display_name": "Temperature",
                "dynamic": false,
                "info": "",
                "max_label": "",
                "max_label_icon": "",
                "min_label": "",
                "min_label_icon": "",
                "name": "temperature",
                "placeholder": "",
                "range_spec": {
                  "max": 1,
                  "min": 0,
                  "step": 0.01,
                  "step_type": "float"
                },
                "required": false,
                "show": true,
                "slider_buttons": false,
                "slider_buttons_options": [],
                "slider_input": false,
                "title_case": false,
                "tool_mode": false,
                "type": "slider",
                "value": 0.1
              },
              "timeout": {
                "_input_type": "IntInput",
                "advanced": true,
                "display_name": "Timeout",
                "dynamic": false,
                "info": "The timeout for requests to OpenAI completion API.",
                "list": false,
                "list_add_label": "Add More",
                "name": "timeout",
                "placeholder": "",
                "required": false,
                "show": true,
                "title_case": false,
                "tool_mode": false,
                "trace_as_metadata": true,
                "type": "int",
                "value": 700
              },
              "tools": {
                "_input_type": "HandleInput",
                "advanced": false,
                "display_name": "Tools",
                "dynamic": false,
                "info": "These are the tools that the agent can use to help with tasks.",
                "input_types": [
                  "Tool"
                ],
                "list": true,
                "list_add_label": "Add More",
                "name": "tools",
                "placeholder": "",
                "required": false,
                "show": true,
                "title_case": false,
                "trace_as_metadata": true,
                "type": "other",
                "value": ""
              },
              "verbose": {
                "_input_type": "BoolInput",
                "advanced": true,
                "display_name": "Verbose",
                "dynamic": false,
                "info": "",
                "list": false,
                "list_add_label": "Add More",
                "name": "verbose",
                "placeholder": "",
                "required": false,
                "show": true,
                "title_case": false,
                "tool_mode": false,
                "trace_as_metadata": true,
                "type": "bool",
                "value": true
              }
            },
            "tool_mode": false
          },
          "showNode": true,
          "type": "Agent"
        },
        "dragging": false,
        "id": "Agent-9dON7",
        "measured": {
          "height": 591,
          "width": 320
        },
        "position": {
          "x": 78.6911094428821,
          "y": -159.83908350054932
        },
        "selected": false,
        "type": "genericNode"
      },
      {
        "data": {
          "id": "Prompt-PrjbV",
          "node": {
            "base_classes": [
              "Message"
            ],
            "beta": false,
            "conditional_paths": [],
            "custom_fields": {
              "template": [
                "remix_documentation",
                "remix_mcp_server",
                "mcp_prompts"
              ]
            },
            "description": "Create a prompt template with dynamic variables.",
            "display_name": "Prompt",
            "documentation": "",
            "edited": false,
            "error": null,
            "field_order": [
              "template",
              "tool_placeholder"
            ],
            "frozen": false,
            "full_path": null,
            "icon": "prompts",
            "is_composition": null,
            "is_input": null,
            "is_output": null,
            "legacy": false,
            "lf_version": "1.4.2",
            "metadata": {},
            "minimized": false,
            "name": "",
            "output_types": [],
            "outputs": [
              {
                "allows_loop": false,
                "cache": true,
                "display_name": "Prompt Message",
                "method": "build_prompt",
                "name": "prompt",
                "selected": "Message",
                "tool_mode": true,
                "types": [
                  "Message"
                ],
                "value": "__UNDEFINED__"
              }
            ],
            "pinned": false,
            "priority": null,
            "template": {
              "_type": "Component",
              "code": {
                "advanced": true,
                "dynamic": true,
                "fileTypes": [],
                "file_path": "",
                "info": "",
                "list": false,
                "load_from_db": false,
                "multiline": true,
                "name": "code",
                "password": false,
                "placeholder": "",
                "required": true,
                "show": true,
                "title_case": false,
                "type": "code",
                "value": "from langflow.base.prompts.api_utils import process_prompt_template\nfrom langflow.custom import Component\nfrom langflow.inputs.inputs import DefaultPromptField\nfrom langflow.io import MessageTextInput, Output, PromptInput\nfrom langflow.schema.message import Message\nfrom langflow.template.utils import update_template_values\n\n\nclass PromptComponent(Component):\n    display_name: str = \"Prompt\"\n    description: str = \"Create a prompt template with dynamic variables.\"\n    icon = \"prompts\"\n    trace_type = \"prompt\"\n    name = \"Prompt\"\n\n    inputs = [\n        PromptInput(name=\"template\", display_name=\"Template\"),\n        MessageTextInput(\n            name=\"tool_placeholder\",\n            display_name=\"Tool Placeholder\",\n            tool_mode=True,\n            advanced=True,\n            info=\"A placeholder input for tool mode.\",\n        ),\n    ]\n\n    outputs = [\n        Output(display_name=\"Prompt Message\", name=\"prompt\", method=\"build_prompt\"),\n    ]\n\n    async def build_prompt(self) -> Message:\n        prompt = Message.from_template(**self._attributes)\n        self.status = prompt.text\n        return prompt\n\n    def _update_template(self, frontend_node: dict):\n        prompt_template = frontend_node[\"template\"][\"template\"][\"value\"]\n        custom_fields = frontend_node[\"custom_fields\"]\n        frontend_node_template = frontend_node[\"template\"]\n        _ = process_prompt_template(\n            template=prompt_template,\n            name=\"template\",\n            custom_fields=custom_fields,\n            frontend_node_template=frontend_node_template,\n        )\n        return frontend_node\n\n    async def update_frontend_node(self, new_frontend_node: dict, current_frontend_node: dict):\n        \"\"\"This function is called after the code validation is done.\"\"\"\n        frontend_node = await super().update_frontend_node(new_frontend_node, current_frontend_node)\n        template = frontend_node[\"template\"][\"template\"][\"value\"]\n        # Kept it duplicated for backwards compatibility\n        _ = process_prompt_template(\n            template=template,\n            name=\"template\",\n            custom_fields=frontend_node[\"custom_fields\"],\n            frontend_node_template=frontend_node[\"template\"],\n        )\n        # Now that template is updated, we need to grab any values that were set in the current_frontend_node\n        # and update the frontend_node with those values\n        update_template_values(new_template=frontend_node, previous_template=current_frontend_node[\"template\"])\n        return frontend_node\n\n    def _get_fallback_input(self, **kwargs):\n        return DefaultPromptField(**kwargs)\n"
              },
              "mcp_prompts": {
                "advanced": false,
                "display_name": "mcp_prompts",
                "dynamic": false,
                "field_type": "str",
                "fileTypes": [],
                "file_path": "",
                "info": "",
                "input_types": [
                  "Message"
                ],
                "list": false,
                "load_from_db": false,
                "multiline": true,
                "name": "mcp_prompts",
                "placeholder": "",
                "required": false,
                "show": true,
                "title_case": false,
                "type": "str",
                "value": ""
              },
              "remix_documentation": {
                "advanced": false,
                "display_name": "remix_documentation",
                "dynamic": false,
                "field_type": "str",
                "fileTypes": [],
                "file_path": "",
                "info": "",
                "input_types": [
                  "Message"
                ],
                "list": false,
                "load_from_db": false,
                "multiline": true,
                "name": "remix_documentation",
                "placeholder": "",
                "required": false,
                "show": true,
                "title_case": false,
                "type": "str",
                "value": "FAISS"
              },
              "remix_mcp_server": {
                "advanced": false,
                "display_name": "remix_mcp_server",
                "dynamic": false,
                "field_type": "str",
                "fileTypes": [],
                "file_path": "",
                "info": "",
                "input_types": [
                  "Message"
                ],
                "list": false,
                "load_from_db": false,
                "multiline": true,
                "name": "remix_mcp_server",
                "placeholder": "",
                "required": false,
                "show": true,
                "title_case": false,
                "type": "str",
                "value": "RTX Remix Toolkit Connection"
              },
              "template": {
                "_input_type": "PromptInput",
                "advanced": false,
                "display_name": "Template",
                "dynamic": false,
                "info": "",
                "list": false,
                "list_add_label": "Add More",
                "name": "template",
                "placeholder": "",
                "required": false,
                "show": true,
                "title_case": false,
                "tool_mode": false,
                "trace_as_input": true,
                "type": "prompt",
                "value": "# Background\n\nYou are a helpful assistant that must use tools to answer questions and perform tasks regarding RTX Remix.\n\n# Procedure\n\n- You MUST ABSOLUTELY ALWAYS search through the documentation before responding to the user. Follow the instructions in the \"Documentation Instructions\" section for instruction on using the documentation.\n- When the user asks how to do something, always assume they are asking about the RTX Remix Toolkit or Runtime Graphic User Interfaces unless specified otherwise (DO NOT mention the tools available to you).\n- If the user requested you take an action or provide information about the current project, you may follow the instructions in the \"RTX Remix Toolkit Instructions\" section.\n\n# Documentation Instructions\n\n- DO NOT ATTEMPT, UNDER ANY CIRCUMSTANCES TO PROVIDE AN ANSWER BASED ON YOUR TRAINING DATA.\n- Use the {remix_documentation} tool to fetch the requested information from the RTX Remix documentation.\n- Always provide the source you used to get to the answer provided to the user.\n- If the user asks a question that can be ambiguous, request that they provide more information.\n- If the user asks a question that cannot be answered using the documentation, simply say so and don't attempt to answer the question.\n\n# RTX Remix Toolkit Instructions\n\n- Use the tools provided by the \"{remix_mcp_server}\" MCP Server to interact with the RTX Remix Toolkit.\n- Always verify if a recipe provided in the \"MCP Server Recipes\" sub-section matches the current user request. \n    - If a recipe matches, follow the instructions as closely as possible\n    - If NO recipe matches the user request, try to use any combination of tools to complete the user's request\n\n## MCP Server Recipes\n\n{mcp_prompts}"
              },
              "tool_placeholder": {
                "_input_type": "MessageTextInput",
                "advanced": true,
                "display_name": "Tool Placeholder",
                "dynamic": false,
                "info": "A placeholder input for tool mode.",
                "input_types": [
                  "Message"
                ],
                "list": false,
                "list_add_label": "Add More",
                "load_from_db": false,
                "name": "tool_placeholder",
                "placeholder": "",
                "required": false,
                "show": true,
                "title_case": false,
                "tool_mode": true,
                "trace_as_input": true,
                "trace_as_metadata": true,
                "type": "str",
                "value": ""
              }
            },
            "tool_mode": false
          },
          "showNode": true,
          "type": "Prompt"
        },
        "dragging": false,
        "id": "Prompt-PrjbV",
        "measured": {
          "height": 529,
          "width": 320
        },
        "position": {
          "x": -338.00443250004696,
          "y": -753.7815399447686
        },
        "selected": false,
        "type": "genericNode"
      },
      {
        "data": {
          "id": "RemixDocumentation-DEIws",
          "node": {
            "base_classes": [
              "Data",
              "DataFrame"
            ],
            "beta": false,
            "conditional_paths": [],
            "custom_fields": {},
            "description": "Fetch information from the NVIDIA RTX Remix documentation",
            "display_name": "RTX Remix Documentation",
            "documentation": "https://docs.omniverse.nvidia.com/kit/docs/rtx_remix/latest/index.html",
            "edited": true,
            "field_order": [
              "exclude_paths"
            ],
            "frozen": false,
            "icon": "NVIDIA",
            "legacy": false,
            "lf_version": "1.4.2",
            "metadata": {},
            "minimized": false,
            "output_types": [],
            "outputs": [
              {
                "allows_loop": false,
                "cache": true,
                "display_name": "DataFrame",
                "hidden": false,
                "method": "fetch_documentation_dataframe",
                "name": "dataframe_output",
                "options": null,
                "required_inputs": null,
                "selected": "DataFrame",
                "tool_mode": true,
                "types": [
                  "DataFrame"
                ],
                "value": "__UNDEFINED__"
              },
              {
                "allows_loop": false,
                "cache": true,
                "display_name": "Data",
                "hidden": null,
                "method": "fetch_documentation_data",
                "name": "data_output",
                "options": null,
                "required_inputs": null,
                "selected": "Data",
                "tool_mode": true,
                "types": [
                  "Data"
                ],
                "value": "__UNDEFINED__"
              }
            ],
            "pinned": false,
            "template": {
              "_type": "Component",
              "code": {
                "advanced": true,
                "dynamic": true,
                "fileTypes": [],
                "file_path": "",
                "info": "",
                "list": false,
                "load_from_db": false,
                "multiline": true,
                "name": "code",
                "password": false,
                "placeholder": "",
                "required": true,
                "show": true,
                "title_case": false,
                "type": "code",
                "value": "import httpx\r\nimport json\r\nimport re\r\nfrom langflow.custom import Component\r\nfrom langflow.io import Output, MessageTextInput\r\nfrom langflow.schema import DataFrame, Data\r\n\r\n\r\nclass RemixDocumentation(Component):\r\n    display_name = \"RTX Remix Documentation\"\r\n    description = \"Fetch information from the NVIDIA RTX Remix documentation\"\r\n    documentation: str = (\r\n        \"https://docs.omniverse.nvidia.com/kit/docs/rtx_remix/latest/index.html\"\r\n    )\r\n    icon = \"NVIDIA\"\r\n    name = \"RemixDocumentation\"\r\n\r\n    inputs = [\r\n        MessageTextInput(\r\n            name=\"exclude_paths\",\r\n            display_name=\"Exclude Paths\",\r\n            info=(\r\n                \"List of path prefixes to exclude from results. \"\r\n                \"Used to filter out sections of the documentation that are not typically relevant to user queries.\"\r\n            ),\r\n            is_list=True,\r\n            value=[\r\n                \"source\",\r\n                \"CHANGELOG.html\",\r\n                \"docs/changelog\",\r\n                \"docs/contributing/api.html\",\r\n            ],\r\n        ),\r\n    ]\r\n\r\n    outputs = [\r\n        Output(\r\n            display_name=\"DataFrame\",\r\n            name=\"dataframe_output\",\r\n            method=\"fetch_documentation_dataframe\",\r\n        ),\r\n        Output(\r\n            display_name=\"Data\", name=\"data_output\", method=\"fetch_documentation_data\"\r\n        ),\r\n    ]\r\n\r\n    _BASE_URL = \"https://docs.omniverse.nvidia.com/kit/docs/rtx_remix/latest/\"\r\n\r\n    def _fetch_all_documentation(self) -> list[Data]:\r\n        \"\"\"Fetch all documentation entries and return as list of Data objects.\"\"\"\r\n        # URL for the search index JavaScript file\r\n        search_index_url = self._BASE_URL + \"searchindex.js\"\r\n\r\n        # Fetch the search index file\r\n        response = httpx.get(search_index_url, follow_redirects=True)\r\n        response.raise_for_status()\r\n\r\n        # Extract the JSON data from the JavaScript file\r\n        # The file contains: const searchData = {...};\r\n        js_content = response.text\r\n\r\n        # Extract the JSON part using regex\r\n        match = re.search(r\"const searchData = ({.*});\", js_content, re.DOTALL)\r\n        if not match:\r\n            raise ValueError(\"Could not parse search index data\")\r\n\r\n        # Parse the JSON data\r\n        search_data = json.loads(match.group(1))\r\n\r\n        # Get the data array which contains all searchable items\r\n        data_items = search_data.get(\"data\", [])\r\n\r\n        results = []\r\n        for item in data_items:\r\n            filename = item.get(\"filename\", \"\")\r\n            text = item.get(\"content\", \"\")\r\n\r\n            if not text:\r\n                continue\r\n\r\n            # Check if filename should be excluded\r\n            should_exclude = False\r\n            for exclude_path in self.exclude_paths:\r\n                if filename.startswith(exclude_path):\r\n                    should_exclude = True\r\n                    break\r\n\r\n            if should_exclude:\r\n                continue\r\n\r\n            # Build URL with proper handling of empty anchors\r\n            anchor = item.get(\"anchor\", \"\")\r\n            if anchor:\r\n                url = f\"{self._BASE_URL}{filename}#{anchor}\"\r\n            else:\r\n                url = f\"{self._BASE_URL}{filename}\"\r\n\r\n            results.append(\r\n                Data(\r\n                    title=item.get(\"display_name\", \"\"),\r\n                    text=text,\r\n                    url=url,\r\n                )\r\n            )\r\n\r\n        # If no results found, create a single entry indicating no results\r\n        if not results:\r\n            data = Data(\r\n                title=\"No documentation found\",\r\n                text=\"No documentation entries were found in the search index\",\r\n                url=search_index_url,\r\n            )\r\n            results.append(data)\r\n\r\n        return results\r\n\r\n    def fetch_documentation_dataframe(self) -> DataFrame:\r\n        \"\"\"Fetch documentation and return as DataFrame.\"\"\"\r\n        results = self._fetch_all_documentation()\r\n        data_frame = DataFrame(results)\r\n        self.status = data_frame\r\n        return data_frame\r\n\r\n    def fetch_documentation_data(self) -> list[Data]:\r\n        \"\"\"Fetch documentation and return as list of Data objects.\"\"\"\r\n        results = self._fetch_all_documentation()\r\n        self.status = results\r\n        return results\r\n"
              },
              "exclude_paths": {
                "_input_type": "MessageTextInput",
                "advanced": false,
                "display_name": "Exclude Paths",
                "dynamic": false,
                "info": "List of path prefixes to exclude from results. Used to filter out sections of the documentation that are not typically relevant to user queries.",
                "input_types": [
                  "Message"
                ],
                "list": true,
                "list_add_label": "Add More",
                "load_from_db": false,
                "name": "exclude_paths",
                "placeholder": "",
                "required": false,
                "show": true,
                "title_case": false,
                "tool_mode": false,
                "trace_as_input": true,
                "trace_as_metadata": true,
                "type": "str",
                "value": [
                  "source",
                  "docs/changelog",
                  "CHANGELOG.html",
                  "docs/contributing/api.html"
                ]
              }
            },
            "tool_mode": false
          },
          "showNode": true,
          "type": "RemixDocumentation"
        },
        "dragging": false,
        "id": "RemixDocumentation-DEIws",
        "measured": {
          "height": 373,
          "width": 320
        },
        "position": {
          "x": -783.4316223978514,
          "y": -373.75276518828326
        },
        "selected": false,
        "type": "genericNode"
      },
      {
        "data": {
          "description": "Generate embeddings using a specified provider.",
          "display_name": "Embedding Model",
          "id": "EmbeddingModel-X6URU",
          "node": {
            "base_classes": [
              "Embeddings"
            ],
            "beta": false,
            "conditional_paths": [],
            "custom_fields": {},
            "description": "Generate embeddings using a specified provider.",
            "display_name": "Embedding Model",
            "documentation": "",
            "edited": false,
            "field_order": [
              "provider",
              "model",
              "api_key",
              "api_base",
              "dimensions",
              "chunk_size",
              "request_timeout",
              "max_retries",
              "show_progress_bar",
              "model_kwargs"
            ],
            "frozen": false,
            "icon": "binary",
            "legacy": false,
            "lf_version": "1.4.2",
            "metadata": {},
            "minimized": false,
            "output_types": [],
            "outputs": [
              {
                "allows_loop": false,
                "cache": true,
                "display_name": "Embedding Model",
                "group_outputs": false,
                "method": "build_embeddings",
                "name": "embeddings",
                "selected": "Embeddings",
                "tool_mode": true,
                "types": [
                  "Embeddings"
                ],
                "value": "__UNDEFINED__"
              }
            ],
            "pinned": false,
            "template": {
              "_type": "Component",
              "api_base": {
                "_input_type": "MessageTextInput",
                "advanced": true,
                "display_name": "API Base URL",
                "dynamic": false,
                "info": "Base URL for the API. Leave empty for default.",
                "input_types": [
                  "Message"
                ],
                "list": false,
                "list_add_label": "Add More",
                "load_from_db": false,
                "name": "api_base",
                "placeholder": "",
                "required": false,
                "show": true,
                "title_case": false,
                "tool_mode": false,
                "trace_as_input": true,
                "trace_as_metadata": true,
                "type": "str",
                "value": ""
              },
              "api_key": {
                "_input_type": "SecretStrInput",
                "advanced": false,
                "display_name": "OpenAI API Key",
                "dynamic": false,
                "info": "Model Provider API key",
                "input_types": [],
                "load_from_db": false,
                "name": "api_key",
                "password": true,
                "placeholder": "",
                "real_time_refresh": true,
                "required": true,
                "show": true,
                "title_case": false,
                "type": "str",
                "value": ""
              },
              "chunk_size": {
                "_input_type": "IntInput",
                "advanced": true,
                "display_name": "Chunk Size",
                "dynamic": false,
                "info": "",
                "list": false,
                "list_add_label": "Add More",
                "name": "chunk_size",
                "placeholder": "",
                "required": false,
                "show": true,
                "title_case": false,
                "tool_mode": false,
                "trace_as_metadata": true,
                "type": "int",
                "value": 1000
              },
              "code": {
                "advanced": true,
                "dynamic": true,
                "fileTypes": [],
                "file_path": "",
                "info": "",
                "list": false,
                "load_from_db": false,
                "multiline": true,
                "name": "code",
                "password": false,
                "placeholder": "",
                "required": true,
                "show": true,
                "title_case": false,
                "type": "code",
                "value": "from typing import Any\n\nfrom langchain_openai import OpenAIEmbeddings\n\nfrom langflow.base.embeddings.model import LCEmbeddingsModel\nfrom langflow.base.models.openai_constants import OPENAI_EMBEDDING_MODEL_NAMES\nfrom langflow.field_typing import Embeddings\nfrom langflow.io import (\n    BoolInput,\n    DictInput,\n    DropdownInput,\n    FloatInput,\n    IntInput,\n    MessageTextInput,\n    SecretStrInput,\n)\nfrom langflow.schema.dotdict import dotdict\n\n\nclass EmbeddingModelComponent(LCEmbeddingsModel):\n    display_name = \"Embedding Model\"\n    description = \"Generate embeddings using a specified provider.\"\n    documentation: str = \"https://docs.langflow.org/components-embedding-models\"\n    icon = \"binary\"\n    name = \"EmbeddingModel\"\n    category = \"models\"\n\n    inputs = [\n        DropdownInput(\n            name=\"provider\",\n            display_name=\"Model Provider\",\n            options=[\"OpenAI\"],\n            value=\"OpenAI\",\n            info=\"Select the embedding model provider\",\n            real_time_refresh=True,\n            options_metadata=[{\"icon\": \"OpenAI\"}],\n        ),\n        DropdownInput(\n            name=\"model\",\n            display_name=\"Model Name\",\n            options=OPENAI_EMBEDDING_MODEL_NAMES,\n            value=OPENAI_EMBEDDING_MODEL_NAMES[0],\n            info=\"Select the embedding model to use\",\n        ),\n        SecretStrInput(\n            name=\"api_key\",\n            display_name=\"OpenAI API Key\",\n            info=\"Model Provider API key\",\n            required=True,\n            show=True,\n            real_time_refresh=True,\n        ),\n        MessageTextInput(\n            name=\"api_base\",\n            display_name=\"API Base URL\",\n            info=\"Base URL for the API. Leave empty for default.\",\n            advanced=True,\n        ),\n        IntInput(\n            name=\"dimensions\",\n            display_name=\"Dimensions\",\n            info=\"The number of dimensions the resulting output embeddings should have. \"\n            \"Only supported by certain models.\",\n            advanced=True,\n        ),\n        IntInput(name=\"chunk_size\", display_name=\"Chunk Size\", advanced=True, value=1000),\n        FloatInput(name=\"request_timeout\", display_name=\"Request Timeout\", advanced=True),\n        IntInput(name=\"max_retries\", display_name=\"Max Retries\", advanced=True, value=3),\n        BoolInput(name=\"show_progress_bar\", display_name=\"Show Progress Bar\", advanced=True),\n        DictInput(\n            name=\"model_kwargs\",\n            display_name=\"Model Kwargs\",\n            advanced=True,\n            info=\"Additional keyword arguments to pass to the model.\",\n        ),\n    ]\n\n    def build_embeddings(self) -> Embeddings:\n        provider = self.provider\n        model = self.model\n        api_key = self.api_key\n        api_base = self.api_base\n        dimensions = self.dimensions\n        chunk_size = self.chunk_size\n        request_timeout = self.request_timeout\n        max_retries = self.max_retries\n        show_progress_bar = self.show_progress_bar\n        model_kwargs = self.model_kwargs or {}\n\n        if provider == \"OpenAI\":\n            if not api_key:\n                msg = \"OpenAI API key is required when using OpenAI provider\"\n                raise ValueError(msg)\n            return OpenAIEmbeddings(\n                model=model,\n                dimensions=dimensions or None,\n                base_url=api_base or None,\n                api_key=api_key,\n                chunk_size=chunk_size,\n                max_retries=max_retries,\n                timeout=request_timeout or None,\n                show_progress_bar=show_progress_bar,\n                model_kwargs=model_kwargs,\n            )\n        msg = f\"Unknown provider: {provider}\"\n        raise ValueError(msg)\n\n    def update_build_config(self, build_config: dotdict, field_value: Any, field_name: str | None = None) -> dotdict:\n        if field_name == \"provider\" and field_value == \"OpenAI\":\n            build_config[\"model\"][\"options\"] = OPENAI_EMBEDDING_MODEL_NAMES\n            build_config[\"model\"][\"value\"] = OPENAI_EMBEDDING_MODEL_NAMES[0]\n            build_config[\"api_key\"][\"display_name\"] = \"OpenAI API Key\"\n            build_config[\"api_base\"][\"display_name\"] = \"OpenAI API Base URL\"\n        return build_config\n"
              },
              "dimensions": {
                "_input_type": "IntInput",
                "advanced": true,
                "display_name": "Dimensions",
                "dynamic": false,
                "info": "The number of dimensions the resulting output embeddings should have. Only supported by certain models.",
                "list": false,
                "list_add_label": "Add More",
                "name": "dimensions",
                "placeholder": "",
                "required": false,
                "show": true,
                "title_case": false,
                "tool_mode": false,
                "trace_as_metadata": true,
                "type": "int",
                "value": ""
              },
              "max_retries": {
                "_input_type": "IntInput",
                "advanced": true,
                "display_name": "Max Retries",
                "dynamic": false,
                "info": "",
                "list": false,
                "list_add_label": "Add More",
                "name": "max_retries",
                "placeholder": "",
                "required": false,
                "show": true,
                "title_case": false,
                "tool_mode": false,
                "trace_as_metadata": true,
                "type": "int",
                "value": 3
              },
              "model": {
                "_input_type": "DropdownInput",
                "advanced": false,
                "combobox": false,
                "dialog_inputs": {},
                "display_name": "Model Name",
                "dynamic": false,
                "info": "Select the embedding model to use",
                "name": "model",
                "options": [
                  "text-embedding-3-small",
                  "text-embedding-3-large",
                  "text-embedding-ada-002"
                ],
                "options_metadata": [],
                "placeholder": "",
                "required": false,
                "show": true,
                "title_case": false,
                "toggle": false,
                "tool_mode": false,
                "trace_as_metadata": true,
                "type": "str",
                "value": "text-embedding-3-small"
              },
              "model_kwargs": {
                "_input_type": "DictInput",
                "advanced": true,
                "display_name": "Model Kwargs",
                "dynamic": false,
                "info": "Additional keyword arguments to pass to the model.",
                "list": false,
                "list_add_label": "Add More",
                "name": "model_kwargs",
                "placeholder": "",
                "required": false,
                "show": true,
                "title_case": false,
                "tool_mode": false,
                "trace_as_input": true,
                "type": "dict",
                "value": {}
              },
              "provider": {
                "_input_type": "DropdownInput",
                "advanced": false,
                "combobox": false,
                "dialog_inputs": {},
                "display_name": "Model Provider",
                "dynamic": false,
                "info": "Select the embedding model provider",
                "name": "provider",
                "options": [
                  "OpenAI"
                ],
                "options_metadata": [
                  {
                    "icon": "OpenAI"
                  }
                ],
                "placeholder": "",
                "real_time_refresh": true,
                "required": false,
                "show": true,
                "title_case": false,
                "toggle": false,
                "tool_mode": false,
                "trace_as_metadata": true,
                "type": "str",
                "value": "OpenAI"
              },
              "request_timeout": {
                "_input_type": "FloatInput",
                "advanced": true,
                "display_name": "Request Timeout",
                "dynamic": false,
                "info": "",
                "list": false,
                "list_add_label": "Add More",
                "name": "request_timeout",
                "placeholder": "",
                "required": false,
                "show": true,
                "title_case": false,
                "tool_mode": false,
                "trace_as_metadata": true,
                "type": "float",
                "value": ""
              },
              "show_progress_bar": {
                "_input_type": "BoolInput",
                "advanced": true,
                "display_name": "Show Progress Bar",
                "dynamic": false,
                "info": "",
                "list": false,
                "list_add_label": "Add More",
                "name": "show_progress_bar",
                "placeholder": "",
                "required": false,
                "show": true,
                "title_case": false,
                "tool_mode": false,
                "trace_as_metadata": true,
                "type": "bool",
                "value": false
              }
            },
            "tool_mode": false
          },
          "showNode": true,
          "type": "EmbeddingModel"
        },
        "dragging": false,
        "id": "EmbeddingModel-X6URU",
        "measured": {
          "height": 375,
          "width": 320
        },
        "position": {
          "x": -781.7797027471986,
          "y": 80.22604713786116
        },
        "selected": false,
        "type": "genericNode"
      },
      {
        "data": {
          "id": "FAISS-Uz8O4",
          "node": {
            "base_classes": [
              "Data",
              "DataFrame"
            ],
            "beta": false,
            "conditional_paths": [],
            "custom_fields": {},
            "description": "FAISS Vector Store with search capabilities",
            "display_name": "FAISS",
            "documentation": "",
            "edited": false,
            "field_order": [
              "index_name",
              "persist_directory",
              "ingest_data",
              "search_query",
              "should_cache_vector_store",
              "allow_dangerous_deserialization",
              "embedding",
              "number_of_results"
            ],
            "frozen": false,
            "icon": "FAISS",
            "legacy": false,
            "lf_version": "1.4.2",
            "metadata": {},
            "minimized": false,
            "output_types": [],
            "outputs": [
              {
                "allows_loop": false,
                "cache": true,
                "display_name": "Toolset",
                "hidden": false,
                "method": "to_toolkit",
                "name": "component_as_tool",
                "options": null,
                "required_inputs": null,
                "selected": "Tool",
                "tool_mode": true,
                "types": [
                  "Tool"
                ],
                "value": "__UNDEFINED__"
              }
            ],
            "pinned": false,
            "template": {
              "_type": "Component",
              "allow_dangerous_deserialization": {
                "_input_type": "BoolInput",
                "advanced": true,
                "display_name": "Allow Dangerous Deserialization",
                "dynamic": false,
                "info": "Set to True to allow loading pickle files from untrusted sources. Only enable this if you trust the source of the data.",
                "list": false,
                "list_add_label": "Add More",
                "name": "allow_dangerous_deserialization",
                "placeholder": "",
                "required": false,
                "show": true,
                "title_case": false,
                "tool_mode": false,
                "trace_as_metadata": true,
                "type": "bool",
                "value": true
              },
              "code": {
                "advanced": true,
                "dynamic": true,
                "fileTypes": [],
                "file_path": "",
                "info": "",
                "list": false,
                "load_from_db": false,
                "multiline": true,
                "name": "code",
                "password": false,
                "placeholder": "",
                "required": true,
                "show": true,
                "title_case": false,
                "type": "code",
                "value": "from pathlib import Path\n\nfrom langchain_community.vectorstores import FAISS\n\nfrom langflow.base.vectorstores.model import LCVectorStoreComponent, check_cached_vector_store\nfrom langflow.helpers.data import docs_to_data\nfrom langflow.io import BoolInput, HandleInput, IntInput, StrInput\nfrom langflow.schema.data import Data\n\n\nclass FaissVectorStoreComponent(LCVectorStoreComponent):\n    \"\"\"FAISS Vector Store with search capabilities.\"\"\"\n\n    display_name: str = \"FAISS\"\n    description: str = \"FAISS Vector Store with search capabilities\"\n    name = \"FAISS\"\n    icon = \"FAISS\"\n\n    inputs = [\n        StrInput(\n            name=\"index_name\",\n            display_name=\"Index Name\",\n            value=\"langflow_index\",\n        ),\n        StrInput(\n            name=\"persist_directory\",\n            display_name=\"Persist Directory\",\n            info=\"Path to save the FAISS index. It will be relative to where Langflow is running.\",\n        ),\n        *LCVectorStoreComponent.inputs,\n        BoolInput(\n            name=\"allow_dangerous_deserialization\",\n            display_name=\"Allow Dangerous Deserialization\",\n            info=\"Set to True to allow loading pickle files from untrusted sources. \"\n            \"Only enable this if you trust the source of the data.\",\n            advanced=True,\n            value=True,\n        ),\n        HandleInput(name=\"embedding\", display_name=\"Embedding\", input_types=[\"Embeddings\"]),\n        IntInput(\n            name=\"number_of_results\",\n            display_name=\"Number of Results\",\n            info=\"Number of results to return.\",\n            advanced=True,\n            value=4,\n        ),\n    ]\n\n    @staticmethod\n    def resolve_path(path: str) -> str:\n        \"\"\"Resolve the path relative to the Langflow root.\n\n        Args:\n            path: The path to resolve\n        Returns:\n            str: The resolved path as a string\n        \"\"\"\n        return str(Path(path).resolve())\n\n    def get_persist_directory(self) -> Path:\n        \"\"\"Returns the resolved persist directory path or the current directory if not set.\"\"\"\n        if self.persist_directory:\n            return Path(self.resolve_path(self.persist_directory))\n        return Path()\n\n    @check_cached_vector_store\n    def build_vector_store(self) -> FAISS:\n        \"\"\"Builds the FAISS object.\"\"\"\n        path = self.get_persist_directory()\n        path.mkdir(parents=True, exist_ok=True)\n\n        # Convert DataFrame to Data if needed using parent's method\n        self.ingest_data = self._prepare_ingest_data()\n\n        documents = []\n        for _input in self.ingest_data or []:\n            if isinstance(_input, Data):\n                documents.append(_input.to_lc_document())\n            else:\n                documents.append(_input)\n\n        faiss = FAISS.from_documents(documents=documents, embedding=self.embedding)\n        faiss.save_local(str(path), self.index_name)\n        return faiss\n\n    def search_documents(self) -> list[Data]:\n        \"\"\"Search for documents in the FAISS vector store.\"\"\"\n        path = self.get_persist_directory()\n        index_path = path / f\"{self.index_name}.faiss\"\n\n        if not index_path.exists():\n            vector_store = self.build_vector_store()\n        else:\n            vector_store = FAISS.load_local(\n                folder_path=str(path),\n                embeddings=self.embedding,\n                index_name=self.index_name,\n                allow_dangerous_deserialization=self.allow_dangerous_deserialization,\n            )\n\n        if not vector_store:\n            msg = \"Failed to load the FAISS index.\"\n            raise ValueError(msg)\n\n        if self.search_query and isinstance(self.search_query, str) and self.search_query.strip():\n            docs = vector_store.similarity_search(\n                query=self.search_query,\n                k=self.number_of_results,\n            )\n            return docs_to_data(docs)\n        return []\n"
              },
              "embedding": {
                "_input_type": "HandleInput",
                "advanced": false,
                "display_name": "Embedding",
                "dynamic": false,
                "info": "",
                "input_types": [
                  "Embeddings"
                ],
                "list": false,
                "list_add_label": "Add More",
                "name": "embedding",
                "placeholder": "",
                "required": false,
                "show": true,
                "title_case": false,
                "trace_as_metadata": true,
                "type": "other",
                "value": ""
              },
              "index_name": {
                "_input_type": "StrInput",
                "advanced": false,
                "display_name": "Index Name",
                "dynamic": false,
                "info": "",
                "list": false,
                "list_add_label": "Add More",
                "load_from_db": false,
                "name": "index_name",
                "placeholder": "",
                "required": false,
                "show": true,
                "title_case": false,
                "tool_mode": false,
                "trace_as_metadata": true,
                "type": "str",
                "value": "langflow_index"
              },
              "ingest_data": {
                "_input_type": "HandleInput",
                "advanced": false,
                "display_name": "Ingest Data",
                "dynamic": false,
                "info": "",
                "input_types": [
                  "Data",
                  "DataFrame"
                ],
                "list": true,
                "list_add_label": "Add More",
                "name": "ingest_data",
                "placeholder": "",
                "required": false,
                "show": true,
                "title_case": false,
                "trace_as_metadata": true,
                "type": "other",
                "value": ""
              },
              "number_of_results": {
                "_input_type": "IntInput",
                "advanced": true,
                "display_name": "Number of Results",
                "dynamic": false,
                "info": "Number of results to return.",
                "list": false,
                "list_add_label": "Add More",
                "name": "number_of_results",
                "placeholder": "",
                "required": false,
                "show": true,
                "title_case": false,
                "tool_mode": false,
                "trace_as_metadata": true,
                "type": "int",
                "value": 4
              },
              "persist_directory": {
                "_input_type": "StrInput",
                "advanced": false,
                "display_name": "Persist Directory",
                "dynamic": false,
                "info": "Path to save the FAISS index. It will be relative to where Langflow is running.",
                "list": false,
                "list_add_label": "Add More",
                "load_from_db": false,
                "name": "persist_directory",
                "placeholder": "",
                "required": false,
                "show": true,
                "title_case": false,
                "tool_mode": false,
                "trace_as_metadata": true,
                "type": "str",
                "value": ""
              },
              "search_query": {
                "_input_type": "QueryInput",
                "advanced": false,
                "display_name": "Search Query",
                "dynamic": false,
                "info": "Enter a query to run a similarity search.",
                "input_types": [
                  "Message"
                ],
                "list": false,
                "list_add_label": "Add More",
                "load_from_db": false,
                "name": "search_query",
                "placeholder": "Enter a query...",
                "required": false,
                "show": true,
                "title_case": false,
                "tool_mode": true,
                "trace_as_input": true,
                "trace_as_metadata": true,
                "type": "query",
                "value": ""
              },
              "should_cache_vector_store": {
                "_input_type": "BoolInput",
                "advanced": true,
                "display_name": "Cache Vector Store",
                "dynamic": false,
                "info": "If True, the vector store will be cached for the current build of the component. This is useful for components that have multiple output methods and want to share the same vector store.",
                "list": false,
                "list_add_label": "Add More",
                "name": "should_cache_vector_store",
                "placeholder": "",
                "required": false,
                "show": true,
                "title_case": false,
                "tool_mode": false,
                "trace_as_metadata": true,
                "type": "bool",
                "value": true
              },
              "tools_metadata": {
                "_input_type": "ToolsInput",
                "advanced": false,
                "display_name": "Actions",
                "dynamic": false,
                "info": "Modify tool names and descriptions to help agents understand when to use each tool.",
                "is_list": true,
                "list_add_label": "Add More",
                "name": "tools_metadata",
                "placeholder": "",
                "real_time_refresh": true,
                "required": false,
                "show": true,
                "title_case": false,
                "tool_mode": false,
                "trace_as_metadata": true,
                "type": "tools",
                "value": [
                  {
                    "args": {
                      "search_query": {
                        "default": "",
                        "description": "Enter a query to run a similarity search.",
                        "title": "Search Query",
                        "type": "string"
                      }
                    },
                    "description": "FAISS. search_documents - FAISS Vector Store with search capabilities",
                    "display_description": "FAISS. search_documents - FAISS Vector Store with search capabilities",
                    "display_name": "search_documents",
                    "name": "search_documents",
                    "readonly": false,
                    "status": true,
                    "tags": [
                      "search_documents"
                    ]
                  },
                  {
                    "args": {
                      "search_query": {
                        "default": "",
                        "description": "Enter a query to run a similarity search.",
                        "title": "Search Query",
                        "type": "string"
                      }
                    },
                    "description": "FAISS. as_dataframe - FAISS Vector Store with search capabilities",
                    "display_description": "FAISS. as_dataframe - FAISS Vector Store with search capabilities",
                    "display_name": "as_dataframe",
                    "name": "as_dataframe",
                    "readonly": false,
                    "status": true,
                    "tags": [
                      "as_dataframe"
                    ]
                  }
                ]
              }
            },
            "tool_mode": true
          },
          "showNode": true,
          "type": "FAISS"
        },
        "dragging": false,
        "id": "FAISS-Uz8O4",
        "measured": {
          "height": 503,
          "width": 320
        },
        "position": {
          "x": -344.50128361428034,
          "y": -176.20680066416054
        },
        "selected": false,
        "type": "genericNode"
      },
      {
        "data": {
          "id": "note-HQL5D",
          "node": {
            "description": "# RTX Remix Langflow Integration\n\nThis Langflow project provides an integration for the NVIDIA RTX Remix Toolkit through its REST API.\n\n## Prerequisites\n\nBefore using this project, ensure you have completed the following steps:\n\n1. **Install RTX Remix Toolkit**\n   You must have the RTX Remix Toolkit installed on your system. Follow the installation guide here:\n   [Installing the RTX Remix Toolkit](https://docs.omniverse.nvidia.com/kit/docs/rtx_remix/latest/docs/installation/install-toolkit.html)\n\n2. **Run RTX Remix Toolkit**\n   Make sure the RTX Remix Toolkit application is running before using this Langflow project.\n\n3. **Create/Open a Project**\n   You must have an RTX Remix project opened within the Toolkit. Learn how to set up a project here:\n   [Setting Up a Project with the RTX Remix Toolkit](https://docs.omniverse.nvidia.com/kit/docs/rtx_remix/latest/docs/gettingstarted/learning-toolkitsetup.html)\n\n### Quick Start Tutorial\n\nTo quickly get started with RTX Remix, follow the [Building Your First Mod for the RTX Remix Sample](https://docs.omniverse.nvidia.com/kit/docs/rtx_remix/latest/docs/tutorials/tutorial-remixtool.html) tutorial.\n\nIt goes through the process of installing the various required parts, setting them up and getting a project up and running.\n\n## Getting Started\n\nOnce all prerequisites are met, the Langflow project should work without additional configuration.\n\n### Testing the Connection\n\nTo verify everything is working correctly:\n\n1. Open the Langflow project\n2. Locate the **RTX Remix MCP Connection** node\n3. Click the **refresh button** on the node\n4. Verify that the various REST API tools appear\n\nIf the REST API tools appear after refreshing, your connection to RTX Remix Toolkit is working properly and you can begin using the available tools.\n\n## Additional Resources\n\n- [RTX Remix Documentation](https://docs.omniverse.nvidia.com/kit/docs/rtx_remix/latest/)\n- [RTX Remix MCP Documentation](https://docs.omniverse.nvidia.com/kit/docs/rtx_remix/latest/docs/howto/learning-mcp.html)\n- [RTX Remix REST API Documentation](https://docs.omniverse.nvidia.com/kit/docs/rtx_remix/latest/docs/howto/learning-restapi.html)",
            "display_name": "",
            "documentation": "",
            "template": {
              "backgroundColor": "lime"
            }
          },
          "type": "note"
        },
        "dragging": false,
        "height": 1454,
        "id": "note-HQL5D",
        "measured": {
          "height": 1454,
          "width": 452
        },
        "position": {
          "x": -1257.898918275863,
          "y": -634.0975399601093
        },
        "resizing": false,
        "selected": false,
        "type": "noteNode",
        "width": 452
      },
      {
        "data": {
          "id": "MCPTools-beHVJ",
          "node": {
            "base_classes": [
              "DataFrame"
            ],
            "beta": false,
            "category": "data",
            "conditional_paths": [],
            "custom_fields": {},
            "description": "Connect to an MCP server to use its tools.",
            "display_name": "MCP Connection",
            "documentation": "",
            "edited": false,
            "field_order": [
              "mode",
              "command",
              "env",
              "sse_url",
              "headers_input",
              "tool",
              "tool_placeholder"
            ],
            "frozen": false,
            "icon": "Mcp",
            "key": "MCPTools",
            "legacy": false,
            "lf_version": "1.4.2",
<<<<<<< HEAD
            "metadata": {},
=======
            "metadata": {
              "code_hash": "12e2b922c030",
              "dependencies": {
                "dependencies": [
                  {
                    "name": "langchain_core",
                    "version": "0.3.75"
                  },
                  {
                    "name": "langflow",
                    "version": null
                  }
                ],
                "total_dependencies": 2
              },
              "module": "langflow.components.agents.mcp_component.MCPToolsComponent"
            },
>>>>>>> a97032ab
            "minimized": false,
            "output_types": [],
            "outputs": [
              {
                "allows_loop": false,
                "cache": true,
                "display_name": "Toolset",
                "hidden": false,
                "method": "to_toolkit",
                "name": "component_as_tool",
                "options": null,
                "required_inputs": null,
                "selected": "Tool",
                "tool_mode": true,
                "types": [
                  "Tool"
                ],
                "value": "__UNDEFINED__"
              }
            ],
            "pinned": false,
            "score": 0.003932426697386162,
            "template": {
              "_type": "Component",
              "code": {
                "advanced": true,
                "dynamic": true,
                "fileTypes": [],
                "file_path": "",
                "info": "",
                "list": false,
                "load_from_db": false,
                "multiline": true,
                "name": "code",
                "password": false,
                "placeholder": "",
                "required": true,
                "show": true,
                "title_case": false,
                "type": "code",
                "value": "from __future__ import annotations\n\nimport asyncio\nimport uuid\nfrom typing import Any\n\nfrom langchain_core.tools import StructuredTool  # noqa: TC002\n\nfrom langflow.api.v2.mcp import get_server\nfrom langflow.base.agents.utils import maybe_unflatten_dict, safe_cache_get, safe_cache_set\nfrom langflow.base.mcp.util import (\n    MCPSseClient,\n    MCPStdioClient,\n    create_input_schema_from_json_schema,\n    update_tools,\n)\nfrom langflow.custom.custom_component.component_with_cache import ComponentWithCache\nfrom langflow.inputs.inputs import InputTypes  # noqa: TC001\nfrom langflow.io import DropdownInput, McpInput, MessageTextInput, Output\nfrom langflow.io.schema import flatten_schema, schema_to_langflow_inputs\nfrom langflow.logging import logger\nfrom langflow.schema.dataframe import DataFrame\nfrom langflow.schema.message import Message\n\n# Import get_server from the backend API\nfrom langflow.services.database.models.user.crud import get_user_by_id\nfrom langflow.services.deps import get_settings_service, get_storage_service, session_scope\n\n\nclass MCPToolsComponent(ComponentWithCache):\n    schema_inputs: list = []\n    tools: list[StructuredTool] = []\n    _not_load_actions: bool = False\n    _tool_cache: dict = {}\n    _last_selected_server: str | None = None  # Cache for the last selected server\n\n    def __init__(self, **data) -> None:\n        super().__init__(**data)\n        # Initialize cache keys to avoid CacheMiss when accessing them\n        self._ensure_cache_structure()\n\n        # Initialize clients with access to the component cache\n        self.stdio_client: MCPStdioClient = MCPStdioClient(component_cache=self._shared_component_cache)\n        self.sse_client: MCPSseClient = MCPSseClient(component_cache=self._shared_component_cache)\n\n    def _ensure_cache_structure(self):\n        \"\"\"Ensure the cache has the required structure.\"\"\"\n        # Check if servers key exists and is not CacheMiss\n        servers_value = safe_cache_get(self._shared_component_cache, \"servers\")\n        if servers_value is None:\n            safe_cache_set(self._shared_component_cache, \"servers\", {})\n\n        # Check if last_selected_server key exists and is not CacheMiss\n        last_server_value = safe_cache_get(self._shared_component_cache, \"last_selected_server\")\n        if last_server_value is None:\n            safe_cache_set(self._shared_component_cache, \"last_selected_server\", \"\")\n\n    default_keys: list[str] = [\n        \"code\",\n        \"_type\",\n        \"tool_mode\",\n        \"tool_placeholder\",\n        \"mcp_server\",\n        \"tool\",\n    ]\n\n    display_name = \"MCP Tools\"\n    description = \"Connect to an MCP server to use its tools.\"\n    documentation: str = \"https://docs.langflow.org/mcp-client\"\n    icon = \"Mcp\"\n    name = \"MCPTools\"\n\n    inputs = [\n        McpInput(\n            name=\"mcp_server\",\n            display_name=\"MCP Server\",\n            info=\"Select the MCP Server that will be used by this component\",\n            real_time_refresh=True,\n        ),\n        DropdownInput(\n            name=\"tool\",\n            display_name=\"Tool\",\n            options=[],\n            value=\"\",\n            info=\"Select the tool to execute\",\n            show=False,\n            required=True,\n            real_time_refresh=True,\n        ),\n        MessageTextInput(\n            name=\"tool_placeholder\",\n            display_name=\"Tool Placeholder\",\n            info=\"Placeholder for the tool\",\n            value=\"\",\n            show=False,\n            tool_mode=False,\n        ),\n    ]\n\n    outputs = [\n        Output(display_name=\"Response\", name=\"response\", method=\"build_output\"),\n    ]\n\n    async def _validate_schema_inputs(self, tool_obj) -> list[InputTypes]:\n        \"\"\"Validate and process schema inputs for a tool.\"\"\"\n        try:\n            if not tool_obj or not hasattr(tool_obj, \"args_schema\"):\n                msg = \"Invalid tool object or missing input schema\"\n                raise ValueError(msg)\n\n            flat_schema = flatten_schema(tool_obj.args_schema.schema())\n            input_schema = create_input_schema_from_json_schema(flat_schema)\n            if not input_schema:\n                msg = f\"Empty input schema for tool '{tool_obj.name}'\"\n                raise ValueError(msg)\n\n            schema_inputs = schema_to_langflow_inputs(input_schema)\n            if not schema_inputs:\n                msg = f\"No input parameters defined for tool '{tool_obj.name}'\"\n                await logger.awarning(msg)\n                return []\n\n        except Exception as e:\n            msg = f\"Error validating schema inputs: {e!s}\"\n            await logger.aexception(msg)\n            raise ValueError(msg) from e\n        else:\n            return schema_inputs\n\n    async def update_tool_list(self, mcp_server_value=None):\n        # Accepts mcp_server_value as dict {name, config} or uses self.mcp_server\n        mcp_server = mcp_server_value if mcp_server_value is not None else getattr(self, \"mcp_server\", None)\n        server_name = None\n        server_config_from_value = None\n        if isinstance(mcp_server, dict):\n            server_name = mcp_server.get(\"name\")\n            server_config_from_value = mcp_server.get(\"config\")\n        else:\n            server_name = mcp_server\n        if not server_name:\n            self.tools = []\n            return [], {\"name\": server_name, \"config\": server_config_from_value}\n\n        # Use shared cache if available\n        servers_cache = safe_cache_get(self._shared_component_cache, \"servers\", {})\n        cached = servers_cache.get(server_name) if isinstance(servers_cache, dict) else None\n\n        if cached is not None:\n            self.tools = cached[\"tools\"]\n            self.tool_names = cached[\"tool_names\"]\n            self._tool_cache = cached[\"tool_cache\"]\n            server_config_from_value = cached[\"config\"]\n            return self.tools, {\"name\": server_name, \"config\": server_config_from_value}\n\n        try:\n            async with session_scope() as db:\n                if not self.user_id:\n                    msg = \"User ID is required for fetching MCP tools.\"\n                    raise ValueError(msg)\n                current_user = await get_user_by_id(db, self.user_id)\n\n                # Try to get server config from DB/API\n                server_config = await get_server(\n                    server_name,\n                    current_user,\n                    db,\n                    storage_service=get_storage_service(),\n                    settings_service=get_settings_service(),\n                )\n\n            # If get_server returns empty but we have a config, use it\n            if not server_config and server_config_from_value:\n                server_config = server_config_from_value\n\n            if not server_config:\n                self.tools = []\n                return [], {\"name\": server_name, \"config\": server_config}\n\n            _, tool_list, tool_cache = await update_tools(\n                server_name=server_name,\n                server_config=server_config,\n                mcp_stdio_client=self.stdio_client,\n                mcp_sse_client=self.sse_client,\n            )\n\n            self.tool_names = [tool.name for tool in tool_list if hasattr(tool, \"name\")]\n            self._tool_cache = tool_cache\n            self.tools = tool_list\n            # Cache the result using shared cache\n            cache_data = {\n                \"tools\": tool_list,\n                \"tool_names\": self.tool_names,\n                \"tool_cache\": tool_cache,\n                \"config\": server_config,\n            }\n\n            # Safely update the servers cache\n            current_servers_cache = safe_cache_get(self._shared_component_cache, \"servers\", {})\n            if isinstance(current_servers_cache, dict):\n                current_servers_cache[server_name] = cache_data\n                safe_cache_set(self._shared_component_cache, \"servers\", current_servers_cache)\n\n        except (TimeoutError, asyncio.TimeoutError) as e:\n            msg = f\"Timeout updating tool list: {e!s}\"\n            await logger.aexception(msg)\n            raise TimeoutError(msg) from e\n        except Exception as e:\n            msg = f\"Error updating tool list: {e!s}\"\n            await logger.aexception(msg)\n            raise ValueError(msg) from e\n        else:\n            return tool_list, {\"name\": server_name, \"config\": server_config}\n\n    async def update_build_config(self, build_config: dict, field_value: str, field_name: str | None = None) -> dict:\n        \"\"\"Toggle the visibility of connection-specific fields based on the selected mode.\"\"\"\n        try:\n            if field_name == \"tool\":\n                try:\n                    if len(self.tools) == 0:\n                        try:\n                            self.tools, build_config[\"mcp_server\"][\"value\"] = await self.update_tool_list()\n                            build_config[\"tool\"][\"options\"] = [tool.name for tool in self.tools]\n                            build_config[\"tool\"][\"placeholder\"] = \"Select a tool\"\n                        except (TimeoutError, asyncio.TimeoutError) as e:\n                            msg = f\"Timeout updating tool list: {e!s}\"\n                            await logger.aexception(msg)\n                            if not build_config[\"tools_metadata\"][\"show\"]:\n                                build_config[\"tool\"][\"show\"] = True\n                                build_config[\"tool\"][\"options\"] = []\n                                build_config[\"tool\"][\"value\"] = \"\"\n                                build_config[\"tool\"][\"placeholder\"] = \"Timeout on MCP server\"\n                            else:\n                                build_config[\"tool\"][\"show\"] = False\n                        except ValueError:\n                            if not build_config[\"tools_metadata\"][\"show\"]:\n                                build_config[\"tool\"][\"show\"] = True\n                                build_config[\"tool\"][\"options\"] = []\n                                build_config[\"tool\"][\"value\"] = \"\"\n                                build_config[\"tool\"][\"placeholder\"] = \"Error on MCP Server\"\n                            else:\n                                build_config[\"tool\"][\"show\"] = False\n\n                    if field_value == \"\":\n                        return build_config\n                    tool_obj = None\n                    for tool in self.tools:\n                        if tool.name == field_value:\n                            tool_obj = tool\n                            break\n                    if tool_obj is None:\n                        msg = f\"Tool {field_value} not found in available tools: {self.tools}\"\n                        await logger.awarning(msg)\n                        return build_config\n                    await self._update_tool_config(build_config, field_value)\n                except Exception as e:\n                    build_config[\"tool\"][\"options\"] = []\n                    msg = f\"Failed to update tools: {e!s}\"\n                    raise ValueError(msg) from e\n                else:\n                    return build_config\n            elif field_name == \"mcp_server\":\n                if not field_value:\n                    build_config[\"tool\"][\"show\"] = False\n                    build_config[\"tool\"][\"options\"] = []\n                    build_config[\"tool\"][\"value\"] = \"\"\n                    build_config[\"tool\"][\"placeholder\"] = \"\"\n                    build_config[\"tool_placeholder\"][\"tool_mode\"] = False\n                    self.remove_non_default_keys(build_config)\n                    return build_config\n\n                build_config[\"tool_placeholder\"][\"tool_mode\"] = True\n\n                current_server_name = field_value.get(\"name\") if isinstance(field_value, dict) else field_value\n                _last_selected_server = safe_cache_get(self._shared_component_cache, \"last_selected_server\", \"\")\n\n                # To avoid unnecessary updates, only proceed if the server has actually changed\n                if (_last_selected_server in (current_server_name, \"\")) and build_config[\"tool\"][\"show\"]:\n                    if current_server_name:\n                        servers_cache = safe_cache_get(self._shared_component_cache, \"servers\", {})\n                        if isinstance(servers_cache, dict):\n                            cached = servers_cache.get(current_server_name)\n                            if cached is not None and cached.get(\"tool_names\"):\n                                cached_tools = cached[\"tool_names\"]\n                                current_tools = build_config[\"tool\"][\"options\"]\n                                if current_tools == cached_tools:\n                                    return build_config\n                    else:\n                        return build_config\n\n                # Determine if \"Tool Mode\" is active by checking if the tool dropdown is hidden.\n                is_in_tool_mode = build_config[\"tools_metadata\"][\"show\"]\n                safe_cache_set(self._shared_component_cache, \"last_selected_server\", current_server_name)\n\n                # Check if tools are already cached for this server before clearing\n                cached_tools = None\n                if current_server_name:\n                    servers_cache = safe_cache_get(self._shared_component_cache, \"servers\", {})\n                    if isinstance(servers_cache, dict):\n                        cached = servers_cache.get(current_server_name)\n                        if cached is not None:\n                            cached_tools = cached[\"tools\"]\n                            self.tools = cached_tools\n                            self.tool_names = cached[\"tool_names\"]\n                            self._tool_cache = cached[\"tool_cache\"]\n\n                # Only clear tools if we don't have cached tools for the current server\n                if not cached_tools:\n                    self.tools = []  # Clear previous tools only if no cache\n\n                self.remove_non_default_keys(build_config)  # Clear previous tool inputs\n\n                # Only show the tool dropdown if not in tool_mode\n                if not is_in_tool_mode:\n                    build_config[\"tool\"][\"show\"] = True\n                    if cached_tools:\n                        # Use cached tools to populate options immediately\n                        build_config[\"tool\"][\"options\"] = [tool.name for tool in cached_tools]\n                        build_config[\"tool\"][\"placeholder\"] = \"Select a tool\"\n                    else:\n                        # Show loading state only when we need to fetch tools\n                        build_config[\"tool\"][\"placeholder\"] = \"Loading tools...\"\n                        build_config[\"tool\"][\"options\"] = []\n                    build_config[\"tool\"][\"value\"] = uuid.uuid4()\n                else:\n                    # Keep the tool dropdown hidden if in tool_mode\n                    self._not_load_actions = True\n                    build_config[\"tool\"][\"show\"] = False\n\n            elif field_name == \"tool_mode\":\n                build_config[\"tool\"][\"placeholder\"] = \"\"\n                build_config[\"tool\"][\"show\"] = not bool(field_value) and bool(build_config[\"mcp_server\"])\n                self.remove_non_default_keys(build_config)\n                self.tool = build_config[\"tool\"][\"value\"]\n                if field_value:\n                    self._not_load_actions = True\n                else:\n                    build_config[\"tool\"][\"value\"] = uuid.uuid4()\n                    build_config[\"tool\"][\"options\"] = []\n                    build_config[\"tool\"][\"show\"] = True\n                    build_config[\"tool\"][\"placeholder\"] = \"Loading tools...\"\n            elif field_name == \"tools_metadata\":\n                self._not_load_actions = False\n\n        except Exception as e:\n            msg = f\"Error in update_build_config: {e!s}\"\n            await logger.aexception(msg)\n            raise ValueError(msg) from e\n        else:\n            return build_config\n\n    def get_inputs_for_all_tools(self, tools: list) -> dict:\n        \"\"\"Get input schemas for all tools.\"\"\"\n        inputs = {}\n        for tool in tools:\n            if not tool or not hasattr(tool, \"name\"):\n                continue\n            try:\n                flat_schema = flatten_schema(tool.args_schema.schema())\n                input_schema = create_input_schema_from_json_schema(flat_schema)\n                langflow_inputs = schema_to_langflow_inputs(input_schema)\n                inputs[tool.name] = langflow_inputs\n            except (AttributeError, ValueError, TypeError, KeyError) as e:\n                msg = f\"Error getting inputs for tool {getattr(tool, 'name', 'unknown')}: {e!s}\"\n                logger.exception(msg)\n                continue\n        return inputs\n\n    def remove_input_schema_from_build_config(\n        self, build_config: dict, tool_name: str, input_schema: dict[list[InputTypes], Any]\n    ):\n        \"\"\"Remove the input schema for the tool from the build config.\"\"\"\n        # Keep only schemas that don't belong to the current tool\n        input_schema = {k: v for k, v in input_schema.items() if k != tool_name}\n        # Remove all inputs from other tools\n        for value in input_schema.values():\n            for _input in value:\n                if _input.name in build_config:\n                    build_config.pop(_input.name)\n\n    def remove_non_default_keys(self, build_config: dict) -> None:\n        \"\"\"Remove non-default keys from the build config.\"\"\"\n        for key in list(build_config.keys()):\n            if key not in self.default_keys:\n                build_config.pop(key)\n\n    async def _update_tool_config(self, build_config: dict, tool_name: str) -> None:\n        \"\"\"Update tool configuration with proper error handling.\"\"\"\n        if not self.tools:\n            self.tools, build_config[\"mcp_server\"][\"value\"] = await self.update_tool_list()\n\n        if not tool_name:\n            return\n\n        tool_obj = next((tool for tool in self.tools if tool.name == tool_name), None)\n        if not tool_obj:\n            msg = f\"Tool {tool_name} not found in available tools: {self.tools}\"\n            self.remove_non_default_keys(build_config)\n            build_config[\"tool\"][\"value\"] = \"\"\n            await logger.awarning(msg)\n            return\n\n        try:\n            # Store current values before removing inputs\n            current_values = {}\n            for key, value in build_config.items():\n                if key not in self.default_keys and isinstance(value, dict) and \"value\" in value:\n                    current_values[key] = value[\"value\"]\n\n            # Get all tool inputs and remove old ones\n            input_schema_for_all_tools = self.get_inputs_for_all_tools(self.tools)\n            self.remove_input_schema_from_build_config(build_config, tool_name, input_schema_for_all_tools)\n\n            # Get and validate new inputs\n            self.schema_inputs = await self._validate_schema_inputs(tool_obj)\n            if not self.schema_inputs:\n                msg = f\"No input parameters to configure for tool '{tool_name}'\"\n                await logger.ainfo(msg)\n                return\n\n            # Add new inputs to build config\n            for schema_input in self.schema_inputs:\n                if not schema_input or not hasattr(schema_input, \"name\"):\n                    msg = \"Invalid schema input detected, skipping\"\n                    await logger.awarning(msg)\n                    continue\n\n                try:\n                    name = schema_input.name\n                    input_dict = schema_input.to_dict()\n                    input_dict.setdefault(\"value\", None)\n                    input_dict.setdefault(\"required\", True)\n\n                    build_config[name] = input_dict\n\n                    # Preserve existing value if the parameter name exists in current_values\n                    if name in current_values:\n                        build_config[name][\"value\"] = current_values[name]\n\n                except (AttributeError, KeyError, TypeError) as e:\n                    msg = f\"Error processing schema input {schema_input}: {e!s}\"\n                    await logger.aexception(msg)\n                    continue\n        except ValueError as e:\n            msg = f\"Schema validation error for tool {tool_name}: {e!s}\"\n            await logger.aexception(msg)\n            self.schema_inputs = []\n            return\n        except (AttributeError, KeyError, TypeError) as e:\n            msg = f\"Error updating tool config: {e!s}\"\n            await logger.aexception(msg)\n            raise ValueError(msg) from e\n\n    async def build_output(self) -> DataFrame:\n        \"\"\"Build output with improved error handling and validation.\"\"\"\n        try:\n            self.tools, _ = await self.update_tool_list()\n            if self.tool != \"\":\n                # Set session context for persistent MCP sessions using Langflow session ID\n                session_context = self._get_session_context()\n                if session_context:\n                    self.stdio_client.set_session_context(session_context)\n                    self.sse_client.set_session_context(session_context)\n\n                exec_tool = self._tool_cache[self.tool]\n                tool_args = self.get_inputs_for_all_tools(self.tools)[self.tool]\n                kwargs = {}\n                for arg in tool_args:\n                    value = getattr(self, arg.name, None)\n                    if value is not None:\n                        if isinstance(value, Message):\n                            kwargs[arg.name] = value.text\n                        else:\n                            kwargs[arg.name] = value\n\n                unflattened_kwargs = maybe_unflatten_dict(kwargs)\n\n                output = await exec_tool.coroutine(**unflattened_kwargs)\n\n                tool_content = []\n                for item in output.content:\n                    item_dict = item.model_dump()\n                    tool_content.append(item_dict)\n                return DataFrame(data=tool_content)\n            return DataFrame(data=[{\"error\": \"You must select a tool\"}])\n        except Exception as e:\n            msg = f\"Error in build_output: {e!s}\"\n            await logger.aexception(msg)\n            raise ValueError(msg) from e\n\n    def _get_session_context(self) -> str | None:\n        \"\"\"Get the Langflow session ID for MCP session caching.\"\"\"\n        # Try to get session ID from the component's execution context\n        if hasattr(self, \"graph\") and hasattr(self.graph, \"session_id\"):\n            session_id = self.graph.session_id\n            # Include server name to ensure different servers get different sessions\n            server_name = \"\"\n            mcp_server = getattr(self, \"mcp_server\", None)\n            if isinstance(mcp_server, dict):\n                server_name = mcp_server.get(\"name\", \"\")\n            elif mcp_server:\n                server_name = str(mcp_server)\n            return f\"{session_id}_{server_name}\" if session_id else None\n        return None\n\n    async def _get_tools(self):\n        \"\"\"Get cached tools or update if necessary.\"\"\"\n        mcp_server = getattr(self, \"mcp_server\", None)\n        if not self._not_load_actions:\n            tools, _ = await self.update_tool_list(mcp_server)\n            return tools\n        return []\n"
              },
              "mcp_server": {
                "_input_type": "McpInput",
                "advanced": false,
                "display_name": "MCP Server",
                "dynamic": false,
                "info": "Select the MCP Server that will be used by this component",
                "name": "mcp_server",
                "placeholder": "",
                "real_time_refresh": true,
                "required": false,
                "show": true,
                "title_case": false,
                "trace_as_metadata": true,
                "type": "mcp",
                "value": {}
              },
              "tool": {
                "_input_type": "DropdownInput",
                "advanced": false,
                "combobox": false,
                "dialog_inputs": {},
                "display_name": "Tool",
                "dynamic": false,
                "info": "Select the tool to execute",
                "name": "tool",
                "options": [],
                "options_metadata": [],
                "placeholder": "",
                "real_time_refresh": true,
                "required": true,
                "show": false,
                "title_case": false,
                "toggle": false,
                "tool_mode": false,
                "trace_as_metadata": true,
                "type": "str",
                "value": "remix_lock_layer"
              },
              "tool_placeholder": {
                "_input_type": "MessageTextInput",
                "advanced": false,
                "display_name": "Tool Placeholder",
                "dynamic": false,
                "info": "Placeholder for the tool",
                "input_types": [
                  "Message"
                ],
                "list": false,
                "list_add_label": "Add More",
                "load_from_db": false,
                "name": "tool_placeholder",
                "placeholder": "",
                "required": false,
                "show": false,
                "title_case": false,
                "tool_mode": true,
                "trace_as_input": true,
                "trace_as_metadata": true,
                "type": "str",
                "value": ""
              },
              "tools_metadata": {
                "_input_type": "ToolsInput",
                "advanced": false,
                "display_name": "Actions",
                "dynamic": false,
                "info": "Modify tool names and descriptions to help agents understand when to use each tool.",
                "is_list": true,
                "list_add_label": "Add More",
                "name": "tools_metadata",
                "placeholder": "",
                "real_time_refresh": true,
                "required": false,
                "show": true,
                "title_case": false,
                "tool_mode": false,
                "trace_as_metadata": true,
                "type": "tools",
                "value": [
                  {
                    "args": {},
                    "description": "Returns the current status of the service.\n\n\n**Responses:**\n\n- **200** (Success): Successful Response\n  - Content-Type: `application/json`",
                    "display_description": "Returns the current status of the service.\n\n\n**Responses:**\n\n- **200** (Success): Successful Response\n  - Content-Type: `application/json`",
                    "display_name": "remix__status_status_get",
                    "name": "remix__status_status_get",
                    "readonly": false,
                    "status": false,
                    "tags": [
                      "remix__status_status_get"
                    ]
                  },
                  {
                    "args": {},
                    "description": "Returns the current status of the service.\n\n\n**Responses:**\n\n- **200** (Success): Successful Response\n  - Content-Type: `application/json`",
                    "display_description": "Returns the current status of the service.\n\n\n**Responses:**\n\n- **200** (Success): Successful Response\n  - Content-Type: `application/json`",
                    "display_name": "remix__status_health_get",
                    "name": "remix__status_health_get",
                    "readonly": false,
                    "status": false,
                    "tags": [
                      "remix__status_health_get"
                    ]
                  },
                  {
                    "args": {},
                    "description": "Returns the current status of the service.\n\n\n**Responses:**\n\n- **200** (Success): Successful Response\n  - Content-Type: `application/json`",
                    "display_description": "Returns the current status of the service.\n\n\n**Responses:**\n\n- **200** (Success): Successful Response\n  - Content-Type: `application/json`",
                    "display_name": "remix__status_ready_get",
                    "name": "remix__status_ready_get",
                    "readonly": false,
                    "status": false,
                    "tags": [
                      "remix__status_ready_get"
                    ]
                  },
                  {
                    "args": {},
                    "description": "Returns the current status of the service.\n\n\n**Responses:**\n\n- **200** (Success): Successful Response\n  - Content-Type: `application/json`",
                    "display_description": "Returns the current status of the service.\n\n\n**Responses:**\n\n- **200** (Success): Successful Response\n  - Content-Type: `application/json`",
                    "display_name": "remix__status_startup_get",
                    "name": "remix__status_startup_get",
                    "readonly": false,
                    "status": false,
                    "tags": [
                      "remix__status_startup_get"
                    ]
                  },
                  {
                    "args": {
                      "app_name": {
                        "title": "App Name",
                        "type": "string"
                      }
                    },
                    "description": " Async App Docs Endpoint\n\n\n**Query Parameters:**\n\n- **app_name** (Required): No description.\n\n\n**Responses:**\n\n- **200** (Success): Successful Response\n  - Content-Type: `application/json`\n\n- **422**: Validation Error\n  - Content-Type: `application/json`\n\n  - **Response Properties:**\n\n  - **Example:**\n```json\n{\n  \"detail\": [\n    \"unknown_type\"\n  ]\n}\n```",
                    "display_description": " Async App Docs Endpoint\n\n\n**Query Parameters:**\n\n- **app_name** (Required): No description.\n\n\n**Responses:**\n\n- **200** (Success): Successful Response\n  - Content-Type: `application/json`\n\n- **422**: Validation Error\n  - Content-Type: `application/json`\n\n  - **Response Properties:**\n\n  - **Example:**\n```json\n{\n  \"detail\": [\n    \"unknown_type\"\n  ]\n}\n```",
                    "display_name": "remix__async_app_docs_endpoint_asyncapi_docs_get",
                    "name": "remix__async_app_docs_endpoint_asyncapi_docs_g",
                    "readonly": false,
                    "status": false,
                    "tags": [
                      "remix__async_app_docs_endpoint_asyncapi_docs_get"
                    ]
                  },
                  {
                    "args": {
                      "app_name": {
                        "title": "App Name",
                        "type": "string"
                      }
                    },
                    "description": " Async App Schema Endpoint\n\n\n**Query Parameters:**\n\n- **app_name** (Required): No description.\n\n\n**Responses:**\n\n- **200** (Success): Successful Response\n  - Content-Type: `application/json`\n\n- **422**: Validation Error\n  - Content-Type: `application/json`\n\n  - **Response Properties:**\n\n  - **Example:**\n```json\n{\n  \"detail\": [\n    \"unknown_type\"\n  ]\n}\n```",
                    "display_description": " Async App Schema Endpoint\n\n\n**Query Parameters:**\n\n- **app_name** (Required): No description.\n\n\n**Responses:**\n\n- **200** (Success): Successful Response\n  - Content-Type: `application/json`\n\n- **422**: Validation Error\n  - Content-Type: `application/json`\n\n  - **Response Properties:**\n\n  - **Example:**\n```json\n{\n  \"detail\": [\n    \"unknown_type\"\n  ]\n}\n```",
                    "display_name": "remix__async_app_schema_endpoint_asyncapi_schema_get",
                    "name": "remix__async_app_schema_endpoint_asyncapi_sche",
                    "readonly": false,
                    "status": true,
                    "tags": [
                      "remix__async_app_schema_endpoint_asyncapi_schema_get"
                    ]
                  },
                  {
                    "args": {},
                    "description": "Get the currently loaded project if one is loaded.\n\n\n**Responses:**\n\n- **200** (Success): Successful Response\n  - Content-Type: `application/lightspeed.remix.service+json; version=1.0`\n\n  - **Response Properties:**\n\n    - **layer_id**: The layer identifier (layer path for non-anonymous layers)\n\n  - **Example:**\n```json\n{\n  \"layer_id\": \"string\"\n}\n```",
                    "display_description": "Get the currently loaded project if one is loaded.\n\n\n**Responses:**\n\n- **200** (Success): Successful Response\n  - Content-Type: `application/lightspeed.remix.service+json; version=1.0`\n\n  - **Response Properties:**\n\n    - **layer_id**: The layer identifier (layer path for non-anonymous layers)\n\n  - **Example:**\n```json\n{\n  \"layer_id\": \"string\"\n}\n```",
                    "display_name": "remix_get_loaded_project",
                    "name": "remix_get_loaded_project",
                    "readonly": false,
                    "status": true,
                    "tags": [
                      "remix_get_loaded_project"
                    ]
                  },
                  {
                    "args": {
                      "layer_id": {
                        "description": "Project identifier for the project to open as project",
                        "title": "Layer Id",
                        "type": "string"
                      }
                    },
                    "description": "Open a project.\n\n\n**Path Parameters:**\n\n- **layer_id** (Required): Project identifier for the project to open as project\n\n\n**Responses:**\n\n- **200** (Success): Successful Response\n  - Content-Type: `application/lightspeed.remix.service+json; version=1.0`\n\n  - **Example:**\n```json\n\"string\"\n```\n\n- **422**: Validation Error\n  - Content-Type: `application/json`\n\n  - **Response Properties:**\n\n  - **Example:**\n```json\n{\n  \"detail\": [\n    \"unknown_type\"\n  ]\n}\n```",
                    "display_description": "Open a project.\n\n\n**Path Parameters:**\n\n- **layer_id** (Required): Project identifier for the project to open as project\n\n\n**Responses:**\n\n- **200** (Success): Successful Response\n  - Content-Type: `application/lightspeed.remix.service+json; version=1.0`\n\n  - **Example:**\n```json\n\"string\"\n```\n\n- **422**: Validation Error\n  - Content-Type: `application/json`\n\n  - **Response Properties:**\n\n  - **Example:**\n```json\n{\n  \"detail\": [\n    \"unknown_type\"\n  ]\n}\n```",
                    "display_name": "remix_open_project",
                    "name": "remix_open_project",
                    "readonly": false,
                    "status": true,
                    "tags": [
                      "remix_open_project"
                    ]
                  },
                  {
                    "args": {
                      "layer_count": {
                        "anyOf": [
                          {
                            "type": "integer"
                          },
                          {
                            "type": "null"
                          }
                        ],
                        "default": -1,
                        "description": "The number of layers to get per `layer_type`. If `layer_type` is not set this parameter will have no effect. Use -1 to get all the layers.",
                        "title": "Layer Count"
                      },
                      "layer_types": {
                        "anyOf": [
                          {
                            "items": {
                              "type": "string"
                            },
                            "type": "array"
                          },
                          {
                            "type": "null"
                          }
                        ],
                        "default": null,
                        "description": "The type of layer to get. Filtering by layer type will ignore layer children.",
                        "title": "Layer Types"
                      }
                    },
                    "description": "Get the layer tree in the current stage.\n\n\n**Query Parameters:**\n\n- **layer_types**: The type of layer to get. Filtering by layer type will ignore layer children.\n\n- **layer_count**: The number of layers to get per `layer_type`. If `layer_type` is not set this parameter will have no effect. Use -1 to get all the layers.\n\n\n**Responses:**\n\n- **200** (Success): Successful Response\n  - Content-Type: `application/lightspeed.remix.service+json; version=1.0`\n\n  - **Response Properties:**\n\n    - **layers**: The list of layers in the layer stack\n\n  - **Example:**\n```json\n{\n  \"layers\": [\n    \"unknown_type\"\n  ]\n}\n```\n\n- **422**: Validation Error\n  - Content-Type: `application/json`\n\n  - **Response Properties:**\n\n  - **Example:**\n```json\n{\n  \"detail\": [\n    \"unknown_type\"\n  ]\n}\n```",
                    "display_description": "Get the layer tree in the current stage.\n\n\n**Query Parameters:**\n\n- **layer_types**: The type of layer to get. Filtering by layer type will ignore layer children.\n\n- **layer_count**: The number of layers to get per `layer_type`. If `layer_type` is not set this parameter will have no effect. Use -1 to get all the layers.\n\n\n**Responses:**\n\n- **200** (Success): Successful Response\n  - Content-Type: `application/lightspeed.remix.service+json; version=1.0`\n\n  - **Response Properties:**\n\n    - **layers**: The list of layers in the layer stack\n\n  - **Example:**\n```json\n{\n  \"layers\": [\n    \"unknown_type\"\n  ]\n}\n```\n\n- **422**: Validation Error\n  - Content-Type: `application/json`\n\n  - **Response Properties:**\n\n  - **Example:**\n```json\n{\n  \"detail\": [\n    \"unknown_type\"\n  ]\n}\n```",
                    "display_name": "remix_get_layers",
                    "name": "remix_get_layers",
                    "readonly": false,
                    "status": true,
                    "tags": [
                      "remix_get_layers"
                    ]
                  },
                  {
                    "args": {
                      "create_or_insert": {
                        "anyOf": [
                          {
                            "type": "boolean"
                          },
                          {
                            "type": "null"
                          }
                        ],
                        "default": true,
                        "description": "Whether to create a new layer or insert a sublayer",
                        "title": "Create Or Insert"
                      },
                      "layer_path": {
                        "description": "The path to the layer to create",
                        "title": "Layer Path",
                        "type": "string"
                      },
                      "layer_type": {
                        "anyOf": [
                          {
                            "type": "string"
                          },
                          {
                            "type": "null"
                          }
                        ],
                        "default": null,
                        "description": "If used, will set custom metadata for the layer type",
                        "title": "Layer Type"
                      },
                      "parent_layer_id": {
                        "anyOf": [
                          {
                            "type": "string"
                          },
                          {
                            "type": "null"
                          }
                        ],
                        "default": null,
                        "description": "Layer identifier (layer path for non-anonymous layers) for the layer to insert the sublayer into. If none, the root layer will be used",
                        "title": "Parent Layer Id"
                      },
                      "replace_existing": {
                        "anyOf": [
                          {
                            "type": "boolean"
                          },
                          {
                            "type": "null"
                          }
                        ],
                        "default": false,
                        "description": "Remove existing layers of type layer_type if set",
                        "title": "Replace Existing"
                      },
                      "set_edit_target": {
                        "anyOf": [
                          {
                            "type": "boolean"
                          },
                          {
                            "type": "null"
                          }
                        ],
                        "default": false,
                        "description": "Whether to set the layer as the edit target",
                        "title": "Set Edit Target"
                      },
                      "sublayer_position": {
                        "anyOf": [
                          {
                            "type": "integer"
                          },
                          {
                            "type": "null"
                          }
                        ],
                        "default": -1,
                        "description": "The position to insert the new layer at. Use -1 to insert at the end.",
                        "title": "Sublayer Position"
                      }
                    },
                    "description": "Create a layer in the current stage.\n\n\n**Responses:**\n\n- **200** (Success): Successful Response\n  - Content-Type: `application/lightspeed.remix.service+json; version=1.0`\n\n  - **Example:**\n```json\n\"string\"\n```\n\n- **422**: Validation Error\n  - Content-Type: `application/json`\n\n  - **Response Properties:**\n\n  - **Example:**\n```json\n{\n  \"detail\": [\n    \"unknown_type\"\n  ]\n}\n```",
                    "display_description": "Create a layer in the current stage.\n\n\n**Responses:**\n\n- **200** (Success): Successful Response\n  - Content-Type: `application/lightspeed.remix.service+json; version=1.0`\n\n  - **Example:**\n```json\n\"string\"\n```\n\n- **422**: Validation Error\n  - Content-Type: `application/json`\n\n  - **Response Properties:**\n\n  - **Example:**\n```json\n{\n  \"detail\": [\n    \"unknown_type\"\n  ]\n}\n```",
                    "display_name": "remix_create_layer",
                    "name": "remix_create_layer",
                    "readonly": false,
                    "status": true,
                    "tags": [
                      "remix_create_layer"
                    ]
                  },
                  {
                    "args": {
                      "layer_id": {
                        "description": "Layer identifier for the layer to get the sublayers from",
                        "title": "Layer Id",
                        "type": "string"
                      },
                      "layer_types": {
                        "anyOf": [
                          {
                            "items": {
                              "type": "string"
                            },
                            "type": "array"
                          },
                          {
                            "type": "null"
                          }
                        ],
                        "default": null,
                        "description": "The type of layer to get. Filtering by layer type will ignore layer children.",
                        "title": "Layer Types"
                      }
                    },
                    "description": "Get the immediate sublayers of the given layer.\n\n\n**Path Parameters:**\n\n- **layer_id** (Required): Layer identifier for the layer to get the sublayers from\n\n\n**Query Parameters:**\n\n- **layer_types**: The type of layer to get. Filtering by layer type will ignore layer children.\n\n\n**Responses:**\n\n- **200** (Success): Successful Response\n  - Content-Type: `application/lightspeed.remix.service+json; version=1.0`\n\n  - **Response Properties:**\n\n    - **layers**: The list of layers in the layer stack\n\n  - **Example:**\n```json\n{\n  \"layers\": [\n    \"unknown_type\"\n  ]\n}\n```\n\n- **422**: Validation Error\n  - Content-Type: `application/json`\n\n  - **Response Properties:**\n\n  - **Example:**\n```json\n{\n  \"detail\": [\n    \"unknown_type\"\n  ]\n}\n```",
                    "display_description": "Get the immediate sublayers of the given layer.\n\n\n**Path Parameters:**\n\n- **layer_id** (Required): Layer identifier for the layer to get the sublayers from\n\n\n**Query Parameters:**\n\n- **layer_types**: The type of layer to get. Filtering by layer type will ignore layer children.\n\n\n**Responses:**\n\n- **200** (Success): Successful Response\n  - Content-Type: `application/lightspeed.remix.service+json; version=1.0`\n\n  - **Response Properties:**\n\n    - **layers**: The list of layers in the layer stack\n\n  - **Example:**\n```json\n{\n  \"layers\": [\n    \"unknown_type\"\n  ]\n}\n```\n\n- **422**: Validation Error\n  - Content-Type: `application/json`\n\n  - **Response Properties:**\n\n  - **Example:**\n```json\n{\n  \"detail\": [\n    \"unknown_type\"\n  ]\n}\n```",
                    "display_name": "remix_get_sublayers",
                    "name": "remix_get_sublayers",
                    "readonly": false,
                    "status": true,
                    "tags": [
                      "remix_get_sublayers"
                    ]
                  },
                  {
                    "args": {
                      "layer_id": {
                        "description": "Layer identifier for the layer to remove",
                        "title": "Layer Id",
                        "type": "string"
                      },
                      "parent_layer_id": {
                        "description": "Layer identifier (layer path for non-anonymous layers) for the parent layer of the layer to delete. If none, the root layer will be used",
                        "title": "Parent Layer Id",
                        "type": "string"
                      }
                    },
                    "description": "Remove a layer from the current stage.\n\n\n**Path Parameters:**\n\n- **layer_id** (Required): Layer identifier for the layer to remove\n\n\n**Responses:**\n\n- **200** (Success): Successful Response\n  - Content-Type: `application/lightspeed.remix.service+json; version=1.0`\n\n  - **Example:**\n```json\n\"string\"\n```\n\n- **422**: Validation Error\n  - Content-Type: `application/json`\n\n  - **Response Properties:**\n\n  - **Example:**\n```json\n{\n  \"detail\": [\n    \"unknown_type\"\n  ]\n}\n```",
                    "display_description": "Remove a layer from the current stage.\n\n\n**Path Parameters:**\n\n- **layer_id** (Required): Layer identifier for the layer to remove\n\n\n**Responses:**\n\n- **200** (Success): Successful Response\n  - Content-Type: `application/lightspeed.remix.service+json; version=1.0`\n\n  - **Example:**\n```json\n\"string\"\n```\n\n- **422**: Validation Error\n  - Content-Type: `application/json`\n\n  - **Response Properties:**\n\n  - **Example:**\n```json\n{\n  \"detail\": [\n    \"unknown_type\"\n  ]\n}\n```",
                    "display_name": "remix_remove_layer",
                    "name": "remix_remove_layer",
                    "readonly": false,
                    "status": true,
                    "tags": [
                      "remix_remove_layer"
                    ]
                  },
                  {
                    "args": {
                      "current_parent_layer_id": {
                        "description": "Layer identifier (layer path for non-anonymous layers) for the layer to move",
                        "title": "Current Parent Layer Id",
                        "type": "string"
                      },
                      "layer_id": {
                        "description": "Layer identifier for the layer to move",
                        "title": "Layer Id",
                        "type": "string"
                      },
                      "layer_index": {
                        "anyOf": [
                          {
                            "type": "integer"
                          },
                          {
                            "type": "null"
                          }
                        ],
                        "default": -1,
                        "description": "The position to insert the layer at. Use -1 to insert at the end.",
                        "title": "Layer Index"
                      },
                      "new_parent_layer_id": {
                        "anyOf": [
                          {
                            "type": "string"
                          },
                          {
                            "type": "null"
                          }
                        ],
                        "default": null,
                        "description": "Layer identifier (layer path for non-anonymous layers) for the new parent layer. If none, the layer will be moved to the root layer",
                        "title": "New Parent Layer Id"
                      }
                    },
                    "description": "Move a layer in the current stage.\n\n\n**Path Parameters:**\n\n- **layer_id** (Required): Layer identifier for the layer to move\n\n\n**Responses:**\n\n- **200** (Success): Successful Response\n  - Content-Type: `application/lightspeed.remix.service+json; version=1.0`\n\n  - **Example:**\n```json\n\"string\"\n```\n\n- **422**: Validation Error\n  - Content-Type: `application/json`\n\n  - **Response Properties:**\n\n  - **Example:**\n```json\n{\n  \"detail\": [\n    \"unknown_type\"\n  ]\n}\n```",
                    "display_description": "Move a layer in the current stage.\n\n\n**Path Parameters:**\n\n- **layer_id** (Required): Layer identifier for the layer to move\n\n\n**Responses:**\n\n- **200** (Success): Successful Response\n  - Content-Type: `application/lightspeed.remix.service+json; version=1.0`\n\n  - **Example:**\n```json\n\"string\"\n```\n\n- **422**: Validation Error\n  - Content-Type: `application/json`\n\n  - **Response Properties:**\n\n  - **Example:**\n```json\n{\n  \"detail\": [\n    \"unknown_type\"\n  ]\n}\n```",
                    "display_name": "remix_move_layer",
                    "name": "remix_move_layer",
                    "readonly": false,
                    "status": true,
                    "tags": [
                      "remix_move_layer"
                    ]
                  },
                  {
                    "args": {
                      "layer_id": {
                        "description": "Layer identifier for the layer to lock/unlock",
                        "title": "Layer Id",
                        "type": "string"
                      },
                      "value": {
                        "description": "Whether to lock the layer",
                        "title": "Value",
                        "type": "boolean"
                      }
                    },
                    "description": "Lock or unlock a layer in the current stage.\n\n\n**Path Parameters:**\n\n- **layer_id** (Required): Layer identifier for the layer to lock/unlock\n\n\n**Responses:**\n\n- **200** (Success): Successful Response\n  - Content-Type: `application/lightspeed.remix.service+json; version=1.0`\n\n  - **Example:**\n```json\n\"string\"\n```\n\n- **422**: Validation Error\n  - Content-Type: `application/json`\n\n  - **Response Properties:**\n\n  - **Example:**\n```json\n{\n  \"detail\": [\n    \"unknown_type\"\n  ]\n}\n```",
                    "display_description": "Lock or unlock a layer in the current stage.\n\n\n**Path Parameters:**\n\n- **layer_id** (Required): Layer identifier for the layer to lock/unlock\n\n\n**Responses:**\n\n- **200** (Success): Successful Response\n  - Content-Type: `application/lightspeed.remix.service+json; version=1.0`\n\n  - **Example:**\n```json\n\"string\"\n```\n\n- **422**: Validation Error\n  - Content-Type: `application/json`\n\n  - **Response Properties:**\n\n  - **Example:**\n```json\n{\n  \"detail\": [\n    \"unknown_type\"\n  ]\n}\n```",
                    "display_name": "remix_lock_layer",
                    "name": "remix_lock_layer",
                    "readonly": false,
                    "status": true,
                    "tags": [
                      "remix_lock_layer"
                    ]
                  },
                  {
                    "args": {
                      "layer_id": {
                        "description": "Layer identifier for the layer to lock/unlock",
                        "title": "Layer Id",
                        "type": "string"
                      },
                      "value": {
                        "description": "Whether to mute the layer",
                        "title": "Value",
                        "type": "boolean"
                      }
                    },
                    "description": "Mute or unmute a layer in the current stage.\n\n\n**Path Parameters:**\n\n- **layer_id** (Required): Layer identifier for the layer to lock/unlock\n\n\n**Responses:**\n\n- **200** (Success): Successful Response\n  - Content-Type: `application/lightspeed.remix.service+json; version=1.0`\n\n  - **Example:**\n```json\n\"string\"\n```\n\n- **422**: Validation Error\n  - Content-Type: `application/json`\n\n  - **Response Properties:**\n\n  - **Example:**\n```json\n{\n  \"detail\": [\n    \"unknown_type\"\n  ]\n}\n```",
                    "display_description": "Mute or unmute a layer in the current stage.\n\n\n**Path Parameters:**\n\n- **layer_id** (Required): Layer identifier for the layer to lock/unlock\n\n\n**Responses:**\n\n- **200** (Success): Successful Response\n  - Content-Type: `application/lightspeed.remix.service+json; version=1.0`\n\n  - **Example:**\n```json\n\"string\"\n```\n\n- **422**: Validation Error\n  - Content-Type: `application/json`\n\n  - **Response Properties:**\n\n  - **Example:**\n```json\n{\n  \"detail\": [\n    \"unknown_type\"\n  ]\n}\n```",
                    "display_name": "remix_mute_layer",
                    "name": "remix_mute_layer",
                    "readonly": false,
                    "status": true,
                    "tags": [
                      "remix_mute_layer"
                    ]
                  },
                  {
                    "args": {
                      "layer_id": {
                        "description": "Layer identifier for the layer to save",
                        "title": "Layer Id",
                        "type": "string"
                      }
                    },
                    "description": "Save a layer in the current stage.\n\n\n**Path Parameters:**\n\n- **layer_id** (Required): Layer identifier for the layer to save\n\n\n**Responses:**\n\n- **200** (Success): Successful Response\n  - Content-Type: `application/lightspeed.remix.service+json; version=1.0`\n\n  - **Example:**\n```json\n\"string\"\n```\n\n- **422**: Validation Error\n  - Content-Type: `application/json`\n\n  - **Response Properties:**\n\n  - **Example:**\n```json\n{\n  \"detail\": [\n    \"unknown_type\"\n  ]\n}\n```",
                    "display_description": "Save a layer in the current stage.\n\n\n**Path Parameters:**\n\n- **layer_id** (Required): Layer identifier for the layer to save\n\n\n**Responses:**\n\n- **200** (Success): Successful Response\n  - Content-Type: `application/lightspeed.remix.service+json; version=1.0`\n\n  - **Example:**\n```json\n\"string\"\n```\n\n- **422**: Validation Error\n  - Content-Type: `application/json`\n\n  - **Response Properties:**\n\n  - **Example:**\n```json\n{\n  \"detail\": [\n    \"unknown_type\"\n  ]\n}\n```",
                    "display_name": "remix_save_layer",
                    "name": "remix_save_layer",
                    "readonly": false,
                    "status": true,
                    "tags": [
                      "remix_save_layer"
                    ]
                  },
                  {
                    "args": {},
                    "description": "Get the active edit target in the current stage.\n\n\n**Responses:**\n\n- **200** (Success): Successful Response\n  - Content-Type: `application/lightspeed.remix.service+json; version=1.0`\n\n  - **Response Properties:**\n\n    - **layer_id**: The layer identifier (layer path for non-anonymous layers)\n\n  - **Example:**\n```json\n{\n  \"layer_id\": \"string\"\n}\n```",
                    "display_description": "Get the active edit target in the current stage.\n\n\n**Responses:**\n\n- **200** (Success): Successful Response\n  - Content-Type: `application/lightspeed.remix.service+json; version=1.0`\n\n  - **Response Properties:**\n\n    - **layer_id**: The layer identifier (layer path for non-anonymous layers)\n\n  - **Example:**\n```json\n{\n  \"layer_id\": \"string\"\n}\n```",
                    "display_name": "remix_get_edit_target_layer",
                    "name": "remix_get_edit_target_layer",
                    "readonly": false,
                    "status": true,
                    "tags": [
                      "remix_get_edit_target_layer"
                    ]
                  },
                  {
                    "args": {
                      "layer_id": {
                        "description": "Layer identifier for the layer to set as edit target",
                        "title": "Layer Id",
                        "type": "string"
                      }
                    },
                    "description": "Set the active edit target in the current stage.\n\n\n**Path Parameters:**\n\n- **layer_id** (Required): Layer identifier for the layer to set as edit target\n\n\n**Responses:**\n\n- **200** (Success): Successful Response\n  - Content-Type: `application/lightspeed.remix.service+json; version=1.0`\n\n  - **Example:**\n```json\n\"string\"\n```\n\n- **422**: Validation Error\n  - Content-Type: `application/json`\n\n  - **Response Properties:**\n\n  - **Example:**\n```json\n{\n  \"detail\": [\n    \"unknown_type\"\n  ]\n}\n```",
                    "display_description": "Set the active edit target in the current stage.\n\n\n**Path Parameters:**\n\n- **layer_id** (Required): Layer identifier for the layer to set as edit target\n\n\n**Responses:**\n\n- **200** (Success): Successful Response\n  - Content-Type: `application/lightspeed.remix.service+json; version=1.0`\n\n  - **Example:**\n```json\n\"string\"\n```\n\n- **422**: Validation Error\n  - Content-Type: `application/json`\n\n  - **Response Properties:**\n\n  - **Example:**\n```json\n{\n  \"detail\": [\n    \"unknown_type\"\n  ]\n}\n```",
                    "display_name": "remix_set_edit_target_layer",
                    "name": "remix_set_edit_target_layer",
                    "readonly": false,
                    "status": true,
                    "tags": [
                      "remix_set_edit_target_layer"
                    ]
                  },
                  {
                    "args": {},
                    "description": "Get the available layer types.\n\n\n**Responses:**\n\n- **200** (Success): Successful Response\n  - Content-Type: `application/lightspeed.remix.service+json; version=1.0`\n\n  - **Response Properties:**\n\n    - **layer_types**: The types of layers available\n\n  - **Example:**\n```json\n{\n  \"layer_types\": [\n    \"string\"\n  ]\n}\n```",
                    "display_description": "Get the available layer types.\n\n\n**Responses:**\n\n- **200** (Success): Successful Response\n  - Content-Type: `application/lightspeed.remix.service+json; version=1.0`\n\n  - **Response Properties:**\n\n    - **layer_types**: The types of layers available\n\n  - **Example:**\n```json\n{\n  \"layer_types\": [\n    \"string\"\n  ]\n}\n```",
                    "display_name": "remix_get_layer_types",
                    "name": "remix_get_layer_types",
                    "readonly": false,
                    "status": true,
                    "tags": [
                      "remix_get_layer_types"
                    ]
                  },
                  {
                    "args": {},
                    "description": "Get the list of available non-ingested model assets. This will use the default output directory for non-ingested model assets to list the available assets.\n\n\n**Responses:**\n\n- **200** (Success): Successful Response\n  - Content-Type: `application/lightspeed.remix.service+json; version=1.0`\n\n  - **Response Properties:**\n\n    - **file_paths**: List of paths pointing to files\n\n  - **Example:**\n```json\n{\n  \"file_paths\": [\n    \"string\"\n  ]\n}\n```",
                    "display_description": "Get the list of available non-ingested model assets. This will use the default output directory for non-ingested model assets to list the available assets.\n\n\n**Responses:**\n\n- **200** (Success): Successful Response\n  - Content-Type: `application/lightspeed.remix.service+json; version=1.0`\n\n  - **Response Properties:**\n\n    - **file_paths**: List of paths pointing to files\n\n  - **Example:**\n```json\n{\n  \"file_paths\": [\n    \"string\"\n  ]\n}\n```",
                    "display_name": "remix_get_available_model_assets",
                    "name": "remix_get_available_model_assets",
                    "readonly": false,
                    "status": true,
                    "tags": [
                      "remix_get_available_model_assets"
                    ]
                  },
                  {
                    "args": {},
                    "description": "Get the list of available non-ingested texture assets. This will use the default output directory for non-ingested texture assets to list the available assets.\n\n\n**Responses:**\n\n- **200** (Success): Successful Response\n  - Content-Type: `application/lightspeed.remix.service+json; version=1.0`\n\n  - **Response Properties:**\n\n    - **file_paths**: List of paths pointing to files\n\n  - **Example:**\n```json\n{\n  \"file_paths\": [\n    \"string\"\n  ]\n}\n```",
                    "display_description": "Get the list of available non-ingested texture assets. This will use the default output directory for non-ingested texture assets to list the available assets.\n\n\n**Responses:**\n\n- **200** (Success): Successful Response\n  - Content-Type: `application/lightspeed.remix.service+json; version=1.0`\n\n  - **Response Properties:**\n\n    - **file_paths**: List of paths pointing to files\n\n  - **Example:**\n```json\n{\n  \"file_paths\": [\n    \"string\"\n  ]\n}\n```",
                    "display_name": "remix_get_available_texture_assets",
                    "name": "remix_get_available_texture_assets",
                    "readonly": false,
                    "status": true,
                    "tags": [
                      "remix_get_available_texture_assets"
                    ]
                  },
                  {
                    "args": {
                      "asset_type": {
                        "anyOf": [
                          {
                            "type": "string"
                          },
                          {
                            "type": "null"
                          }
                        ],
                        "default": null,
                        "description": "A type of asset to filter the results by ('textures' or 'models')",
                        "title": "Asset Type"
                      }
                    },
                    "description": "Get the list of available ingested assets. This will use the default output directory for ingested assets to list the available assets.\n\n\n**Query Parameters:**\n\n- **asset_type**: A type of asset to filter the results by ('textures' or 'models')\n\n\n**Responses:**\n\n- **200** (Success): Successful Response\n  - Content-Type: `application/lightspeed.remix.service+json; version=1.0`\n\n  - **Response Properties:**\n\n    - **file_paths**: List of paths pointing to files\n\n  - **Example:**\n```json\n{\n  \"file_paths\": [\n    \"string\"\n  ]\n}\n```\n\n- **422**: Validation Error\n  - Content-Type: `application/json`\n\n  - **Response Properties:**\n\n  - **Example:**\n```json\n{\n  \"detail\": [\n    \"unknown_type\"\n  ]\n}\n```",
                    "display_description": "Get the list of available ingested assets. This will use the default output directory for ingested assets to list the available assets.\n\n\n**Query Parameters:**\n\n- **asset_type**: A type of asset to filter the results by ('textures' or 'models')\n\n\n**Responses:**\n\n- **200** (Success): Successful Response\n  - Content-Type: `application/lightspeed.remix.service+json; version=1.0`\n\n  - **Response Properties:**\n\n    - **file_paths**: List of paths pointing to files\n\n  - **Example:**\n```json\n{\n  \"file_paths\": [\n    \"string\"\n  ]\n}\n```\n\n- **422**: Validation Error\n  - Content-Type: `application/json`\n\n  - **Response Properties:**\n\n  - **Example:**\n```json\n{\n  \"detail\": [\n    \"unknown_type\"\n  ]\n}\n```",
                    "display_name": "remix_get_available_ingested_assets",
                    "name": "remix_get_available_ingested_assets",
                    "readonly": false,
                    "status": true,
                    "tags": [
                      "remix_get_available_ingested_assets"
                    ]
                  },
                  {
                    "args": {},
                    "description": "Get the default output directory for non-ingested model assets.\n\n\n**Responses:**\n\n- **200** (Success): Successful Response\n  - Content-Type: `application/lightspeed.remix.service+json; version=1.0`\n\n  - **Response Properties:**\n\n    - **directory_path**: Path pointing to a directory\n\n  - **Example:**\n```json\n{\n  \"directory_path\": \"string\"\n}\n```",
                    "display_description": "Get the default output directory for non-ingested model assets.\n\n\n**Responses:**\n\n- **200** (Success): Successful Response\n  - Content-Type: `application/lightspeed.remix.service+json; version=1.0`\n\n  - **Response Properties:**\n\n    - **directory_path**: Path pointing to a directory\n\n  - **Example:**\n```json\n{\n  \"directory_path\": \"string\"\n}\n```",
                    "display_name": "remix_get_default_model_asset_directory",
                    "name": "remix_get_default_model_asset_directory",
                    "readonly": false,
                    "status": true,
                    "tags": [
                      "remix_get_default_model_asset_directory"
                    ]
                  },
                  {
                    "args": {},
                    "description": "Get the default output directory for non-ingested texture assets.\n\n\n**Responses:**\n\n- **200** (Success): Successful Response\n  - Content-Type: `application/lightspeed.remix.service+json; version=1.0`\n\n  - **Response Properties:**\n\n    - **directory_path**: Path pointing to a directory\n\n  - **Example:**\n```json\n{\n  \"directory_path\": \"string\"\n}\n```",
                    "display_description": "Get the default output directory for non-ingested texture assets.\n\n\n**Responses:**\n\n- **200** (Success): Successful Response\n  - Content-Type: `application/lightspeed.remix.service+json; version=1.0`\n\n  - **Response Properties:**\n\n    - **directory_path**: Path pointing to a directory\n\n  - **Example:**\n```json\n{\n  \"directory_path\": \"string\"\n}\n```",
                    "display_name": "remix_get_default_texture_asset_directory",
                    "name": "remix_get_default_texture_asset_directory",
                    "readonly": false,
                    "status": true,
                    "tags": [
                      "remix_get_default_texture_asset_directory"
                    ]
                  },
                  {
                    "args": {},
                    "description": "Get the default output directory for ingested assets.\n\n\n**Responses:**\n\n- **200** (Success): Successful Response\n  - Content-Type: `application/lightspeed.remix.service+json; version=1.0`\n\n  - **Response Properties:**\n\n    - **directory_path**: Path pointing to a directory\n\n  - **Example:**\n```json\n{\n  \"directory_path\": \"string\"\n}\n```",
                    "display_description": "Get the default output directory for ingested assets.\n\n\n**Responses:**\n\n- **200** (Success): Successful Response\n  - Content-Type: `application/lightspeed.remix.service+json; version=1.0`\n\n  - **Response Properties:**\n\n    - **directory_path**: Path pointing to a directory\n\n  - **Example:**\n```json\n{\n  \"directory_path\": \"string\"\n}\n```",
                    "display_name": "remix_get_default_ingested_asset_directory",
                    "name": "remix_get_default_ingested_asset_directory",
                    "readonly": false,
                    "status": true,
                    "tags": [
                      "remix_get_default_ingested_asset_directory"
                    ]
                  },
                  {
                    "args": {
                      "exists": {
                        "anyOf": [
                          {
                            "type": "boolean"
                          },
                          {
                            "type": "null"
                          }
                        ],
                        "default": true,
                        "description": "Filter an prim if it exists or not on a given layer. Use in conjunction with `layer_identifier` to filter on a given layer, otherwise this parameter will be ignored.",
                        "title": "Exists"
                      },
                      "filter_session_prims": {
                        "anyOf": [
                          {
                            "type": "boolean"
                          },
                          {
                            "type": "null"
                          }
                        ],
                        "default": false,
                        "description": "Filter out the prims that exist on the session layer or not",
                        "title": "Filter Session Prims"
                      },
                      "layer_identifier": {
                        "anyOf": [
                          {
                            "type": "string"
                          },
                          {
                            "type": "null"
                          }
                        ],
                        "default": null,
                        "description": "Look for prims that exists or not on a given layer. Use the `exists` query parameter to set whether existing or non-existing prims should be returned.",
                        "title": "Layer Identifier"
                      },
                      "prim_hashes": {
                        "anyOf": [
                          {
                            "items": {},
                            "type": "array"
                          },
                          {
                            "type": "null"
                          }
                        ],
                        "default": null,
                        "description": "Filter prim paths to keep specific hashes",
                        "title": "Prim Hashes"
                      },
                      "prim_types": {
                        "anyOf": [
                          {
                            "items": {},
                            "type": "array"
                          },
                          {
                            "type": "null"
                          }
                        ],
                        "default": null,
                        "description": "Filter prim paths to keep specific types of prims",
                        "title": "Prim Types"
                      },
                      "selection": {
                        "anyOf": [
                          {
                            "type": "boolean"
                          },
                          {
                            "type": "null"
                          }
                        ],
                        "default": false,
                        "description": "Select all prims (False) or the prims currently selected in the viewport (True)",
                        "title": "Selection"
                      }
                    },
                    "description": "Get the the prim paths in the current stage.\n\n\n**Query Parameters:**\n\n- **prim_hashes**: Filter prim paths to keep specific hashes\n\n- **prim_types**: Filter prim paths to keep specific types of prims\n\n- **selection**: Select all prims (False) or the prims currently selected in the viewport (True)\n\n- **filter_session_prims**: Filter out the prims that exist on the session layer or not\n\n- **layer_identifier**: Look for prims that exists or not on a given layer. Use the `exists` query parameter to set whether existing or non-existing prims should be returned.\n\n- **exists**: Filter an prim if it exists or not on a given layer. Use in conjunction with `layer_identifier` to filter on a given layer, otherwise this parameter will be ignored.\n\n\n**Responses:**\n\n- **200** (Success): Successful Response\n  - Content-Type: `application/lightspeed.remix.service+json; version=1.0`\n\n  - **Response Properties:**\n\n    - **prim_paths**: A list of prim paths\n\n  - **Example:**\n```json\n{\n  \"prim_paths\": [\n    \"string\"\n  ]\n}\n```\n\n- **422**: Validation Error\n  - Content-Type: `application/json`\n\n  - **Response Properties:**\n\n  - **Example:**\n```json\n{\n  \"detail\": [\n    \"unknown_type\"\n  ]\n}\n```",
                    "display_description": "Get the the prim paths in the current stage.\n\n\n**Query Parameters:**\n\n- **prim_hashes**: Filter prim paths to keep specific hashes\n\n- **prim_types**: Filter prim paths to keep specific types of prims\n\n- **selection**: Select all prims (False) or the prims currently selected in the viewport (True)\n\n- **filter_session_prims**: Filter out the prims that exist on the session layer or not\n\n- **layer_identifier**: Look for prims that exists or not on a given layer. Use the `exists` query parameter to set whether existing or non-existing prims should be returned.\n\n- **exists**: Filter an prim if it exists or not on a given layer. Use in conjunction with `layer_identifier` to filter on a given layer, otherwise this parameter will be ignored.\n\n\n**Responses:**\n\n- **200** (Success): Successful Response\n  - Content-Type: `application/lightspeed.remix.service+json; version=1.0`\n\n  - **Response Properties:**\n\n    - **prim_paths**: A list of prim paths\n\n  - **Example:**\n```json\n{\n  \"prim_paths\": [\n    \"string\"\n  ]\n}\n```\n\n- **422**: Validation Error\n  - Content-Type: `application/json`\n\n  - **Response Properties:**\n\n  - **Example:**\n```json\n{\n  \"detail\": [\n    \"unknown_type\"\n  ]\n}\n```",
                    "display_name": "remix_get_prim_paths",
                    "name": "remix_get_prim_paths",
                    "readonly": false,
                    "status": true,
                    "tags": [
                      "remix_get_prim_paths"
                    ]
                  },
                  {
                    "args": {
                      "prim_path": {
                        "description": "The prim path to the asset that will be inspected for instances",
                        "title": "Prim Path",
                        "type": "string"
                      }
                    },
                    "description": "Get a given model's instances. The prim must be a model.\n\n\n**Path Parameters:**\n\n- **prim_path** (Required): The prim path to the asset that will be inspected for instances\n\n\n**Responses:**\n\n- **200** (Success): Successful Response\n  - Content-Type: `application/lightspeed.remix.service+json; version=1.0`\n\n  - **Response Properties:**\n\n    - **prim_paths**: A list of prim paths\n\n  - **Example:**\n```json\n{\n  \"prim_paths\": [\n    \"string\"\n  ]\n}\n```\n\n- **422**: Validation Error\n  - Content-Type: `application/json`\n\n  - **Response Properties:**\n\n  - **Example:**\n```json\n{\n  \"detail\": [\n    \"unknown_type\"\n  ]\n}\n```",
                    "display_description": "Get a given model's instances. The prim must be a model.\n\n\n**Path Parameters:**\n\n- **prim_path** (Required): The prim path to the asset that will be inspected for instances\n\n\n**Responses:**\n\n- **200** (Success): Successful Response\n  - Content-Type: `application/lightspeed.remix.service+json; version=1.0`\n\n  - **Response Properties:**\n\n    - **prim_paths**: A list of prim paths\n\n  - **Example:**\n```json\n{\n  \"prim_paths\": [\n    \"string\"\n  ]\n}\n```\n\n- **422**: Validation Error\n  - Content-Type: `application/json`\n\n  - **Response Properties:**\n\n  - **Example:**\n```json\n{\n  \"detail\": [\n    \"unknown_type\"\n  ]\n}\n```",
                    "display_name": "remix_get_model_instances",
                    "name": "remix_get_model_instances",
                    "readonly": false,
                    "status": true,
                    "tags": [
                      "remix_get_model_instances"
                    ]
                  },
                  {
                    "args": {
                      "prim_path": {
                        "description": "The prim path to the asset that will be inspected for textures",
                        "title": "Prim Path",
                        "type": "string"
                      },
                      "texture_types": {
                        "anyOf": [
                          {
                            "items": {},
                            "type": "array"
                          },
                          {
                            "type": "null"
                          }
                        ],
                        "default": null,
                        "description": "The type of textures to look for in the given material.",
                        "title": "Texture Types"
                      }
                    },
                    "description": "Get a given material's textures. The prim must be a material.\n\n\n**Path Parameters:**\n\n- **prim_path** (Required): The prim path to the asset that will be inspected for textures\n\n\n**Query Parameters:**\n\n- **texture_types**: The type of textures to look for in the given material.\n\n\n**Responses:**\n\n- **200** (Success): Successful Response\n  - Content-Type: `application/lightspeed.remix.service+json; version=1.0`\n\n  - **Response Properties:**\n\n    - **textures**: A list of prim paths (shader input paths) and their corresponding texture paths\n\n  - **Example:**\n```json\n{\n  \"textures\": [\n    [\n      \"example_item\"\n    ]\n  ]\n}\n```\n\n- **422**: Validation Error\n  - Content-Type: `application/json`\n\n  - **Response Properties:**\n\n  - **Example:**\n```json\n{\n  \"detail\": [\n    \"unknown_type\"\n  ]\n}\n```",
                    "display_description": "Get a given material's textures. The prim must be a material.\n\n\n**Path Parameters:**\n\n- **prim_path** (Required): The prim path to the asset that will be inspected for textures\n\n\n**Query Parameters:**\n\n- **texture_types**: The type of textures to look for in the given material.\n\n\n**Responses:**\n\n- **200** (Success): Successful Response\n  - Content-Type: `application/lightspeed.remix.service+json; version=1.0`\n\n  - **Response Properties:**\n\n    - **textures**: A list of prim paths (shader input paths) and their corresponding texture paths\n\n  - **Example:**\n```json\n{\n  \"textures\": [\n    [\n      \"example_item\"\n    ]\n  ]\n}\n```\n\n- **422**: Validation Error\n  - Content-Type: `application/json`\n\n  - **Response Properties:**\n\n  - **Example:**\n```json\n{\n  \"detail\": [\n    \"unknown_type\"\n  ]\n}\n```",
                    "display_name": "remix_get_material_textures",
                    "name": "remix_get_material_textures",
                    "readonly": false,
                    "status": true,
                    "tags": [
                      "remix_get_material_textures"
                    ]
                  },
                  {
                    "args": {
                      "prim_path": {
                        "description": "The prim path to the asset that will be inspected for file paths",
                        "title": "Prim Path",
                        "type": "string"
                      }
                    },
                    "description": "Get a given prim's reference file paths.\n\n\n**Path Parameters:**\n\n- **prim_path** (Required): The prim path to the asset that will be inspected for file paths\n\n\n**Responses:**\n\n- **200** (Success): Successful Response\n  - Content-Type: `application/lightspeed.remix.service+json; version=1.0`\n\n  - **Response Properties:**\n\n    - **reference_paths**: A list of prim paths and their corresponding reference relative paths and layer identifiers. Combine the reference path's relative path with the layer identifier to get the absolute reference path.\n\n  - **Example:**\n```json\n{\n  \"reference_paths\": [\n    [\n      \"example_item\"\n    ]\n  ]\n}\n```\n\n- **422**: Validation Error\n  - Content-Type: `application/json`\n\n  - **Response Properties:**\n\n  - **Example:**\n```json\n{\n  \"detail\": [\n    \"unknown_type\"\n  ]\n}\n```",
                    "display_description": "Get a given prim's reference file paths.\n\n\n**Path Parameters:**\n\n- **prim_path** (Required): The prim path to the asset that will be inspected for file paths\n\n\n**Responses:**\n\n- **200** (Success): Successful Response\n  - Content-Type: `application/lightspeed.remix.service+json; version=1.0`\n\n  - **Response Properties:**\n\n    - **reference_paths**: A list of prim paths and their corresponding reference relative paths and layer identifiers. Combine the reference path's relative path with the layer identifier to get the absolute reference path.\n\n  - **Example:**\n```json\n{\n  \"reference_paths\": [\n    [\n      \"example_item\"\n    ]\n  ]\n}\n```\n\n- **422**: Validation Error\n  - Content-Type: `application/json`\n\n  - **Response Properties:**\n\n  - **Example:**\n```json\n{\n  \"detail\": [\n    \"unknown_type\"\n  ]\n}\n```",
                    "display_name": "remix_get_prim_reference_file_paths",
                    "name": "remix_get_prim_reference_file_paths",
                    "readonly": false,
                    "status": true,
                    "tags": [
                      "remix_get_prim_reference_file_paths"
                    ]
                  },
                  {
                    "args": {
                      "asset_file_path": {
                        "description": "The path to the asset to use as a reference",
                        "title": "Asset File Path",
                        "type": "string"
                      },
                      "existing_asset_file_path": {
                        "anyOf": [
                          {
                            "type": "string"
                          },
                          {
                            "type": "null"
                          }
                        ],
                        "default": null,
                        "description": "The relative path of the asset reference to replace",
                        "title": "Existing Asset File Path"
                      },
                      "existing_asset_layer_id": {
                        "anyOf": [
                          {
                            "type": "string"
                          },
                          {
                            "type": "null"
                          }
                        ],
                        "default": null,
                        "description": "The layer identifier where the existing reference is located",
                        "title": "Existing Asset Layer Id"
                      },
                      "force": {
                        "anyOf": [
                          {
                            "type": "boolean"
                          },
                          {
                            "type": "null"
                          }
                        ],
                        "default": false,
                        "description": "Whether to force use the reference or validate the ingestion status",
                        "title": "Force"
                      },
                      "prim_path": {
                        "description": "The prim path for which to replace a reference",
                        "title": "Prim Path",
                        "type": "string"
                      }
                    },
                    "description": "Replace a prim's reference file path. If no existing file path is provided, the first reference will be replaced.\n\n\n**Path Parameters:**\n\n- **prim_path** (Required): The prim path for which to replace a reference\n\n\n**Responses:**\n\n- **200** (Success): Successful Response\n  - Content-Type: `application/lightspeed.remix.service+json; version=1.0`\n\n  - **Response Properties:**\n\n    - **reference_paths**: A list of prim paths and their corresponding reference relative paths and layer identifiers. Combine the reference path's relative path with the layer identifier to get the absolute reference path.\n\n  - **Example:**\n```json\n{\n  \"reference_paths\": [\n    [\n      \"example_item\"\n    ]\n  ]\n}\n```\n\n- **422**: Validation Error\n  - Content-Type: `application/json`\n\n  - **Response Properties:**\n\n  - **Example:**\n```json\n{\n  \"detail\": [\n    \"unknown_type\"\n  ]\n}\n```",
                    "display_description": "Replace a prim's reference file path. If no existing file path is provided, the first reference will be replaced.\n\n\n**Path Parameters:**\n\n- **prim_path** (Required): The prim path for which to replace a reference\n\n\n**Responses:**\n\n- **200** (Success): Successful Response\n  - Content-Type: `application/lightspeed.remix.service+json; version=1.0`\n\n  - **Response Properties:**\n\n    - **reference_paths**: A list of prim paths and their corresponding reference relative paths and layer identifiers. Combine the reference path's relative path with the layer identifier to get the absolute reference path.\n\n  - **Example:**\n```json\n{\n  \"reference_paths\": [\n    [\n      \"example_item\"\n    ]\n  ]\n}\n```\n\n- **422**: Validation Error\n  - Content-Type: `application/json`\n\n  - **Response Properties:**\n\n  - **Example:**\n```json\n{\n  \"detail\": [\n    \"unknown_type\"\n  ]\n}\n```",
                    "display_name": "remix_replace_prim_reference_file_path",
                    "name": "remix_replace_prim_reference_file_path",
                    "readonly": false,
                    "status": true,
                    "tags": [
                      "remix_replace_prim_reference_file_path"
                    ]
                  },
                  {
                    "args": {
                      "asset_file_path": {
                        "description": "The path to the asset to use as a reference",
                        "title": "Asset File Path",
                        "type": "string"
                      },
                      "force": {
                        "anyOf": [
                          {
                            "type": "boolean"
                          },
                          {
                            "type": "null"
                          }
                        ],
                        "default": false,
                        "description": "Whether to force use the reference or validate the ingestion status",
                        "title": "Force"
                      },
                      "prim_path": {
                        "description": "The prim path to append a reference to",
                        "title": "Prim Path",
                        "type": "string"
                      }
                    },
                    "description": "Append a new reference to a given prim.\n\n\n**Path Parameters:**\n\n- **prim_path** (Required): The prim path to append a reference to\n\n\n**Responses:**\n\n- **200** (Success): Successful Response\n  - Content-Type: `application/lightspeed.remix.service+json; version=1.0`\n\n  - **Response Properties:**\n\n    - **reference_paths**: A list of prim paths and their corresponding reference relative paths and layer identifiers. Combine the reference path's relative path with the layer identifier to get the absolute reference path.\n\n  - **Example:**\n```json\n{\n  \"reference_paths\": [\n    [\n      \"example_item\"\n    ]\n  ]\n}\n```\n\n- **422**: Validation Error\n  - Content-Type: `application/json`\n\n  - **Response Properties:**\n\n  - **Example:**\n```json\n{\n  \"detail\": [\n    \"unknown_type\"\n  ]\n}\n```",
                    "display_description": "Append a new reference to a given prim.\n\n\n**Path Parameters:**\n\n- **prim_path** (Required): The prim path to append a reference to\n\n\n**Responses:**\n\n- **200** (Success): Successful Response\n  - Content-Type: `application/lightspeed.remix.service+json; version=1.0`\n\n  - **Response Properties:**\n\n    - **reference_paths**: A list of prim paths and their corresponding reference relative paths and layer identifiers. Combine the reference path's relative path with the layer identifier to get the absolute reference path.\n\n  - **Example:**\n```json\n{\n  \"reference_paths\": [\n    [\n      \"example_item\"\n    ]\n  ]\n}\n```\n\n- **422**: Validation Error\n  - Content-Type: `application/json`\n\n  - **Response Properties:**\n\n  - **Example:**\n```json\n{\n  \"detail\": [\n    \"unknown_type\"\n  ]\n}\n```",
                    "display_name": "remix_append_prim_reference_file_path",
                    "name": "remix_append_prim_reference_file_path",
                    "readonly": false,
                    "status": true,
                    "tags": [
                      "remix_append_prim_reference_file_path"
                    ]
                  },
                  {
                    "args": {
                      "prim_paths": {
                        "description": "Comma-separated list of prim paths to select",
                        "title": "Prim Paths",
                        "type": "string"
                      }
                    },
                    "description": "Set the selection in the current stage.\n\n\n**Path Parameters:**\n\n- **prim_paths** (Required): Comma-separated list of prim paths to select\n\n\n**Responses:**\n\n- **200** (Success): Successful Response\n  - Content-Type: `application/lightspeed.remix.service+json; version=1.0`\n\n  - **Example:**\n```json\n\"string\"\n```\n\n- **422**: Validation Error\n  - Content-Type: `application/json`\n\n  - **Response Properties:**\n\n  - **Example:**\n```json\n{\n  \"detail\": [\n    \"unknown_type\"\n  ]\n}\n```",
                    "display_description": "Set the selection in the current stage.\n\n\n**Path Parameters:**\n\n- **prim_paths** (Required): Comma-separated list of prim paths to select\n\n\n**Responses:**\n\n- **200** (Success): Successful Response\n  - Content-Type: `application/lightspeed.remix.service+json; version=1.0`\n\n  - **Example:**\n```json\n\"string\"\n```\n\n- **422**: Validation Error\n  - Content-Type: `application/json`\n\n  - **Response Properties:**\n\n  - **Example:**\n```json\n{\n  \"detail\": [\n    \"unknown_type\"\n  ]\n}\n```",
                    "display_name": "remix_set_selection",
                    "name": "remix_set_selection",
                    "readonly": false,
                    "status": true,
                    "tags": [
                      "remix_set_selection"
                    ]
                  },
                  {
                    "args": {
                      "exists": {
                        "anyOf": [
                          {
                            "type": "boolean"
                          },
                          {
                            "type": "null"
                          }
                        ],
                        "default": true,
                        "description": "Filter an texture if it exists or not on a given layer. Use in conjunction with `layer_identifier` to filter on a given layer, otherwise this parameter will be ignored.",
                        "title": "Exists"
                      },
                      "filter_session_prims": {
                        "anyOf": [
                          {
                            "type": "boolean"
                          },
                          {
                            "type": "null"
                          }
                        ],
                        "default": false,
                        "description": "Filter out prims that exist on the session layer or not",
                        "title": "Filter Session Prims"
                      },
                      "layer_identifier": {
                        "anyOf": [
                          {
                            "type": "string"
                          },
                          {
                            "type": "null"
                          }
                        ],
                        "default": null,
                        "description": "Look for textures that exist or not on a given layer. Use the `exists` query parameter to set whether existing or non-existing textures should be returned.",
                        "title": "Layer Identifier"
                      },
                      "prim_hashes": {
                        "anyOf": [
                          {
                            "items": {},
                            "type": "array"
                          },
                          {
                            "type": "null"
                          }
                        ],
                        "default": null,
                        "description": "Filter textures to keep textures from specific material hashes",
                        "title": "Prim Hashes"
                      },
                      "selection": {
                        "anyOf": [
                          {
                            "type": "boolean"
                          },
                          {
                            "type": "null"
                          }
                        ],
                        "default": false,
                        "description": "Select all prims (False) or the stage selection (True)",
                        "title": "Selection"
                      },
                      "texture_types": {
                        "anyOf": [
                          {
                            "items": {},
                            "type": "array"
                          },
                          {
                            "type": "null"
                          }
                        ],
                        "default": null,
                        "description": "The types of textures to look for",
                        "title": "Texture Types"
                      }
                    },
                    "description": "Get the texture properties and associated asset paths in the current stage.\n\n\n**Query Parameters:**\n\n- **prim_hashes**: Filter textures to keep textures from specific material hashes\n\n- **texture_types**: The types of textures to look for\n\n- **selection**: Select all prims (False) or the stage selection (True)\n\n- **filter_session_prims**: Filter out prims that exist on the session layer or not\n\n- **layer_identifier**: Look for textures that exist or not on a given layer. Use the `exists` query parameter to set whether existing or non-existing textures should be returned.\n\n- **exists**: Filter an texture if it exists or not on a given layer. Use in conjunction with `layer_identifier` to filter on a given layer, otherwise this parameter will be ignored.\n\n\n**Responses:**\n\n- **200** (Success): Successful Response\n  - Content-Type: `application/lightspeed.remix.service+json; version=1.0`\n\n  - **Response Properties:**\n\n    - **textures**: A list of prim paths (shader input paths) and their corresponding texture paths\n\n  - **Example:**\n```json\n{\n  \"textures\": [\n    [\n      \"example_item\"\n    ]\n  ]\n}\n```\n\n- **422**: Validation Error\n  - Content-Type: `application/json`\n\n  - **Response Properties:**\n\n  - **Example:**\n```json\n{\n  \"detail\": [\n    \"unknown_type\"\n  ]\n}\n```",
                    "display_description": "Get the texture properties and associated asset paths in the current stage.\n\n\n**Query Parameters:**\n\n- **prim_hashes**: Filter textures to keep textures from specific material hashes\n\n- **texture_types**: The types of textures to look for\n\n- **selection**: Select all prims (False) or the stage selection (True)\n\n- **filter_session_prims**: Filter out prims that exist on the session layer or not\n\n- **layer_identifier**: Look for textures that exist or not on a given layer. Use the `exists` query parameter to set whether existing or non-existing textures should be returned.\n\n- **exists**: Filter an texture if it exists or not on a given layer. Use in conjunction with `layer_identifier` to filter on a given layer, otherwise this parameter will be ignored.\n\n\n**Responses:**\n\n- **200** (Success): Successful Response\n  - Content-Type: `application/lightspeed.remix.service+json; version=1.0`\n\n  - **Response Properties:**\n\n    - **textures**: A list of prim paths (shader input paths) and their corresponding texture paths\n\n  - **Example:**\n```json\n{\n  \"textures\": [\n    [\n      \"example_item\"\n    ]\n  ]\n}\n```\n\n- **422**: Validation Error\n  - Content-Type: `application/json`\n\n  - **Response Properties:**\n\n  - **Example:**\n```json\n{\n  \"detail\": [\n    \"unknown_type\"\n  ]\n}\n```",
                    "display_name": "remix_get_textures",
                    "name": "remix_get_textures",
                    "readonly": false,
                    "status": true,
                    "tags": [
                      "remix_get_textures"
                    ]
                  },
                  {
                    "args": {
                      "force": {
                        "anyOf": [
                          {
                            "type": "boolean"
                          },
                          {
                            "type": "null"
                          }
                        ],
                        "default": false,
                        "description": "Whether to replace a non-ingested asset or fail the validation instead",
                        "title": "Force"
                      },
                      "textures": {
                        "description": "A list of prim paths (shader input paths) and their corresponding texture paths",
                        "items": {
                          "items": {},
                          "type": "array"
                        },
                        "title": "Textures",
                        "type": "array"
                      }
                    },
                    "description": "Override the given textures on the current edit target in the current stage.\n\n\n**Responses:**\n\n- **200** (Success): Successful Response\n  - Content-Type: `application/lightspeed.remix.service+json; version=1.0`\n\n  - **Example:**\n```json\n\"string\"\n```\n\n- **422**: Validation Error\n  - Content-Type: `application/json`\n\n  - **Response Properties:**\n\n  - **Example:**\n```json\n{\n  \"detail\": [\n    \"unknown_type\"\n  ]\n}\n```",
                    "display_description": "Override the given textures on the current edit target in the current stage.\n\n\n**Responses:**\n\n- **200** (Success): Successful Response\n  - Content-Type: `application/lightspeed.remix.service+json; version=1.0`\n\n  - **Example:**\n```json\n\"string\"\n```\n\n- **422**: Validation Error\n  - Content-Type: `application/json`\n\n  - **Response Properties:**\n\n  - **Example:**\n```json\n{\n  \"detail\": [\n    \"unknown_type\"\n  ]\n}\n```",
                    "display_name": "remix_override_textures",
                    "name": "remix_override_textures",
                    "readonly": false,
                    "status": true,
                    "tags": [
                      "remix_override_textures"
                    ]
                  },
                  {
                    "args": {},
                    "description": "Get a list of the available texture types.\n\n\n**Responses:**\n\n- **200** (Success): Successful Response\n  - Content-Type: `application/lightspeed.remix.service+json; version=1.0`\n\n  - **Response Properties:**\n\n    - **texture_types**: A list of texture types\n\n  - **Example:**\n```json\n{\n  \"texture_types\": [\n    \"string\"\n  ]\n}\n```",
                    "display_description": "Get a list of the available texture types.\n\n\n**Responses:**\n\n- **200** (Success): Successful Response\n  - Content-Type: `application/lightspeed.remix.service+json; version=1.0`\n\n  - **Response Properties:**\n\n    - **texture_types**: A list of texture types\n\n  - **Example:**\n```json\n{\n  \"texture_types\": [\n    \"string\"\n  ]\n}\n```",
                    "display_name": "remix_get_valid_texture_types",
                    "name": "remix_get_valid_texture_types",
                    "readonly": false,
                    "status": true,
                    "tags": [
                      "remix_get_valid_texture_types"
                    ]
                  },
                  {
                    "args": {
                      "texture_prim_path": {
                        "description": "The prim path of a given texture",
                        "title": "Texture Prim Path",
                        "type": "string"
                      }
                    },
                    "description": "Get the parent material for a given texture prim path.\n\n\n**Path Parameters:**\n\n- **texture_prim_path** (Required): The prim path of a given texture\n\n\n**Responses:**\n\n- **200** (Success): Successful Response\n  - Content-Type: `application/lightspeed.remix.service+json; version=1.0`\n\n  - **Response Properties:**\n\n    - **prim_paths**: A list of prim paths\n\n  - **Example:**\n```json\n{\n  \"prim_paths\": [\n    \"string\"\n  ]\n}\n```\n\n- **422**: Validation Error\n  - Content-Type: `application/json`\n\n  - **Response Properties:**\n\n  - **Example:**\n```json\n{\n  \"detail\": [\n    \"unknown_type\"\n  ]\n}\n```",
                    "display_description": "Get the parent material for a given texture prim path.\n\n\n**Path Parameters:**\n\n- **texture_prim_path** (Required): The prim path of a given texture\n\n\n**Responses:**\n\n- **200** (Success): Successful Response\n  - Content-Type: `application/lightspeed.remix.service+json; version=1.0`\n\n  - **Response Properties:**\n\n    - **prim_paths**: A list of prim paths\n\n  - **Example:**\n```json\n{\n  \"prim_paths\": [\n    \"string\"\n  ]\n}\n```\n\n- **422**: Validation Error\n  - Content-Type: `application/json`\n\n  - **Response Properties:**\n\n  - **Example:**\n```json\n{\n  \"detail\": [\n    \"unknown_type\"\n  ]\n}\n```",
                    "display_name": "remix_get_texture_material",
                    "name": "remix_get_texture_material",
                    "readonly": false,
                    "status": true,
                    "tags": [
                      "remix_get_texture_material"
                    ]
                  },
                  {
                    "args": {
                      "texture_prim_path": {
                        "description": "The prim path of a given texture",
                        "title": "Texture Prim Path",
                        "type": "string"
                      },
                      "texture_type": {
                        "anyOf": [
                          {
                            "type": "string"
                          },
                          {
                            "type": "null"
                          }
                        ],
                        "default": null,
                        "description": "Get the expected input for a given texture type or based on an ingested texture's file name.",
                        "title": "Texture Type"
                      }
                    },
                    "description": "Get the parent material inputs for a given texture prim path.\n\n\n**Path Parameters:**\n\n- **texture_prim_path** (Required): The prim path of a given texture\n\n\n**Query Parameters:**\n\n- **texture_type**: Get the expected input for a given texture type or based on an ingested texture's file name.\n\n\n**Responses:**\n\n- **200** (Success): Successful Response\n  - Content-Type: `application/lightspeed.remix.service+json; version=1.0`\n\n  - **Response Properties:**\n\n    - **prim_paths**: A list of prim paths\n\n  - **Example:**\n```json\n{\n  \"prim_paths\": [\n    \"string\"\n  ]\n}\n```\n\n- **422**: Validation Error\n  - Content-Type: `application/json`\n\n  - **Response Properties:**\n\n  - **Example:**\n```json\n{\n  \"detail\": [\n    \"unknown_type\"\n  ]\n}\n```",
                    "display_description": "Get the parent material inputs for a given texture prim path.\n\n\n**Path Parameters:**\n\n- **texture_prim_path** (Required): The prim path of a given texture\n\n\n**Query Parameters:**\n\n- **texture_type**: Get the expected input for a given texture type or based on an ingested texture's file name.\n\n\n**Responses:**\n\n- **200** (Success): Successful Response\n  - Content-Type: `application/lightspeed.remix.service+json; version=1.0`\n\n  - **Response Properties:**\n\n    - **prim_paths**: A list of prim paths\n\n  - **Example:**\n```json\n{\n  \"prim_paths\": [\n    \"string\"\n  ]\n}\n```\n\n- **422**: Validation Error\n  - Content-Type: `application/json`\n\n  - **Response Properties:**\n\n  - **Example:**\n```json\n{\n  \"detail\": [\n    \"unknown_type\"\n  ]\n}\n```",
                    "display_name": "remix_get_texture_material_inputs",
                    "name": "remix_get_texture_material_inputs",
                    "readonly": false,
                    "status": true,
                    "tags": [
                      "remix_get_texture_material_inputs"
                    ]
                  },
                  {
                    "args": {
                      "queue_id": {
                        "anyOf": [
                          {
                            "type": "string"
                          },
                          {
                            "type": "null"
                          }
                        ],
                        "default": null,
                        "description": "ID to describe which queue should be updated",
                        "title": "Queue Id"
                      }
                    },
                    "description": "Update the mass validation schema. Can be used to update the validation progress from an external process.\n\n\n**Query Parameters:**\n\n- **queue_id**: ID to describe which queue should be updated\n\n\n**Responses:**\n\n- **200** (Success): Successful Response\n  - Content-Type: `application/lightspeed.remix.service+json; version=1.0`\n\n  - **Example:**\n```json\n\"string\"\n```\n\n- **422**: Validation Error\n  - Content-Type: `application/json`\n\n  - **Response Properties:**\n\n  - **Example:**\n```json\n{\n  \"detail\": [\n    \"unknown_type\"\n  ]\n}\n```",
                    "display_description": "Update the mass validation schema. Can be used to update the validation progress from an external process.\n\n\n**Query Parameters:**\n\n- **queue_id**: ID to describe which queue should be updated\n\n\n**Responses:**\n\n- **200** (Success): Successful Response\n  - Content-Type: `application/lightspeed.remix.service+json; version=1.0`\n\n  - **Example:**\n```json\n\"string\"\n```\n\n- **422**: Validation Error\n  - Content-Type: `application/json`\n\n  - **Response Properties:**\n\n  - **Example:**\n```json\n{\n  \"detail\": [\n    \"unknown_type\"\n  ]\n}\n```",
                    "display_name": "remix_update_ingestion_schema",
                    "name": "remix_update_ingestion_schema",
                    "readonly": false,
                    "status": false,
                    "tags": [
                      "remix_update_ingestion_schema"
                    ]
                  },
                  {
                    "args": {
                      "check_plugins": {
                        "anyOf": [
                          {
                            "items": {},
                            "type": "array"
                          },
                          {
                            "type": "null"
                          }
                        ],
                        "default": [
                          {
                            "context_plugin": {
                              "data": {
                                "channel": "Default",
                                "close_dependency_between_round": true,
                                "close_stage_on_exit": false,
                                "cook_mass_template": false,
                                "create_context_if_not_exist": false,
                                "expose_mass_queue_action_ui": false,
                                "expose_mass_ui": false,
                                "global_progress_value": 0,
                                "hide_context_ui": false,
                                "progress": [
                                  0,
                                  "Initializing",
                                  true
                                ],
                                "save_all_layers_on_exit": true
                              },
                              "name": "DependencyIterator"
                            },
                            "data": {
                              "channel": "Default",
                              "cook_mass_template": false,
                              "expose_mass_queue_action_ui": false,
                              "expose_mass_ui": false,
                              "global_progress_value": 0,
                              "progress": [
                                0,
                                "Initializing",
                                true
                              ],
                              "save_on_fix_failure": true
                            },
                            "name": "ClearUnassignedMaterial",
                            "selector_plugins": [
                              {
                                "data": {
                                  "channel": "Default",
                                  "cook_mass_template": false,
                                  "expose_mass_queue_action_ui": false,
                                  "expose_mass_ui": false,
                                  "global_progress_value": 0,
                                  "include_geom_subset": true,
                                  "progress": [
                                    0,
                                    "Initializing",
                                    true
                                  ],
                                  "select_from_root_layer_only": false
                                },
                                "name": "AllMeshes"
                              }
                            ],
                            "stop_if_fix_failed": true
                          },
                          {
                            "context_plugin": {
                              "data": {
                                "channel": "Default",
                                "close_dependency_between_round": true,
                                "close_stage_on_exit": false,
                                "cook_mass_template": false,
                                "create_context_if_not_exist": false,
                                "expose_mass_queue_action_ui": false,
                                "expose_mass_ui": false,
                                "global_progress_value": 0,
                                "hide_context_ui": false,
                                "progress": [
                                  0,
                                  "Initializing",
                                  true
                                ],
                                "save_all_layers_on_exit": true
                              },
                              "name": "DependencyIterator"
                            },
                            "data": {
                              "channel": "Default",
                              "context_name": "",
                              "cook_mass_template": false,
                              "default_material_mdl_name": "OmniPBR",
                              "default_material_mdl_url": "OmniPBR.mdl",
                              "expose_mass_queue_action_ui": false,
                              "expose_mass_ui": false,
                              "global_progress_value": 0,
                              "progress": [
                                0,
                                "Initializing",
                                true
                              ],
                              "save_on_fix_failure": true
                            },
                            "name": "DefaultMaterial",
                            "selector_plugins": [
                              {
                                "data": {
                                  "channel": "Default",
                                  "cook_mass_template": false,
                                  "expose_mass_queue_action_ui": false,
                                  "expose_mass_ui": false,
                                  "global_progress_value": 0,
                                  "include_geom_subset": false,
                                  "progress": [
                                    0,
                                    "Initializing",
                                    true
                                  ],
                                  "select_from_root_layer_only": false
                                },
                                "name": "AllMeshes"
                              }
                            ],
                            "stop_if_fix_failed": true
                          },
                          {
                            "context_plugin": {
                              "data": {
                                "channel": "Default",
                                "close_dependency_between_round": true,
                                "close_stage_on_exit": false,
                                "cook_mass_template": false,
                                "create_context_if_not_exist": false,
                                "expose_mass_queue_action_ui": false,
                                "expose_mass_ui": false,
                                "global_progress_value": 0,
                                "hide_context_ui": false,
                                "progress": [
                                  0,
                                  "Initializing",
                                  true
                                ],
                                "save_all_layers_on_exit": true
                              },
                              "name": "DependencyIterator"
                            },
                            "data": {
                              "channel": "Default",
                              "cook_mass_template": false,
                              "expose_mass_queue_action_ui": false,
                              "expose_mass_ui": false,
                              "global_progress_value": 0,
                              "ignore_not_convertable_shaders": false,
                              "progress": [
                                0,
                                "Initializing",
                                true
                              ],
                              "save_on_fix_failure": true,
                              "shader_subidentifiers": {
                                "AperturePBR_Opacity": ".*",
                                "AperturePBR_Translucent": "translucent|glass|trans"
                              }
                            },
                            "name": "MaterialShaders",
                            "selector_plugins": [
                              {
                                "data": {
                                  "channel": "Default",
                                  "cook_mass_template": false,
                                  "expose_mass_queue_action_ui": false,
                                  "expose_mass_ui": false,
                                  "global_progress_value": 0,
                                  "progress": [
                                    0,
                                    "Initializing",
                                    true
                                  ],
                                  "select_from_root_layer_only": false
                                },
                                "name": "AllMaterials"
                              }
                            ],
                            "stop_if_fix_failed": true
                          },
                          {
                            "context_plugin": {
                              "data": {
                                "channel": "Default",
                                "close_dependency_between_round": true,
                                "close_stage_on_exit": false,
                                "cook_mass_template": false,
                                "create_context_if_not_exist": false,
                                "expose_mass_queue_action_ui": false,
                                "expose_mass_ui": false,
                                "global_progress_value": 0,
                                "hide_context_ui": false,
                                "progress": [
                                  0,
                                  "Initializing",
                                  true
                                ],
                                "save_all_layers_on_exit": true
                              },
                              "name": "DependencyIterator"
                            },
                            "data": {
                              "attributes": {
                                "inputs:emissive_intensity": [
                                  {
                                    "input_value": 10000,
                                    "operator": "=",
                                    "output_value": 1
                                  }
                                ]
                              },
                              "channel": "Default",
                              "cook_mass_template": false,
                              "expose_mass_queue_action_ui": false,
                              "expose_mass_ui": false,
                              "global_progress_value": 0,
                              "progress": [
                                0,
                                "Initializing",
                                true
                              ],
                              "save_on_fix_failure": true
                            },
                            "name": "ValueMapping",
                            "selector_plugins": [
                              {
                                "data": {
                                  "channel": "Default",
                                  "cook_mass_template": false,
                                  "expose_mass_queue_action_ui": false,
                                  "expose_mass_ui": false,
                                  "global_progress_value": 0,
                                  "progress": [
                                    0,
                                    "Initializing",
                                    true
                                  ],
                                  "select_from_root_layer_only": false
                                },
                                "name": "AllShaders"
                              }
                            ]
                          },
                          {
                            "context_plugin": {
                              "data": {
                                "channel": "Default",
                                "close_dependency_between_round": true,
                                "close_stage_on_exit": false,
                                "cook_mass_template": false,
                                "create_context_if_not_exist": false,
                                "expose_mass_queue_action_ui": false,
                                "expose_mass_ui": false,
                                "global_progress_value": 0,
                                "hide_context_ui": false,
                                "progress": [
                                  0,
                                  "Initializing",
                                  true
                                ],
                                "save_all_layers_on_exit": true
                              },
                              "name": "DependencyIterator"
                            },
                            "data": {
                              "channel": "Default",
                              "conversion_args": {
                                "inputs:normalmap_texture": {
                                  "encoding_attr": "inputs:encoding",
                                  "replace_suffix": "_Normal",
                                  "suffix": "_OTH_Normal"
                                }
                              },
                              "cook_mass_template": false,
                              "data_flows": [
                                {
                                  "channel": "cleanup_files",
                                  "name": "InOutData",
                                  "push_input_data": true,
                                  "push_output_data": true
                                }
                              ],
                              "expose_mass_queue_action_ui": false,
                              "expose_mass_ui": false,
                              "global_progress_value": 0,
                              "progress": [
                                0,
                                "Initializing",
                                true
                              ],
                              "replace_udim_textures_by_empty": true,
                              "save_on_fix_failure": true
                            },
                            "name": "ConvertToOctahedral",
                            "selector_plugins": [
                              {
                                "data": {
                                  "channel": "Default",
                                  "cook_mass_template": false,
                                  "expose_mass_queue_action_ui": false,
                                  "expose_mass_ui": false,
                                  "global_progress_value": 0,
                                  "progress": [
                                    0,
                                    "Initializing",
                                    true
                                  ],
                                  "select_from_root_layer_only": false
                                },
                                "name": "AllShaders"
                              }
                            ],
                            "stop_if_fix_failed": true
                          },
                          {
                            "context_plugin": {
                              "data": {
                                "channel": "Default",
                                "close_dependency_between_round": true,
                                "close_stage_on_exit": false,
                                "cook_mass_template": false,
                                "create_context_if_not_exist": false,
                                "expose_mass_queue_action_ui": false,
                                "expose_mass_ui": false,
                                "global_progress_value": 0,
                                "hide_context_ui": false,
                                "progress": [
                                  0,
                                  "Initializing",
                                  true
                                ],
                                "save_all_layers_on_exit": true
                              },
                              "name": "DependencyIterator"
                            },
                            "data": {
                              "channel": "Default",
                              "conversion_args": {
                                "inputs:diffuse_texture": {
                                  "args": [
                                    "--format",
                                    "bc7",
                                    "--mip-gamma-correct"
                                  ]
                                },
                                "inputs:emissive_mask_texture": {
                                  "args": [
                                    "--format",
                                    "bc7",
                                    "--mip-gamma-correct"
                                  ]
                                },
                                "inputs:height_texture": {
                                  "args": [
                                    "--format",
                                    "bc4",
                                    "--no-mip-gamma-correct",
                                    "--mip-filter",
                                    "max"
                                  ]
                                },
                                "inputs:metallic_texture": {
                                  "args": [
                                    "--format",
                                    "bc4",
                                    "--no-mip-gamma-correct"
                                  ]
                                },
                                "inputs:normalmap_texture": {
                                  "args": [
                                    "--format",
                                    "bc5",
                                    "--no-mip-gamma-correct"
                                  ]
                                },
                                "inputs:reflectionroughness_texture": {
                                  "args": [
                                    "--format",
                                    "bc4",
                                    "--no-mip-gamma-correct"
                                  ]
                                },
                                "inputs:transmittance_texture": {
                                  "args": [
                                    "--format",
                                    "bc7",
                                    "--mip-gamma-correct"
                                  ]
                                }
                              },
                              "cook_mass_template": false,
                              "data_flows": [
                                {
                                  "channel": "cleanup_files",
                                  "name": "InOutData",
                                  "push_input_data": true,
                                  "push_output_data": true
                                },
                                {
                                  "channel": "write_metadata",
                                  "name": "InOutData",
                                  "push_input_data": false,
                                  "push_output_data": true
                                }
                              ],
                              "expose_mass_queue_action_ui": false,
                              "expose_mass_ui": false,
                              "global_progress_value": 0,
                              "progress": [
                                0,
                                "Initializing",
                                true
                              ],
                              "replace_udim_textures_by_empty": true,
                              "save_on_fix_failure": true,
                              "suffix": ".rtex.dds"
                            },
                            "name": "ConvertToDDS",
                            "selector_plugins": [
                              {
                                "data": {
                                  "channel": "Default",
                                  "cook_mass_template": false,
                                  "expose_mass_queue_action_ui": false,
                                  "expose_mass_ui": false,
                                  "global_progress_value": 0,
                                  "progress": [
                                    0,
                                    "Initializing",
                                    true
                                  ],
                                  "select_from_root_layer_only": false
                                },
                                "name": "AllShaders"
                              }
                            ],
                            "stop_if_fix_failed": true
                          },
                          {
                            "context_plugin": {
                              "data": {
                                "channel": "Default",
                                "close_dependency_between_round": true,
                                "close_stage_on_exit": false,
                                "cook_mass_template": false,
                                "create_context_if_not_exist": false,
                                "expose_mass_queue_action_ui": false,
                                "expose_mass_ui": false,
                                "global_progress_value": 0,
                                "hide_context_ui": false,
                                "progress": [
                                  0,
                                  "Initializing",
                                  true
                                ],
                                "save_all_layers_on_exit": true
                              },
                              "name": "DependencyIterator"
                            },
                            "data": {
                              "channel": "Default",
                              "cook_mass_template": false,
                              "expose_mass_queue_action_ui": false,
                              "expose_mass_ui": false,
                              "global_progress_value": 0,
                              "progress": [
                                0,
                                "Initializing",
                                true
                              ],
                              "save_on_fix_failure": true
                            },
                            "name": "RelativeAssetPaths",
                            "selector_plugins": [
                              {
                                "data": {
                                  "channel": "Default",
                                  "cook_mass_template": false,
                                  "expose_mass_queue_action_ui": false,
                                  "expose_mass_ui": false,
                                  "global_progress_value": 0,
                                  "progress": [
                                    0,
                                    "Initializing",
                                    true
                                  ],
                                  "select_from_root_layer_only": false
                                },
                                "name": "AllPrims"
                              }
                            ],
                            "stop_if_fix_failed": true
                          },
                          {
                            "context_plugin": {
                              "data": {
                                "channel": "Default",
                                "close_dependency_between_round": true,
                                "close_stage_on_exit": false,
                                "cook_mass_template": false,
                                "create_context_if_not_exist": false,
                                "expose_mass_queue_action_ui": false,
                                "expose_mass_ui": false,
                                "global_progress_value": 0,
                                "hide_context_ui": false,
                                "progress": [
                                  0,
                                  "Initializing",
                                  true
                                ],
                                "save_all_layers_on_exit": true
                              },
                              "name": "DependencyIterator"
                            },
                            "data": {
                              "channel": "Default",
                              "cook_mass_template": false,
                              "expose_mass_queue_action_ui": false,
                              "expose_mass_ui": false,
                              "global_progress_value": 0,
                              "progress": [
                                0,
                                "Initializing",
                                true
                              ],
                              "save_on_fix_failure": true
                            },
                            "name": "RelativeReferences",
                            "selector_plugins": [
                              {
                                "data": {
                                  "channel": "Default",
                                  "cook_mass_template": false,
                                  "expose_mass_queue_action_ui": false,
                                  "expose_mass_ui": false,
                                  "global_progress_value": 0,
                                  "progress": [
                                    0,
                                    "Initializing",
                                    true
                                  ],
                                  "select_from_root_layer_only": false
                                },
                                "name": "AllPrims"
                              }
                            ],
                            "stop_if_fix_failed": true
                          },
                          {
                            "context_plugin": {
                              "data": {
                                "channel": "Default",
                                "close_stage_on_exit": false,
                                "cook_mass_template": false,
                                "create_context_if_not_exist": false,
                                "expose_mass_queue_action_ui": false,
                                "expose_mass_ui": false,
                                "global_progress_value": 0,
                                "hide_context_ui": false,
                                "progress": [
                                  0,
                                  "Initializing",
                                  true
                                ],
                                "save_on_exit": true
                              },
                              "name": "CurrentStage"
                            },
                            "data": {
                              "channel": "Default",
                              "cook_mass_template": false,
                              "expose_mass_queue_action_ui": false,
                              "expose_mass_ui": false,
                              "global_progress_value": 0,
                              "progress": [
                                0,
                                "Initializing",
                                true
                              ],
                              "save_on_fix_failure": true,
                              "set_default_prim": true,
                              "wrap_prim_name": "XForms"
                            },
                            "name": "WrapRootPrims",
                            "selector_plugins": [
                              {
                                "data": {
                                  "channel": "Default",
                                  "cook_mass_template": false,
                                  "expose_mass_queue_action_ui": false,
                                  "expose_mass_ui": false,
                                  "global_progress_value": 0,
                                  "progress": [
                                    0,
                                    "Initializing",
                                    true
                                  ],
                                  "select_from_root_layer_only": false
                                },
                                "name": "Nothing"
                              }
                            ],
                            "stop_if_fix_failed": true
                          },
                          {
                            "context_plugin": {
                              "data": {
                                "channel": "Default",
                                "close_stage_on_exit": false,
                                "cook_mass_template": false,
                                "create_context_if_not_exist": false,
                                "expose_mass_queue_action_ui": false,
                                "expose_mass_ui": false,
                                "global_progress_value": 0,
                                "hide_context_ui": false,
                                "progress": [
                                  0,
                                  "Initializing",
                                  true
                                ],
                                "save_on_exit": true
                              },
                              "name": "CurrentStage"
                            },
                            "data": {
                              "channel": "Default",
                              "cook_mass_template": false,
                              "expose_mass_queue_action_ui": false,
                              "expose_mass_ui": true,
                              "global_progress_value": 0,
                              "progress": [
                                0,
                                "Initializing",
                                true
                              ],
                              "save_on_fix_failure": true,
                              "scale_target": 1
                            },
                            "name": "ApplyUnitScale",
                            "selector_plugins": [
                              {
                                "data": {
                                  "channel": "Default",
                                  "cook_mass_template": false,
                                  "expose_mass_queue_action_ui": false,
                                  "expose_mass_ui": false,
                                  "global_progress_value": 0,
                                  "progress": [
                                    0,
                                    "Initializing",
                                    true
                                  ],
                                  "select_from_root_layer_only": false,
                                  "select_session_layer_prims": false
                                },
                                "name": "RootPrims"
                              }
                            ],
                            "stop_if_fix_failed": true
                          },
                          {
                            "context_plugin": {
                              "data": {
                                "channel": "Default",
                                "close_stage_on_exit": false,
                                "cook_mass_template": false,
                                "create_context_if_not_exist": false,
                                "expose_mass_queue_action_ui": false,
                                "expose_mass_ui": false,
                                "global_progress_value": 0,
                                "hide_context_ui": false,
                                "progress": [
                                  0,
                                  "Initializing",
                                  true
                                ],
                                "save_on_exit": true
                              },
                              "name": "CurrentStage"
                            },
                            "data": {
                              "channel": "Default",
                              "cook_mass_template": false,
                              "expose_mass_queue_action_ui": false,
                              "expose_mass_ui": false,
                              "global_progress_value": 0,
                              "progress": [
                                0,
                                "Initializing",
                                true
                              ],
                              "save_on_fix_failure": true,
                              "set_default_prim": true,
                              "wrap_prim_name": "ReferenceTarget"
                            },
                            "name": "WrapRootPrims",
                            "selector_plugins": [
                              {
                                "data": {
                                  "channel": "Default",
                                  "cook_mass_template": false,
                                  "expose_mass_queue_action_ui": false,
                                  "expose_mass_ui": false,
                                  "global_progress_value": 0,
                                  "progress": [
                                    0,
                                    "Initializing",
                                    true
                                  ],
                                  "select_from_root_layer_only": false
                                },
                                "name": "Nothing"
                              }
                            ],
                            "stop_if_fix_failed": true
                          }
                        ],
                        "title": "Check Plugins"
                      },
                      "context_plugin": {
                        "anyOf": [
                          {
                            "$ref": "#/$defs/AnonModel0"
                          },
                          {
                            "type": "null"
                          }
                        ],
                        "default": {
                          "data": {
                            "allow_empty_input_files_list": true,
                            "bake_material": false,
                            "baking_scales": false,
                            "channel": "Default",
                            "close_stage_on_exit": true,
                            "context_name": "ingestcraft",
                            "convert_fbx_to_y_up": false,
                            "convert_fbx_to_z_up": false,
                            "convert_stage_up_y": false,
                            "convert_stage_up_z": false,
                            "cook_mass_template": true,
                            "create_context_if_not_exist": true,
                            "create_output_directory_if_missing": true,
                            "create_world_as_default_root_prim": true,
                            "data_flows": [
                              {
                                "channel": "write_metadata",
                                "name": "InOutData",
                                "push_input_data": true,
                                "push_output_data": true
                              },
                              {
                                "channel": "ingestion_output",
                                "name": "InOutData",
                                "push_input_data": false,
                                "push_output_data": true
                              }
                            ],
                            "default_output_endpoint": "/stagecraft/assets/default-directory",
                            "disabling_instancing": false,
                            "embed_mdl_in_usd": true,
                            "embed_textures": true,
                            "export_hidden_props": false,
                            "export_mdl_gltf_extension": false,
                            "export_preview_surface": false,
                            "export_separate_gltf": false,
                            "expose_mass_queue_action_ui": true,
                            "expose_mass_ui": true,
                            "full_path_keep": false,
                            "global_progress_value": 0,
                            "hide_context_ui": true,
                            "ignore_animations": false,
                            "ignore_camera": false,
                            "ignore_flip_rotations": false,
                            "ignore_light": false,
                            "ignore_materials": false,
                            "ignore_pivots": false,
                            "ignore_unbound_bones": false,
                            "input_files": [],
                            "keep_all_materials": false,
                            "merge_all_meshes": false,
                            "output_directory": "",
                            "output_usd_extension": "usd",
                            "progress": [
                              0,
                              "Initializing",
                              true
                            ],
                            "single_mesh": false,
                            "smooth_normals": true,
                            "support_point_instancer": false,
                            "use_double_precision_to_usd_transform_op": false,
                            "use_meter_as_world_unit": false
                          },
                          "name": "AssetImporter"
                        }
                      },
                      "executor": {
                        "anyOf": [
                          {
                            "type": "string"
                          },
                          {
                            "type": "null"
                          }
                        ],
                        "default": 1,
                        "title": "Executor"
                      },
                      "name": {
                        "anyOf": [
                          {
                            "type": "string"
                          },
                          {
                            "type": "null"
                          }
                        ],
                        "default": "Model(s)",
                        "title": "Name"
                      },
                      "resultor_plugins": {
                        "anyOf": [
                          {
                            "items": {},
                            "type": "array"
                          },
                          {
                            "type": "null"
                          }
                        ],
                        "default": [
                          {
                            "data": {
                              "channel": "cleanup_files",
                              "cleanup_input": true,
                              "cleanup_output": false,
                              "cook_mass_template": false,
                              "expose_mass_queue_action_ui": false,
                              "expose_mass_ui": false,
                              "global_progress_value": 0,
                              "progress": [
                                0,
                                "Initializing",
                                true
                              ]
                            },
                            "name": "FileCleanup"
                          },
                          {
                            "data": {
                              "channel": "write_metadata",
                              "cook_mass_template": false,
                              "expose_mass_queue_action_ui": false,
                              "expose_mass_ui": false,
                              "global_progress_value": 0,
                              "progress": [
                                0,
                                "Initializing",
                                true
                              ]
                            },
                            "name": "FileMetadataWritter"
                          }
                        ],
                        "title": "Resultor Plugins"
                      }
                    },
                    "description": "Add an item to the mass validation queue.\n\n\n**Responses:**\n\n- **200** (Success): Successful Response\n  - Content-Type: `application/lightspeed.remix.service+json; version=1.0`\n\n  - **Response Properties:**\n\n  - **Example:**\n```json\n{\n  \"completed_schemas\": [\n    {\n      \"key\": \"value\"\n    }\n  ]\n}\n```\n\n- **422**: Validation Error\n  - Content-Type: `application/json`\n\n  - **Response Properties:**\n\n  - **Example:**\n```json\n{\n  \"detail\": [\n    \"unknown_type\"\n  ]\n}\n```",
                    "display_description": "Add an item to the mass validation queue.\n\n\n**Responses:**\n\n- **200** (Success): Successful Response\n  - Content-Type: `application/lightspeed.remix.service+json; version=1.0`\n\n  - **Response Properties:**\n\n  - **Example:**\n```json\n{\n  \"completed_schemas\": [\n    {\n      \"key\": \"value\"\n    }\n  ]\n}\n```\n\n- **422**: Validation Error\n  - Content-Type: `application/json`\n\n  - **Response Properties:**\n\n  - **Example:**\n```json\n{\n  \"detail\": [\n    \"unknown_type\"\n  ]\n}\n```",
                    "display_name": "remix_ingest_model_asset",
                    "name": "remix_ingest_model_asset",
                    "readonly": false,
                    "status": true,
                    "tags": [
                      "remix_ingest_model_asset"
                    ]
                  },
                  {
                    "args": {
                      "check_plugins": {
                        "anyOf": [
                          {
                            "items": {},
                            "type": "array"
                          },
                          {
                            "type": "null"
                          }
                        ],
                        "default": [
                          {
                            "context_plugin": {
                              "data": {
                                "channel": "Default",
                                "close_stage_on_exit": false,
                                "cook_mass_template": false,
                                "create_context_if_not_exist": false,
                                "expose_mass_queue_action_ui": false,
                                "expose_mass_ui": false,
                                "global_progress_value": 0,
                                "hide_context_ui": false,
                                "progress": [
                                  0,
                                  "Initializing",
                                  true
                                ],
                                "save_on_exit": false
                              },
                              "name": "CurrentStage"
                            },
                            "data": {
                              "channel": "Default",
                              "cook_mass_template": false,
                              "expose_mass_queue_action_ui": false,
                              "expose_mass_ui": false,
                              "global_progress_value": 0,
                              "ignore_not_convertable_shaders": false,
                              "progress": [
                                0,
                                "Initializing",
                                true
                              ],
                              "save_on_fix_failure": true,
                              "shader_subidentifiers": {
                                "AperturePBR_Opacity": ".*"
                              }
                            },
                            "name": "MaterialShaders",
                            "selector_plugins": [
                              {
                                "data": {
                                  "channel": "Default",
                                  "cook_mass_template": false,
                                  "expose_mass_queue_action_ui": false,
                                  "expose_mass_ui": false,
                                  "global_progress_value": 0,
                                  "progress": [
                                    0,
                                    "Initializing",
                                    true
                                  ],
                                  "select_from_root_layer_only": false
                                },
                                "name": "AllMaterials"
                              }
                            ],
                            "stop_if_fix_failed": true
                          },
                          {
                            "context_plugin": {
                              "data": {
                                "channel": "Default",
                                "close_stage_on_exit": false,
                                "cook_mass_template": false,
                                "create_context_if_not_exist": false,
                                "expose_mass_queue_action_ui": false,
                                "expose_mass_ui": false,
                                "global_progress_value": 0,
                                "hide_context_ui": false,
                                "progress": [
                                  0,
                                  "Initializing",
                                  true
                                ],
                                "save_on_exit": false
                              },
                              "name": "CurrentStage"
                            },
                            "data": {
                              "channel": "Default",
                              "conversion_args": {
                                "inputs:normalmap_texture": {
                                  "encoding_attr": "inputs:encoding",
                                  "replace_suffix": "_Normal",
                                  "suffix": "_OTH_Normal"
                                }
                              },
                              "cook_mass_template": false,
                              "data_flows": [
                                {
                                  "channel": "cleanup_files_normal",
                                  "name": "InOutData",
                                  "push_input_data": true,
                                  "push_output_data": true
                                }
                              ],
                              "expose_mass_queue_action_ui": false,
                              "expose_mass_ui": false,
                              "global_progress_value": 0,
                              "progress": [
                                0,
                                "Initializing",
                                true
                              ],
                              "replace_udim_textures_by_empty": false,
                              "save_on_fix_failure": true
                            },
                            "name": "ConvertToOctahedral",
                            "resultor_plugins": [
                              {
                                "data": {
                                  "channel": "cleanup_files_normal",
                                  "cleanup_input": true,
                                  "cleanup_output": false,
                                  "cook_mass_template": false,
                                  "expose_mass_queue_action_ui": false,
                                  "expose_mass_ui": false,
                                  "global_progress_value": 0,
                                  "progress": [
                                    0,
                                    "Initializing",
                                    true
                                  ]
                                },
                                "name": "FileCleanup"
                              }
                            ],
                            "selector_plugins": [
                              {
                                "data": {
                                  "channel": "Default",
                                  "cook_mass_template": false,
                                  "expose_mass_queue_action_ui": false,
                                  "expose_mass_ui": false,
                                  "global_progress_value": 0,
                                  "progress": [
                                    0,
                                    "Initializing",
                                    true
                                  ],
                                  "select_from_root_layer_only": false
                                },
                                "name": "AllShaders"
                              }
                            ],
                            "stop_if_fix_failed": true
                          },
                          {
                            "context_plugin": {
                              "data": {
                                "channel": "Default",
                                "close_stage_on_exit": false,
                                "cook_mass_template": false,
                                "create_context_if_not_exist": false,
                                "expose_mass_queue_action_ui": false,
                                "expose_mass_ui": false,
                                "global_progress_value": 0,
                                "hide_context_ui": false,
                                "progress": [
                                  0,
                                  "Initializing",
                                  true
                                ],
                                "save_on_exit": false
                              },
                              "name": "CurrentStage"
                            },
                            "data": {
                              "channel": "Default",
                              "conversion_args": {
                                "inputs:diffuse_texture": {
                                  "args": [
                                    "--format",
                                    "bc7",
                                    "--mip-gamma-correct"
                                  ]
                                },
                                "inputs:emissive_mask_texture": {
                                  "args": [
                                    "--format",
                                    "bc7",
                                    "--mip-gamma-correct"
                                  ]
                                },
                                "inputs:height_texture": {
                                  "args": [
                                    "--format",
                                    "bc4",
                                    "--no-mip-gamma-correct",
                                    "--mip-filter",
                                    "max"
                                  ]
                                },
                                "inputs:metallic_texture": {
                                  "args": [
                                    "--format",
                                    "bc4",
                                    "--no-mip-gamma-correct"
                                  ]
                                },
                                "inputs:normalmap_texture": {
                                  "args": [
                                    "--format",
                                    "bc5",
                                    "--no-mip-gamma-correct"
                                  ]
                                },
                                "inputs:reflectionroughness_texture": {
                                  "args": [
                                    "--format",
                                    "bc4",
                                    "--no-mip-gamma-correct"
                                  ]
                                },
                                "inputs:transmittance_texture": {
                                  "args": [
                                    "--format",
                                    "bc7",
                                    "--mip-gamma-correct"
                                  ]
                                }
                              },
                              "cook_mass_template": false,
                              "data_flows": [
                                {
                                  "channel": "cleanup_files",
                                  "name": "InOutData",
                                  "push_input_data": true,
                                  "push_output_data": true
                                },
                                {
                                  "channel": "write_metadata",
                                  "name": "InOutData",
                                  "push_input_data": false,
                                  "push_output_data": true
                                },
                                {
                                  "channel": "ingestion_output",
                                  "name": "InOutData",
                                  "push_input_data": false,
                                  "push_output_data": true
                                }
                              ],
                              "expose_mass_queue_action_ui": false,
                              "expose_mass_ui": false,
                              "global_progress_value": 0,
                              "progress": [
                                0,
                                "Initializing",
                                true
                              ],
                              "replace_udim_textures_by_empty": false,
                              "save_on_fix_failure": true,
                              "suffix": ".rtex.dds"
                            },
                            "name": "ConvertToDDS",
                            "resultor_plugins": [
                              {
                                "data": {
                                  "channel": "cleanup_files",
                                  "cleanup_input": true,
                                  "cleanup_output": false,
                                  "cook_mass_template": false,
                                  "expose_mass_queue_action_ui": false,
                                  "expose_mass_ui": false,
                                  "global_progress_value": 0,
                                  "progress": [
                                    0,
                                    "Initializing",
                                    true
                                  ]
                                },
                                "name": "FileCleanup"
                              }
                            ],
                            "selector_plugins": [
                              {
                                "data": {
                                  "channel": "Default",
                                  "cook_mass_template": false,
                                  "expose_mass_queue_action_ui": false,
                                  "expose_mass_ui": false,
                                  "global_progress_value": 0,
                                  "progress": [
                                    0,
                                    "Initializing",
                                    true
                                  ],
                                  "select_from_root_layer_only": false
                                },
                                "name": "AllShaders"
                              }
                            ],
                            "stop_if_fix_failed": true
                          },
                          {
                            "context_plugin": {
                              "data": {
                                "channel": "Default",
                                "close_stage_on_exit": false,
                                "cook_mass_template": false,
                                "create_context_if_not_exist": false,
                                "expose_mass_queue_action_ui": false,
                                "expose_mass_ui": false,
                                "global_progress_value": 0,
                                "hide_context_ui": false,
                                "progress": [
                                  0,
                                  "Initializing",
                                  true
                                ],
                                "save_on_exit": false
                              },
                              "name": "CurrentStage"
                            },
                            "data": {
                              "channel": "Default",
                              "cook_mass_template": false,
                              "expose_mass_queue_action_ui": true,
                              "expose_mass_ui": false,
                              "global_progress_value": 0,
                              "progress": [
                                0,
                                "Initializing",
                                true
                              ],
                              "save_on_fix_failure": true
                            },
                            "name": "MassTexturePreview",
                            "selector_plugins": [
                              {
                                "data": {
                                  "channel": "Default",
                                  "cook_mass_template": false,
                                  "expose_mass_queue_action_ui": false,
                                  "expose_mass_ui": false,
                                  "global_progress_value": 0,
                                  "progress": [
                                    0,
                                    "Initializing",
                                    true
                                  ],
                                  "select_from_root_layer_only": false
                                },
                                "name": "Nothing"
                              }
                            ],
                            "stop_if_fix_failed": true
                          }
                        ],
                        "title": "Check Plugins"
                      },
                      "context_plugin": {
                        "anyOf": [
                          {
                            "$ref": "#/$defs/AnonModel0"
                          },
                          {
                            "type": "null"
                          }
                        ],
                        "default": {
                          "data": {
                            "allow_empty_input_files_list": true,
                            "channel": "Default",
                            "context_name": "ingestcraft",
                            "cook_mass_template": true,
                            "create_context_if_not_exist": true,
                            "create_output_directory_if_missing": true,
                            "data_flows": [
                              {
                                "channel": "Default",
                                "name": "InOutData",
                                "push_input_data": true,
                                "push_output_data": false
                              }
                            ],
                            "default_output_endpoint": "/stagecraft/assets/default-directory",
                            "expose_mass_queue_action_ui": false,
                            "expose_mass_ui": true,
                            "global_progress_value": 0,
                            "hide_context_ui": true,
                            "input_files": [],
                            "output_directory": "",
                            "progress": [
                              0,
                              "Initializing",
                              true
                            ]
                          },
                          "name": "TextureImporter"
                        }
                      },
                      "executor": {
                        "anyOf": [
                          {
                            "type": "string"
                          },
                          {
                            "type": "null"
                          }
                        ],
                        "default": 1,
                        "title": "Executor"
                      },
                      "name": {
                        "anyOf": [
                          {
                            "type": "string"
                          },
                          {
                            "type": "null"
                          }
                        ],
                        "default": "Material(s)",
                        "title": "Name"
                      },
                      "resultor_plugins": {
                        "anyOf": [
                          {
                            "items": {},
                            "type": "array"
                          },
                          {
                            "type": "null"
                          }
                        ],
                        "default": [
                          {
                            "data": {
                              "channel": "write_metadata",
                              "cook_mass_template": false,
                              "expose_mass_queue_action_ui": false,
                              "expose_mass_ui": false,
                              "global_progress_value": 0,
                              "progress": [
                                0,
                                "Initializing",
                                true
                              ]
                            },
                            "name": "FileMetadataWritter"
                          }
                        ],
                        "title": "Resultor Plugins"
                      }
                    },
                    "description": "Add an item to the mass validation queue.\n\n\n**Responses:**\n\n- **200** (Success): Successful Response\n  - Content-Type: `application/lightspeed.remix.service+json; version=1.0`\n\n  - **Response Properties:**\n\n  - **Example:**\n```json\n{\n  \"completed_schemas\": [\n    {\n      \"key\": \"value\"\n    }\n  ]\n}\n```\n\n- **422**: Validation Error\n  - Content-Type: `application/json`\n\n  - **Response Properties:**\n\n  - **Example:**\n```json\n{\n  \"detail\": [\n    \"unknown_type\"\n  ]\n}\n```",
                    "display_description": "Add an item to the mass validation queue.\n\n\n**Responses:**\n\n- **200** (Success): Successful Response\n  - Content-Type: `application/lightspeed.remix.service+json; version=1.0`\n\n  - **Response Properties:**\n\n  - **Example:**\n```json\n{\n  \"completed_schemas\": [\n    {\n      \"key\": \"value\"\n    }\n  ]\n}\n```\n\n- **422**: Validation Error\n  - Content-Type: `application/json`\n\n  - **Response Properties:**\n\n  - **Example:**\n```json\n{\n  \"detail\": [\n    \"unknown_type\"\n  ]\n}\n```",
                    "display_name": "remix_ingest_material_asset",
                    "name": "remix_ingest_material_asset",
                    "readonly": false,
                    "status": true,
                    "tags": [
                      "remix_ingest_material_asset"
                    ]
                  }
                ]
              }
            },
            "tool_mode": true
          },
          "showNode": true,
          "type": "MCPTools"
        },
        "dragging": false,
        "id": "MCPTools-beHVJ",
        "measured": {
          "height": 455,
          "width": 320
        },
        "position": {
          "x": -350.67957241638305,
          "y": 418.18424520697226
        },
        "selected": true,
        "type": "genericNode"
      }
    ],
    "viewport": {
      "x": 1262.8270031092698,
      "y": 533.860647282749,
      "zoom": 0.639257691715369
    }
  },
  "description": "Agent to integrate the NVIDIA RTX Remix Toolkit REST API and RTX Remix Documentation",
  "endpoint_name": null,
  "id": "faac3377-a15b-459b-a6bd-c47c318dcc78",
  "is_component": false,
  "last_tested_version": "1.4.2",
  "name": "NVIDIA RTX Remix",
  "tags": [
    "agents"
  ]
}<|MERGE_RESOLUTION|>--- conflicted
+++ resolved
@@ -231,7 +231,19 @@
             "icon": "MessagesSquare",
             "legacy": false,
             "lf_version": "1.4.2",
-            "metadata": {},
+            "metadata": {
+              "code_hash": "5f2d98ee19db",
+              "dependencies": {
+                "dependencies": [
+                  {
+                    "name": "langflow",
+                    "version": null
+                  }
+                ],
+                "total_dependencies": 1
+              },
+              "module": "langflow.components.input_output.chat.ChatInput"
+            },
             "minimized": true,
             "output_types": [],
             "outputs": [
@@ -475,9 +487,6 @@
             "icon": "MessagesSquare",
             "legacy": false,
             "lf_version": "1.4.2",
-<<<<<<< HEAD
-            "metadata": {},
-=======
             "metadata": {
               "code_hash": "765fdf2ed814",
               "dependencies": {
@@ -499,7 +508,6 @@
               },
               "module": "langflow.components.input_output.chat_output.ChatOutput"
             },
->>>>>>> a97032ab
             "minimized": true,
             "output_types": [],
             "outputs": [
@@ -737,7 +745,27 @@
             "icon": "bot",
             "legacy": false,
             "lf_version": "1.4.2",
-            "metadata": {},
+            "metadata": {
+              "code_hash": "6e76cf95a2a2",
+              "dependencies": {
+                "dependencies": [
+                  {
+                    "name": "langchain_core",
+                    "version": "0.3.75"
+                  },
+                  {
+                    "name": "pydantic",
+                    "version": "2.10.6"
+                  },
+                  {
+                    "name": "langflow",
+                    "version": null
+                  }
+                ],
+                "total_dependencies": 3
+              },
+              "module": "langflow.components.agents.agent.AgentComponent"
+            },
             "minimized": false,
             "output_types": [],
             "outputs": [
@@ -1709,7 +1737,23 @@
             "icon": "binary",
             "legacy": false,
             "lf_version": "1.4.2",
-            "metadata": {},
+            "metadata": {
+              "code_hash": "93faf11517da",
+              "dependencies": {
+                "dependencies": [
+                  {
+                    "name": "langchain_openai",
+                    "version": "0.3.23"
+                  },
+                  {
+                    "name": "langflow",
+                    "version": null
+                  }
+                ],
+                "total_dependencies": 2
+              },
+              "module": "langflow.components.models.embedding_model.EmbeddingModelComponent"
+            },
             "minimized": false,
             "output_types": [],
             "outputs": [
@@ -1999,7 +2043,23 @@
             "icon": "FAISS",
             "legacy": false,
             "lf_version": "1.4.2",
-            "metadata": {},
+            "metadata": {
+              "code_hash": "ed38680af3a6",
+              "dependencies": {
+                "dependencies": [
+                  {
+                    "name": "langchain_community",
+                    "version": "0.3.21"
+                  },
+                  {
+                    "name": "langflow",
+                    "version": null
+                  }
+                ],
+                "total_dependencies": 2
+              },
+              "module": "langflow.components.FAISS.faiss.FaissVectorStoreComponent"
+            },
             "minimized": false,
             "output_types": [],
             "outputs": [
@@ -2332,9 +2392,6 @@
             "key": "MCPTools",
             "legacy": false,
             "lf_version": "1.4.2",
-<<<<<<< HEAD
-            "metadata": {},
-=======
             "metadata": {
               "code_hash": "12e2b922c030",
               "dependencies": {
@@ -2352,7 +2409,6 @@
               },
               "module": "langflow.components.agents.mcp_component.MCPToolsComponent"
             },
->>>>>>> a97032ab
             "minimized": false,
             "output_types": [],
             "outputs": [

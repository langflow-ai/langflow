--- conflicted
+++ resolved
@@ -1804,11 +1804,7 @@
                   },
                   {
                     "name": "langchain_ollama",
-<<<<<<< HEAD
                     "version": "0.3.10"
-=======
-                    "version": null
->>>>>>> bbcdaab3
                   },
                   {
                     "name": "langchain_community",

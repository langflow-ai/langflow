{
  "data": {
    "edges": [
      {
        "animated": false,
        "className": "",
        "data": {
          "sourceHandle": {
            "dataType": "ChatInput",
            "id": "ChatInput-8XmJU",
            "name": "message",
            "output_types": [
              "Message"
            ]
          },
          "targetHandle": {
            "fieldName": "input_value",
            "id": "Agent-9dON7",
            "inputTypes": [
              "Message"
            ],
            "type": "str"
          }
        },
        "id": "reactflow__edge-ChatInput-8XmJU{œdataTypeœ:œChatInputœ,œidœ:œChatInput-8XmJUœ,œnameœ:œmessageœ,œoutput_typesœ:[œMessageœ]}-Agent-9dON7{œfieldNameœ:œinput_valueœ,œidœ:œAgent-9dON7œ,œinputTypesœ:[œMessageœ],œtypeœ:œstrœ}",
        "selected": false,
        "source": "ChatInput-8XmJU",
        "sourceHandle": "{œdataTypeœ: œChatInputœ, œidœ: œChatInput-8XmJUœ, œnameœ: œmessageœ, œoutput_typesœ: [œMessageœ]}",
        "target": "Agent-9dON7",
        "targetHandle": "{œfieldNameœ: œinput_valueœ, œidœ: œAgent-9dON7œ, œinputTypesœ: [œMessageœ], œtypeœ: œstrœ}"
      },
      {
        "animated": false,
        "className": "",
        "data": {
          "sourceHandle": {
            "dataType": "Agent",
            "id": "Agent-9dON7",
            "name": "response",
            "output_types": [
              "Message"
            ]
          },
          "targetHandle": {
            "fieldName": "input_value",
            "id": "ChatOutput-o3obj",
            "inputTypes": [
              "Data",
              "DataFrame",
              "Message"
            ],
            "type": "other"
          }
        },
        "id": "reactflow__edge-Agent-9dON7{œdataTypeœ:œAgentœ,œidœ:œAgent-9dON7œ,œnameœ:œresponseœ,œoutput_typesœ:[œMessageœ]}-ChatOutput-o3obj{œfieldNameœ:œinput_valueœ,œidœ:œChatOutput-o3objœ,œinputTypesœ:[œDataœ,œDataFrameœ,œMessageœ],œtypeœ:œotherœ}",
        "selected": false,
        "source": "Agent-9dON7",
        "sourceHandle": "{œdataTypeœ: œAgentœ, œidœ: œAgent-9dON7œ, œnameœ: œresponseœ, œoutput_typesœ: [œMessageœ]}",
        "target": "ChatOutput-o3obj",
        "targetHandle": "{œfieldNameœ: œinput_valueœ, œidœ: œChatOutput-o3objœ, œinputTypesœ: [œDataœ, œDataFrameœ, œMessageœ], œtypeœ: œotherœ}"
      },
      {
        "animated": false,
        "className": "",
        "data": {
          "sourceHandle": {
            "dataType": "Prompt",
            "id": "Prompt-PrjbV",
            "name": "prompt",
            "output_types": [
              "Message"
            ]
          },
          "targetHandle": {
            "fieldName": "system_prompt",
            "id": "Agent-9dON7",
            "inputTypes": [
              "Message"
            ],
            "type": "str"
          }
        },
        "id": "reactflow__edge-Prompt-PrjbV{œdataTypeœ:œPromptœ,œidœ:œPrompt-PrjbVœ,œnameœ:œpromptœ,œoutput_typesœ:[œMessageœ]}-Agent-9dON7{œfieldNameœ:œsystem_promptœ,œidœ:œAgent-9dON7œ,œinputTypesœ:[œMessageœ],œtypeœ:œstrœ}",
        "selected": false,
        "source": "Prompt-PrjbV",
        "sourceHandle": "{œdataTypeœ: œPromptœ, œidœ: œPrompt-PrjbVœ, œnameœ: œpromptœ, œoutput_typesœ: [œMessageœ]}",
        "target": "Agent-9dON7",
        "targetHandle": "{œfieldNameœ: œsystem_promptœ, œidœ: œAgent-9dON7œ, œinputTypesœ: [œMessageœ], œtypeœ: œstrœ}"
      },
      {
        "animated": false,
        "className": "",
        "data": {
          "sourceHandle": {
            "dataType": "RemixDocumentation",
            "id": "RemixDocumentation-DEIws",
            "name": "dataframe_output",
            "output_types": [
              "DataFrame"
            ]
          },
          "targetHandle": {
            "fieldName": "ingest_data",
            "id": "FAISS-Uz8O4",
            "inputTypes": [
              "Data",
              "DataFrame"
            ],
            "type": "other"
          }
        },
        "id": "reactflow__edge-RemixDocumentation-DEIws{œdataTypeœ:œRemixDocumentationœ,œidœ:œRemixDocumentation-DEIwsœ,œnameœ:œdataframe_outputœ,œoutput_typesœ:[œDataFrameœ]}-FAISS-Uz8O4{œfieldNameœ:œingest_dataœ,œidœ:œFAISS-Uz8O4œ,œinputTypesœ:[œDataœ,œDataFrameœ],œtypeœ:œotherœ}",
        "selected": false,
        "source": "RemixDocumentation-DEIws",
        "sourceHandle": "{œdataTypeœ: œRemixDocumentationœ, œidœ: œRemixDocumentation-DEIwsœ, œnameœ: œdataframe_outputœ, œoutput_typesœ: [œDataFrameœ]}",
        "target": "FAISS-Uz8O4",
        "targetHandle": "{œfieldNameœ: œingest_dataœ, œidœ: œFAISS-Uz8O4œ, œinputTypesœ: [œDataœ, œDataFrameœ], œtypeœ: œotherœ}"
      },
      {
        "animated": false,
        "className": "",
        "data": {
          "sourceHandle": {
            "dataType": "EmbeddingModel",
            "id": "EmbeddingModel-X6URU",
            "name": "embeddings",
            "output_types": [
              "Embeddings"
            ]
          },
          "targetHandle": {
            "fieldName": "embedding",
            "id": "FAISS-Uz8O4",
            "inputTypes": [
              "Embeddings"
            ],
            "type": "other"
          }
        },
        "id": "reactflow__edge-EmbeddingModel-X6URU{œdataTypeœ:œEmbeddingModelœ,œidœ:œEmbeddingModel-X6URUœ,œnameœ:œembeddingsœ,œoutput_typesœ:[œEmbeddingsœ]}-FAISS-Uz8O4{œfieldNameœ:œembeddingœ,œidœ:œFAISS-Uz8O4œ,œinputTypesœ:[œEmbeddingsœ],œtypeœ:œotherœ}",
        "selected": false,
        "source": "EmbeddingModel-X6URU",
        "sourceHandle": "{œdataTypeœ: œEmbeddingModelœ, œidœ: œEmbeddingModel-X6URUœ, œnameœ: œembeddingsœ, œoutput_typesœ: [œEmbeddingsœ]}",
        "target": "FAISS-Uz8O4",
        "targetHandle": "{œfieldNameœ: œembeddingœ, œidœ: œFAISS-Uz8O4œ, œinputTypesœ: [œEmbeddingsœ], œtypeœ: œotherœ}"
      },
      {
        "animated": false,
        "className": "",
        "data": {
          "sourceHandle": {
            "dataType": "FAISS",
            "id": "FAISS-Uz8O4",
            "name": "component_as_tool",
            "output_types": [
              "Tool"
            ]
          },
          "targetHandle": {
            "fieldName": "tools",
            "id": "Agent-9dON7",
            "inputTypes": [
              "Tool"
            ],
            "type": "other"
          }
        },
        "id": "reactflow__edge-FAISS-Uz8O4{œdataTypeœ:œFAISSœ,œidœ:œFAISS-Uz8O4œ,œnameœ:œcomponent_as_toolœ,œoutput_typesœ:[œToolœ]}-Agent-9dON7{œfieldNameœ:œtoolsœ,œidœ:œAgent-9dON7œ,œinputTypesœ:[œToolœ],œtypeœ:œotherœ}",
        "selected": false,
        "source": "FAISS-Uz8O4",
        "sourceHandle": "{œdataTypeœ: œFAISSœ, œidœ: œFAISS-Uz8O4œ, œnameœ: œcomponent_as_toolœ, œoutput_typesœ: [œToolœ]}",
        "target": "Agent-9dON7",
        "targetHandle": "{œfieldNameœ: œtoolsœ, œidœ: œAgent-9dON7œ, œinputTypesœ: [œToolœ], œtypeœ: œotherœ}"
      },
      {
        "animated": false,
        "className": "",
        "data": {
          "sourceHandle": {
            "dataType": "MCPTools",
            "id": "MCPTools-beHVJ",
            "name": "component_as_tool",
            "output_types": [
              "Tool"
            ]
          },
          "targetHandle": {
            "fieldName": "tools",
            "id": "Agent-9dON7",
            "inputTypes": [
              "Tool"
            ],
            "type": "other"
          }
        },
        "id": "reactflow__edge-MCPTools-beHVJ{œdataTypeœ:œMCPToolsœ,œidœ:œMCPTools-beHVJœ,œnameœ:œcomponent_as_toolœ,œoutput_typesœ:[œToolœ]}-Agent-9dON7{œfieldNameœ:œtoolsœ,œidœ:œAgent-9dON7œ,œinputTypesœ:[œToolœ],œtypeœ:œotherœ}",
        "selected": false,
        "source": "MCPTools-beHVJ",
        "sourceHandle": "{œdataTypeœ: œMCPToolsœ, œidœ: œMCPTools-beHVJœ, œnameœ: œcomponent_as_toolœ, œoutput_typesœ: [œToolœ]}",
        "target": "Agent-9dON7",
        "targetHandle": "{œfieldNameœ: œtoolsœ, œidœ: œAgent-9dON7œ, œinputTypesœ: [œToolœ], œtypeœ: œotherœ}"
      }
    ],
    "nodes": [
      {
        "data": {
          "id": "ChatInput-8XmJU",
          "node": {
            "base_classes": [
              "Message"
            ],
            "beta": false,
            "conditional_paths": [],
            "custom_fields": {},
            "description": "Get chat inputs from the Playground.",
            "display_name": "Chat Input",
            "documentation": "",
            "edited": false,
            "field_order": [
              "input_value",
              "should_store_message",
              "sender",
              "sender_name",
              "session_id",
              "files",
              "background_color",
              "chat_icon",
              "text_color"
            ],
            "frozen": false,
            "icon": "MessagesSquare",
            "legacy": false,
            "lf_version": "1.4.2",
            "metadata": {
              "code_hash": "5f2d98ee19db",
              "dependencies": {
                "dependencies": [
                  {
                    "name": "langflow",
                    "version": null
                  }
                ],
                "total_dependencies": 1
              },
              "module": "langflow.components.input_output.chat.ChatInput"
            },
            "minimized": true,
            "output_types": [],
            "outputs": [
              {
                "allows_loop": false,
                "cache": true,
                "display_name": "Chat Message",
                "group_outputs": false,
                "method": "message_response",
                "name": "message",
                "selected": "Message",
                "tool_mode": true,
                "types": [
                  "Message"
                ],
                "value": "__UNDEFINED__"
              }
            ],
            "pinned": false,
            "template": {
              "_type": "Component",
              "code": {
                "advanced": true,
                "dynamic": true,
                "fileTypes": [],
                "file_path": "",
                "info": "",
                "list": false,
                "load_from_db": false,
                "multiline": true,
                "name": "code",
                "password": false,
                "placeholder": "",
                "required": true,
                "show": true,
                "title_case": false,
                "type": "code",
                "value": "from langflow.base.data.utils import IMG_FILE_TYPES, TEXT_FILE_TYPES\nfrom langflow.base.io.chat import ChatComponent\nfrom langflow.inputs.inputs import BoolInput\nfrom langflow.io import (\n    DropdownInput,\n    FileInput,\n    MessageTextInput,\n    MultilineInput,\n    Output,\n)\nfrom langflow.schema.message import Message\nfrom langflow.utils.constants import (\n    MESSAGE_SENDER_AI,\n    MESSAGE_SENDER_NAME_USER,\n    MESSAGE_SENDER_USER,\n)\n\n\nclass ChatInput(ChatComponent):\n    display_name = \"Chat Input\"\n    description = \"Get chat inputs from the Playground.\"\n    documentation: str = \"https://docs.langflow.org/components-io#chat-input\"\n    icon = \"MessagesSquare\"\n    name = \"ChatInput\"\n    minimized = True\n\n    inputs = [\n        MultilineInput(\n            name=\"input_value\",\n            display_name=\"Input Text\",\n            value=\"\",\n            info=\"Message to be passed as input.\",\n            input_types=[],\n        ),\n        BoolInput(\n            name=\"should_store_message\",\n            display_name=\"Store Messages\",\n            info=\"Store the message in the history.\",\n            value=True,\n            advanced=True,\n        ),\n        DropdownInput(\n            name=\"sender\",\n            display_name=\"Sender Type\",\n            options=[MESSAGE_SENDER_AI, MESSAGE_SENDER_USER],\n            value=MESSAGE_SENDER_USER,\n            info=\"Type of sender.\",\n            advanced=True,\n        ),\n        MessageTextInput(\n            name=\"sender_name\",\n            display_name=\"Sender Name\",\n            info=\"Name of the sender.\",\n            value=MESSAGE_SENDER_NAME_USER,\n            advanced=True,\n        ),\n        MessageTextInput(\n            name=\"session_id\",\n            display_name=\"Session ID\",\n            info=\"The session ID of the chat. If empty, the current session ID parameter will be used.\",\n            advanced=True,\n        ),\n        FileInput(\n            name=\"files\",\n            display_name=\"Files\",\n            file_types=TEXT_FILE_TYPES + IMG_FILE_TYPES,\n            info=\"Files to be sent with the message.\",\n            advanced=True,\n            is_list=True,\n            temp_file=True,\n        ),\n    ]\n    outputs = [\n        Output(display_name=\"Chat Message\", name=\"message\", method=\"message_response\"),\n    ]\n\n    async def message_response(self) -> Message:\n        message = await Message.create(\n            text=self.input_value,\n            sender=self.sender,\n            sender_name=self.sender_name,\n            session_id=self.session_id,\n            files=self.files,\n        )\n        if self.session_id and isinstance(message, Message) and self.should_store_message:\n            stored_message = await self.send_message(\n                message,\n            )\n            self.message.value = stored_message\n            message = stored_message\n\n        self.status = message\n        return message\n"
              },
              "files": {
                "_input_type": "FileInput",
                "advanced": true,
                "display_name": "Files",
                "dynamic": false,
                "fileTypes": [
                  "csv",
                  "json",
                  "pdf",
                  "txt",
                  "md",
                  "mdx",
                  "yaml",
                  "yml",
                  "xml",
                  "html",
                  "htm",
                  "docx",
                  "py",
                  "sh",
                  "sql",
                  "js",
                  "ts",
                  "tsx",
                  "jpg",
                  "jpeg",
                  "png",
                  "bmp",
                  "image"
                ],
                "file_path": "",
                "info": "Files to be sent with the message.",
                "list": true,
                "list_add_label": "Add More",
                "name": "files",
                "placeholder": "",
                "required": false,
                "show": true,
                "temp_file": true,
                "title_case": false,
                "trace_as_metadata": true,
                "type": "file",
                "value": ""
              },
              "input_value": {
                "_input_type": "MultilineInput",
                "advanced": false,
                "copy_field": false,
                "display_name": "Input Text",
                "dynamic": false,
                "info": "Message to be passed as input.",
                "input_types": [],
                "list": false,
                "list_add_label": "Add More",
                "load_from_db": false,
                "multiline": true,
                "name": "input_value",
                "placeholder": "",
                "required": false,
                "show": true,
                "title_case": false,
                "tool_mode": false,
                "trace_as_input": true,
                "trace_as_metadata": true,
                "type": "str",
                "value": ""
              },
              "sender": {
                "_input_type": "DropdownInput",
                "advanced": true,
                "combobox": false,
                "dialog_inputs": {},
                "display_name": "Sender Type",
                "dynamic": false,
                "info": "Type of sender.",
                "name": "sender",
                "options": [
                  "Machine",
                  "User"
                ],
                "options_metadata": [],
                "placeholder": "",
                "required": false,
                "show": true,
                "title_case": false,
                "toggle": false,
                "tool_mode": false,
                "trace_as_metadata": true,
                "type": "str",
                "value": "User"
              },
              "sender_name": {
                "_input_type": "MessageTextInput",
                "advanced": true,
                "display_name": "Sender Name",
                "dynamic": false,
                "info": "Name of the sender.",
                "input_types": [
                  "Message"
                ],
                "list": false,
                "list_add_label": "Add More",
                "load_from_db": false,
                "name": "sender_name",
                "placeholder": "",
                "required": false,
                "show": true,
                "title_case": false,
                "tool_mode": false,
                "trace_as_input": true,
                "trace_as_metadata": true,
                "type": "str",
                "value": "User"
              },
              "session_id": {
                "_input_type": "MessageTextInput",
                "advanced": true,
                "display_name": "Session ID",
                "dynamic": false,
                "info": "The session ID of the chat. If empty, the current session ID parameter will be used.",
                "input_types": [
                  "Message"
                ],
                "list": false,
                "list_add_label": "Add More",
                "load_from_db": false,
                "name": "session_id",
                "placeholder": "",
                "required": false,
                "show": true,
                "title_case": false,
                "tool_mode": false,
                "trace_as_input": true,
                "trace_as_metadata": true,
                "type": "str",
                "value": ""
              },
              "should_store_message": {
                "_input_type": "BoolInput",
                "advanced": true,
                "display_name": "Store Messages",
                "dynamic": false,
                "info": "Store the message in the history.",
                "list": false,
                "list_add_label": "Add More",
                "name": "should_store_message",
                "placeholder": "",
                "required": false,
                "show": true,
                "title_case": false,
                "tool_mode": false,
                "trace_as_metadata": true,
                "type": "bool",
                "value": true
              }
            },
            "tool_mode": false
          },
          "showNode": false,
          "type": "ChatInput"
        },
        "dragging": false,
        "id": "ChatInput-8XmJU",
        "measured": {
          "height": 47,
          "width": 192
        },
        "position": {
          "x": -210.69432682306316,
          "y": 315.16488151952666
        },
        "selected": false,
        "type": "genericNode"
      },
      {
        "data": {
          "id": "ChatOutput-o3obj",
          "node": {
            "base_classes": [
              "Message"
            ],
            "beta": false,
            "conditional_paths": [],
            "custom_fields": {},
            "description": "Display a chat message in the Playground.",
            "display_name": "Chat Output",
            "documentation": "",
            "edited": false,
            "field_order": [
              "input_value",
              "should_store_message",
              "sender",
              "sender_name",
              "session_id",
              "data_template",
              "background_color",
              "chat_icon",
              "text_color",
              "clean_data"
            ],
            "frozen": false,
            "icon": "MessagesSquare",
            "legacy": false,
            "lf_version": "1.4.2",
            "metadata": {
              "code_hash": "f8c1338e3512",
              "dependencies": {
                "dependencies": [
                  {
                    "name": "orjson",
                    "version": "3.10.15"
                  },
                  {
                    "name": "fastapi",
                    "version": "0.116.1"
                  },
                  {
                    "name": "langflow",
                    "version": null
                  }
                ],
                "total_dependencies": 3
              },
              "module": "langflow.components.input_output.chat_output.ChatOutput"
            },
            "minimized": true,
            "output_types": [],
            "outputs": [
              {
                "allows_loop": false,
                "cache": true,
                "display_name": "Output Message",
                "group_outputs": false,
                "method": "message_response",
                "name": "message",
                "selected": "Message",
                "tool_mode": true,
                "types": [
                  "Message"
                ],
                "value": "__UNDEFINED__"
              }
            ],
            "pinned": false,
            "template": {
              "_type": "Component",
              "code": {
                "advanced": true,
                "dynamic": true,
                "fileTypes": [],
                "file_path": "",
                "info": "",
                "list": false,
                "load_from_db": false,
                "multiline": true,
                "name": "code",
                "password": false,
                "placeholder": "",
                "required": true,
                "show": true,
                "title_case": false,
                "type": "code",
                "value": "from collections.abc import Generator\nfrom typing import Any\n\nimport orjson\nfrom fastapi.encoders import jsonable_encoder\n\nfrom langflow.base.io.chat import ChatComponent\nfrom langflow.helpers.data import safe_convert\nfrom langflow.inputs.inputs import BoolInput, DropdownInput, HandleInput, MessageTextInput\nfrom langflow.schema.data import Data\nfrom langflow.schema.dataframe import DataFrame\nfrom langflow.schema.message import Message\nfrom langflow.schema.properties import Source\nfrom langflow.template.field.base import Output\nfrom langflow.utils.constants import (\n    MESSAGE_SENDER_AI,\n    MESSAGE_SENDER_NAME_AI,\n    MESSAGE_SENDER_USER,\n)\n\n\nclass ChatOutput(ChatComponent):\n    display_name = \"Chat Output\"\n    description = \"Display a chat message in the Playground.\"\n    documentation: str = \"https://docs.langflow.org/components-io#chat-output\"\n    icon = \"MessagesSquare\"\n    name = \"ChatOutput\"\n    minimized = True\n\n    inputs = [\n        HandleInput(\n            name=\"input_value\",\n            display_name=\"Inputs\",\n            info=\"Message to be passed as output.\",\n            input_types=[\"Data\", \"DataFrame\", \"Message\"],\n            required=True,\n        ),\n        BoolInput(\n            name=\"should_store_message\",\n            display_name=\"Store Messages\",\n            info=\"Store the message in the history.\",\n            value=True,\n            advanced=True,\n        ),\n        DropdownInput(\n            name=\"sender\",\n            display_name=\"Sender Type\",\n            options=[MESSAGE_SENDER_AI, MESSAGE_SENDER_USER],\n            value=MESSAGE_SENDER_AI,\n            advanced=True,\n            info=\"Type of sender.\",\n        ),\n        MessageTextInput(\n            name=\"sender_name\",\n            display_name=\"Sender Name\",\n            info=\"Name of the sender.\",\n            value=MESSAGE_SENDER_NAME_AI,\n            advanced=True,\n        ),\n        MessageTextInput(\n            name=\"session_id\",\n            display_name=\"Session ID\",\n            info=\"The session ID of the chat. If empty, the current session ID parameter will be used.\",\n            advanced=True,\n        ),\n        MessageTextInput(\n            name=\"data_template\",\n            display_name=\"Data Template\",\n            value=\"{text}\",\n            advanced=True,\n            info=\"Template to convert Data to Text. If left empty, it will be dynamically set to the Data's text key.\",\n        ),\n    ]\n    outputs = [\n        Output(\n            display_name=\"Output Message\",\n            name=\"message\",\n            method=\"message_response\",\n        ),\n    ]\n\n    def _build_source(self, id_: str | None, display_name: str | None, source: str | None) -> Source:\n        source_dict = {}\n        if id_:\n            source_dict[\"id\"] = id_\n        if display_name:\n            source_dict[\"display_name\"] = display_name\n        if source:\n            # Handle case where source is a ChatOpenAI object\n            if hasattr(source, \"model_name\"):\n                source_dict[\"source\"] = source.model_name\n            elif hasattr(source, \"model\"):\n                source_dict[\"source\"] = str(source.model)\n            else:\n                source_dict[\"source\"] = str(source)\n        return Source(**source_dict)\n\n    async def message_response(self) -> Message:\n        # First convert the input to string if needed\n        text = self.convert_to_string()\n\n        # Get source properties\n        source, icon, display_name, source_id = self.get_properties_from_source_component()\n\n        # Create or use existing Message object\n        if isinstance(self.input_value, Message):\n            message = self.input_value\n            # Update message properties\n            message.text = text\n        else:\n            message = Message(text=text)\n\n        # Set message properties\n        message.sender = self.sender\n        message.sender_name = self.sender_name\n        message.session_id = self.session_id\n        message.flow_id = self.graph.flow_id if hasattr(self, \"graph\") else None\n        message.properties.source = self._build_source(source_id, display_name, source)\n\n        # Store message if needed\n        if self.session_id and self.should_store_message:\n            stored_message = await self.send_message(message)\n            self.message.value = stored_message\n            message = stored_message\n\n        self.status = message\n        return message\n\n    def _serialize_data(self, data: Data) -> str:\n        \"\"\"Serialize Data object to JSON string.\"\"\"\n        # Convert data.data to JSON-serializable format\n        serializable_data = jsonable_encoder(data.data)\n        # Serialize with orjson, enabling pretty printing with indentation\n        json_bytes = orjson.dumps(serializable_data, option=orjson.OPT_INDENT_2)\n        # Convert bytes to string and wrap in Markdown code blocks\n        return \"```json\\n\" + json_bytes.decode(\"utf-8\") + \"\\n```\"\n\n    def _validate_input(self) -> None:\n        \"\"\"Validate the input data and raise ValueError if invalid.\"\"\"\n        if self.input_value is None:\n            msg = \"Input data cannot be None\"\n            raise ValueError(msg)\n        if isinstance(self.input_value, list) and not all(\n            isinstance(item, Message | Data | DataFrame | str) for item in self.input_value\n        ):\n            invalid_types = [\n                type(item).__name__\n                for item in self.input_value\n                if not isinstance(item, Message | Data | DataFrame | str)\n            ]\n            msg = f\"Expected Data or DataFrame or Message or str, got {invalid_types}\"\n            raise TypeError(msg)\n        if not isinstance(\n            self.input_value,\n            Message | Data | DataFrame | str | list | Generator | type(None),\n        ):\n            type_name = type(self.input_value).__name__\n            msg = f\"Expected Data or DataFrame or Message or str, Generator or None, got {type_name}\"\n            raise TypeError(msg)\n\n    def convert_to_string(self) -> str | Generator[Any, None, None]:\n        \"\"\"Convert input data to string with proper error handling.\"\"\"\n        self._validate_input()\n        if isinstance(self.input_value, list):\n            self.clean_data = self.clean_data if hasattr(self, \"clean_data\") else False\n            return \"\\n\".join([safe_convert(item, clean_data=self.clean_data) for item in self.input_value])\n        if isinstance(self.input_value, Generator):\n            return self.input_value\n        return safe_convert(self.input_value)\n"
              },
              "data_template": {
                "_input_type": "MessageTextInput",
                "advanced": true,
                "display_name": "Data Template",
                "dynamic": false,
                "info": "Template to convert Data to Text. If left empty, it will be dynamically set to the Data's text key.",
                "input_types": [
                  "Message"
                ],
                "list": false,
                "list_add_label": "Add More",
                "load_from_db": false,
                "name": "data_template",
                "placeholder": "",
                "required": false,
                "show": true,
                "title_case": false,
                "tool_mode": false,
                "trace_as_input": true,
                "trace_as_metadata": true,
                "type": "str",
                "value": "{text}"
              },
              "input_value": {
                "_input_type": "HandleInput",
                "advanced": false,
                "display_name": "Inputs",
                "dynamic": false,
                "info": "Message to be passed as output.",
                "input_types": [
                  "Data",
                  "DataFrame",
                  "Message"
                ],
                "list": false,
                "list_add_label": "Add More",
                "name": "input_value",
                "placeholder": "",
                "required": true,
                "show": true,
                "title_case": false,
                "trace_as_metadata": true,
                "type": "other",
                "value": ""
              },
              "sender": {
                "_input_type": "DropdownInput",
                "advanced": true,
                "combobox": false,
                "dialog_inputs": {},
                "display_name": "Sender Type",
                "dynamic": false,
                "info": "Type of sender.",
                "name": "sender",
                "options": [
                  "Machine",
                  "User"
                ],
                "options_metadata": [],
                "placeholder": "",
                "required": false,
                "show": true,
                "title_case": false,
                "toggle": false,
                "tool_mode": false,
                "trace_as_metadata": true,
                "type": "str",
                "value": "Machine"
              },
              "sender_name": {
                "_input_type": "MessageTextInput",
                "advanced": true,
                "display_name": "Sender Name",
                "dynamic": false,
                "info": "Name of the sender.",
                "input_types": [
                  "Message"
                ],
                "list": false,
                "list_add_label": "Add More",
                "load_from_db": false,
                "name": "sender_name",
                "placeholder": "",
                "required": false,
                "show": true,
                "title_case": false,
                "tool_mode": false,
                "trace_as_input": true,
                "trace_as_metadata": true,
                "type": "str",
                "value": "AI"
              },
              "session_id": {
                "_input_type": "MessageTextInput",
                "advanced": true,
                "display_name": "Session ID",
                "dynamic": false,
                "info": "The session ID of the chat. If empty, the current session ID parameter will be used.",
                "input_types": [
                  "Message"
                ],
                "list": false,
                "list_add_label": "Add More",
                "load_from_db": false,
                "name": "session_id",
                "placeholder": "",
                "required": false,
                "show": true,
                "title_case": false,
                "tool_mode": false,
                "trace_as_input": true,
                "trace_as_metadata": true,
                "type": "str",
                "value": ""
              },
              "should_store_message": {
                "_input_type": "BoolInput",
                "advanced": true,
                "display_name": "Store Messages",
                "dynamic": false,
                "info": "Store the message in the history.",
                "list": false,
                "list_add_label": "Add More",
                "name": "should_store_message",
                "placeholder": "",
                "required": false,
                "show": true,
                "title_case": false,
                "tool_mode": false,
                "trace_as_metadata": true,
                "type": "bool",
                "value": true
              }
            },
            "tool_mode": false
          },
          "showNode": false,
          "type": "ChatOutput"
        },
        "dragging": false,
        "id": "ChatOutput-o3obj",
        "measured": {
          "height": 47,
          "width": 192
        },
        "position": {
          "x": 431.32852283796484,
          "y": 385.1551996791115
        },
        "selected": false,
        "type": "genericNode"
      },
      {
        "data": {
          "id": "Agent-9dON7",
          "node": {
            "base_classes": [
              "Message"
            ],
            "beta": false,
            "conditional_paths": [],
            "custom_fields": {},
            "description": "Define the agent's instructions, then enter a task to complete using tools.",
            "display_name": "Agent",
            "documentation": "",
            "edited": false,
            "field_order": [
              "agent_llm",
              "max_tokens",
              "model_kwargs",
              "json_mode",
              "model_name",
              "openai_api_base",
              "api_key",
              "temperature",
              "seed",
              "max_retries",
              "timeout",
              "system_prompt",
              "tools",
              "input_value",
              "handle_parsing_errors",
              "verbose",
              "max_iterations",
              "agent_description",
              "memory",
              "sender",
              "sender_name",
              "n_messages",
              "session_id",
              "order",
              "template",
              "add_current_date_tool"
            ],
            "frozen": false,
            "icon": "bot",
            "legacy": false,
            "lf_version": "1.4.2",
            "metadata": {
              "code_hash": "6e76cf95a2a2",
              "dependencies": {
                "dependencies": [
                  {
                    "name": "langchain_core",
                    "version": "0.3.75"
                  },
                  {
                    "name": "pydantic",
                    "version": "2.10.6"
                  },
                  {
                    "name": "langflow",
                    "version": null
                  }
                ],
                "total_dependencies": 3
              },
              "module": "langflow.components.agents.agent.AgentComponent"
            },
            "minimized": false,
            "output_types": [],
            "outputs": [
              {
                "allows_loop": false,
                "cache": true,
                "display_name": "Response",
                "group_outputs": false,
                "method": "message_response",
                "name": "response",
                "selected": "Message",
                "tool_mode": true,
                "types": [
                  "Message"
                ],
                "value": "__UNDEFINED__"
              }
            ],
            "pinned": false,
            "template": {
              "_type": "Component",
              "add_current_date_tool": {
                "_input_type": "BoolInput",
                "advanced": true,
                "display_name": "Current Date",
                "dynamic": false,
                "info": "If true, will add a tool to the agent that returns the current date.",
                "list": false,
                "list_add_label": "Add More",
                "name": "add_current_date_tool",
                "placeholder": "",
                "required": false,
                "show": true,
                "title_case": false,
                "tool_mode": false,
                "trace_as_metadata": true,
                "type": "bool",
                "value": true
              },
              "agent_description": {
                "_input_type": "MultilineInput",
                "advanced": true,
                "copy_field": false,
                "display_name": "Agent Description [Deprecated]",
                "dynamic": false,
                "info": "The description of the agent. This is only used when in Tool Mode. Defaults to 'A helpful assistant with access to the following tools:' and tools are added dynamically. This feature is deprecated and will be removed in future versions.",
                "input_types": [
                  "Message"
                ],
                "list": false,
                "list_add_label": "Add More",
                "load_from_db": false,
                "multiline": true,
                "name": "agent_description",
                "placeholder": "",
                "required": false,
                "show": true,
                "title_case": false,
                "tool_mode": false,
                "trace_as_input": true,
                "trace_as_metadata": true,
                "type": "str",
                "value": "A helpful assistant with access to the following tools:"
              },
              "agent_llm": {
                "_input_type": "DropdownInput",
                "advanced": false,
                "combobox": false,
                "dialog_inputs": {},
                "display_name": "Model Provider",
                "dynamic": false,
                "external_options": {
                  "fields": {
                    "data": {
                      "node": {
                        "display_name": "Connect other models",
                        "icon": "CornerDownLeft",
                        "name": "connect_other_models"
                      }
                    }
                  }
                },
                "info": "The provider of the language model that the agent will use to generate responses.",
                "input_types": [],
                "name": "agent_llm",
                "options": [
                  "Anthropic",
                  "Google Generative AI",
                  "OpenAI"
                ],
                "options_metadata": [
                  {
                    "icon": "Amazon"
                  },
                  {
                    "icon": "Anthropic"
                  },
                  {
                    "icon": "Azure"
                  },
                  {
                    "icon": "GoogleGenerativeAI"
                  },
<<<<<<< HEAD

=======
>>>>>>> 938542bf
                  {
                    "icon": "NVIDIA"
                  },
                  {
                    "icon": "OpenAI"
                  },
                  {
                    "icon": "SambaNova"
                  }
                ],
                "placeholder": "",
                "real_time_refresh": true,
                "required": false,
                "show": true,
                "title_case": false,
                "toggle": false,
<<<<<<< HEAD
                        "external_options" : {
                  "fields": {
                      "data": {
                          "node": {
                              "name": "connect_other_models",
                              "display_name": "Connect other models",
                              "icon": "CornerDownLeft"
                          }
                      }
                  }
                },
=======
>>>>>>> 938542bf
                "tool_mode": false,
                "trace_as_metadata": true,
                "type": "str",
                "value": "OpenAI"
              },
              "api_key": {
                "_input_type": "SecretStrInput",
                "advanced": false,
                "display_name": "OpenAI API Key",
                "dynamic": false,
                "info": "The OpenAI API Key to use for the OpenAI model.",
                "input_types": [],
                "load_from_db": false,
                "name": "api_key",
                "password": true,
                "placeholder": "",
                "required": false,
                "show": true,
                "title_case": false,
                "type": "str",
                "value": ""
              },
              "code": {
                "advanced": true,
                "dynamic": true,
                "fileTypes": [],
                "file_path": "",
                "info": "",
                "list": false,
                "load_from_db": false,
                "multiline": true,
                "name": "code",
                "password": false,
                "placeholder": "",
                "required": true,
                "show": true,
                "title_case": false,
                "type": "code",
                "value": "import json\nimport re\n\nfrom langchain_core.tools import StructuredTool\nfrom pydantic import ValidationError\n\nfrom langflow.base.agents.agent import LCToolsAgentComponent\nfrom langflow.base.agents.events import ExceptionWithMessageError\nfrom langflow.base.models.model_input_constants import (\n    ALL_PROVIDER_FIELDS,\n    MODEL_DYNAMIC_UPDATE_FIELDS,\n    MODEL_PROVIDERS_DICT,\n    MODELS_METADATA,\n)\nfrom langflow.base.models.model_utils import get_model_name\nfrom langflow.components.helpers.current_date import CurrentDateComponent\nfrom langflow.components.helpers.memory import MemoryComponent\nfrom langflow.components.langchain_utilities.tool_calling import (\n    ToolCallingAgentComponent,\n)\nfrom langflow.custom.custom_component.component import _get_component_toolkit\nfrom langflow.custom.utils import update_component_build_config\nfrom langflow.field_typing import Tool\nfrom langflow.helpers.base_model import build_model_from_schema\nfrom langflow.io import (\n    BoolInput,\n    DropdownInput,\n    IntInput,\n    MultilineInput,\n    Output,\n    TableInput,\n)\nfrom langflow.logging import logger\nfrom langflow.schema.data import Data\nfrom langflow.schema.dotdict import dotdict\nfrom langflow.schema.message import Message\nfrom langflow.schema.table import EditMode\n\n\ndef set_advanced_true(component_input):\n    component_input.advanced = True\n    return component_input\n\n\nMODEL_PROVIDERS_LIST = [\"Anthropic\", \"Google Generative AI\", \"OpenAI\"]\n\n\nclass AgentComponent(ToolCallingAgentComponent):\n    display_name: str = \"Agent\"\n    description: str = \"Define the agent's instructions, then enter a task to complete using tools.\"\n    documentation: str = \"https://docs.langflow.org/agents\"\n    icon = \"bot\"\n    beta = False\n    name = \"Agent\"\n\n    memory_inputs = [set_advanced_true(component_input) for component_input in MemoryComponent().inputs]\n\n    # Filter out json_mode from OpenAI inputs since we handle structured output differently\n    openai_inputs_filtered = [\n        input_field\n        for input_field in MODEL_PROVIDERS_DICT[\"OpenAI\"][\"inputs\"]\n        if not (hasattr(input_field, \"name\") and input_field.name == \"json_mode\")\n    ]\n\n    inputs = [\n        DropdownInput(\n            name=\"agent_llm\",\n            display_name=\"Model Provider\",\n            info=\"The provider of the language model that the agent will use to generate responses.\",\n            options=[*MODEL_PROVIDERS_LIST],\n            value=\"OpenAI\",\n            real_time_refresh=True,\n            refresh_button=False,\n            input_types=[],\n            options_metadata=[MODELS_METADATA[key] for key in MODEL_PROVIDERS_LIST],\n            external_options={\n                \"fields\": {\n                    \"data\": {\n                        \"node\": {\n                            \"name\": \"connect_other_models\",\n                            \"display_name\": \"Connect other models\",\n                            \"icon\": \"CornerDownLeft\",\n                        }\n                    }\n                },\n            },\n        ),\n        *openai_inputs_filtered,\n        MultilineInput(\n            name=\"system_prompt\",\n            display_name=\"Agent Instructions\",\n            info=\"System Prompt: Initial instructions and context provided to guide the agent's behavior.\",\n            value=\"You are a helpful assistant that can use tools to answer questions and perform tasks.\",\n            advanced=False,\n        ),\n        IntInput(\n            name=\"n_messages\",\n            display_name=\"Number of Chat History Messages\",\n            value=100,\n            info=\"Number of chat history messages to retrieve.\",\n            advanced=True,\n            show=True,\n        ),\n        MultilineInput(\n            name=\"format_instructions\",\n            display_name=\"Output Format Instructions\",\n            info=\"Generic Template for structured output formatting. Valid only with Structured response.\",\n            value=(\n                \"You are an AI that extracts structured JSON objects from unstructured text. \"\n                \"Use a predefined schema with expected types (str, int, float, bool, dict). \"\n                \"Extract ALL relevant instances that match the schema - if multiple patterns exist, capture them all. \"\n                \"Fill missing or ambiguous values with defaults: null for missing values. \"\n                \"Remove exact duplicates but keep variations that have different field values. \"\n                \"Always return valid JSON in the expected format, never throw errors. \"\n                \"If multiple objects can be extracted, return them all in the structured format.\"\n            ),\n            advanced=True,\n        ),\n        TableInput(\n            name=\"output_schema\",\n            display_name=\"Output Schema\",\n            info=(\n                \"Schema Validation: Define the structure and data types for structured output. \"\n                \"No validation if no output schema.\"\n            ),\n            advanced=True,\n            required=False,\n            value=[],\n            table_schema=[\n                {\n                    \"name\": \"name\",\n                    \"display_name\": \"Name\",\n                    \"type\": \"str\",\n                    \"description\": \"Specify the name of the output field.\",\n                    \"default\": \"field\",\n                    \"edit_mode\": EditMode.INLINE,\n                },\n                {\n                    \"name\": \"description\",\n                    \"display_name\": \"Description\",\n                    \"type\": \"str\",\n                    \"description\": \"Describe the purpose of the output field.\",\n                    \"default\": \"description of field\",\n                    \"edit_mode\": EditMode.POPOVER,\n                },\n                {\n                    \"name\": \"type\",\n                    \"display_name\": \"Type\",\n                    \"type\": \"str\",\n                    \"edit_mode\": EditMode.INLINE,\n                    \"description\": (\"Indicate the data type of the output field (e.g., str, int, float, bool, dict).\"),\n                    \"options\": [\"str\", \"int\", \"float\", \"bool\", \"dict\"],\n                    \"default\": \"str\",\n                },\n                {\n                    \"name\": \"multiple\",\n                    \"display_name\": \"As List\",\n                    \"type\": \"boolean\",\n                    \"description\": \"Set to True if this output field should be a list of the specified type.\",\n                    \"default\": \"False\",\n                    \"edit_mode\": EditMode.INLINE,\n                },\n            ],\n        ),\n        *LCToolsAgentComponent._base_inputs,\n        # removed memory inputs from agent component\n        # *memory_inputs,\n        BoolInput(\n            name=\"add_current_date_tool\",\n            display_name=\"Current Date\",\n            advanced=True,\n            info=\"If true, will add a tool to the agent that returns the current date.\",\n            value=True,\n        ),\n    ]\n    outputs = [\n        Output(name=\"response\", display_name=\"Response\", method=\"message_response\"),\n    ]\n\n    async def get_agent_requirements(self):\n        \"\"\"Get the agent requirements for the agent.\"\"\"\n        llm_model, display_name = await self.get_llm()\n        if llm_model is None:\n            msg = \"No language model selected. Please choose a model to proceed.\"\n            raise ValueError(msg)\n        self.model_name = get_model_name(llm_model, display_name=display_name)\n\n        # Get memory data\n        self.chat_history = await self.get_memory_data()\n        if isinstance(self.chat_history, Message):\n            self.chat_history = [self.chat_history]\n\n        # Add current date tool if enabled\n        if self.add_current_date_tool:\n            if not isinstance(self.tools, list):  # type: ignore[has-type]\n                self.tools = []\n            current_date_tool = (await CurrentDateComponent(**self.get_base_args()).to_toolkit()).pop(0)\n            if not isinstance(current_date_tool, StructuredTool):\n                msg = \"CurrentDateComponent must be converted to a StructuredTool\"\n                raise TypeError(msg)\n            self.tools.append(current_date_tool)\n        return llm_model, self.chat_history, self.tools\n\n    async def message_response(self) -> Message:\n        try:\n            llm_model, self.chat_history, self.tools = await self.get_agent_requirements()\n            # Set up and run agent\n            self.set(\n                llm=llm_model,\n                tools=self.tools or [],\n                chat_history=self.chat_history,\n                input_value=self.input_value,\n                system_prompt=self.system_prompt,\n            )\n            agent = self.create_agent_runnable()\n            result = await self.run_agent(agent)\n\n            # Store result for potential JSON output\n            self._agent_result = result\n\n        except (ValueError, TypeError, KeyError) as e:\n            await logger.aerror(f\"{type(e).__name__}: {e!s}\")\n            raise\n        except ExceptionWithMessageError as e:\n            await logger.aerror(f\"ExceptionWithMessageError occurred: {e}\")\n            raise\n        # Avoid catching blind Exception; let truly unexpected exceptions propagate\n        except Exception as e:\n            await logger.aerror(f\"Unexpected error: {e!s}\")\n            raise\n        else:\n            return result\n\n    def _preprocess_schema(self, schema):\n        \"\"\"Preprocess schema to ensure correct data types for build_model_from_schema.\"\"\"\n        processed_schema = []\n        for field in schema:\n            processed_field = {\n                \"name\": str(field.get(\"name\", \"field\")),\n                \"type\": str(field.get(\"type\", \"str\")),\n                \"description\": str(field.get(\"description\", \"\")),\n                \"multiple\": field.get(\"multiple\", False),\n            }\n            # Ensure multiple is handled correctly\n            if isinstance(processed_field[\"multiple\"], str):\n                processed_field[\"multiple\"] = processed_field[\"multiple\"].lower() in [\n                    \"true\",\n                    \"1\",\n                    \"t\",\n                    \"y\",\n                    \"yes\",\n                ]\n            processed_schema.append(processed_field)\n        return processed_schema\n\n    async def build_structured_output_base(self, content: str):\n        \"\"\"Build structured output with optional BaseModel validation.\"\"\"\n        json_pattern = r\"\\{.*\\}\"\n        schema_error_msg = \"Try setting an output schema\"\n\n        # Try to parse content as JSON first\n        json_data = None\n        try:\n            json_data = json.loads(content)\n        except json.JSONDecodeError:\n            json_match = re.search(json_pattern, content, re.DOTALL)\n            if json_match:\n                try:\n                    json_data = json.loads(json_match.group())\n                except json.JSONDecodeError:\n                    return {\"content\": content, \"error\": schema_error_msg}\n            else:\n                return {\"content\": content, \"error\": schema_error_msg}\n\n        # If no output schema provided, return parsed JSON without validation\n        if not hasattr(self, \"output_schema\") or not self.output_schema or len(self.output_schema) == 0:\n            return json_data\n\n        # Use BaseModel validation with schema\n        try:\n            processed_schema = self._preprocess_schema(self.output_schema)\n            output_model = build_model_from_schema(processed_schema)\n\n            # Validate against the schema\n            if isinstance(json_data, list):\n                # Multiple objects\n                validated_objects = []\n                for item in json_data:\n                    try:\n                        validated_obj = output_model.model_validate(item)\n                        validated_objects.append(validated_obj.model_dump())\n                    except ValidationError as e:\n                        await logger.aerror(f\"Validation error for item: {e}\")\n                        # Include invalid items with error info\n                        validated_objects.append({\"data\": item, \"validation_error\": str(e)})\n                return validated_objects\n\n            # Single object\n            try:\n                validated_obj = output_model.model_validate(json_data)\n                return [validated_obj.model_dump()]  # Return as list for consistency\n            except ValidationError as e:\n                await logger.aerror(f\"Validation error: {e}\")\n                return [{\"data\": json_data, \"validation_error\": str(e)}]\n\n        except (TypeError, ValueError) as e:\n            await logger.aerror(f\"Error building structured output: {e}\")\n            # Fallback to parsed JSON without validation\n            return json_data\n\n    async def json_response(self) -> Data:\n        \"\"\"Convert agent response to structured JSON Data output with schema validation.\"\"\"\n        # Always use structured chat agent for JSON response mode for better JSON formatting\n        try:\n            system_components = []\n\n            # 1. Agent Instructions (system_prompt)\n            agent_instructions = getattr(self, \"system_prompt\", \"\") or \"\"\n            if agent_instructions:\n                system_components.append(f\"{agent_instructions}\")\n\n            # 2. Format Instructions\n            format_instructions = getattr(self, \"format_instructions\", \"\") or \"\"\n            if format_instructions:\n                system_components.append(f\"Format instructions: {format_instructions}\")\n\n            # 3. Schema Information from BaseModel\n            if hasattr(self, \"output_schema\") and self.output_schema and len(self.output_schema) > 0:\n                try:\n                    processed_schema = self._preprocess_schema(self.output_schema)\n                    output_model = build_model_from_schema(processed_schema)\n                    schema_dict = output_model.model_json_schema()\n                    schema_info = (\n                        \"You are given some text that may include format instructions, \"\n                        \"explanations, or other content alongside a JSON schema.\\n\\n\"\n                        \"Your task:\\n\"\n                        \"- Extract only the JSON schema.\\n\"\n                        \"- Return it as valid JSON.\\n\"\n                        \"- Do not include format instructions, explanations, or extra text.\\n\\n\"\n                        \"Input:\\n\"\n                        f\"{json.dumps(schema_dict, indent=2)}\\n\\n\"\n                        \"Output (only JSON schema):\"\n                    )\n                    system_components.append(schema_info)\n                except (ValidationError, ValueError, TypeError, KeyError) as e:\n                    await logger.aerror(f\"Could not build schema for prompt: {e}\", exc_info=True)\n\n            # Combine all components\n            combined_instructions = \"\\n\\n\".join(system_components) if system_components else \"\"\n            llm_model, self.chat_history, self.tools = await self.get_agent_requirements()\n            self.set(\n                llm=llm_model,\n                tools=self.tools or [],\n                chat_history=self.chat_history,\n                input_value=self.input_value,\n                system_prompt=combined_instructions,\n            )\n\n            # Create and run structured chat agent\n            try:\n                structured_agent = self.create_agent_runnable()\n            except (NotImplementedError, ValueError, TypeError) as e:\n                await logger.aerror(f\"Error with structured chat agent: {e}\")\n                raise\n            try:\n                result = await self.run_agent(structured_agent)\n            except (\n                ExceptionWithMessageError,\n                ValueError,\n                TypeError,\n                RuntimeError,\n            ) as e:\n                await logger.aerror(f\"Error with structured agent result: {e}\")\n                raise\n            # Extract content from structured agent result\n            if hasattr(result, \"content\"):\n                content = result.content\n            elif hasattr(result, \"text\"):\n                content = result.text\n            else:\n                content = str(result)\n\n        except (\n            ExceptionWithMessageError,\n            ValueError,\n            TypeError,\n            NotImplementedError,\n            AttributeError,\n        ) as e:\n            await logger.aerror(f\"Error with structured chat agent: {e}\")\n            # Fallback to regular agent\n            content_str = \"No content returned from agent\"\n            return Data(data={\"content\": content_str, \"error\": str(e)})\n\n        # Process with structured output validation\n        try:\n            structured_output = await self.build_structured_output_base(content)\n\n            # Handle different output formats\n            if isinstance(structured_output, list) and structured_output:\n                if len(structured_output) == 1:\n                    return Data(data=structured_output[0])\n                return Data(data={\"results\": structured_output})\n            if isinstance(structured_output, dict):\n                return Data(data=structured_output)\n            return Data(data={\"content\": content})\n\n        except (ValueError, TypeError) as e:\n            await logger.aerror(f\"Error in structured output processing: {e}\")\n            return Data(data={\"content\": content, \"error\": str(e)})\n\n    async def get_memory_data(self):\n        # TODO: This is a temporary fix to avoid message duplication. We should develop a function for this.\n        messages = (\n            await MemoryComponent(**self.get_base_args())\n            .set(\n                session_id=self.graph.session_id,\n                order=\"Ascending\",\n                n_messages=self.n_messages,\n            )\n            .retrieve_messages()\n        )\n        return [\n            message for message in messages if getattr(message, \"id\", None) != getattr(self.input_value, \"id\", None)\n        ]\n\n    async def get_llm(self):\n        if not isinstance(self.agent_llm, str):\n            return self.agent_llm, None\n\n        try:\n            provider_info = MODEL_PROVIDERS_DICT.get(self.agent_llm)\n            if not provider_info:\n                msg = f\"Invalid model provider: {self.agent_llm}\"\n                raise ValueError(msg)\n\n            component_class = provider_info.get(\"component_class\")\n            display_name = component_class.display_name\n            inputs = provider_info.get(\"inputs\")\n            prefix = provider_info.get(\"prefix\", \"\")\n\n            return self._build_llm_model(component_class, inputs, prefix), display_name\n\n        except (AttributeError, ValueError, TypeError, RuntimeError) as e:\n            await logger.aerror(f\"Error building {self.agent_llm} language model: {e!s}\")\n            msg = f\"Failed to initialize language model: {e!s}\"\n            raise ValueError(msg) from e\n\n    def _build_llm_model(self, component, inputs, prefix=\"\"):\n        model_kwargs = {}\n        for input_ in inputs:\n            if hasattr(self, f\"{prefix}{input_.name}\"):\n                model_kwargs[input_.name] = getattr(self, f\"{prefix}{input_.name}\")\n        return component.set(**model_kwargs).build_model()\n\n    def set_component_params(self, component):\n        provider_info = MODEL_PROVIDERS_DICT.get(self.agent_llm)\n        if provider_info:\n            inputs = provider_info.get(\"inputs\")\n            prefix = provider_info.get(\"prefix\")\n            # Filter out json_mode and only use attributes that exist on this component\n            model_kwargs = {}\n            for input_ in inputs:\n                if hasattr(self, f\"{prefix}{input_.name}\"):\n                    model_kwargs[input_.name] = getattr(self, f\"{prefix}{input_.name}\")\n\n            return component.set(**model_kwargs)\n        return component\n\n    def delete_fields(self, build_config: dotdict, fields: dict | list[str]) -> None:\n        \"\"\"Delete specified fields from build_config.\"\"\"\n        for field in fields:\n            build_config.pop(field, None)\n\n    def update_input_types(self, build_config: dotdict) -> dotdict:\n        \"\"\"Update input types for all fields in build_config.\"\"\"\n        for key, value in build_config.items():\n            if isinstance(value, dict):\n                if value.get(\"input_types\") is None:\n                    build_config[key][\"input_types\"] = []\n            elif hasattr(value, \"input_types\") and value.input_types is None:\n                value.input_types = []\n        return build_config\n\n    async def update_build_config(\n        self, build_config: dotdict, field_value: str, field_name: str | None = None\n    ) -> dotdict:\n        # Iterate over all providers in the MODEL_PROVIDERS_DICT\n        # Existing logic for updating build_config\n        if field_name in (\"agent_llm\",):\n            build_config[\"agent_llm\"][\"value\"] = field_value\n            provider_info = MODEL_PROVIDERS_DICT.get(field_value)\n            if provider_info:\n                component_class = provider_info.get(\"component_class\")\n                if component_class and hasattr(component_class, \"update_build_config\"):\n                    # Call the component class's update_build_config method\n                    build_config = await update_component_build_config(\n                        component_class, build_config, field_value, \"model_name\"\n                    )\n\n            provider_configs: dict[str, tuple[dict, list[dict]]] = {\n                provider: (\n                    MODEL_PROVIDERS_DICT[provider][\"fields\"],\n                    [\n                        MODEL_PROVIDERS_DICT[other_provider][\"fields\"]\n                        for other_provider in MODEL_PROVIDERS_DICT\n                        if other_provider != provider\n                    ],\n                )\n                for provider in MODEL_PROVIDERS_DICT\n            }\n            if field_value in provider_configs:\n                fields_to_add, fields_to_delete = provider_configs[field_value]\n\n                # Delete fields from other providers\n                for fields in fields_to_delete:\n                    self.delete_fields(build_config, fields)\n\n                # Add provider-specific fields\n                if field_value == \"OpenAI\" and not any(field in build_config for field in fields_to_add):\n                    build_config.update(fields_to_add)\n                else:\n                    build_config.update(fields_to_add)\n                # Reset input types for agent_llm\n                build_config[\"agent_llm\"][\"input_types\"] = []\n                build_config[\"agent_llm\"][\"display_name\"] = \"Model Provider\"\n            elif field_value == \"connect_other_models\":\n                # Delete all provider fields\n                self.delete_fields(build_config, ALL_PROVIDER_FIELDS)\n                # # Update with custom component\n                custom_component = DropdownInput(\n                    name=\"agent_llm\",\n                    display_name=\"Language Model\",\n                    info=\"The provider of the language model that the agent will use to generate responses.\",\n                    options=[*MODEL_PROVIDERS_LIST],\n                    real_time_refresh=True,\n                    refresh_button=False,\n                    input_types=[\"LanguageModel\"],\n                    placeholder=\"Awaiting model input.\",\n                    options_metadata=[MODELS_METADATA[key] for key in MODEL_PROVIDERS_LIST],\n                    external_options={\n                        \"fields\": {\n                            \"data\": {\n                                \"node\": {\n                                    \"name\": \"connect_other_models\",\n                                    \"display_name\": \"Connect other models\",\n                                    \"icon\": \"CornerDownLeft\",\n                                },\n                            }\n                        },\n                    },\n                )\n                build_config.update({\"agent_llm\": custom_component.to_dict()})\n            # Update input types for all fields\n            build_config = self.update_input_types(build_config)\n\n            # Validate required keys\n            default_keys = [\n                \"code\",\n                \"_type\",\n                \"agent_llm\",\n                \"tools\",\n                \"input_value\",\n                \"add_current_date_tool\",\n                \"system_prompt\",\n                \"agent_description\",\n                \"max_iterations\",\n                \"handle_parsing_errors\",\n                \"verbose\",\n            ]\n            missing_keys = [key for key in default_keys if key not in build_config]\n            if missing_keys:\n                msg = f\"Missing required keys in build_config: {missing_keys}\"\n                raise ValueError(msg)\n        if (\n            isinstance(self.agent_llm, str)\n            and self.agent_llm in MODEL_PROVIDERS_DICT\n            and field_name in MODEL_DYNAMIC_UPDATE_FIELDS\n        ):\n            provider_info = MODEL_PROVIDERS_DICT.get(self.agent_llm)\n            if provider_info:\n                component_class = provider_info.get(\"component_class\")\n                component_class = self.set_component_params(component_class)\n                prefix = provider_info.get(\"prefix\")\n                if component_class and hasattr(component_class, \"update_build_config\"):\n                    # Call each component class's update_build_config method\n                    # remove the prefix from the field_name\n                    if isinstance(field_name, str) and isinstance(prefix, str):\n                        field_name = field_name.replace(prefix, \"\")\n                    build_config = await update_component_build_config(\n                        component_class, build_config, field_value, \"model_name\"\n                    )\n        return dotdict({k: v.to_dict() if hasattr(v, \"to_dict\") else v for k, v in build_config.items()})\n\n    async def _get_tools(self) -> list[Tool]:\n        component_toolkit = _get_component_toolkit()\n        tools_names = self._build_tools_names()\n        agent_description = self.get_tool_description()\n        # TODO: Agent Description Depreciated Feature to be removed\n        description = f\"{agent_description}{tools_names}\"\n        tools = component_toolkit(component=self).get_tools(\n            tool_name=\"Call_Agent\",\n            tool_description=description,\n            callbacks=self.get_langchain_callbacks(),\n        )\n        if hasattr(self, \"tools_metadata\"):\n            tools = component_toolkit(component=self, metadata=self.tools_metadata).update_tools_metadata(tools=tools)\n        return tools\n"
              },
              "format_instructions": {
                "_input_type": "MultilineInput",
                "advanced": true,
                "copy_field": false,
                "display_name": "Output Format Instructions",
                "dynamic": false,
                "info": "Generic Template for structured output formatting. Valid only with Structured response.",
                "input_types": [
                  "Message"
                ],
                "list": false,
                "list_add_label": "Add More",
                "load_from_db": false,
                "multiline": true,
                "name": "format_instructions",
                "placeholder": "",
                "required": false,
                "show": true,
                "title_case": false,
                "tool_mode": false,
                "trace_as_input": true,
                "trace_as_metadata": true,
                "type": "str",
                "value": "You are an AI that extracts structured JSON objects from unstructured text. Use a predefined schema with expected types (str, int, float, bool, dict). Extract ALL relevant instances that match the schema - if multiple patterns exist, capture them all. Fill missing or ambiguous values with defaults: null for missing values. Remove exact duplicates but keep variations that have different field values. Always return valid JSON in the expected format, never throw errors. If multiple objects can be extracted, return them all in the structured format."
              },
              "handle_parsing_errors": {
                "_input_type": "BoolInput",
                "advanced": true,
                "display_name": "Handle Parse Errors",
                "dynamic": false,
                "info": "Should the Agent fix errors when reading user input for better processing?",
                "list": false,
                "list_add_label": "Add More",
                "name": "handle_parsing_errors",
                "placeholder": "",
                "required": false,
                "show": true,
                "title_case": false,
                "tool_mode": false,
                "trace_as_metadata": true,
                "type": "bool",
                "value": true
              },
              "input_value": {
                "_input_type": "MessageTextInput",
                "advanced": false,
                "display_name": "Input",
                "dynamic": false,
                "info": "The input provided by the user for the agent to process.",
                "input_types": [
                  "Message"
                ],
                "list": false,
                "list_add_label": "Add More",
                "load_from_db": false,
                "name": "input_value",
                "placeholder": "",
                "required": false,
                "show": true,
                "title_case": false,
                "tool_mode": true,
                "trace_as_input": true,
                "trace_as_metadata": true,
                "type": "str",
                "value": ""
              },
              "max_iterations": {
                "_input_type": "IntInput",
                "advanced": true,
                "display_name": "Max Iterations",
                "dynamic": false,
                "info": "The maximum number of attempts the agent can make to complete its task before it stops.",
                "list": false,
                "list_add_label": "Add More",
                "name": "max_iterations",
                "placeholder": "",
                "required": false,
                "show": true,
                "title_case": false,
                "tool_mode": false,
                "trace_as_metadata": true,
                "type": "int",
                "value": 15
              },
              "max_retries": {
                "_input_type": "IntInput",
                "advanced": true,
                "display_name": "Max Retries",
                "dynamic": false,
                "info": "The maximum number of retries to make when generating.",
                "list": false,
                "list_add_label": "Add More",
                "name": "max_retries",
                "placeholder": "",
                "required": false,
                "show": true,
                "title_case": false,
                "tool_mode": false,
                "trace_as_metadata": true,
                "type": "int",
                "value": 5
              },
              "max_tokens": {
                "_input_type": "IntInput",
                "advanced": true,
                "display_name": "Max Tokens",
                "dynamic": false,
                "info": "The maximum number of tokens to generate. Set to 0 for unlimited tokens.",
                "list": false,
                "list_add_label": "Add More",
                "name": "max_tokens",
                "placeholder": "",
                "range_spec": {
                  "max": 128000,
                  "min": 0,
                  "step": 0.1,
                  "step_type": "float"
                },
                "required": false,
                "show": true,
                "title_case": false,
                "tool_mode": false,
                "trace_as_metadata": true,
                "type": "int",
                "value": ""
              },
              "model_kwargs": {
                "_input_type": "DictInput",
                "advanced": true,
                "display_name": "Model Kwargs",
                "dynamic": false,
                "info": "Additional keyword arguments to pass to the model.",
                "list": false,
                "list_add_label": "Add More",
                "name": "model_kwargs",
                "placeholder": "",
                "required": false,
                "show": true,
                "title_case": false,
                "tool_mode": false,
                "trace_as_input": true,
                "type": "dict",
                "value": {}
              },
              "model_name": {
                "_input_type": "DropdownInput",
                "advanced": false,
                "combobox": true,
                "dialog_inputs": {},
                "display_name": "Model Name",
                "dynamic": false,
                "info": "To see the model names, first choose a provider. Then, enter your API key and click the refresh button next to the model name.",
                "name": "model_name",
                "options": [
                  "gpt-4o-mini",
                  "gpt-4o",
                  "gpt-4.1",
                  "gpt-4.1-mini",
                  "gpt-4.1-nano",
                  "gpt-4-turbo",
                  "gpt-4-turbo-preview",
                  "gpt-4",
                  "gpt-3.5-turbo",
                  "gpt-5",
                  "gpt-5-mini",
                  "gpt-5-nano",
                  "gpt-5-chat-latest",
                  "o1",
                  "o3-mini",
                  "o3",
                  "o3-pro",
                  "o4-mini",
                  "o4-mini-high"
                ],
                "options_metadata": [],
                "placeholder": "",
                "real_time_refresh": false,
                "required": false,
                "show": true,
                "title_case": false,
                "toggle": false,
                "tool_mode": false,
                "trace_as_metadata": true,
                "type": "str",
                "value": "gpt-4.1"
              },
              "n_messages": {
                "_input_type": "IntInput",
                "advanced": true,
                "display_name": "Number of Chat History Messages",
                "dynamic": false,
                "info": "Number of chat history messages to retrieve.",
                "list": false,
                "list_add_label": "Add More",
                "name": "n_messages",
                "placeholder": "",
                "required": false,
                "show": true,
                "title_case": false,
                "tool_mode": false,
                "trace_as_metadata": true,
                "type": "int",
                "value": 100
              },
              "openai_api_base": {
                "_input_type": "StrInput",
                "advanced": true,
                "display_name": "OpenAI API Base",
                "dynamic": false,
                "info": "The base URL of the OpenAI API. Defaults to https://api.openai.com/v1. You can change this to use other APIs like JinaChat, LocalAI and Prem.",
                "list": false,
                "list_add_label": "Add More",
                "load_from_db": false,
                "name": "openai_api_base",
                "placeholder": "",
                "required": false,
                "show": true,
                "title_case": false,
                "tool_mode": false,
                "trace_as_metadata": true,
                "type": "str",
                "value": ""
              },
              "output_schema": {
                "_input_type": "TableInput",
                "advanced": true,
                "display_name": "Output Schema",
                "dynamic": false,
                "info": "Schema Validation: Define the structure and data types for structured output. No validation if no output schema.",
                "is_list": true,
                "list_add_label": "Add More",
                "name": "output_schema",
                "placeholder": "",
                "required": false,
                "show": true,
                "table_icon": "Table",
                "table_schema": {
                  "columns": [
                    {
                      "default": "field",
                      "description": "Specify the name of the output field.",
                      "disable_edit": false,
                      "display_name": "Name",
                      "edit_mode": "inline",
                      "filterable": true,
                      "formatter": "text",
                      "hidden": false,
                      "name": "name",
                      "sortable": true,
                      "type": "str"
                    },
                    {
                      "default": "description of field",
                      "description": "Describe the purpose of the output field.",
                      "disable_edit": false,
                      "display_name": "Description",
                      "edit_mode": "popover",
                      "filterable": true,
                      "formatter": "text",
                      "hidden": false,
                      "name": "description",
                      "sortable": true,
                      "type": "str"
                    },
                    {
                      "default": "str",
                      "description": "Indicate the data type of the output field (e.g., str, int, float, bool, dict).",
                      "disable_edit": false,
                      "display_name": "Type",
                      "edit_mode": "inline",
                      "filterable": true,
                      "formatter": "text",
                      "hidden": false,
                      "name": "type",
                      "options": [
                        "str",
                        "int",
                        "float",
                        "bool",
                        "dict"
                      ],
                      "sortable": true,
                      "type": "str"
                    },
                    {
                      "default": false,
                      "description": "Set to True if this output field should be a list of the specified type.",
                      "disable_edit": false,
                      "display_name": "As List",
                      "edit_mode": "inline",
                      "filterable": true,
                      "formatter": "boolean",
                      "hidden": false,
                      "name": "multiple",
                      "sortable": true,
                      "type": "boolean"
                    }
                  ]
                },
                "title_case": false,
                "tool_mode": false,
                "trace_as_metadata": true,
                "trigger_icon": "Table",
                "trigger_text": "Open table",
                "type": "table",
                "value": []
              },
              "seed": {
                "_input_type": "IntInput",
                "advanced": true,
                "display_name": "Seed",
                "dynamic": false,
                "info": "The seed controls the reproducibility of the job.",
                "list": false,
                "list_add_label": "Add More",
                "name": "seed",
                "placeholder": "",
                "required": false,
                "show": true,
                "title_case": false,
                "tool_mode": false,
                "trace_as_metadata": true,
                "type": "int",
                "value": 1
              },
              "system_prompt": {
                "_input_type": "MultilineInput",
                "advanced": false,
                "copy_field": false,
                "display_name": "Agent Instructions",
                "dynamic": false,
                "info": "System Prompt: Initial instructions and context provided to guide the agent's behavior.",
                "input_types": [
                  "Message"
                ],
                "list": false,
                "list_add_label": "Add More",
                "load_from_db": false,
                "multiline": true,
                "name": "system_prompt",
                "placeholder": "",
                "required": false,
                "show": true,
                "title_case": false,
                "tool_mode": false,
                "trace_as_input": true,
                "trace_as_metadata": true,
                "type": "str",
                "value": "You are a helpful assistant that must use tools to answer questions and perform tasks regarding RTX Remix.\n\nBefore "
              },
              "temperature": {
                "_input_type": "SliderInput",
                "advanced": true,
                "display_name": "Temperature",
                "dynamic": false,
                "info": "",
                "max_label": "",
                "max_label_icon": "",
                "min_label": "",
                "min_label_icon": "",
                "name": "temperature",
                "placeholder": "",
                "range_spec": {
                  "max": 1,
                  "min": 0,
                  "step": 0.01,
                  "step_type": "float"
                },
                "required": false,
                "show": true,
                "slider_buttons": false,
                "slider_buttons_options": [],
                "slider_input": false,
                "title_case": false,
                "tool_mode": false,
                "type": "slider",
                "value": 0.1
              },
              "timeout": {
                "_input_type": "IntInput",
                "advanced": true,
                "display_name": "Timeout",
                "dynamic": false,
                "info": "The timeout for requests to OpenAI completion API.",
                "list": false,
                "list_add_label": "Add More",
                "name": "timeout",
                "placeholder": "",
                "required": false,
                "show": true,
                "title_case": false,
                "tool_mode": false,
                "trace_as_metadata": true,
                "type": "int",
                "value": 700
              },
              "tools": {
                "_input_type": "HandleInput",
                "advanced": false,
                "display_name": "Tools",
                "dynamic": false,
                "info": "These are the tools that the agent can use to help with tasks.",
                "input_types": [
                  "Tool"
                ],
                "list": true,
                "list_add_label": "Add More",
                "name": "tools",
                "placeholder": "",
                "required": false,
                "show": true,
                "title_case": false,
                "trace_as_metadata": true,
                "type": "other",
                "value": ""
              },
              "verbose": {
                "_input_type": "BoolInput",
                "advanced": true,
                "display_name": "Verbose",
                "dynamic": false,
                "info": "",
                "list": false,
                "list_add_label": "Add More",
                "name": "verbose",
                "placeholder": "",
                "required": false,
                "show": true,
                "title_case": false,
                "tool_mode": false,
                "trace_as_metadata": true,
                "type": "bool",
                "value": true
              }
            },
            "tool_mode": false
          },
          "showNode": true,
          "type": "Agent"
        },
        "dragging": false,
        "id": "Agent-9dON7",
        "measured": {
          "height": 591,
          "width": 320
        },
        "position": {
          "x": 78.6911094428821,
          "y": -159.83908350054932
        },
        "selected": false,
        "type": "genericNode"
      },
      {
        "data": {
          "id": "Prompt-PrjbV",
          "node": {
            "base_classes": [
              "Message"
            ],
            "beta": false,
            "conditional_paths": [],
            "custom_fields": {
              "template": [
                "remix_documentation",
                "remix_mcp_server",
                "mcp_prompts"
              ]
            },
            "description": "Create a prompt template with dynamic variables.",
            "display_name": "Prompt",
            "documentation": "",
            "edited": false,
            "error": null,
            "field_order": [
              "template",
              "tool_placeholder"
            ],
            "frozen": false,
            "full_path": null,
            "icon": "prompts",
            "is_composition": null,
            "is_input": null,
            "is_output": null,
            "legacy": false,
            "lf_version": "1.4.2",
            "metadata": {},
            "minimized": false,
            "name": "",
            "output_types": [],
            "outputs": [
              {
                "allows_loop": false,
                "cache": true,
                "display_name": "Prompt Message",
                "method": "build_prompt",
                "name": "prompt",
                "selected": "Message",
                "tool_mode": true,
                "types": [
                  "Message"
                ],
                "value": "__UNDEFINED__"
              }
            ],
            "pinned": false,
            "priority": null,
            "template": {
              "_type": "Component",
              "code": {
                "advanced": true,
                "dynamic": true,
                "fileTypes": [],
                "file_path": "",
                "info": "",
                "list": false,
                "load_from_db": false,
                "multiline": true,
                "name": "code",
                "password": false,
                "placeholder": "",
                "required": true,
                "show": true,
                "title_case": false,
                "type": "code",
                "value": "from langflow.base.prompts.api_utils import process_prompt_template\nfrom langflow.custom import Component\nfrom langflow.inputs.inputs import DefaultPromptField\nfrom langflow.io import MessageTextInput, Output, PromptInput\nfrom langflow.schema.message import Message\nfrom langflow.template.utils import update_template_values\n\n\nclass PromptComponent(Component):\n    display_name: str = \"Prompt\"\n    description: str = \"Create a prompt template with dynamic variables.\"\n    icon = \"prompts\"\n    trace_type = \"prompt\"\n    name = \"Prompt\"\n\n    inputs = [\n        PromptInput(name=\"template\", display_name=\"Template\"),\n        MessageTextInput(\n            name=\"tool_placeholder\",\n            display_name=\"Tool Placeholder\",\n            tool_mode=True,\n            advanced=True,\n            info=\"A placeholder input for tool mode.\",\n        ),\n    ]\n\n    outputs = [\n        Output(display_name=\"Prompt Message\", name=\"prompt\", method=\"build_prompt\"),\n    ]\n\n    async def build_prompt(self) -> Message:\n        prompt = Message.from_template(**self._attributes)\n        self.status = prompt.text\n        return prompt\n\n    def _update_template(self, frontend_node: dict):\n        prompt_template = frontend_node[\"template\"][\"template\"][\"value\"]\n        custom_fields = frontend_node[\"custom_fields\"]\n        frontend_node_template = frontend_node[\"template\"]\n        _ = process_prompt_template(\n            template=prompt_template,\n            name=\"template\",\n            custom_fields=custom_fields,\n            frontend_node_template=frontend_node_template,\n        )\n        return frontend_node\n\n    async def update_frontend_node(self, new_frontend_node: dict, current_frontend_node: dict):\n        \"\"\"This function is called after the code validation is done.\"\"\"\n        frontend_node = await super().update_frontend_node(new_frontend_node, current_frontend_node)\n        template = frontend_node[\"template\"][\"template\"][\"value\"]\n        # Kept it duplicated for backwards compatibility\n        _ = process_prompt_template(\n            template=template,\n            name=\"template\",\n            custom_fields=frontend_node[\"custom_fields\"],\n            frontend_node_template=frontend_node[\"template\"],\n        )\n        # Now that template is updated, we need to grab any values that were set in the current_frontend_node\n        # and update the frontend_node with those values\n        update_template_values(new_template=frontend_node, previous_template=current_frontend_node[\"template\"])\n        return frontend_node\n\n    def _get_fallback_input(self, **kwargs):\n        return DefaultPromptField(**kwargs)\n"
              },
              "mcp_prompts": {
                "advanced": false,
                "display_name": "mcp_prompts",
                "dynamic": false,
                "field_type": "str",
                "fileTypes": [],
                "file_path": "",
                "info": "",
                "input_types": [
                  "Message"
                ],
                "list": false,
                "load_from_db": false,
                "multiline": true,
                "name": "mcp_prompts",
                "placeholder": "",
                "required": false,
                "show": true,
                "title_case": false,
                "type": "str",
                "value": ""
              },
              "remix_documentation": {
                "advanced": false,
                "display_name": "remix_documentation",
                "dynamic": false,
                "field_type": "str",
                "fileTypes": [],
                "file_path": "",
                "info": "",
                "input_types": [
                  "Message"
                ],
                "list": false,
                "load_from_db": false,
                "multiline": true,
                "name": "remix_documentation",
                "placeholder": "",
                "required": false,
                "show": true,
                "title_case": false,
                "type": "str",
                "value": "FAISS"
              },
              "remix_mcp_server": {
                "advanced": false,
                "display_name": "remix_mcp_server",
                "dynamic": false,
                "field_type": "str",
                "fileTypes": [],
                "file_path": "",
                "info": "",
                "input_types": [
                  "Message"
                ],
                "list": false,
                "load_from_db": false,
                "multiline": true,
                "name": "remix_mcp_server",
                "placeholder": "",
                "required": false,
                "show": true,
                "title_case": false,
                "type": "str",
                "value": "RTX Remix Toolkit Connection"
              },
              "template": {
                "_input_type": "PromptInput",
                "advanced": false,
                "display_name": "Template",
                "dynamic": false,
                "info": "",
                "list": false,
                "list_add_label": "Add More",
                "name": "template",
                "placeholder": "",
                "required": false,
                "show": true,
                "title_case": false,
                "tool_mode": false,
                "trace_as_input": true,
                "type": "prompt",
                "value": "# Background\n\nYou are a helpful assistant that must use tools to answer questions and perform tasks regarding RTX Remix.\n\n# Procedure\n\n- You MUST ABSOLUTELY ALWAYS search through the documentation before responding to the user. Follow the instructions in the \"Documentation Instructions\" section for instruction on using the documentation.\n- When the user asks how to do something, always assume they are asking about the RTX Remix Toolkit or Runtime Graphic User Interfaces unless specified otherwise (DO NOT mention the tools available to you).\n- If the user requested you take an action or provide information about the current project, you may follow the instructions in the \"RTX Remix Toolkit Instructions\" section.\n\n# Documentation Instructions\n\n- DO NOT ATTEMPT, UNDER ANY CIRCUMSTANCES TO PROVIDE AN ANSWER BASED ON YOUR TRAINING DATA.\n- Use the {remix_documentation} tool to fetch the requested information from the RTX Remix documentation.\n- Always provide the source you used to get to the answer provided to the user.\n- If the user asks a question that can be ambiguous, request that they provide more information.\n- If the user asks a question that cannot be answered using the documentation, simply say so and don't attempt to answer the question.\n\n# RTX Remix Toolkit Instructions\n\n- Use the tools provided by the \"{remix_mcp_server}\" MCP Server to interact with the RTX Remix Toolkit.\n- Always verify if a recipe provided in the \"MCP Server Recipes\" sub-section matches the current user request. \n    - If a recipe matches, follow the instructions as closely as possible\n    - If NO recipe matches the user request, try to use any combination of tools to complete the user's request\n\n## MCP Server Recipes\n\n{mcp_prompts}"
              },
              "tool_placeholder": {
                "_input_type": "MessageTextInput",
                "advanced": true,
                "display_name": "Tool Placeholder",
                "dynamic": false,
                "info": "A placeholder input for tool mode.",
                "input_types": [
                  "Message"
                ],
                "list": false,
                "list_add_label": "Add More",
                "load_from_db": false,
                "name": "tool_placeholder",
                "placeholder": "",
                "required": false,
                "show": true,
                "title_case": false,
                "tool_mode": true,
                "trace_as_input": true,
                "trace_as_metadata": true,
                "type": "str",
                "value": ""
              }
            },
            "tool_mode": false
          },
          "showNode": true,
          "type": "Prompt"
        },
        "dragging": false,
        "id": "Prompt-PrjbV",
        "measured": {
          "height": 529,
          "width": 320
        },
        "position": {
          "x": -338.00443250004696,
          "y": -753.7815399447686
        },
        "selected": false,
        "type": "genericNode"
      },
      {
        "data": {
          "id": "RemixDocumentation-DEIws",
          "node": {
            "base_classes": [
              "Data",
              "DataFrame"
            ],
            "beta": false,
            "conditional_paths": [],
            "custom_fields": {},
            "description": "Fetch information from the NVIDIA RTX Remix documentation",
            "display_name": "RTX Remix Documentation",
            "documentation": "https://docs.omniverse.nvidia.com/kit/docs/rtx_remix/latest/index.html",
            "edited": true,
            "field_order": [
              "exclude_paths"
            ],
            "frozen": false,
            "icon": "NVIDIA",
            "legacy": false,
            "lf_version": "1.4.2",
            "metadata": {},
            "minimized": false,
            "output_types": [],
            "outputs": [
              {
                "allows_loop": false,
                "cache": true,
                "display_name": "DataFrame",
                "hidden": false,
                "method": "fetch_documentation_dataframe",
                "name": "dataframe_output",
                "options": null,
                "required_inputs": null,
                "selected": "DataFrame",
                "tool_mode": true,
                "types": [
                  "DataFrame"
                ],
                "value": "__UNDEFINED__"
              },
              {
                "allows_loop": false,
                "cache": true,
                "display_name": "Data",
                "hidden": null,
                "method": "fetch_documentation_data",
                "name": "data_output",
                "options": null,
                "required_inputs": null,
                "selected": "Data",
                "tool_mode": true,
                "types": [
                  "Data"
                ],
                "value": "__UNDEFINED__"
              }
            ],
            "pinned": false,
            "template": {
              "_type": "Component",
              "code": {
                "advanced": true,
                "dynamic": true,
                "fileTypes": [],
                "file_path": "",
                "info": "",
                "list": false,
                "load_from_db": false,
                "multiline": true,
                "name": "code",
                "password": false,
                "placeholder": "",
                "required": true,
                "show": true,
                "title_case": false,
                "type": "code",
                "value": "import httpx\r\nimport json\r\nimport re\r\nfrom langflow.custom import Component\r\nfrom langflow.io import Output, MessageTextInput\r\nfrom langflow.schema import DataFrame, Data\r\n\r\n\r\nclass RemixDocumentation(Component):\r\n    display_name = \"RTX Remix Documentation\"\r\n    description = \"Fetch information from the NVIDIA RTX Remix documentation\"\r\n    documentation: str = (\r\n        \"https://docs.omniverse.nvidia.com/kit/docs/rtx_remix/latest/index.html\"\r\n    )\r\n    icon = \"NVIDIA\"\r\n    name = \"RemixDocumentation\"\r\n\r\n    inputs = [\r\n        MessageTextInput(\r\n            name=\"exclude_paths\",\r\n            display_name=\"Exclude Paths\",\r\n            info=(\r\n                \"List of path prefixes to exclude from results. \"\r\n                \"Used to filter out sections of the documentation that are not typically relevant to user queries.\"\r\n            ),\r\n            is_list=True,\r\n            value=[\r\n                \"source\",\r\n                \"CHANGELOG.html\",\r\n                \"docs/changelog\",\r\n                \"docs/contributing/api.html\",\r\n            ],\r\n        ),\r\n    ]\r\n\r\n    outputs = [\r\n        Output(\r\n            display_name=\"DataFrame\",\r\n            name=\"dataframe_output\",\r\n            method=\"fetch_documentation_dataframe\",\r\n        ),\r\n        Output(\r\n            display_name=\"Data\", name=\"data_output\", method=\"fetch_documentation_data\"\r\n        ),\r\n    ]\r\n\r\n    _BASE_URL = \"https://docs.omniverse.nvidia.com/kit/docs/rtx_remix/latest/\"\r\n\r\n    def _fetch_all_documentation(self) -> list[Data]:\r\n        \"\"\"Fetch all documentation entries and return as list of Data objects.\"\"\"\r\n        # URL for the search index JavaScript file\r\n        search_index_url = self._BASE_URL + \"searchindex.js\"\r\n\r\n        # Fetch the search index file\r\n        response = httpx.get(search_index_url, follow_redirects=True)\r\n        response.raise_for_status()\r\n\r\n        # Extract the JSON data from the JavaScript file\r\n        # The file contains: const searchData = {...};\r\n        js_content = response.text\r\n\r\n        # Extract the JSON part using regex\r\n        match = re.search(r\"const searchData = ({.*});\", js_content, re.DOTALL)\r\n        if not match:\r\n            raise ValueError(\"Could not parse search index data\")\r\n\r\n        # Parse the JSON data\r\n        search_data = json.loads(match.group(1))\r\n\r\n        # Get the data array which contains all searchable items\r\n        data_items = search_data.get(\"data\", [])\r\n\r\n        results = []\r\n        for item in data_items:\r\n            filename = item.get(\"filename\", \"\")\r\n            text = item.get(\"content\", \"\")\r\n\r\n            if not text:\r\n                continue\r\n\r\n            # Check if filename should be excluded\r\n            should_exclude = False\r\n            for exclude_path in self.exclude_paths:\r\n                if filename.startswith(exclude_path):\r\n                    should_exclude = True\r\n                    break\r\n\r\n            if should_exclude:\r\n                continue\r\n\r\n            # Build URL with proper handling of empty anchors\r\n            anchor = item.get(\"anchor\", \"\")\r\n            if anchor:\r\n                url = f\"{self._BASE_URL}{filename}#{anchor}\"\r\n            else:\r\n                url = f\"{self._BASE_URL}{filename}\"\r\n\r\n            results.append(\r\n                Data(\r\n                    title=item.get(\"display_name\", \"\"),\r\n                    text=text,\r\n                    url=url,\r\n                )\r\n            )\r\n\r\n        # If no results found, create a single entry indicating no results\r\n        if not results:\r\n            data = Data(\r\n                title=\"No documentation found\",\r\n                text=\"No documentation entries were found in the search index\",\r\n                url=search_index_url,\r\n            )\r\n            results.append(data)\r\n\r\n        return results\r\n\r\n    def fetch_documentation_dataframe(self) -> DataFrame:\r\n        \"\"\"Fetch documentation and return as DataFrame.\"\"\"\r\n        results = self._fetch_all_documentation()\r\n        data_frame = DataFrame(results)\r\n        self.status = data_frame\r\n        return data_frame\r\n\r\n    def fetch_documentation_data(self) -> list[Data]:\r\n        \"\"\"Fetch documentation and return as list of Data objects.\"\"\"\r\n        results = self._fetch_all_documentation()\r\n        self.status = results\r\n        return results\r\n"
              },
              "exclude_paths": {
                "_input_type": "MessageTextInput",
                "advanced": false,
                "display_name": "Exclude Paths",
                "dynamic": false,
                "info": "List of path prefixes to exclude from results. Used to filter out sections of the documentation that are not typically relevant to user queries.",
                "input_types": [
                  "Message"
                ],
                "list": true,
                "list_add_label": "Add More",
                "load_from_db": false,
                "name": "exclude_paths",
                "placeholder": "",
                "required": false,
                "show": true,
                "title_case": false,
                "tool_mode": false,
                "trace_as_input": true,
                "trace_as_metadata": true,
                "type": "str",
                "value": [
                  "source",
                  "docs/changelog",
                  "CHANGELOG.html",
                  "docs/contributing/api.html"
                ]
              }
            },
            "tool_mode": false
          },
          "showNode": true,
          "type": "RemixDocumentation"
        },
        "dragging": false,
        "id": "RemixDocumentation-DEIws",
        "measured": {
          "height": 373,
          "width": 320
        },
        "position": {
          "x": -783.4316223978514,
          "y": -373.75276518828326
        },
        "selected": false,
        "type": "genericNode"
      },
      {
        "data": {
          "description": "Generate embeddings using a specified provider.",
          "display_name": "Embedding Model",
          "id": "EmbeddingModel-X6URU",
          "node": {
            "base_classes": [
              "Embeddings"
            ],
            "beta": false,
            "conditional_paths": [],
            "custom_fields": {},
            "description": "Generate embeddings using a specified provider.",
            "display_name": "Embedding Model",
            "documentation": "",
            "edited": false,
            "field_order": [
              "provider",
              "model",
              "api_key",
              "api_base",
              "dimensions",
              "chunk_size",
              "request_timeout",
              "max_retries",
              "show_progress_bar",
              "model_kwargs"
            ],
            "frozen": false,
            "icon": "binary",
            "legacy": false,
            "lf_version": "1.4.2",
            "metadata": {
              "code_hash": "93faf11517da",
              "dependencies": {
                "dependencies": [
                  {
                    "name": "langchain_openai",
                    "version": "0.3.23"
                  },
                  {
                    "name": "langflow",
                    "version": null
                  }
                ],
                "total_dependencies": 2
              },
              "module": "langflow.components.models.embedding_model.EmbeddingModelComponent"
            },
            "minimized": false,
            "output_types": [],
            "outputs": [
              {
                "allows_loop": false,
                "cache": true,
                "display_name": "Embedding Model",
                "group_outputs": false,
                "method": "build_embeddings",
                "name": "embeddings",
                "selected": "Embeddings",
                "tool_mode": true,
                "types": [
                  "Embeddings"
                ],
                "value": "__UNDEFINED__"
              }
            ],
            "pinned": false,
            "template": {
              "_type": "Component",
              "api_base": {
                "_input_type": "MessageTextInput",
                "advanced": true,
                "display_name": "API Base URL",
                "dynamic": false,
                "info": "Base URL for the API. Leave empty for default.",
                "input_types": [
                  "Message"
                ],
                "list": false,
                "list_add_label": "Add More",
                "load_from_db": false,
                "name": "api_base",
                "placeholder": "",
                "required": false,
                "show": true,
                "title_case": false,
                "tool_mode": false,
                "trace_as_input": true,
                "trace_as_metadata": true,
                "type": "str",
                "value": ""
              },
              "api_key": {
                "_input_type": "SecretStrInput",
                "advanced": false,
                "display_name": "OpenAI API Key",
                "dynamic": false,
                "info": "Model Provider API key",
                "input_types": [],
                "load_from_db": false,
                "name": "api_key",
                "password": true,
                "placeholder": "",
                "real_time_refresh": true,
                "required": true,
                "show": true,
                "title_case": false,
                "type": "str",
                "value": ""
              },
              "chunk_size": {
                "_input_type": "IntInput",
                "advanced": true,
                "display_name": "Chunk Size",
                "dynamic": false,
                "info": "",
                "list": false,
                "list_add_label": "Add More",
                "name": "chunk_size",
                "placeholder": "",
                "required": false,
                "show": true,
                "title_case": false,
                "tool_mode": false,
                "trace_as_metadata": true,
                "type": "int",
                "value": 1000
              },
              "code": {
                "advanced": true,
                "dynamic": true,
                "fileTypes": [],
                "file_path": "",
                "info": "",
                "list": false,
                "load_from_db": false,
                "multiline": true,
                "name": "code",
                "password": false,
                "placeholder": "",
                "required": true,
                "show": true,
                "title_case": false,
                "type": "code",
                "value": "from typing import Any\n\nfrom langchain_openai import OpenAIEmbeddings\n\nfrom langflow.base.embeddings.model import LCEmbeddingsModel\nfrom langflow.base.models.openai_constants import OPENAI_EMBEDDING_MODEL_NAMES\nfrom langflow.field_typing import Embeddings\nfrom langflow.io import (\n    BoolInput,\n    DictInput,\n    DropdownInput,\n    FloatInput,\n    IntInput,\n    MessageTextInput,\n    SecretStrInput,\n)\nfrom langflow.schema.dotdict import dotdict\n\n\nclass EmbeddingModelComponent(LCEmbeddingsModel):\n    display_name = \"Embedding Model\"\n    description = \"Generate embeddings using a specified provider.\"\n    documentation: str = \"https://docs.langflow.org/components-embedding-models\"\n    icon = \"binary\"\n    name = \"EmbeddingModel\"\n    category = \"models\"\n\n    inputs = [\n        DropdownInput(\n            name=\"provider\",\n            display_name=\"Model Provider\",\n            options=[\"OpenAI\"],\n            value=\"OpenAI\",\n            info=\"Select the embedding model provider\",\n            real_time_refresh=True,\n            options_metadata=[{\"icon\": \"OpenAI\"}],\n        ),\n        DropdownInput(\n            name=\"model\",\n            display_name=\"Model Name\",\n            options=OPENAI_EMBEDDING_MODEL_NAMES,\n            value=OPENAI_EMBEDDING_MODEL_NAMES[0],\n            info=\"Select the embedding model to use\",\n        ),\n        SecretStrInput(\n            name=\"api_key\",\n            display_name=\"OpenAI API Key\",\n            info=\"Model Provider API key\",\n            required=True,\n            show=True,\n            real_time_refresh=True,\n        ),\n        MessageTextInput(\n            name=\"api_base\",\n            display_name=\"API Base URL\",\n            info=\"Base URL for the API. Leave empty for default.\",\n            advanced=True,\n        ),\n        IntInput(\n            name=\"dimensions\",\n            display_name=\"Dimensions\",\n            info=\"The number of dimensions the resulting output embeddings should have. \"\n            \"Only supported by certain models.\",\n            advanced=True,\n        ),\n        IntInput(name=\"chunk_size\", display_name=\"Chunk Size\", advanced=True, value=1000),\n        FloatInput(name=\"request_timeout\", display_name=\"Request Timeout\", advanced=True),\n        IntInput(name=\"max_retries\", display_name=\"Max Retries\", advanced=True, value=3),\n        BoolInput(name=\"show_progress_bar\", display_name=\"Show Progress Bar\", advanced=True),\n        DictInput(\n            name=\"model_kwargs\",\n            display_name=\"Model Kwargs\",\n            advanced=True,\n            info=\"Additional keyword arguments to pass to the model.\",\n        ),\n    ]\n\n    def build_embeddings(self) -> Embeddings:\n        provider = self.provider\n        model = self.model\n        api_key = self.api_key\n        api_base = self.api_base\n        dimensions = self.dimensions\n        chunk_size = self.chunk_size\n        request_timeout = self.request_timeout\n        max_retries = self.max_retries\n        show_progress_bar = self.show_progress_bar\n        model_kwargs = self.model_kwargs or {}\n\n        if provider == \"OpenAI\":\n            if not api_key:\n                msg = \"OpenAI API key is required when using OpenAI provider\"\n                raise ValueError(msg)\n            return OpenAIEmbeddings(\n                model=model,\n                dimensions=dimensions or None,\n                base_url=api_base or None,\n                api_key=api_key,\n                chunk_size=chunk_size,\n                max_retries=max_retries,\n                timeout=request_timeout or None,\n                show_progress_bar=show_progress_bar,\n                model_kwargs=model_kwargs,\n            )\n        msg = f\"Unknown provider: {provider}\"\n        raise ValueError(msg)\n\n    def update_build_config(self, build_config: dotdict, field_value: Any, field_name: str | None = None) -> dotdict:\n        if field_name == \"provider\" and field_value == \"OpenAI\":\n            build_config[\"model\"][\"options\"] = OPENAI_EMBEDDING_MODEL_NAMES\n            build_config[\"model\"][\"value\"] = OPENAI_EMBEDDING_MODEL_NAMES[0]\n            build_config[\"api_key\"][\"display_name\"] = \"OpenAI API Key\"\n            build_config[\"api_base\"][\"display_name\"] = \"OpenAI API Base URL\"\n        return build_config\n"
              },
              "dimensions": {
                "_input_type": "IntInput",
                "advanced": true,
                "display_name": "Dimensions",
                "dynamic": false,
                "info": "The number of dimensions the resulting output embeddings should have. Only supported by certain models.",
                "list": false,
                "list_add_label": "Add More",
                "name": "dimensions",
                "placeholder": "",
                "required": false,
                "show": true,
                "title_case": false,
                "tool_mode": false,
                "trace_as_metadata": true,
                "type": "int",
                "value": ""
              },
              "max_retries": {
                "_input_type": "IntInput",
                "advanced": true,
                "display_name": "Max Retries",
                "dynamic": false,
                "info": "",
                "list": false,
                "list_add_label": "Add More",
                "name": "max_retries",
                "placeholder": "",
                "required": false,
                "show": true,
                "title_case": false,
                "tool_mode": false,
                "trace_as_metadata": true,
                "type": "int",
                "value": 3
              },
              "model": {
                "_input_type": "DropdownInput",
                "advanced": false,
                "combobox": false,
                "dialog_inputs": {},
                "display_name": "Model Name",
                "dynamic": false,
                "info": "Select the embedding model to use",
                "name": "model",
                "options": [
                  "text-embedding-3-small",
                  "text-embedding-3-large",
                  "text-embedding-ada-002"
                ],
                "options_metadata": [],
                "placeholder": "",
                "required": false,
                "show": true,
                "title_case": false,
                "toggle": false,
                "tool_mode": false,
                "trace_as_metadata": true,
                "type": "str",
                "value": "text-embedding-3-small"
              },
              "model_kwargs": {
                "_input_type": "DictInput",
                "advanced": true,
                "display_name": "Model Kwargs",
                "dynamic": false,
                "info": "Additional keyword arguments to pass to the model.",
                "list": false,
                "list_add_label": "Add More",
                "name": "model_kwargs",
                "placeholder": "",
                "required": false,
                "show": true,
                "title_case": false,
                "tool_mode": false,
                "trace_as_input": true,
                "type": "dict",
                "value": {}
              },
              "provider": {
                "_input_type": "DropdownInput",
                "advanced": false,
                "combobox": false,
                "dialog_inputs": {},
                "display_name": "Model Provider",
                "dynamic": false,
                "info": "Select the embedding model provider",
                "name": "provider",
                "options": [
                  "OpenAI"
                ],
                "options_metadata": [
                  {
                    "icon": "OpenAI"
                  }
                ],
                "placeholder": "",
                "real_time_refresh": true,
                "required": false,
                "show": true,
                "title_case": false,
                "toggle": false,
                "tool_mode": false,
                "trace_as_metadata": true,
                "type": "str",
                "value": "OpenAI"
              },
              "request_timeout": {
                "_input_type": "FloatInput",
                "advanced": true,
                "display_name": "Request Timeout",
                "dynamic": false,
                "info": "",
                "list": false,
                "list_add_label": "Add More",
                "name": "request_timeout",
                "placeholder": "",
                "required": false,
                "show": true,
                "title_case": false,
                "tool_mode": false,
                "trace_as_metadata": true,
                "type": "float",
                "value": ""
              },
              "show_progress_bar": {
                "_input_type": "BoolInput",
                "advanced": true,
                "display_name": "Show Progress Bar",
                "dynamic": false,
                "info": "",
                "list": false,
                "list_add_label": "Add More",
                "name": "show_progress_bar",
                "placeholder": "",
                "required": false,
                "show": true,
                "title_case": false,
                "tool_mode": false,
                "trace_as_metadata": true,
                "type": "bool",
                "value": false
              }
            },
            "tool_mode": false
          },
          "showNode": true,
          "type": "EmbeddingModel"
        },
        "dragging": false,
        "id": "EmbeddingModel-X6URU",
        "measured": {
          "height": 375,
          "width": 320
        },
        "position": {
          "x": -781.7797027471986,
          "y": 80.22604713786116
        },
        "selected": false,
        "type": "genericNode"
      },
      {
        "data": {
          "id": "FAISS-Uz8O4",
          "node": {
            "base_classes": [
              "Data",
              "DataFrame"
            ],
            "beta": false,
            "conditional_paths": [],
            "custom_fields": {},
            "description": "FAISS Vector Store with search capabilities",
            "display_name": "FAISS",
            "documentation": "",
            "edited": false,
            "field_order": [
              "index_name",
              "persist_directory",
              "ingest_data",
              "search_query",
              "should_cache_vector_store",
              "allow_dangerous_deserialization",
              "embedding",
              "number_of_results"
            ],
            "frozen": false,
            "icon": "FAISS",
            "legacy": false,
            "lf_version": "1.4.2",
            "metadata": {
              "code_hash": "ed38680af3a6",
              "dependencies": {
                "dependencies": [
                  {
                    "name": "langchain_community",
                    "version": "0.3.21"
                  },
                  {
                    "name": "langflow",
                    "version": null
                  }
                ],
                "total_dependencies": 2
              },
              "module": "langflow.components.FAISS.faiss.FaissVectorStoreComponent"
            },
            "minimized": false,
            "output_types": [],
            "outputs": [
              {
                "allows_loop": false,
                "cache": true,
                "display_name": "Toolset",
                "hidden": false,
                "method": "to_toolkit",
                "name": "component_as_tool",
                "options": null,
                "required_inputs": null,
                "selected": "Tool",
                "tool_mode": true,
                "types": [
                  "Tool"
                ],
                "value": "__UNDEFINED__"
              }
            ],
            "pinned": false,
            "template": {
              "_type": "Component",
              "allow_dangerous_deserialization": {
                "_input_type": "BoolInput",
                "advanced": true,
                "display_name": "Allow Dangerous Deserialization",
                "dynamic": false,
                "info": "Set to True to allow loading pickle files from untrusted sources. Only enable this if you trust the source of the data.",
                "list": false,
                "list_add_label": "Add More",
                "name": "allow_dangerous_deserialization",
                "placeholder": "",
                "required": false,
                "show": true,
                "title_case": false,
                "tool_mode": false,
                "trace_as_metadata": true,
                "type": "bool",
                "value": true
              },
              "code": {
                "advanced": true,
                "dynamic": true,
                "fileTypes": [],
                "file_path": "",
                "info": "",
                "list": false,
                "load_from_db": false,
                "multiline": true,
                "name": "code",
                "password": false,
                "placeholder": "",
                "required": true,
                "show": true,
                "title_case": false,
                "type": "code",
                "value": "from pathlib import Path\n\nfrom langchain_community.vectorstores import FAISS\n\nfrom langflow.base.vectorstores.model import LCVectorStoreComponent, check_cached_vector_store\nfrom langflow.helpers.data import docs_to_data\nfrom langflow.io import BoolInput, HandleInput, IntInput, StrInput\nfrom langflow.schema.data import Data\n\n\nclass FaissVectorStoreComponent(LCVectorStoreComponent):\n    \"\"\"FAISS Vector Store with search capabilities.\"\"\"\n\n    display_name: str = \"FAISS\"\n    description: str = \"FAISS Vector Store with search capabilities\"\n    name = \"FAISS\"\n    icon = \"FAISS\"\n\n    inputs = [\n        StrInput(\n            name=\"index_name\",\n            display_name=\"Index Name\",\n            value=\"langflow_index\",\n        ),\n        StrInput(\n            name=\"persist_directory\",\n            display_name=\"Persist Directory\",\n            info=\"Path to save the FAISS index. It will be relative to where Langflow is running.\",\n        ),\n        *LCVectorStoreComponent.inputs,\n        BoolInput(\n            name=\"allow_dangerous_deserialization\",\n            display_name=\"Allow Dangerous Deserialization\",\n            info=\"Set to True to allow loading pickle files from untrusted sources. \"\n            \"Only enable this if you trust the source of the data.\",\n            advanced=True,\n            value=True,\n        ),\n        HandleInput(name=\"embedding\", display_name=\"Embedding\", input_types=[\"Embeddings\"]),\n        IntInput(\n            name=\"number_of_results\",\n            display_name=\"Number of Results\",\n            info=\"Number of results to return.\",\n            advanced=True,\n            value=4,\n        ),\n    ]\n\n    @staticmethod\n    def resolve_path(path: str) -> str:\n        \"\"\"Resolve the path relative to the Langflow root.\n\n        Args:\n            path: The path to resolve\n        Returns:\n            str: The resolved path as a string\n        \"\"\"\n        return str(Path(path).resolve())\n\n    def get_persist_directory(self) -> Path:\n        \"\"\"Returns the resolved persist directory path or the current directory if not set.\"\"\"\n        if self.persist_directory:\n            return Path(self.resolve_path(self.persist_directory))\n        return Path()\n\n    @check_cached_vector_store\n    def build_vector_store(self) -> FAISS:\n        \"\"\"Builds the FAISS object.\"\"\"\n        path = self.get_persist_directory()\n        path.mkdir(parents=True, exist_ok=True)\n\n        # Convert DataFrame to Data if needed using parent's method\n        self.ingest_data = self._prepare_ingest_data()\n\n        documents = []\n        for _input in self.ingest_data or []:\n            if isinstance(_input, Data):\n                documents.append(_input.to_lc_document())\n            else:\n                documents.append(_input)\n\n        faiss = FAISS.from_documents(documents=documents, embedding=self.embedding)\n        faiss.save_local(str(path), self.index_name)\n        return faiss\n\n    def search_documents(self) -> list[Data]:\n        \"\"\"Search for documents in the FAISS vector store.\"\"\"\n        path = self.get_persist_directory()\n        index_path = path / f\"{self.index_name}.faiss\"\n\n        if not index_path.exists():\n            vector_store = self.build_vector_store()\n        else:\n            vector_store = FAISS.load_local(\n                folder_path=str(path),\n                embeddings=self.embedding,\n                index_name=self.index_name,\n                allow_dangerous_deserialization=self.allow_dangerous_deserialization,\n            )\n\n        if not vector_store:\n            msg = \"Failed to load the FAISS index.\"\n            raise ValueError(msg)\n\n        if self.search_query and isinstance(self.search_query, str) and self.search_query.strip():\n            docs = vector_store.similarity_search(\n                query=self.search_query,\n                k=self.number_of_results,\n            )\n            return docs_to_data(docs)\n        return []\n"
              },
              "embedding": {
                "_input_type": "HandleInput",
                "advanced": false,
                "display_name": "Embedding",
                "dynamic": false,
                "info": "",
                "input_types": [
                  "Embeddings"
                ],
                "list": false,
                "list_add_label": "Add More",
                "name": "embedding",
                "placeholder": "",
                "required": false,
                "show": true,
                "title_case": false,
                "trace_as_metadata": true,
                "type": "other",
                "value": ""
              },
              "index_name": {
                "_input_type": "StrInput",
                "advanced": false,
                "display_name": "Index Name",
                "dynamic": false,
                "info": "",
                "list": false,
                "list_add_label": "Add More",
                "load_from_db": false,
                "name": "index_name",
                "placeholder": "",
                "required": false,
                "show": true,
                "title_case": false,
                "tool_mode": false,
                "trace_as_metadata": true,
                "type": "str",
                "value": "langflow_index"
              },
              "ingest_data": {
                "_input_type": "HandleInput",
                "advanced": false,
                "display_name": "Ingest Data",
                "dynamic": false,
                "info": "",
                "input_types": [
                  "Data",
                  "DataFrame"
                ],
                "list": true,
                "list_add_label": "Add More",
                "name": "ingest_data",
                "placeholder": "",
                "required": false,
                "show": true,
                "title_case": false,
                "trace_as_metadata": true,
                "type": "other",
                "value": ""
              },
              "number_of_results": {
                "_input_type": "IntInput",
                "advanced": true,
                "display_name": "Number of Results",
                "dynamic": false,
                "info": "Number of results to return.",
                "list": false,
                "list_add_label": "Add More",
                "name": "number_of_results",
                "placeholder": "",
                "required": false,
                "show": true,
                "title_case": false,
                "tool_mode": false,
                "trace_as_metadata": true,
                "type": "int",
                "value": 4
              },
              "persist_directory": {
                "_input_type": "StrInput",
                "advanced": false,
                "display_name": "Persist Directory",
                "dynamic": false,
                "info": "Path to save the FAISS index. It will be relative to where Langflow is running.",
                "list": false,
                "list_add_label": "Add More",
                "load_from_db": false,
                "name": "persist_directory",
                "placeholder": "",
                "required": false,
                "show": true,
                "title_case": false,
                "tool_mode": false,
                "trace_as_metadata": true,
                "type": "str",
                "value": ""
              },
              "search_query": {
                "_input_type": "QueryInput",
                "advanced": false,
                "display_name": "Search Query",
                "dynamic": false,
                "info": "Enter a query to run a similarity search.",
                "input_types": [
                  "Message"
                ],
                "list": false,
                "list_add_label": "Add More",
                "load_from_db": false,
                "name": "search_query",
                "placeholder": "Enter a query...",
                "required": false,
                "show": true,
                "title_case": false,
                "tool_mode": true,
                "trace_as_input": true,
                "trace_as_metadata": true,
                "type": "query",
                "value": ""
              },
              "should_cache_vector_store": {
                "_input_type": "BoolInput",
                "advanced": true,
                "display_name": "Cache Vector Store",
                "dynamic": false,
                "info": "If True, the vector store will be cached for the current build of the component. This is useful for components that have multiple output methods and want to share the same vector store.",
                "list": false,
                "list_add_label": "Add More",
                "name": "should_cache_vector_store",
                "placeholder": "",
                "required": false,
                "show": true,
                "title_case": false,
                "tool_mode": false,
                "trace_as_metadata": true,
                "type": "bool",
                "value": true
              },
              "tools_metadata": {
                "_input_type": "ToolsInput",
                "advanced": false,
                "display_name": "Actions",
                "dynamic": false,
                "info": "Modify tool names and descriptions to help agents understand when to use each tool.",
                "is_list": true,
                "list_add_label": "Add More",
                "name": "tools_metadata",
                "placeholder": "",
                "real_time_refresh": true,
                "required": false,
                "show": true,
                "title_case": false,
                "tool_mode": false,
                "trace_as_metadata": true,
                "type": "tools",
                "value": [
                  {
                    "args": {
                      "search_query": {
                        "default": "",
                        "description": "Enter a query to run a similarity search.",
                        "title": "Search Query",
                        "type": "string"
                      }
                    },
                    "description": "FAISS. search_documents - FAISS Vector Store with search capabilities",
                    "display_description": "FAISS. search_documents - FAISS Vector Store with search capabilities",
                    "display_name": "search_documents",
                    "name": "search_documents",
                    "readonly": false,
                    "status": true,
                    "tags": [
                      "search_documents"
                    ]
                  },
                  {
                    "args": {
                      "search_query": {
                        "default": "",
                        "description": "Enter a query to run a similarity search.",
                        "title": "Search Query",
                        "type": "string"
                      }
                    },
                    "description": "FAISS. as_dataframe - FAISS Vector Store with search capabilities",
                    "display_description": "FAISS. as_dataframe - FAISS Vector Store with search capabilities",
                    "display_name": "as_dataframe",
                    "name": "as_dataframe",
                    "readonly": false,
                    "status": true,
                    "tags": [
                      "as_dataframe"
                    ]
                  }
                ]
              }
            },
            "tool_mode": true
          },
          "showNode": true,
          "type": "FAISS"
        },
        "dragging": false,
        "id": "FAISS-Uz8O4",
        "measured": {
          "height": 503,
          "width": 320
        },
        "position": {
          "x": -344.50128361428034,
          "y": -176.20680066416054
        },
        "selected": false,
        "type": "genericNode"
      },
      {
        "data": {
          "id": "note-HQL5D",
          "node": {
            "description": "# RTX Remix Langflow Integration\n\nThis Langflow project provides an integration for the NVIDIA RTX Remix Toolkit through its REST API.\n\n## Prerequisites\n\nBefore using this project, ensure you have completed the following steps:\n\n1. **Install RTX Remix Toolkit**\n   You must have the RTX Remix Toolkit installed on your system. Follow the installation guide here:\n   [Installing the RTX Remix Toolkit](https://docs.omniverse.nvidia.com/kit/docs/rtx_remix/latest/docs/installation/install-toolkit.html)\n\n2. **Run RTX Remix Toolkit**\n   Make sure the RTX Remix Toolkit application is running before using this Langflow project.\n\n3. **Create/Open a Project**\n   You must have an RTX Remix project opened within the Toolkit. Learn how to set up a project here:\n   [Setting Up a Project with the RTX Remix Toolkit](https://docs.omniverse.nvidia.com/kit/docs/rtx_remix/latest/docs/gettingstarted/learning-toolkitsetup.html)\n\n### Quick Start Tutorial\n\nTo quickly get started with RTX Remix, follow the [Building Your First Mod for the RTX Remix Sample](https://docs.omniverse.nvidia.com/kit/docs/rtx_remix/latest/docs/tutorials/tutorial-remixtool.html) tutorial.\n\nIt goes through the process of installing the various required parts, setting them up and getting a project up and running.\n\n## Getting Started\n\nOnce all prerequisites are met, the Langflow project should work without additional configuration.\n\n### Testing the Connection\n\nTo verify everything is working correctly:\n\n1. Open the Langflow project\n2. Locate the **RTX Remix MCP Connection** node\n3. Click the **refresh button** on the node\n4. Verify that the various REST API tools appear\n\nIf the REST API tools appear after refreshing, your connection to RTX Remix Toolkit is working properly and you can begin using the available tools.\n\n## Additional Resources\n\n- [RTX Remix Documentation](https://docs.omniverse.nvidia.com/kit/docs/rtx_remix/latest/)\n- [RTX Remix MCP Documentation](https://docs.omniverse.nvidia.com/kit/docs/rtx_remix/latest/docs/howto/learning-mcp.html)\n- [RTX Remix REST API Documentation](https://docs.omniverse.nvidia.com/kit/docs/rtx_remix/latest/docs/howto/learning-restapi.html)",
            "display_name": "",
            "documentation": "",
            "template": {
              "backgroundColor": "lime"
            }
          },
          "type": "note"
        },
        "dragging": false,
        "height": 1454,
        "id": "note-HQL5D",
        "measured": {
          "height": 1454,
          "width": 452
        },
        "position": {
          "x": -1257.898918275863,
          "y": -634.0975399601093
        },
        "resizing": false,
        "selected": false,
        "type": "noteNode",
        "width": 452
      },
      {
        "data": {
          "id": "MCPTools-beHVJ",
          "node": {
            "base_classes": [
              "DataFrame"
            ],
            "beta": false,
            "category": "data",
            "conditional_paths": [],
            "custom_fields": {},
            "description": "Connect to an MCP server to use its tools.",
            "display_name": "MCP Connection",
            "documentation": "",
            "edited": false,
            "field_order": [
              "mode",
              "command",
              "env",
              "sse_url",
              "headers_input",
              "tool",
              "tool_placeholder"
            ],
            "frozen": false,
            "icon": "Mcp",
            "key": "MCPTools",
            "legacy": false,
            "lf_version": "1.4.2",
            "metadata": {
              "code_hash": "bd0c4250c82c",
              "dependencies": {
                "dependencies": [
                  {
                    "name": "langchain_core",
                    "version": "0.3.75"
                  },
                  {
                    "name": "langflow",
                    "version": null
                  }
                ],
                "total_dependencies": 2
              },
              "module": "langflow.components.agents.mcp_component.MCPToolsComponent"
            },
            "minimized": false,
            "output_types": [],
            "outputs": [
              {
                "allows_loop": false,
                "cache": true,
                "display_name": "Toolset",
                "hidden": false,
                "method": "to_toolkit",
                "name": "component_as_tool",
                "options": null,
                "required_inputs": null,
                "selected": "Tool",
                "tool_mode": true,
                "types": [
                  "Tool"
                ],
                "value": "__UNDEFINED__"
              }
            ],
            "pinned": false,
            "score": 0.003932426697386162,
            "template": {
              "_type": "Component",
              "code": {
                "advanced": true,
                "dynamic": true,
                "fileTypes": [],
                "file_path": "",
                "info": "",
                "list": false,
                "load_from_db": false,
                "multiline": true,
                "name": "code",
                "password": false,
                "placeholder": "",
                "required": true,
                "show": true,
                "title_case": false,
                "type": "code",
                "value": "from __future__ import annotations\n\nimport asyncio\nimport uuid\nfrom typing import Any\n\nfrom langchain_core.tools import StructuredTool  # noqa: TC002\n\nfrom langflow.api.v2.mcp import get_server\nfrom langflow.base.agents.utils import maybe_unflatten_dict, safe_cache_get, safe_cache_set\nfrom langflow.base.mcp.util import (\n    MCPSseClient,\n    MCPStdioClient,\n    create_input_schema_from_json_schema,\n    update_tools,\n)\nfrom langflow.custom.custom_component.component_with_cache import ComponentWithCache\nfrom langflow.inputs.inputs import InputTypes  # noqa: TC001\nfrom langflow.io import DropdownInput, McpInput, MessageTextInput, Output\nfrom langflow.io.schema import flatten_schema, schema_to_langflow_inputs\nfrom langflow.logging import logger\nfrom langflow.schema.dataframe import DataFrame\nfrom langflow.schema.message import Message\n\n# Import get_server from the backend API\nfrom langflow.services.database.models.user.crud import get_user_by_id\nfrom langflow.services.deps import get_settings_service, get_storage_service, session_scope\n\n\nclass MCPToolsComponent(ComponentWithCache):\n    schema_inputs: list = []\n    tools: list[StructuredTool] = []\n    _not_load_actions: bool = False\n    _tool_cache: dict = {}\n    _last_selected_server: str | None = None  # Cache for the last selected server\n\n    def __init__(self, **data) -> None:\n        super().__init__(**data)\n        # Initialize cache keys to avoid CacheMiss when accessing them\n        self._ensure_cache_structure()\n\n        # Initialize clients with access to the component cache\n        self.stdio_client: MCPStdioClient = MCPStdioClient(component_cache=self._shared_component_cache)\n        self.sse_client: MCPSseClient = MCPSseClient(component_cache=self._shared_component_cache)\n\n    def _ensure_cache_structure(self):\n        \"\"\"Ensure the cache has the required structure.\"\"\"\n        # Check if servers key exists and is not CacheMiss\n        servers_value = safe_cache_get(self._shared_component_cache, \"servers\")\n        if servers_value is None:\n            safe_cache_set(self._shared_component_cache, \"servers\", {})\n\n        # Check if last_selected_server key exists and is not CacheMiss\n        last_server_value = safe_cache_get(self._shared_component_cache, \"last_selected_server\")\n        if last_server_value is None:\n            safe_cache_set(self._shared_component_cache, \"last_selected_server\", \"\")\n\n    default_keys: list[str] = [\n        \"code\",\n        \"_type\",\n        \"tool_mode\",\n        \"tool_placeholder\",\n        \"mcp_server\",\n        \"tool\",\n    ]\n\n    display_name = \"MCP Tools\"\n    description = \"Connect to an MCP server to use its tools.\"\n    documentation: str = \"https://docs.langflow.org/mcp-client\"\n    icon = \"Mcp\"\n    name = \"MCPTools\"\n\n    inputs = [\n        McpInput(\n            name=\"mcp_server\",\n            display_name=\"MCP Server\",\n            info=\"Select the MCP Server that will be used by this component\",\n            real_time_refresh=True,\n        ),\n        DropdownInput(\n            name=\"tool\",\n            display_name=\"Tool\",\n            options=[],\n            value=\"\",\n            info=\"Select the tool to execute\",\n            show=False,\n            required=True,\n            real_time_refresh=True,\n        ),\n        MessageTextInput(\n            name=\"tool_placeholder\",\n            display_name=\"Tool Placeholder\",\n            info=\"Placeholder for the tool\",\n            value=\"\",\n            show=False,\n            tool_mode=False,\n        ),\n    ]\n\n    outputs = [\n        Output(display_name=\"Response\", name=\"response\", method=\"build_output\"),\n    ]\n\n    async def _validate_schema_inputs(self, tool_obj) -> list[InputTypes]:\n        \"\"\"Validate and process schema inputs for a tool.\"\"\"\n        try:\n            if not tool_obj or not hasattr(tool_obj, \"args_schema\"):\n                msg = \"Invalid tool object or missing input schema\"\n                raise ValueError(msg)\n\n            flat_schema = flatten_schema(tool_obj.args_schema.schema())\n            input_schema = create_input_schema_from_json_schema(flat_schema)\n            if not input_schema:\n                msg = f\"Empty input schema for tool '{tool_obj.name}'\"\n                raise ValueError(msg)\n\n            schema_inputs = schema_to_langflow_inputs(input_schema)\n            if not schema_inputs:\n                msg = f\"No input parameters defined for tool '{tool_obj.name}'\"\n                await logger.awarning(msg)\n                return []\n\n        except Exception as e:\n            msg = f\"Error validating schema inputs: {e!s}\"\n            await logger.aexception(msg)\n            raise ValueError(msg) from e\n        else:\n            return schema_inputs\n\n    async def update_tool_list(self, mcp_server_value=None):\n        # Accepts mcp_server_value as dict {name, config} or uses self.mcp_server\n        mcp_server = mcp_server_value if mcp_server_value is not None else getattr(self, \"mcp_server\", None)\n        server_name = None\n        server_config_from_value = None\n        if isinstance(mcp_server, dict):\n            server_name = mcp_server.get(\"name\")\n            server_config_from_value = mcp_server.get(\"config\")\n        else:\n            server_name = mcp_server\n        if not server_name:\n            self.tools = []\n            return [], {\"name\": server_name, \"config\": server_config_from_value}\n\n        # Use shared cache if available\n        servers_cache = safe_cache_get(self._shared_component_cache, \"servers\", {})\n        cached = servers_cache.get(server_name) if isinstance(servers_cache, dict) else None\n\n        if cached is not None:\n            self.tools = cached[\"tools\"]\n            self.tool_names = cached[\"tool_names\"]\n            self._tool_cache = cached[\"tool_cache\"]\n            server_config_from_value = cached[\"config\"]\n            return self.tools, {\"name\": server_name, \"config\": server_config_from_value}\n\n        try:\n            async with session_scope() as db:\n                if not self.user_id:\n                    msg = \"User ID is required for fetching MCP tools.\"\n                    raise ValueError(msg)\n                current_user = await get_user_by_id(db, self.user_id)\n\n                # Try to get server config from DB/API\n                server_config = await get_server(\n                    server_name,\n                    current_user,\n                    db,\n                    storage_service=get_storage_service(),\n                    settings_service=get_settings_service(),\n                )\n\n            # If get_server returns empty but we have a config, use it\n            if not server_config and server_config_from_value:\n                server_config = server_config_from_value\n\n            if not server_config:\n                self.tools = []\n                return [], {\"name\": server_name, \"config\": server_config}\n\n            _, tool_list, tool_cache = await update_tools(\n                server_name=server_name,\n                server_config=server_config,\n                mcp_stdio_client=self.stdio_client,\n                mcp_sse_client=self.sse_client,\n            )\n\n            self.tool_names = [tool.name for tool in tool_list if hasattr(tool, \"name\")]\n            self._tool_cache = tool_cache\n            self.tools = tool_list\n            # Cache the result using shared cache\n            cache_data = {\n                \"tools\": tool_list,\n                \"tool_names\": self.tool_names,\n                \"tool_cache\": tool_cache,\n                \"config\": server_config,\n            }\n\n            # Safely update the servers cache\n            current_servers_cache = safe_cache_get(self._shared_component_cache, \"servers\", {})\n            if isinstance(current_servers_cache, dict):\n                current_servers_cache[server_name] = cache_data\n                safe_cache_set(self._shared_component_cache, \"servers\", current_servers_cache)\n\n        except (TimeoutError, asyncio.TimeoutError) as e:\n            msg = f\"Timeout updating tool list: {e!s}\"\n            await logger.aexception(msg)\n            raise TimeoutError(msg) from e\n        except Exception as e:\n            msg = f\"Error updating tool list: {e!s}\"\n            await logger.aexception(msg)\n            raise ValueError(msg) from e\n        else:\n            return tool_list, {\"name\": server_name, \"config\": server_config}\n\n    async def update_build_config(self, build_config: dict, field_value: str, field_name: str | None = None) -> dict:\n        \"\"\"Toggle the visibility of connection-specific fields based on the selected mode.\"\"\"\n        try:\n            if field_name == \"tool\":\n                try:\n                    if len(self.tools) == 0:\n                        try:\n                            self.tools, build_config[\"mcp_server\"][\"value\"] = await self.update_tool_list()\n                            build_config[\"tool\"][\"options\"] = [tool.name for tool in self.tools]\n                            build_config[\"tool\"][\"placeholder\"] = \"Select a tool\"\n                        except (TimeoutError, asyncio.TimeoutError) as e:\n                            msg = f\"Timeout updating tool list: {e!s}\"\n                            await logger.aexception(msg)\n                            if not build_config[\"tools_metadata\"][\"show\"]:\n                                build_config[\"tool\"][\"show\"] = True\n                                build_config[\"tool\"][\"options\"] = []\n                                build_config[\"tool\"][\"value\"] = \"\"\n                                build_config[\"tool\"][\"placeholder\"] = \"Timeout on MCP server\"\n                            else:\n                                build_config[\"tool\"][\"show\"] = False\n                        except ValueError:\n                            if not build_config[\"tools_metadata\"][\"show\"]:\n                                build_config[\"tool\"][\"show\"] = True\n                                build_config[\"tool\"][\"options\"] = []\n                                build_config[\"tool\"][\"value\"] = \"\"\n                                build_config[\"tool\"][\"placeholder\"] = \"Error on MCP Server\"\n                            else:\n                                build_config[\"tool\"][\"show\"] = False\n\n                    if field_value == \"\":\n                        return build_config\n                    tool_obj = None\n                    for tool in self.tools:\n                        if tool.name == field_value:\n                            tool_obj = tool\n                            break\n                    if tool_obj is None:\n                        msg = f\"Tool {field_value} not found in available tools: {self.tools}\"\n                        await logger.awarning(msg)\n                        return build_config\n                    await self._update_tool_config(build_config, field_value)\n                except Exception as e:\n                    build_config[\"tool\"][\"options\"] = []\n                    msg = f\"Failed to update tools: {e!s}\"\n                    raise ValueError(msg) from e\n                else:\n                    return build_config\n            elif field_name == \"mcp_server\":\n                if not field_value:\n                    build_config[\"tool\"][\"show\"] = False\n                    build_config[\"tool\"][\"options\"] = []\n                    build_config[\"tool\"][\"value\"] = \"\"\n                    build_config[\"tool\"][\"placeholder\"] = \"\"\n                    build_config[\"tool_placeholder\"][\"tool_mode\"] = False\n                    self.remove_non_default_keys(build_config)\n                    return build_config\n\n                build_config[\"tool_placeholder\"][\"tool_mode\"] = True\n\n                current_server_name = field_value.get(\"name\") if isinstance(field_value, dict) else field_value\n                _last_selected_server = safe_cache_get(self._shared_component_cache, \"last_selected_server\", \"\")\n\n                # To avoid unnecessary updates, only proceed if the server has actually changed\n                if (_last_selected_server in (current_server_name, \"\")) and build_config[\"tool\"][\"show\"]:\n                    return build_config\n\n                # Determine if \"Tool Mode\" is active by checking if the tool dropdown is hidden.\n                is_in_tool_mode = build_config[\"tools_metadata\"][\"show\"]\n                safe_cache_set(self._shared_component_cache, \"last_selected_server\", current_server_name)\n\n                # Check if tools are already cached for this server before clearing\n                cached_tools = None\n                if current_server_name:\n                    servers_cache = safe_cache_get(self._shared_component_cache, \"servers\", {})\n                    if isinstance(servers_cache, dict):\n                        cached = servers_cache.get(current_server_name)\n                        if cached is not None:\n                            cached_tools = cached[\"tools\"]\n                            self.tools = cached_tools\n                            self.tool_names = cached[\"tool_names\"]\n                            self._tool_cache = cached[\"tool_cache\"]\n\n                # Only clear tools if we don't have cached tools for the current server\n                if not cached_tools:\n                    self.tools = []  # Clear previous tools only if no cache\n\n                self.remove_non_default_keys(build_config)  # Clear previous tool inputs\n\n                # Only show the tool dropdown if not in tool_mode\n                if not is_in_tool_mode:\n                    build_config[\"tool\"][\"show\"] = True\n                    if cached_tools:\n                        # Use cached tools to populate options immediately\n                        build_config[\"tool\"][\"options\"] = [tool.name for tool in cached_tools]\n                        build_config[\"tool\"][\"placeholder\"] = \"Select a tool\"\n                    else:\n                        # Show loading state only when we need to fetch tools\n                        build_config[\"tool\"][\"placeholder\"] = \"Loading tools...\"\n                        build_config[\"tool\"][\"options\"] = []\n                    build_config[\"tool\"][\"value\"] = uuid.uuid4()\n                else:\n                    # Keep the tool dropdown hidden if in tool_mode\n                    self._not_load_actions = True\n                    build_config[\"tool\"][\"show\"] = False\n\n            elif field_name == \"tool_mode\":\n                build_config[\"tool\"][\"placeholder\"] = \"\"\n                build_config[\"tool\"][\"show\"] = not bool(field_value) and bool(build_config[\"mcp_server\"])\n                self.remove_non_default_keys(build_config)\n                self.tool = build_config[\"tool\"][\"value\"]\n                if field_value:\n                    self._not_load_actions = True\n                else:\n                    build_config[\"tool\"][\"value\"] = uuid.uuid4()\n                    build_config[\"tool\"][\"options\"] = []\n                    build_config[\"tool\"][\"show\"] = True\n                    build_config[\"tool\"][\"placeholder\"] = \"Loading tools...\"\n            elif field_name == \"tools_metadata\":\n                self._not_load_actions = False\n\n        except Exception as e:\n            msg = f\"Error in update_build_config: {e!s}\"\n            await logger.aexception(msg)\n            raise ValueError(msg) from e\n        else:\n            return build_config\n\n    def get_inputs_for_all_tools(self, tools: list) -> dict:\n        \"\"\"Get input schemas for all tools.\"\"\"\n        inputs = {}\n        for tool in tools:\n            if not tool or not hasattr(tool, \"name\"):\n                continue\n            try:\n                flat_schema = flatten_schema(tool.args_schema.schema())\n                input_schema = create_input_schema_from_json_schema(flat_schema)\n                langflow_inputs = schema_to_langflow_inputs(input_schema)\n                inputs[tool.name] = langflow_inputs\n            except (AttributeError, ValueError, TypeError, KeyError) as e:\n                msg = f\"Error getting inputs for tool {getattr(tool, 'name', 'unknown')}: {e!s}\"\n                logger.exception(msg)\n                continue\n        return inputs\n\n    def remove_input_schema_from_build_config(\n        self, build_config: dict, tool_name: str, input_schema: dict[list[InputTypes], Any]\n    ):\n        \"\"\"Remove the input schema for the tool from the build config.\"\"\"\n        # Keep only schemas that don't belong to the current tool\n        input_schema = {k: v for k, v in input_schema.items() if k != tool_name}\n        # Remove all inputs from other tools\n        for value in input_schema.values():\n            for _input in value:\n                if _input.name in build_config:\n                    build_config.pop(_input.name)\n\n    def remove_non_default_keys(self, build_config: dict) -> None:\n        \"\"\"Remove non-default keys from the build config.\"\"\"\n        for key in list(build_config.keys()):\n            if key not in self.default_keys:\n                build_config.pop(key)\n\n    async def _update_tool_config(self, build_config: dict, tool_name: str) -> None:\n        \"\"\"Update tool configuration with proper error handling.\"\"\"\n        if not self.tools:\n            self.tools, build_config[\"mcp_server\"][\"value\"] = await self.update_tool_list()\n\n        if not tool_name:\n            return\n\n        tool_obj = next((tool for tool in self.tools if tool.name == tool_name), None)\n        if not tool_obj:\n            msg = f\"Tool {tool_name} not found in available tools: {self.tools}\"\n            self.remove_non_default_keys(build_config)\n            build_config[\"tool\"][\"value\"] = \"\"\n            await logger.awarning(msg)\n            return\n\n        try:\n            # Store current values before removing inputs\n            current_values = {}\n            for key, value in build_config.items():\n                if key not in self.default_keys and isinstance(value, dict) and \"value\" in value:\n                    current_values[key] = value[\"value\"]\n\n            # Get all tool inputs and remove old ones\n            input_schema_for_all_tools = self.get_inputs_for_all_tools(self.tools)\n            self.remove_input_schema_from_build_config(build_config, tool_name, input_schema_for_all_tools)\n\n            # Get and validate new inputs\n            self.schema_inputs = await self._validate_schema_inputs(tool_obj)\n            if not self.schema_inputs:\n                msg = f\"No input parameters to configure for tool '{tool_name}'\"\n                await logger.ainfo(msg)\n                return\n\n            # Add new inputs to build config\n            for schema_input in self.schema_inputs:\n                if not schema_input or not hasattr(schema_input, \"name\"):\n                    msg = \"Invalid schema input detected, skipping\"\n                    await logger.awarning(msg)\n                    continue\n\n                try:\n                    name = schema_input.name\n                    input_dict = schema_input.to_dict()\n                    input_dict.setdefault(\"value\", None)\n                    input_dict.setdefault(\"required\", True)\n\n                    build_config[name] = input_dict\n\n                    # Preserve existing value if the parameter name exists in current_values\n                    if name in current_values:\n                        build_config[name][\"value\"] = current_values[name]\n\n                except (AttributeError, KeyError, TypeError) as e:\n                    msg = f\"Error processing schema input {schema_input}: {e!s}\"\n                    await logger.aexception(msg)\n                    continue\n        except ValueError as e:\n            msg = f\"Schema validation error for tool {tool_name}: {e!s}\"\n            await logger.aexception(msg)\n            self.schema_inputs = []\n            return\n        except (AttributeError, KeyError, TypeError) as e:\n            msg = f\"Error updating tool config: {e!s}\"\n            await logger.aexception(msg)\n            raise ValueError(msg) from e\n\n    async def build_output(self) -> DataFrame:\n        \"\"\"Build output with improved error handling and validation.\"\"\"\n        try:\n            self.tools, _ = await self.update_tool_list()\n            if self.tool != \"\":\n                # Set session context for persistent MCP sessions using Langflow session ID\n                session_context = self._get_session_context()\n                if session_context:\n                    self.stdio_client.set_session_context(session_context)\n                    self.sse_client.set_session_context(session_context)\n\n                exec_tool = self._tool_cache[self.tool]\n                tool_args = self.get_inputs_for_all_tools(self.tools)[self.tool]\n                kwargs = {}\n                for arg in tool_args:\n                    value = getattr(self, arg.name, None)\n                    if value is not None:\n                        if isinstance(value, Message):\n                            kwargs[arg.name] = value.text\n                        else:\n                            kwargs[arg.name] = value\n\n                unflattened_kwargs = maybe_unflatten_dict(kwargs)\n\n                output = await exec_tool.coroutine(**unflattened_kwargs)\n\n                tool_content = []\n                for item in output.content:\n                    item_dict = item.model_dump()\n                    tool_content.append(item_dict)\n                return DataFrame(data=tool_content)\n            return DataFrame(data=[{\"error\": \"You must select a tool\"}])\n        except Exception as e:\n            msg = f\"Error in build_output: {e!s}\"\n            await logger.aexception(msg)\n            raise ValueError(msg) from e\n\n    def _get_session_context(self) -> str | None:\n        \"\"\"Get the Langflow session ID for MCP session caching.\"\"\"\n        # Try to get session ID from the component's execution context\n        if hasattr(self, \"graph\") and hasattr(self.graph, \"session_id\"):\n            session_id = self.graph.session_id\n            # Include server name to ensure different servers get different sessions\n            server_name = \"\"\n            mcp_server = getattr(self, \"mcp_server\", None)\n            if isinstance(mcp_server, dict):\n                server_name = mcp_server.get(\"name\", \"\")\n            elif mcp_server:\n                server_name = str(mcp_server)\n            return f\"{session_id}_{server_name}\" if session_id else None\n        return None\n\n    async def _get_tools(self):\n        \"\"\"Get cached tools or update if necessary.\"\"\"\n        mcp_server = getattr(self, \"mcp_server\", None)\n        if not self._not_load_actions:\n            tools, _ = await self.update_tool_list(mcp_server)\n            return tools\n        return []\n"
              },
              "mcp_server": {
                "_input_type": "McpInput",
                "advanced": false,
                "display_name": "MCP Server",
                "dynamic": false,
                "info": "Select the MCP Server that will be used by this component",
                "name": "mcp_server",
                "placeholder": "",
                "real_time_refresh": true,
                "required": false,
                "show": true,
                "title_case": false,
                "trace_as_metadata": true,
                "type": "mcp",
                "value": {}
              },
              "tool": {
                "_input_type": "DropdownInput",
                "advanced": false,
                "combobox": false,
                "dialog_inputs": {},
                "display_name": "Tool",
                "dynamic": false,
                "info": "Select the tool to execute",
                "name": "tool",
                "options": [],
                "options_metadata": [],
                "placeholder": "",
                "real_time_refresh": true,
                "required": true,
                "show": false,
                "title_case": false,
                "toggle": false,
                "tool_mode": false,
                "trace_as_metadata": true,
                "type": "str",
                "value": "remix_lock_layer"
              },
              "tool_placeholder": {
                "_input_type": "MessageTextInput",
                "advanced": false,
                "display_name": "Tool Placeholder",
                "dynamic": false,
                "info": "Placeholder for the tool",
                "input_types": [
                  "Message"
                ],
                "list": false,
                "list_add_label": "Add More",
                "load_from_db": false,
                "name": "tool_placeholder",
                "placeholder": "",
                "required": false,
                "show": false,
                "title_case": false,
                "tool_mode": true,
                "trace_as_input": true,
                "trace_as_metadata": true,
                "type": "str",
                "value": ""
              },
              "tools_metadata": {
                "_input_type": "ToolsInput",
                "advanced": false,
                "display_name": "Actions",
                "dynamic": false,
                "info": "Modify tool names and descriptions to help agents understand when to use each tool.",
                "is_list": true,
                "list_add_label": "Add More",
                "name": "tools_metadata",
                "placeholder": "",
                "real_time_refresh": true,
                "required": false,
                "show": true,
                "title_case": false,
                "tool_mode": false,
                "trace_as_metadata": true,
                "type": "tools",
                "value": [
                  {
                    "args": {},
                    "description": "Returns the current status of the service.\n\n\n**Responses:**\n\n- **200** (Success): Successful Response\n  - Content-Type: `application/json`",
                    "display_description": "Returns the current status of the service.\n\n\n**Responses:**\n\n- **200** (Success): Successful Response\n  - Content-Type: `application/json`",
                    "display_name": "remix__status_status_get",
                    "name": "remix__status_status_get",
                    "readonly": false,
                    "status": false,
                    "tags": [
                      "remix__status_status_get"
                    ]
                  },
                  {
                    "args": {},
                    "description": "Returns the current status of the service.\n\n\n**Responses:**\n\n- **200** (Success): Successful Response\n  - Content-Type: `application/json`",
                    "display_description": "Returns the current status of the service.\n\n\n**Responses:**\n\n- **200** (Success): Successful Response\n  - Content-Type: `application/json`",
                    "display_name": "remix__status_health_get",
                    "name": "remix__status_health_get",
                    "readonly": false,
                    "status": false,
                    "tags": [
                      "remix__status_health_get"
                    ]
                  },
                  {
                    "args": {},
                    "description": "Returns the current status of the service.\n\n\n**Responses:**\n\n- **200** (Success): Successful Response\n  - Content-Type: `application/json`",
                    "display_description": "Returns the current status of the service.\n\n\n**Responses:**\n\n- **200** (Success): Successful Response\n  - Content-Type: `application/json`",
                    "display_name": "remix__status_ready_get",
                    "name": "remix__status_ready_get",
                    "readonly": false,
                    "status": false,
                    "tags": [
                      "remix__status_ready_get"
                    ]
                  },
                  {
                    "args": {},
                    "description": "Returns the current status of the service.\n\n\n**Responses:**\n\n- **200** (Success): Successful Response\n  - Content-Type: `application/json`",
                    "display_description": "Returns the current status of the service.\n\n\n**Responses:**\n\n- **200** (Success): Successful Response\n  - Content-Type: `application/json`",
                    "display_name": "remix__status_startup_get",
                    "name": "remix__status_startup_get",
                    "readonly": false,
                    "status": false,
                    "tags": [
                      "remix__status_startup_get"
                    ]
                  },
                  {
                    "args": {
                      "app_name": {
                        "title": "App Name",
                        "type": "string"
                      }
                    },
                    "description": " Async App Docs Endpoint\n\n\n**Query Parameters:**\n\n- **app_name** (Required): No description.\n\n\n**Responses:**\n\n- **200** (Success): Successful Response\n  - Content-Type: `application/json`\n\n- **422**: Validation Error\n  - Content-Type: `application/json`\n\n  - **Response Properties:**\n\n  - **Example:**\n```json\n{\n  \"detail\": [\n    \"unknown_type\"\n  ]\n}\n```",
                    "display_description": " Async App Docs Endpoint\n\n\n**Query Parameters:**\n\n- **app_name** (Required): No description.\n\n\n**Responses:**\n\n- **200** (Success): Successful Response\n  - Content-Type: `application/json`\n\n- **422**: Validation Error\n  - Content-Type: `application/json`\n\n  - **Response Properties:**\n\n  - **Example:**\n```json\n{\n  \"detail\": [\n    \"unknown_type\"\n  ]\n}\n```",
                    "display_name": "remix__async_app_docs_endpoint_asyncapi_docs_get",
                    "name": "remix__async_app_docs_endpoint_asyncapi_docs_g",
                    "readonly": false,
                    "status": false,
                    "tags": [
                      "remix__async_app_docs_endpoint_asyncapi_docs_get"
                    ]
                  },
                  {
                    "args": {
                      "app_name": {
                        "title": "App Name",
                        "type": "string"
                      }
                    },
                    "description": " Async App Schema Endpoint\n\n\n**Query Parameters:**\n\n- **app_name** (Required): No description.\n\n\n**Responses:**\n\n- **200** (Success): Successful Response\n  - Content-Type: `application/json`\n\n- **422**: Validation Error\n  - Content-Type: `application/json`\n\n  - **Response Properties:**\n\n  - **Example:**\n```json\n{\n  \"detail\": [\n    \"unknown_type\"\n  ]\n}\n```",
                    "display_description": " Async App Schema Endpoint\n\n\n**Query Parameters:**\n\n- **app_name** (Required): No description.\n\n\n**Responses:**\n\n- **200** (Success): Successful Response\n  - Content-Type: `application/json`\n\n- **422**: Validation Error\n  - Content-Type: `application/json`\n\n  - **Response Properties:**\n\n  - **Example:**\n```json\n{\n  \"detail\": [\n    \"unknown_type\"\n  ]\n}\n```",
                    "display_name": "remix__async_app_schema_endpoint_asyncapi_schema_get",
                    "name": "remix__async_app_schema_endpoint_asyncapi_sche",
                    "readonly": false,
                    "status": true,
                    "tags": [
                      "remix__async_app_schema_endpoint_asyncapi_schema_get"
                    ]
                  },
                  {
                    "args": {},
                    "description": "Get the currently loaded project if one is loaded.\n\n\n**Responses:**\n\n- **200** (Success): Successful Response\n  - Content-Type: `application/lightspeed.remix.service+json; version=1.0`\n\n  - **Response Properties:**\n\n    - **layer_id**: The layer identifier (layer path for non-anonymous layers)\n\n  - **Example:**\n```json\n{\n  \"layer_id\": \"string\"\n}\n```",
                    "display_description": "Get the currently loaded project if one is loaded.\n\n\n**Responses:**\n\n- **200** (Success): Successful Response\n  - Content-Type: `application/lightspeed.remix.service+json; version=1.0`\n\n  - **Response Properties:**\n\n    - **layer_id**: The layer identifier (layer path for non-anonymous layers)\n\n  - **Example:**\n```json\n{\n  \"layer_id\": \"string\"\n}\n```",
                    "display_name": "remix_get_loaded_project",
                    "name": "remix_get_loaded_project",
                    "readonly": false,
                    "status": true,
                    "tags": [
                      "remix_get_loaded_project"
                    ]
                  },
                  {
                    "args": {
                      "layer_id": {
                        "description": "Project identifier for the project to open as project",
                        "title": "Layer Id",
                        "type": "string"
                      }
                    },
                    "description": "Open a project.\n\n\n**Path Parameters:**\n\n- **layer_id** (Required): Project identifier for the project to open as project\n\n\n**Responses:**\n\n- **200** (Success): Successful Response\n  - Content-Type: `application/lightspeed.remix.service+json; version=1.0`\n\n  - **Example:**\n```json\n\"string\"\n```\n\n- **422**: Validation Error\n  - Content-Type: `application/json`\n\n  - **Response Properties:**\n\n  - **Example:**\n```json\n{\n  \"detail\": [\n    \"unknown_type\"\n  ]\n}\n```",
                    "display_description": "Open a project.\n\n\n**Path Parameters:**\n\n- **layer_id** (Required): Project identifier for the project to open as project\n\n\n**Responses:**\n\n- **200** (Success): Successful Response\n  - Content-Type: `application/lightspeed.remix.service+json; version=1.0`\n\n  - **Example:**\n```json\n\"string\"\n```\n\n- **422**: Validation Error\n  - Content-Type: `application/json`\n\n  - **Response Properties:**\n\n  - **Example:**\n```json\n{\n  \"detail\": [\n    \"unknown_type\"\n  ]\n}\n```",
                    "display_name": "remix_open_project",
                    "name": "remix_open_project",
                    "readonly": false,
                    "status": true,
                    "tags": [
                      "remix_open_project"
                    ]
                  },
                  {
                    "args": {
                      "layer_count": {
                        "anyOf": [
                          {
                            "type": "integer"
                          },
                          {
                            "type": "null"
                          }
                        ],
                        "default": -1,
                        "description": "The number of layers to get per `layer_type`. If `layer_type` is not set this parameter will have no effect. Use -1 to get all the layers.",
                        "title": "Layer Count"
                      },
                      "layer_types": {
                        "anyOf": [
                          {
                            "items": {
                              "type": "string"
                            },
                            "type": "array"
                          },
                          {
                            "type": "null"
                          }
                        ],
                        "default": null,
                        "description": "The type of layer to get. Filtering by layer type will ignore layer children.",
                        "title": "Layer Types"
                      }
                    },
                    "description": "Get the layer tree in the current stage.\n\n\n**Query Parameters:**\n\n- **layer_types**: The type of layer to get. Filtering by layer type will ignore layer children.\n\n- **layer_count**: The number of layers to get per `layer_type`. If `layer_type` is not set this parameter will have no effect. Use -1 to get all the layers.\n\n\n**Responses:**\n\n- **200** (Success): Successful Response\n  - Content-Type: `application/lightspeed.remix.service+json; version=1.0`\n\n  - **Response Properties:**\n\n    - **layers**: The list of layers in the layer stack\n\n  - **Example:**\n```json\n{\n  \"layers\": [\n    \"unknown_type\"\n  ]\n}\n```\n\n- **422**: Validation Error\n  - Content-Type: `application/json`\n\n  - **Response Properties:**\n\n  - **Example:**\n```json\n{\n  \"detail\": [\n    \"unknown_type\"\n  ]\n}\n```",
                    "display_description": "Get the layer tree in the current stage.\n\n\n**Query Parameters:**\n\n- **layer_types**: The type of layer to get. Filtering by layer type will ignore layer children.\n\n- **layer_count**: The number of layers to get per `layer_type`. If `layer_type` is not set this parameter will have no effect. Use -1 to get all the layers.\n\n\n**Responses:**\n\n- **200** (Success): Successful Response\n  - Content-Type: `application/lightspeed.remix.service+json; version=1.0`\n\n  - **Response Properties:**\n\n    - **layers**: The list of layers in the layer stack\n\n  - **Example:**\n```json\n{\n  \"layers\": [\n    \"unknown_type\"\n  ]\n}\n```\n\n- **422**: Validation Error\n  - Content-Type: `application/json`\n\n  - **Response Properties:**\n\n  - **Example:**\n```json\n{\n  \"detail\": [\n    \"unknown_type\"\n  ]\n}\n```",
                    "display_name": "remix_get_layers",
                    "name": "remix_get_layers",
                    "readonly": false,
                    "status": true,
                    "tags": [
                      "remix_get_layers"
                    ]
                  },
                  {
                    "args": {
                      "create_or_insert": {
                        "anyOf": [
                          {
                            "type": "boolean"
                          },
                          {
                            "type": "null"
                          }
                        ],
                        "default": true,
                        "description": "Whether to create a new layer or insert a sublayer",
                        "title": "Create Or Insert"
                      },
                      "layer_path": {
                        "description": "The path to the layer to create",
                        "title": "Layer Path",
                        "type": "string"
                      },
                      "layer_type": {
                        "anyOf": [
                          {
                            "type": "string"
                          },
                          {
                            "type": "null"
                          }
                        ],
                        "default": null,
                        "description": "If used, will set custom metadata for the layer type",
                        "title": "Layer Type"
                      },
                      "parent_layer_id": {
                        "anyOf": [
                          {
                            "type": "string"
                          },
                          {
                            "type": "null"
                          }
                        ],
                        "default": null,
                        "description": "Layer identifier (layer path for non-anonymous layers) for the layer to insert the sublayer into. If none, the root layer will be used",
                        "title": "Parent Layer Id"
                      },
                      "replace_existing": {
                        "anyOf": [
                          {
                            "type": "boolean"
                          },
                          {
                            "type": "null"
                          }
                        ],
                        "default": false,
                        "description": "Remove existing layers of type layer_type if set",
                        "title": "Replace Existing"
                      },
                      "set_edit_target": {
                        "anyOf": [
                          {
                            "type": "boolean"
                          },
                          {
                            "type": "null"
                          }
                        ],
                        "default": false,
                        "description": "Whether to set the layer as the edit target",
                        "title": "Set Edit Target"
                      },
                      "sublayer_position": {
                        "anyOf": [
                          {
                            "type": "integer"
                          },
                          {
                            "type": "null"
                          }
                        ],
                        "default": -1,
                        "description": "The position to insert the new layer at. Use -1 to insert at the end.",
                        "title": "Sublayer Position"
                      }
                    },
                    "description": "Create a layer in the current stage.\n\n\n**Responses:**\n\n- **200** (Success): Successful Response\n  - Content-Type: `application/lightspeed.remix.service+json; version=1.0`\n\n  - **Example:**\n```json\n\"string\"\n```\n\n- **422**: Validation Error\n  - Content-Type: `application/json`\n\n  - **Response Properties:**\n\n  - **Example:**\n```json\n{\n  \"detail\": [\n    \"unknown_type\"\n  ]\n}\n```",
                    "display_description": "Create a layer in the current stage.\n\n\n**Responses:**\n\n- **200** (Success): Successful Response\n  - Content-Type: `application/lightspeed.remix.service+json; version=1.0`\n\n  - **Example:**\n```json\n\"string\"\n```\n\n- **422**: Validation Error\n  - Content-Type: `application/json`\n\n  - **Response Properties:**\n\n  - **Example:**\n```json\n{\n  \"detail\": [\n    \"unknown_type\"\n  ]\n}\n```",
                    "display_name": "remix_create_layer",
                    "name": "remix_create_layer",
                    "readonly": false,
                    "status": true,
                    "tags": [
                      "remix_create_layer"
                    ]
                  },
                  {
                    "args": {
                      "layer_id": {
                        "description": "Layer identifier for the layer to get the sublayers from",
                        "title": "Layer Id",
                        "type": "string"
                      },
                      "layer_types": {
                        "anyOf": [
                          {
                            "items": {
                              "type": "string"
                            },
                            "type": "array"
                          },
                          {
                            "type": "null"
                          }
                        ],
                        "default": null,
                        "description": "The type of layer to get. Filtering by layer type will ignore layer children.",
                        "title": "Layer Types"
                      }
                    },
                    "description": "Get the immediate sublayers of the given layer.\n\n\n**Path Parameters:**\n\n- **layer_id** (Required): Layer identifier for the layer to get the sublayers from\n\n\n**Query Parameters:**\n\n- **layer_types**: The type of layer to get. Filtering by layer type will ignore layer children.\n\n\n**Responses:**\n\n- **200** (Success): Successful Response\n  - Content-Type: `application/lightspeed.remix.service+json; version=1.0`\n\n  - **Response Properties:**\n\n    - **layers**: The list of layers in the layer stack\n\n  - **Example:**\n```json\n{\n  \"layers\": [\n    \"unknown_type\"\n  ]\n}\n```\n\n- **422**: Validation Error\n  - Content-Type: `application/json`\n\n  - **Response Properties:**\n\n  - **Example:**\n```json\n{\n  \"detail\": [\n    \"unknown_type\"\n  ]\n}\n```",
                    "display_description": "Get the immediate sublayers of the given layer.\n\n\n**Path Parameters:**\n\n- **layer_id** (Required): Layer identifier for the layer to get the sublayers from\n\n\n**Query Parameters:**\n\n- **layer_types**: The type of layer to get. Filtering by layer type will ignore layer children.\n\n\n**Responses:**\n\n- **200** (Success): Successful Response\n  - Content-Type: `application/lightspeed.remix.service+json; version=1.0`\n\n  - **Response Properties:**\n\n    - **layers**: The list of layers in the layer stack\n\n  - **Example:**\n```json\n{\n  \"layers\": [\n    \"unknown_type\"\n  ]\n}\n```\n\n- **422**: Validation Error\n  - Content-Type: `application/json`\n\n  - **Response Properties:**\n\n  - **Example:**\n```json\n{\n  \"detail\": [\n    \"unknown_type\"\n  ]\n}\n```",
                    "display_name": "remix_get_sublayers",
                    "name": "remix_get_sublayers",
                    "readonly": false,
                    "status": true,
                    "tags": [
                      "remix_get_sublayers"
                    ]
                  },
                  {
                    "args": {
                      "layer_id": {
                        "description": "Layer identifier for the layer to remove",
                        "title": "Layer Id",
                        "type": "string"
                      },
                      "parent_layer_id": {
                        "description": "Layer identifier (layer path for non-anonymous layers) for the parent layer of the layer to delete. If none, the root layer will be used",
                        "title": "Parent Layer Id",
                        "type": "string"
                      }
                    },
                    "description": "Remove a layer from the current stage.\n\n\n**Path Parameters:**\n\n- **layer_id** (Required): Layer identifier for the layer to remove\n\n\n**Responses:**\n\n- **200** (Success): Successful Response\n  - Content-Type: `application/lightspeed.remix.service+json; version=1.0`\n\n  - **Example:**\n```json\n\"string\"\n```\n\n- **422**: Validation Error\n  - Content-Type: `application/json`\n\n  - **Response Properties:**\n\n  - **Example:**\n```json\n{\n  \"detail\": [\n    \"unknown_type\"\n  ]\n}\n```",
                    "display_description": "Remove a layer from the current stage.\n\n\n**Path Parameters:**\n\n- **layer_id** (Required): Layer identifier for the layer to remove\n\n\n**Responses:**\n\n- **200** (Success): Successful Response\n  - Content-Type: `application/lightspeed.remix.service+json; version=1.0`\n\n  - **Example:**\n```json\n\"string\"\n```\n\n- **422**: Validation Error\n  - Content-Type: `application/json`\n\n  - **Response Properties:**\n\n  - **Example:**\n```json\n{\n  \"detail\": [\n    \"unknown_type\"\n  ]\n}\n```",
                    "display_name": "remix_remove_layer",
                    "name": "remix_remove_layer",
                    "readonly": false,
                    "status": true,
                    "tags": [
                      "remix_remove_layer"
                    ]
                  },
                  {
                    "args": {
                      "current_parent_layer_id": {
                        "description": "Layer identifier (layer path for non-anonymous layers) for the layer to move",
                        "title": "Current Parent Layer Id",
                        "type": "string"
                      },
                      "layer_id": {
                        "description": "Layer identifier for the layer to move",
                        "title": "Layer Id",
                        "type": "string"
                      },
                      "layer_index": {
                        "anyOf": [
                          {
                            "type": "integer"
                          },
                          {
                            "type": "null"
                          }
                        ],
                        "default": -1,
                        "description": "The position to insert the layer at. Use -1 to insert at the end.",
                        "title": "Layer Index"
                      },
                      "new_parent_layer_id": {
                        "anyOf": [
                          {
                            "type": "string"
                          },
                          {
                            "type": "null"
                          }
                        ],
                        "default": null,
                        "description": "Layer identifier (layer path for non-anonymous layers) for the new parent layer. If none, the layer will be moved to the root layer",
                        "title": "New Parent Layer Id"
                      }
                    },
                    "description": "Move a layer in the current stage.\n\n\n**Path Parameters:**\n\n- **layer_id** (Required): Layer identifier for the layer to move\n\n\n**Responses:**\n\n- **200** (Success): Successful Response\n  - Content-Type: `application/lightspeed.remix.service+json; version=1.0`\n\n  - **Example:**\n```json\n\"string\"\n```\n\n- **422**: Validation Error\n  - Content-Type: `application/json`\n\n  - **Response Properties:**\n\n  - **Example:**\n```json\n{\n  \"detail\": [\n    \"unknown_type\"\n  ]\n}\n```",
                    "display_description": "Move a layer in the current stage.\n\n\n**Path Parameters:**\n\n- **layer_id** (Required): Layer identifier for the layer to move\n\n\n**Responses:**\n\n- **200** (Success): Successful Response\n  - Content-Type: `application/lightspeed.remix.service+json; version=1.0`\n\n  - **Example:**\n```json\n\"string\"\n```\n\n- **422**: Validation Error\n  - Content-Type: `application/json`\n\n  - **Response Properties:**\n\n  - **Example:**\n```json\n{\n  \"detail\": [\n    \"unknown_type\"\n  ]\n}\n```",
                    "display_name": "remix_move_layer",
                    "name": "remix_move_layer",
                    "readonly": false,
                    "status": true,
                    "tags": [
                      "remix_move_layer"
                    ]
                  },
                  {
                    "args": {
                      "layer_id": {
                        "description": "Layer identifier for the layer to lock/unlock",
                        "title": "Layer Id",
                        "type": "string"
                      },
                      "value": {
                        "description": "Whether to lock the layer",
                        "title": "Value",
                        "type": "boolean"
                      }
                    },
                    "description": "Lock or unlock a layer in the current stage.\n\n\n**Path Parameters:**\n\n- **layer_id** (Required): Layer identifier for the layer to lock/unlock\n\n\n**Responses:**\n\n- **200** (Success): Successful Response\n  - Content-Type: `application/lightspeed.remix.service+json; version=1.0`\n\n  - **Example:**\n```json\n\"string\"\n```\n\n- **422**: Validation Error\n  - Content-Type: `application/json`\n\n  - **Response Properties:**\n\n  - **Example:**\n```json\n{\n  \"detail\": [\n    \"unknown_type\"\n  ]\n}\n```",
                    "display_description": "Lock or unlock a layer in the current stage.\n\n\n**Path Parameters:**\n\n- **layer_id** (Required): Layer identifier for the layer to lock/unlock\n\n\n**Responses:**\n\n- **200** (Success): Successful Response\n  - Content-Type: `application/lightspeed.remix.service+json; version=1.0`\n\n  - **Example:**\n```json\n\"string\"\n```\n\n- **422**: Validation Error\n  - Content-Type: `application/json`\n\n  - **Response Properties:**\n\n  - **Example:**\n```json\n{\n  \"detail\": [\n    \"unknown_type\"\n  ]\n}\n```",
                    "display_name": "remix_lock_layer",
                    "name": "remix_lock_layer",
                    "readonly": false,
                    "status": true,
                    "tags": [
                      "remix_lock_layer"
                    ]
                  },
                  {
                    "args": {
                      "layer_id": {
                        "description": "Layer identifier for the layer to lock/unlock",
                        "title": "Layer Id",
                        "type": "string"
                      },
                      "value": {
                        "description": "Whether to mute the layer",
                        "title": "Value",
                        "type": "boolean"
                      }
                    },
                    "description": "Mute or unmute a layer in the current stage.\n\n\n**Path Parameters:**\n\n- **layer_id** (Required): Layer identifier for the layer to lock/unlock\n\n\n**Responses:**\n\n- **200** (Success): Successful Response\n  - Content-Type: `application/lightspeed.remix.service+json; version=1.0`\n\n  - **Example:**\n```json\n\"string\"\n```\n\n- **422**: Validation Error\n  - Content-Type: `application/json`\n\n  - **Response Properties:**\n\n  - **Example:**\n```json\n{\n  \"detail\": [\n    \"unknown_type\"\n  ]\n}\n```",
                    "display_description": "Mute or unmute a layer in the current stage.\n\n\n**Path Parameters:**\n\n- **layer_id** (Required): Layer identifier for the layer to lock/unlock\n\n\n**Responses:**\n\n- **200** (Success): Successful Response\n  - Content-Type: `application/lightspeed.remix.service+json; version=1.0`\n\n  - **Example:**\n```json\n\"string\"\n```\n\n- **422**: Validation Error\n  - Content-Type: `application/json`\n\n  - **Response Properties:**\n\n  - **Example:**\n```json\n{\n  \"detail\": [\n    \"unknown_type\"\n  ]\n}\n```",
                    "display_name": "remix_mute_layer",
                    "name": "remix_mute_layer",
                    "readonly": false,
                    "status": true,
                    "tags": [
                      "remix_mute_layer"
                    ]
                  },
                  {
                    "args": {
                      "layer_id": {
                        "description": "Layer identifier for the layer to save",
                        "title": "Layer Id",
                        "type": "string"
                      }
                    },
                    "description": "Save a layer in the current stage.\n\n\n**Path Parameters:**\n\n- **layer_id** (Required): Layer identifier for the layer to save\n\n\n**Responses:**\n\n- **200** (Success): Successful Response\n  - Content-Type: `application/lightspeed.remix.service+json; version=1.0`\n\n  - **Example:**\n```json\n\"string\"\n```\n\n- **422**: Validation Error\n  - Content-Type: `application/json`\n\n  - **Response Properties:**\n\n  - **Example:**\n```json\n{\n  \"detail\": [\n    \"unknown_type\"\n  ]\n}\n```",
                    "display_description": "Save a layer in the current stage.\n\n\n**Path Parameters:**\n\n- **layer_id** (Required): Layer identifier for the layer to save\n\n\n**Responses:**\n\n- **200** (Success): Successful Response\n  - Content-Type: `application/lightspeed.remix.service+json; version=1.0`\n\n  - **Example:**\n```json\n\"string\"\n```\n\n- **422**: Validation Error\n  - Content-Type: `application/json`\n\n  - **Response Properties:**\n\n  - **Example:**\n```json\n{\n  \"detail\": [\n    \"unknown_type\"\n  ]\n}\n```",
                    "display_name": "remix_save_layer",
                    "name": "remix_save_layer",
                    "readonly": false,
                    "status": true,
                    "tags": [
                      "remix_save_layer"
                    ]
                  },
                  {
                    "args": {},
                    "description": "Get the active edit target in the current stage.\n\n\n**Responses:**\n\n- **200** (Success): Successful Response\n  - Content-Type: `application/lightspeed.remix.service+json; version=1.0`\n\n  - **Response Properties:**\n\n    - **layer_id**: The layer identifier (layer path for non-anonymous layers)\n\n  - **Example:**\n```json\n{\n  \"layer_id\": \"string\"\n}\n```",
                    "display_description": "Get the active edit target in the current stage.\n\n\n**Responses:**\n\n- **200** (Success): Successful Response\n  - Content-Type: `application/lightspeed.remix.service+json; version=1.0`\n\n  - **Response Properties:**\n\n    - **layer_id**: The layer identifier (layer path for non-anonymous layers)\n\n  - **Example:**\n```json\n{\n  \"layer_id\": \"string\"\n}\n```",
                    "display_name": "remix_get_edit_target_layer",
                    "name": "remix_get_edit_target_layer",
                    "readonly": false,
                    "status": true,
                    "tags": [
                      "remix_get_edit_target_layer"
                    ]
                  },
                  {
                    "args": {
                      "layer_id": {
                        "description": "Layer identifier for the layer to set as edit target",
                        "title": "Layer Id",
                        "type": "string"
                      }
                    },
                    "description": "Set the active edit target in the current stage.\n\n\n**Path Parameters:**\n\n- **layer_id** (Required): Layer identifier for the layer to set as edit target\n\n\n**Responses:**\n\n- **200** (Success): Successful Response\n  - Content-Type: `application/lightspeed.remix.service+json; version=1.0`\n\n  - **Example:**\n```json\n\"string\"\n```\n\n- **422**: Validation Error\n  - Content-Type: `application/json`\n\n  - **Response Properties:**\n\n  - **Example:**\n```json\n{\n  \"detail\": [\n    \"unknown_type\"\n  ]\n}\n```",
                    "display_description": "Set the active edit target in the current stage.\n\n\n**Path Parameters:**\n\n- **layer_id** (Required): Layer identifier for the layer to set as edit target\n\n\n**Responses:**\n\n- **200** (Success): Successful Response\n  - Content-Type: `application/lightspeed.remix.service+json; version=1.0`\n\n  - **Example:**\n```json\n\"string\"\n```\n\n- **422**: Validation Error\n  - Content-Type: `application/json`\n\n  - **Response Properties:**\n\n  - **Example:**\n```json\n{\n  \"detail\": [\n    \"unknown_type\"\n  ]\n}\n```",
                    "display_name": "remix_set_edit_target_layer",
                    "name": "remix_set_edit_target_layer",
                    "readonly": false,
                    "status": true,
                    "tags": [
                      "remix_set_edit_target_layer"
                    ]
                  },
                  {
                    "args": {},
                    "description": "Get the available layer types.\n\n\n**Responses:**\n\n- **200** (Success): Successful Response\n  - Content-Type: `application/lightspeed.remix.service+json; version=1.0`\n\n  - **Response Properties:**\n\n    - **layer_types**: The types of layers available\n\n  - **Example:**\n```json\n{\n  \"layer_types\": [\n    \"string\"\n  ]\n}\n```",
                    "display_description": "Get the available layer types.\n\n\n**Responses:**\n\n- **200** (Success): Successful Response\n  - Content-Type: `application/lightspeed.remix.service+json; version=1.0`\n\n  - **Response Properties:**\n\n    - **layer_types**: The types of layers available\n\n  - **Example:**\n```json\n{\n  \"layer_types\": [\n    \"string\"\n  ]\n}\n```",
                    "display_name": "remix_get_layer_types",
                    "name": "remix_get_layer_types",
                    "readonly": false,
                    "status": true,
                    "tags": [
                      "remix_get_layer_types"
                    ]
                  },
                  {
                    "args": {},
                    "description": "Get the list of available non-ingested model assets. This will use the default output directory for non-ingested model assets to list the available assets.\n\n\n**Responses:**\n\n- **200** (Success): Successful Response\n  - Content-Type: `application/lightspeed.remix.service+json; version=1.0`\n\n  - **Response Properties:**\n\n    - **file_paths**: List of paths pointing to files\n\n  - **Example:**\n```json\n{\n  \"file_paths\": [\n    \"string\"\n  ]\n}\n```",
                    "display_description": "Get the list of available non-ingested model assets. This will use the default output directory for non-ingested model assets to list the available assets.\n\n\n**Responses:**\n\n- **200** (Success): Successful Response\n  - Content-Type: `application/lightspeed.remix.service+json; version=1.0`\n\n  - **Response Properties:**\n\n    - **file_paths**: List of paths pointing to files\n\n  - **Example:**\n```json\n{\n  \"file_paths\": [\n    \"string\"\n  ]\n}\n```",
                    "display_name": "remix_get_available_model_assets",
                    "name": "remix_get_available_model_assets",
                    "readonly": false,
                    "status": true,
                    "tags": [
                      "remix_get_available_model_assets"
                    ]
                  },
                  {
                    "args": {},
                    "description": "Get the list of available non-ingested texture assets. This will use the default output directory for non-ingested texture assets to list the available assets.\n\n\n**Responses:**\n\n- **200** (Success): Successful Response\n  - Content-Type: `application/lightspeed.remix.service+json; version=1.0`\n\n  - **Response Properties:**\n\n    - **file_paths**: List of paths pointing to files\n\n  - **Example:**\n```json\n{\n  \"file_paths\": [\n    \"string\"\n  ]\n}\n```",
                    "display_description": "Get the list of available non-ingested texture assets. This will use the default output directory for non-ingested texture assets to list the available assets.\n\n\n**Responses:**\n\n- **200** (Success): Successful Response\n  - Content-Type: `application/lightspeed.remix.service+json; version=1.0`\n\n  - **Response Properties:**\n\n    - **file_paths**: List of paths pointing to files\n\n  - **Example:**\n```json\n{\n  \"file_paths\": [\n    \"string\"\n  ]\n}\n```",
                    "display_name": "remix_get_available_texture_assets",
                    "name": "remix_get_available_texture_assets",
                    "readonly": false,
                    "status": true,
                    "tags": [
                      "remix_get_available_texture_assets"
                    ]
                  },
                  {
                    "args": {
                      "asset_type": {
                        "anyOf": [
                          {
                            "type": "string"
                          },
                          {
                            "type": "null"
                          }
                        ],
                        "default": null,
                        "description": "A type of asset to filter the results by ('textures' or 'models')",
                        "title": "Asset Type"
                      }
                    },
                    "description": "Get the list of available ingested assets. This will use the default output directory for ingested assets to list the available assets.\n\n\n**Query Parameters:**\n\n- **asset_type**: A type of asset to filter the results by ('textures' or 'models')\n\n\n**Responses:**\n\n- **200** (Success): Successful Response\n  - Content-Type: `application/lightspeed.remix.service+json; version=1.0`\n\n  - **Response Properties:**\n\n    - **file_paths**: List of paths pointing to files\n\n  - **Example:**\n```json\n{\n  \"file_paths\": [\n    \"string\"\n  ]\n}\n```\n\n- **422**: Validation Error\n  - Content-Type: `application/json`\n\n  - **Response Properties:**\n\n  - **Example:**\n```json\n{\n  \"detail\": [\n    \"unknown_type\"\n  ]\n}\n```",
                    "display_description": "Get the list of available ingested assets. This will use the default output directory for ingested assets to list the available assets.\n\n\n**Query Parameters:**\n\n- **asset_type**: A type of asset to filter the results by ('textures' or 'models')\n\n\n**Responses:**\n\n- **200** (Success): Successful Response\n  - Content-Type: `application/lightspeed.remix.service+json; version=1.0`\n\n  - **Response Properties:**\n\n    - **file_paths**: List of paths pointing to files\n\n  - **Example:**\n```json\n{\n  \"file_paths\": [\n    \"string\"\n  ]\n}\n```\n\n- **422**: Validation Error\n  - Content-Type: `application/json`\n\n  - **Response Properties:**\n\n  - **Example:**\n```json\n{\n  \"detail\": [\n    \"unknown_type\"\n  ]\n}\n```",
                    "display_name": "remix_get_available_ingested_assets",
                    "name": "remix_get_available_ingested_assets",
                    "readonly": false,
                    "status": true,
                    "tags": [
                      "remix_get_available_ingested_assets"
                    ]
                  },
                  {
                    "args": {},
                    "description": "Get the default output directory for non-ingested model assets.\n\n\n**Responses:**\n\n- **200** (Success): Successful Response\n  - Content-Type: `application/lightspeed.remix.service+json; version=1.0`\n\n  - **Response Properties:**\n\n    - **directory_path**: Path pointing to a directory\n\n  - **Example:**\n```json\n{\n  \"directory_path\": \"string\"\n}\n```",
                    "display_description": "Get the default output directory for non-ingested model assets.\n\n\n**Responses:**\n\n- **200** (Success): Successful Response\n  - Content-Type: `application/lightspeed.remix.service+json; version=1.0`\n\n  - **Response Properties:**\n\n    - **directory_path**: Path pointing to a directory\n\n  - **Example:**\n```json\n{\n  \"directory_path\": \"string\"\n}\n```",
                    "display_name": "remix_get_default_model_asset_directory",
                    "name": "remix_get_default_model_asset_directory",
                    "readonly": false,
                    "status": true,
                    "tags": [
                      "remix_get_default_model_asset_directory"
                    ]
                  },
                  {
                    "args": {},
                    "description": "Get the default output directory for non-ingested texture assets.\n\n\n**Responses:**\n\n- **200** (Success): Successful Response\n  - Content-Type: `application/lightspeed.remix.service+json; version=1.0`\n\n  - **Response Properties:**\n\n    - **directory_path**: Path pointing to a directory\n\n  - **Example:**\n```json\n{\n  \"directory_path\": \"string\"\n}\n```",
                    "display_description": "Get the default output directory for non-ingested texture assets.\n\n\n**Responses:**\n\n- **200** (Success): Successful Response\n  - Content-Type: `application/lightspeed.remix.service+json; version=1.0`\n\n  - **Response Properties:**\n\n    - **directory_path**: Path pointing to a directory\n\n  - **Example:**\n```json\n{\n  \"directory_path\": \"string\"\n}\n```",
                    "display_name": "remix_get_default_texture_asset_directory",
                    "name": "remix_get_default_texture_asset_directory",
                    "readonly": false,
                    "status": true,
                    "tags": [
                      "remix_get_default_texture_asset_directory"
                    ]
                  },
                  {
                    "args": {},
                    "description": "Get the default output directory for ingested assets.\n\n\n**Responses:**\n\n- **200** (Success): Successful Response\n  - Content-Type: `application/lightspeed.remix.service+json; version=1.0`\n\n  - **Response Properties:**\n\n    - **directory_path**: Path pointing to a directory\n\n  - **Example:**\n```json\n{\n  \"directory_path\": \"string\"\n}\n```",
                    "display_description": "Get the default output directory for ingested assets.\n\n\n**Responses:**\n\n- **200** (Success): Successful Response\n  - Content-Type: `application/lightspeed.remix.service+json; version=1.0`\n\n  - **Response Properties:**\n\n    - **directory_path**: Path pointing to a directory\n\n  - **Example:**\n```json\n{\n  \"directory_path\": \"string\"\n}\n```",
                    "display_name": "remix_get_default_ingested_asset_directory",
                    "name": "remix_get_default_ingested_asset_directory",
                    "readonly": false,
                    "status": true,
                    "tags": [
                      "remix_get_default_ingested_asset_directory"
                    ]
                  },
                  {
                    "args": {
                      "exists": {
                        "anyOf": [
                          {
                            "type": "boolean"
                          },
                          {
                            "type": "null"
                          }
                        ],
                        "default": true,
                        "description": "Filter an prim if it exists or not on a given layer. Use in conjunction with `layer_identifier` to filter on a given layer, otherwise this parameter will be ignored.",
                        "title": "Exists"
                      },
                      "filter_session_prims": {
                        "anyOf": [
                          {
                            "type": "boolean"
                          },
                          {
                            "type": "null"
                          }
                        ],
                        "default": false,
                        "description": "Filter out the prims that exist on the session layer or not",
                        "title": "Filter Session Prims"
                      },
                      "layer_identifier": {
                        "anyOf": [
                          {
                            "type": "string"
                          },
                          {
                            "type": "null"
                          }
                        ],
                        "default": null,
                        "description": "Look for prims that exists or not on a given layer. Use the `exists` query parameter to set whether existing or non-existing prims should be returned.",
                        "title": "Layer Identifier"
                      },
                      "prim_hashes": {
                        "anyOf": [
                          {
                            "items": {},
                            "type": "array"
                          },
                          {
                            "type": "null"
                          }
                        ],
                        "default": null,
                        "description": "Filter prim paths to keep specific hashes",
                        "title": "Prim Hashes"
                      },
                      "prim_types": {
                        "anyOf": [
                          {
                            "items": {},
                            "type": "array"
                          },
                          {
                            "type": "null"
                          }
                        ],
                        "default": null,
                        "description": "Filter prim paths to keep specific types of prims",
                        "title": "Prim Types"
                      },
                      "selection": {
                        "anyOf": [
                          {
                            "type": "boolean"
                          },
                          {
                            "type": "null"
                          }
                        ],
                        "default": false,
                        "description": "Select all prims (False) or the prims currently selected in the viewport (True)",
                        "title": "Selection"
                      }
                    },
                    "description": "Get the the prim paths in the current stage.\n\n\n**Query Parameters:**\n\n- **prim_hashes**: Filter prim paths to keep specific hashes\n\n- **prim_types**: Filter prim paths to keep specific types of prims\n\n- **selection**: Select all prims (False) or the prims currently selected in the viewport (True)\n\n- **filter_session_prims**: Filter out the prims that exist on the session layer or not\n\n- **layer_identifier**: Look for prims that exists or not on a given layer. Use the `exists` query parameter to set whether existing or non-existing prims should be returned.\n\n- **exists**: Filter an prim if it exists or not on a given layer. Use in conjunction with `layer_identifier` to filter on a given layer, otherwise this parameter will be ignored.\n\n\n**Responses:**\n\n- **200** (Success): Successful Response\n  - Content-Type: `application/lightspeed.remix.service+json; version=1.0`\n\n  - **Response Properties:**\n\n    - **prim_paths**: A list of prim paths\n\n  - **Example:**\n```json\n{\n  \"prim_paths\": [\n    \"string\"\n  ]\n}\n```\n\n- **422**: Validation Error\n  - Content-Type: `application/json`\n\n  - **Response Properties:**\n\n  - **Example:**\n```json\n{\n  \"detail\": [\n    \"unknown_type\"\n  ]\n}\n```",
                    "display_description": "Get the the prim paths in the current stage.\n\n\n**Query Parameters:**\n\n- **prim_hashes**: Filter prim paths to keep specific hashes\n\n- **prim_types**: Filter prim paths to keep specific types of prims\n\n- **selection**: Select all prims (False) or the prims currently selected in the viewport (True)\n\n- **filter_session_prims**: Filter out the prims that exist on the session layer or not\n\n- **layer_identifier**: Look for prims that exists or not on a given layer. Use the `exists` query parameter to set whether existing or non-existing prims should be returned.\n\n- **exists**: Filter an prim if it exists or not on a given layer. Use in conjunction with `layer_identifier` to filter on a given layer, otherwise this parameter will be ignored.\n\n\n**Responses:**\n\n- **200** (Success): Successful Response\n  - Content-Type: `application/lightspeed.remix.service+json; version=1.0`\n\n  - **Response Properties:**\n\n    - **prim_paths**: A list of prim paths\n\n  - **Example:**\n```json\n{\n  \"prim_paths\": [\n    \"string\"\n  ]\n}\n```\n\n- **422**: Validation Error\n  - Content-Type: `application/json`\n\n  - **Response Properties:**\n\n  - **Example:**\n```json\n{\n  \"detail\": [\n    \"unknown_type\"\n  ]\n}\n```",
                    "display_name": "remix_get_prim_paths",
                    "name": "remix_get_prim_paths",
                    "readonly": false,
                    "status": true,
                    "tags": [
                      "remix_get_prim_paths"
                    ]
                  },
                  {
                    "args": {
                      "prim_path": {
                        "description": "The prim path to the asset that will be inspected for instances",
                        "title": "Prim Path",
                        "type": "string"
                      }
                    },
                    "description": "Get a given model's instances. The prim must be a model.\n\n\n**Path Parameters:**\n\n- **prim_path** (Required): The prim path to the asset that will be inspected for instances\n\n\n**Responses:**\n\n- **200** (Success): Successful Response\n  - Content-Type: `application/lightspeed.remix.service+json; version=1.0`\n\n  - **Response Properties:**\n\n    - **prim_paths**: A list of prim paths\n\n  - **Example:**\n```json\n{\n  \"prim_paths\": [\n    \"string\"\n  ]\n}\n```\n\n- **422**: Validation Error\n  - Content-Type: `application/json`\n\n  - **Response Properties:**\n\n  - **Example:**\n```json\n{\n  \"detail\": [\n    \"unknown_type\"\n  ]\n}\n```",
                    "display_description": "Get a given model's instances. The prim must be a model.\n\n\n**Path Parameters:**\n\n- **prim_path** (Required): The prim path to the asset that will be inspected for instances\n\n\n**Responses:**\n\n- **200** (Success): Successful Response\n  - Content-Type: `application/lightspeed.remix.service+json; version=1.0`\n\n  - **Response Properties:**\n\n    - **prim_paths**: A list of prim paths\n\n  - **Example:**\n```json\n{\n  \"prim_paths\": [\n    \"string\"\n  ]\n}\n```\n\n- **422**: Validation Error\n  - Content-Type: `application/json`\n\n  - **Response Properties:**\n\n  - **Example:**\n```json\n{\n  \"detail\": [\n    \"unknown_type\"\n  ]\n}\n```",
                    "display_name": "remix_get_model_instances",
                    "name": "remix_get_model_instances",
                    "readonly": false,
                    "status": true,
                    "tags": [
                      "remix_get_model_instances"
                    ]
                  },
                  {
                    "args": {
                      "prim_path": {
                        "description": "The prim path to the asset that will be inspected for textures",
                        "title": "Prim Path",
                        "type": "string"
                      },
                      "texture_types": {
                        "anyOf": [
                          {
                            "items": {},
                            "type": "array"
                          },
                          {
                            "type": "null"
                          }
                        ],
                        "default": null,
                        "description": "The type of textures to look for in the given material.",
                        "title": "Texture Types"
                      }
                    },
                    "description": "Get a given material's textures. The prim must be a material.\n\n\n**Path Parameters:**\n\n- **prim_path** (Required): The prim path to the asset that will be inspected for textures\n\n\n**Query Parameters:**\n\n- **texture_types**: The type of textures to look for in the given material.\n\n\n**Responses:**\n\n- **200** (Success): Successful Response\n  - Content-Type: `application/lightspeed.remix.service+json; version=1.0`\n\n  - **Response Properties:**\n\n    - **textures**: A list of prim paths (shader input paths) and their corresponding texture paths\n\n  - **Example:**\n```json\n{\n  \"textures\": [\n    [\n      \"example_item\"\n    ]\n  ]\n}\n```\n\n- **422**: Validation Error\n  - Content-Type: `application/json`\n\n  - **Response Properties:**\n\n  - **Example:**\n```json\n{\n  \"detail\": [\n    \"unknown_type\"\n  ]\n}\n```",
                    "display_description": "Get a given material's textures. The prim must be a material.\n\n\n**Path Parameters:**\n\n- **prim_path** (Required): The prim path to the asset that will be inspected for textures\n\n\n**Query Parameters:**\n\n- **texture_types**: The type of textures to look for in the given material.\n\n\n**Responses:**\n\n- **200** (Success): Successful Response\n  - Content-Type: `application/lightspeed.remix.service+json; version=1.0`\n\n  - **Response Properties:**\n\n    - **textures**: A list of prim paths (shader input paths) and their corresponding texture paths\n\n  - **Example:**\n```json\n{\n  \"textures\": [\n    [\n      \"example_item\"\n    ]\n  ]\n}\n```\n\n- **422**: Validation Error\n  - Content-Type: `application/json`\n\n  - **Response Properties:**\n\n  - **Example:**\n```json\n{\n  \"detail\": [\n    \"unknown_type\"\n  ]\n}\n```",
                    "display_name": "remix_get_material_textures",
                    "name": "remix_get_material_textures",
                    "readonly": false,
                    "status": true,
                    "tags": [
                      "remix_get_material_textures"
                    ]
                  },
                  {
                    "args": {
                      "prim_path": {
                        "description": "The prim path to the asset that will be inspected for file paths",
                        "title": "Prim Path",
                        "type": "string"
                      }
                    },
                    "description": "Get a given prim's reference file paths.\n\n\n**Path Parameters:**\n\n- **prim_path** (Required): The prim path to the asset that will be inspected for file paths\n\n\n**Responses:**\n\n- **200** (Success): Successful Response\n  - Content-Type: `application/lightspeed.remix.service+json; version=1.0`\n\n  - **Response Properties:**\n\n    - **reference_paths**: A list of prim paths and their corresponding reference relative paths and layer identifiers. Combine the reference path's relative path with the layer identifier to get the absolute reference path.\n\n  - **Example:**\n```json\n{\n  \"reference_paths\": [\n    [\n      \"example_item\"\n    ]\n  ]\n}\n```\n\n- **422**: Validation Error\n  - Content-Type: `application/json`\n\n  - **Response Properties:**\n\n  - **Example:**\n```json\n{\n  \"detail\": [\n    \"unknown_type\"\n  ]\n}\n```",
                    "display_description": "Get a given prim's reference file paths.\n\n\n**Path Parameters:**\n\n- **prim_path** (Required): The prim path to the asset that will be inspected for file paths\n\n\n**Responses:**\n\n- **200** (Success): Successful Response\n  - Content-Type: `application/lightspeed.remix.service+json; version=1.0`\n\n  - **Response Properties:**\n\n    - **reference_paths**: A list of prim paths and their corresponding reference relative paths and layer identifiers. Combine the reference path's relative path with the layer identifier to get the absolute reference path.\n\n  - **Example:**\n```json\n{\n  \"reference_paths\": [\n    [\n      \"example_item\"\n    ]\n  ]\n}\n```\n\n- **422**: Validation Error\n  - Content-Type: `application/json`\n\n  - **Response Properties:**\n\n  - **Example:**\n```json\n{\n  \"detail\": [\n    \"unknown_type\"\n  ]\n}\n```",
                    "display_name": "remix_get_prim_reference_file_paths",
                    "name": "remix_get_prim_reference_file_paths",
                    "readonly": false,
                    "status": true,
                    "tags": [
                      "remix_get_prim_reference_file_paths"
                    ]
                  },
                  {
                    "args": {
                      "asset_file_path": {
                        "description": "The path to the asset to use as a reference",
                        "title": "Asset File Path",
                        "type": "string"
                      },
                      "existing_asset_file_path": {
                        "anyOf": [
                          {
                            "type": "string"
                          },
                          {
                            "type": "null"
                          }
                        ],
                        "default": null,
                        "description": "The relative path of the asset reference to replace",
                        "title": "Existing Asset File Path"
                      },
                      "existing_asset_layer_id": {
                        "anyOf": [
                          {
                            "type": "string"
                          },
                          {
                            "type": "null"
                          }
                        ],
                        "default": null,
                        "description": "The layer identifier where the existing reference is located",
                        "title": "Existing Asset Layer Id"
                      },
                      "force": {
                        "anyOf": [
                          {
                            "type": "boolean"
                          },
                          {
                            "type": "null"
                          }
                        ],
                        "default": false,
                        "description": "Whether to force use the reference or validate the ingestion status",
                        "title": "Force"
                      },
                      "prim_path": {
                        "description": "The prim path for which to replace a reference",
                        "title": "Prim Path",
                        "type": "string"
                      }
                    },
                    "description": "Replace a prim's reference file path. If no existing file path is provided, the first reference will be replaced.\n\n\n**Path Parameters:**\n\n- **prim_path** (Required): The prim path for which to replace a reference\n\n\n**Responses:**\n\n- **200** (Success): Successful Response\n  - Content-Type: `application/lightspeed.remix.service+json; version=1.0`\n\n  - **Response Properties:**\n\n    - **reference_paths**: A list of prim paths and their corresponding reference relative paths and layer identifiers. Combine the reference path's relative path with the layer identifier to get the absolute reference path.\n\n  - **Example:**\n```json\n{\n  \"reference_paths\": [\n    [\n      \"example_item\"\n    ]\n  ]\n}\n```\n\n- **422**: Validation Error\n  - Content-Type: `application/json`\n\n  - **Response Properties:**\n\n  - **Example:**\n```json\n{\n  \"detail\": [\n    \"unknown_type\"\n  ]\n}\n```",
                    "display_description": "Replace a prim's reference file path. If no existing file path is provided, the first reference will be replaced.\n\n\n**Path Parameters:**\n\n- **prim_path** (Required): The prim path for which to replace a reference\n\n\n**Responses:**\n\n- **200** (Success): Successful Response\n  - Content-Type: `application/lightspeed.remix.service+json; version=1.0`\n\n  - **Response Properties:**\n\n    - **reference_paths**: A list of prim paths and their corresponding reference relative paths and layer identifiers. Combine the reference path's relative path with the layer identifier to get the absolute reference path.\n\n  - **Example:**\n```json\n{\n  \"reference_paths\": [\n    [\n      \"example_item\"\n    ]\n  ]\n}\n```\n\n- **422**: Validation Error\n  - Content-Type: `application/json`\n\n  - **Response Properties:**\n\n  - **Example:**\n```json\n{\n  \"detail\": [\n    \"unknown_type\"\n  ]\n}\n```",
                    "display_name": "remix_replace_prim_reference_file_path",
                    "name": "remix_replace_prim_reference_file_path",
                    "readonly": false,
                    "status": true,
                    "tags": [
                      "remix_replace_prim_reference_file_path"
                    ]
                  },
                  {
                    "args": {
                      "asset_file_path": {
                        "description": "The path to the asset to use as a reference",
                        "title": "Asset File Path",
                        "type": "string"
                      },
                      "force": {
                        "anyOf": [
                          {
                            "type": "boolean"
                          },
                          {
                            "type": "null"
                          }
                        ],
                        "default": false,
                        "description": "Whether to force use the reference or validate the ingestion status",
                        "title": "Force"
                      },
                      "prim_path": {
                        "description": "The prim path to append a reference to",
                        "title": "Prim Path",
                        "type": "string"
                      }
                    },
                    "description": "Append a new reference to a given prim.\n\n\n**Path Parameters:**\n\n- **prim_path** (Required): The prim path to append a reference to\n\n\n**Responses:**\n\n- **200** (Success): Successful Response\n  - Content-Type: `application/lightspeed.remix.service+json; version=1.0`\n\n  - **Response Properties:**\n\n    - **reference_paths**: A list of prim paths and their corresponding reference relative paths and layer identifiers. Combine the reference path's relative path with the layer identifier to get the absolute reference path.\n\n  - **Example:**\n```json\n{\n  \"reference_paths\": [\n    [\n      \"example_item\"\n    ]\n  ]\n}\n```\n\n- **422**: Validation Error\n  - Content-Type: `application/json`\n\n  - **Response Properties:**\n\n  - **Example:**\n```json\n{\n  \"detail\": [\n    \"unknown_type\"\n  ]\n}\n```",
                    "display_description": "Append a new reference to a given prim.\n\n\n**Path Parameters:**\n\n- **prim_path** (Required): The prim path to append a reference to\n\n\n**Responses:**\n\n- **200** (Success): Successful Response\n  - Content-Type: `application/lightspeed.remix.service+json; version=1.0`\n\n  - **Response Properties:**\n\n    - **reference_paths**: A list of prim paths and their corresponding reference relative paths and layer identifiers. Combine the reference path's relative path with the layer identifier to get the absolute reference path.\n\n  - **Example:**\n```json\n{\n  \"reference_paths\": [\n    [\n      \"example_item\"\n    ]\n  ]\n}\n```\n\n- **422**: Validation Error\n  - Content-Type: `application/json`\n\n  - **Response Properties:**\n\n  - **Example:**\n```json\n{\n  \"detail\": [\n    \"unknown_type\"\n  ]\n}\n```",
                    "display_name": "remix_append_prim_reference_file_path",
                    "name": "remix_append_prim_reference_file_path",
                    "readonly": false,
                    "status": true,
                    "tags": [
                      "remix_append_prim_reference_file_path"
                    ]
                  },
                  {
                    "args": {
                      "prim_paths": {
                        "description": "Comma-separated list of prim paths to select",
                        "title": "Prim Paths",
                        "type": "string"
                      }
                    },
                    "description": "Set the selection in the current stage.\n\n\n**Path Parameters:**\n\n- **prim_paths** (Required): Comma-separated list of prim paths to select\n\n\n**Responses:**\n\n- **200** (Success): Successful Response\n  - Content-Type: `application/lightspeed.remix.service+json; version=1.0`\n\n  - **Example:**\n```json\n\"string\"\n```\n\n- **422**: Validation Error\n  - Content-Type: `application/json`\n\n  - **Response Properties:**\n\n  - **Example:**\n```json\n{\n  \"detail\": [\n    \"unknown_type\"\n  ]\n}\n```",
                    "display_description": "Set the selection in the current stage.\n\n\n**Path Parameters:**\n\n- **prim_paths** (Required): Comma-separated list of prim paths to select\n\n\n**Responses:**\n\n- **200** (Success): Successful Response\n  - Content-Type: `application/lightspeed.remix.service+json; version=1.0`\n\n  - **Example:**\n```json\n\"string\"\n```\n\n- **422**: Validation Error\n  - Content-Type: `application/json`\n\n  - **Response Properties:**\n\n  - **Example:**\n```json\n{\n  \"detail\": [\n    \"unknown_type\"\n  ]\n}\n```",
                    "display_name": "remix_set_selection",
                    "name": "remix_set_selection",
                    "readonly": false,
                    "status": true,
                    "tags": [
                      "remix_set_selection"
                    ]
                  },
                  {
                    "args": {
                      "exists": {
                        "anyOf": [
                          {
                            "type": "boolean"
                          },
                          {
                            "type": "null"
                          }
                        ],
                        "default": true,
                        "description": "Filter an texture if it exists or not on a given layer. Use in conjunction with `layer_identifier` to filter on a given layer, otherwise this parameter will be ignored.",
                        "title": "Exists"
                      },
                      "filter_session_prims": {
                        "anyOf": [
                          {
                            "type": "boolean"
                          },
                          {
                            "type": "null"
                          }
                        ],
                        "default": false,
                        "description": "Filter out prims that exist on the session layer or not",
                        "title": "Filter Session Prims"
                      },
                      "layer_identifier": {
                        "anyOf": [
                          {
                            "type": "string"
                          },
                          {
                            "type": "null"
                          }
                        ],
                        "default": null,
                        "description": "Look for textures that exist or not on a given layer. Use the `exists` query parameter to set whether existing or non-existing textures should be returned.",
                        "title": "Layer Identifier"
                      },
                      "prim_hashes": {
                        "anyOf": [
                          {
                            "items": {},
                            "type": "array"
                          },
                          {
                            "type": "null"
                          }
                        ],
                        "default": null,
                        "description": "Filter textures to keep textures from specific material hashes",
                        "title": "Prim Hashes"
                      },
                      "selection": {
                        "anyOf": [
                          {
                            "type": "boolean"
                          },
                          {
                            "type": "null"
                          }
                        ],
                        "default": false,
                        "description": "Select all prims (False) or the stage selection (True)",
                        "title": "Selection"
                      },
                      "texture_types": {
                        "anyOf": [
                          {
                            "items": {},
                            "type": "array"
                          },
                          {
                            "type": "null"
                          }
                        ],
                        "default": null,
                        "description": "The types of textures to look for",
                        "title": "Texture Types"
                      }
                    },
                    "description": "Get the texture properties and associated asset paths in the current stage.\n\n\n**Query Parameters:**\n\n- **prim_hashes**: Filter textures to keep textures from specific material hashes\n\n- **texture_types**: The types of textures to look for\n\n- **selection**: Select all prims (False) or the stage selection (True)\n\n- **filter_session_prims**: Filter out prims that exist on the session layer or not\n\n- **layer_identifier**: Look for textures that exist or not on a given layer. Use the `exists` query parameter to set whether existing or non-existing textures should be returned.\n\n- **exists**: Filter an texture if it exists or not on a given layer. Use in conjunction with `layer_identifier` to filter on a given layer, otherwise this parameter will be ignored.\n\n\n**Responses:**\n\n- **200** (Success): Successful Response\n  - Content-Type: `application/lightspeed.remix.service+json; version=1.0`\n\n  - **Response Properties:**\n\n    - **textures**: A list of prim paths (shader input paths) and their corresponding texture paths\n\n  - **Example:**\n```json\n{\n  \"textures\": [\n    [\n      \"example_item\"\n    ]\n  ]\n}\n```\n\n- **422**: Validation Error\n  - Content-Type: `application/json`\n\n  - **Response Properties:**\n\n  - **Example:**\n```json\n{\n  \"detail\": [\n    \"unknown_type\"\n  ]\n}\n```",
                    "display_description": "Get the texture properties and associated asset paths in the current stage.\n\n\n**Query Parameters:**\n\n- **prim_hashes**: Filter textures to keep textures from specific material hashes\n\n- **texture_types**: The types of textures to look for\n\n- **selection**: Select all prims (False) or the stage selection (True)\n\n- **filter_session_prims**: Filter out prims that exist on the session layer or not\n\n- **layer_identifier**: Look for textures that exist or not on a given layer. Use the `exists` query parameter to set whether existing or non-existing textures should be returned.\n\n- **exists**: Filter an texture if it exists or not on a given layer. Use in conjunction with `layer_identifier` to filter on a given layer, otherwise this parameter will be ignored.\n\n\n**Responses:**\n\n- **200** (Success): Successful Response\n  - Content-Type: `application/lightspeed.remix.service+json; version=1.0`\n\n  - **Response Properties:**\n\n    - **textures**: A list of prim paths (shader input paths) and their corresponding texture paths\n\n  - **Example:**\n```json\n{\n  \"textures\": [\n    [\n      \"example_item\"\n    ]\n  ]\n}\n```\n\n- **422**: Validation Error\n  - Content-Type: `application/json`\n\n  - **Response Properties:**\n\n  - **Example:**\n```json\n{\n  \"detail\": [\n    \"unknown_type\"\n  ]\n}\n```",
                    "display_name": "remix_get_textures",
                    "name": "remix_get_textures",
                    "readonly": false,
                    "status": true,
                    "tags": [
                      "remix_get_textures"
                    ]
                  },
                  {
                    "args": {
                      "force": {
                        "anyOf": [
                          {
                            "type": "boolean"
                          },
                          {
                            "type": "null"
                          }
                        ],
                        "default": false,
                        "description": "Whether to replace a non-ingested asset or fail the validation instead",
                        "title": "Force"
                      },
                      "textures": {
                        "description": "A list of prim paths (shader input paths) and their corresponding texture paths",
                        "items": {
                          "items": {},
                          "type": "array"
                        },
                        "title": "Textures",
                        "type": "array"
                      }
                    },
                    "description": "Override the given textures on the current edit target in the current stage.\n\n\n**Responses:**\n\n- **200** (Success): Successful Response\n  - Content-Type: `application/lightspeed.remix.service+json; version=1.0`\n\n  - **Example:**\n```json\n\"string\"\n```\n\n- **422**: Validation Error\n  - Content-Type: `application/json`\n\n  - **Response Properties:**\n\n  - **Example:**\n```json\n{\n  \"detail\": [\n    \"unknown_type\"\n  ]\n}\n```",
                    "display_description": "Override the given textures on the current edit target in the current stage.\n\n\n**Responses:**\n\n- **200** (Success): Successful Response\n  - Content-Type: `application/lightspeed.remix.service+json; version=1.0`\n\n  - **Example:**\n```json\n\"string\"\n```\n\n- **422**: Validation Error\n  - Content-Type: `application/json`\n\n  - **Response Properties:**\n\n  - **Example:**\n```json\n{\n  \"detail\": [\n    \"unknown_type\"\n  ]\n}\n```",
                    "display_name": "remix_override_textures",
                    "name": "remix_override_textures",
                    "readonly": false,
                    "status": true,
                    "tags": [
                      "remix_override_textures"
                    ]
                  },
                  {
                    "args": {},
                    "description": "Get a list of the available texture types.\n\n\n**Responses:**\n\n- **200** (Success): Successful Response\n  - Content-Type: `application/lightspeed.remix.service+json; version=1.0`\n\n  - **Response Properties:**\n\n    - **texture_types**: A list of texture types\n\n  - **Example:**\n```json\n{\n  \"texture_types\": [\n    \"string\"\n  ]\n}\n```",
                    "display_description": "Get a list of the available texture types.\n\n\n**Responses:**\n\n- **200** (Success): Successful Response\n  - Content-Type: `application/lightspeed.remix.service+json; version=1.0`\n\n  - **Response Properties:**\n\n    - **texture_types**: A list of texture types\n\n  - **Example:**\n```json\n{\n  \"texture_types\": [\n    \"string\"\n  ]\n}\n```",
                    "display_name": "remix_get_valid_texture_types",
                    "name": "remix_get_valid_texture_types",
                    "readonly": false,
                    "status": true,
                    "tags": [
                      "remix_get_valid_texture_types"
                    ]
                  },
                  {
                    "args": {
                      "texture_prim_path": {
                        "description": "The prim path of a given texture",
                        "title": "Texture Prim Path",
                        "type": "string"
                      }
                    },
                    "description": "Get the parent material for a given texture prim path.\n\n\n**Path Parameters:**\n\n- **texture_prim_path** (Required): The prim path of a given texture\n\n\n**Responses:**\n\n- **200** (Success): Successful Response\n  - Content-Type: `application/lightspeed.remix.service+json; version=1.0`\n\n  - **Response Properties:**\n\n    - **prim_paths**: A list of prim paths\n\n  - **Example:**\n```json\n{\n  \"prim_paths\": [\n    \"string\"\n  ]\n}\n```\n\n- **422**: Validation Error\n  - Content-Type: `application/json`\n\n  - **Response Properties:**\n\n  - **Example:**\n```json\n{\n  \"detail\": [\n    \"unknown_type\"\n  ]\n}\n```",
                    "display_description": "Get the parent material for a given texture prim path.\n\n\n**Path Parameters:**\n\n- **texture_prim_path** (Required): The prim path of a given texture\n\n\n**Responses:**\n\n- **200** (Success): Successful Response\n  - Content-Type: `application/lightspeed.remix.service+json; version=1.0`\n\n  - **Response Properties:**\n\n    - **prim_paths**: A list of prim paths\n\n  - **Example:**\n```json\n{\n  \"prim_paths\": [\n    \"string\"\n  ]\n}\n```\n\n- **422**: Validation Error\n  - Content-Type: `application/json`\n\n  - **Response Properties:**\n\n  - **Example:**\n```json\n{\n  \"detail\": [\n    \"unknown_type\"\n  ]\n}\n```",
                    "display_name": "remix_get_texture_material",
                    "name": "remix_get_texture_material",
                    "readonly": false,
                    "status": true,
                    "tags": [
                      "remix_get_texture_material"
                    ]
                  },
                  {
                    "args": {
                      "texture_prim_path": {
                        "description": "The prim path of a given texture",
                        "title": "Texture Prim Path",
                        "type": "string"
                      },
                      "texture_type": {
                        "anyOf": [
                          {
                            "type": "string"
                          },
                          {
                            "type": "null"
                          }
                        ],
                        "default": null,
                        "description": "Get the expected input for a given texture type or based on an ingested texture's file name.",
                        "title": "Texture Type"
                      }
                    },
                    "description": "Get the parent material inputs for a given texture prim path.\n\n\n**Path Parameters:**\n\n- **texture_prim_path** (Required): The prim path of a given texture\n\n\n**Query Parameters:**\n\n- **texture_type**: Get the expected input for a given texture type or based on an ingested texture's file name.\n\n\n**Responses:**\n\n- **200** (Success): Successful Response\n  - Content-Type: `application/lightspeed.remix.service+json; version=1.0`\n\n  - **Response Properties:**\n\n    - **prim_paths**: A list of prim paths\n\n  - **Example:**\n```json\n{\n  \"prim_paths\": [\n    \"string\"\n  ]\n}\n```\n\n- **422**: Validation Error\n  - Content-Type: `application/json`\n\n  - **Response Properties:**\n\n  - **Example:**\n```json\n{\n  \"detail\": [\n    \"unknown_type\"\n  ]\n}\n```",
                    "display_description": "Get the parent material inputs for a given texture prim path.\n\n\n**Path Parameters:**\n\n- **texture_prim_path** (Required): The prim path of a given texture\n\n\n**Query Parameters:**\n\n- **texture_type**: Get the expected input for a given texture type or based on an ingested texture's file name.\n\n\n**Responses:**\n\n- **200** (Success): Successful Response\n  - Content-Type: `application/lightspeed.remix.service+json; version=1.0`\n\n  - **Response Properties:**\n\n    - **prim_paths**: A list of prim paths\n\n  - **Example:**\n```json\n{\n  \"prim_paths\": [\n    \"string\"\n  ]\n}\n```\n\n- **422**: Validation Error\n  - Content-Type: `application/json`\n\n  - **Response Properties:**\n\n  - **Example:**\n```json\n{\n  \"detail\": [\n    \"unknown_type\"\n  ]\n}\n```",
                    "display_name": "remix_get_texture_material_inputs",
                    "name": "remix_get_texture_material_inputs",
                    "readonly": false,
                    "status": true,
                    "tags": [
                      "remix_get_texture_material_inputs"
                    ]
                  },
                  {
                    "args": {
                      "queue_id": {
                        "anyOf": [
                          {
                            "type": "string"
                          },
                          {
                            "type": "null"
                          }
                        ],
                        "default": null,
                        "description": "ID to describe which queue should be updated",
                        "title": "Queue Id"
                      }
                    },
                    "description": "Update the mass validation schema. Can be used to update the validation progress from an external process.\n\n\n**Query Parameters:**\n\n- **queue_id**: ID to describe which queue should be updated\n\n\n**Responses:**\n\n- **200** (Success): Successful Response\n  - Content-Type: `application/lightspeed.remix.service+json; version=1.0`\n\n  - **Example:**\n```json\n\"string\"\n```\n\n- **422**: Validation Error\n  - Content-Type: `application/json`\n\n  - **Response Properties:**\n\n  - **Example:**\n```json\n{\n  \"detail\": [\n    \"unknown_type\"\n  ]\n}\n```",
                    "display_description": "Update the mass validation schema. Can be used to update the validation progress from an external process.\n\n\n**Query Parameters:**\n\n- **queue_id**: ID to describe which queue should be updated\n\n\n**Responses:**\n\n- **200** (Success): Successful Response\n  - Content-Type: `application/lightspeed.remix.service+json; version=1.0`\n\n  - **Example:**\n```json\n\"string\"\n```\n\n- **422**: Validation Error\n  - Content-Type: `application/json`\n\n  - **Response Properties:**\n\n  - **Example:**\n```json\n{\n  \"detail\": [\n    \"unknown_type\"\n  ]\n}\n```",
                    "display_name": "remix_update_ingestion_schema",
                    "name": "remix_update_ingestion_schema",
                    "readonly": false,
                    "status": false,
                    "tags": [
                      "remix_update_ingestion_schema"
                    ]
                  },
                  {
                    "args": {
                      "check_plugins": {
                        "anyOf": [
                          {
                            "items": {},
                            "type": "array"
                          },
                          {
                            "type": "null"
                          }
                        ],
                        "default": [
                          {
                            "context_plugin": {
                              "data": {
                                "channel": "Default",
                                "close_dependency_between_round": true,
                                "close_stage_on_exit": false,
                                "cook_mass_template": false,
                                "create_context_if_not_exist": false,
                                "expose_mass_queue_action_ui": false,
                                "expose_mass_ui": false,
                                "global_progress_value": 0,
                                "hide_context_ui": false,
                                "progress": [
                                  0,
                                  "Initializing",
                                  true
                                ],
                                "save_all_layers_on_exit": true
                              },
                              "name": "DependencyIterator"
                            },
                            "data": {
                              "channel": "Default",
                              "cook_mass_template": false,
                              "expose_mass_queue_action_ui": false,
                              "expose_mass_ui": false,
                              "global_progress_value": 0,
                              "progress": [
                                0,
                                "Initializing",
                                true
                              ],
                              "save_on_fix_failure": true
                            },
                            "name": "ClearUnassignedMaterial",
                            "selector_plugins": [
                              {
                                "data": {
                                  "channel": "Default",
                                  "cook_mass_template": false,
                                  "expose_mass_queue_action_ui": false,
                                  "expose_mass_ui": false,
                                  "global_progress_value": 0,
                                  "include_geom_subset": true,
                                  "progress": [
                                    0,
                                    "Initializing",
                                    true
                                  ],
                                  "select_from_root_layer_only": false
                                },
                                "name": "AllMeshes"
                              }
                            ],
                            "stop_if_fix_failed": true
                          },
                          {
                            "context_plugin": {
                              "data": {
                                "channel": "Default",
                                "close_dependency_between_round": true,
                                "close_stage_on_exit": false,
                                "cook_mass_template": false,
                                "create_context_if_not_exist": false,
                                "expose_mass_queue_action_ui": false,
                                "expose_mass_ui": false,
                                "global_progress_value": 0,
                                "hide_context_ui": false,
                                "progress": [
                                  0,
                                  "Initializing",
                                  true
                                ],
                                "save_all_layers_on_exit": true
                              },
                              "name": "DependencyIterator"
                            },
                            "data": {
                              "channel": "Default",
                              "context_name": "",
                              "cook_mass_template": false,
                              "default_material_mdl_name": "OmniPBR",
                              "default_material_mdl_url": "OmniPBR.mdl",
                              "expose_mass_queue_action_ui": false,
                              "expose_mass_ui": false,
                              "global_progress_value": 0,
                              "progress": [
                                0,
                                "Initializing",
                                true
                              ],
                              "save_on_fix_failure": true
                            },
                            "name": "DefaultMaterial",
                            "selector_plugins": [
                              {
                                "data": {
                                  "channel": "Default",
                                  "cook_mass_template": false,
                                  "expose_mass_queue_action_ui": false,
                                  "expose_mass_ui": false,
                                  "global_progress_value": 0,
                                  "include_geom_subset": false,
                                  "progress": [
                                    0,
                                    "Initializing",
                                    true
                                  ],
                                  "select_from_root_layer_only": false
                                },
                                "name": "AllMeshes"
                              }
                            ],
                            "stop_if_fix_failed": true
                          },
                          {
                            "context_plugin": {
                              "data": {
                                "channel": "Default",
                                "close_dependency_between_round": true,
                                "close_stage_on_exit": false,
                                "cook_mass_template": false,
                                "create_context_if_not_exist": false,
                                "expose_mass_queue_action_ui": false,
                                "expose_mass_ui": false,
                                "global_progress_value": 0,
                                "hide_context_ui": false,
                                "progress": [
                                  0,
                                  "Initializing",
                                  true
                                ],
                                "save_all_layers_on_exit": true
                              },
                              "name": "DependencyIterator"
                            },
                            "data": {
                              "channel": "Default",
                              "cook_mass_template": false,
                              "expose_mass_queue_action_ui": false,
                              "expose_mass_ui": false,
                              "global_progress_value": 0,
                              "ignore_not_convertable_shaders": false,
                              "progress": [
                                0,
                                "Initializing",
                                true
                              ],
                              "save_on_fix_failure": true,
                              "shader_subidentifiers": {
                                "AperturePBR_Opacity": ".*",
                                "AperturePBR_Translucent": "translucent|glass|trans"
                              }
                            },
                            "name": "MaterialShaders",
                            "selector_plugins": [
                              {
                                "data": {
                                  "channel": "Default",
                                  "cook_mass_template": false,
                                  "expose_mass_queue_action_ui": false,
                                  "expose_mass_ui": false,
                                  "global_progress_value": 0,
                                  "progress": [
                                    0,
                                    "Initializing",
                                    true
                                  ],
                                  "select_from_root_layer_only": false
                                },
                                "name": "AllMaterials"
                              }
                            ],
                            "stop_if_fix_failed": true
                          },
                          {
                            "context_plugin": {
                              "data": {
                                "channel": "Default",
                                "close_dependency_between_round": true,
                                "close_stage_on_exit": false,
                                "cook_mass_template": false,
                                "create_context_if_not_exist": false,
                                "expose_mass_queue_action_ui": false,
                                "expose_mass_ui": false,
                                "global_progress_value": 0,
                                "hide_context_ui": false,
                                "progress": [
                                  0,
                                  "Initializing",
                                  true
                                ],
                                "save_all_layers_on_exit": true
                              },
                              "name": "DependencyIterator"
                            },
                            "data": {
                              "attributes": {
                                "inputs:emissive_intensity": [
                                  {
                                    "input_value": 10000,
                                    "operator": "=",
                                    "output_value": 1
                                  }
                                ]
                              },
                              "channel": "Default",
                              "cook_mass_template": false,
                              "expose_mass_queue_action_ui": false,
                              "expose_mass_ui": false,
                              "global_progress_value": 0,
                              "progress": [
                                0,
                                "Initializing",
                                true
                              ],
                              "save_on_fix_failure": true
                            },
                            "name": "ValueMapping",
                            "selector_plugins": [
                              {
                                "data": {
                                  "channel": "Default",
                                  "cook_mass_template": false,
                                  "expose_mass_queue_action_ui": false,
                                  "expose_mass_ui": false,
                                  "global_progress_value": 0,
                                  "progress": [
                                    0,
                                    "Initializing",
                                    true
                                  ],
                                  "select_from_root_layer_only": false
                                },
                                "name": "AllShaders"
                              }
                            ]
                          },
                          {
                            "context_plugin": {
                              "data": {
                                "channel": "Default",
                                "close_dependency_between_round": true,
                                "close_stage_on_exit": false,
                                "cook_mass_template": false,
                                "create_context_if_not_exist": false,
                                "expose_mass_queue_action_ui": false,
                                "expose_mass_ui": false,
                                "global_progress_value": 0,
                                "hide_context_ui": false,
                                "progress": [
                                  0,
                                  "Initializing",
                                  true
                                ],
                                "save_all_layers_on_exit": true
                              },
                              "name": "DependencyIterator"
                            },
                            "data": {
                              "channel": "Default",
                              "conversion_args": {
                                "inputs:normalmap_texture": {
                                  "encoding_attr": "inputs:encoding",
                                  "replace_suffix": "_Normal",
                                  "suffix": "_OTH_Normal"
                                }
                              },
                              "cook_mass_template": false,
                              "data_flows": [
                                {
                                  "channel": "cleanup_files",
                                  "name": "InOutData",
                                  "push_input_data": true,
                                  "push_output_data": true
                                }
                              ],
                              "expose_mass_queue_action_ui": false,
                              "expose_mass_ui": false,
                              "global_progress_value": 0,
                              "progress": [
                                0,
                                "Initializing",
                                true
                              ],
                              "replace_udim_textures_by_empty": true,
                              "save_on_fix_failure": true
                            },
                            "name": "ConvertToOctahedral",
                            "selector_plugins": [
                              {
                                "data": {
                                  "channel": "Default",
                                  "cook_mass_template": false,
                                  "expose_mass_queue_action_ui": false,
                                  "expose_mass_ui": false,
                                  "global_progress_value": 0,
                                  "progress": [
                                    0,
                                    "Initializing",
                                    true
                                  ],
                                  "select_from_root_layer_only": false
                                },
                                "name": "AllShaders"
                              }
                            ],
                            "stop_if_fix_failed": true
                          },
                          {
                            "context_plugin": {
                              "data": {
                                "channel": "Default",
                                "close_dependency_between_round": true,
                                "close_stage_on_exit": false,
                                "cook_mass_template": false,
                                "create_context_if_not_exist": false,
                                "expose_mass_queue_action_ui": false,
                                "expose_mass_ui": false,
                                "global_progress_value": 0,
                                "hide_context_ui": false,
                                "progress": [
                                  0,
                                  "Initializing",
                                  true
                                ],
                                "save_all_layers_on_exit": true
                              },
                              "name": "DependencyIterator"
                            },
                            "data": {
                              "channel": "Default",
                              "conversion_args": {
                                "inputs:diffuse_texture": {
                                  "args": [
                                    "--format",
                                    "bc7",
                                    "--mip-gamma-correct"
                                  ]
                                },
                                "inputs:emissive_mask_texture": {
                                  "args": [
                                    "--format",
                                    "bc7",
                                    "--mip-gamma-correct"
                                  ]
                                },
                                "inputs:height_texture": {
                                  "args": [
                                    "--format",
                                    "bc4",
                                    "--no-mip-gamma-correct",
                                    "--mip-filter",
                                    "max"
                                  ]
                                },
                                "inputs:metallic_texture": {
                                  "args": [
                                    "--format",
                                    "bc4",
                                    "--no-mip-gamma-correct"
                                  ]
                                },
                                "inputs:normalmap_texture": {
                                  "args": [
                                    "--format",
                                    "bc5",
                                    "--no-mip-gamma-correct"
                                  ]
                                },
                                "inputs:reflectionroughness_texture": {
                                  "args": [
                                    "--format",
                                    "bc4",
                                    "--no-mip-gamma-correct"
                                  ]
                                },
                                "inputs:transmittance_texture": {
                                  "args": [
                                    "--format",
                                    "bc7",
                                    "--mip-gamma-correct"
                                  ]
                                }
                              },
                              "cook_mass_template": false,
                              "data_flows": [
                                {
                                  "channel": "cleanup_files",
                                  "name": "InOutData",
                                  "push_input_data": true,
                                  "push_output_data": true
                                },
                                {
                                  "channel": "write_metadata",
                                  "name": "InOutData",
                                  "push_input_data": false,
                                  "push_output_data": true
                                }
                              ],
                              "expose_mass_queue_action_ui": false,
                              "expose_mass_ui": false,
                              "global_progress_value": 0,
                              "progress": [
                                0,
                                "Initializing",
                                true
                              ],
                              "replace_udim_textures_by_empty": true,
                              "save_on_fix_failure": true,
                              "suffix": ".rtex.dds"
                            },
                            "name": "ConvertToDDS",
                            "selector_plugins": [
                              {
                                "data": {
                                  "channel": "Default",
                                  "cook_mass_template": false,
                                  "expose_mass_queue_action_ui": false,
                                  "expose_mass_ui": false,
                                  "global_progress_value": 0,
                                  "progress": [
                                    0,
                                    "Initializing",
                                    true
                                  ],
                                  "select_from_root_layer_only": false
                                },
                                "name": "AllShaders"
                              }
                            ],
                            "stop_if_fix_failed": true
                          },
                          {
                            "context_plugin": {
                              "data": {
                                "channel": "Default",
                                "close_dependency_between_round": true,
                                "close_stage_on_exit": false,
                                "cook_mass_template": false,
                                "create_context_if_not_exist": false,
                                "expose_mass_queue_action_ui": false,
                                "expose_mass_ui": false,
                                "global_progress_value": 0,
                                "hide_context_ui": false,
                                "progress": [
                                  0,
                                  "Initializing",
                                  true
                                ],
                                "save_all_layers_on_exit": true
                              },
                              "name": "DependencyIterator"
                            },
                            "data": {
                              "channel": "Default",
                              "cook_mass_template": false,
                              "expose_mass_queue_action_ui": false,
                              "expose_mass_ui": false,
                              "global_progress_value": 0,
                              "progress": [
                                0,
                                "Initializing",
                                true
                              ],
                              "save_on_fix_failure": true
                            },
                            "name": "RelativeAssetPaths",
                            "selector_plugins": [
                              {
                                "data": {
                                  "channel": "Default",
                                  "cook_mass_template": false,
                                  "expose_mass_queue_action_ui": false,
                                  "expose_mass_ui": false,
                                  "global_progress_value": 0,
                                  "progress": [
                                    0,
                                    "Initializing",
                                    true
                                  ],
                                  "select_from_root_layer_only": false
                                },
                                "name": "AllPrims"
                              }
                            ],
                            "stop_if_fix_failed": true
                          },
                          {
                            "context_plugin": {
                              "data": {
                                "channel": "Default",
                                "close_dependency_between_round": true,
                                "close_stage_on_exit": false,
                                "cook_mass_template": false,
                                "create_context_if_not_exist": false,
                                "expose_mass_queue_action_ui": false,
                                "expose_mass_ui": false,
                                "global_progress_value": 0,
                                "hide_context_ui": false,
                                "progress": [
                                  0,
                                  "Initializing",
                                  true
                                ],
                                "save_all_layers_on_exit": true
                              },
                              "name": "DependencyIterator"
                            },
                            "data": {
                              "channel": "Default",
                              "cook_mass_template": false,
                              "expose_mass_queue_action_ui": false,
                              "expose_mass_ui": false,
                              "global_progress_value": 0,
                              "progress": [
                                0,
                                "Initializing",
                                true
                              ],
                              "save_on_fix_failure": true
                            },
                            "name": "RelativeReferences",
                            "selector_plugins": [
                              {
                                "data": {
                                  "channel": "Default",
                                  "cook_mass_template": false,
                                  "expose_mass_queue_action_ui": false,
                                  "expose_mass_ui": false,
                                  "global_progress_value": 0,
                                  "progress": [
                                    0,
                                    "Initializing",
                                    true
                                  ],
                                  "select_from_root_layer_only": false
                                },
                                "name": "AllPrims"
                              }
                            ],
                            "stop_if_fix_failed": true
                          },
                          {
                            "context_plugin": {
                              "data": {
                                "channel": "Default",
                                "close_stage_on_exit": false,
                                "cook_mass_template": false,
                                "create_context_if_not_exist": false,
                                "expose_mass_queue_action_ui": false,
                                "expose_mass_ui": false,
                                "global_progress_value": 0,
                                "hide_context_ui": false,
                                "progress": [
                                  0,
                                  "Initializing",
                                  true
                                ],
                                "save_on_exit": true
                              },
                              "name": "CurrentStage"
                            },
                            "data": {
                              "channel": "Default",
                              "cook_mass_template": false,
                              "expose_mass_queue_action_ui": false,
                              "expose_mass_ui": false,
                              "global_progress_value": 0,
                              "progress": [
                                0,
                                "Initializing",
                                true
                              ],
                              "save_on_fix_failure": true,
                              "set_default_prim": true,
                              "wrap_prim_name": "XForms"
                            },
                            "name": "WrapRootPrims",
                            "selector_plugins": [
                              {
                                "data": {
                                  "channel": "Default",
                                  "cook_mass_template": false,
                                  "expose_mass_queue_action_ui": false,
                                  "expose_mass_ui": false,
                                  "global_progress_value": 0,
                                  "progress": [
                                    0,
                                    "Initializing",
                                    true
                                  ],
                                  "select_from_root_layer_only": false
                                },
                                "name": "Nothing"
                              }
                            ],
                            "stop_if_fix_failed": true
                          },
                          {
                            "context_plugin": {
                              "data": {
                                "channel": "Default",
                                "close_stage_on_exit": false,
                                "cook_mass_template": false,
                                "create_context_if_not_exist": false,
                                "expose_mass_queue_action_ui": false,
                                "expose_mass_ui": false,
                                "global_progress_value": 0,
                                "hide_context_ui": false,
                                "progress": [
                                  0,
                                  "Initializing",
                                  true
                                ],
                                "save_on_exit": true
                              },
                              "name": "CurrentStage"
                            },
                            "data": {
                              "channel": "Default",
                              "cook_mass_template": false,
                              "expose_mass_queue_action_ui": false,
                              "expose_mass_ui": true,
                              "global_progress_value": 0,
                              "progress": [
                                0,
                                "Initializing",
                                true
                              ],
                              "save_on_fix_failure": true,
                              "scale_target": 1
                            },
                            "name": "ApplyUnitScale",
                            "selector_plugins": [
                              {
                                "data": {
                                  "channel": "Default",
                                  "cook_mass_template": false,
                                  "expose_mass_queue_action_ui": false,
                                  "expose_mass_ui": false,
                                  "global_progress_value": 0,
                                  "progress": [
                                    0,
                                    "Initializing",
                                    true
                                  ],
                                  "select_from_root_layer_only": false,
                                  "select_session_layer_prims": false
                                },
                                "name": "RootPrims"
                              }
                            ],
                            "stop_if_fix_failed": true
                          },
                          {
                            "context_plugin": {
                              "data": {
                                "channel": "Default",
                                "close_stage_on_exit": false,
                                "cook_mass_template": false,
                                "create_context_if_not_exist": false,
                                "expose_mass_queue_action_ui": false,
                                "expose_mass_ui": false,
                                "global_progress_value": 0,
                                "hide_context_ui": false,
                                "progress": [
                                  0,
                                  "Initializing",
                                  true
                                ],
                                "save_on_exit": true
                              },
                              "name": "CurrentStage"
                            },
                            "data": {
                              "channel": "Default",
                              "cook_mass_template": false,
                              "expose_mass_queue_action_ui": false,
                              "expose_mass_ui": false,
                              "global_progress_value": 0,
                              "progress": [
                                0,
                                "Initializing",
                                true
                              ],
                              "save_on_fix_failure": true,
                              "set_default_prim": true,
                              "wrap_prim_name": "ReferenceTarget"
                            },
                            "name": "WrapRootPrims",
                            "selector_plugins": [
                              {
                                "data": {
                                  "channel": "Default",
                                  "cook_mass_template": false,
                                  "expose_mass_queue_action_ui": false,
                                  "expose_mass_ui": false,
                                  "global_progress_value": 0,
                                  "progress": [
                                    0,
                                    "Initializing",
                                    true
                                  ],
                                  "select_from_root_layer_only": false
                                },
                                "name": "Nothing"
                              }
                            ],
                            "stop_if_fix_failed": true
                          }
                        ],
                        "title": "Check Plugins"
                      },
                      "context_plugin": {
                        "anyOf": [
                          {
                            "$ref": "#/$defs/AnonModel0"
                          },
                          {
                            "type": "null"
                          }
                        ],
                        "default": {
                          "data": {
                            "allow_empty_input_files_list": true,
                            "bake_material": false,
                            "baking_scales": false,
                            "channel": "Default",
                            "close_stage_on_exit": true,
                            "context_name": "ingestcraft",
                            "convert_fbx_to_y_up": false,
                            "convert_fbx_to_z_up": false,
                            "convert_stage_up_y": false,
                            "convert_stage_up_z": false,
                            "cook_mass_template": true,
                            "create_context_if_not_exist": true,
                            "create_output_directory_if_missing": true,
                            "create_world_as_default_root_prim": true,
                            "data_flows": [
                              {
                                "channel": "write_metadata",
                                "name": "InOutData",
                                "push_input_data": true,
                                "push_output_data": true
                              },
                              {
                                "channel": "ingestion_output",
                                "name": "InOutData",
                                "push_input_data": false,
                                "push_output_data": true
                              }
                            ],
                            "default_output_endpoint": "/stagecraft/assets/default-directory",
                            "disabling_instancing": false,
                            "embed_mdl_in_usd": true,
                            "embed_textures": true,
                            "export_hidden_props": false,
                            "export_mdl_gltf_extension": false,
                            "export_preview_surface": false,
                            "export_separate_gltf": false,
                            "expose_mass_queue_action_ui": true,
                            "expose_mass_ui": true,
                            "full_path_keep": false,
                            "global_progress_value": 0,
                            "hide_context_ui": true,
                            "ignore_animations": false,
                            "ignore_camera": false,
                            "ignore_flip_rotations": false,
                            "ignore_light": false,
                            "ignore_materials": false,
                            "ignore_pivots": false,
                            "ignore_unbound_bones": false,
                            "input_files": [],
                            "keep_all_materials": false,
                            "merge_all_meshes": false,
                            "output_directory": "",
                            "output_usd_extension": "usd",
                            "progress": [
                              0,
                              "Initializing",
                              true
                            ],
                            "single_mesh": false,
                            "smooth_normals": true,
                            "support_point_instancer": false,
                            "use_double_precision_to_usd_transform_op": false,
                            "use_meter_as_world_unit": false
                          },
                          "name": "AssetImporter"
                        }
                      },
                      "executor": {
                        "anyOf": [
                          {
                            "type": "string"
                          },
                          {
                            "type": "null"
                          }
                        ],
                        "default": 1,
                        "title": "Executor"
                      },
                      "name": {
                        "anyOf": [
                          {
                            "type": "string"
                          },
                          {
                            "type": "null"
                          }
                        ],
                        "default": "Model(s)",
                        "title": "Name"
                      },
                      "resultor_plugins": {
                        "anyOf": [
                          {
                            "items": {},
                            "type": "array"
                          },
                          {
                            "type": "null"
                          }
                        ],
                        "default": [
                          {
                            "data": {
                              "channel": "cleanup_files",
                              "cleanup_input": true,
                              "cleanup_output": false,
                              "cook_mass_template": false,
                              "expose_mass_queue_action_ui": false,
                              "expose_mass_ui": false,
                              "global_progress_value": 0,
                              "progress": [
                                0,
                                "Initializing",
                                true
                              ]
                            },
                            "name": "FileCleanup"
                          },
                          {
                            "data": {
                              "channel": "write_metadata",
                              "cook_mass_template": false,
                              "expose_mass_queue_action_ui": false,
                              "expose_mass_ui": false,
                              "global_progress_value": 0,
                              "progress": [
                                0,
                                "Initializing",
                                true
                              ]
                            },
                            "name": "FileMetadataWritter"
                          }
                        ],
                        "title": "Resultor Plugins"
                      }
                    },
                    "description": "Add an item to the mass validation queue.\n\n\n**Responses:**\n\n- **200** (Success): Successful Response\n  - Content-Type: `application/lightspeed.remix.service+json; version=1.0`\n\n  - **Response Properties:**\n\n  - **Example:**\n```json\n{\n  \"completed_schemas\": [\n    {\n      \"key\": \"value\"\n    }\n  ]\n}\n```\n\n- **422**: Validation Error\n  - Content-Type: `application/json`\n\n  - **Response Properties:**\n\n  - **Example:**\n```json\n{\n  \"detail\": [\n    \"unknown_type\"\n  ]\n}\n```",
                    "display_description": "Add an item to the mass validation queue.\n\n\n**Responses:**\n\n- **200** (Success): Successful Response\n  - Content-Type: `application/lightspeed.remix.service+json; version=1.0`\n\n  - **Response Properties:**\n\n  - **Example:**\n```json\n{\n  \"completed_schemas\": [\n    {\n      \"key\": \"value\"\n    }\n  ]\n}\n```\n\n- **422**: Validation Error\n  - Content-Type: `application/json`\n\n  - **Response Properties:**\n\n  - **Example:**\n```json\n{\n  \"detail\": [\n    \"unknown_type\"\n  ]\n}\n```",
                    "display_name": "remix_ingest_model_asset",
                    "name": "remix_ingest_model_asset",
                    "readonly": false,
                    "status": true,
                    "tags": [
                      "remix_ingest_model_asset"
                    ]
                  },
                  {
                    "args": {
                      "check_plugins": {
                        "anyOf": [
                          {
                            "items": {},
                            "type": "array"
                          },
                          {
                            "type": "null"
                          }
                        ],
                        "default": [
                          {
                            "context_plugin": {
                              "data": {
                                "channel": "Default",
                                "close_stage_on_exit": false,
                                "cook_mass_template": false,
                                "create_context_if_not_exist": false,
                                "expose_mass_queue_action_ui": false,
                                "expose_mass_ui": false,
                                "global_progress_value": 0,
                                "hide_context_ui": false,
                                "progress": [
                                  0,
                                  "Initializing",
                                  true
                                ],
                                "save_on_exit": false
                              },
                              "name": "CurrentStage"
                            },
                            "data": {
                              "channel": "Default",
                              "cook_mass_template": false,
                              "expose_mass_queue_action_ui": false,
                              "expose_mass_ui": false,
                              "global_progress_value": 0,
                              "ignore_not_convertable_shaders": false,
                              "progress": [
                                0,
                                "Initializing",
                                true
                              ],
                              "save_on_fix_failure": true,
                              "shader_subidentifiers": {
                                "AperturePBR_Opacity": ".*"
                              }
                            },
                            "name": "MaterialShaders",
                            "selector_plugins": [
                              {
                                "data": {
                                  "channel": "Default",
                                  "cook_mass_template": false,
                                  "expose_mass_queue_action_ui": false,
                                  "expose_mass_ui": false,
                                  "global_progress_value": 0,
                                  "progress": [
                                    0,
                                    "Initializing",
                                    true
                                  ],
                                  "select_from_root_layer_only": false
                                },
                                "name": "AllMaterials"
                              }
                            ],
                            "stop_if_fix_failed": true
                          },
                          {
                            "context_plugin": {
                              "data": {
                                "channel": "Default",
                                "close_stage_on_exit": false,
                                "cook_mass_template": false,
                                "create_context_if_not_exist": false,
                                "expose_mass_queue_action_ui": false,
                                "expose_mass_ui": false,
                                "global_progress_value": 0,
                                "hide_context_ui": false,
                                "progress": [
                                  0,
                                  "Initializing",
                                  true
                                ],
                                "save_on_exit": false
                              },
                              "name": "CurrentStage"
                            },
                            "data": {
                              "channel": "Default",
                              "conversion_args": {
                                "inputs:normalmap_texture": {
                                  "encoding_attr": "inputs:encoding",
                                  "replace_suffix": "_Normal",
                                  "suffix": "_OTH_Normal"
                                }
                              },
                              "cook_mass_template": false,
                              "data_flows": [
                                {
                                  "channel": "cleanup_files_normal",
                                  "name": "InOutData",
                                  "push_input_data": true,
                                  "push_output_data": true
                                }
                              ],
                              "expose_mass_queue_action_ui": false,
                              "expose_mass_ui": false,
                              "global_progress_value": 0,
                              "progress": [
                                0,
                                "Initializing",
                                true
                              ],
                              "replace_udim_textures_by_empty": false,
                              "save_on_fix_failure": true
                            },
                            "name": "ConvertToOctahedral",
                            "resultor_plugins": [
                              {
                                "data": {
                                  "channel": "cleanup_files_normal",
                                  "cleanup_input": true,
                                  "cleanup_output": false,
                                  "cook_mass_template": false,
                                  "expose_mass_queue_action_ui": false,
                                  "expose_mass_ui": false,
                                  "global_progress_value": 0,
                                  "progress": [
                                    0,
                                    "Initializing",
                                    true
                                  ]
                                },
                                "name": "FileCleanup"
                              }
                            ],
                            "selector_plugins": [
                              {
                                "data": {
                                  "channel": "Default",
                                  "cook_mass_template": false,
                                  "expose_mass_queue_action_ui": false,
                                  "expose_mass_ui": false,
                                  "global_progress_value": 0,
                                  "progress": [
                                    0,
                                    "Initializing",
                                    true
                                  ],
                                  "select_from_root_layer_only": false
                                },
                                "name": "AllShaders"
                              }
                            ],
                            "stop_if_fix_failed": true
                          },
                          {
                            "context_plugin": {
                              "data": {
                                "channel": "Default",
                                "close_stage_on_exit": false,
                                "cook_mass_template": false,
                                "create_context_if_not_exist": false,
                                "expose_mass_queue_action_ui": false,
                                "expose_mass_ui": false,
                                "global_progress_value": 0,
                                "hide_context_ui": false,
                                "progress": [
                                  0,
                                  "Initializing",
                                  true
                                ],
                                "save_on_exit": false
                              },
                              "name": "CurrentStage"
                            },
                            "data": {
                              "channel": "Default",
                              "conversion_args": {
                                "inputs:diffuse_texture": {
                                  "args": [
                                    "--format",
                                    "bc7",
                                    "--mip-gamma-correct"
                                  ]
                                },
                                "inputs:emissive_mask_texture": {
                                  "args": [
                                    "--format",
                                    "bc7",
                                    "--mip-gamma-correct"
                                  ]
                                },
                                "inputs:height_texture": {
                                  "args": [
                                    "--format",
                                    "bc4",
                                    "--no-mip-gamma-correct",
                                    "--mip-filter",
                                    "max"
                                  ]
                                },
                                "inputs:metallic_texture": {
                                  "args": [
                                    "--format",
                                    "bc4",
                                    "--no-mip-gamma-correct"
                                  ]
                                },
                                "inputs:normalmap_texture": {
                                  "args": [
                                    "--format",
                                    "bc5",
                                    "--no-mip-gamma-correct"
                                  ]
                                },
                                "inputs:reflectionroughness_texture": {
                                  "args": [
                                    "--format",
                                    "bc4",
                                    "--no-mip-gamma-correct"
                                  ]
                                },
                                "inputs:transmittance_texture": {
                                  "args": [
                                    "--format",
                                    "bc7",
                                    "--mip-gamma-correct"
                                  ]
                                }
                              },
                              "cook_mass_template": false,
                              "data_flows": [
                                {
                                  "channel": "cleanup_files",
                                  "name": "InOutData",
                                  "push_input_data": true,
                                  "push_output_data": true
                                },
                                {
                                  "channel": "write_metadata",
                                  "name": "InOutData",
                                  "push_input_data": false,
                                  "push_output_data": true
                                },
                                {
                                  "channel": "ingestion_output",
                                  "name": "InOutData",
                                  "push_input_data": false,
                                  "push_output_data": true
                                }
                              ],
                              "expose_mass_queue_action_ui": false,
                              "expose_mass_ui": false,
                              "global_progress_value": 0,
                              "progress": [
                                0,
                                "Initializing",
                                true
                              ],
                              "replace_udim_textures_by_empty": false,
                              "save_on_fix_failure": true,
                              "suffix": ".rtex.dds"
                            },
                            "name": "ConvertToDDS",
                            "resultor_plugins": [
                              {
                                "data": {
                                  "channel": "cleanup_files",
                                  "cleanup_input": true,
                                  "cleanup_output": false,
                                  "cook_mass_template": false,
                                  "expose_mass_queue_action_ui": false,
                                  "expose_mass_ui": false,
                                  "global_progress_value": 0,
                                  "progress": [
                                    0,
                                    "Initializing",
                                    true
                                  ]
                                },
                                "name": "FileCleanup"
                              }
                            ],
                            "selector_plugins": [
                              {
                                "data": {
                                  "channel": "Default",
                                  "cook_mass_template": false,
                                  "expose_mass_queue_action_ui": false,
                                  "expose_mass_ui": false,
                                  "global_progress_value": 0,
                                  "progress": [
                                    0,
                                    "Initializing",
                                    true
                                  ],
                                  "select_from_root_layer_only": false
                                },
                                "name": "AllShaders"
                              }
                            ],
                            "stop_if_fix_failed": true
                          },
                          {
                            "context_plugin": {
                              "data": {
                                "channel": "Default",
                                "close_stage_on_exit": false,
                                "cook_mass_template": false,
                                "create_context_if_not_exist": false,
                                "expose_mass_queue_action_ui": false,
                                "expose_mass_ui": false,
                                "global_progress_value": 0,
                                "hide_context_ui": false,
                                "progress": [
                                  0,
                                  "Initializing",
                                  true
                                ],
                                "save_on_exit": false
                              },
                              "name": "CurrentStage"
                            },
                            "data": {
                              "channel": "Default",
                              "cook_mass_template": false,
                              "expose_mass_queue_action_ui": true,
                              "expose_mass_ui": false,
                              "global_progress_value": 0,
                              "progress": [
                                0,
                                "Initializing",
                                true
                              ],
                              "save_on_fix_failure": true
                            },
                            "name": "MassTexturePreview",
                            "selector_plugins": [
                              {
                                "data": {
                                  "channel": "Default",
                                  "cook_mass_template": false,
                                  "expose_mass_queue_action_ui": false,
                                  "expose_mass_ui": false,
                                  "global_progress_value": 0,
                                  "progress": [
                                    0,
                                    "Initializing",
                                    true
                                  ],
                                  "select_from_root_layer_only": false
                                },
                                "name": "Nothing"
                              }
                            ],
                            "stop_if_fix_failed": true
                          }
                        ],
                        "title": "Check Plugins"
                      },
                      "context_plugin": {
                        "anyOf": [
                          {
                            "$ref": "#/$defs/AnonModel0"
                          },
                          {
                            "type": "null"
                          }
                        ],
                        "default": {
                          "data": {
                            "allow_empty_input_files_list": true,
                            "channel": "Default",
                            "context_name": "ingestcraft",
                            "cook_mass_template": true,
                            "create_context_if_not_exist": true,
                            "create_output_directory_if_missing": true,
                            "data_flows": [
                              {
                                "channel": "Default",
                                "name": "InOutData",
                                "push_input_data": true,
                                "push_output_data": false
                              }
                            ],
                            "default_output_endpoint": "/stagecraft/assets/default-directory",
                            "expose_mass_queue_action_ui": false,
                            "expose_mass_ui": true,
                            "global_progress_value": 0,
                            "hide_context_ui": true,
                            "input_files": [],
                            "output_directory": "",
                            "progress": [
                              0,
                              "Initializing",
                              true
                            ]
                          },
                          "name": "TextureImporter"
                        }
                      },
                      "executor": {
                        "anyOf": [
                          {
                            "type": "string"
                          },
                          {
                            "type": "null"
                          }
                        ],
                        "default": 1,
                        "title": "Executor"
                      },
                      "name": {
                        "anyOf": [
                          {
                            "type": "string"
                          },
                          {
                            "type": "null"
                          }
                        ],
                        "default": "Material(s)",
                        "title": "Name"
                      },
                      "resultor_plugins": {
                        "anyOf": [
                          {
                            "items": {},
                            "type": "array"
                          },
                          {
                            "type": "null"
                          }
                        ],
                        "default": [
                          {
                            "data": {
                              "channel": "write_metadata",
                              "cook_mass_template": false,
                              "expose_mass_queue_action_ui": false,
                              "expose_mass_ui": false,
                              "global_progress_value": 0,
                              "progress": [
                                0,
                                "Initializing",
                                true
                              ]
                            },
                            "name": "FileMetadataWritter"
                          }
                        ],
                        "title": "Resultor Plugins"
                      }
                    },
                    "description": "Add an item to the mass validation queue.\n\n\n**Responses:**\n\n- **200** (Success): Successful Response\n  - Content-Type: `application/lightspeed.remix.service+json; version=1.0`\n\n  - **Response Properties:**\n\n  - **Example:**\n```json\n{\n  \"completed_schemas\": [\n    {\n      \"key\": \"value\"\n    }\n  ]\n}\n```\n\n- **422**: Validation Error\n  - Content-Type: `application/json`\n\n  - **Response Properties:**\n\n  - **Example:**\n```json\n{\n  \"detail\": [\n    \"unknown_type\"\n  ]\n}\n```",
                    "display_description": "Add an item to the mass validation queue.\n\n\n**Responses:**\n\n- **200** (Success): Successful Response\n  - Content-Type: `application/lightspeed.remix.service+json; version=1.0`\n\n  - **Response Properties:**\n\n  - **Example:**\n```json\n{\n  \"completed_schemas\": [\n    {\n      \"key\": \"value\"\n    }\n  ]\n}\n```\n\n- **422**: Validation Error\n  - Content-Type: `application/json`\n\n  - **Response Properties:**\n\n  - **Example:**\n```json\n{\n  \"detail\": [\n    \"unknown_type\"\n  ]\n}\n```",
                    "display_name": "remix_ingest_material_asset",
                    "name": "remix_ingest_material_asset",
                    "readonly": false,
                    "status": true,
                    "tags": [
                      "remix_ingest_material_asset"
                    ]
                  }
                ]
              }
            },
            "tool_mode": true
          },
          "showNode": true,
          "type": "MCPTools"
        },
        "dragging": false,
        "id": "MCPTools-beHVJ",
        "measured": {
          "height": 455,
          "width": 320
        },
        "position": {
          "x": -350.67957241638305,
          "y": 418.18424520697226
        },
        "selected": true,
        "type": "genericNode"
      }
    ],
    "viewport": {
      "x": 1262.8270031092698,
      "y": 533.860647282749,
      "zoom": 0.639257691715369
    }
  },
  "description": "Agent to integrate the NVIDIA RTX Remix Toolkit REST API and RTX Remix Documentation",
  "endpoint_name": null,
  "id": "faac3377-a15b-459b-a6bd-c47c318dcc78",
  "is_component": false,
  "last_tested_version": "1.4.2",
  "name": "NVIDIA RTX Remix",
  "tags": [
    "agents"
  ]
}<|MERGE_RESOLUTION|>--- conflicted
+++ resolved
@@ -869,10 +869,6 @@
                   {
                     "icon": "GoogleGenerativeAI"
                   },
-<<<<<<< HEAD
-
-=======
->>>>>>> 938542bf
                   {
                     "icon": "NVIDIA"
                   },
@@ -889,20 +885,6 @@
                 "show": true,
                 "title_case": false,
                 "toggle": false,
-<<<<<<< HEAD
-                        "external_options" : {
-                  "fields": {
-                      "data": {
-                          "node": {
-                              "name": "connect_other_models",
-                              "display_name": "Connect other models",
-                              "icon": "CornerDownLeft"
-                          }
-                      }
-                  }
-                },
-=======
->>>>>>> 938542bf
                 "tool_mode": false,
                 "trace_as_metadata": true,
                 "type": "str",

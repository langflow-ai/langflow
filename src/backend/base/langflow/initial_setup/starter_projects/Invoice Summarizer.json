--- conflicted
+++ resolved
@@ -8,16 +8,12 @@
             "dataType": "Prompt",
             "id": "Prompt-MK7WY",
             "name": "prompt",
-            "output_types": [
-              "Message"
-            ]
+            "output_types": ["Message"]
           },
           "targetHandle": {
             "fieldName": "system_prompt",
             "id": "Agent-CBCVT",
-            "inputTypes": [
-              "Message"
-            ],
+            "inputTypes": ["Message"],
             "type": "str"
           }
         },
@@ -35,16 +31,12 @@
             "dataType": "needle",
             "id": "needle-3GWxP",
             "name": "component_as_tool",
-            "output_types": [
-              "Tool"
-            ]
+            "output_types": ["Tool"]
           },
           "targetHandle": {
             "fieldName": "tools",
             "id": "Agent-CBCVT",
-            "inputTypes": [
-              "Tool"
-            ],
+            "inputTypes": ["Tool"],
             "type": "other"
           }
         },
@@ -62,16 +54,12 @@
             "dataType": "ChatInput",
             "id": "ChatInput-rqXHX",
             "name": "message",
-            "output_types": [
-              "Message"
-            ]
+            "output_types": ["Message"]
           },
           "targetHandle": {
             "fieldName": "input_value",
             "id": "Agent-CBCVT",
-            "inputTypes": [
-              "Message"
-            ],
+            "inputTypes": ["Message"],
             "type": "str"
           }
         },
@@ -89,18 +77,12 @@
             "dataType": "Agent",
             "id": "Agent-CBCVT",
             "name": "response",
-            "output_types": [
-              "Message"
-            ]
+            "output_types": ["Message"]
           },
           "targetHandle": {
             "fieldName": "input_value",
             "id": "ChatOutput-Acmbw",
-            "inputTypes": [
-              "Data",
-              "DataFrame",
-              "Message"
-            ],
+            "inputTypes": ["Data", "DataFrame", "Message"],
             "type": "str"
           }
         },
@@ -146,9 +128,7 @@
         "data": {
           "id": "Prompt-MK7WY",
           "node": {
-            "base_classes": [
-              "Message"
-            ],
+            "base_classes": ["Message"],
             "beta": false,
             "conditional_paths": [],
             "custom_fields": {
@@ -159,10 +139,7 @@
             "documentation": "",
             "edited": false,
             "error": null,
-            "field_order": [
-              "template",
-              "tool_placeholder"
-            ],
+            "field_order": ["template", "tool_placeholder"],
             "frozen": false,
             "full_path": null,
             "icon": "braces",
@@ -187,9 +164,7 @@
                 "name": "prompt",
                 "selected": "Message",
                 "tool_mode": true,
-                "types": [
-                  "Message"
-                ],
+                "types": ["Message"],
                 "value": "__UNDEFINED__"
               }
             ],
@@ -238,9 +213,7 @@
                 "display_name": "Tool Placeholder",
                 "dynamic": false,
                 "info": "A placeholder input for tool mode.",
-                "input_types": [
-                  "Message"
-                ],
+                "input_types": ["Message"],
                 "list": false,
                 "list_add_label": "Add More",
                 "load_from_db": false,
@@ -279,9 +252,7 @@
         "data": {
           "id": "ChatOutput-Acmbw",
           "node": {
-            "base_classes": [
-              "Message"
-            ],
+            "base_classes": ["Message"],
             "beta": false,
             "conditional_paths": [],
             "custom_fields": {},
@@ -337,9 +308,7 @@
                 "name": "message",
                 "selected": "Message",
                 "tool_mode": true,
-                "types": [
-                  "Message"
-                ],
+                "types": ["Message"],
                 "value": "__UNDEFINED__"
               }
             ],
@@ -388,9 +357,7 @@
                 "display_name": "Context ID",
                 "dynamic": false,
                 "info": "The context ID of the chat. Adds an extra layer to the local memory.",
-                "input_types": [
-                  "Message"
-                ],
+                "input_types": ["Message"],
                 "list": false,
                 "list_add_label": "Add More",
                 "load_from_db": false,
@@ -411,9 +378,7 @@
                 "display_name": "Data Template",
                 "dynamic": false,
                 "info": "Template to convert Data to Text. If left empty, it will be dynamically set to the Data's text key.",
-                "input_types": [
-                  "Message"
-                ],
+                "input_types": ["Message"],
                 "list": false,
                 "list_add_label": "Add More",
                 "load_from_db": false,
@@ -434,11 +399,7 @@
                 "display_name": "Inputs",
                 "dynamic": false,
                 "info": "Message to be passed as output.",
-                "input_types": [
-                  "Data",
-                  "DataFrame",
-                  "Message"
-                ],
+                "input_types": ["Data", "DataFrame", "Message"],
                 "list": false,
                 "list_add_label": "Add More",
                 "load_from_db": false,
@@ -462,10 +423,7 @@
                 "dynamic": false,
                 "info": "Type of sender.",
                 "name": "sender",
-                "options": [
-                  "Machine",
-                  "User"
-                ],
+                "options": ["Machine", "User"],
                 "options_metadata": [],
                 "placeholder": "",
                 "required": false,
@@ -482,9 +440,7 @@
                 "display_name": "Sender Name",
                 "dynamic": false,
                 "info": "Name of the sender.",
-                "input_types": [
-                  "Message"
-                ],
+                "input_types": ["Message"],
                 "list": false,
                 "list_add_label": "Add More",
                 "load_from_db": false,
@@ -505,9 +461,7 @@
                 "display_name": "Session ID",
                 "dynamic": false,
                 "info": "The session ID of the chat. If empty, the current session ID parameter will be used.",
-                "input_types": [
-                  "Message"
-                ],
+                "input_types": ["Message"],
                 "list": false,
                 "list_add_label": "Add More",
                 "load_from_db": false,
@@ -618,9 +572,7 @@
         "data": {
           "id": "needle-3GWxP",
           "node": {
-            "base_classes": [
-              "Message"
-            ],
+            "base_classes": ["Message"],
             "beta": false,
             "category": "needle",
             "conditional_paths": [],
@@ -671,9 +623,7 @@
                 "required_inputs": null,
                 "selected": "Tool",
                 "tool_mode": true,
-                "types": [
-                  "Tool"
-                ],
+                "types": ["Tool"],
                 "value": "__UNDEFINED__"
               }
             ],
@@ -705,9 +655,7 @@
                 "display_name": "Collection ID",
                 "dynamic": false,
                 "info": "The ID of the Needle collection.",
-                "input_types": [
-                  "Message"
-                ],
+                "input_types": ["Message"],
                 "list": false,
                 "list_add_label": "Add More",
                 "load_from_db": false,
@@ -745,9 +693,7 @@
                 "display_name": "User Query",
                 "dynamic": false,
                 "info": "Enter your question here. In tool mode, you can also specify top_k parameter (min: 20).",
-                "input_types": [
-                  "Message"
-                ],
+                "input_types": ["Message"],
                 "list": false,
                 "list_add_label": "Add More",
                 "load_from_db": false,
@@ -787,9 +733,7 @@
                     "display_name": "run",
                     "name": "run",
                     "status": true,
-                    "tags": [
-                      "run"
-                    ]
+                    "tags": ["run"]
                   }
                 ]
               },
@@ -834,9 +778,7 @@
         "data": {
           "id": "ChatInput-rqXHX",
           "node": {
-            "base_classes": [
-              "Message"
-            ],
+            "base_classes": ["Message"],
             "beta": false,
             "category": "inputs",
             "conditional_paths": [],
@@ -885,9 +827,7 @@
                 "name": "message",
                 "selected": "Message",
                 "tool_mode": true,
-                "types": [
-                  "Message"
-                ],
+                "types": ["Message"],
                 "value": "__UNDEFINED__"
               }
             ],
@@ -919,9 +859,7 @@
                 "display_name": "Context ID",
                 "dynamic": false,
                 "info": "The context ID of the chat. Adds an extra layer to the local memory.",
-                "input_types": [
-                  "Message"
-                ],
+                "input_types": ["Message"],
                 "list": false,
                 "list_add_label": "Add More",
                 "load_from_db": false,
@@ -1011,10 +949,7 @@
                 "dynamic": false,
                 "info": "Type of sender.",
                 "name": "sender",
-                "options": [
-                  "Machine",
-                  "User"
-                ],
+                "options": ["Machine", "User"],
                 "options_metadata": [],
                 "placeholder": "",
                 "required": false,
@@ -1031,9 +966,7 @@
                 "display_name": "Sender Name",
                 "dynamic": false,
                 "info": "Name of the sender.",
-                "input_types": [
-                  "Message"
-                ],
+                "input_types": ["Message"],
                 "list": false,
                 "list_add_label": "Add More",
                 "load_from_db": false,
@@ -1054,9 +987,7 @@
                 "display_name": "Session ID",
                 "dynamic": false,
                 "info": "The session ID of the chat. If empty, the current session ID parameter will be used.",
-                "input_types": [
-                  "Message"
-                ],
+                "input_types": ["Message"],
                 "list": false,
                 "list_add_label": "Add More",
                 "load_from_db": false,
@@ -1113,9 +1044,7 @@
         "data": {
           "id": "Agent-CBCVT",
           "node": {
-            "base_classes": [
-              "Message"
-            ],
+            "base_classes": ["Message"],
             "beta": false,
             "category": "agents",
             "conditional_paths": [],
@@ -1185,9 +1114,7 @@
                 "required_inputs": null,
                 "selected": "Message",
                 "tool_mode": true,
-                "types": [
-                  "Message"
-                ],
+                "types": ["Message"],
                 "value": "__UNDEFINED__"
               }
             ],
@@ -1220,9 +1147,7 @@
                 "display_name": "Agent Description [Deprecated]",
                 "dynamic": false,
                 "info": "The description of the agent. This is only used when in Tool Mode. Defaults to 'A helpful assistant with access to the following tools:' and tools are added dynamically. This feature is deprecated and will be removed in future versions.",
-                "input_types": [
-                  "Message"
-                ],
+                "input_types": ["Message"],
                 "list": false,
                 "list_add_label": "Add More",
                 "load_from_db": false,
@@ -1238,8 +1163,6 @@
                 "type": "str",
                 "value": "A helpful assistant with access to the following tools:"
               },
-<<<<<<< HEAD
-=======
               "agent_llm": {
                 "_input_type": "DropdownInput",
                 "advanced": false,
@@ -1299,7 +1222,6 @@
                 "type": "str",
                 "value": "OpenAI"
               },
->>>>>>> e948d5d0
               "api_key": {
                 "_input_type": "SecretStrInput",
                 "advanced": false,
@@ -1318,8 +1240,6 @@
                 "type": "str",
                 "value": "OPENAI_API_KEY"
               },
-<<<<<<< HEAD
-=======
               "base_url": {
                 "_input_type": "StrInput",
                 "advanced": false,
@@ -1341,7 +1261,6 @@
                 "type": "str",
                 "value": ""
               },
->>>>>>> e948d5d0
               "code": {
                 "advanced": true,
                 "dynamic": true,
@@ -1366,9 +1285,7 @@
                 "display_name": "Context ID",
                 "dynamic": false,
                 "info": "The context ID of the chat. Adds an extra layer to the local memory.",
-                "input_types": [
-                  "Message"
-                ],
+                "input_types": ["Message"],
                 "list": false,
                 "list_add_label": "Add More",
                 "load_from_db": false,
@@ -1390,9 +1307,7 @@
                 "display_name": "Output Format Instructions",
                 "dynamic": false,
                 "info": "Generic Template for structured output formatting. Valid only with Structured response.",
-                "input_types": [
-                  "Message"
-                ],
+                "input_types": ["Message"],
                 "list": false,
                 "list_add_label": "Add More",
                 "load_from_db": false,
@@ -1432,9 +1347,7 @@
                 "display_name": "Input",
                 "dynamic": false,
                 "info": "The input provided by the user for the agent to process.",
-                "input_types": [
-                  "Message"
-                ],
+                "input_types": ["Message"],
                 "list": false,
                 "list_add_label": "Add More",
                 "load_from_db": false,
@@ -1470,35 +1383,7 @@
               "model": {
                 "_input_type": "ModelInput",
                 "advanced": false,
-<<<<<<< HEAD
                 "display_name": "Language Model",
-                "dynamic": false,
-                "external_options": {
-                  "fields": {
-                    "data": {
-                      "node": {
-                        "display_name": "Connect other models",
-                        "icon": "CornerDownLeft",
-                        "name": "connect_other_models"
-                      }
-                    }
-                  }
-                },
-                "info": "Select your model provider",
-                "input_types": [
-                  "LanguageModel"
-                ],
-                "list": false,
-                "list_add_label": "Add More",
-                "model_type": "language",
-                "name": "model",
-                "override_skip": false,
-                "placeholder": "Setup Provider",
-                "real_time_refresh": true,
-                "refresh_button": true,
-                "required": true,
-=======
-                "display_name": "Max Output Tokens",
                 "dynamic": false,
                 "info": "The maximum number of tokens to generate.",
                 "list": false,
@@ -1573,16 +1458,11 @@
                 "override_skip": false,
                 "placeholder": "",
                 "required": false,
->>>>>>> e948d5d0
                 "show": true,
                 "title_case": false,
                 "tool_mode": false,
                 "trace_as_input": true,
                 "track_in_telemetry": false,
-<<<<<<< HEAD
-                "type": "model",
-                "value": ""
-=======
                 "type": "dict",
                 "value": {}
               },
@@ -1631,7 +1511,6 @@
                 "track_in_telemetry": true,
                 "type": "str",
                 "value": "gpt-4o-mini"
->>>>>>> e948d5d0
               },
               "n_messages": {
                 "_input_type": "IntInput",
@@ -1651,8 +1530,6 @@
                 "type": "int",
                 "value": 100
               },
-<<<<<<< HEAD
-=======
               "openai_api_base": {
                 "_input_type": "StrInput",
                 "advanced": true,
@@ -1674,7 +1551,6 @@
                 "type": "str",
                 "value": ""
               },
->>>>>>> e948d5d0
               "output_schema": {
                 "_input_type": "TableInput",
                 "advanced": true,
@@ -1711,13 +1587,7 @@
                     "display_name": "Type",
                     "edit_mode": "inline",
                     "name": "type",
-                    "options": [
-                      "str",
-                      "int",
-                      "float",
-                      "bool",
-                      "dict"
-                    ],
+                    "options": ["str", "int", "float", "bool", "dict"],
                     "type": "str"
                   },
                   {
@@ -1737,8 +1607,6 @@
                 "type": "table",
                 "value": []
               },
-<<<<<<< HEAD
-=======
               "project_id": {
                 "_input_type": "StrInput",
                 "advanced": false,
@@ -1780,7 +1648,6 @@
                 "type": "int",
                 "value": 1
               },
->>>>>>> e948d5d0
               "system_prompt": {
                 "_input_type": "MultilineInput",
                 "advanced": false,
@@ -1788,9 +1655,7 @@
                 "display_name": "Agent Instructions",
                 "dynamic": false,
                 "info": "System Prompt: Initial instructions and context provided to guide the agent's behavior.",
-                "input_types": [
-                  "Message"
-                ],
+                "input_types": ["Message"],
                 "list": false,
                 "list_add_label": "Add More",
                 "load_from_db": false,
@@ -1806,8 +1671,6 @@
                 "type": "str",
                 "value": "You are a helpful assistant that can use tools to answer questions and perform tasks."
               },
-<<<<<<< HEAD
-=======
               "temperature": {
                 "_input_type": "SliderInput",
                 "advanced": true,
@@ -1858,16 +1721,13 @@
                 "type": "int",
                 "value": 700
               },
->>>>>>> e948d5d0
               "tools": {
                 "_input_type": "HandleInput",
                 "advanced": false,
                 "display_name": "Tools",
                 "dynamic": false,
                 "info": "These are the tools that the agent can use to help with tasks.",
-                "input_types": [
-                  "Tool"
-                ],
+                "input_types": ["Tool"],
                 "list": true,
                 "list_add_label": "Add More",
                 "name": "tools",
@@ -1929,11 +1789,5 @@
   "is_component": false,
   "last_tested_version": "1.4.3",
   "name": "Invoice Summarizer",
-  "tags": [
-    "chatbots",
-    "content-generation",
-    "agent",
-    "assistants",
-    "agents"
-  ]
+  "tags": ["chatbots", "content-generation", "agent", "assistants", "agents"]
 }
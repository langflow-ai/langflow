--- conflicted
+++ resolved
@@ -8,16 +8,12 @@
             "dataType": "Prompt",
             "id": "Prompt-MK7WY",
             "name": "prompt",
-            "output_types": [
-              "Message"
-            ]
+            "output_types": ["Message"]
           },
           "targetHandle": {
             "fieldName": "system_prompt",
             "id": "Agent-CBCVT",
-            "inputTypes": [
-              "Message"
-            ],
+            "inputTypes": ["Message"],
             "type": "str"
           }
         },
@@ -35,16 +31,12 @@
             "dataType": "needle",
             "id": "needle-3GWxP",
             "name": "component_as_tool",
-            "output_types": [
-              "Tool"
-            ]
+            "output_types": ["Tool"]
           },
           "targetHandle": {
             "fieldName": "tools",
             "id": "Agent-CBCVT",
-            "inputTypes": [
-              "Tool"
-            ],
+            "inputTypes": ["Tool"],
             "type": "other"
           }
         },
@@ -62,16 +54,12 @@
             "dataType": "ChatInput",
             "id": "ChatInput-rqXHX",
             "name": "message",
-            "output_types": [
-              "Message"
-            ]
+            "output_types": ["Message"]
           },
           "targetHandle": {
             "fieldName": "input_value",
             "id": "Agent-CBCVT",
-            "inputTypes": [
-              "Message"
-            ],
+            "inputTypes": ["Message"],
             "type": "str"
           }
         },
@@ -89,18 +77,12 @@
             "dataType": "Agent",
             "id": "Agent-CBCVT",
             "name": "response",
-            "output_types": [
-              "Message"
-            ]
+            "output_types": ["Message"]
           },
           "targetHandle": {
             "fieldName": "input_value",
             "id": "ChatOutput-Acmbw",
-            "inputTypes": [
-              "Data",
-              "DataFrame",
-              "Message"
-            ],
+            "inputTypes": ["Data", "DataFrame", "Message"],
             "type": "str"
           }
         },
@@ -146,9 +128,7 @@
         "data": {
           "id": "Prompt-MK7WY",
           "node": {
-            "base_classes": [
-              "Message"
-            ],
+            "base_classes": ["Message"],
             "beta": false,
             "conditional_paths": [],
             "custom_fields": {
@@ -159,10 +139,7 @@
             "documentation": "",
             "edited": false,
             "error": null,
-            "field_order": [
-              "template",
-              "tool_placeholder"
-            ],
+            "field_order": ["template", "tool_placeholder"],
             "frozen": false,
             "full_path": null,
             "icon": "braces",
@@ -187,9 +164,7 @@
                 "name": "prompt",
                 "selected": "Message",
                 "tool_mode": true,
-                "types": [
-                  "Message"
-                ],
+                "types": ["Message"],
                 "value": "__UNDEFINED__"
               }
             ],
@@ -238,9 +213,7 @@
                 "display_name": "Tool Placeholder",
                 "dynamic": false,
                 "info": "A placeholder input for tool mode.",
-                "input_types": [
-                  "Message"
-                ],
+                "input_types": ["Message"],
                 "list": false,
                 "list_add_label": "Add More",
                 "load_from_db": false,
@@ -279,9 +252,7 @@
         "data": {
           "id": "ChatOutput-Acmbw",
           "node": {
-            "base_classes": [
-              "Message"
-            ],
+            "base_classes": ["Message"],
             "beta": false,
             "conditional_paths": [],
             "custom_fields": {},
@@ -337,9 +308,7 @@
                 "name": "message",
                 "selected": "Message",
                 "tool_mode": true,
-                "types": [
-                  "Message"
-                ],
+                "types": ["Message"],
                 "value": "__UNDEFINED__"
               }
             ],
@@ -388,9 +357,7 @@
                 "display_name": "Context ID",
                 "dynamic": false,
                 "info": "The context ID of the chat. Adds an extra layer to the local memory.",
-                "input_types": [
-                  "Message"
-                ],
+                "input_types": ["Message"],
                 "list": false,
                 "list_add_label": "Add More",
                 "load_from_db": false,
@@ -411,9 +378,7 @@
                 "display_name": "Data Template",
                 "dynamic": false,
                 "info": "Template to convert Data to Text. If left empty, it will be dynamically set to the Data's text key.",
-                "input_types": [
-                  "Message"
-                ],
+                "input_types": ["Message"],
                 "list": false,
                 "list_add_label": "Add More",
                 "load_from_db": false,
@@ -434,11 +399,7 @@
                 "display_name": "Inputs",
                 "dynamic": false,
                 "info": "Message to be passed as output.",
-                "input_types": [
-                  "Data",
-                  "DataFrame",
-                  "Message"
-                ],
+                "input_types": ["Data", "DataFrame", "Message"],
                 "list": false,
                 "list_add_label": "Add More",
                 "load_from_db": false,
@@ -462,10 +423,7 @@
                 "dynamic": false,
                 "info": "Type of sender.",
                 "name": "sender",
-                "options": [
-                  "Machine",
-                  "User"
-                ],
+                "options": ["Machine", "User"],
                 "options_metadata": [],
                 "placeholder": "",
                 "required": false,
@@ -482,9 +440,7 @@
                 "display_name": "Sender Name",
                 "dynamic": false,
                 "info": "Name of the sender.",
-                "input_types": [
-                  "Message"
-                ],
+                "input_types": ["Message"],
                 "list": false,
                 "list_add_label": "Add More",
                 "load_from_db": false,
@@ -505,9 +461,7 @@
                 "display_name": "Session ID",
                 "dynamic": false,
                 "info": "The session ID of the chat. If empty, the current session ID parameter will be used.",
-                "input_types": [
-                  "Message"
-                ],
+                "input_types": ["Message"],
                 "list": false,
                 "list_add_label": "Add More",
                 "load_from_db": false,
@@ -618,9 +572,7 @@
         "data": {
           "id": "needle-3GWxP",
           "node": {
-            "base_classes": [
-              "Message"
-            ],
+            "base_classes": ["Message"],
             "beta": false,
             "category": "needle",
             "conditional_paths": [],
@@ -671,9 +623,7 @@
                 "required_inputs": null,
                 "selected": "Tool",
                 "tool_mode": true,
-                "types": [
-                  "Tool"
-                ],
+                "types": ["Tool"],
                 "value": "__UNDEFINED__"
               }
             ],
@@ -705,9 +655,7 @@
                 "display_name": "Collection ID",
                 "dynamic": false,
                 "info": "The ID of the Needle collection.",
-                "input_types": [
-                  "Message"
-                ],
+                "input_types": ["Message"],
                 "list": false,
                 "list_add_label": "Add More",
                 "load_from_db": false,
@@ -745,9 +693,7 @@
                 "display_name": "User Query",
                 "dynamic": false,
                 "info": "Enter your question here. In tool mode, you can also specify top_k parameter (min: 20).",
-                "input_types": [
-                  "Message"
-                ],
+                "input_types": ["Message"],
                 "list": false,
                 "list_add_label": "Add More",
                 "load_from_db": false,
@@ -787,9 +733,7 @@
                     "display_name": "run",
                     "name": "run",
                     "status": true,
-                    "tags": [
-                      "run"
-                    ]
+                    "tags": ["run"]
                   }
                 ]
               },
@@ -834,9 +778,7 @@
         "data": {
           "id": "ChatInput-rqXHX",
           "node": {
-            "base_classes": [
-              "Message"
-            ],
+            "base_classes": ["Message"],
             "beta": false,
             "category": "inputs",
             "conditional_paths": [],
@@ -885,9 +827,7 @@
                 "name": "message",
                 "selected": "Message",
                 "tool_mode": true,
-                "types": [
-                  "Message"
-                ],
+                "types": ["Message"],
                 "value": "__UNDEFINED__"
               }
             ],
@@ -919,9 +859,7 @@
                 "display_name": "Context ID",
                 "dynamic": false,
                 "info": "The context ID of the chat. Adds an extra layer to the local memory.",
-                "input_types": [
-                  "Message"
-                ],
+                "input_types": ["Message"],
                 "list": false,
                 "list_add_label": "Add More",
                 "load_from_db": false,
@@ -1011,10 +949,7 @@
                 "dynamic": false,
                 "info": "Type of sender.",
                 "name": "sender",
-                "options": [
-                  "Machine",
-                  "User"
-                ],
+                "options": ["Machine", "User"],
                 "options_metadata": [],
                 "placeholder": "",
                 "required": false,
@@ -1031,9 +966,7 @@
                 "display_name": "Sender Name",
                 "dynamic": false,
                 "info": "Name of the sender.",
-                "input_types": [
-                  "Message"
-                ],
+                "input_types": ["Message"],
                 "list": false,
                 "list_add_label": "Add More",
                 "load_from_db": false,
@@ -1054,9 +987,7 @@
                 "display_name": "Session ID",
                 "dynamic": false,
                 "info": "The session ID of the chat. If empty, the current session ID parameter will be used.",
-                "input_types": [
-                  "Message"
-                ],
+                "input_types": ["Message"],
                 "list": false,
                 "list_add_label": "Add More",
                 "load_from_db": false,
@@ -1113,9 +1044,7 @@
         "data": {
           "id": "Agent-CBCVT",
           "node": {
-            "base_classes": [
-              "Message"
-            ],
+            "base_classes": ["Message"],
             "beta": false,
             "category": "agents",
             "conditional_paths": [],
@@ -1185,9 +1114,7 @@
                 "required_inputs": null,
                 "selected": "Message",
                 "tool_mode": true,
-                "types": [
-                  "Message"
-                ],
+                "types": ["Message"],
                 "value": "__UNDEFINED__"
               }
             ],
@@ -1220,9 +1147,7 @@
                 "display_name": "Agent Description [Deprecated]",
                 "dynamic": false,
                 "info": "The description of the agent. This is only used when in Tool Mode. Defaults to 'A helpful assistant with access to the following tools:' and tools are added dynamically. This feature is deprecated and will be removed in future versions.",
-                "input_types": [
-                  "Message"
-                ],
+                "input_types": ["Message"],
                 "list": false,
                 "list_add_label": "Add More",
                 "load_from_db": false,
@@ -1238,59 +1163,6 @@
                 "type": "str",
                 "value": "A helpful assistant with access to the following tools:"
               },
-<<<<<<< HEAD
-              "agent_llm": {
-                "_input_type": "DropdownInput",
-                "advanced": false,
-                "combobox": false,
-                "dialog_inputs": {},
-                "display_name": "Model Provider",
-                "dynamic": false,
-                "external_options": {
-                  "fields": {
-                    "data": {
-                      "node": {
-                        "display_name": "Connect other models",
-                        "icon": "CornerDownLeft",
-                        "name": "connect_other_models"
-                      }
-                    }
-                  }
-                },
-                "info": "The provider of the language model that the agent will use to generate responses.",
-                "input_types": [],
-                "name": "agent_llm",
-                "options": [
-                  "Anthropic",
-                  "Google Generative AI",
-                  "OpenAI",
-                  "IBM watsonx.ai",
-                  "Ollama"
-                ],
-                "options_metadata": [
-                  {
-                    "icon": "Anthropic"
-                  },
-                  {
-                    "icon": "GoogleGenerativeAI"
-                  },
-                  {
-                    "icon": "OpenAI"
-                  }
-                ],
-                "placeholder": "",
-                "real_time_refresh": true,
-                "required": false,
-                "show": true,
-                "title_case": false,
-                "toggle": false,
-                "tool_mode": false,
-                "trace_as_metadata": true,
-                "type": "str",
-                "value": "OpenAI"
-              },
-=======
->>>>>>> ba17c672
               "api_key": {
                 "_input_type": "SecretStrInput",
                 "advanced": false,
@@ -1309,29 +1181,6 @@
                 "type": "str",
                 "value": "OPENAI_API_KEY"
               },
-<<<<<<< HEAD
-              "base_url": {
-                "_input_type": "StrInput",
-                "advanced": false,
-                "display_name": "Base URL",
-                "dynamic": false,
-                "info": "The base URL of the API.",
-                "list": false,
-                "list_add_label": "Add More",
-                "load_from_db": false,
-                "name": "base_url",
-                "placeholder": "",
-                "required": true,
-                "show": false,
-                "title_case": false,
-                "tool_mode": false,
-                "trace_as_metadata": true,
-                "track_in_telemetry": false,
-                "type": "str",
-                "value": ""
-              },
-=======
->>>>>>> ba17c672
               "code": {
                 "advanced": true,
                 "dynamic": true,
@@ -1356,9 +1205,7 @@
                 "display_name": "Context ID",
                 "dynamic": false,
                 "info": "The context ID of the chat. Adds an extra layer to the local memory.",
-                "input_types": [
-                  "Message"
-                ],
+                "input_types": ["Message"],
                 "list": false,
                 "list_add_label": "Add More",
                 "load_from_db": false,
@@ -1380,9 +1227,7 @@
                 "display_name": "Output Format Instructions",
                 "dynamic": false,
                 "info": "Generic Template for structured output formatting. Valid only with Structured response.",
-                "input_types": [
-                  "Message"
-                ],
+                "input_types": ["Message"],
                 "list": false,
                 "list_add_label": "Add More",
                 "load_from_db": false,
@@ -1422,9 +1267,7 @@
                 "display_name": "Input",
                 "dynamic": false,
                 "info": "The input provided by the user for the agent to process.",
-                "input_types": [
-                  "Message"
-                ],
+                "input_types": ["Message"],
                 "list": false,
                 "list_add_label": "Add More",
                 "load_from_db": false,
@@ -1460,75 +1303,6 @@
               "model": {
                 "_input_type": "ModelInput",
                 "advanced": false,
-<<<<<<< HEAD
-                "display_name": "Max Output Tokens",
-                "dynamic": false,
-                "info": "The maximum number of tokens to generate.",
-                "list": false,
-                "list_add_label": "Add More",
-                "name": "max_output_tokens",
-                "placeholder": "",
-                "required": false,
-                "show": false,
-                "title_case": false,
-                "tool_mode": false,
-                "trace_as_metadata": true,
-                "track_in_telemetry": true,
-                "type": "int",
-                "value": ""
-              },
-              "max_retries": {
-                "_input_type": "IntInput",
-                "advanced": true,
-                "display_name": "Max Retries",
-                "dynamic": false,
-                "info": "The maximum number of retries to make when generating.",
-                "list": false,
-                "list_add_label": "Add More",
-                "name": "max_retries",
-                "placeholder": "",
-                "required": false,
-                "show": true,
-                "title_case": false,
-                "tool_mode": false,
-                "trace_as_metadata": true,
-                "type": "int",
-                "value": 5
-              },
-              "max_tokens": {
-                "_input_type": "IntInput",
-                "advanced": true,
-                "display_name": "Max Tokens",
-                "dynamic": false,
-                "info": "The maximum number of tokens to generate. Set to 0 for unlimited tokens.",
-                "list": false,
-                "list_add_label": "Add More",
-                "name": "max_tokens",
-                "placeholder": "",
-                "range_spec": {
-                  "max": 128000,
-                  "min": 0,
-                  "step": 0.1,
-                  "step_type": "float"
-                },
-                "required": false,
-                "show": true,
-                "title_case": false,
-                "tool_mode": false,
-                "trace_as_metadata": true,
-                "type": "int",
-                "value": ""
-              },
-              "model_kwargs": {
-                "_input_type": "DictInput",
-                "advanced": true,
-                "display_name": "Model Kwargs",
-                "dynamic": false,
-                "info": "Additional keyword arguments to pass to the model.",
-                "list": false,
-                "list_add_label": "Add More",
-                "name": "model_kwargs",
-=======
                 "display_name": "Language Model",
                 "dynamic": false,
                 "external_options": {
@@ -1543,15 +1317,12 @@
                   }
                 },
                 "info": "Select your model provider",
-                "input_types": [
-                  "LanguageModel"
-                ],
+                "input_types": ["LanguageModel"],
                 "list": false,
                 "list_add_label": "Add More",
                 "model_type": "language",
                 "name": "model",
                 "override_skip": false,
->>>>>>> ba17c672
                 "placeholder": "",
                 "real_time_refresh": true,
                 "refresh_button": true,
@@ -1560,57 +1331,9 @@
                 "title_case": false,
                 "tool_mode": false,
                 "trace_as_input": true,
-<<<<<<< HEAD
-                "type": "dict",
-                "value": {}
-              },
-              "model_name": {
-                "_input_type": "DropdownInput",
-                "advanced": false,
-                "combobox": true,
-                "dialog_inputs": {},
-                "display_name": "Model Name",
-                "dynamic": false,
-                "info": "To see the model names, first choose a provider. Then, enter your API key and click the refresh button next to the model name.",
-                "name": "model_name",
-                "options": [
-                  "gpt-4o-mini",
-                  "gpt-4o",
-                  "gpt-4.1",
-                  "gpt-4.1-mini",
-                  "gpt-4.1-nano",
-                  "gpt-4-turbo",
-                  "gpt-4-turbo-preview",
-                  "gpt-4",
-                  "gpt-3.5-turbo",
-                  "gpt-5.1",
-                  "gpt-5",
-                  "gpt-5-mini",
-                  "gpt-5-nano",
-                  "gpt-5-chat-latest",
-                  "o1",
-                  "o3-mini",
-                  "o3",
-                  "o3-pro",
-                  "o4-mini",
-                  "o4-mini-high"
-                ],
-                "options_metadata": [],
-                "placeholder": "",
-                "real_time_refresh": false,
-                "required": false,
-                "show": true,
-                "title_case": false,
-                "toggle": false,
-                "tool_mode": false,
-                "trace_as_metadata": true,
-                "type": "str",
-                "value": "gpt-4o"
-=======
                 "track_in_telemetry": false,
                 "type": "model",
                 "value": ""
->>>>>>> ba17c672
               },
               "n_messages": {
                 "_input_type": "IntInput",
@@ -1630,28 +1353,6 @@
                 "type": "int",
                 "value": 100
               },
-<<<<<<< HEAD
-              "openai_api_base": {
-                "_input_type": "StrInput",
-                "advanced": true,
-                "display_name": "OpenAI API Base",
-                "dynamic": false,
-                "info": "The base URL of the OpenAI API. Defaults to https://api.openai.com/v1. You can change this to use other APIs like JinaChat, LocalAI and Prem.",
-                "list": false,
-                "list_add_label": "Add More",
-                "load_from_db": false,
-                "name": "openai_api_base",
-                "placeholder": "",
-                "required": false,
-                "show": true,
-                "title_case": false,
-                "tool_mode": false,
-                "trace_as_metadata": true,
-                "type": "str",
-                "value": ""
-              },
-=======
->>>>>>> ba17c672
               "output_schema": {
                 "_input_type": "TableInput",
                 "advanced": true,
@@ -1688,13 +1389,7 @@
                     "display_name": "Type",
                     "edit_mode": "inline",
                     "name": "type",
-                    "options": [
-                      "str",
-                      "int",
-                      "float",
-                      "bool",
-                      "dict"
-                    ],
+                    "options": ["str", "int", "float", "bool", "dict"],
                     "type": "str"
                   },
                   {
@@ -1714,47 +1409,6 @@
                 "type": "table",
                 "value": []
               },
-<<<<<<< HEAD
-              "project_id": {
-                "_input_type": "StrInput",
-                "advanced": false,
-                "display_name": "Project ID",
-                "dynamic": false,
-                "info": "The project ID of the model.",
-                "list": false,
-                "list_add_label": "Add More",
-                "load_from_db": false,
-                "name": "project_id",
-                "placeholder": "",
-                "required": true,
-                "show": false,
-                "title_case": false,
-                "tool_mode": false,
-                "trace_as_metadata": true,
-                "track_in_telemetry": false,
-                "type": "str",
-                "value": ""
-              },
-              "seed": {
-                "_input_type": "IntInput",
-                "advanced": true,
-                "display_name": "Seed",
-                "dynamic": false,
-                "info": "The seed controls the reproducibility of the job.",
-                "list": false,
-                "list_add_label": "Add More",
-                "name": "seed",
-                "placeholder": "",
-                "required": false,
-                "show": true,
-                "title_case": false,
-                "tool_mode": false,
-                "trace_as_metadata": true,
-                "type": "int",
-                "value": 1
-              },
-=======
->>>>>>> ba17c672
               "system_prompt": {
                 "_input_type": "MultilineInput",
                 "advanced": false,
@@ -1762,9 +1416,7 @@
                 "display_name": "Agent Instructions",
                 "dynamic": false,
                 "info": "System Prompt: Initial instructions and context provided to guide the agent's behavior.",
-                "input_types": [
-                  "Message"
-                ],
+                "input_types": ["Message"],
                 "list": false,
                 "list_add_label": "Add More",
                 "load_from_db": false,
@@ -1780,64 +1432,13 @@
                 "type": "str",
                 "value": "You are a helpful assistant that can use tools to answer questions and perform tasks."
               },
-<<<<<<< HEAD
-              "temperature": {
-                "_input_type": "SliderInput",
-                "advanced": true,
-                "display_name": "Temperature",
-                "dynamic": false,
-                "info": "",
-                "max_label": "",
-                "max_label_icon": "",
-                "min_label": "",
-                "min_label_icon": "",
-                "name": "temperature",
-                "placeholder": "",
-                "range_spec": {
-                  "max": 1,
-                  "min": 0,
-                  "step": 0.01,
-                  "step_type": "float"
-                },
-                "required": false,
-                "show": true,
-                "slider_buttons": false,
-                "slider_buttons_options": [],
-                "slider_input": false,
-                "title_case": false,
-                "tool_mode": false,
-                "type": "slider",
-                "value": 0.1
-              },
-              "timeout": {
-                "_input_type": "IntInput",
-                "advanced": true,
-                "display_name": "Timeout",
-                "dynamic": false,
-                "info": "The timeout for requests to OpenAI completion API.",
-                "list": false,
-                "list_add_label": "Add More",
-                "name": "timeout",
-                "placeholder": "",
-                "required": false,
-                "show": true,
-                "title_case": false,
-                "tool_mode": false,
-                "trace_as_metadata": true,
-                "type": "int",
-                "value": 700
-              },
-=======
->>>>>>> ba17c672
               "tools": {
                 "_input_type": "HandleInput",
                 "advanced": false,
                 "display_name": "Tools",
                 "dynamic": false,
                 "info": "These are the tools that the agent can use to help with tasks.",
-                "input_types": [
-                  "Tool"
-                ],
+                "input_types": ["Tool"],
                 "list": true,
                 "list_add_label": "Add More",
                 "name": "tools",
@@ -1899,11 +1500,5 @@
   "is_component": false,
   "last_tested_version": "1.4.3",
   "name": "Invoice Summarizer",
-  "tags": [
-    "chatbots",
-    "content-generation",
-    "agent",
-    "assistants",
-    "agents"
-  ]
+  "tags": ["chatbots", "content-generation", "agent", "assistants", "agents"]
 }
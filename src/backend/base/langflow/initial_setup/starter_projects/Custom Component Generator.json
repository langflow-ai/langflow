{
  "data": {
    "edges": [
      {
        "animated": false,
        "className": "",
        "data": {
          "sourceHandle": {
            "dataType": "ChatInput",
            "id": "ChatInput-eo1g2",
            "name": "message",
            "output_types": [
              "Message"
            ]
          },
          "targetHandle": {
            "fieldName": "USER_INPUT",
            "id": "Prompt-cMwv1",
            "inputTypes": [
              "Message",
              "Text"
            ],
            "type": "str"
          }
        },
        "id": "reactflow__edge-ChatInput-eo1g2{œdataTypeœ:œChatInputœ,œidœ:œChatInput-eo1g2œ,œnameœ:œmessageœ,œoutput_typesœ:[œMessageœ]}-Prompt-cMwv1{œfieldNameœ:œUSER_INPUTœ,œidœ:œPrompt-cMwv1œ,œinputTypesœ:[œMessageœ,œTextœ],œtypeœ:œstrœ}",
        "selected": false,
        "source": "ChatInput-eo1g2",
        "sourceHandle": "{œdataTypeœ: œChatInputœ, œidœ: œChatInput-eo1g2œ, œnameœ: œmessageœ, œoutput_typesœ: [œMessageœ]}",
        "target": "Prompt-cMwv1",
        "targetHandle": "{œfieldNameœ: œUSER_INPUTœ, œidœ: œPrompt-cMwv1œ, œinputTypesœ: [œMessageœ, œTextœ], œtypeœ: œstrœ}"
      },
      {
        "animated": false,
        "className": "",
        "data": {
          "sourceHandle": {
            "dataType": "Memory",
            "id": "Memory-4gSCw",
            "name": "messages_text",
            "output_types": [
              "Message"
            ]
          },
          "targetHandle": {
            "fieldName": "CHAT_HISTORY",
            "id": "Prompt-cMwv1",
            "inputTypes": [
              "Message",
              "Text"
            ],
            "type": "str"
          }
        },
        "id": "reactflow__edge-Memory-4gSCw{œdataTypeœ:œMemoryœ,œidœ:œMemory-4gSCwœ,œnameœ:œmessages_textœ,œoutput_typesœ:[œMessageœ]}-Prompt-cMwv1{œfieldNameœ:œCHAT_HISTORYœ,œidœ:œPrompt-cMwv1œ,œinputTypesœ:[œMessageœ,œTextœ],œtypeœ:œstrœ}",
        "selected": false,
        "source": "Memory-4gSCw",
        "sourceHandle": "{œdataTypeœ: œMemoryœ, œidœ: œMemory-4gSCwœ, œnameœ: œmessages_textœ, œoutput_typesœ: [œMessageœ]}",
        "target": "Prompt-cMwv1",
        "targetHandle": "{œfieldNameœ: œCHAT_HISTORYœ, œidœ: œPrompt-cMwv1œ, œinputTypesœ: [œMessageœ, œTextœ], œtypeœ: œstrœ}"
      },
      {
        "animated": false,
        "className": "",
        "data": {
          "sourceHandle": {
            "dataType": "URL",
            "id": "URL-h1gAB",
            "name": "raw_results",
            "output_types": [
              "Message"
            ]
          },
          "targetHandle": {
            "fieldName": "EXAMPLE_COMPONENTS",
            "id": "Prompt-cMwv1",
            "inputTypes": [
              "Message",
              "Text"
            ],
            "type": "str"
          }
        },
        "id": "reactflow__edge-URL-h1gAB{œdataTypeœ:œURLœ,œidœ:œURL-h1gABœ,œnameœ:œraw_resultsœ,œoutput_typesœ:[œMessageœ]}-Prompt-cMwv1{œfieldNameœ:œEXAMPLE_COMPONENTSœ,œidœ:œPrompt-cMwv1œ,œinputTypesœ:[œMessageœ,œTextœ],œtypeœ:œstrœ}",
        "selected": false,
        "source": "URL-h1gAB",
        "sourceHandle": "{œdataTypeœ: œURLœ, œidœ: œURL-h1gABœ, œnameœ: œraw_resultsœ, œoutput_typesœ: [œMessageœ]}",
        "target": "Prompt-cMwv1",
        "targetHandle": "{œfieldNameœ: œEXAMPLE_COMPONENTSœ, œidœ: œPrompt-cMwv1œ, œinputTypesœ: [œMessageœ, œTextœ], œtypeœ: œstrœ}"
      },
      {
        "animated": false,
        "className": "",
        "data": {
          "sourceHandle": {
            "dataType": "URL",
            "id": "URL-G5J7i",
            "name": "raw_results",
            "output_types": [
              "Message"
            ]
          },
          "targetHandle": {
            "fieldName": "CUSTOM_COMPONENT_CODE",
            "id": "Prompt-cMwv1",
            "inputTypes": [
              "Message",
              "Text"
            ],
            "type": "str"
          }
        },
        "id": "reactflow__edge-URL-G5J7i{œdataTypeœ:œURLœ,œidœ:œURL-G5J7iœ,œnameœ:œraw_resultsœ,œoutput_typesœ:[œMessageœ]}-Prompt-cMwv1{œfieldNameœ:œCUSTOM_COMPONENT_CODEœ,œidœ:œPrompt-cMwv1œ,œinputTypesœ:[œMessageœ,œTextœ],œtypeœ:œstrœ}",
        "selected": false,
        "source": "URL-G5J7i",
        "sourceHandle": "{œdataTypeœ: œURLœ, œidœ: œURL-G5J7iœ, œnameœ: œraw_resultsœ, œoutput_typesœ: [œMessageœ]}",
        "target": "Prompt-cMwv1",
        "targetHandle": "{œfieldNameœ: œCUSTOM_COMPONENT_CODEœ, œidœ: œPrompt-cMwv1œ, œinputTypesœ: [œMessageœ, œTextœ], œtypeœ: œstrœ}"
      },
      {
        "animated": false,
        "className": "",
        "data": {
          "sourceHandle": {
            "dataType": "Prompt",
            "id": "Prompt-cMwv1",
            "name": "prompt",
            "output_types": [
              "Message"
            ]
          },
          "targetHandle": {
            "fieldName": "input_value",
            "id": "LanguageModelComponent-SCqm9",
            "inputTypes": [
              "Message"
            ],
            "type": "str"
          }
        },
        "id": "reactflow__edge-Prompt-cMwv1{œdataTypeœ:œPromptœ,œidœ:œPrompt-cMwv1œ,œnameœ:œpromptœ,œoutput_typesœ:[œMessageœ]}-LanguageModelComponent-SCqm9{œfieldNameœ:œinput_valueœ,œidœ:œLanguageModelComponent-SCqm9œ,œinputTypesœ:[œMessageœ],œtypeœ:œstrœ}",
        "selected": false,
        "source": "Prompt-cMwv1",
        "sourceHandle": "{œdataTypeœ: œPromptœ, œidœ: œPrompt-cMwv1œ, œnameœ: œpromptœ, œoutput_typesœ: [œMessageœ]}",
        "target": "LanguageModelComponent-SCqm9",
        "targetHandle": "{œfieldNameœ: œinput_valueœ, œidœ: œLanguageModelComponent-SCqm9œ, œinputTypesœ: [œMessageœ], œtypeœ: œstrœ}"
      },
      {
        "animated": false,
        "className": "",
        "data": {
          "sourceHandle": {
            "dataType": "LanguageModelComponent",
            "id": "LanguageModelComponent-SCqm9",
            "name": "text_output",
            "output_types": [
              "Message"
            ]
          },
          "targetHandle": {
            "fieldName": "input_value",
            "id": "ChatOutput-VoIob",
            "inputTypes": [
              "Data",
              "DataFrame",
              "Message"
            ],
            "type": "other"
          }
        },
        "id": "reactflow__edge-LanguageModelComponent-SCqm9{œdataTypeœ:œLanguageModelComponentœ,œidœ:œLanguageModelComponent-SCqm9œ,œnameœ:œtext_outputœ,œoutput_typesœ:[œMessageœ]}-ChatOutput-VoIob{œfieldNameœ:œinput_valueœ,œidœ:œChatOutput-VoIobœ,œinputTypesœ:[œDataœ,œDataFrameœ,œMessageœ],œtypeœ:œotherœ}",
        "selected": false,
        "source": "LanguageModelComponent-SCqm9",
        "sourceHandle": "{œdataTypeœ: œLanguageModelComponentœ, œidœ: œLanguageModelComponent-SCqm9œ, œnameœ: œtext_outputœ, œoutput_typesœ: [œMessageœ]}",
        "target": "ChatOutput-VoIob",
        "targetHandle": "{œfieldNameœ: œinput_valueœ, œidœ: œChatOutput-VoIobœ, œinputTypesœ: [œDataœ, œDataFrameœ, œMessageœ], œtypeœ: œotherœ}"
      },
      {
        "animated": false,
        "className": "",
        "data": {
          "sourceHandle": {
            "dataType": "URL",
            "id": "URL-gEE5N",
            "name": "raw_results",
            "output_types": [
              "Message"
            ]
          },
          "targetHandle": {
            "fieldName": "BASE_COMPONENT_CODE",
            "id": "Prompt-cMwv1",
            "inputTypes": [
              "Message",
              "Text"
            ],
            "type": "str"
          }
        },
        "id": "reactflow__edge-URL-gEE5N{œdataTypeœ:œURLœ,œidœ:œURL-gEE5Nœ,œnameœ:œraw_resultsœ,œoutput_typesœ:[œMessageœ]}-Prompt-cMwv1{œfieldNameœ:œBASE_COMPONENT_CODEœ,œidœ:œPrompt-cMwv1œ,œinputTypesœ:[œMessageœ,œTextœ],œtypeœ:œstrœ}",
        "selected": false,
        "source": "URL-gEE5N",
        "sourceHandle": "{œdataTypeœ: œURLœ, œidœ: œURL-gEE5Nœ, œnameœ: œraw_resultsœ, œoutput_typesœ: [œMessageœ]}",
        "target": "Prompt-cMwv1",
        "targetHandle": "{œfieldNameœ: œBASE_COMPONENT_CODEœ, œidœ: œPrompt-cMwv1œ, œinputTypesœ: [œMessageœ, œTextœ], œtypeœ: œstrœ}"
      }
    ],
    "nodes": [
      {
        "data": {
          "description": "Retrieves stored chat messages from Langflow tables or an external memory.",
          "display_name": "Chat Memory",
          "id": "Memory-4gSCw",
          "node": {
            "base_classes": [
              "Data",
              "Message"
            ],
            "beta": false,
            "conditional_paths": [],
            "custom_fields": {},
            "description": "Stores or retrieves stored chat messages from Langflow tables or an external memory.",
            "display_name": "Chat Memory",
            "documentation": "",
            "edited": false,
            "field_order": [
              "memory",
              "sender",
              "sender_name",
              "n_messages",
              "session_id",
              "order",
              "template"
            ],
            "frozen": false,
            "icon": "message-square-more",
            "legacy": false,
            "lf_version": "1.6.0",
            "metadata": {
              "code_hash": "227e053b4704",
              "dependencies": {
                "dependencies": [],
                "total_dependencies": 0
              },
              "module": "lfx.components.models_and_agents.memory.MemoryComponent"
            },
            "output_types": [],
            "outputs": [
              {
                "allows_loop": false,
                "cache": true,
                "display_name": "Message",
                "group_outputs": false,
                "method": "retrieve_messages_as_text",
                "name": "messages_text",
                "selected": "Message",
                "tool_mode": true,
                "types": [
                  "Message"
                ],
                "value": "__UNDEFINED__"
              },
              {
                "allows_loop": false,
                "cache": true,
                "display_name": "Dataframe",
                "group_outputs": false,
                "method": "retrieve_messages_dataframe",
                "name": "dataframe",
                "selected": null,
                "tool_mode": true,
                "types": [
                  "DataFrame"
                ],
                "value": "__UNDEFINED__"
              }
            ],
            "pinned": false,
            "template": {
              "_type": "Component",
              "code": {
                "advanced": true,
                "dynamic": true,
                "fileTypes": [],
                "file_path": "",
                "info": "",
                "list": false,
                "load_from_db": false,
                "multiline": true,
                "name": "code",
                "password": false,
                "placeholder": "",
                "required": true,
                "show": true,
                "title_case": false,
                "type": "code",
                "value": "from typing import Any, cast\n\nfrom lfx.custom.custom_component.component import Component\nfrom lfx.helpers.data import data_to_text\nfrom lfx.inputs.inputs import DropdownInput, HandleInput, IntInput, MessageTextInput, MultilineInput, TabInput\nfrom lfx.memory import aget_messages, astore_message\nfrom lfx.schema.data import Data\nfrom lfx.schema.dataframe import DataFrame\nfrom lfx.schema.dotdict import dotdict\nfrom lfx.schema.message import Message\nfrom lfx.template.field.base import Output\nfrom lfx.utils.component_utils import set_current_fields, set_field_display\nfrom lfx.utils.constants import MESSAGE_SENDER_AI, MESSAGE_SENDER_NAME_AI, MESSAGE_SENDER_USER\n\n\nclass MemoryComponent(Component):\n    display_name = \"Message History\"\n    description = \"Stores or retrieves stored chat messages from Langflow tables or an external memory.\"\n    documentation: str = \"https://docs.langflow.org/components-helpers#message-history\"\n    icon = \"message-square-more\"\n    name = \"Memory\"\n    default_keys = [\"mode\", \"memory\", \"session_id\", \"context_id\"]\n    mode_config = {\n        \"Store\": [\"message\", \"memory\", \"sender\", \"sender_name\", \"session_id\", \"context_id\"],\n        \"Retrieve\": [\"n_messages\", \"order\", \"template\", \"memory\", \"session_id\", \"context_id\"],\n    }\n\n    inputs = [\n        TabInput(\n            name=\"mode\",\n            display_name=\"Mode\",\n            options=[\"Retrieve\", \"Store\"],\n            value=\"Retrieve\",\n            info=\"Operation mode: Store messages or Retrieve messages.\",\n            real_time_refresh=True,\n        ),\n        MessageTextInput(\n            name=\"message\",\n            display_name=\"Message\",\n            info=\"The chat message to be stored.\",\n            tool_mode=True,\n            dynamic=True,\n            show=False,\n        ),\n        HandleInput(\n            name=\"memory\",\n            display_name=\"External Memory\",\n            input_types=[\"Memory\"],\n            info=\"Retrieve messages from an external memory. If empty, it will use the Langflow tables.\",\n            advanced=True,\n        ),\n        DropdownInput(\n            name=\"sender_type\",\n            display_name=\"Sender Type\",\n            options=[MESSAGE_SENDER_AI, MESSAGE_SENDER_USER, \"Machine and User\"],\n            value=\"Machine and User\",\n            info=\"Filter by sender type.\",\n            advanced=True,\n        ),\n        MessageTextInput(\n            name=\"sender\",\n            display_name=\"Sender\",\n            info=\"The sender of the message. Might be Machine or User. \"\n            \"If empty, the current sender parameter will be used.\",\n            advanced=True,\n        ),\n        MessageTextInput(\n            name=\"sender_name\",\n            display_name=\"Sender Name\",\n            info=\"Filter by sender name.\",\n            advanced=True,\n            show=False,\n        ),\n        IntInput(\n            name=\"n_messages\",\n            display_name=\"Number of Messages\",\n            value=100,\n            info=\"Number of messages to retrieve.\",\n            advanced=True,\n            show=True,\n        ),\n        MessageTextInput(\n            name=\"session_id\",\n            display_name=\"Session ID\",\n            info=\"The session ID of the chat. If empty, the current session ID parameter will be used.\",\n            value=\"\",\n            advanced=True,\n        ),\n        MessageTextInput(\n            name=\"context_id\",\n            display_name=\"Context ID\",\n            info=\"The context ID of the chat. Adds an extra layer to the local memory.\",\n            value=\"\",\n            advanced=True,\n        ),\n        DropdownInput(\n            name=\"order\",\n            display_name=\"Order\",\n            options=[\"Ascending\", \"Descending\"],\n            value=\"Ascending\",\n            info=\"Order of the messages.\",\n            advanced=True,\n            tool_mode=True,\n            required=True,\n        ),\n        MultilineInput(\n            name=\"template\",\n            display_name=\"Template\",\n            info=\"The template to use for formatting the data. \"\n            \"It can contain the keys {text}, {sender} or any other key in the message data.\",\n            value=\"{sender_name}: {text}\",\n            advanced=True,\n            show=False,\n        ),\n    ]\n\n    outputs = [\n        Output(display_name=\"Message\", name=\"messages_text\", method=\"retrieve_messages_as_text\", dynamic=True),\n        Output(display_name=\"Dataframe\", name=\"dataframe\", method=\"retrieve_messages_dataframe\", dynamic=True),\n    ]\n\n    def update_outputs(self, frontend_node: dict, field_name: str, field_value: Any) -> dict:\n        \"\"\"Dynamically show only the relevant output based on the selected output type.\"\"\"\n        if field_name == \"mode\":\n            # Start with empty outputs\n            frontend_node[\"outputs\"] = []\n            if field_value == \"Store\":\n                frontend_node[\"outputs\"] = [\n                    Output(\n                        display_name=\"Stored Messages\",\n                        name=\"stored_messages\",\n                        method=\"store_message\",\n                        hidden=True,\n                        dynamic=True,\n                    )\n                ]\n            if field_value == \"Retrieve\":\n                frontend_node[\"outputs\"] = [\n                    Output(\n                        display_name=\"Messages\", name=\"messages_text\", method=\"retrieve_messages_as_text\", dynamic=True\n                    ),\n                    Output(\n                        display_name=\"Dataframe\", name=\"dataframe\", method=\"retrieve_messages_dataframe\", dynamic=True\n                    ),\n                ]\n        return frontend_node\n\n    async def store_message(self) -> Message:\n        message = Message(text=self.message) if isinstance(self.message, str) else self.message\n\n        message.context_id = self.context_id or message.context_id\n        message.session_id = self.session_id or message.session_id\n        message.sender = self.sender or message.sender or MESSAGE_SENDER_AI\n        message.sender_name = self.sender_name or message.sender_name or MESSAGE_SENDER_NAME_AI\n\n        stored_messages: list[Message] = []\n\n        if self.memory:\n            self.memory.context_id = message.context_id\n            self.memory.session_id = message.session_id\n            lc_message = message.to_lc_message()\n            await self.memory.aadd_messages([lc_message])\n\n            stored_messages = await self.memory.aget_messages() or []\n\n            stored_messages = [Message.from_lc_message(m) for m in stored_messages] if stored_messages else []\n\n            if message.sender:\n                stored_messages = [m for m in stored_messages if m.sender == message.sender]\n        else:\n            await astore_message(message, flow_id=self.graph.flow_id)\n            stored_messages = (\n                await aget_messages(\n                    session_id=message.session_id,\n                    context_id=message.context_id,\n                    sender_name=message.sender_name,\n                    sender=message.sender,\n                )\n                or []\n            )\n\n        if not stored_messages:\n            msg = \"No messages were stored. Please ensure that the session ID and sender are properly set.\"\n            raise ValueError(msg)\n\n        stored_message = stored_messages[0]\n        self.status = stored_message\n        return stored_message\n\n    async def retrieve_messages(self) -> Data:\n        sender_type = self.sender_type\n        sender_name = self.sender_name\n        session_id = self.session_id\n        context_id = self.context_id\n        n_messages = self.n_messages\n        order = \"DESC\" if self.order == \"Descending\" else \"ASC\"\n\n        if sender_type == \"Machine and User\":\n            sender_type = None\n\n        if self.memory and not hasattr(self.memory, \"aget_messages\"):\n            memory_name = type(self.memory).__name__\n            err_msg = f\"External Memory object ({memory_name}) must have 'aget_messages' method.\"\n            raise AttributeError(err_msg)\n        # Check if n_messages is None or 0\n        if n_messages == 0:\n            stored = []\n        elif self.memory:\n            # override session_id\n            self.memory.session_id = session_id\n            self.memory.context_id = context_id\n\n            stored = await self.memory.aget_messages()\n            # langchain memories are supposed to return messages in ascending order\n\n            if n_messages:\n                stored = stored[-n_messages:]  # Get last N messages first\n\n            if order == \"DESC\":\n                stored = stored[::-1]  # Then reverse if needed\n\n            stored = [Message.from_lc_message(m) for m in stored]\n            if sender_type:\n                expected_type = MESSAGE_SENDER_AI if sender_type == MESSAGE_SENDER_AI else MESSAGE_SENDER_USER\n                stored = [m for m in stored if m.type == expected_type]\n        else:\n            # For internal memory, we always fetch the last N messages by ordering by DESC\n            stored = await aget_messages(\n                sender=sender_type,\n                sender_name=sender_name,\n                session_id=session_id,\n                context_id=context_id,\n                limit=10000,\n                order=order,\n            )\n            if n_messages:\n                stored = stored[-n_messages:]  # Get last N messages\n\n        # self.status = stored\n        return cast(\"Data\", stored)\n\n    async def retrieve_messages_as_text(self) -> Message:\n        stored_text = data_to_text(self.template, await self.retrieve_messages())\n        # self.status = stored_text\n        return Message(text=stored_text)\n\n    async def retrieve_messages_dataframe(self) -> DataFrame:\n        \"\"\"Convert the retrieved messages into a DataFrame.\n\n        Returns:\n            DataFrame: A DataFrame containing the message data.\n        \"\"\"\n        messages = await self.retrieve_messages()\n        return DataFrame(messages)\n\n    def update_build_config(\n        self,\n        build_config: dotdict,\n        field_value: Any,  # noqa: ARG002\n        field_name: str | None = None,  # noqa: ARG002\n    ) -> dotdict:\n        return set_current_fields(\n            build_config=build_config,\n            action_fields=self.mode_config,\n            selected_action=build_config[\"mode\"][\"value\"],\n            default_fields=self.default_keys,\n            func=set_field_display,\n        )\n"
              },
              "context_id": {
                "_input_type": "MessageTextInput",
                "advanced": true,
                "display_name": "Context ID",
                "dynamic": false,
                "info": "The context ID of the chat. Adds an extra layer to the local memory.",
                "input_types": [
                  "Message"
                ],
                "list": false,
                "list_add_label": "Add More",
                "load_from_db": false,
                "name": "context_id",
                "placeholder": "",
                "required": false,
                "show": true,
                "title_case": false,
                "tool_mode": false,
                "trace_as_input": true,
                "trace_as_metadata": true,
                "type": "str",
                "value": ""
              },
              "memory": {
                "_input_type": "HandleInput",
                "advanced": true,
                "display_name": "External Memory",
                "dynamic": false,
                "info": "Retrieve messages from an external memory. If empty, it will use the Langflow tables.",
                "input_types": [
                  "Memory"
                ],
                "list": false,
                "name": "memory",
                "placeholder": "",
                "required": false,
                "show": true,
                "title_case": false,
                "trace_as_metadata": true,
                "type": "other",
                "value": ""
              },
              "message": {
                "_input_type": "MessageTextInput",
                "advanced": false,
                "display_name": "Message",
                "dynamic": true,
                "info": "The chat message to be stored.",
                "input_types": [
                  "Message"
                ],
                "list": false,
                "list_add_label": "Add More",
                "load_from_db": false,
                "name": "message",
                "placeholder": "",
                "required": false,
                "show": false,
                "title_case": false,
                "tool_mode": true,
                "trace_as_input": true,
                "trace_as_metadata": true,
                "type": "str",
                "value": ""
              },
              "mode": {
                "_input_type": "TabInput",
                "advanced": false,
                "display_name": "Mode",
                "dynamic": false,
                "info": "Operation mode: Store messages or Retrieve messages.",
                "name": "mode",
                "options": [
                  "Retrieve",
                  "Store"
                ],
                "placeholder": "",
                "real_time_refresh": true,
                "required": false,
                "show": true,
                "title_case": false,
                "tool_mode": false,
                "trace_as_metadata": true,
                "type": "tab",
                "value": "Retrieve"
              },
              "n_messages": {
                "_input_type": "IntInput",
                "advanced": true,
                "display_name": "Number of Messages",
                "dynamic": false,
                "info": "Number of messages to retrieve.",
                "list": false,
                "name": "n_messages",
                "placeholder": "",
                "required": false,
                "show": true,
                "title_case": false,
                "trace_as_metadata": true,
                "type": "int",
                "value": 100
              },
              "order": {
                "_input_type": "DropdownInput",
                "advanced": true,
                "combobox": false,
                "display_name": "Order",
                "dynamic": false,
                "info": "Order of the messages.",
                "name": "order",
                "options": [
                  "Ascending",
                  "Descending"
                ],
                "placeholder": "",
                "required": true,
                "show": true,
                "title_case": false,
                "tool_mode": false,
                "trace_as_metadata": true,
                "type": "str",
                "value": "Ascending"
              },
              "sender": {
                "_input_type": "DropdownInput",
                "advanced": true,
                "combobox": false,
                "display_name": "Sender",
                "dynamic": false,
                "info": "The sender of the message. Might be Machine or User. If empty, the current sender parameter will be used.",
                "name": "sender",
                "options": [
                  "Machine",
                  "User",
                  "Machine and User"
                ],
                "placeholder": "",
                "required": false,
                "show": true,
                "title_case": false,
                "tool_mode": false,
                "trace_as_metadata": true,
                "type": "str",
                "value": "Machine and User"
              },
              "sender_name": {
                "_input_type": "MessageTextInput",
                "advanced": true,
                "display_name": "Sender Name",
                "dynamic": false,
                "info": "Filter by sender name.",
                "input_types": [
                  "Message"
                ],
                "list": false,
                "load_from_db": false,
                "name": "sender_name",
                "placeholder": "",
                "required": false,
                "show": true,
                "title_case": false,
                "tool_mode": false,
                "trace_as_input": true,
                "trace_as_metadata": true,
                "type": "str",
                "value": ""
              },
              "sender_type": {
                "_input_type": "DropdownInput",
                "advanced": true,
                "combobox": false,
                "dialog_inputs": {},
                "display_name": "Sender Type",
                "dynamic": false,
                "info": "Filter by sender type.",
                "name": "sender_type",
                "options": [
                  "Machine",
                  "User",
                  "Machine and User"
                ],
                "options_metadata": [],
                "placeholder": "",
                "required": false,
                "show": true,
                "title_case": false,
                "toggle": false,
                "tool_mode": false,
                "trace_as_metadata": true,
                "type": "str",
                "value": "Machine and User"
              },
              "session_id": {
                "_input_type": "MessageTextInput",
                "advanced": true,
                "display_name": "Session ID",
                "dynamic": false,
                "info": "The session ID of the chat. If empty, the current session ID parameter will be used.",
                "input_types": [
                  "Message"
                ],
                "list": false,
                "load_from_db": false,
                "name": "session_id",
                "placeholder": "",
                "required": false,
                "show": true,
                "title_case": false,
                "tool_mode": false,
                "trace_as_input": true,
                "trace_as_metadata": true,
                "type": "str",
                "value": ""
              },
              "template": {
                "_input_type": "MultilineInput",
                "advanced": true,
                "display_name": "Template",
                "dynamic": false,
                "info": "The template to use for formatting the data. It can contain the keys {text}, {sender} or any other key in the message data.",
                "input_types": [
                  "Message"
                ],
                "list": false,
                "load_from_db": false,
                "multiline": true,
                "name": "template",
                "placeholder": "",
                "required": false,
                "show": true,
                "title_case": false,
                "tool_mode": false,
                "trace_as_input": true,
                "trace_as_metadata": true,
                "type": "str",
                "value": "{sender_name}: {text}"
              }
            },
            "tool_mode": false
          },
          "selected_output": "messages_text",
          "type": "Memory"
        },
        "dragging": false,
        "height": 262,
        "id": "Memory-4gSCw",
        "measured": {
          "height": 262,
          "width": 320
        },
        "position": {
          "x": 1839.8921277807215,
          "y": 1158.1547287277615
        },
        "positionAbsolute": {
          "x": 1830.6888981898887,
          "y": 946.1205963195098
        },
        "selected": false,
        "type": "genericNode",
        "width": 320
      },
      {
        "data": {
          "description": "Create a prompt template with dynamic variables.",
          "display_name": "Prompt",
          "id": "Prompt-cMwv1",
          "node": {
            "base_classes": [
              "Message"
            ],
            "beta": false,
            "conditional_paths": [],
            "custom_fields": {
              "template": [
                "BASE_COMPONENT_CODE",
                "CUSTOM_COMPONENT_CODE",
                "EXAMPLE_COMPONENTS",
                "CHAT_HISTORY",
                "USER_INPUT"
              ]
            },
            "description": "Create a prompt template with dynamic variables.",
            "display_name": "Prompt",
            "documentation": "",
            "edited": false,
            "field_order": [
              "template"
            ],
            "frozen": false,
            "icon": "braces",
            "legacy": false,
            "lf_version": "1.6.0",
            "metadata": {
              "code_hash": "3bf0b511e227",
              "module": "langflow.components.prompts.prompt.PromptComponent"
            },
            "output_types": [],
            "outputs": [
              {
                "allows_loop": false,
                "cache": true,
                "display_name": "Prompt",
                "group_outputs": false,
                "method": "build_prompt",
                "name": "prompt",
                "selected": "Message",
                "tool_mode": true,
                "types": [
                  "Message"
                ],
                "value": "__UNDEFINED__"
              }
            ],
            "pinned": false,
            "template": {
              "BASE_COMPONENT_CODE": {
                "advanced": false,
                "display_name": "BASE_COMPONENT_CODE",
                "dynamic": false,
                "field_type": "str",
                "fileTypes": [],
                "file_path": "",
                "info": "",
                "input_types": [
                  "Message",
                  "Text"
                ],
                "list": false,
                "load_from_db": false,
                "multiline": true,
                "name": "BASE_COMPONENT_CODE",
                "placeholder": "",
                "required": false,
                "show": true,
                "title_case": false,
                "type": "str",
                "value": ""
              },
              "CHAT_HISTORY": {
                "advanced": false,
                "display_name": "CHAT_HISTORY",
                "dynamic": false,
                "field_type": "str",
                "fileTypes": [],
                "file_path": "",
                "info": "",
                "input_types": [
                  "Message",
                  "Text"
                ],
                "list": false,
                "load_from_db": false,
                "multiline": true,
                "name": "CHAT_HISTORY",
                "placeholder": "",
                "required": false,
                "show": true,
                "title_case": false,
                "type": "str",
                "value": ""
              },
              "CUSTOM_COMPONENT_CODE": {
                "advanced": false,
                "display_name": "CUSTOM_COMPONENT_CODE",
                "dynamic": false,
                "field_type": "str",
                "fileTypes": [],
                "file_path": "",
                "info": "",
                "input_types": [
                  "Message",
                  "Text"
                ],
                "list": false,
                "load_from_db": false,
                "multiline": true,
                "name": "CUSTOM_COMPONENT_CODE",
                "placeholder": "",
                "required": false,
                "show": true,
                "title_case": false,
                "type": "str",
                "value": ""
              },
              "EXAMPLE_COMPONENTS": {
                "advanced": false,
                "display_name": "EXAMPLE_COMPONENTS",
                "dynamic": false,
                "field_type": "str",
                "fileTypes": [],
                "file_path": "",
                "info": "",
                "input_types": [
                  "Message",
                  "Text"
                ],
                "list": false,
                "load_from_db": false,
                "multiline": true,
                "name": "EXAMPLE_COMPONENTS",
                "placeholder": "",
                "required": false,
                "show": true,
                "title_case": false,
                "type": "str",
                "value": ""
              },
              "USER_INPUT": {
                "advanced": false,
                "display_name": "USER_INPUT",
                "dynamic": false,
                "field_type": "str",
                "fileTypes": [],
                "file_path": "",
                "info": "",
                "input_types": [
                  "Message",
                  "Text"
                ],
                "list": false,
                "load_from_db": false,
                "multiline": true,
                "name": "USER_INPUT",
                "placeholder": "",
                "required": false,
                "show": true,
                "title_case": false,
                "type": "str",
                "value": ""
              },
              "_type": "Component",
              "code": {
                "advanced": true,
                "dynamic": true,
                "fileTypes": [],
                "file_path": "",
                "info": "",
                "list": false,
                "load_from_db": false,
                "multiline": true,
                "name": "code",
                "password": false,
                "placeholder": "",
                "required": true,
                "show": true,
                "title_case": false,
                "type": "code",
                "value": "from langflow.base.prompts.api_utils import process_prompt_template\nfrom langflow.custom.custom_component.component import Component\nfrom langflow.inputs.inputs import DefaultPromptField\nfrom langflow.io import MessageTextInput, Output, PromptInput\nfrom langflow.schema.message import Message\nfrom langflow.template.utils import update_template_values\n\n\nclass PromptComponent(Component):\n    display_name: str = \"Prompt\"\n    description: str = \"Create a prompt template with dynamic variables.\"\n    icon = \"braces\"\n    trace_type = \"prompt\"\n    name = \"Prompt\"\n\n    inputs = [\n        PromptInput(name=\"template\", display_name=\"Template\"),\n        MessageTextInput(\n            name=\"tool_placeholder\",\n            display_name=\"Tool Placeholder\",\n            tool_mode=True,\n            advanced=True,\n            info=\"A placeholder input for tool mode.\",\n        ),\n    ]\n\n    outputs = [\n        Output(display_name=\"Prompt\", name=\"prompt\", method=\"build_prompt\"),\n    ]\n\n    async def build_prompt(self) -> Message:\n        prompt = Message.from_template(**self._attributes)\n        self.status = prompt.text\n        return prompt\n\n    def _update_template(self, frontend_node: dict):\n        prompt_template = frontend_node[\"template\"][\"template\"][\"value\"]\n        custom_fields = frontend_node[\"custom_fields\"]\n        frontend_node_template = frontend_node[\"template\"]\n        _ = process_prompt_template(\n            template=prompt_template,\n            name=\"template\",\n            custom_fields=custom_fields,\n            frontend_node_template=frontend_node_template,\n        )\n        return frontend_node\n\n    async def update_frontend_node(self, new_frontend_node: dict, current_frontend_node: dict):\n        \"\"\"This function is called after the code validation is done.\"\"\"\n        frontend_node = await super().update_frontend_node(new_frontend_node, current_frontend_node)\n        template = frontend_node[\"template\"][\"template\"][\"value\"]\n        # Kept it duplicated for backwards compatibility\n        _ = process_prompt_template(\n            template=template,\n            name=\"template\",\n            custom_fields=frontend_node[\"custom_fields\"],\n            frontend_node_template=frontend_node[\"template\"],\n        )\n        # Now that template is updated, we need to grab any values that were set in the current_frontend_node\n        # and update the frontend_node with those values\n        update_template_values(new_template=frontend_node, previous_template=current_frontend_node[\"template\"])\n        return frontend_node\n\n    def _get_fallback_input(self, **kwargs):\n        return DefaultPromptField(**kwargs)\n"
              },
              "template": {
                "_input_type": "PromptInput",
                "advanced": false,
                "display_name": "Template",
                "dynamic": false,
                "info": "",
                "list": false,
                "load_from_db": false,
                "name": "template",
                "placeholder": "",
                "required": false,
                "show": true,
                "title_case": false,
                "tool_mode": false,
                "trace_as_input": true,
                "type": "prompt",
                "value": "<Instructions>\nYou are an AI assistant specialized in creating Langflow components based on user requirements. Your task is to generate the code for a custom Langflow component according to the user's specifications.\n\nFirst, review the following code snippets for reference:\n\n<base_component>\n{BASE_COMPONENT_CODE}\n</base_component>\n\n<custom_component>\n{CUSTOM_COMPONENT_CODE}\n</custom_component>\n\n<example_components>\n{EXAMPLE_COMPONENTS}\n</example_components>\n\nNow, follow these steps to create a custom Langflow component:\n\n1. Analyze the user's input to determine the requirements for the component.\n2. Use an <inner_monologue> section to plan out the component structure and features based on the user's requirements.\n3. Generate the code for the custom component, using the provided code snippets as reference and inspiration.\n4. Provide a brief explanation of the component's functionality and how to use it.\n\nHere's the chat history and user input:\n\n<ChatHistory>\n{CHAT_HISTORY}\n</ChatHistory>\n\n<UserInput>\n{USER_INPUT}\n</UserInput>\n\nBased on the user's input, create a custom Langflow component that meets their requirements. Your response should include:\n\n1. <inner_monologue>\n   Use this section to analyze the user's requirements and plan the component structure.\n</inner_monologue>\n\n2. <component_code>\n   Generate the complete code for the custom Langflow component here.\n</component_code>\n\n3. <explanation>\n   Provide a brief explanation of the component's functionality and how to use it.\n</explanation>\n\nRemember to:\n- Use the provided code snippets as a reference, but create a unique component tailored to the user's needs.\n- Include all necessary imports and class definitions.\n- Implement the required inputs, outputs, and any additional features specified by the user.\n- Use clear and descriptive variable names and comments to enhance code readability.\n- Ensure that the component follows Langflow best practices and conventions.\n\nIf the user's input is unclear or lacks specific details, make reasonable assumptions based on the context and explain these assumptions in your response.\n\n</Instructions>"
              },
              "tool_placeholder": {
                "_input_type": "MessageTextInput",
                "advanced": true,
                "display_name": "Tool Placeholder",
                "dynamic": false,
                "info": "A placeholder input for tool mode.",
                "input_types": [
                  "Message"
                ],
                "list": false,
                "load_from_db": false,
                "name": "tool_placeholder",
                "placeholder": "",
                "required": false,
                "show": true,
                "title_case": false,
                "tool_mode": true,
                "trace_as_input": true,
                "trace_as_metadata": true,
                "type": "str",
                "value": ""
              }
            },
            "tool_mode": false
          },
          "selected_output": "prompt",
          "type": "Prompt"
        },
        "dragging": false,
        "height": 685,
        "id": "Prompt-cMwv1",
        "measured": {
          "height": 685,
          "width": 320
        },
        "position": {
          "x": 2214.0288118788944,
          "y": 514.3016755222201
        },
        "positionAbsolute": {
          "x": 2219.5265974825707,
          "y": 521.6320563271215
        },
        "selected": false,
        "type": "genericNode",
        "width": 320
      },
      {
        "data": {
          "id": "note-yh0aK",
          "node": {
            "description": "# 🛠️ Custom Component Generator 🚀\n\nHi! I'm here to help you create custom components for Langflow. Think of me as your technical partner who can help turn your ideas into working components! \n\n## 🎯 How to Work With Me\n\n1. Add your **Anthropic API Key** to the **Language Model** Component\n\n2. 💭 Tell Me What You Want to Build.\nSimply describe what you want your component to do in plain English. For example:\n- \"I need a component that sends Slack messages\"\n- \"I want to create a tool that can process CSV files\"\n- \"I need something that can translate text\"\n\n\nReady to build something awesome? 🚀 Let's get started!",
            "display_name": "",
            "documentation": "",
            "template": {}
          },
          "type": "note"
        },
        "dragging": false,
        "height": 605,
        "id": "note-yh0aK",
        "measured": {
          "height": 605,
          "width": 626
        },
        "position": {
          "x": 730.5474183114914,
          "y": 395.14430009157354
        },
        "positionAbsolute": {
          "x": 807.6293964045135,
          "y": 605.6504562080672
        },
        "resizing": false,
        "selected": false,
        "style": {
          "height": 573,
          "width": 324
        },
        "type": "noteNode",
        "width": 626
      },
      {
        "data": {
          "id": "URL-gEE5N",
          "node": {
            "base_classes": [
              "Data",
              "Message"
            ],
            "beta": false,
            "conditional_paths": [],
            "custom_fields": {},
            "description": "Fetch content from one or more web pages, following links recursively.",
            "display_name": "URL",
            "documentation": "",
            "edited": false,
            "field_order": [
              "urls",
              "format"
            ],
            "frozen": false,
            "icon": "layout-template",
            "legacy": false,
            "lf_version": "1.6.0",
            "metadata": {},
            "output_types": [],
            "outputs": [
              {
                "allows_loop": false,
                "cache": true,
                "display_name": "Result",
                "group_outputs": false,
                "method": "fetch_content",
                "name": "page_results",
                "tool_mode": true,
                "types": [
                  "DataFrame"
                ],
                "value": "__UNDEFINED__"
              },
              {
                "allows_loop": false,
                "cache": true,
                "display_name": "Raw Result",
                "group_outputs": false,
                "method": "as_message",
                "name": "raw_results",
                "selected": "Message",
                "tool_mode": true,
                "types": [
                  "Message"
                ],
                "value": "__UNDEFINED__"
              }
            ],
            "pinned": false,
            "template": {
              "_type": "Component",
              "autoset_encoding": {
                "_input_type": "BoolInput",
                "advanced": true,
                "display_name": "Autoset Encoding",
                "dynamic": false,
                "info": "If enabled, automatically sets the encoding of the request.",
                "list": false,
                "list_add_label": "Add More",
                "name": "autoset_encoding",
                "placeholder": "",
                "required": false,
                "show": true,
                "title_case": false,
                "tool_mode": false,
                "trace_as_metadata": true,
                "type": "bool",
                "value": true
              },
              "check_response_status": {
                "_input_type": "BoolInput",
                "advanced": true,
                "display_name": "Check Response Status",
                "dynamic": false,
                "info": "If enabled, checks the response status of the request.",
                "list": false,
                "list_add_label": "Add More",
                "name": "check_response_status",
                "placeholder": "",
                "required": false,
                "show": true,
                "title_case": false,
                "tool_mode": false,
                "trace_as_metadata": true,
                "type": "bool",
                "value": false
              },
              "code": {
                "advanced": true,
                "dynamic": true,
                "fileTypes": [],
                "file_path": "",
                "info": "",
                "list": false,
                "load_from_db": false,
                "multiline": true,
                "name": "code",
                "password": false,
                "placeholder": "",
                "required": true,
                "show": true,
                "title_case": false,
                "type": "code",
                "value": "import re\n\nimport requests\nfrom bs4 import BeautifulSoup\nfrom langchain_community.document_loaders import RecursiveUrlLoader\nfrom loguru import logger\n\nfrom langflow.custom import Component\nfrom langflow.field_typing.range_spec import RangeSpec\nfrom langflow.helpers.data import safe_convert\nfrom langflow.io import BoolInput, DropdownInput, IntInput, MessageTextInput, Output, SliderInput, TableInput\nfrom langflow.schema import DataFrame, Message\nfrom langflow.services.deps import get_settings_service\n\n# Constants\nDEFAULT_TIMEOUT = 30\nDEFAULT_MAX_DEPTH = 1\nDEFAULT_FORMAT = \"Text\"\nURL_REGEX = re.compile(\n    r\"^(https?:\\/\\/)?\" r\"(www\\.)?\" r\"([a-zA-Z0-9.-]+)\" r\"(\\.[a-zA-Z]{2,})?\" r\"(:\\d+)?\" r\"(\\/[^\\s]*)?$\",\n    re.IGNORECASE,\n)\n\n\nclass URLComponent(Component):\n    \"\"\"A component that loads and parses content from web pages recursively.\n\n    This component allows fetching content from one or more URLs, with options to:\n    - Control crawl depth\n    - Prevent crawling outside the root domain\n    - Use async loading for better performance\n    - Extract either raw HTML or clean text\n    - Configure request headers and timeouts\n    \"\"\"\n\n    display_name = \"URL\"\n    description = \"Fetch content from one or more web pages, following links recursively.\"\n    icon = \"layout-template\"\n    name = \"URLComponent\"\n\n    inputs = [\n        MessageTextInput(\n            name=\"urls\",\n            display_name=\"URLs\",\n            info=\"Enter one or more URLs to crawl recursively, by clicking the '+' button.\",\n            is_list=True,\n            tool_mode=True,\n            placeholder=\"Enter a URL...\",\n            list_add_label=\"Add URL\",\n            input_types=[],\n        ),\n        SliderInput(\n            name=\"max_depth\",\n            display_name=\"Depth\",\n            info=(\n                \"Controls how many 'clicks' away from the initial page the crawler will go:\\n\"\n                \"- depth 1: only the initial page\\n\"\n                \"- depth 2: initial page + all pages linked directly from it\\n\"\n                \"- depth 3: initial page + direct links + links found on those direct link pages\\n\"\n                \"Note: This is about link traversal, not URL path depth.\"\n            ),\n            value=DEFAULT_MAX_DEPTH,\n            range_spec=RangeSpec(min=1, max=5, step=1),\n            required=False,\n            min_label=\" \",\n            max_label=\" \",\n            min_label_icon=\"None\",\n            max_label_icon=\"None\",\n            # slider_input=True\n        ),\n        BoolInput(\n            name=\"prevent_outside\",\n            display_name=\"Prevent Outside\",\n            info=(\n                \"If enabled, only crawls URLs within the same domain as the root URL. \"\n                \"This helps prevent the crawler from going to external websites.\"\n            ),\n            value=True,\n            required=False,\n            advanced=True,\n        ),\n        BoolInput(\n            name=\"use_async\",\n            display_name=\"Use Async\",\n            info=(\n                \"If enabled, uses asynchronous loading which can be significantly faster \"\n                \"but might use more system resources.\"\n            ),\n            value=True,\n            required=False,\n            advanced=True,\n        ),\n        DropdownInput(\n            name=\"format\",\n            display_name=\"Output Format\",\n            info=\"Output Format. Use 'Text' to extract the text from the HTML or 'HTML' for the raw HTML content.\",\n            options=[\"Text\", \"HTML\"],\n            value=DEFAULT_FORMAT,\n            advanced=True,\n        ),\n        IntInput(\n            name=\"timeout\",\n            display_name=\"Timeout\",\n            info=\"Timeout for the request in seconds.\",\n            value=DEFAULT_TIMEOUT,\n            required=False,\n            advanced=True,\n        ),\n        TableInput(\n            name=\"headers\",\n            display_name=\"Headers\",\n            info=\"The headers to send with the request\",\n            table_schema=[\n                {\n                    \"name\": \"key\",\n                    \"display_name\": \"Header\",\n                    \"type\": \"str\",\n                    \"description\": \"Header name\",\n                },\n                {\n                    \"name\": \"value\",\n                    \"display_name\": \"Value\",\n                    \"type\": \"str\",\n                    \"description\": \"Header value\",\n                },\n            ],\n            value=[{\"key\": \"User-Agent\", \"value\": get_settings_service().settings.user_agent}],\n            advanced=True,\n            input_types=[\"DataFrame\"],\n        ),\n        BoolInput(\n            name=\"filter_text_html\",\n            display_name=\"Filter Text/HTML\",\n            info=\"If enabled, filters out text/css content type from the results.\",\n            value=True,\n            required=False,\n            advanced=True,\n        ),\n        BoolInput(\n            name=\"continue_on_failure\",\n            display_name=\"Continue on Failure\",\n            info=\"If enabled, continues crawling even if some requests fail.\",\n            value=True,\n            required=False,\n            advanced=True,\n        ),\n        BoolInput(\n            name=\"check_response_status\",\n            display_name=\"Check Response Status\",\n            info=\"If enabled, checks the response status of the request.\",\n            value=False,\n            required=False,\n            advanced=True,\n        ),\n        BoolInput(\n            name=\"autoset_encoding\",\n            display_name=\"Autoset Encoding\",\n            info=\"If enabled, automatically sets the encoding of the request.\",\n            value=True,\n            required=False,\n            advanced=True,\n        ),\n    ]\n\n    outputs = [\n        Output(display_name=\"Result\", name=\"page_results\", method=\"fetch_content\"),\n        Output(display_name=\"Raw Result\", name=\"raw_results\", method=\"as_message\"),\n    ]\n\n    @staticmethod\n    def validate_url(url: str) -> bool:\n        \"\"\"Validates if the given string matches URL pattern.\n\n        Args:\n            url: The URL string to validate\n\n        Returns:\n            bool: True if the URL is valid, False otherwise\n        \"\"\"\n        return bool(URL_REGEX.match(url))\n\n    def ensure_url(self, url: str) -> str:\n        \"\"\"Ensures the given string is a valid URL.\n\n        Args:\n            url: The URL string to validate and normalize\n\n        Returns:\n            str: The normalized URL\n\n        Raises:\n            ValueError: If the URL is invalid\n        \"\"\"\n        url = url.strip()\n        if not url.startswith((\"http://\", \"https://\")):\n            url = \"https://\" + url\n\n        if not self.validate_url(url):\n            msg = f\"Invalid URL: {url}\"\n            raise ValueError(msg)\n\n        return url\n\n    def _create_loader(self, url: str) -> RecursiveUrlLoader:\n        \"\"\"Creates a RecursiveUrlLoader instance with the configured settings.\n\n        Args:\n            url: The URL to load\n\n        Returns:\n            RecursiveUrlLoader: Configured loader instance\n        \"\"\"\n        headers_dict = {header[\"key\"]: header[\"value\"] for header in self.headers}\n        extractor = (lambda x: x) if self.format == \"HTML\" else (lambda x: BeautifulSoup(x, \"lxml\").get_text())\n\n        return RecursiveUrlLoader(\n            url=url,\n            max_depth=self.max_depth,\n            prevent_outside=self.prevent_outside,\n            use_async=self.use_async,\n            extractor=extractor,\n            timeout=self.timeout,\n            headers=headers_dict,\n            check_response_status=self.check_response_status,\n            continue_on_failure=self.continue_on_failure,\n            base_url=url,  # Add base_url to ensure consistent domain crawling\n            autoset_encoding=self.autoset_encoding,  # Enable automatic encoding detection\n            exclude_dirs=[],  # Allow customization of excluded directories\n            link_regex=None,  # Allow customization of link filtering\n        )\n\n    def fetch_url_contents(self) -> list[dict]:\n        \"\"\"Load documents from the configured URLs.\n\n        Returns:\n            List[Data]: List of Data objects containing the fetched content\n\n        Raises:\n            ValueError: If no valid URLs are provided or if there's an error loading documents\n        \"\"\"\n        try:\n            urls = list({self.ensure_url(url) for url in self.urls if url.strip()})\n            logger.info(f\"URLs: {urls}\")\n            if not urls:\n                msg = \"No valid URLs provided.\"\n                raise ValueError(msg)\n\n            all_docs = []\n            for url in urls:\n                logger.info(f\"Loading documents from {url}\")\n\n                try:\n                    loader = self._create_loader(url)\n                    docs = loader.load()\n\n                    if not docs:\n                        logger.warning(f\"No documents found for {url}\")\n                        continue\n\n                    logger.info(f\"Found {len(docs)} documents from {url}\")\n                    all_docs.extend(docs)\n\n                except requests.exceptions.RequestException as e:\n                    logger.exception(f\"Error loading documents from {url}: {e}\")\n                    continue\n\n            if not all_docs:\n                msg = \"No documents were successfully loaded from any URL\"\n                raise ValueError(msg)\n\n            # data = [Data(text=doc.page_content, **doc.metadata) for doc in all_docs]\n            data = [\n                {\n                    \"text\": safe_convert(doc.page_content, clean_data=True),\n                    \"url\": doc.metadata.get(\"source\", \"\"),\n                    \"title\": doc.metadata.get(\"title\", \"\"),\n                    \"description\": doc.metadata.get(\"description\", \"\"),\n                    \"content_type\": doc.metadata.get(\"content_type\", \"\"),\n                    \"language\": doc.metadata.get(\"language\", \"\"),\n                }\n                for doc in all_docs\n            ]\n        except Exception as e:\n            error_msg = e.message if hasattr(e, \"message\") else e\n            msg = f\"Error loading documents: {error_msg!s}\"\n            logger.exception(msg)\n            raise ValueError(msg) from e\n        return data\n\n    def fetch_content(self) -> DataFrame:\n        \"\"\"Convert the documents to a DataFrame.\"\"\"\n        return DataFrame(data=self.fetch_url_contents())\n\n    def as_message(self) -> Message:\n        \"\"\"Convert the documents to a Message.\"\"\"\n        url_contents = self.fetch_url_contents()\n        return Message(text=\"\\n\\n\".join([x[\"text\"] for x in url_contents]), data={\"data\": url_contents})\n"
              },
              "continue_on_failure": {
                "_input_type": "BoolInput",
                "advanced": true,
                "display_name": "Continue on Failure",
                "dynamic": false,
                "info": "If enabled, continues crawling even if some requests fail.",
                "list": false,
                "list_add_label": "Add More",
                "name": "continue_on_failure",
                "placeholder": "",
                "required": false,
                "show": true,
                "title_case": false,
                "tool_mode": false,
                "trace_as_metadata": true,
                "type": "bool",
                "value": true
              },
              "filter_text_html": {
                "_input_type": "BoolInput",
                "advanced": true,
                "display_name": "Filter Text/HTML",
                "dynamic": false,
                "info": "If enabled, filters out text/css content type from the results.",
                "list": false,
                "list_add_label": "Add More",
                "name": "filter_text_html",
                "placeholder": "",
                "required": false,
                "show": true,
                "title_case": false,
                "tool_mode": false,
                "trace_as_metadata": true,
                "type": "bool",
                "value": true
              },
              "format": {
                "_input_type": "DropdownInput",
                "advanced": true,
                "combobox": false,
                "display_name": "Output Format",
                "dynamic": false,
                "info": "Output Format. Use 'Text' to extract the text from the HTML or 'HTML' for the raw HTML content.",
                "name": "format",
                "options": [
                  "Text",
                  "HTML"
                ],
                "placeholder": "",
                "required": false,
                "show": true,
                "title_case": false,
                "tool_mode": false,
                "trace_as_metadata": true,
                "type": "str",
                "value": "Text"
              },
              "headers": {
                "_input_type": "TableInput",
                "advanced": true,
                "display_name": "Headers",
                "dynamic": false,
                "info": "The headers to send with the request",
                "input_types": [
                  "DataFrame"
                ],
                "is_list": true,
                "list_add_label": "Add More",
                "name": "headers",
                "placeholder": "",
                "required": false,
                "show": true,
                "table_icon": "Table",
                "table_schema": {
                  "columns": [
                    {
                      "default": "None",
                      "description": "Header name",
                      "disable_edit": false,
                      "display_name": "Header",
                      "edit_mode": "popover",
                      "filterable": true,
                      "formatter": "text",
                      "hidden": false,
                      "name": "key",
                      "sortable": true,
                      "type": "str"
                    },
                    {
                      "default": "None",
                      "description": "Header value",
                      "disable_edit": false,
                      "display_name": "Value",
                      "edit_mode": "popover",
                      "filterable": true,
                      "formatter": "text",
                      "hidden": false,
                      "name": "value",
                      "sortable": true,
                      "type": "str"
                    }
                  ]
                },
                "title_case": false,
                "tool_mode": false,
                "trace_as_metadata": true,
                "trigger_icon": "Table",
                "trigger_text": "Open table",
                "type": "table",
                "value": [
                  {
                    "key": "User-Agent",
                    "value": "langflow"
                  }
                ]
              },
              "max_depth": {
                "_input_type": "SliderInput",
                "advanced": false,
                "display_name": "Depth",
                "dynamic": false,
                "info": "Controls how many 'clicks' away from the initial page the crawler will go:\n- depth 1: only the initial page\n- depth 2: initial page + all pages linked directly from it\n- depth 3: initial page + direct links + links found on those direct link pages\nNote: This is about link traversal, not URL path depth.",
                "max_label": " ",
                "max_label_icon": "None",
                "min_label": " ",
                "min_label_icon": "None",
                "name": "max_depth",
                "placeholder": "",
                "range_spec": {
                  "max": 5,
                  "min": 1,
                  "step": 1,
                  "step_type": "float"
                },
                "required": false,
                "show": true,
                "slider_buttons": false,
                "slider_buttons_options": [],
                "slider_input": false,
                "title_case": false,
                "tool_mode": false,
                "type": "slider",
                "value": 1
              },
              "prevent_outside": {
                "_input_type": "BoolInput",
                "advanced": true,
                "display_name": "Prevent Outside",
                "dynamic": false,
                "info": "If enabled, only crawls URLs within the same domain as the root URL. This helps prevent the crawler from going to external websites.",
                "list": false,
                "list_add_label": "Add More",
                "name": "prevent_outside",
                "placeholder": "",
                "required": false,
                "show": true,
                "title_case": false,
                "tool_mode": false,
                "trace_as_metadata": true,
                "type": "bool",
                "value": true
              },
              "timeout": {
                "_input_type": "IntInput",
                "advanced": true,
                "display_name": "Timeout",
                "dynamic": false,
                "info": "Timeout for the request in seconds.",
                "list": false,
                "list_add_label": "Add More",
                "name": "timeout",
                "placeholder": "",
                "required": false,
                "show": true,
                "title_case": false,
                "tool_mode": false,
                "trace_as_metadata": true,
                "type": "int",
                "value": 30
              },
              "urls": {
                "_input_type": "MessageTextInput",
                "advanced": false,
                "display_name": "URLs",
                "dynamic": false,
                "info": "Enter one or more URLs to crawl recursively, by clicking the '+' button.",
                "input_types": [],
                "list": true,
                "load_from_db": false,
                "name": "urls",
                "placeholder": "",
                "required": false,
                "show": true,
                "title_case": false,
                "tool_mode": true,
                "trace_as_input": true,
                "trace_as_metadata": true,
                "type": "str",
                "value": [
                  "https://raw.githubusercontent.com/langflow-ai/langflow/refs/heads/main/src/backend/base/langflow/custom/custom_component/component.py"
                ]
              },
              "use_async": {
                "_input_type": "BoolInput",
                "advanced": true,
                "display_name": "Use Async",
                "dynamic": false,
                "info": "If enabled, uses asynchronous loading which can be significantly faster but might use more system resources.",
                "list": false,
                "list_add_label": "Add More",
                "name": "use_async",
                "placeholder": "",
                "required": false,
                "show": true,
                "title_case": false,
                "tool_mode": false,
                "trace_as_metadata": true,
                "type": "bool",
                "value": true
              }
            },
            "tool_mode": false
          },
          "selected_output": "raw_results",
          "type": "URL"
        },
        "dragging": false,
        "height": 365,
        "id": "URL-gEE5N",
        "measured": {
          "height": 365,
          "width": 320
        },
        "position": {
          "x": 1422.737604307548,
          "y": 85.36729017597193
        },
        "positionAbsolute": {
          "x": 1436.3617127766433,
          "y": 264.218898085405
        },
        "selected": false,
        "type": "genericNode",
        "width": 320
      },
      {
        "data": {
          "id": "URL-h1gAB",
          "node": {
            "base_classes": [
              "Data",
              "Message"
            ],
            "beta": false,
            "conditional_paths": [],
            "custom_fields": {},
            "description": "Fetch content from one or more web pages, following links recursively.",
            "display_name": "URL",
            "documentation": "",
            "edited": false,
            "field_order": [
              "urls",
              "format"
            ],
            "frozen": false,
            "icon": "layout-template",
            "legacy": false,
            "lf_version": "1.6.0",
            "metadata": {},
            "output_types": [],
            "outputs": [
              {
                "allows_loop": false,
                "cache": true,
                "display_name": "Result",
                "group_outputs": false,
                "method": "fetch_content",
                "name": "page_results",
                "tool_mode": true,
                "types": [
                  "DataFrame"
                ],
                "value": "__UNDEFINED__"
              },
              {
                "allows_loop": false,
                "cache": true,
                "display_name": "Raw Result",
                "group_outputs": false,
                "method": "as_message",
                "name": "raw_results",
                "selected": "Message",
                "tool_mode": true,
                "types": [
                  "Message"
                ],
                "value": "__UNDEFINED__"
              }
            ],
            "pinned": false,
            "template": {
              "_type": "Component",
              "autoset_encoding": {
                "_input_type": "BoolInput",
                "advanced": true,
                "display_name": "Autoset Encoding",
                "dynamic": false,
                "info": "If enabled, automatically sets the encoding of the request.",
                "list": false,
                "list_add_label": "Add More",
                "name": "autoset_encoding",
                "placeholder": "",
                "required": false,
                "show": true,
                "title_case": false,
                "tool_mode": false,
                "trace_as_metadata": true,
                "type": "bool",
                "value": true
              },
              "check_response_status": {
                "_input_type": "BoolInput",
                "advanced": true,
                "display_name": "Check Response Status",
                "dynamic": false,
                "info": "If enabled, checks the response status of the request.",
                "list": false,
                "list_add_label": "Add More",
                "name": "check_response_status",
                "placeholder": "",
                "required": false,
                "show": true,
                "title_case": false,
                "tool_mode": false,
                "trace_as_metadata": true,
                "type": "bool",
                "value": false
              },
              "code": {
                "advanced": true,
                "dynamic": true,
                "fileTypes": [],
                "file_path": "",
                "info": "",
                "list": false,
                "load_from_db": false,
                "multiline": true,
                "name": "code",
                "password": false,
                "placeholder": "",
                "required": true,
                "show": true,
                "title_case": false,
                "type": "code",
                "value": "import re\n\nimport requests\nfrom bs4 import BeautifulSoup\nfrom langchain_community.document_loaders import RecursiveUrlLoader\nfrom loguru import logger\n\nfrom langflow.custom import Component\nfrom langflow.field_typing.range_spec import RangeSpec\nfrom langflow.helpers.data import safe_convert\nfrom langflow.io import BoolInput, DropdownInput, IntInput, MessageTextInput, Output, SliderInput, TableInput\nfrom langflow.schema import DataFrame, Message\nfrom langflow.services.deps import get_settings_service\n\n# Constants\nDEFAULT_TIMEOUT = 30\nDEFAULT_MAX_DEPTH = 1\nDEFAULT_FORMAT = \"Text\"\nURL_REGEX = re.compile(\n    r\"^(https?:\\/\\/)?\" r\"(www\\.)?\" r\"([a-zA-Z0-9.-]+)\" r\"(\\.[a-zA-Z]{2,})?\" r\"(:\\d+)?\" r\"(\\/[^\\s]*)?$\",\n    re.IGNORECASE,\n)\n\n\nclass URLComponent(Component):\n    \"\"\"A component that loads and parses content from web pages recursively.\n\n    This component allows fetching content from one or more URLs, with options to:\n    - Control crawl depth\n    - Prevent crawling outside the root domain\n    - Use async loading for better performance\n    - Extract either raw HTML or clean text\n    - Configure request headers and timeouts\n    \"\"\"\n\n    display_name = \"URL\"\n    description = \"Fetch content from one or more web pages, following links recursively.\"\n    icon = \"layout-template\"\n    name = \"URLComponent\"\n\n    inputs = [\n        MessageTextInput(\n            name=\"urls\",\n            display_name=\"URLs\",\n            info=\"Enter one or more URLs to crawl recursively, by clicking the '+' button.\",\n            is_list=True,\n            tool_mode=True,\n            placeholder=\"Enter a URL...\",\n            list_add_label=\"Add URL\",\n            input_types=[],\n        ),\n        SliderInput(\n            name=\"max_depth\",\n            display_name=\"Depth\",\n            info=(\n                \"Controls how many 'clicks' away from the initial page the crawler will go:\\n\"\n                \"- depth 1: only the initial page\\n\"\n                \"- depth 2: initial page + all pages linked directly from it\\n\"\n                \"- depth 3: initial page + direct links + links found on those direct link pages\\n\"\n                \"Note: This is about link traversal, not URL path depth.\"\n            ),\n            value=DEFAULT_MAX_DEPTH,\n            range_spec=RangeSpec(min=1, max=5, step=1),\n            required=False,\n            min_label=\" \",\n            max_label=\" \",\n            min_label_icon=\"None\",\n            max_label_icon=\"None\",\n            # slider_input=True\n        ),\n        BoolInput(\n            name=\"prevent_outside\",\n            display_name=\"Prevent Outside\",\n            info=(\n                \"If enabled, only crawls URLs within the same domain as the root URL. \"\n                \"This helps prevent the crawler from going to external websites.\"\n            ),\n            value=True,\n            required=False,\n            advanced=True,\n        ),\n        BoolInput(\n            name=\"use_async\",\n            display_name=\"Use Async\",\n            info=(\n                \"If enabled, uses asynchronous loading which can be significantly faster \"\n                \"but might use more system resources.\"\n            ),\n            value=True,\n            required=False,\n            advanced=True,\n        ),\n        DropdownInput(\n            name=\"format\",\n            display_name=\"Output Format\",\n            info=\"Output Format. Use 'Text' to extract the text from the HTML or 'HTML' for the raw HTML content.\",\n            options=[\"Text\", \"HTML\"],\n            value=DEFAULT_FORMAT,\n            advanced=True,\n        ),\n        IntInput(\n            name=\"timeout\",\n            display_name=\"Timeout\",\n            info=\"Timeout for the request in seconds.\",\n            value=DEFAULT_TIMEOUT,\n            required=False,\n            advanced=True,\n        ),\n        TableInput(\n            name=\"headers\",\n            display_name=\"Headers\",\n            info=\"The headers to send with the request\",\n            table_schema=[\n                {\n                    \"name\": \"key\",\n                    \"display_name\": \"Header\",\n                    \"type\": \"str\",\n                    \"description\": \"Header name\",\n                },\n                {\n                    \"name\": \"value\",\n                    \"display_name\": \"Value\",\n                    \"type\": \"str\",\n                    \"description\": \"Header value\",\n                },\n            ],\n            value=[{\"key\": \"User-Agent\", \"value\": get_settings_service().settings.user_agent}],\n            advanced=True,\n            input_types=[\"DataFrame\"],\n        ),\n        BoolInput(\n            name=\"filter_text_html\",\n            display_name=\"Filter Text/HTML\",\n            info=\"If enabled, filters out text/css content type from the results.\",\n            value=True,\n            required=False,\n            advanced=True,\n        ),\n        BoolInput(\n            name=\"continue_on_failure\",\n            display_name=\"Continue on Failure\",\n            info=\"If enabled, continues crawling even if some requests fail.\",\n            value=True,\n            required=False,\n            advanced=True,\n        ),\n        BoolInput(\n            name=\"check_response_status\",\n            display_name=\"Check Response Status\",\n            info=\"If enabled, checks the response status of the request.\",\n            value=False,\n            required=False,\n            advanced=True,\n        ),\n        BoolInput(\n            name=\"autoset_encoding\",\n            display_name=\"Autoset Encoding\",\n            info=\"If enabled, automatically sets the encoding of the request.\",\n            value=True,\n            required=False,\n            advanced=True,\n        ),\n    ]\n\n    outputs = [\n        Output(display_name=\"Result\", name=\"page_results\", method=\"fetch_content\"),\n        Output(display_name=\"Raw Result\", name=\"raw_results\", method=\"as_message\"),\n    ]\n\n    @staticmethod\n    def validate_url(url: str) -> bool:\n        \"\"\"Validates if the given string matches URL pattern.\n\n        Args:\n            url: The URL string to validate\n\n        Returns:\n            bool: True if the URL is valid, False otherwise\n        \"\"\"\n        return bool(URL_REGEX.match(url))\n\n    def ensure_url(self, url: str) -> str:\n        \"\"\"Ensures the given string is a valid URL.\n\n        Args:\n            url: The URL string to validate and normalize\n\n        Returns:\n            str: The normalized URL\n\n        Raises:\n            ValueError: If the URL is invalid\n        \"\"\"\n        url = url.strip()\n        if not url.startswith((\"http://\", \"https://\")):\n            url = \"https://\" + url\n\n        if not self.validate_url(url):\n            msg = f\"Invalid URL: {url}\"\n            raise ValueError(msg)\n\n        return url\n\n    def _create_loader(self, url: str) -> RecursiveUrlLoader:\n        \"\"\"Creates a RecursiveUrlLoader instance with the configured settings.\n\n        Args:\n            url: The URL to load\n\n        Returns:\n            RecursiveUrlLoader: Configured loader instance\n        \"\"\"\n        headers_dict = {header[\"key\"]: header[\"value\"] for header in self.headers}\n        extractor = (lambda x: x) if self.format == \"HTML\" else (lambda x: BeautifulSoup(x, \"lxml\").get_text())\n\n        return RecursiveUrlLoader(\n            url=url,\n            max_depth=self.max_depth,\n            prevent_outside=self.prevent_outside,\n            use_async=self.use_async,\n            extractor=extractor,\n            timeout=self.timeout,\n            headers=headers_dict,\n            check_response_status=self.check_response_status,\n            continue_on_failure=self.continue_on_failure,\n            base_url=url,  # Add base_url to ensure consistent domain crawling\n            autoset_encoding=self.autoset_encoding,  # Enable automatic encoding detection\n            exclude_dirs=[],  # Allow customization of excluded directories\n            link_regex=None,  # Allow customization of link filtering\n        )\n\n    def fetch_url_contents(self) -> list[dict]:\n        \"\"\"Load documents from the configured URLs.\n\n        Returns:\n            List[Data]: List of Data objects containing the fetched content\n\n        Raises:\n            ValueError: If no valid URLs are provided or if there's an error loading documents\n        \"\"\"\n        try:\n            urls = list({self.ensure_url(url) for url in self.urls if url.strip()})\n            logger.info(f\"URLs: {urls}\")\n            if not urls:\n                msg = \"No valid URLs provided.\"\n                raise ValueError(msg)\n\n            all_docs = []\n            for url in urls:\n                logger.info(f\"Loading documents from {url}\")\n\n                try:\n                    loader = self._create_loader(url)\n                    docs = loader.load()\n\n                    if not docs:\n                        logger.warning(f\"No documents found for {url}\")\n                        continue\n\n                    logger.info(f\"Found {len(docs)} documents from {url}\")\n                    all_docs.extend(docs)\n\n                except requests.exceptions.RequestException as e:\n                    logger.exception(f\"Error loading documents from {url}: {e}\")\n                    continue\n\n            if not all_docs:\n                msg = \"No documents were successfully loaded from any URL\"\n                raise ValueError(msg)\n\n            # data = [Data(text=doc.page_content, **doc.metadata) for doc in all_docs]\n            data = [\n                {\n                    \"text\": safe_convert(doc.page_content, clean_data=True),\n                    \"url\": doc.metadata.get(\"source\", \"\"),\n                    \"title\": doc.metadata.get(\"title\", \"\"),\n                    \"description\": doc.metadata.get(\"description\", \"\"),\n                    \"content_type\": doc.metadata.get(\"content_type\", \"\"),\n                    \"language\": doc.metadata.get(\"language\", \"\"),\n                }\n                for doc in all_docs\n            ]\n        except Exception as e:\n            error_msg = e.message if hasattr(e, \"message\") else e\n            msg = f\"Error loading documents: {error_msg!s}\"\n            logger.exception(msg)\n            raise ValueError(msg) from e\n        return data\n\n    def fetch_content(self) -> DataFrame:\n        \"\"\"Convert the documents to a DataFrame.\"\"\"\n        return DataFrame(data=self.fetch_url_contents())\n\n    def as_message(self) -> Message:\n        \"\"\"Convert the documents to a Message.\"\"\"\n        url_contents = self.fetch_url_contents()\n        return Message(text=\"\\n\\n\".join([x[\"text\"] for x in url_contents]), data={\"data\": url_contents})\n"
              },
              "continue_on_failure": {
                "_input_type": "BoolInput",
                "advanced": true,
                "display_name": "Continue on Failure",
                "dynamic": false,
                "info": "If enabled, continues crawling even if some requests fail.",
                "list": false,
                "list_add_label": "Add More",
                "name": "continue_on_failure",
                "placeholder": "",
                "required": false,
                "show": true,
                "title_case": false,
                "tool_mode": false,
                "trace_as_metadata": true,
                "type": "bool",
                "value": true
              },
              "filter_text_html": {
                "_input_type": "BoolInput",
                "advanced": true,
                "display_name": "Filter Text/HTML",
                "dynamic": false,
                "info": "If enabled, filters out text/css content type from the results.",
                "list": false,
                "list_add_label": "Add More",
                "name": "filter_text_html",
                "placeholder": "",
                "required": false,
                "show": true,
                "title_case": false,
                "tool_mode": false,
                "trace_as_metadata": true,
                "type": "bool",
                "value": true
              },
              "format": {
                "_input_type": "DropdownInput",
                "advanced": true,
                "combobox": false,
                "display_name": "Output Format",
                "dynamic": false,
                "info": "Output Format. Use 'Text' to extract the text from the HTML or 'HTML' for the raw HTML content.",
                "name": "format",
                "options": [
                  "Text",
                  "HTML"
                ],
                "placeholder": "",
                "required": false,
                "show": true,
                "title_case": false,
                "tool_mode": false,
                "trace_as_metadata": true,
                "type": "str",
                "value": "Text"
              },
              "headers": {
                "_input_type": "TableInput",
                "advanced": true,
                "display_name": "Headers",
                "dynamic": false,
                "info": "The headers to send with the request",
                "input_types": [
                  "DataFrame"
                ],
                "is_list": true,
                "list_add_label": "Add More",
                "name": "headers",
                "placeholder": "",
                "required": false,
                "show": true,
                "table_icon": "Table",
                "table_schema": {
                  "columns": [
                    {
                      "default": "None",
                      "description": "Header name",
                      "disable_edit": false,
                      "display_name": "Header",
                      "edit_mode": "popover",
                      "filterable": true,
                      "formatter": "text",
                      "hidden": false,
                      "name": "key",
                      "sortable": true,
                      "type": "str"
                    },
                    {
                      "default": "None",
                      "description": "Header value",
                      "disable_edit": false,
                      "display_name": "Value",
                      "edit_mode": "popover",
                      "filterable": true,
                      "formatter": "text",
                      "hidden": false,
                      "name": "value",
                      "sortable": true,
                      "type": "str"
                    }
                  ]
                },
                "title_case": false,
                "tool_mode": false,
                "trace_as_metadata": true,
                "trigger_icon": "Table",
                "trigger_text": "Open table",
                "type": "table",
                "value": [
                  {
                    "key": "User-Agent",
                    "value": "langflow"
                  }
                ]
              },
              "max_depth": {
                "_input_type": "SliderInput",
                "advanced": false,
                "display_name": "Depth",
                "dynamic": false,
                "info": "Controls how many 'clicks' away from the initial page the crawler will go:\n- depth 1: only the initial page\n- depth 2: initial page + all pages linked directly from it\n- depth 3: initial page + direct links + links found on those direct link pages\nNote: This is about link traversal, not URL path depth.",
                "max_label": " ",
                "max_label_icon": "None",
                "min_label": " ",
                "min_label_icon": "None",
                "name": "max_depth",
                "placeholder": "",
                "range_spec": {
                  "max": 5,
                  "min": 1,
                  "step": 1,
                  "step_type": "float"
                },
                "required": false,
                "show": true,
                "slider_buttons": false,
                "slider_buttons_options": [],
                "slider_input": false,
                "title_case": false,
                "tool_mode": false,
                "type": "slider",
                "value": 1
              },
              "prevent_outside": {
                "_input_type": "BoolInput",
                "advanced": true,
                "display_name": "Prevent Outside",
                "dynamic": false,
                "info": "If enabled, only crawls URLs within the same domain as the root URL. This helps prevent the crawler from going to external websites.",
                "list": false,
                "list_add_label": "Add More",
                "name": "prevent_outside",
                "placeholder": "",
                "required": false,
                "show": true,
                "title_case": false,
                "tool_mode": false,
                "trace_as_metadata": true,
                "type": "bool",
                "value": true
              },
              "timeout": {
                "_input_type": "IntInput",
                "advanced": true,
                "display_name": "Timeout",
                "dynamic": false,
                "info": "Timeout for the request in seconds.",
                "list": false,
                "list_add_label": "Add More",
                "name": "timeout",
                "placeholder": "",
                "required": false,
                "show": true,
                "title_case": false,
                "tool_mode": false,
                "trace_as_metadata": true,
                "type": "int",
                "value": 30
              },
              "urls": {
                "_input_type": "MessageTextInput",
                "advanced": false,
                "display_name": "URLs",
                "dynamic": false,
                "info": "Enter one or more URLs to crawl recursively, by clicking the '+' button.",
                "input_types": [],
                "list": true,
                "load_from_db": false,
                "name": "urls",
                "placeholder": "",
                "required": false,
                "show": true,
                "title_case": false,
                "tool_mode": true,
                "trace_as_input": true,
                "trace_as_metadata": true,
                "type": "str",
                "value": [
                  "https://github.com/langflow-ai/langflow/blob/main/src/backend/base/langflow/components/agents/agent.py",
                  "https://github.com/langflow-ai/langflow/blob/main/src/backend/base/langflow/components/helpers/structured_output.py",
                  "https://raw.githubusercontent.com/langflow-ai/langflow/refs/heads/main/src/backend/base/langflow/components/tools/calculator.py",
                  "https://raw.githubusercontent.com/langflow-ai/langflow/refs/heads/main/src/backend/base/langflow/components/tools/tavily_search.py",
                  "https://raw.githubusercontent.com/langflow-ai/langflow/refs/heads/main/src/backend/base/langflow/components/models/ollama.py",
                  "https://raw.githubusercontent.com/langflow-ai/langflow/refs/heads/main/src/backend/base/langflow/components/logic/conditional_router.py",
                  "https://raw.githubusercontent.com/langflow-ai/langflow/refs/heads/main/src/backend/base/langflow/components/data/file.py"
                ]
              },
              "use_async": {
                "_input_type": "BoolInput",
                "advanced": true,
                "display_name": "Use Async",
                "dynamic": false,
                "info": "If enabled, uses asynchronous loading which can be significantly faster but might use more system resources.",
                "list": false,
                "list_add_label": "Add More",
                "name": "use_async",
                "placeholder": "",
                "required": false,
                "show": true,
                "title_case": false,
                "tool_mode": false,
                "trace_as_metadata": true,
                "type": "bool",
                "value": true
              }
            },
            "tool_mode": false
          },
          "selected_output": "raw_results",
          "type": "URL"
        },
        "dragging": false,
        "height": 661,
        "id": "URL-h1gAB",
        "measured": {
          "height": 661,
          "width": 320
        },
        "position": {
          "x": 1824.3180693088113,
          "y": 284.41077226342696
        },
        "positionAbsolute": {
          "x": 1831.5895760156684,
          "y": 245.62940316018893
        },
        "selected": false,
        "type": "genericNode",
        "width": 320
      },
      {
        "data": {
          "id": "URL-G5J7i",
          "node": {
            "base_classes": [
              "Data",
              "Message"
            ],
            "beta": false,
            "conditional_paths": [],
            "custom_fields": {},
            "description": "Fetch content from one or more web pages, following links recursively.",
            "display_name": "URL",
            "documentation": "",
            "edited": false,
            "field_order": [
              "urls",
              "format"
            ],
            "frozen": false,
            "icon": "layout-template",
            "legacy": false,
            "lf_version": "1.6.0",
            "metadata": {},
            "output_types": [],
            "outputs": [
              {
                "allows_loop": false,
                "cache": true,
                "display_name": "Result",
                "group_outputs": false,
                "method": "fetch_content",
                "name": "page_results",
                "tool_mode": true,
                "types": [
                  "DataFrame"
                ],
                "value": "__UNDEFINED__"
              },
              {
                "allows_loop": false,
                "cache": true,
                "display_name": "Raw Result",
                "group_outputs": false,
                "method": "as_message",
                "name": "raw_results",
                "selected": "Message",
                "tool_mode": true,
                "types": [
                  "Message"
                ],
                "value": "__UNDEFINED__"
              }
            ],
            "pinned": false,
            "template": {
              "_type": "Component",
              "autoset_encoding": {
                "_input_type": "BoolInput",
                "advanced": true,
                "display_name": "Autoset Encoding",
                "dynamic": false,
                "info": "If enabled, automatically sets the encoding of the request.",
                "list": false,
                "list_add_label": "Add More",
                "name": "autoset_encoding",
                "placeholder": "",
                "required": false,
                "show": true,
                "title_case": false,
                "tool_mode": false,
                "trace_as_metadata": true,
                "type": "bool",
                "value": true
              },
              "check_response_status": {
                "_input_type": "BoolInput",
                "advanced": true,
                "display_name": "Check Response Status",
                "dynamic": false,
                "info": "If enabled, checks the response status of the request.",
                "list": false,
                "list_add_label": "Add More",
                "name": "check_response_status",
                "placeholder": "",
                "required": false,
                "show": true,
                "title_case": false,
                "tool_mode": false,
                "trace_as_metadata": true,
                "type": "bool",
                "value": false
              },
              "code": {
                "advanced": true,
                "dynamic": true,
                "fileTypes": [],
                "file_path": "",
                "info": "",
                "list": false,
                "load_from_db": false,
                "multiline": true,
                "name": "code",
                "password": false,
                "placeholder": "",
                "required": true,
                "show": true,
                "title_case": false,
                "type": "code",
                "value": "import re\n\nimport requests\nfrom bs4 import BeautifulSoup\nfrom langchain_community.document_loaders import RecursiveUrlLoader\nfrom loguru import logger\n\nfrom langflow.custom import Component\nfrom langflow.field_typing.range_spec import RangeSpec\nfrom langflow.helpers.data import safe_convert\nfrom langflow.io import BoolInput, DropdownInput, IntInput, MessageTextInput, Output, SliderInput, TableInput\nfrom langflow.schema import DataFrame, Message\nfrom langflow.services.deps import get_settings_service\n\n# Constants\nDEFAULT_TIMEOUT = 30\nDEFAULT_MAX_DEPTH = 1\nDEFAULT_FORMAT = \"Text\"\nURL_REGEX = re.compile(\n    r\"^(https?:\\/\\/)?\" r\"(www\\.)?\" r\"([a-zA-Z0-9.-]+)\" r\"(\\.[a-zA-Z]{2,})?\" r\"(:\\d+)?\" r\"(\\/[^\\s]*)?$\",\n    re.IGNORECASE,\n)\n\n\nclass URLComponent(Component):\n    \"\"\"A component that loads and parses content from web pages recursively.\n\n    This component allows fetching content from one or more URLs, with options to:\n    - Control crawl depth\n    - Prevent crawling outside the root domain\n    - Use async loading for better performance\n    - Extract either raw HTML or clean text\n    - Configure request headers and timeouts\n    \"\"\"\n\n    display_name = \"URL\"\n    description = \"Fetch content from one or more web pages, following links recursively.\"\n    icon = \"layout-template\"\n    name = \"URLComponent\"\n\n    inputs = [\n        MessageTextInput(\n            name=\"urls\",\n            display_name=\"URLs\",\n            info=\"Enter one or more URLs to crawl recursively, by clicking the '+' button.\",\n            is_list=True,\n            tool_mode=True,\n            placeholder=\"Enter a URL...\",\n            list_add_label=\"Add URL\",\n            input_types=[],\n        ),\n        SliderInput(\n            name=\"max_depth\",\n            display_name=\"Depth\",\n            info=(\n                \"Controls how many 'clicks' away from the initial page the crawler will go:\\n\"\n                \"- depth 1: only the initial page\\n\"\n                \"- depth 2: initial page + all pages linked directly from it\\n\"\n                \"- depth 3: initial page + direct links + links found on those direct link pages\\n\"\n                \"Note: This is about link traversal, not URL path depth.\"\n            ),\n            value=DEFAULT_MAX_DEPTH,\n            range_spec=RangeSpec(min=1, max=5, step=1),\n            required=False,\n            min_label=\" \",\n            max_label=\" \",\n            min_label_icon=\"None\",\n            max_label_icon=\"None\",\n            # slider_input=True\n        ),\n        BoolInput(\n            name=\"prevent_outside\",\n            display_name=\"Prevent Outside\",\n            info=(\n                \"If enabled, only crawls URLs within the same domain as the root URL. \"\n                \"This helps prevent the crawler from going to external websites.\"\n            ),\n            value=True,\n            required=False,\n            advanced=True,\n        ),\n        BoolInput(\n            name=\"use_async\",\n            display_name=\"Use Async\",\n            info=(\n                \"If enabled, uses asynchronous loading which can be significantly faster \"\n                \"but might use more system resources.\"\n            ),\n            value=True,\n            required=False,\n            advanced=True,\n        ),\n        DropdownInput(\n            name=\"format\",\n            display_name=\"Output Format\",\n            info=\"Output Format. Use 'Text' to extract the text from the HTML or 'HTML' for the raw HTML content.\",\n            options=[\"Text\", \"HTML\"],\n            value=DEFAULT_FORMAT,\n            advanced=True,\n        ),\n        IntInput(\n            name=\"timeout\",\n            display_name=\"Timeout\",\n            info=\"Timeout for the request in seconds.\",\n            value=DEFAULT_TIMEOUT,\n            required=False,\n            advanced=True,\n        ),\n        TableInput(\n            name=\"headers\",\n            display_name=\"Headers\",\n            info=\"The headers to send with the request\",\n            table_schema=[\n                {\n                    \"name\": \"key\",\n                    \"display_name\": \"Header\",\n                    \"type\": \"str\",\n                    \"description\": \"Header name\",\n                },\n                {\n                    \"name\": \"value\",\n                    \"display_name\": \"Value\",\n                    \"type\": \"str\",\n                    \"description\": \"Header value\",\n                },\n            ],\n            value=[{\"key\": \"User-Agent\", \"value\": get_settings_service().settings.user_agent}],\n            advanced=True,\n            input_types=[\"DataFrame\"],\n        ),\n        BoolInput(\n            name=\"filter_text_html\",\n            display_name=\"Filter Text/HTML\",\n            info=\"If enabled, filters out text/css content type from the results.\",\n            value=True,\n            required=False,\n            advanced=True,\n        ),\n        BoolInput(\n            name=\"continue_on_failure\",\n            display_name=\"Continue on Failure\",\n            info=\"If enabled, continues crawling even if some requests fail.\",\n            value=True,\n            required=False,\n            advanced=True,\n        ),\n        BoolInput(\n            name=\"check_response_status\",\n            display_name=\"Check Response Status\",\n            info=\"If enabled, checks the response status of the request.\",\n            value=False,\n            required=False,\n            advanced=True,\n        ),\n        BoolInput(\n            name=\"autoset_encoding\",\n            display_name=\"Autoset Encoding\",\n            info=\"If enabled, automatically sets the encoding of the request.\",\n            value=True,\n            required=False,\n            advanced=True,\n        ),\n    ]\n\n    outputs = [\n        Output(display_name=\"Result\", name=\"page_results\", method=\"fetch_content\"),\n        Output(display_name=\"Raw Result\", name=\"raw_results\", method=\"as_message\"),\n    ]\n\n    @staticmethod\n    def validate_url(url: str) -> bool:\n        \"\"\"Validates if the given string matches URL pattern.\n\n        Args:\n            url: The URL string to validate\n\n        Returns:\n            bool: True if the URL is valid, False otherwise\n        \"\"\"\n        return bool(URL_REGEX.match(url))\n\n    def ensure_url(self, url: str) -> str:\n        \"\"\"Ensures the given string is a valid URL.\n\n        Args:\n            url: The URL string to validate and normalize\n\n        Returns:\n            str: The normalized URL\n\n        Raises:\n            ValueError: If the URL is invalid\n        \"\"\"\n        url = url.strip()\n        if not url.startswith((\"http://\", \"https://\")):\n            url = \"https://\" + url\n\n        if not self.validate_url(url):\n            msg = f\"Invalid URL: {url}\"\n            raise ValueError(msg)\n\n        return url\n\n    def _create_loader(self, url: str) -> RecursiveUrlLoader:\n        \"\"\"Creates a RecursiveUrlLoader instance with the configured settings.\n\n        Args:\n            url: The URL to load\n\n        Returns:\n            RecursiveUrlLoader: Configured loader instance\n        \"\"\"\n        headers_dict = {header[\"key\"]: header[\"value\"] for header in self.headers}\n        extractor = (lambda x: x) if self.format == \"HTML\" else (lambda x: BeautifulSoup(x, \"lxml\").get_text())\n\n        return RecursiveUrlLoader(\n            url=url,\n            max_depth=self.max_depth,\n            prevent_outside=self.prevent_outside,\n            use_async=self.use_async,\n            extractor=extractor,\n            timeout=self.timeout,\n            headers=headers_dict,\n            check_response_status=self.check_response_status,\n            continue_on_failure=self.continue_on_failure,\n            base_url=url,  # Add base_url to ensure consistent domain crawling\n            autoset_encoding=self.autoset_encoding,  # Enable automatic encoding detection\n            exclude_dirs=[],  # Allow customization of excluded directories\n            link_regex=None,  # Allow customization of link filtering\n        )\n\n    def fetch_url_contents(self) -> list[dict]:\n        \"\"\"Load documents from the configured URLs.\n\n        Returns:\n            List[Data]: List of Data objects containing the fetched content\n\n        Raises:\n            ValueError: If no valid URLs are provided or if there's an error loading documents\n        \"\"\"\n        try:\n            urls = list({self.ensure_url(url) for url in self.urls if url.strip()})\n            logger.info(f\"URLs: {urls}\")\n            if not urls:\n                msg = \"No valid URLs provided.\"\n                raise ValueError(msg)\n\n            all_docs = []\n            for url in urls:\n                logger.info(f\"Loading documents from {url}\")\n\n                try:\n                    loader = self._create_loader(url)\n                    docs = loader.load()\n\n                    if not docs:\n                        logger.warning(f\"No documents found for {url}\")\n                        continue\n\n                    logger.info(f\"Found {len(docs)} documents from {url}\")\n                    all_docs.extend(docs)\n\n                except requests.exceptions.RequestException as e:\n                    logger.exception(f\"Error loading documents from {url}: {e}\")\n                    continue\n\n            if not all_docs:\n                msg = \"No documents were successfully loaded from any URL\"\n                raise ValueError(msg)\n\n            # data = [Data(text=doc.page_content, **doc.metadata) for doc in all_docs]\n            data = [\n                {\n                    \"text\": safe_convert(doc.page_content, clean_data=True),\n                    \"url\": doc.metadata.get(\"source\", \"\"),\n                    \"title\": doc.metadata.get(\"title\", \"\"),\n                    \"description\": doc.metadata.get(\"description\", \"\"),\n                    \"content_type\": doc.metadata.get(\"content_type\", \"\"),\n                    \"language\": doc.metadata.get(\"language\", \"\"),\n                }\n                for doc in all_docs\n            ]\n        except Exception as e:\n            error_msg = e.message if hasattr(e, \"message\") else e\n            msg = f\"Error loading documents: {error_msg!s}\"\n            logger.exception(msg)\n            raise ValueError(msg) from e\n        return data\n\n    def fetch_content(self) -> DataFrame:\n        \"\"\"Convert the documents to a DataFrame.\"\"\"\n        return DataFrame(data=self.fetch_url_contents())\n\n    def as_message(self) -> Message:\n        \"\"\"Convert the documents to a Message.\"\"\"\n        url_contents = self.fetch_url_contents()\n        return Message(text=\"\\n\\n\".join([x[\"text\"] for x in url_contents]), data={\"data\": url_contents})\n"
              },
              "continue_on_failure": {
                "_input_type": "BoolInput",
                "advanced": true,
                "display_name": "Continue on Failure",
                "dynamic": false,
                "info": "If enabled, continues crawling even if some requests fail.",
                "list": false,
                "list_add_label": "Add More",
                "name": "continue_on_failure",
                "placeholder": "",
                "required": false,
                "show": true,
                "title_case": false,
                "tool_mode": false,
                "trace_as_metadata": true,
                "type": "bool",
                "value": true
              },
              "filter_text_html": {
                "_input_type": "BoolInput",
                "advanced": true,
                "display_name": "Filter Text/HTML",
                "dynamic": false,
                "info": "If enabled, filters out text/css content type from the results.",
                "list": false,
                "list_add_label": "Add More",
                "name": "filter_text_html",
                "placeholder": "",
                "required": false,
                "show": true,
                "title_case": false,
                "tool_mode": false,
                "trace_as_metadata": true,
                "type": "bool",
                "value": true
              },
              "format": {
                "_input_type": "DropdownInput",
                "advanced": true,
                "combobox": false,
                "display_name": "Output Format",
                "dynamic": false,
                "info": "Output Format. Use 'Text' to extract the text from the HTML or 'HTML' for the raw HTML content.",
                "name": "format",
                "options": [
                  "Text",
                  "HTML"
                ],
                "placeholder": "",
                "required": false,
                "show": true,
                "title_case": false,
                "tool_mode": false,
                "trace_as_metadata": true,
                "type": "str",
                "value": "Text"
              },
              "headers": {
                "_input_type": "TableInput",
                "advanced": true,
                "display_name": "Headers",
                "dynamic": false,
                "info": "The headers to send with the request",
                "input_types": [
                  "DataFrame"
                ],
                "is_list": true,
                "list_add_label": "Add More",
                "name": "headers",
                "placeholder": "",
                "required": false,
                "show": true,
                "table_icon": "Table",
                "table_schema": {
                  "columns": [
                    {
                      "default": "None",
                      "description": "Header name",
                      "disable_edit": false,
                      "display_name": "Header",
                      "edit_mode": "popover",
                      "filterable": true,
                      "formatter": "text",
                      "hidden": false,
                      "name": "key",
                      "sortable": true,
                      "type": "str"
                    },
                    {
                      "default": "None",
                      "description": "Header value",
                      "disable_edit": false,
                      "display_name": "Value",
                      "edit_mode": "popover",
                      "filterable": true,
                      "formatter": "text",
                      "hidden": false,
                      "name": "value",
                      "sortable": true,
                      "type": "str"
                    }
                  ]
                },
                "title_case": false,
                "tool_mode": false,
                "trace_as_metadata": true,
                "trigger_icon": "Table",
                "trigger_text": "Open table",
                "type": "table",
                "value": [
                  {
                    "key": "User-Agent",
                    "value": "langflow"
                  }
                ]
              },
              "max_depth": {
                "_input_type": "SliderInput",
                "advanced": false,
                "display_name": "Depth",
                "dynamic": false,
                "info": "Controls how many 'clicks' away from the initial page the crawler will go:\n- depth 1: only the initial page\n- depth 2: initial page + all pages linked directly from it\n- depth 3: initial page + direct links + links found on those direct link pages\nNote: This is about link traversal, not URL path depth.",
                "max_label": " ",
                "max_label_icon": "None",
                "min_label": " ",
                "min_label_icon": "None",
                "name": "max_depth",
                "placeholder": "",
                "range_spec": {
                  "max": 5,
                  "min": 1,
                  "step": 1,
                  "step_type": "float"
                },
                "required": false,
                "show": true,
                "slider_buttons": false,
                "slider_buttons_options": [],
                "slider_input": false,
                "title_case": false,
                "tool_mode": false,
                "type": "slider",
                "value": 1
              },
              "prevent_outside": {
                "_input_type": "BoolInput",
                "advanced": true,
                "display_name": "Prevent Outside",
                "dynamic": false,
                "info": "If enabled, only crawls URLs within the same domain as the root URL. This helps prevent the crawler from going to external websites.",
                "list": false,
                "list_add_label": "Add More",
                "name": "prevent_outside",
                "placeholder": "",
                "required": false,
                "show": true,
                "title_case": false,
                "tool_mode": false,
                "trace_as_metadata": true,
                "type": "bool",
                "value": true
              },
              "timeout": {
                "_input_type": "IntInput",
                "advanced": true,
                "display_name": "Timeout",
                "dynamic": false,
                "info": "Timeout for the request in seconds.",
                "list": false,
                "list_add_label": "Add More",
                "name": "timeout",
                "placeholder": "",
                "required": false,
                "show": true,
                "title_case": false,
                "tool_mode": false,
                "trace_as_metadata": true,
                "type": "int",
                "value": 30
              },
              "urls": {
                "_input_type": "MessageTextInput",
                "advanced": false,
                "display_name": "URLs",
                "dynamic": false,
                "info": "Enter one or more URLs to crawl recursively, by clicking the '+' button.",
                "input_types": [],
                "list": true,
                "load_from_db": false,
                "name": "urls",
                "placeholder": "",
                "required": false,
                "show": true,
                "title_case": false,
                "tool_mode": true,
                "trace_as_input": true,
                "trace_as_metadata": true,
                "type": "str",
                "value": [
                  "https://raw.githubusercontent.com/langflow-ai/langflow/refs/heads/main/src/backend/base/langflow/components/custom_component/custom_component.py"
                ]
              },
              "use_async": {
                "_input_type": "BoolInput",
                "advanced": true,
                "display_name": "Use Async",
                "dynamic": false,
                "info": "If enabled, uses asynchronous loading which can be significantly faster but might use more system resources.",
                "list": false,
                "list_add_label": "Add More",
                "name": "use_async",
                "placeholder": "",
                "required": false,
                "show": true,
                "title_case": false,
                "tool_mode": false,
                "trace_as_metadata": true,
                "type": "bool",
                "value": true
              }
            },
            "tool_mode": false
          },
          "selected_output": "raw_results",
          "type": "URL"
        },
        "dragging": false,
        "height": 365,
        "id": "URL-G5J7i",
        "measured": {
          "height": 365,
          "width": 320
        },
        "position": {
          "x": 1503.311191099216,
          "y": 859.9645996406584
        },
        "positionAbsolute": {
          "x": 1436.982480021523,
          "y": 651.1409296825055
        },
        "selected": false,
        "type": "genericNode",
        "width": 320
      },
      {
        "data": {
          "id": "ChatInput-eo1g2",
          "node": {
            "base_classes": [
              "Message"
            ],
            "beta": false,
            "category": "inputs",
            "conditional_paths": [],
            "custom_fields": {},
            "description": "Get chat inputs from the Playground.",
            "display_name": "Chat Input",
            "documentation": "",
            "edited": false,
            "field_order": [
              "input_value",
              "should_store_message",
              "sender",
              "sender_name",
              "session_id",
              "files",
              "background_color",
              "chat_icon",
              "text_color"
            ],
            "frozen": false,
            "icon": "MessagesSquare",
            "key": "ChatInput",
            "legacy": false,
            "lf_version": "1.6.0",
            "metadata": {
              "code_hash": "0014a5b41817",
              "dependencies": {
                "dependencies": [],
                "total_dependencies": 0
              },
              "module": "lfx.components.input_output.chat.ChatInput"
            },
            "minimized": true,
            "output_types": [],
            "outputs": [
              {
                "allows_loop": false,
                "cache": true,
                "display_name": "Chat Message",
                "group_outputs": false,
                "method": "message_response",
                "name": "message",
                "selected": "Message",
                "tool_mode": true,
                "types": [
                  "Message"
                ],
                "value": "__UNDEFINED__"
              }
            ],
            "pinned": false,
            "score": 0.0020353564437605998,
            "template": {
              "_type": "Component",
              "code": {
                "advanced": true,
                "dynamic": true,
                "fileTypes": [],
                "file_path": "",
                "info": "",
                "list": false,
                "load_from_db": false,
                "multiline": true,
                "name": "code",
                "password": false,
                "placeholder": "",
                "required": true,
                "show": true,
                "title_case": false,
                "type": "code",
                "value": "from lfx.base.data.utils import IMG_FILE_TYPES, TEXT_FILE_TYPES\nfrom lfx.base.io.chat import ChatComponent\nfrom lfx.inputs.inputs import BoolInput\nfrom lfx.io import (\n    DropdownInput,\n    FileInput,\n    MessageTextInput,\n    MultilineInput,\n    Output,\n)\nfrom lfx.schema.message import Message\nfrom lfx.utils.constants import (\n    MESSAGE_SENDER_AI,\n    MESSAGE_SENDER_NAME_USER,\n    MESSAGE_SENDER_USER,\n)\n\n\nclass ChatInput(ChatComponent):\n    display_name = \"Chat Input\"\n    description = \"Get chat inputs from the Playground.\"\n    documentation: str = \"https://docs.langflow.org/components-io#chat-input\"\n    icon = \"MessagesSquare\"\n    name = \"ChatInput\"\n    minimized = True\n\n    inputs = [\n        MultilineInput(\n            name=\"input_value\",\n            display_name=\"Input Text\",\n            value=\"\",\n            info=\"Message to be passed as input.\",\n            input_types=[],\n        ),\n        BoolInput(\n            name=\"should_store_message\",\n            display_name=\"Store Messages\",\n            info=\"Store the message in the history.\",\n            value=True,\n            advanced=True,\n        ),\n        DropdownInput(\n            name=\"sender\",\n            display_name=\"Sender Type\",\n            options=[MESSAGE_SENDER_AI, MESSAGE_SENDER_USER],\n            value=MESSAGE_SENDER_USER,\n            info=\"Type of sender.\",\n            advanced=True,\n        ),\n        MessageTextInput(\n            name=\"sender_name\",\n            display_name=\"Sender Name\",\n            info=\"Name of the sender.\",\n            value=MESSAGE_SENDER_NAME_USER,\n            advanced=True,\n        ),\n        MessageTextInput(\n            name=\"session_id\",\n            display_name=\"Session ID\",\n            info=\"The session ID of the chat. If empty, the current session ID parameter will be used.\",\n            advanced=True,\n        ),\n        MessageTextInput(\n            name=\"context_id\",\n            display_name=\"Context ID\",\n            info=\"The context ID of the chat. Adds an extra layer to the local memory.\",\n            value=\"\",\n            advanced=True,\n        ),\n        FileInput(\n            name=\"files\",\n            display_name=\"Files\",\n            file_types=TEXT_FILE_TYPES + IMG_FILE_TYPES,\n            info=\"Files to be sent with the message.\",\n            advanced=True,\n            is_list=True,\n            temp_file=True,\n        ),\n    ]\n    outputs = [\n        Output(display_name=\"Chat Message\", name=\"message\", method=\"message_response\"),\n    ]\n\n    async def message_response(self) -> Message:\n        # Ensure files is a list and filter out empty/None values\n        files = self.files if self.files else []\n        if files and not isinstance(files, list):\n            files = [files]\n        # Filter out None/empty values\n        files = [f for f in files if f is not None and f != \"\"]\n\n        message = await Message.create(\n            text=self.input_value,\n            sender=self.sender,\n            sender_name=self.sender_name,\n            session_id=self.session_id,\n            context_id=self.context_id,\n            files=files,\n        )\n        if self.session_id and isinstance(message, Message) and self.should_store_message:\n            stored_message = await self.send_message(\n                message,\n            )\n            self.message.value = stored_message\n            message = stored_message\n\n        self.status = message\n        return message\n"
              },
              "context_id": {
                "_input_type": "MessageTextInput",
                "advanced": true,
                "display_name": "Context ID",
                "dynamic": false,
                "info": "The context ID of the chat. Adds an extra layer to the local memory.",
                "input_types": [
                  "Message"
                ],
                "list": false,
                "list_add_label": "Add More",
                "load_from_db": false,
                "name": "context_id",
                "placeholder": "",
                "required": false,
                "show": true,
                "title_case": false,
                "tool_mode": false,
                "trace_as_input": true,
                "trace_as_metadata": true,
                "type": "str",
                "value": ""
              },
              "files": {
                "_input_type": "FileInput",
                "advanced": true,
                "display_name": "Files",
                "dynamic": false,
                "fileTypes": [
                  "csv",
                  "json",
                  "pdf",
                  "txt",
                  "md",
                  "mdx",
                  "yaml",
                  "yml",
                  "xml",
                  "html",
                  "htm",
                  "docx",
                  "py",
                  "sh",
                  "sql",
                  "js",
                  "ts",
                  "tsx",
                  "jpg",
                  "jpeg",
                  "png",
                  "bmp",
                  "image"
                ],
                "file_path": "",
                "info": "Files to be sent with the message.",
                "list": true,
                "list_add_label": "Add More",
                "name": "files",
                "placeholder": "",
                "required": false,
                "show": true,
                "title_case": false,
                "trace_as_metadata": true,
                "type": "file",
                "value": ""
              },
              "input_value": {
                "_input_type": "MultilineInput",
                "advanced": false,
                "copy_field": false,
                "display_name": "Input Text",
                "dynamic": false,
                "info": "Message to be passed as input.",
                "input_types": [],
                "list": false,
                "list_add_label": "Add More",
                "load_from_db": false,
                "multiline": true,
                "name": "input_value",
                "placeholder": "",
                "required": false,
                "show": true,
                "title_case": false,
                "tool_mode": false,
                "trace_as_input": true,
                "trace_as_metadata": true,
                "type": "str",
                "value": ""
              },
              "sender": {
                "_input_type": "DropdownInput",
                "advanced": true,
                "combobox": false,
                "dialog_inputs": {},
                "display_name": "Sender Type",
                "dynamic": false,
                "info": "Type of sender.",
                "name": "sender",
                "options": [
                  "Machine",
                  "User"
                ],
                "options_metadata": [],
                "placeholder": "",
                "required": false,
                "show": true,
                "title_case": false,
                "tool_mode": false,
                "trace_as_metadata": true,
                "type": "str",
                "value": "User"
              },
              "sender_name": {
                "_input_type": "MessageTextInput",
                "advanced": true,
                "display_name": "Sender Name",
                "dynamic": false,
                "info": "Name of the sender.",
                "input_types": [
                  "Message"
                ],
                "list": false,
                "list_add_label": "Add More",
                "load_from_db": false,
                "name": "sender_name",
                "placeholder": "",
                "required": false,
                "show": true,
                "title_case": false,
                "tool_mode": false,
                "trace_as_input": true,
                "trace_as_metadata": true,
                "type": "str",
                "value": "User"
              },
              "session_id": {
                "_input_type": "MessageTextInput",
                "advanced": true,
                "display_name": "Session ID",
                "dynamic": false,
                "info": "The session ID of the chat. If empty, the current session ID parameter will be used.",
                "input_types": [
                  "Message"
                ],
                "list": false,
                "list_add_label": "Add More",
                "load_from_db": false,
                "name": "session_id",
                "placeholder": "",
                "required": false,
                "show": true,
                "title_case": false,
                "tool_mode": false,
                "trace_as_input": true,
                "trace_as_metadata": true,
                "type": "str",
                "value": ""
              },
              "should_store_message": {
                "_input_type": "BoolInput",
                "advanced": true,
                "display_name": "Store Messages",
                "dynamic": false,
                "info": "Store the message in the history.",
                "list": false,
                "list_add_label": "Add More",
                "name": "should_store_message",
                "placeholder": "",
                "required": false,
                "show": true,
                "title_case": false,
                "tool_mode": false,
                "trace_as_metadata": true,
                "type": "bool",
                "value": true
              }
            },
            "tool_mode": false
          },
          "selected_output": "message",
          "showNode": false,
          "type": "ChatInput"
        },
        "dragging": false,
        "id": "ChatInput-eo1g2",
        "measured": {
          "height": 48,
          "width": 192
        },
        "position": {
          "x": 1570.5862655382064,
          "y": 1294.1398515394083
        },
        "selected": false,
        "type": "genericNode"
      },
      {
        "data": {
          "id": "ChatOutput-VoIob",
          "node": {
            "base_classes": [
              "Message"
            ],
            "beta": false,
            "category": "outputs",
            "conditional_paths": [],
            "custom_fields": {},
            "description": "Display a chat message in the Playground.",
            "display_name": "Chat Output",
            "documentation": "",
            "edited": false,
            "field_order": [
              "input_value",
              "should_store_message",
              "sender",
              "sender_name",
              "session_id",
              "data_template",
              "background_color",
              "chat_icon",
              "text_color",
              "clean_data"
            ],
            "frozen": false,
            "icon": "MessagesSquare",
            "key": "ChatOutput",
            "legacy": false,
            "metadata": {
              "code_hash": "4848ad3e35d5",
              "dependencies": {
<<<<<<< HEAD
                "dependencies": [],
                "total_dependencies": 0
=======
                "dependencies": [
                  {
                    "name": "orjson",
                    "version": "3.10.15"
                  },
                  {
                    "name": "fastapi",
                    "version": "0.120.0"
                  },
                  {
                    "name": "lfx",
                    "version": null
                  }
                ],
                "total_dependencies": 3
>>>>>>> 7460ee9f
              },
              "module": "lfx.components.input_output.chat_output.ChatOutput"
            },
            "minimized": true,
            "output_types": [],
            "outputs": [
              {
                "allows_loop": false,
                "cache": true,
                "display_name": "Output Message",
                "group_outputs": false,
                "method": "message_response",
                "name": "message",
                "selected": "Message",
                "tool_mode": true,
                "types": [
                  "Message"
                ],
                "value": "__UNDEFINED__"
              }
            ],
            "pinned": false,
            "score": 0.003169567463043492,
            "template": {
              "_type": "Component",
              "clean_data": {
                "_input_type": "BoolInput",
                "advanced": true,
                "display_name": "Basic Clean Data",
                "dynamic": false,
                "info": "Whether to clean data before converting to string.",
                "list": false,
                "list_add_label": "Add More",
                "name": "clean_data",
                "placeholder": "",
                "required": false,
                "show": true,
                "title_case": false,
                "tool_mode": false,
                "trace_as_metadata": true,
                "type": "bool",
                "value": true
              },
              "code": {
                "advanced": true,
                "dynamic": true,
                "fileTypes": [],
                "file_path": "",
                "info": "",
                "list": false,
                "load_from_db": false,
                "multiline": true,
                "name": "code",
                "password": false,
                "placeholder": "",
                "required": true,
                "show": true,
                "title_case": false,
                "type": "code",
                "value": "from collections.abc import Generator\nfrom typing import Any\n\nimport orjson\nfrom fastapi.encoders import jsonable_encoder\n\nfrom lfx.base.io.chat import ChatComponent\nfrom lfx.helpers.data import safe_convert\nfrom lfx.inputs.inputs import BoolInput, DropdownInput, HandleInput, MessageTextInput\nfrom lfx.schema.data import Data\nfrom lfx.schema.dataframe import DataFrame\nfrom lfx.schema.message import Message\nfrom lfx.schema.properties import Source\nfrom lfx.template.field.base import Output\nfrom lfx.utils.constants import (\n    MESSAGE_SENDER_AI,\n    MESSAGE_SENDER_NAME_AI,\n    MESSAGE_SENDER_USER,\n)\n\n\nclass ChatOutput(ChatComponent):\n    display_name = \"Chat Output\"\n    description = \"Display a chat message in the Playground.\"\n    documentation: str = \"https://docs.langflow.org/components-io#chat-output\"\n    icon = \"MessagesSquare\"\n    name = \"ChatOutput\"\n    minimized = True\n\n    inputs = [\n        HandleInput(\n            name=\"input_value\",\n            display_name=\"Inputs\",\n            info=\"Message to be passed as output.\",\n            input_types=[\"Data\", \"DataFrame\", \"Message\"],\n            required=True,\n        ),\n        BoolInput(\n            name=\"should_store_message\",\n            display_name=\"Store Messages\",\n            info=\"Store the message in the history.\",\n            value=True,\n            advanced=True,\n        ),\n        DropdownInput(\n            name=\"sender\",\n            display_name=\"Sender Type\",\n            options=[MESSAGE_SENDER_AI, MESSAGE_SENDER_USER],\n            value=MESSAGE_SENDER_AI,\n            advanced=True,\n            info=\"Type of sender.\",\n        ),\n        MessageTextInput(\n            name=\"sender_name\",\n            display_name=\"Sender Name\",\n            info=\"Name of the sender.\",\n            value=MESSAGE_SENDER_NAME_AI,\n            advanced=True,\n        ),\n        MessageTextInput(\n            name=\"session_id\",\n            display_name=\"Session ID\",\n            info=\"The session ID of the chat. If empty, the current session ID parameter will be used.\",\n            advanced=True,\n        ),\n        MessageTextInput(\n            name=\"context_id\",\n            display_name=\"Context ID\",\n            info=\"The context ID of the chat. Adds an extra layer to the local memory.\",\n            value=\"\",\n            advanced=True,\n        ),\n        MessageTextInput(\n            name=\"data_template\",\n            display_name=\"Data Template\",\n            value=\"{text}\",\n            advanced=True,\n            info=\"Template to convert Data to Text. If left empty, it will be dynamically set to the Data's text key.\",\n        ),\n        BoolInput(\n            name=\"clean_data\",\n            display_name=\"Basic Clean Data\",\n            value=True,\n            advanced=True,\n            info=\"Whether to clean data before converting to string.\",\n        ),\n    ]\n    outputs = [\n        Output(\n            display_name=\"Output Message\",\n            name=\"message\",\n            method=\"message_response\",\n        ),\n    ]\n\n    def _build_source(self, id_: str | None, display_name: str | None, source: str | None) -> Source:\n        source_dict = {}\n        if id_:\n            source_dict[\"id\"] = id_\n        if display_name:\n            source_dict[\"display_name\"] = display_name\n        if source:\n            # Handle case where source is a ChatOpenAI object\n            if hasattr(source, \"model_name\"):\n                source_dict[\"source\"] = source.model_name\n            elif hasattr(source, \"model\"):\n                source_dict[\"source\"] = str(source.model)\n            else:\n                source_dict[\"source\"] = str(source)\n        return Source(**source_dict)\n\n    async def message_response(self) -> Message:\n        # First convert the input to string if needed\n        text = self.convert_to_string()\n\n        # Get source properties\n        source, _, display_name, source_id = self.get_properties_from_source_component()\n\n        # Create or use existing Message object\n        if isinstance(self.input_value, Message):\n            message = self.input_value\n            # Update message properties\n            message.text = text\n        else:\n            message = Message(text=text)\n\n        # Set message properties\n        message.sender = self.sender\n        message.sender_name = self.sender_name\n        message.session_id = self.session_id\n        message.context_id = self.context_id\n        message.flow_id = self.graph.flow_id if hasattr(self, \"graph\") else None\n        message.properties.source = self._build_source(source_id, display_name, source)\n\n        # Store message if needed\n        if self.session_id and self.should_store_message:\n            stored_message = await self.send_message(message)\n            self.message.value = stored_message\n            message = stored_message\n\n        self.status = message\n        return message\n\n    def _serialize_data(self, data: Data) -> str:\n        \"\"\"Serialize Data object to JSON string.\"\"\"\n        # Convert data.data to JSON-serializable format\n        serializable_data = jsonable_encoder(data.data)\n        # Serialize with orjson, enabling pretty printing with indentation\n        json_bytes = orjson.dumps(serializable_data, option=orjson.OPT_INDENT_2)\n        # Convert bytes to string and wrap in Markdown code blocks\n        return \"```json\\n\" + json_bytes.decode(\"utf-8\") + \"\\n```\"\n\n    def _validate_input(self) -> None:\n        \"\"\"Validate the input data and raise ValueError if invalid.\"\"\"\n        if self.input_value is None:\n            msg = \"Input data cannot be None\"\n            raise ValueError(msg)\n        if isinstance(self.input_value, list) and not all(\n            isinstance(item, Message | Data | DataFrame | str) for item in self.input_value\n        ):\n            invalid_types = [\n                type(item).__name__\n                for item in self.input_value\n                if not isinstance(item, Message | Data | DataFrame | str)\n            ]\n            msg = f\"Expected Data or DataFrame or Message or str, got {invalid_types}\"\n            raise TypeError(msg)\n        if not isinstance(\n            self.input_value,\n            Message | Data | DataFrame | str | list | Generator | type(None),\n        ):\n            type_name = type(self.input_value).__name__\n            msg = f\"Expected Data or DataFrame or Message or str, Generator or None, got {type_name}\"\n            raise TypeError(msg)\n\n    def convert_to_string(self) -> str | Generator[Any, None, None]:\n        \"\"\"Convert input data to string with proper error handling.\"\"\"\n        self._validate_input()\n        if isinstance(self.input_value, list):\n            clean_data: bool = getattr(self, \"clean_data\", False)\n            return \"\\n\".join([safe_convert(item, clean_data=clean_data) for item in self.input_value])\n        if isinstance(self.input_value, Generator):\n            return self.input_value\n        return safe_convert(self.input_value)\n"
              },
              "context_id": {
                "_input_type": "MessageTextInput",
                "advanced": true,
                "display_name": "Context ID",
                "dynamic": false,
                "info": "The context ID of the chat. Adds an extra layer to the local memory.",
                "input_types": [
                  "Message"
                ],
                "list": false,
                "list_add_label": "Add More",
                "load_from_db": false,
                "name": "context_id",
                "placeholder": "",
                "required": false,
                "show": true,
                "title_case": false,
                "tool_mode": false,
                "trace_as_input": true,
                "trace_as_metadata": true,
                "type": "str",
                "value": ""
              },
              "data_template": {
                "_input_type": "MessageTextInput",
                "advanced": true,
                "display_name": "Data Template",
                "dynamic": false,
                "info": "Template to convert Data to Text. If left empty, it will be dynamically set to the Data's text key.",
                "input_types": [
                  "Message"
                ],
                "list": false,
                "list_add_label": "Add More",
                "load_from_db": false,
                "name": "data_template",
                "placeholder": "",
                "required": false,
                "show": true,
                "title_case": false,
                "tool_mode": false,
                "trace_as_input": true,
                "trace_as_metadata": true,
                "type": "str",
                "value": "{text}"
              },
              "input_value": {
                "_input_type": "HandleInput",
                "advanced": false,
                "display_name": "Inputs",
                "dynamic": false,
                "info": "Message to be passed as output.",
                "input_types": [
                  "Data",
                  "DataFrame",
                  "Message"
                ],
                "list": false,
                "list_add_label": "Add More",
                "name": "input_value",
                "placeholder": "",
                "required": true,
                "show": true,
                "title_case": false,
                "trace_as_metadata": true,
                "type": "other",
                "value": ""
              },
              "sender": {
                "_input_type": "DropdownInput",
                "advanced": true,
                "combobox": false,
                "dialog_inputs": {},
                "display_name": "Sender Type",
                "dynamic": false,
                "info": "Type of sender.",
                "name": "sender",
                "options": [
                  "Machine",
                  "User"
                ],
                "options_metadata": [],
                "placeholder": "",
                "required": false,
                "show": true,
                "title_case": false,
                "tool_mode": false,
                "trace_as_metadata": true,
                "type": "str",
                "value": "Machine"
              },
              "sender_name": {
                "_input_type": "MessageTextInput",
                "advanced": true,
                "display_name": "Sender Name",
                "dynamic": false,
                "info": "Name of the sender.",
                "input_types": [
                  "Message"
                ],
                "list": false,
                "list_add_label": "Add More",
                "load_from_db": false,
                "name": "sender_name",
                "placeholder": "",
                "required": false,
                "show": true,
                "title_case": false,
                "tool_mode": false,
                "trace_as_input": true,
                "trace_as_metadata": true,
                "type": "str",
                "value": "AI"
              },
              "session_id": {
                "_input_type": "MessageTextInput",
                "advanced": true,
                "display_name": "Session ID",
                "dynamic": false,
                "info": "The session ID of the chat. If empty, the current session ID parameter will be used.",
                "input_types": [
                  "Message"
                ],
                "list": false,
                "list_add_label": "Add More",
                "load_from_db": false,
                "name": "session_id",
                "placeholder": "",
                "required": false,
                "show": true,
                "title_case": false,
                "tool_mode": false,
                "trace_as_input": true,
                "trace_as_metadata": true,
                "type": "str",
                "value": ""
              },
              "should_store_message": {
                "_input_type": "BoolInput",
                "advanced": true,
                "display_name": "Store Messages",
                "dynamic": false,
                "info": "Store the message in the history.",
                "list": false,
                "list_add_label": "Add More",
                "name": "should_store_message",
                "placeholder": "",
                "required": false,
                "show": true,
                "title_case": false,
                "tool_mode": false,
                "trace_as_metadata": true,
                "type": "bool",
                "value": true
              }
            },
            "tool_mode": false
          },
          "showNode": true,
          "type": "ChatOutput"
        },
        "dragging": false,
        "id": "ChatOutput-VoIob",
        "measured": {
          "height": 166,
          "width": 320
        },
        "position": {
          "x": 2987.5763483928145,
          "y": 865.2708447719162
        },
        "selected": false,
        "type": "genericNode"
      },
      {
        "data": {
          "id": "LanguageModelComponent-SCqm9",
          "node": {
            "base_classes": [
              "LanguageModel",
              "Message"
            ],
            "beta": false,
            "category": "models",
            "conditional_paths": [],
            "custom_fields": {},
            "description": "Runs a language model given a specified provider.",
            "display_name": "Language Model",
            "documentation": "",
            "edited": false,
            "field_order": [
              "provider",
              "model_name",
              "api_key",
              "input_value",
              "system_message",
              "stream",
              "temperature"
            ],
            "frozen": false,
            "icon": "brain-circuit",
            "key": "LanguageModelComponent",
            "last_updated": "2025-09-02T13:04:22.208Z",
            "legacy": false,
            "metadata": {
              "code_hash": "bb5f8714781b",
              "dependencies": {
                "dependencies": [
                  {
                    "name": "langchain_anthropic",
                    "version": "0.3.14"
                  },
                  {
                    "name": "langchain_google_genai",
                    "version": "2.0.6"
                  },
                  {
                    "name": "langchain_openai",
                    "version": "0.3.23"
                  },
                  {
                    "name": "lfx",
                    "version": null
                  }
                ],
                "total_dependencies": 4
              },
              "keywords": [
                "model",
                "llm",
                "language model",
                "large language model"
              ],
              "module": "lfx.components.models.language_model.LanguageModelComponent"
            },
            "minimized": false,
            "output_types": [],
            "outputs": [
              {
                "allows_loop": false,
                "cache": true,
                "display_name": "Model Response",
                "group_outputs": false,
                "method": "text_response",
                "name": "text_output",
                "options": null,
                "required_inputs": null,
                "selected": "Message",
                "tool_mode": true,
                "types": [
                  "Message"
                ],
                "value": "__UNDEFINED__"
              },
              {
                "allows_loop": false,
                "cache": true,
                "display_name": "Language Model",
                "group_outputs": false,
                "method": "build_model",
                "name": "model_output",
                "options": null,
                "required_inputs": null,
                "selected": "LanguageModel",
                "tool_mode": true,
                "types": [
                  "LanguageModel"
                ],
                "value": "__UNDEFINED__"
              }
            ],
            "pinned": false,
            "priority": 0,
            "score": 0.28173906304863156,
            "template": {
              "_type": "Component",
              "api_key": {
                "_input_type": "SecretStrInput",
                "advanced": false,
                "display_name": "Anthropic API Key",
                "dynamic": false,
                "info": "Model Provider API key",
                "input_types": [],
                "load_from_db": true,
                "name": "api_key",
                "password": true,
                "placeholder": "",
                "real_time_refresh": true,
                "required": false,
                "show": true,
                "title_case": false,
                "type": "str",
                "value": "ANTHROPIC_API_KEY"
              },
              "code": {
                "advanced": true,
                "dynamic": true,
                "fileTypes": [],
                "file_path": "",
                "info": "",
                "list": false,
                "load_from_db": false,
                "multiline": true,
                "name": "code",
                "password": false,
                "placeholder": "",
                "required": true,
                "show": true,
                "title_case": false,
                "type": "code",
                "value": "from typing import Any\n\nimport requests\nfrom langchain_anthropic import ChatAnthropic\nfrom langchain_ibm import ChatWatsonx\nfrom langchain_ollama import ChatOllama\nfrom langchain_openai import ChatOpenAI\nfrom pydantic.v1 import SecretStr\n\nfrom lfx.base.models.anthropic_constants import ANTHROPIC_MODELS\nfrom lfx.base.models.google_generative_ai_constants import GOOGLE_GENERATIVE_AI_MODELS\nfrom lfx.base.models.google_generative_ai_model import ChatGoogleGenerativeAIFixed\nfrom lfx.base.models.model import LCModelComponent\nfrom lfx.base.models.model_utils import get_ollama_models, is_valid_ollama_url\nfrom lfx.base.models.openai_constants import OPENAI_CHAT_MODEL_NAMES, OPENAI_REASONING_MODEL_NAMES\nfrom lfx.field_typing import LanguageModel\nfrom lfx.field_typing.range_spec import RangeSpec\nfrom lfx.inputs.inputs import BoolInput, MessageTextInput, StrInput\nfrom lfx.io import DropdownInput, MessageInput, MultilineInput, SecretStrInput, SliderInput\nfrom lfx.log.logger import logger\nfrom lfx.schema.dotdict import dotdict\nfrom lfx.utils.util import transform_localhost_url\n\n# IBM watsonx.ai constants\nIBM_WATSONX_DEFAULT_MODELS = [\"ibm/granite-3-2b-instruct\", \"ibm/granite-3-8b-instruct\", \"ibm/granite-13b-instruct-v2\"]\nIBM_WATSONX_URLS = [\n    \"https://us-south.ml.cloud.ibm.com\",\n    \"https://eu-de.ml.cloud.ibm.com\",\n    \"https://eu-gb.ml.cloud.ibm.com\",\n    \"https://au-syd.ml.cloud.ibm.com\",\n    \"https://jp-tok.ml.cloud.ibm.com\",\n    \"https://ca-tor.ml.cloud.ibm.com\",\n]\n\n# Ollama API constants\nHTTP_STATUS_OK = 200\nJSON_MODELS_KEY = \"models\"\nJSON_NAME_KEY = \"name\"\nJSON_CAPABILITIES_KEY = \"capabilities\"\nDESIRED_CAPABILITY = \"completion\"\nDEFAULT_OLLAMA_URL = \"http://localhost:11434\"\n\n\nclass LanguageModelComponent(LCModelComponent):\n    display_name = \"Language Model\"\n    description = \"Runs a language model given a specified provider.\"\n    documentation: str = \"https://docs.langflow.org/components-models\"\n    icon = \"brain-circuit\"\n    category = \"models\"\n    priority = 0  # Set priority to 0 to make it appear first\n\n    @staticmethod\n    def fetch_ibm_models(base_url: str) -> list[str]:\n        \"\"\"Fetch available models from the watsonx.ai API.\"\"\"\n        try:\n            endpoint = f\"{base_url}/ml/v1/foundation_model_specs\"\n            params = {\"version\": \"2024-09-16\", \"filters\": \"function_text_chat,!lifecycle_withdrawn\"}\n            response = requests.get(endpoint, params=params, timeout=10)\n            response.raise_for_status()\n            data = response.json()\n            models = [model[\"model_id\"] for model in data.get(\"resources\", [])]\n            return sorted(models)\n        except Exception:  # noqa: BLE001\n            logger.exception(\"Error fetching IBM watsonx models. Using default models.\")\n            return IBM_WATSONX_DEFAULT_MODELS\n\n    inputs = [\n        DropdownInput(\n            name=\"provider\",\n            display_name=\"Model Provider\",\n            options=[\"OpenAI\", \"Anthropic\", \"Google\", \"IBM watsonx.ai\", \"Ollama\"],\n            value=\"OpenAI\",\n            info=\"Select the model provider\",\n            real_time_refresh=True,\n            options_metadata=[\n                {\"icon\": \"OpenAI\"},\n                {\"icon\": \"Anthropic\"},\n                {\"icon\": \"GoogleGenerativeAI\"},\n                {\"icon\": \"WatsonxAI\"},\n                {\"icon\": \"Ollama\"},\n            ],\n        ),\n        DropdownInput(\n            name=\"model_name\",\n            display_name=\"Model Name\",\n            options=OPENAI_CHAT_MODEL_NAMES + OPENAI_REASONING_MODEL_NAMES,\n            value=OPENAI_CHAT_MODEL_NAMES[0],\n            info=\"Select the model to use\",\n            real_time_refresh=True,\n            refresh_button=True,\n        ),\n        SecretStrInput(\n            name=\"api_key\",\n            display_name=\"OpenAI API Key\",\n            info=\"Model Provider API key\",\n            required=False,\n            show=True,\n            real_time_refresh=True,\n        ),\n        DropdownInput(\n            name=\"base_url_ibm_watsonx\",\n            display_name=\"watsonx API Endpoint\",\n            info=\"The base URL of the API (IBM watsonx.ai only)\",\n            options=IBM_WATSONX_URLS,\n            value=IBM_WATSONX_URLS[0],\n            show=False,\n            real_time_refresh=True,\n        ),\n        StrInput(\n            name=\"project_id\",\n            display_name=\"watsonx Project ID\",\n            info=\"The project ID associated with the foundation model (IBM watsonx.ai only)\",\n            show=False,\n            required=False,\n        ),\n        MessageTextInput(\n            name=\"ollama_base_url\",\n            display_name=\"Ollama API URL\",\n            info=f\"Endpoint of the Ollama API (Ollama only). Defaults to {DEFAULT_OLLAMA_URL}\",\n            value=DEFAULT_OLLAMA_URL,\n            show=False,\n            real_time_refresh=True,\n            load_from_db=True,\n        ),\n        MessageInput(\n            name=\"input_value\",\n            display_name=\"Input\",\n            info=\"The input text to send to the model\",\n        ),\n        MultilineInput(\n            name=\"system_message\",\n            display_name=\"System Message\",\n            info=\"A system message that helps set the behavior of the assistant\",\n            advanced=False,\n        ),\n        BoolInput(\n            name=\"stream\",\n            display_name=\"Stream\",\n            info=\"Whether to stream the response\",\n            value=False,\n            advanced=True,\n        ),\n        SliderInput(\n            name=\"temperature\",\n            display_name=\"Temperature\",\n            value=0.1,\n            info=\"Controls randomness in responses\",\n            range_spec=RangeSpec(min=0, max=1, step=0.01),\n            advanced=True,\n        ),\n    ]\n\n    def build_model(self) -> LanguageModel:\n        provider = self.provider\n        model_name = self.model_name\n        temperature = self.temperature\n        stream = self.stream\n\n        if provider == \"OpenAI\":\n            if not self.api_key:\n                msg = \"OpenAI API key is required when using OpenAI provider\"\n                raise ValueError(msg)\n\n            if model_name in OPENAI_REASONING_MODEL_NAMES:\n                # reasoning models do not support temperature (yet)\n                temperature = None\n\n            return ChatOpenAI(\n                model_name=model_name,\n                temperature=temperature,\n                streaming=stream,\n                openai_api_key=self.api_key,\n            )\n        if provider == \"Anthropic\":\n            if not self.api_key:\n                msg = \"Anthropic API key is required when using Anthropic provider\"\n                raise ValueError(msg)\n            return ChatAnthropic(\n                model=model_name,\n                temperature=temperature,\n                streaming=stream,\n                anthropic_api_key=self.api_key,\n            )\n        if provider == \"Google\":\n            if not self.api_key:\n                msg = \"Google API key is required when using Google provider\"\n                raise ValueError(msg)\n            return ChatGoogleGenerativeAIFixed(\n                model=model_name,\n                temperature=temperature,\n                streaming=stream,\n                google_api_key=self.api_key,\n            )\n        if provider == \"IBM watsonx.ai\":\n            if not self.api_key:\n                msg = \"IBM API key is required when using IBM watsonx.ai provider\"\n                raise ValueError(msg)\n            if not self.base_url_ibm_watsonx:\n                msg = \"IBM watsonx API Endpoint is required when using IBM watsonx.ai provider\"\n                raise ValueError(msg)\n            if not self.project_id:\n                msg = \"IBM watsonx Project ID is required when using IBM watsonx.ai provider\"\n                raise ValueError(msg)\n            return ChatWatsonx(\n                apikey=SecretStr(self.api_key).get_secret_value(),\n                url=self.base_url_ibm_watsonx,\n                project_id=self.project_id,\n                model_id=model_name,\n                params={\n                    \"temperature\": temperature,\n                },\n                streaming=stream,\n            )\n        if provider == \"Ollama\":\n            if not self.ollama_base_url:\n                msg = \"Ollama API URL is required when using Ollama provider\"\n                raise ValueError(msg)\n            if not model_name:\n                msg = \"Model name is required when using Ollama provider\"\n                raise ValueError(msg)\n\n            transformed_base_url = transform_localhost_url(self.ollama_base_url)\n\n            # Check if URL contains /v1 suffix (OpenAI-compatible mode)\n            if transformed_base_url and transformed_base_url.rstrip(\"/\").endswith(\"/v1\"):\n                # Strip /v1 suffix and log warning\n                transformed_base_url = transformed_base_url.rstrip(\"/\").removesuffix(\"/v1\")\n                logger.warning(\n                    \"Detected '/v1' suffix in base URL. The Ollama component uses the native Ollama API, \"\n                    \"not the OpenAI-compatible API. The '/v1' suffix has been automatically removed. \"\n                    \"If you want to use the OpenAI-compatible API, please use the OpenAI component instead. \"\n                    \"Learn more at https://docs.ollama.com/openai#openai-compatibility\"\n                )\n\n            return ChatOllama(\n                base_url=transformed_base_url,\n                model=model_name,\n                temperature=temperature,\n            )\n        msg = f\"Unknown provider: {provider}\"\n        raise ValueError(msg)\n\n    async def update_build_config(\n        self, build_config: dotdict, field_value: Any, field_name: str | None = None\n    ) -> dotdict:\n        if field_name == \"provider\":\n            if field_value == \"OpenAI\":\n                build_config[\"model_name\"][\"options\"] = OPENAI_CHAT_MODEL_NAMES + OPENAI_REASONING_MODEL_NAMES\n                build_config[\"model_name\"][\"value\"] = OPENAI_CHAT_MODEL_NAMES[0]\n                build_config[\"api_key\"][\"display_name\"] = \"OpenAI API Key\"\n                build_config[\"api_key\"][\"show\"] = True\n                build_config[\"base_url_ibm_watsonx\"][\"show\"] = False\n                build_config[\"project_id\"][\"show\"] = False\n                build_config[\"ollama_base_url\"][\"show\"] = False\n            elif field_value == \"Anthropic\":\n                build_config[\"model_name\"][\"options\"] = ANTHROPIC_MODELS\n                build_config[\"model_name\"][\"value\"] = ANTHROPIC_MODELS[0]\n                build_config[\"api_key\"][\"display_name\"] = \"Anthropic API Key\"\n                build_config[\"api_key\"][\"show\"] = True\n                build_config[\"base_url_ibm_watsonx\"][\"show\"] = False\n                build_config[\"project_id\"][\"show\"] = False\n                build_config[\"ollama_base_url\"][\"show\"] = False\n            elif field_value == \"Google\":\n                build_config[\"model_name\"][\"options\"] = GOOGLE_GENERATIVE_AI_MODELS\n                build_config[\"model_name\"][\"value\"] = GOOGLE_GENERATIVE_AI_MODELS[0]\n                build_config[\"api_key\"][\"display_name\"] = \"Google API Key\"\n                build_config[\"api_key\"][\"show\"] = True\n                build_config[\"base_url_ibm_watsonx\"][\"show\"] = False\n                build_config[\"project_id\"][\"show\"] = False\n                build_config[\"ollama_base_url\"][\"show\"] = False\n            elif field_value == \"IBM watsonx.ai\":\n                build_config[\"model_name\"][\"options\"] = IBM_WATSONX_DEFAULT_MODELS\n                build_config[\"model_name\"][\"value\"] = IBM_WATSONX_DEFAULT_MODELS[0]\n                build_config[\"api_key\"][\"display_name\"] = \"IBM API Key\"\n                build_config[\"api_key\"][\"show\"] = True\n                build_config[\"base_url_ibm_watsonx\"][\"show\"] = True\n                build_config[\"project_id\"][\"show\"] = True\n                build_config[\"ollama_base_url\"][\"show\"] = False\n            elif field_value == \"Ollama\":\n                # Fetch Ollama models from the API\n                build_config[\"api_key\"][\"show\"] = False\n                build_config[\"base_url_ibm_watsonx\"][\"show\"] = False\n                build_config[\"project_id\"][\"show\"] = False\n                build_config[\"ollama_base_url\"][\"show\"] = True\n\n                # Try multiple sources to get the URL (in order of preference):\n                # 1. Instance attribute (already resolved from global/db)\n                # 2. Build config value (may be a global variable reference)\n                # 3. Default value\n                ollama_url = getattr(self, \"ollama_base_url\", None)\n                if not ollama_url:\n                    config_value = build_config[\"ollama_base_url\"].get(\"value\", DEFAULT_OLLAMA_URL)\n                    # If config_value looks like a variable name (all caps with underscores), use default\n                    is_variable_ref = (\n                        config_value\n                        and isinstance(config_value, str)\n                        and config_value.isupper()\n                        and \"_\" in config_value\n                    )\n                    if is_variable_ref:\n                        await logger.adebug(\n                            f\"Config value appears to be a variable reference: {config_value}, using default\"\n                        )\n                        ollama_url = DEFAULT_OLLAMA_URL\n                    else:\n                        ollama_url = config_value\n\n                await logger.adebug(f\"Fetching Ollama models for provider switch. URL: {ollama_url}\")\n                if await is_valid_ollama_url(url=ollama_url):\n                    try:\n                        models = await get_ollama_models(\n                            base_url_value=ollama_url,\n                            desired_capability=DESIRED_CAPABILITY,\n                            json_models_key=JSON_MODELS_KEY,\n                            json_name_key=JSON_NAME_KEY,\n                            json_capabilities_key=JSON_CAPABILITIES_KEY,\n                        )\n                        build_config[\"model_name\"][\"options\"] = models\n                        build_config[\"model_name\"][\"value\"] = models[0] if models else \"\"\n                    except ValueError:\n                        await logger.awarning(\"Failed to fetch Ollama models. Setting empty options.\")\n                        build_config[\"model_name\"][\"options\"] = []\n                        build_config[\"model_name\"][\"value\"] = \"\"\n                else:\n                    await logger.awarning(f\"Invalid Ollama URL: {ollama_url}\")\n                    build_config[\"model_name\"][\"options\"] = []\n                    build_config[\"model_name\"][\"value\"] = \"\"\n        elif (\n            field_name == \"base_url_ibm_watsonx\"\n            and field_value\n            and hasattr(self, \"provider\")\n            and self.provider == \"IBM watsonx.ai\"\n        ):\n            # Fetch IBM models when base_url changes\n            try:\n                models = self.fetch_ibm_models(base_url=field_value)\n                build_config[\"model_name\"][\"options\"] = models\n                build_config[\"model_name\"][\"value\"] = models[0] if models else IBM_WATSONX_DEFAULT_MODELS[0]\n                info_message = f\"Updated model options: {len(models)} models found in {field_value}\"\n                logger.info(info_message)\n            except Exception:  # noqa: BLE001\n                logger.exception(\"Error updating IBM model options.\")\n        elif field_name == \"ollama_base_url\":\n            # Fetch Ollama models when ollama_base_url changes\n            # Use the field_value directly since this is triggered when the field changes\n            logger.debug(\n                f\"Fetching Ollama models from updated URL: {build_config['ollama_base_url']} \\\n                and value {self.ollama_base_url}\",\n            )\n            await logger.adebug(f\"Fetching Ollama models from updated URL: {self.ollama_base_url}\")\n            if await is_valid_ollama_url(url=self.ollama_base_url):\n                try:\n                    models = await get_ollama_models(\n                        base_url_value=self.ollama_base_url,\n                        desired_capability=DESIRED_CAPABILITY,\n                        json_models_key=JSON_MODELS_KEY,\n                        json_name_key=JSON_NAME_KEY,\n                        json_capabilities_key=JSON_CAPABILITIES_KEY,\n                    )\n                    build_config[\"model_name\"][\"options\"] = models\n                    build_config[\"model_name\"][\"value\"] = models[0] if models else \"\"\n                    info_message = f\"Updated model options: {len(models)} models found in {self.ollama_base_url}\"\n                    await logger.ainfo(info_message)\n                except ValueError:\n                    await logger.awarning(\"Error updating Ollama model options.\")\n                    build_config[\"model_name\"][\"options\"] = []\n                    build_config[\"model_name\"][\"value\"] = \"\"\n            else:\n                await logger.awarning(f\"Invalid Ollama URL: {self.ollama_base_url}\")\n                build_config[\"model_name\"][\"options\"] = []\n                build_config[\"model_name\"][\"value\"] = \"\"\n        elif field_name == \"model_name\":\n            # Refresh Ollama models when model_name field is accessed\n            if hasattr(self, \"provider\") and self.provider == \"Ollama\":\n                ollama_url = getattr(self, \"ollama_base_url\", DEFAULT_OLLAMA_URL)\n                if await is_valid_ollama_url(url=ollama_url):\n                    try:\n                        models = await get_ollama_models(\n                            base_url_value=ollama_url,\n                            desired_capability=DESIRED_CAPABILITY,\n                            json_models_key=JSON_MODELS_KEY,\n                            json_name_key=JSON_NAME_KEY,\n                            json_capabilities_key=JSON_CAPABILITIES_KEY,\n                        )\n                        build_config[\"model_name\"][\"options\"] = models\n                    except ValueError:\n                        await logger.awarning(\"Failed to refresh Ollama models.\")\n                        build_config[\"model_name\"][\"options\"] = []\n                else:\n                    build_config[\"model_name\"][\"options\"] = []\n\n            # Hide system_message for o1 models - currently unsupported\n            if field_value and field_value.startswith(\"o1\") and hasattr(self, \"provider\") and self.provider == \"OpenAI\":\n                if \"system_message\" in build_config:\n                    build_config[\"system_message\"][\"show\"] = False\n            elif \"system_message\" in build_config:\n                build_config[\"system_message\"][\"show\"] = True\n        return build_config\n"
              },
              "input_value": {
                "_input_type": "MessageInput",
                "advanced": false,
                "display_name": "Input",
                "dynamic": false,
                "info": "The input text to send to the model",
                "input_types": [
                  "Message"
                ],
                "list": false,
                "list_add_label": "Add More",
                "load_from_db": false,
                "name": "input_value",
                "placeholder": "",
                "required": false,
                "show": true,
                "title_case": false,
                "tool_mode": false,
                "trace_as_input": true,
                "trace_as_metadata": true,
                "type": "str",
                "value": ""
              },
              "model_name": {
                "_input_type": "DropdownInput",
                "advanced": false,
                "combobox": false,
                "dialog_inputs": {},
                "display_name": "Model Name",
                "dynamic": false,
                "info": "Select the model to use",
                "name": "model_name",
                "options": [
                  "claude-opus-4-20250514",
                  "claude-sonnet-4-20250514",
                  "claude-3-7-sonnet-latest",
                  "claude-3-5-sonnet-latest",
                  "claude-3-5-haiku-latest",
                  "claude-3-opus-latest",
                  "claude-3-sonnet-20240229"
                ],
                "options_metadata": [],
                "placeholder": "",
                "required": false,
                "show": true,
                "title_case": false,
                "toggle": false,
                "tool_mode": false,
                "trace_as_metadata": true,
                "type": "str",
                "value": "claude-sonnet-4-20250514"
              },
              "provider": {
                "_input_type": "DropdownInput",
                "advanced": false,
                "combobox": false,
                "dialog_inputs": {},
                "display_name": "Model Provider",
                "dynamic": false,
                "info": "Select the model provider",
                "name": "provider",
                "options": [
                  "OpenAI",
                  "Anthropic",
                  "Google"
                ],
                "options_metadata": [
                  {
                    "icon": "OpenAI"
                  },
                  {
                    "icon": "Anthropic"
                  },
                  {
                    "icon": "Google"
                  }
                ],
                "placeholder": "",
                "real_time_refresh": true,
                "required": false,
                "show": true,
                "title_case": false,
                "toggle": false,
                "tool_mode": false,
                "trace_as_metadata": true,
                "type": "str",
                "value": "Anthropic"
              },
              "stream": {
                "_input_type": "BoolInput",
                "advanced": true,
                "display_name": "Stream",
                "dynamic": false,
                "info": "Whether to stream the response",
                "list": false,
                "list_add_label": "Add More",
                "name": "stream",
                "placeholder": "",
                "required": false,
                "show": true,
                "title_case": false,
                "tool_mode": false,
                "trace_as_metadata": true,
                "type": "bool",
                "value": false
              },
              "system_message": {
                "_input_type": "MultilineInput",
                "advanced": true,
                "copy_field": false,
                "display_name": "System Message",
                "dynamic": false,
                "info": "A system message that helps set the behavior of the assistant",
                "input_types": [
                  "Message"
                ],
                "list": false,
                "list_add_label": "Add More",
                "load_from_db": false,
                "multiline": true,
                "name": "system_message",
                "placeholder": "",
                "required": false,
                "show": true,
                "title_case": false,
                "tool_mode": false,
                "trace_as_input": true,
                "trace_as_metadata": true,
                "type": "str",
                "value": ""
              },
              "temperature": {
                "_input_type": "SliderInput",
                "advanced": true,
                "display_name": "Temperature",
                "dynamic": false,
                "info": "Controls randomness in responses",
                "max_label": "",
                "max_label_icon": "",
                "min_label": "",
                "min_label_icon": "",
                "name": "temperature",
                "placeholder": "",
                "range_spec": {
                  "max": 1,
                  "min": 0,
                  "step": 0.01,
                  "step_type": "float"
                },
                "required": false,
                "show": true,
                "slider_buttons": false,
                "slider_buttons_options": [],
                "slider_input": false,
                "title_case": false,
                "tool_mode": false,
                "type": "slider",
                "value": 0.1
              }
            },
            "tool_mode": false
          },
          "selected_output": "text_output",
          "showNode": true,
          "type": "LanguageModelComponent"
        },
        "dragging": false,
        "id": "LanguageModelComponent-SCqm9",
        "measured": {
          "height": 451,
          "width": 320
        },
        "position": {
          "x": 2595.812486589649,
          "y": 559.0945152239169
        },
        "selected": true,
        "type": "genericNode"
      }
    ],
    "viewport": {
      "x": -392.63239740741324,
      "y": 71.00664626754826,
      "zoom": 0.5114416779009183
    }
  },
  "description": "Generates well-structured code for custom components following Langflow's specifications.",
  "endpoint_name": null,
  "id": "a1bdea51-5dc4-44af-a8d2-d07cdafa8f31",
  "is_component": false,
  "last_tested_version": "1.6.0",
  "name": "Custom Component Generator",
  "tags": [
    "coding",
    "web-scraping"
  ]
}<|MERGE_RESOLUTION|>--- conflicted
+++ resolved
@@ -2229,10 +2229,6 @@
             "metadata": {
               "code_hash": "4848ad3e35d5",
               "dependencies": {
-<<<<<<< HEAD
-                "dependencies": [],
-                "total_dependencies": 0
-=======
                 "dependencies": [
                   {
                     "name": "orjson",
@@ -2248,7 +2244,6 @@
                   }
                 ],
                 "total_dependencies": 3
->>>>>>> 7460ee9f
               },
               "module": "lfx.components.input_output.chat_output.ChatOutput"
             },

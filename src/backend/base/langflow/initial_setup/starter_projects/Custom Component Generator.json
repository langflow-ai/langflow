--- conflicted
+++ resolved
@@ -236,7 +236,19 @@
             "icon": "message-square-more",
             "legacy": false,
             "lf_version": "1.4.3",
-            "metadata": {},
+            "metadata": {
+              "code_hash": "7d2ecfa2054e",
+              "dependencies": {
+                "dependencies": [
+                  {
+                    "name": "langflow",
+                    "version": null
+                  }
+                ],
+                "total_dependencies": 1
+              },
+              "module": "langflow.components.helpers.memory.MemoryComponent"
+            },
             "output_types": [],
             "outputs": [
               {
@@ -1921,7 +1933,19 @@
             "key": "ChatInput",
             "legacy": false,
             "lf_version": "1.4.3",
-            "metadata": {},
+            "metadata": {
+              "code_hash": "5f2d98ee19db",
+              "dependencies": {
+                "dependencies": [
+                  {
+                    "name": "langflow",
+                    "version": null
+                  }
+                ],
+                "total_dependencies": 1
+              },
+              "module": "langflow.components.input_output.chat.ChatInput"
+            },
             "minimized": true,
             "output_types": [],
             "outputs": [
@@ -2166,9 +2190,6 @@
             "icon": "MessagesSquare",
             "key": "ChatOutput",
             "legacy": false,
-<<<<<<< HEAD
-            "metadata": {},
-=======
             "metadata": {
               "code_hash": "765fdf2ed814",
               "dependencies": {
@@ -2190,7 +2211,6 @@
               },
               "module": "langflow.components.input_output.chat_output.ChatOutput"
             },
->>>>>>> a97032ab
             "minimized": true,
             "output_types": [],
             "outputs": [

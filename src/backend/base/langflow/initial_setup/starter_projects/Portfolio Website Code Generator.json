{
  "data": {
    "edges": [
      {
        "animated": false,
        "className": "",
        "data": {
          "sourceHandle": {
            "dataType": "StructuredOutput",
            "id": "StructuredOutput-rwiX4",
            "name": "structured_output",
            "output_types": [
              "Data"
            ]
          },
          "targetHandle": {
            "fieldName": "input_data",
            "id": "parser-tptWK",
            "inputTypes": [
              "DataFrame",
              "Data"
            ],
            "type": "other"
          }
        },
        "id": "reactflow__edge-StructuredOutput-rwiX4{œdataTypeœ:œStructuredOutputœ,œidœ:œStructuredOutput-rwiX4œ,œnameœ:œstructured_outputœ,œoutput_typesœ:[œDataœ]}-parser-tptWK{œfieldNameœ:œinput_dataœ,œidœ:œparser-tptWKœ,œinputTypesœ:[œDataFrameœ,œDataœ],œtypeœ:œotherœ}",
        "selected": false,
        "source": "StructuredOutput-rwiX4",
        "sourceHandle": "{œdataTypeœ: œStructuredOutputœ, œidœ: œStructuredOutput-rwiX4œ, œnameœ: œstructured_outputœ, œoutput_typesœ: [œDataœ]}",
        "target": "parser-tptWK",
        "targetHandle": "{œfieldNameœ: œinput_dataœ, œidœ: œparser-tptWKœ, œinputTypesœ: [œDataFrameœ, œDataœ], œtypeœ: œotherœ}"
      },
      {
        "animated": false,
        "className": "",
        "data": {
          "sourceHandle": {
            "dataType": "File",
            "id": "File-dfMwA",
            "name": "message",
            "output_types": [
              "Message"
            ]
          },
          "targetHandle": {
            "fieldName": "input_value",
            "id": "StructuredOutput-rwiX4",
            "inputTypes": [
              "Message"
            ],
            "type": "str"
          }
        },
        "id": "reactflow__edge-File-dfMwA{œdataTypeœ:œFileœ,œidœ:œFile-dfMwAœ,œnameœ:œmessageœ,œoutput_typesœ:[œMessageœ]}-StructuredOutput-rwiX4{œfieldNameœ:œinput_valueœ,œidœ:œStructuredOutput-rwiX4œ,œinputTypesœ:[œMessageœ],œtypeœ:œstrœ}",
        "selected": false,
        "source": "File-dfMwA",
        "sourceHandle": "{œdataTypeœ: œFileœ, œidœ: œFile-dfMwAœ, œnameœ: œmessageœ, œoutput_typesœ: [œMessageœ]}",
        "target": "StructuredOutput-rwiX4",
        "targetHandle": "{œfieldNameœ: œinput_valueœ, œidœ: œStructuredOutput-rwiX4œ, œinputTypesœ: [œMessageœ], œtypeœ: œstrœ}"
      },
      {
        "animated": false,
        "data": {
          "sourceHandle": {
            "dataType": "LanguageModelComponent",
            "id": "LanguageModelComponent-HrqxT",
            "name": "model_output",
            "output_types": [
              "LanguageModel"
            ]
          },
          "targetHandle": {
            "fieldName": "llm",
            "id": "StructuredOutput-rwiX4",
            "inputTypes": [
              "LanguageModel"
            ],
            "type": "other"
          }
        },
        "id": "xy-edge__LanguageModelComponent-HrqxT{œdataTypeœ:œLanguageModelComponentœ,œidœ:œLanguageModelComponent-HrqxTœ,œnameœ:œmodel_outputœ,œoutput_typesœ:[œLanguageModelœ]}-StructuredOutput-rwiX4{œfieldNameœ:œllmœ,œidœ:œStructuredOutput-rwiX4œ,œinputTypesœ:[œLanguageModelœ],œtypeœ:œotherœ}",
        "selected": false,
        "source": "LanguageModelComponent-HrqxT",
        "sourceHandle": "{œdataTypeœ: œLanguageModelComponentœ, œidœ: œLanguageModelComponent-HrqxTœ, œnameœ: œmodel_outputœ, œoutput_typesœ: [œLanguageModelœ]}",
        "target": "StructuredOutput-rwiX4",
        "targetHandle": "{œfieldNameœ: œllmœ, œidœ: œStructuredOutput-rwiX4œ, œinputTypesœ: [œLanguageModelœ], œtypeœ: œotherœ}"
      },
      {
        "animated": false,
        "data": {
          "sourceHandle": {
            "dataType": "parser",
            "id": "parser-tptWK",
            "name": "parsed_text",
            "output_types": [
              "Message"
            ]
          },
          "targetHandle": {
            "fieldName": "input_value",
            "id": "LanguageModelComponent-QdlJs",
            "inputTypes": [
              "Message"
            ],
            "type": "str"
          }
        },
        "id": "xy-edge__parser-tptWK{œdataTypeœ:œparserœ,œidœ:œparser-tptWKœ,œnameœ:œparsed_textœ,œoutput_typesœ:[œMessageœ]}-LanguageModelComponent-QdlJs{œfieldNameœ:œinput_valueœ,œidœ:œLanguageModelComponent-QdlJsœ,œinputTypesœ:[œMessageœ],œtypeœ:œstrœ}",
        "selected": false,
        "source": "parser-tptWK",
        "sourceHandle": "{œdataTypeœ: œparserœ, œidœ: œparser-tptWKœ, œnameœ: œparsed_textœ, œoutput_typesœ: [œMessageœ]}",
        "target": "LanguageModelComponent-QdlJs",
        "targetHandle": "{œfieldNameœ: œinput_valueœ, œidœ: œLanguageModelComponent-QdlJsœ, œinputTypesœ: [œMessageœ], œtypeœ: œstrœ}"
      },
      {
        "animated": false,
        "data": {
          "sourceHandle": {
            "dataType": "TextInput",
            "id": "TextInput-zN7nF",
            "name": "text",
            "output_types": [
              "Message"
            ]
          },
          "targetHandle": {
            "fieldName": "system_message",
            "id": "LanguageModelComponent-QdlJs",
            "inputTypes": [
              "Message"
            ],
            "type": "str"
          }
        },
        "id": "xy-edge__TextInput-zN7nF{œdataTypeœ:œTextInputœ,œidœ:œTextInput-zN7nFœ,œnameœ:œtextœ,œoutput_typesœ:[œMessageœ]}-LanguageModelComponent-QdlJs{œfieldNameœ:œsystem_messageœ,œidœ:œLanguageModelComponent-QdlJsœ,œinputTypesœ:[œMessageœ],œtypeœ:œstrœ}",
        "selected": false,
        "source": "TextInput-zN7nF",
        "sourceHandle": "{œdataTypeœ: œTextInputœ, œidœ: œTextInput-zN7nFœ, œnameœ: œtextœ, œoutput_typesœ: [œMessageœ]}",
        "target": "LanguageModelComponent-QdlJs",
        "targetHandle": "{œfieldNameœ: œsystem_messageœ, œidœ: œLanguageModelComponent-QdlJsœ, œinputTypesœ: [œMessageœ], œtypeœ: œstrœ}"
      },
      {
        "data": {
          "sourceHandle": {
            "dataType": "LanguageModelComponent",
            "id": "LanguageModelComponent-QdlJs",
            "name": "text_output",
            "output_types": [
              "Message"
            ]
          },
          "targetHandle": {
            "fieldName": "input_value",
            "id": "ChatOutput-X6ReB",
            "inputTypes": [
              "Data",
              "DataFrame",
              "Message"
            ],
            "type": "str"
          }
        },
        "id": "xy-edge__LanguageModelComponent-QdlJs{œdataTypeœ:œLanguageModelComponentœ,œidœ:œLanguageModelComponent-QdlJsœ,œnameœ:œtext_outputœ,œoutput_typesœ:[œMessageœ]}-ChatOutput-X6ReB{œfieldNameœ:œinput_valueœ,œidœ:œChatOutput-X6ReBœ,œinputTypesœ:[œDataœ,œDataFrameœ,œMessageœ],œtypeœ:œstrœ}",
        "source": "LanguageModelComponent-QdlJs",
        "sourceHandle": "{œdataTypeœ: œLanguageModelComponentœ, œidœ: œLanguageModelComponent-QdlJsœ, œnameœ: œtext_outputœ, œoutput_typesœ: [œMessageœ]}",
        "target": "ChatOutput-X6ReB",
        "targetHandle": "{œfieldNameœ: œinput_valueœ, œidœ: œChatOutput-X6ReBœ, œinputTypesœ: [œDataœ, œDataFrameœ, œMessageœ], œtypeœ: œstrœ}"
      }
    ],
    "nodes": [
      {
        "data": {
          "id": "TextInput-zN7nF",
          "node": {
            "base_classes": [
              "Message"
            ],
            "beta": false,
            "category": "inputs",
            "conditional_paths": [],
            "custom_fields": {},
            "description": "Get user text inputs.",
            "display_name": "Text Input",
            "documentation": "",
            "edited": false,
            "field_order": [
              "input_value"
            ],
            "frozen": false,
            "icon": "type",
            "key": "TextInput",
            "legacy": false,
            "lf_version": "1.2.0",
            "metadata": {},
            "minimized": false,
            "output_types": [],
            "outputs": [
              {
                "allows_loop": false,
                "cache": true,
                "display_name": "Output Text",
                "group_outputs": false,
                "method": "text_response",
                "name": "text",
                "selected": "Message",
                "tool_mode": true,
                "types": [
                  "Message"
                ],
                "value": "__UNDEFINED__"
              }
            ],
            "pinned": false,
            "score": 0.0020353564437605998,
            "template": {
              "_type": "Component",
              "code": {
                "advanced": true,
                "dynamic": true,
                "fileTypes": [],
                "file_path": "",
                "info": "",
                "list": false,
                "load_from_db": false,
                "multiline": true,
                "name": "code",
                "password": false,
                "placeholder": "",
                "required": true,
                "show": true,
                "title_case": false,
                "type": "code",
                "value": "from langflow.base.io.text import TextComponent\nfrom langflow.io import MultilineInput, Output\nfrom langflow.schema.message import Message\n\n\nclass TextInputComponent(TextComponent):\n    display_name = \"Text Input\"\n    description = \"Get user text inputs.\"\n    documentation: str = \"https://docs.langflow.org/components-io#text-input\"\n    icon = \"type\"\n    name = \"TextInput\"\n\n    inputs = [\n        MultilineInput(\n            name=\"input_value\",\n            display_name=\"Text\",\n            info=\"Text to be passed as input.\",\n        ),\n    ]\n    outputs = [\n        Output(display_name=\"Output Text\", name=\"text\", method=\"text_response\"),\n    ]\n\n    def text_response(self) -> Message:\n        return Message(\n            text=self.input_value,\n        )\n"
              },
              "input_value": {
                "_input_type": "MultilineInput",
                "advanced": false,
                "display_name": "Text",
                "dynamic": false,
                "info": "Text to be passed as input.",
                "input_types": [
                  "Message"
                ],
                "list": false,
                "list_add_label": "Add More",
                "load_from_db": false,
                "multiline": true,
                "name": "input_value",
                "placeholder": "",
                "required": false,
                "show": true,
                "title_case": false,
                "tool_mode": false,
                "trace_as_input": true,
                "trace_as_metadata": true,
                "type": "str",
                "value": "Generate a single-page portfolio website using HTML and CSS that takes a resume in JSON format as input and dynamically renders the following sections with a well-structured and aesthetic layout:\n\n📌 Sections & Content Requirements:\n\t1.\tHeader:\n\t•\tDisplay the person’s name, job title, and a professional tagline prominently.\n\t•\tEnsure the name is bold and eye-catching, with subtle emphasis on the job title.\n\t2.\tAbout Me:\n\t•\tExtract and enhance the personal summary from the resume, making it engaging, concise, and readable.\n\t•\tUse short, well-structured sentences to improve clarity.\n\t3.\tExperience:\n\t•\tList past job roles with company names, durations, and a refined description of responsibilities.\n\t•\tEnsure descriptions are professionally formatted, with key contributions highlighted.\n\t4.\tProjects:\n\t•\tDisplay projects as a neatly styled list.\n\t•\tEach project includes a title, refined description, technologies used, and rounded buttons linking to GitHub or live demo (if available).\n\t5.\tSkills:\n\t•\tDisplay skills as aesthetic pill-style badges below the Skills section title. Display all skills mentioned\n\t•\tArrange in a well-balanced, ensuring readability and consistent spacing.\n\t6.\tEducation:\n\t•\tList degrees, institutions, and years attended in a clean and professional format.\n\t•\tMaintain uniformity in typography and spacing.\n\t7.\tAwards & Publications  (if any):\n\t•\tIf the resume contains awards or publications, display them in a separate section.\n\t•\tEach entry includes the title, organization, and year, ensuring clean alignment.\n\t8.\tContact:\n\t•\tDisplay email, social media links, and an optional contact button.\n\t•\tEnsure social media links are clearly visible, with modern and accessible icon buttons.\n\n🎨 Styling & Aesthetic Requirements:\n\n✅ Minimalist & Elegant:\n\t•\tClean layout with ample whitespace for breathing room.\n\t•\tConsistent spacing across all sections.\n\n✅ Fast & Lightweight:\n\t•\tUse only HTML & CSS (no JavaScript required).\n\t•\tEnsure a smooth, fast-loading experience.\n\n✅ Beautiful Typography:\n\t•\tUse a modern, professional Google Font that complements the design.\n\t•\tEnsure text readability with proper size, weight, and contrast.\n\n✅ Visually Harmonious Colors & Themes:\n\t•\tFollow a cohesive color palette that ensures a modern, professional feel.\n\t•\tEnsure background colors, text colors, and section dividers are consistent and complementary.\n\t•\tAvoid hard-to-read combinations (e.g., light text on a light background).\n\n✅ Responsive & Readable Design:\n\t•\tMobile-first approach, adapting to desktop, tablet, and mobile views.\n\t•\tMaintain consistency in padding, margins, and alignment.\n\n✅ Dark Mode Support:\n\t•\tAuto-detect system settings and adjust the theme accordingly.\n\t•\tEnsure clear contrasts and readability in both light and dark modes.\n\n✅ Embedded CSS:\n\t•\tEnsure CSS is written directly in the HTML file within <style> tags for easy integration.\n\n🚀 Key Enhancements for a Superior First Impression:\n\t•\tEnsure the color scheme is visually cohesive and all text is legible against the background.\n\t•\tMaintain uniform padding and spacing for a professional, structured appearance.\n\t•\tImprove text formatting, ensuring sections are balanced and visually engaging.\n\t•\tFollow aesthetically pleasing, simple yet modern design principles.\n\n🌟 End Goal:\n\nThe final output should be a well-balanced, visually stunning, and highly readable portfolio website that immediately impresses viewers. The design must be polished, with an intuitive layout, ensuring consistency, clarity, and elegance.\nEnsuring all details in resume are well displayed in portfolio website.\nInclude all experiences, projects and education details from resume in the html code generated.\n"
              }
            },
            "tool_mode": false
          },
          "selected_output": "text",
          "showNode": true,
          "type": "TextInput"
        },
        "dragging": false,
        "id": "TextInput-zN7nF",
        "measured": {
          "height": 204,
          "width": 320
        },
        "position": {
          "x": 1750.5165749650018,
          "y": 1018.4979290286542
        },
        "selected": false,
        "type": "genericNode"
      },
      {
        "data": {
          "id": "ChatOutput-X6ReB",
          "node": {
            "base_classes": [
              "Message"
            ],
            "beta": false,
            "category": "outputs",
            "conditional_paths": [],
            "custom_fields": {},
            "description": "Display a chat message in the Playground.",
            "display_name": "Chat Output",
            "documentation": "",
            "edited": false,
            "field_order": [
              "input_value",
              "should_store_message",
              "sender",
              "sender_name",
              "session_id",
              "data_template",
              "background_color",
              "chat_icon",
              "text_color"
            ],
            "frozen": false,
            "icon": "MessagesSquare",
            "key": "ChatOutput",
            "legacy": false,
            "lf_version": "1.2.0",
<<<<<<< HEAD
            "metadata": {},
=======
            "metadata": {
              "code_hash": "765fdf2ed814",
              "dependencies": {
                "dependencies": [
                  {
                    "name": "orjson",
                    "version": "3.10.15"
                  },
                  {
                    "name": "fastapi",
                    "version": "0.116.1"
                  },
                  {
                    "name": "langflow",
                    "version": null
                  }
                ],
                "total_dependencies": 3
              },
              "module": "langflow.components.input_output.chat_output.ChatOutput"
            },
>>>>>>> a97032ab
            "minimized": true,
            "output_types": [],
            "outputs": [
              {
                "allows_loop": false,
                "cache": true,
                "display_name": "Output Message",
                "group_outputs": false,
                "method": "message_response",
                "name": "message",
                "selected": "Message",
                "tool_mode": true,
                "types": [
                  "Message"
                ],
                "value": "__UNDEFINED__"
              }
            ],
            "pinned": false,
            "score": 0.003169567463043492,
            "template": {
              "_type": "Component",
              "code": {
                "advanced": true,
                "dynamic": true,
                "fileTypes": [],
                "file_path": "",
                "info": "",
                "list": false,
                "load_from_db": false,
                "multiline": true,
                "name": "code",
                "password": false,
                "placeholder": "",
                "required": true,
                "show": true,
                "title_case": false,
                "type": "code",
                "value": "from collections.abc import Generator\nfrom typing import Any\n\nimport orjson\nfrom fastapi.encoders import jsonable_encoder\n\nfrom langflow.base.io.chat import ChatComponent\nfrom langflow.helpers.data import safe_convert\nfrom langflow.inputs.inputs import BoolInput, DropdownInput, HandleInput, MessageTextInput\nfrom langflow.schema.data import Data\nfrom langflow.schema.dataframe import DataFrame\nfrom langflow.schema.message import Message\nfrom langflow.schema.properties import Source\nfrom langflow.template.field.base import Output\nfrom langflow.utils.constants import (\n    MESSAGE_SENDER_AI,\n    MESSAGE_SENDER_NAME_AI,\n    MESSAGE_SENDER_USER,\n)\n\n\nclass ChatOutput(ChatComponent):\n    display_name = \"Chat Output\"\n    description = \"Display a chat message in the Playground.\"\n    documentation: str = \"https://docs.langflow.org/components-io#chat-output\"\n    icon = \"MessagesSquare\"\n    name = \"ChatOutput\"\n    minimized = True\n\n    inputs = [\n        HandleInput(\n            name=\"input_value\",\n            display_name=\"Inputs\",\n            info=\"Message to be passed as output.\",\n            input_types=[\"Data\", \"DataFrame\", \"Message\"],\n            required=True,\n        ),\n        BoolInput(\n            name=\"should_store_message\",\n            display_name=\"Store Messages\",\n            info=\"Store the message in the history.\",\n            value=True,\n            advanced=True,\n        ),\n        DropdownInput(\n            name=\"sender\",\n            display_name=\"Sender Type\",\n            options=[MESSAGE_SENDER_AI, MESSAGE_SENDER_USER],\n            value=MESSAGE_SENDER_AI,\n            advanced=True,\n            info=\"Type of sender.\",\n        ),\n        MessageTextInput(\n            name=\"sender_name\",\n            display_name=\"Sender Name\",\n            info=\"Name of the sender.\",\n            value=MESSAGE_SENDER_NAME_AI,\n            advanced=True,\n        ),\n        MessageTextInput(\n            name=\"session_id\",\n            display_name=\"Session ID\",\n            info=\"The session ID of the chat. If empty, the current session ID parameter will be used.\",\n            advanced=True,\n        ),\n        MessageTextInput(\n            name=\"data_template\",\n            display_name=\"Data Template\",\n            value=\"{text}\",\n            advanced=True,\n            info=\"Template to convert Data to Text. If left empty, it will be dynamically set to the Data's text key.\",\n        ),\n    ]\n    outputs = [\n        Output(\n            display_name=\"Output Message\",\n            name=\"message\",\n            method=\"message_response\",\n        ),\n    ]\n\n    def _build_source(self, id_: str | None, display_name: str | None, source: str | None) -> Source:\n        source_dict = {}\n        if id_:\n            source_dict[\"id\"] = id_\n        if display_name:\n            source_dict[\"display_name\"] = display_name\n        if source:\n            # Handle case where source is a ChatOpenAI object\n            if hasattr(source, \"model_name\"):\n                source_dict[\"source\"] = source.model_name\n            elif hasattr(source, \"model\"):\n                source_dict[\"source\"] = str(source.model)\n            else:\n                source_dict[\"source\"] = str(source)\n        return Source(**source_dict)\n\n    async def message_response(self) -> Message:\n        # First convert the input to string if needed\n        text = self.convert_to_string()\n\n        # Get source properties\n        source, icon, display_name, source_id = self.get_properties_from_source_component()\n\n        # Create or use existing Message object\n        if isinstance(self.input_value, Message):\n            message = self.input_value\n            # Update message properties\n            message.text = text\n        else:\n            message = Message(text=text)\n\n        # Set message properties\n        message.sender = self.sender\n        message.sender_name = self.sender_name\n        message.session_id = self.session_id\n        message.flow_id = self.graph.flow_id if hasattr(self, \"graph\") else None\n        message.properties.source = self._build_source(source_id, display_name, source)\n\n        # Store message if needed\n        if self.session_id and self.should_store_message:\n            stored_message = await self.send_message(message)\n            self.message.value = stored_message\n            message = stored_message\n\n        self.status = message\n        return message\n\n    def _serialize_data(self, data: Data) -> str:\n        \"\"\"Serialize Data object to JSON string.\"\"\"\n        # Convert data.data to JSON-serializable format\n        serializable_data = jsonable_encoder(data.data)\n        # Serialize with orjson, enabling pretty printing with indentation\n        json_bytes = orjson.dumps(serializable_data, option=orjson.OPT_INDENT_2)\n        # Convert bytes to string and wrap in Markdown code blocks\n        return \"```json\\n\" + json_bytes.decode(\"utf-8\") + \"\\n```\"\n\n    def _validate_input(self) -> None:\n        \"\"\"Validate the input data and raise ValueError if invalid.\"\"\"\n        if self.input_value is None:\n            msg = \"Input data cannot be None\"\n            raise ValueError(msg)\n        if isinstance(self.input_value, list) and not all(\n            isinstance(item, Message | Data | DataFrame | str) for item in self.input_value\n        ):\n            invalid_types = [\n                type(item).__name__\n                for item in self.input_value\n                if not isinstance(item, Message | Data | DataFrame | str)\n            ]\n            msg = f\"Expected Data or DataFrame or Message or str, got {invalid_types}\"\n            raise TypeError(msg)\n        if not isinstance(\n            self.input_value,\n            Message | Data | DataFrame | str | list | Generator | type(None),\n        ):\n            type_name = type(self.input_value).__name__\n            msg = f\"Expected Data or DataFrame or Message or str, Generator or None, got {type_name}\"\n            raise TypeError(msg)\n\n    def convert_to_string(self) -> str | Generator[Any, None, None]:\n        \"\"\"Convert input data to string with proper error handling.\"\"\"\n        self._validate_input()\n        if isinstance(self.input_value, list):\n            clean_data: bool = getattr(self, \"clean_data\", False)\n            return \"\\n\".join([safe_convert(item, clean_data=clean_data) for item in self.input_value])\n        if isinstance(self.input_value, Generator):\n            return self.input_value\n        return safe_convert(self.input_value)\n"
              },
              "data_template": {
                "_input_type": "MessageTextInput",
                "advanced": true,
                "display_name": "Data Template",
                "dynamic": false,
                "info": "Template to convert Data to Text. If left empty, it will be dynamically set to the Data's text key.",
                "input_types": [
                  "Message"
                ],
                "list": false,
                "list_add_label": "Add More",
                "load_from_db": false,
                "name": "data_template",
                "placeholder": "",
                "required": false,
                "show": true,
                "title_case": false,
                "tool_mode": false,
                "trace_as_input": true,
                "trace_as_metadata": true,
                "type": "str",
                "value": "{text}"
              },
              "input_value": {
                "_input_type": "MessageInput",
                "advanced": false,
                "display_name": "Inputs",
                "dynamic": false,
                "info": "Message to be passed as output.",
                "input_types": [
                  "Data",
                  "DataFrame",
                  "Message"
                ],
                "list": false,
                "list_add_label": "Add More",
                "load_from_db": false,
                "name": "input_value",
                "placeholder": "",
                "required": true,
                "show": true,
                "title_case": false,
                "tool_mode": false,
                "trace_as_input": true,
                "trace_as_metadata": true,
                "type": "str",
                "value": ""
              },
              "sender": {
                "_input_type": "DropdownInput",
                "advanced": true,
                "combobox": false,
                "dialog_inputs": {},
                "display_name": "Sender Type",
                "dynamic": false,
                "info": "Type of sender.",
                "name": "sender",
                "options": [
                  "Machine",
                  "User"
                ],
                "options_metadata": [],
                "placeholder": "",
                "required": false,
                "show": true,
                "title_case": false,
                "tool_mode": false,
                "trace_as_metadata": true,
                "type": "str",
                "value": "Machine"
              },
              "sender_name": {
                "_input_type": "MessageTextInput",
                "advanced": true,
                "display_name": "Sender Name",
                "dynamic": false,
                "info": "Name of the sender.",
                "input_types": [
                  "Message"
                ],
                "list": false,
                "list_add_label": "Add More",
                "load_from_db": false,
                "name": "sender_name",
                "placeholder": "",
                "required": false,
                "show": true,
                "title_case": false,
                "tool_mode": false,
                "trace_as_input": true,
                "trace_as_metadata": true,
                "type": "str",
                "value": "AI"
              },
              "session_id": {
                "_input_type": "MessageTextInput",
                "advanced": true,
                "display_name": "Session ID",
                "dynamic": false,
                "info": "The session ID of the chat. If empty, the current session ID parameter will be used.",
                "input_types": [
                  "Message"
                ],
                "list": false,
                "list_add_label": "Add More",
                "load_from_db": false,
                "name": "session_id",
                "placeholder": "",
                "required": false,
                "show": true,
                "title_case": false,
                "tool_mode": false,
                "trace_as_input": true,
                "trace_as_metadata": true,
                "type": "str",
                "value": ""
              },
              "should_store_message": {
                "_input_type": "BoolInput",
                "advanced": true,
                "display_name": "Store Messages",
                "dynamic": false,
                "info": "Store the message in the history.",
                "list": false,
                "list_add_label": "Add More",
                "name": "should_store_message",
                "placeholder": "",
                "required": false,
                "show": true,
                "title_case": false,
                "tool_mode": false,
                "trace_as_metadata": true,
                "type": "bool",
                "value": true
              }
            },
            "tool_mode": false
          },
          "showNode": false,
          "type": "ChatOutput"
        },
        "dragging": false,
        "id": "ChatOutput-X6ReB",
        "measured": {
          "height": 48,
          "width": 192
        },
        "position": {
          "x": 2791.628210329036,
          "y": 590.4917809253919
        },
        "selected": false,
        "type": "genericNode"
      },
      {
        "data": {
          "id": "note-acs4U",
          "node": {
            "description": "### 💡 Upload your resume here",
            "display_name": "",
            "documentation": "",
            "template": {
              "backgroundColor": "transparent"
            }
          },
          "type": "note"
        },
        "dragging": false,
        "height": 358,
        "id": "note-acs4U",
        "measured": {
          "height": 358,
          "width": 346
        },
        "position": {
          "x": 956.8090415611422,
          "y": 591.8723166928154
        },
        "resizing": false,
        "selected": false,
        "type": "noteNode",
        "width": 346
      },
      {
        "data": {
          "id": "note-WJEOM",
          "node": {
            "description": "## 📝 Portfolio Website Code Generator\n\nYour uploaded resume is parsed into a structured format, and output as HTML/CSS code for your own resume website!\n\n✅ **Accepted Formats:** PDF or TXT  \n✅ To ensure readability, provide clear headings, bullet points, and proper formatting. \n### 📌 Structured output fields:\n1. 🏷 **Full Name** - Candidate's full name  \n2. 📧 **Email** - A valid email address  \n3. 📞 **Phone Number** - Contact number  \n4. 🔗 **LinkedIn** - LinkedIn profile URL  \n5. 🖥 **GitHub** - GitHub profile URL (if applicable)  \n6. 🌐 **Portfolio** - Personal website or portfolio URL  \n7. 🛂 **Visa Status** - Work authorization details (if applicable)  \n8. 📝 **Summary** - A brief professional summary or objective statement  \n9. 💼 **Experience** - Work experience details (in dictionary format)  \n10. 🎓 **Education** - Education details (in dictionary format)  \n11. 🛠 **Skills** - Skills mentioned in the resume (comma-separated)  \n12. 🚀 **Projects** - Titles, descriptions, and details of projects.",
            "display_name": "",
            "documentation": "",
            "template": {}
          },
          "type": "note"
        },
        "dragging": false,
        "height": 621,
        "id": "note-WJEOM",
        "measured": {
          "height": 621,
          "width": 478
        },
        "position": {
          "x": 386.51295365584554,
          "y": 170.2187453922128
        },
        "resizing": false,
        "selected": false,
        "type": "noteNode",
        "width": 478
      },
      {
        "data": {
          "id": "note-SNz2K",
          "node": {
            "description": "### 💡 Click **Open table** to view the schema",
            "display_name": "",
            "documentation": "",
            "template": {
              "backgroundColor": "transparent"
            }
          },
          "type": "note"
        },
        "dragging": false,
        "height": 438,
        "id": "note-SNz2K",
        "measured": {
          "height": 438,
          "width": 359
        },
        "position": {
          "x": 1293.169988591412,
          "y": 592.6453642134813
        },
        "resizing": false,
        "selected": false,
        "type": "noteNode",
        "width": 359
      },
      {
        "data": {
          "id": "note-wY2lq",
          "node": {
            "description": "### 💡 Add your Anthropic API key here",
            "display_name": "",
            "documentation": "",
            "template": {
              "backgroundColor": "transparent"
            }
          },
          "type": "note"
        },
        "dragging": false,
        "height": 324,
        "id": "note-wY2lq",
        "measured": {
          "height": 324,
          "width": 362
        },
        "position": {
          "x": 924.6299565901533,
          "y": 1.8200755150596493
        },
        "resizing": false,
        "selected": false,
        "type": "noteNode",
        "width": 362
      },
      {
        "data": {
          "id": "note-uh1Dy",
          "node": {
            "description": "### 💡 Add your Anthropic API key here",
            "display_name": "",
            "documentation": "",
            "template": {
              "backgroundColor": "transparent"
            }
          },
          "type": "note"
        },
        "dragging": false,
        "height": 324,
        "id": "note-uh1Dy",
        "measured": {
          "height": 324,
          "width": 344
        },
        "position": {
          "x": 2191.028572823402,
          "y": 446.51091539068995
        },
        "resizing": false,
        "selected": false,
        "type": "noteNode",
        "width": 344
      },
      {
        "data": {
          "id": "StructuredOutput-rwiX4",
          "node": {
            "base_classes": [
              "Data",
              "DataFrame"
            ],
            "beta": false,
            "conditional_paths": [],
            "custom_fields": {},
            "description": "Uses an LLM to generate structured data. Ideal for extraction and consistency.",
            "display_name": "Structured Output",
            "documentation": "",
            "edited": false,
            "field_order": [
              "llm",
              "input_value",
              "system_prompt",
              "schema_name",
              "output_schema",
              "multiple"
            ],
            "frozen": false,
            "icon": "braces",
            "legacy": false,
            "lf_version": "1.2.0",
            "metadata": {},
            "minimized": false,
            "output_types": [],
            "outputs": [
              {
                "allows_loop": false,
                "cache": true,
                "display_name": "Structured Output",
                "group_outputs": false,
                "method": "build_structured_output",
                "name": "structured_output",
                "selected": "Data",
                "tool_mode": true,
                "types": [
                  "Data"
                ],
                "value": "__UNDEFINED__"
              },
              {
                "allows_loop": false,
                "cache": true,
                "display_name": "Structured Output",
                "group_outputs": false,
                "method": "build_structured_dataframe",
                "name": "dataframe_output",
                "selected": "DataFrame",
                "tool_mode": true,
                "types": [
                  "DataFrame"
                ],
                "value": "__UNDEFINED__"
              }
            ],
            "pinned": false,
            "template": {
              "_type": "Component",
              "code": {
                "advanced": true,
                "dynamic": true,
                "fileTypes": [],
                "file_path": "",
                "info": "",
                "list": false,
                "load_from_db": false,
                "multiline": true,
                "name": "code",
                "password": false,
                "placeholder": "",
                "required": true,
                "show": true,
                "title_case": false,
                "type": "code",
                "value": "from pydantic import BaseModel, Field, create_model\nfrom trustcall import create_extractor\n\nfrom langflow.base.models.chat_result import get_chat_result\nfrom langflow.custom.custom_component.component import Component\nfrom langflow.helpers.base_model import build_model_from_schema\nfrom langflow.io import (\n    HandleInput,\n    MessageTextInput,\n    MultilineInput,\n    Output,\n    TableInput,\n)\nfrom langflow.schema.data import Data\nfrom langflow.schema.dataframe import DataFrame\nfrom langflow.schema.table import EditMode\n\n\nclass StructuredOutputComponent(Component):\n    display_name = \"Structured Output\"\n    description = \"Uses an LLM to generate structured data. Ideal for extraction and consistency.\"\n    documentation: str = \"https://docs.langflow.org/components-processing#structured-output\"\n    name = \"StructuredOutput\"\n    icon = \"braces\"\n\n    inputs = [\n        HandleInput(\n            name=\"llm\",\n            display_name=\"Language Model\",\n            info=\"The language model to use to generate the structured output.\",\n            input_types=[\"LanguageModel\"],\n            required=True,\n        ),\n        MultilineInput(\n            name=\"input_value\",\n            display_name=\"Input Message\",\n            info=\"The input message to the language model.\",\n            tool_mode=True,\n            required=True,\n        ),\n        MultilineInput(\n            name=\"system_prompt\",\n            display_name=\"Format Instructions\",\n            info=\"The instructions to the language model for formatting the output.\",\n            value=(\n                \"You are an AI that extracts structured JSON objects from unstructured text. \"\n                \"Use a predefined schema with expected types (str, int, float, bool, dict). \"\n                \"Extract ALL relevant instances that match the schema - if multiple patterns exist, capture them all. \"\n                \"Fill missing or ambiguous values with defaults: null for missing values. \"\n                \"Remove exact duplicates but keep variations that have different field values. \"\n                \"Always return valid JSON in the expected format, never throw errors. \"\n                \"If multiple objects can be extracted, return them all in the structured format.\"\n            ),\n            required=True,\n            advanced=True,\n        ),\n        MessageTextInput(\n            name=\"schema_name\",\n            display_name=\"Schema Name\",\n            info=\"Provide a name for the output data schema.\",\n            advanced=True,\n        ),\n        TableInput(\n            name=\"output_schema\",\n            display_name=\"Output Schema\",\n            info=\"Define the structure and data types for the model's output.\",\n            required=True,\n            # TODO: remove deault value\n            table_schema=[\n                {\n                    \"name\": \"name\",\n                    \"display_name\": \"Name\",\n                    \"type\": \"str\",\n                    \"description\": \"Specify the name of the output field.\",\n                    \"default\": \"field\",\n                    \"edit_mode\": EditMode.INLINE,\n                },\n                {\n                    \"name\": \"description\",\n                    \"display_name\": \"Description\",\n                    \"type\": \"str\",\n                    \"description\": \"Describe the purpose of the output field.\",\n                    \"default\": \"description of field\",\n                    \"edit_mode\": EditMode.POPOVER,\n                },\n                {\n                    \"name\": \"type\",\n                    \"display_name\": \"Type\",\n                    \"type\": \"str\",\n                    \"edit_mode\": EditMode.INLINE,\n                    \"description\": (\"Indicate the data type of the output field (e.g., str, int, float, bool, dict).\"),\n                    \"options\": [\"str\", \"int\", \"float\", \"bool\", \"dict\"],\n                    \"default\": \"str\",\n                },\n                {\n                    \"name\": \"multiple\",\n                    \"display_name\": \"As List\",\n                    \"type\": \"boolean\",\n                    \"description\": \"Set to True if this output field should be a list of the specified type.\",\n                    \"default\": \"False\",\n                    \"edit_mode\": EditMode.INLINE,\n                },\n            ],\n            value=[\n                {\n                    \"name\": \"field\",\n                    \"description\": \"description of field\",\n                    \"type\": \"str\",\n                    \"multiple\": \"False\",\n                }\n            ],\n        ),\n    ]\n\n    outputs = [\n        Output(\n            name=\"structured_output\",\n            display_name=\"Structured Output\",\n            method=\"build_structured_output\",\n        ),\n        Output(\n            name=\"dataframe_output\",\n            display_name=\"Structured Output\",\n            method=\"build_structured_dataframe\",\n        ),\n    ]\n\n    def build_structured_output_base(self):\n        schema_name = self.schema_name or \"OutputModel\"\n\n        if not hasattr(self.llm, \"with_structured_output\"):\n            msg = \"Language model does not support structured output.\"\n            raise TypeError(msg)\n        if not self.output_schema:\n            msg = \"Output schema cannot be empty\"\n            raise ValueError(msg)\n\n        output_model_ = build_model_from_schema(self.output_schema)\n\n        output_model = create_model(\n            schema_name,\n            __doc__=f\"A list of {schema_name}.\",\n            objects=(list[output_model_], Field(description=f\"A list of {schema_name}.\")),  # type: ignore[valid-type]\n        )\n\n        try:\n            llm_with_structured_output = create_extractor(self.llm, tools=[output_model])\n        except NotImplementedError as exc:\n            msg = f\"{self.llm.__class__.__name__} does not support structured output.\"\n            raise TypeError(msg) from exc\n\n        config_dict = {\n            \"run_name\": self.display_name,\n            \"project_name\": self.get_project_name(),\n            \"callbacks\": self.get_langchain_callbacks(),\n        }\n        result = get_chat_result(\n            runnable=llm_with_structured_output,\n            system_message=self.system_prompt,\n            input_value=self.input_value,\n            config=config_dict,\n        )\n\n        # OPTIMIZATION NOTE: Simplified processing based on trustcall response structure\n        # Handle non-dict responses (shouldn't happen with trustcall, but defensive)\n        if not isinstance(result, dict):\n            return result\n\n        # Extract first response and convert BaseModel to dict\n        responses = result.get(\"responses\", [])\n        if not responses:\n            return result\n\n        # Convert BaseModel to dict (creates the \"objects\" key)\n        first_response = responses[0]\n        structured_data = first_response.model_dump() if isinstance(first_response, BaseModel) else first_response\n\n        # Extract the objects array (guaranteed to exist due to our Pydantic model structure)\n        return structured_data.get(\"objects\", structured_data)\n\n    def build_structured_output(self) -> Data:\n        output = self.build_structured_output_base()\n        if not isinstance(output, list) or not output:\n            # handle empty or unexpected type case\n            msg = \"No structured output returned\"\n            raise ValueError(msg)\n        if len(output) == 1:\n            return Data(data=output[0])\n        if len(output) > 1:\n            # Multiple outputs - wrap them in a results container\n            return Data(data={\"results\": output})\n        return Data()\n\n    def build_structured_dataframe(self) -> DataFrame:\n        output = self.build_structured_output_base()\n        if not isinstance(output, list) or not output:\n            # handle empty or unexpected type case\n            msg = \"No structured output returned\"\n            raise ValueError(msg)\n        if len(output) == 1:\n            # For single dictionary, wrap in a list to create DataFrame with one row\n            return DataFrame([output[0]])\n        if len(output) > 1:\n            # Multiple outputs - convert to DataFrame directly\n            return DataFrame(output)\n        return DataFrame()\n"
              },
              "input_value": {
                "_input_type": "MessageTextInput",
                "advanced": false,
                "display_name": "Input Message",
                "dynamic": false,
                "info": "The input message to the language model.",
                "input_types": [
                  "Message"
                ],
                "list": false,
                "list_add_label": "Add More",
                "load_from_db": false,
                "name": "input_value",
                "placeholder": "",
                "required": true,
                "show": true,
                "title_case": false,
                "tool_mode": true,
                "trace_as_input": true,
                "trace_as_metadata": true,
                "type": "str",
                "value": ""
              },
              "llm": {
                "_input_type": "HandleInput",
                "advanced": false,
                "display_name": "Language Model",
                "dynamic": false,
                "info": "The language model to use to generate the structured output.",
                "input_types": [
                  "LanguageModel"
                ],
                "list": false,
                "list_add_label": "Add More",
                "name": "llm",
                "placeholder": "",
                "required": true,
                "show": true,
                "title_case": false,
                "trace_as_metadata": true,
                "type": "other",
                "value": ""
              },
              "output_schema": {
                "_input_type": "TableInput",
                "advanced": false,
                "display_name": "Output Schema",
                "dynamic": false,
                "info": "Define the structure and data types for the model's output.",
                "is_list": true,
                "list_add_label": "Add More",
                "load_from_db": false,
                "name": "output_schema",
                "placeholder": "",
                "required": true,
                "show": true,
                "table_icon": "Table",
                "table_schema": {
                  "columns": [
                    {
                      "default": "field",
                      "description": "Specify the name of the output field.",
                      "disable_edit": false,
                      "display_name": "Name",
                      "edit_mode": "inline",
                      "filterable": true,
                      "formatter": "text",
                      "hidden": false,
                      "name": "name",
                      "sortable": true,
                      "type": "str"
                    },
                    {
                      "default": "description of field",
                      "description": "Describe the purpose of the output field.",
                      "disable_edit": false,
                      "display_name": "Description",
                      "edit_mode": "popover",
                      "filterable": true,
                      "formatter": "text",
                      "hidden": false,
                      "name": "description",
                      "sortable": true,
                      "type": "str"
                    },
                    {
                      "default": "str",
                      "description": "Indicate the data type of the output field (e.g., str, int, float, bool, list, dict).",
                      "disable_edit": false,
                      "display_name": "Type",
                      "edit_mode": "inline",
                      "filterable": true,
                      "formatter": "text",
                      "hidden": false,
                      "name": "type",
                      "options": [
                        "str",
                        "int",
                        "float",
                        "bool",
                        "list",
                        "dict"
                      ],
                      "sortable": true,
                      "type": "str"
                    },
                    {
                      "default": false,
                      "description": "Set to True if this output field should be a list of the specified type.",
                      "disable_edit": false,
                      "display_name": "Multiple",
                      "edit_mode": "inline",
                      "filterable": true,
                      "formatter": "boolean",
                      "hidden": false,
                      "name": "multiple",
                      "sortable": true,
                      "type": "boolean"
                    }
                  ]
                },
                "title_case": false,
                "tool_mode": false,
                "trace_as_metadata": true,
                "trigger_icon": "Table",
                "trigger_text": "Open table",
                "type": "table",
                "value": [
                  {
                    "description": "Full name of the candidate",
                    "multiple": "False",
                    "name": "full_name",
                    "type": "text"
                  },
                  {
                    "description": "Email ID",
                    "multiple": "False",
                    "name": "email",
                    "type": "text"
                  },
                  {
                    "description": "contact number",
                    "multiple": "False",
                    "name": "phone_number",
                    "type": "text"
                  },
                  {
                    "description": "LinkedIn URL",
                    "multiple": "False",
                    "name": "linkedin",
                    "type": "text"
                  },
                  {
                    "description": "GitHub profile URL (if applicable)",
                    "multiple": "False",
                    "name": "github",
                    "type": "text"
                  },
                  {
                    "description": "Personal website or portfolio URL",
                    "multiple": "False",
                    "name": "portfolio",
                    "type": "text"
                  },
                  {
                    "description": "Visa/work authorization details (if applicable)",
                    "multiple": "False",
                    "name": "visa_status",
                    "type": "text"
                  },
                  {
                    "description": "Short professional summary or objective statement",
                    "multiple": "False",
                    "name": "summary",
                    "type": "text"
                  },
                  {
                    "description": "dictionaries of experience details with following keys:\n    \"job_title\": Job position/title,\n\t\"company_name\": Employer or organization\n\t\"location\": Job location (remote/in-office)\n\t\"start_date\": Start date (YYYY-MM)\n\t\"end_date\": End date or \"Present\"\n\t\"responsibilities\": List of responsibilities and tasks\n\t\"achievements\": List of key achievements and contributions",
                    "multiple": "True",
                    "name": "experience",
                    "type": "dict"
                  },
                  {
                    "description": "dictionaries of Education details with following keys:\n\"degree\": Degree obtained (e.g., B.Sc., M.Sc., Ph.D.),\n\"field_of_study\": Major or specialization,\n\"institution\": University/college name,\n\"location\": Location of institution,\n\"start_date\": Start date (YYYY-MM),\n\"end_date\": Graduation/completion date (YYYY-MM),\n\"gpa\": GPA/grade (if available),\n\"relevant_courses\": List of relevant coursework (if applicable)",
                    "multiple": "True",
                    "name": "education",
                    "type": "dict"
                  },
                  {
                    "description": "skills mentioned in the resume.comma seperated.",
                    "multiple": "False",
                    "name": "skills",
                    "type": "list"
                  },
                  {
                    "description": "title and description and details of the project. Including the skills and technologies used.",
                    "multiple": "False",
                    "name": "projects",
                    "type": "text"
                  }
                ]
              },
              "schema_name": {
                "_input_type": "MessageTextInput",
                "advanced": true,
                "display_name": "Schema Name",
                "dynamic": false,
                "info": "Provide a name for the output data schema.",
                "input_types": [
                  "Message"
                ],
                "list": false,
                "list_add_label": "Add More",
                "load_from_db": false,
                "name": "schema_name",
                "placeholder": "",
                "required": false,
                "show": true,
                "title_case": false,
                "tool_mode": false,
                "trace_as_input": true,
                "trace_as_metadata": true,
                "type": "str",
                "value": ""
              },
              "system_prompt": {
                "_input_type": "MultilineInput",
                "advanced": true,
                "copy_field": false,
                "display_name": "Format Instructions",
                "dynamic": false,
                "info": "The instructions to the language model for formatting the output.",
                "input_types": [
                  "Message"
                ],
                "list": false,
                "list_add_label": "Add More",
                "load_from_db": false,
                "multiline": true,
                "name": "system_prompt",
                "placeholder": "",
                "required": true,
                "show": true,
                "title_case": false,
                "tool_mode": false,
                "trace_as_input": true,
                "trace_as_metadata": true,
                "type": "str",
                "value": "You are an AI that extracts structured JSON objects from unstructured text. Use a predefined schema with expected types (str, int, float, bool, dict). Extract ALL relevant instances that match the schema - if multiple patterns exist, capture them all. Fill missing or ambiguous values with defaults: null for missing values. Remove exact duplicates but keep variations that have different field values. Always return valid JSON in the expected format, never throw errors. If multiple objects can be extracted, return them all in the structured format."
              }
            },
            "tool_mode": false
          },
          "selected_output": "structured_output_dataframe",
          "showNode": true,
          "type": "StructuredOutput"
        },
        "dragging": false,
        "id": "StructuredOutput-rwiX4",
        "measured": {
          "height": 349,
          "width": 320
        },
        "position": {
          "x": 1306.940204747624,
          "y": 645.3388247558626
        },
        "selected": false,
        "type": "genericNode"
      },
      {
        "data": {
          "id": "parser-tptWK",
          "node": {
            "base_classes": [
              "Message"
            ],
            "beta": false,
            "category": "processing",
            "conditional_paths": [],
            "custom_fields": {},
            "description": "Format a DataFrame or Data object into text using a template. Enable 'Stringify' to convert input into a readable string instead.",
            "display_name": "Parser",
            "documentation": "",
            "edited": false,
            "field_order": [
              "mode",
              "pattern",
              "input_data",
              "sep"
            ],
            "frozen": false,
            "icon": "braces",
            "key": "parser",
            "legacy": false,
            "lf_version": "1.2.0",
            "metadata": {},
            "minimized": false,
            "output_types": [],
            "outputs": [
              {
                "allows_loop": false,
                "cache": true,
                "display_name": "Parsed Text",
                "method": "parse_combined_text",
                "name": "parsed_text",
                "selected": "Message",
                "tool_mode": true,
                "types": [
                  "Message"
                ],
                "value": "__UNDEFINED__"
              }
            ],
            "pinned": false,
            "score": 2.220446049250313e-16,
            "template": {
              "_type": "Component",
              "code": {
                "advanced": true,
                "dynamic": true,
                "fileTypes": [],
                "file_path": "",
                "info": "",
                "list": false,
                "load_from_db": false,
                "multiline": true,
                "name": "code",
                "password": false,
                "placeholder": "",
                "required": true,
                "show": true,
                "title_case": false,
                "type": "code",
                "value": "import json\nfrom typing import Any\n\nfrom langflow.custom import Component\nfrom langflow.io import (\n    BoolInput,\n    HandleInput,\n    MessageTextInput,\n    MultilineInput,\n    Output,\n    TabInput,\n)\nfrom langflow.schema import Data, DataFrame\nfrom langflow.schema.message import Message\n\n\nclass ParserComponent(Component):\n    name = \"parser\"\n    display_name = \"Parser\"\n    description = (\n        \"Format a DataFrame or Data object into text using a template. \"\n        \"Enable 'Stringify' to convert input into a readable string instead.\"\n    )\n    icon = \"braces\"\n\n    inputs = [\n        TabInput(\n            name=\"mode\",\n            display_name=\"Mode\",\n            options=[\"Parser\", \"Stringify\"],\n            value=\"Parser\",\n            info=\"Convert into raw string instead of using a template.\",\n            real_time_refresh=True,\n        ),\n        MultilineInput(\n            name=\"pattern\",\n            display_name=\"Template\",\n            info=(\n                \"Use variables within curly brackets to extract column values for DataFrames \"\n                \"or key values for Data.\"\n                \"For example: `Name: {Name}, Age: {Age}, Country: {Country}`\"\n            ),\n            value=\"Text: {text}\",  # Example default\n            dynamic=True,\n            show=True,\n            required=True,\n        ),\n        HandleInput(\n            name=\"input_data\",\n            display_name=\"Data or DataFrame\",\n            input_types=[\"DataFrame\", \"Data\"],\n            info=\"Accepts either a DataFrame or a Data object.\",\n            required=True,\n        ),\n        MessageTextInput(\n            name=\"sep\",\n            display_name=\"Separator\",\n            advanced=True,\n            value=\"\\n\",\n            info=\"String used to separate rows/items.\",\n        ),\n    ]\n\n    outputs = [\n        Output(\n            display_name=\"Parsed Text\",\n            name=\"parsed_text\",\n            info=\"Formatted text output.\",\n            method=\"parse_combined_text\",\n        ),\n    ]\n\n    def update_build_config(self, build_config, field_value, field_name=None):\n        \"\"\"Dynamically hide/show `template` and enforce requirement based on `stringify`.\"\"\"\n        if field_name == \"mode\":\n            build_config[\"pattern\"][\"show\"] = self.mode == \"Parser\"\n            build_config[\"pattern\"][\"required\"] = self.mode == \"Parser\"\n            if field_value:\n                clean_data = BoolInput(\n                    name=\"clean_data\",\n                    display_name=\"Clean Data\",\n                    info=(\n                        \"Enable to clean the data by removing empty rows and lines \"\n                        \"in each cell of the DataFrame/ Data object.\"\n                    ),\n                    value=True,\n                    advanced=True,\n                    required=False,\n                )\n                build_config[\"clean_data\"] = clean_data.to_dict()\n            else:\n                build_config.pop(\"clean_data\", None)\n\n        return build_config\n\n    def _clean_args(self):\n        \"\"\"Prepare arguments based on input type.\"\"\"\n        input_data = self.input_data\n\n        match input_data:\n            case list() if all(isinstance(item, Data) for item in input_data):\n                msg = \"List of Data objects is not supported.\"\n                raise ValueError(msg)\n            case DataFrame():\n                return input_data, None\n            case Data():\n                return None, input_data\n            case dict() if \"data\" in input_data:\n                try:\n                    if \"columns\" in input_data:  # Likely a DataFrame\n                        return DataFrame.from_dict(input_data), None\n                    # Likely a Data object\n                    return None, Data(**input_data)\n                except (TypeError, ValueError, KeyError) as e:\n                    msg = f\"Invalid structured input provided: {e!s}\"\n                    raise ValueError(msg) from e\n            case _:\n                msg = f\"Unsupported input type: {type(input_data)}. Expected DataFrame or Data.\"\n                raise ValueError(msg)\n\n    def parse_combined_text(self) -> Message:\n        \"\"\"Parse all rows/items into a single text or convert input to string if `stringify` is enabled.\"\"\"\n        # Early return for stringify option\n        if self.mode == \"Stringify\":\n            return self.convert_to_string()\n\n        df, data = self._clean_args()\n\n        lines = []\n        if df is not None:\n            for _, row in df.iterrows():\n                formatted_text = self.pattern.format(**row.to_dict())\n                lines.append(formatted_text)\n        elif data is not None:\n            formatted_text = self.pattern.format(**data.data)\n            lines.append(formatted_text)\n\n        combined_text = self.sep.join(lines)\n        self.status = combined_text\n        return Message(text=combined_text)\n\n    def _safe_convert(self, data: Any) -> str:\n        \"\"\"Safely convert input data to string.\"\"\"\n        try:\n            if isinstance(data, str):\n                return data\n            if isinstance(data, Message):\n                return data.get_text()\n            if isinstance(data, Data):\n                return json.dumps(data.data)\n            if isinstance(data, DataFrame):\n                if hasattr(self, \"clean_data\") and self.clean_data:\n                    # Remove empty rows\n                    data = data.dropna(how=\"all\")\n                    # Remove empty lines in each cell\n                    data = data.replace(r\"^\\s*$\", \"\", regex=True)\n                    # Replace multiple newlines with a single newline\n                    data = data.replace(r\"\\n+\", \"\\n\", regex=True)\n                return data.to_markdown(index=False)\n            return str(data)\n        except (ValueError, TypeError, AttributeError) as e:\n            msg = f\"Error converting data: {e!s}\"\n            raise ValueError(msg) from e\n\n    def convert_to_string(self) -> Message:\n        \"\"\"Convert input data to string with proper error handling.\"\"\"\n        result = \"\"\n        if isinstance(self.input_data, list):\n            result = \"\\n\".join([self._safe_convert(item) for item in self.input_data])\n        else:\n            result = self._safe_convert(self.input_data)\n        self.log(f\"Converted to string with length: {len(result)}\")\n\n        message = Message(text=result)\n        self.status = message\n        return message\n"
              },
              "input_data": {
                "_input_type": "HandleInput",
                "advanced": false,
                "display_name": "Data or DataFrame",
                "dynamic": false,
                "info": "Accepts either a DataFrame or a Data object.",
                "input_types": [
                  "DataFrame",
                  "Data"
                ],
                "list": false,
                "list_add_label": "Add More",
                "name": "input_data",
                "placeholder": "",
                "required": true,
                "show": true,
                "title_case": false,
                "trace_as_metadata": true,
                "type": "other",
                "value": ""
              },
              "mode": {
                "_input_type": "TabInput",
                "advanced": false,
                "display_name": "Mode",
                "dynamic": false,
                "info": "Convert into raw string instead of using a template.",
                "name": "mode",
                "options": [
                  "Parser",
                  "Stringify"
                ],
                "placeholder": "",
                "real_time_refresh": true,
                "required": false,
                "show": true,
                "title_case": false,
                "tool_mode": false,
                "trace_as_metadata": true,
                "type": "tab",
                "value": "Stringify"
              },
              "pattern": {
                "_input_type": "MultilineInput",
                "advanced": false,
                "copy_field": false,
                "display_name": "Template",
                "dynamic": true,
                "info": "Use variables within curly brackets to extract column values for DataFrames or key values for Data.For example: `Name: {Name}, Age: {Age}, Country: {Country}`",
                "input_types": [
                  "Message"
                ],
                "list": false,
                "list_add_label": "Add More",
                "load_from_db": false,
                "multiline": true,
                "name": "pattern",
                "placeholder": "",
                "required": true,
                "show": false,
                "title_case": false,
                "tool_mode": false,
                "trace_as_input": true,
                "trace_as_metadata": true,
                "type": "str",
                "value": "Text: {text}"
              },
              "sep": {
                "_input_type": "MessageTextInput",
                "advanced": true,
                "display_name": "Separator",
                "dynamic": false,
                "info": "String used to separate rows/items.",
                "input_types": [
                  "Message"
                ],
                "list": false,
                "list_add_label": "Add More",
                "load_from_db": false,
                "name": "sep",
                "placeholder": "",
                "required": false,
                "show": true,
                "title_case": false,
                "tool_mode": false,
                "trace_as_input": true,
                "trace_as_metadata": true,
                "type": "str",
                "value": "\n"
              }
            },
            "tool_mode": false
          },
          "selected_output": "parsed_text",
          "showNode": true,
          "type": "parser"
        },
        "dragging": false,
        "id": "parser-tptWK",
        "measured": {
          "height": 278,
          "width": 320
        },
        "position": {
          "x": 1739.3994366258964,
          "y": 415.8221978438559
        },
        "selected": false,
        "type": "genericNode"
      },
      {
        "data": {
          "id": "File-dfMwA",
          "node": {
            "base_classes": [
              "Message"
            ],
            "beta": false,
            "conditional_paths": [],
            "custom_fields": {},
            "description": "Loads content from one or more files.",
            "display_name": "File",
            "documentation": "",
            "edited": false,
            "field_order": [
              "path",
              "file_path",
              "separator",
              "silent_errors",
              "delete_server_file_after_processing",
              "ignore_unsupported_extensions",
              "ignore_unspecified_files",
              "use_multithreading",
              "concurrency_multithreading"
            ],
            "frozen": false,
            "icon": "file-text",
            "legacy": false,
<<<<<<< HEAD
            "metadata": {},
=======
            "metadata": {
              "code_hash": "0deb837dc28d",
              "dependencies": {
                "dependencies": [
                  {
                    "name": "langflow",
                    "version": null
                  }
                ],
                "total_dependencies": 1
              },
              "module": "langflow.components.data.file.FileComponent"
            },
>>>>>>> a97032ab
            "minimized": false,
            "output_types": [],
            "outputs": [
              {
                "allows_loop": false,
                "cache": true,
                "display_name": "Raw Content",
                "group_outputs": false,
                "method": "load_files_message",
                "name": "message",
                "selected": "Message",
                "tool_mode": true,
                "types": [
                  "Message"
                ],
                "value": "__UNDEFINED__"
              }
            ],
            "pinned": false,
            "template": {
              "_type": "Component",
              "advanced_mode": {
                "_input_type": "BoolInput",
                "advanced": false,
                "display_name": "Advanced Parser",
                "dynamic": false,
                "info": "Enable advanced document processing and export with Docling for PDFs, images, and office documents. Available only for single file processing.Note that advanced document processing can consume significant resources.",
                "list": false,
                "list_add_label": "Add More",
                "name": "advanced_mode",
                "placeholder": "",
                "real_time_refresh": true,
                "required": false,
                "show": false,
                "title_case": false,
                "tool_mode": false,
                "trace_as_metadata": true,
                "type": "bool",
                "value": false
              },
              "code": {
                "advanced": true,
                "dynamic": true,
                "fileTypes": [],
                "file_path": "",
                "info": "",
                "list": false,
                "load_from_db": false,
                "multiline": true,
                "name": "code",
                "password": false,
                "placeholder": "",
                "required": true,
                "show": true,
                "title_case": false,
                "type": "code",
                "value": "\"\"\"Enhanced file component with Docling support and process isolation.\n\nNotes:\n-----\n- ALL Docling parsing/export runs in a separate OS process to prevent memory\n  growth and native library state from impacting the main Langflow process.\n- Standard text/structured parsing continues to use existing BaseFileComponent\n  utilities (and optional threading via `parallel_load_data`).\n\"\"\"\n\nfrom __future__ import annotations\n\nimport json\nimport subprocess\nimport sys\nimport textwrap\nfrom copy import deepcopy\nfrom typing import TYPE_CHECKING, Any\n\nfrom langflow.base.data.base_file import BaseFileComponent\nfrom langflow.base.data.utils import TEXT_FILE_TYPES, parallel_load_data, parse_text_file_to_data\nfrom langflow.io import (\n    BoolInput,\n    DropdownInput,\n    FileInput,\n    IntInput,\n    MessageTextInput,\n    Output,\n    StrInput,\n)\nfrom langflow.schema.data import Data\nfrom langflow.schema.message import Message\n\nif TYPE_CHECKING:\n    from langflow.schema import DataFrame\n\n\nclass FileComponent(BaseFileComponent):\n    \"\"\"File component with optional Docling processing (isolated in a subprocess).\"\"\"\n\n    display_name = \"File\"\n    description = \"Loads content from one or more files.\"\n    documentation: str = \"https://docs.langflow.org/components-data#file\"\n    icon = \"file-text\"\n    name = \"File\"\n\n    # Docling-supported/compatible extensions; TEXT_FILE_TYPES are supported by the base loader.\n    VALID_EXTENSIONS = [\n        *TEXT_FILE_TYPES,\n        \"adoc\",\n        \"asciidoc\",\n        \"asc\",\n        \"bmp\",\n        \"dotx\",\n        \"dotm\",\n        \"docm\",\n        \"jpeg\",\n        \"png\",\n        \"potx\",\n        \"ppsx\",\n        \"pptm\",\n        \"potm\",\n        \"ppsm\",\n        \"pptx\",\n        \"tiff\",\n        \"xls\",\n        \"xlsx\",\n        \"xhtml\",\n        \"webp\",\n    ]\n\n    # Fixed export settings used when markdown export is requested.\n    EXPORT_FORMAT = \"Markdown\"\n    IMAGE_MODE = \"placeholder\"\n\n    # ---- Inputs / Outputs (kept as close to original as possible) -------------------\n    _base_inputs = deepcopy(BaseFileComponent._base_inputs)\n    for input_item in _base_inputs:\n        if isinstance(input_item, FileInput) and input_item.name == \"path\":\n            input_item.real_time_refresh = True\n            break\n\n    inputs = [\n        *_base_inputs,\n        BoolInput(\n            name=\"advanced_mode\",\n            display_name=\"Advanced Parser\",\n            value=False,\n            real_time_refresh=True,\n            info=(\n                \"Enable advanced document processing and export with Docling for PDFs, images, and office documents. \"\n                \"Available only for single file processing.\"\n                \"Note that advanced document processing can consume significant resources.\"\n            ),\n            show=False,\n        ),\n        DropdownInput(\n            name=\"pipeline\",\n            display_name=\"Pipeline\",\n            info=\"Docling pipeline to use\",\n            options=[\"standard\", \"vlm\"],\n            value=\"standard\",\n            advanced=True,\n            real_time_refresh=True,\n        ),\n        DropdownInput(\n            name=\"ocr_engine\",\n            display_name=\"OCR Engine\",\n            info=\"OCR engine to use. Only available when pipeline is set to 'standard'.\",\n            options=[\"None\", \"easyocr\"],\n            value=\"easyocr\",\n            show=False,\n            advanced=True,\n        ),\n        StrInput(\n            name=\"md_image_placeholder\",\n            display_name=\"Image placeholder\",\n            info=\"Specify the image placeholder for markdown exports.\",\n            value=\"<!-- image -->\",\n            advanced=True,\n            show=False,\n        ),\n        StrInput(\n            name=\"md_page_break_placeholder\",\n            display_name=\"Page break placeholder\",\n            info=\"Add this placeholder between pages in the markdown output.\",\n            value=\"\",\n            advanced=True,\n            show=False,\n        ),\n        MessageTextInput(\n            name=\"doc_key\",\n            display_name=\"Doc Key\",\n            info=\"The key to use for the DoclingDocument column.\",\n            value=\"doc\",\n            advanced=True,\n            show=False,\n        ),\n        # Deprecated input retained for backward-compatibility.\n        BoolInput(\n            name=\"use_multithreading\",\n            display_name=\"[Deprecated] Use Multithreading\",\n            advanced=True,\n            value=True,\n            info=\"Set 'Processing Concurrency' greater than 1 to enable multithreading.\",\n        ),\n        IntInput(\n            name=\"concurrency_multithreading\",\n            display_name=\"Processing Concurrency\",\n            advanced=True,\n            info=\"When multiple files are being processed, the number of files to process concurrently.\",\n            value=1,\n        ),\n        BoolInput(\n            name=\"markdown\",\n            display_name=\"Markdown Export\",\n            info=\"Export processed documents to Markdown format. Only available when advanced mode is enabled.\",\n            value=False,\n            show=False,\n        ),\n    ]\n\n    outputs = [\n        Output(display_name=\"Raw Content\", name=\"message\", method=\"load_files_message\"),\n    ]\n\n    # ------------------------------ UI helpers --------------------------------------\n\n    def _path_value(self, template: dict) -> list[str]:\n        \"\"\"Return the list of currently selected file paths from the template.\"\"\"\n        return template.get(\"path\", {}).get(\"file_path\", [])\n\n    def update_build_config(\n        self,\n        build_config: dict[str, Any],\n        field_value: Any,\n        field_name: str | None = None,\n    ) -> dict[str, Any]:\n        \"\"\"Show/hide Advanced Parser and related fields based on selection context.\"\"\"\n        if field_name == \"path\":\n            paths = self._path_value(build_config)\n            file_path = paths[0] if paths else \"\"\n            file_count = len(field_value) if field_value else 0\n\n            # Advanced mode only for single (non-tabular) file\n            allow_advanced = file_count == 1 and not file_path.endswith((\".csv\", \".xlsx\", \".parquet\"))\n            build_config[\"advanced_mode\"][\"show\"] = allow_advanced\n            if not allow_advanced:\n                build_config[\"advanced_mode\"][\"value\"] = False\n                for f in (\"pipeline\", \"ocr_engine\", \"doc_key\", \"md_image_placeholder\", \"md_page_break_placeholder\"):\n                    if f in build_config:\n                        build_config[f][\"show\"] = False\n\n        # Docling Processing\n        elif field_name == \"advanced_mode\":\n            for f in (\"pipeline\", \"ocr_engine\", \"doc_key\", \"md_image_placeholder\", \"md_page_break_placeholder\"):\n                if f in build_config:\n                    build_config[f][\"show\"] = bool(field_value)\n\n        elif field_name == \"pipeline\":\n            if field_value == \"standard\":\n                build_config[\"ocr_engine\"][\"show\"] = True\n                build_config[\"ocr_engine\"][\"value\"] = \"easyocr\"\n            else:\n                build_config[\"ocr_engine\"][\"show\"] = False\n                build_config[\"ocr_engine\"][\"value\"] = \"None\"\n\n        return build_config\n\n    def update_outputs(self, frontend_node: dict[str, Any], field_name: str, field_value: Any) -> dict[str, Any]:  # noqa: ARG002\n        \"\"\"Dynamically show outputs based on file count/type and advanced mode.\"\"\"\n        if field_name not in [\"path\", \"advanced_mode\", \"pipeline\"]:\n            return frontend_node\n\n        template = frontend_node.get(\"template\", {})\n        paths = self._path_value(template)\n        if not paths:\n            return frontend_node\n\n        frontend_node[\"outputs\"] = []\n        if len(paths) == 1:\n            file_path = paths[0] if field_name == \"path\" else frontend_node[\"template\"][\"path\"][\"file_path\"][0]\n            if file_path.endswith((\".csv\", \".xlsx\", \".parquet\")):\n                frontend_node[\"outputs\"].append(\n                    Output(display_name=\"Structured Content\", name=\"dataframe\", method=\"load_files_structured\"),\n                )\n            elif file_path.endswith(\".json\"):\n                frontend_node[\"outputs\"].append(\n                    Output(display_name=\"Structured Content\", name=\"json\", method=\"load_files_json\"),\n                )\n\n            advanced_mode = frontend_node.get(\"template\", {}).get(\"advanced_mode\", {}).get(\"value\", False)\n            if advanced_mode:\n                frontend_node[\"outputs\"].append(\n                    Output(display_name=\"Structured Output\", name=\"advanced_dataframe\", method=\"load_files_dataframe\"),\n                )\n                frontend_node[\"outputs\"].append(\n                    Output(display_name=\"Markdown\", name=\"advanced_markdown\", method=\"load_files_markdown\"),\n                )\n                frontend_node[\"outputs\"].append(\n                    Output(display_name=\"File Path\", name=\"path\", method=\"load_files_path\"),\n                )\n            else:\n                frontend_node[\"outputs\"].append(\n                    Output(display_name=\"Raw Content\", name=\"message\", method=\"load_files_message\"),\n                )\n                frontend_node[\"outputs\"].append(\n                    Output(display_name=\"File Path\", name=\"path\", method=\"load_files_path\"),\n                )\n        else:\n            # Multiple files => DataFrame output; advanced parser disabled\n            frontend_node[\"outputs\"].append(Output(display_name=\"Files\", name=\"dataframe\", method=\"load_files\"))\n\n        return frontend_node\n\n    # ------------------------------ Core processing ----------------------------------\n\n    def _is_docling_compatible(self, file_path: str) -> bool:\n        \"\"\"Lightweight extension gate for Docling-compatible types.\"\"\"\n        docling_exts = (\n            \".adoc\",\n            \".asciidoc\",\n            \".asc\",\n            \".bmp\",\n            \".csv\",\n            \".dotx\",\n            \".dotm\",\n            \".docm\",\n            \".docx\",\n            \".htm\",\n            \".html\",\n            \".jpeg\",\n            \".json\",\n            \".md\",\n            \".pdf\",\n            \".png\",\n            \".potx\",\n            \".ppsx\",\n            \".pptm\",\n            \".potm\",\n            \".ppsm\",\n            \".pptx\",\n            \".tiff\",\n            \".txt\",\n            \".xls\",\n            \".xlsx\",\n            \".xhtml\",\n            \".xml\",\n            \".webp\",\n        )\n        return file_path.lower().endswith(docling_exts)\n\n    def _process_docling_in_subprocess(self, file_path: str) -> Data | None:\n        \"\"\"Run Docling in a separate OS process and map the result to a Data object.\n\n        We avoid multiprocessing pickling by launching `python -c \"<script>\"` and\n        passing JSON config via stdin. The child prints a JSON result to stdout.\n        \"\"\"\n        if not file_path:\n            return None\n\n        args: dict[str, Any] = {\n            \"file_path\": file_path,\n            \"markdown\": bool(self.markdown),\n            \"image_mode\": str(self.IMAGE_MODE),\n            \"md_image_placeholder\": str(self.md_image_placeholder),\n            \"md_page_break_placeholder\": str(self.md_page_break_placeholder),\n            \"pipeline\": str(self.pipeline),\n            \"ocr_engine\": (\n                self.ocr_engine if self.ocr_engine and self.ocr_engine != \"None\" and self.pipeline != \"vlm\" else None\n            ),\n        }\n\n        self.log(f\"Starting Docling subprocess for file: {file_path}\")\n        self.log(args)\n\n        # Child script for isolating the docling processing\n        child_script = textwrap.dedent(\n            r\"\"\"\n            import json, sys\n\n            def try_imports():\n                # Strategy 1: latest layout\n                try:\n                    from docling.datamodel.base_models import ConversionStatus, InputFormat  # type: ignore\n                    from docling.document_converter import DocumentConverter  # type: ignore\n                    from docling_core.types.doc import ImageRefMode  # type: ignore\n                    return ConversionStatus, InputFormat, DocumentConverter, ImageRefMode, \"latest\"\n                except Exception:\n                    pass\n                # Strategy 2: alternative layout\n                try:\n                    from docling.document_converter import DocumentConverter  # type: ignore\n                    try:\n                        from docling_core.types import ConversionStatus, InputFormat  # type: ignore\n                    except Exception:\n                        try:\n                            from docling.datamodel import ConversionStatus, InputFormat  # type: ignore\n                        except Exception:\n                            class ConversionStatus: SUCCESS = \"success\"\n                            class InputFormat:\n                                PDF=\"pdf\"; IMAGE=\"image\"\n                    try:\n                        from docling_core.types.doc import ImageRefMode  # type: ignore\n                    except Exception:\n                        class ImageRefMode:\n                            PLACEHOLDER=\"placeholder\"; EMBEDDED=\"embedded\"\n                    return ConversionStatus, InputFormat, DocumentConverter, ImageRefMode, \"alternative\"\n                except Exception:\n                    pass\n                # Strategy 3: basic converter only\n                try:\n                    from docling.document_converter import DocumentConverter  # type: ignore\n                    class ConversionStatus: SUCCESS = \"success\"\n                    class InputFormat:\n                        PDF=\"pdf\"; IMAGE=\"image\"\n                    class ImageRefMode:\n                        PLACEHOLDER=\"placeholder\"; EMBEDDED=\"embedded\"\n                    return ConversionStatus, InputFormat, DocumentConverter, ImageRefMode, \"basic\"\n                except Exception as e:\n                    raise ImportError(f\"Docling imports failed: {e}\") from e\n\n            def create_converter(strategy, input_format, DocumentConverter, pipeline, ocr_engine):\n                # --- Standard PDF/IMAGE pipeline (your existing behavior), with optional OCR ---\n                if pipeline == \"standard\":\n                    try:\n                        from docling.datamodel.pipeline_options import PdfPipelineOptions  # type: ignore\n                        from docling.document_converter import PdfFormatOption  # type: ignore\n\n                        pipe = PdfPipelineOptions()\n                        pipe.do_ocr = False\n\n                        if ocr_engine:\n                            try:\n                                from docling.models.factories import get_ocr_factory  # type: ignore\n                                pipe.do_ocr = True\n                                fac = get_ocr_factory(allow_external_plugins=False)\n                                pipe.ocr_options = fac.create_options(kind=ocr_engine)\n                            except Exception:\n                                # If OCR setup fails, disable it\n                                pipe.do_ocr = False\n\n                        fmt = {}\n                        if hasattr(input_format, \"PDF\"):\n                            fmt[getattr(input_format, \"PDF\")] = PdfFormatOption(pipeline_options=pipe)\n                        if hasattr(input_format, \"IMAGE\"):\n                            fmt[getattr(input_format, \"IMAGE\")] = PdfFormatOption(pipeline_options=pipe)\n\n                        return DocumentConverter(format_options=fmt)\n                    except Exception:\n                        return DocumentConverter()\n\n                # --- Vision-Language Model (VLM) pipeline ---\n                if pipeline == \"vlm\":\n                    try:\n                        from docling.pipeline.vlm_pipeline import VlmPipeline\n                        from docling.document_converter import PdfFormatOption  # type: ignore\n\n                        vl_pipe = VlmPipelineOptions()\n\n                        # VLM paths generally don't need OCR; keep OCR off by default here.\n                        fmt = {}\n                        if hasattr(input_format, \"PDF\"):\n                            fmt[getattr(input_format, \"PDF\")] = PdfFormatOption(pipeline_cls=VlmPipeline)\n                        if hasattr(input_format, \"IMAGE\"):\n                            fmt[getattr(input_format, \"IMAGE\")] = PdfFormatOption(pipeline_cls=VlmPipeline)\n\n                        return DocumentConverter(format_options=fmt)\n                    except Exception:\n                        return DocumentConverter()\n\n                # --- Fallback: default converter with no special options ---\n                return DocumentConverter()\n\n            def export_markdown(document, ImageRefMode, image_mode, img_ph, pg_ph):\n                try:\n                    mode = getattr(ImageRefMode, image_mode.upper(), image_mode)\n                    return document.export_to_markdown(\n                        image_mode=mode,\n                        image_placeholder=img_ph,\n                        page_break_placeholder=pg_ph,\n                    )\n                except Exception:\n                    try:\n                        return document.export_to_text()\n                    except Exception:\n                        return str(document)\n\n            def to_rows(doc_dict):\n                rows = []\n                for t in doc_dict.get(\"texts\", []):\n                    prov = t.get(\"prov\") or []\n                    page_no = None\n                    if prov and isinstance(prov, list) and isinstance(prov[0], dict):\n                        page_no = prov[0].get(\"page_no\")\n                    rows.append({\n                        \"page_no\": page_no,\n                        \"label\": t.get(\"label\"),\n                        \"text\": t.get(\"text\"),\n                        \"level\": t.get(\"level\"),\n                    })\n                return rows\n\n            def main():\n                cfg = json.loads(sys.stdin.read())\n                file_path = cfg[\"file_path\"]\n                markdown = cfg[\"markdown\"]\n                image_mode = cfg[\"image_mode\"]\n                img_ph = cfg[\"md_image_placeholder\"]\n                pg_ph = cfg[\"md_page_break_placeholder\"]\n                pipeline = cfg[\"pipeline\"]\n                ocr_engine = cfg.get(\"ocr_engine\")\n                meta = {\"file_path\": file_path}\n\n                try:\n                    ConversionStatus, InputFormat, DocumentConverter, ImageRefMode, strategy = try_imports()\n                    converter = create_converter(strategy, InputFormat, DocumentConverter, pipeline, ocr_engine)\n                    try:\n                        res = converter.convert(file_path)\n                    except Exception as e:\n                        print(json.dumps({\"ok\": False, \"error\": f\"Docling conversion error: {e}\", \"meta\": meta}))\n                        return\n\n                    ok = False\n                    if hasattr(res, \"status\"):\n                        try:\n                            ok = (res.status == ConversionStatus.SUCCESS) or (str(res.status).lower() == \"success\")\n                        except Exception:\n                            ok = (str(res.status).lower() == \"success\")\n                    if not ok and hasattr(res, \"document\"):\n                        ok = getattr(res, \"document\", None) is not None\n                    if not ok:\n                        print(json.dumps({\"ok\": False, \"error\": \"Docling conversion failed\", \"meta\": meta}))\n                        return\n\n                    doc = getattr(res, \"document\", None)\n                    if doc is None:\n                        print(json.dumps({\"ok\": False, \"error\": \"Docling produced no document\", \"meta\": meta}))\n                        return\n\n                    if markdown:\n                        text = export_markdown(doc, ImageRefMode, image_mode, img_ph, pg_ph)\n                        print(json.dumps({\"ok\": True, \"mode\": \"markdown\", \"text\": text, \"meta\": meta}))\n                        return\n\n                    # structured\n                    try:\n                        doc_dict = doc.export_to_dict()\n                    except Exception as e:\n                        print(json.dumps({\"ok\": False, \"error\": f\"Docling export_to_dict failed: {e}\", \"meta\": meta}))\n                        return\n\n                    rows = to_rows(doc_dict)\n                    print(json.dumps({\"ok\": True, \"mode\": \"structured\", \"doc\": rows, \"meta\": meta}))\n                except Exception as e:\n                    print(\n                        json.dumps({\n                            \"ok\": False,\n                            \"error\": f\"Docling processing error: {e}\",\n                            \"meta\": {\"file_path\": file_path},\n                        })\n                    )\n\n            if __name__ == \"__main__\":\n                main()\n            \"\"\"\n        )\n\n        # Validate file_path to avoid command injection or unsafe input\n        if not isinstance(args[\"file_path\"], str) or any(c in args[\"file_path\"] for c in [\";\", \"|\", \"&\", \"$\", \"`\"]):\n            return Data(data={\"error\": \"Unsafe file path detected.\", \"file_path\": args[\"file_path\"]})\n\n        proc = subprocess.run(  # noqa: S603\n            [sys.executable, \"-u\", \"-c\", child_script],\n            input=json.dumps(args).encode(\"utf-8\"),\n            capture_output=True,\n            check=False,\n        )\n\n        if not proc.stdout:\n            err_msg = proc.stderr.decode(\"utf-8\", errors=\"replace\") or \"no output from child process\"\n            return Data(data={\"error\": f\"Docling subprocess error: {err_msg}\", \"file_path\": file_path})\n\n        try:\n            result = json.loads(proc.stdout.decode(\"utf-8\"))\n        except Exception as e:  # noqa: BLE001\n            err_msg = proc.stderr.decode(\"utf-8\", errors=\"replace\")\n            return Data(\n                data={\"error\": f\"Invalid JSON from Docling subprocess: {e}. stderr={err_msg}\", \"file_path\": file_path},\n            )\n\n        if not result.get(\"ok\"):\n            return Data(data={\"error\": result.get(\"error\", \"Unknown Docling error\"), **result.get(\"meta\", {})})\n\n        meta = result.get(\"meta\", {})\n        if result.get(\"mode\") == \"markdown\":\n            exported_content = str(result.get(\"text\", \"\"))\n            return Data(\n                text=exported_content,\n                data={\"exported_content\": exported_content, \"export_format\": self.EXPORT_FORMAT, **meta},\n            )\n\n        rows = list(result.get(\"doc\", []))\n        return Data(data={\"doc\": rows, \"export_format\": self.EXPORT_FORMAT, **meta})\n\n    def process_files(\n        self,\n        file_list: list[BaseFileComponent.BaseFile],\n    ) -> list[BaseFileComponent.BaseFile]:\n        \"\"\"Process input files.\n\n        - Single file + advanced_mode => Docling in a separate process.\n        - Otherwise => standard parsing in current process (optionally threaded).\n        \"\"\"\n        if not file_list:\n            msg = \"No files to process.\"\n            raise ValueError(msg)\n\n        def process_file_standard(file_path: str, *, silent_errors: bool = False) -> Data | None:\n            try:\n                return parse_text_file_to_data(file_path, silent_errors=silent_errors)\n            except FileNotFoundError as e:\n                self.log(f\"File not found: {file_path}. Error: {e}\")\n                if not silent_errors:\n                    raise\n                return None\n            except Exception as e:\n                self.log(f\"Unexpected error processing {file_path}: {e}\")\n                if not silent_errors:\n                    raise\n                return None\n\n        # Advanced path: only for a single Docling-compatible file\n        if len(file_list) == 1:\n            file_path = str(file_list[0].path)\n            if self.advanced_mode and self._is_docling_compatible(file_path):\n                advanced_data: Data | None = self._process_docling_in_subprocess(file_path)\n\n                # --- UNNEST: expand each element in `doc` to its own Data row\n                payload = getattr(advanced_data, \"data\", {}) or {}\n                doc_rows = payload.get(\"doc\")\n                if isinstance(doc_rows, list):\n                    rows: list[Data | None] = [\n                        Data(\n                            data={\n                                \"file_path\": file_path,\n                                **(item if isinstance(item, dict) else {\"value\": item}),\n                            },\n                        )\n                        for item in doc_rows\n                    ]\n                    return self.rollup_data(file_list, rows)\n\n                # If not structured, keep as-is (e.g., markdown export or error dict)\n                return self.rollup_data(file_list, [advanced_data])\n\n        # Standard multi-file (or single non-advanced) path\n        concurrency = 1 if not self.use_multithreading else max(1, self.concurrency_multithreading)\n        file_paths = [str(f.path) for f in file_list]\n        self.log(f\"Starting parallel processing of {len(file_paths)} files with concurrency: {concurrency}.\")\n        my_data = parallel_load_data(\n            file_paths,\n            silent_errors=self.silent_errors,\n            load_function=process_file_standard,\n            max_concurrency=concurrency,\n        )\n        return self.rollup_data(file_list, my_data)\n\n    # ------------------------------ Output helpers -----------------------------------\n\n    def load_files_helper(self) -> DataFrame:\n        result = self.load_files()\n\n        # Error condition - raise error if no text and an error is present\n        if not hasattr(result, \"text\"):\n            if hasattr(result, \"error\"):\n                raise ValueError(result.error[0])\n            msg = \"No content generated.\"\n            raise ValueError(msg)\n\n        return result\n\n    def load_files_dataframe(self) -> DataFrame:\n        \"\"\"Load files using advanced Docling processing and export to DataFrame format.\"\"\"\n        self.markdown = False\n        return self.load_files_helper()\n\n    def load_files_markdown(self) -> Message:\n        \"\"\"Load files using advanced Docling processing and export to Markdown format.\"\"\"\n        self.markdown = True\n        result = self.load_files_helper()\n        return Message(text=str(result.text[0]))\n"
              },
              "concurrency_multithreading": {
                "_input_type": "IntInput",
                "advanced": true,
                "display_name": "Processing Concurrency",
                "dynamic": false,
                "info": "When multiple files are being processed, the number of files to process concurrently.",
                "list": false,
                "list_add_label": "Add More",
                "name": "concurrency_multithreading",
                "placeholder": "",
                "required": false,
                "show": true,
                "title_case": false,
                "tool_mode": false,
                "trace_as_metadata": true,
                "type": "int",
                "value": 1
              },
              "delete_server_file_after_processing": {
                "_input_type": "BoolInput",
                "advanced": true,
                "display_name": "Delete Server File After Processing",
                "dynamic": false,
                "info": "If true, the Server File Path will be deleted after processing.",
                "list": false,
                "list_add_label": "Add More",
                "name": "delete_server_file_after_processing",
                "placeholder": "",
                "required": false,
                "show": true,
                "title_case": false,
                "tool_mode": false,
                "trace_as_metadata": true,
                "type": "bool",
                "value": true
              },
              "doc_key": {
                "_input_type": "MessageTextInput",
                "advanced": true,
                "display_name": "Doc Key",
                "dynamic": false,
                "info": "The key to use for the DoclingDocument column.",
                "input_types": [
                  "Message"
                ],
                "list": false,
                "list_add_label": "Add More",
                "load_from_db": false,
                "name": "doc_key",
                "placeholder": "",
                "required": false,
                "show": false,
                "title_case": false,
                "tool_mode": false,
                "trace_as_input": true,
                "trace_as_metadata": true,
                "type": "str",
                "value": "doc"
              },
              "file_path": {
                "_input_type": "HandleInput",
                "advanced": true,
                "display_name": "Server File Path",
                "dynamic": false,
                "info": "Data object with a 'file_path' property pointing to server file or a Message object with a path to the file. Supercedes 'Path' but supports same file types.",
                "input_types": [
                  "Data",
                  "Message"
                ],
                "list": true,
                "list_add_label": "Add More",
                "name": "file_path",
                "placeholder": "",
                "required": false,
                "show": true,
                "title_case": false,
                "trace_as_metadata": true,
                "type": "other",
                "value": ""
              },
              "ignore_unspecified_files": {
                "_input_type": "BoolInput",
                "advanced": true,
                "display_name": "Ignore Unspecified Files",
                "dynamic": false,
                "info": "If true, Data with no 'file_path' property will be ignored.",
                "list": false,
                "list_add_label": "Add More",
                "name": "ignore_unspecified_files",
                "placeholder": "",
                "required": false,
                "show": true,
                "title_case": false,
                "tool_mode": false,
                "trace_as_metadata": true,
                "type": "bool",
                "value": false
              },
              "ignore_unsupported_extensions": {
                "_input_type": "BoolInput",
                "advanced": true,
                "display_name": "Ignore Unsupported Extensions",
                "dynamic": false,
                "info": "If true, files with unsupported extensions will not be processed.",
                "list": false,
                "list_add_label": "Add More",
                "name": "ignore_unsupported_extensions",
                "placeholder": "",
                "required": false,
                "show": true,
                "title_case": false,
                "tool_mode": false,
                "trace_as_metadata": true,
                "type": "bool",
                "value": true
              },
              "markdown": {
                "_input_type": "BoolInput",
                "advanced": false,
                "display_name": "Markdown Export",
                "dynamic": false,
                "info": "Export processed documents to Markdown format. Only available when advanced mode is enabled.",
                "list": false,
                "list_add_label": "Add More",
                "name": "markdown",
                "placeholder": "",
                "required": false,
                "show": false,
                "title_case": false,
                "tool_mode": false,
                "trace_as_metadata": true,
                "type": "bool",
                "value": false
              },
              "md_image_placeholder": {
                "_input_type": "StrInput",
                "advanced": true,
                "display_name": "Image placeholder",
                "dynamic": false,
                "info": "Specify the image placeholder for markdown exports.",
                "list": false,
                "list_add_label": "Add More",
                "load_from_db": false,
                "name": "md_image_placeholder",
                "placeholder": "",
                "required": false,
                "show": false,
                "title_case": false,
                "tool_mode": false,
                "trace_as_metadata": true,
                "type": "str",
                "value": "<!-- image -->"
              },
              "md_page_break_placeholder": {
                "_input_type": "StrInput",
                "advanced": true,
                "display_name": "Page break placeholder",
                "dynamic": false,
                "info": "Add this placeholder between pages in the markdown output.",
                "list": false,
                "list_add_label": "Add More",
                "load_from_db": false,
                "name": "md_page_break_placeholder",
                "placeholder": "",
                "required": false,
                "show": false,
                "title_case": false,
                "tool_mode": false,
                "trace_as_metadata": true,
                "type": "str",
                "value": ""
              },
              "ocr_engine": {
                "_input_type": "DropdownInput",
                "advanced": true,
                "combobox": false,
                "dialog_inputs": {},
                "display_name": "OCR Engine",
                "dynamic": false,
                "info": "OCR engine to use. Only available when pipeline is set to 'standard'.",
                "name": "ocr_engine",
                "options": [
                  "None",
                  "easyocr"
                ],
                "options_metadata": [],
                "placeholder": "",
                "required": false,
                "show": false,
                "title_case": false,
                "toggle": false,
                "tool_mode": false,
                "trace_as_metadata": true,
                "type": "str",
                "value": ""
              },
              "path": {
                "_input_type": "FileInput",
                "advanced": false,
                "display_name": "Files",
                "dynamic": false,
                "fileTypes": [
                  "csv",
                  "json",
                  "pdf",
                  "txt",
                  "md",
                  "mdx",
                  "yaml",
                  "yml",
                  "xml",
                  "html",
                  "htm",
                  "docx",
                  "py",
                  "sh",
                  "sql",
                  "js",
                  "ts",
                  "tsx",
                  "adoc",
                  "asciidoc",
                  "asc",
                  "bmp",
                  "dotx",
                  "dotm",
                  "docm",
                  "jpeg",
                  "png",
                  "potx",
                  "ppsx",
                  "pptm",
                  "potm",
                  "ppsm",
                  "pptx",
                  "tiff",
                  "xls",
                  "xlsx",
                  "xhtml",
                  "webp",
                  "zip",
                  "tar",
                  "tgz",
                  "bz2",
                  "gz"
                ],
                "file_path": [],
                "info": "Supported file extensions: csv, json, pdf, txt, md, mdx, yaml, yml, xml, html, htm, docx, py, sh, sql, js, ts, tsx, adoc, asciidoc, asc, bmp, dotx, dotm, docm, jpeg, png, potx, ppsx, pptm, potm, ppsm, pptx, tiff, xls, xlsx, xhtml, webp; optionally bundled in file extensions: zip, tar, tgz, bz2, gz",
                "list": true,
                "list_add_label": "Add More",
                "name": "path",
                "placeholder": "",
                "real_time_refresh": true,
                "required": false,
                "show": true,
                "temp_file": false,
                "title_case": false,
                "trace_as_metadata": true,
                "type": "file",
                "value": ""
              },
              "pipeline": {
                "_input_type": "DropdownInput",
                "advanced": true,
                "combobox": false,
                "dialog_inputs": {},
                "display_name": "Pipeline",
                "dynamic": false,
                "info": "Docling pipeline to use",
                "name": "pipeline",
                "options": [
                  "standard",
                  "vlm"
                ],
                "options_metadata": [],
                "placeholder": "",
                "required": false,
                "show": true,
                "title_case": false,
                "toggle": false,
                "tool_mode": false,
                "trace_as_metadata": true,
                "type": "str",
                "value": "standard"
              },
              "separator": {
                "_input_type": "StrInput",
                "advanced": true,
                "display_name": "Separator",
                "dynamic": false,
                "info": "Specify the separator to use between multiple outputs in Message format.",
                "list": false,
                "list_add_label": "Add More",
                "load_from_db": false,
                "name": "separator",
                "placeholder": "",
                "required": false,
                "show": true,
                "title_case": false,
                "tool_mode": false,
                "trace_as_metadata": true,
                "type": "str",
                "value": "\n\n"
              },
              "silent_errors": {
                "_input_type": "BoolInput",
                "advanced": true,
                "display_name": "Silent Errors",
                "dynamic": false,
                "info": "If true, errors will not raise an exception.",
                "list": false,
                "list_add_label": "Add More",
                "name": "silent_errors",
                "placeholder": "",
                "required": false,
                "show": true,
                "title_case": false,
                "tool_mode": false,
                "trace_as_metadata": true,
                "type": "bool",
                "value": false
              },
              "use_multithreading": {
                "_input_type": "BoolInput",
                "advanced": true,
                "display_name": "[Deprecated] Use Multithreading",
                "dynamic": false,
                "info": "Set 'Processing Concurrency' greater than 1 to enable multithreading.",
                "list": false,
                "list_add_label": "Add More",
                "name": "use_multithreading",
                "placeholder": "",
                "required": false,
                "show": true,
                "title_case": false,
                "tool_mode": false,
                "trace_as_metadata": true,
                "type": "bool",
                "value": true
              }
            },
            "tool_mode": false
          },
          "showNode": true,
          "type": "File"
        },
        "dragging": false,
        "id": "File-dfMwA",
        "measured": {
          "height": 230,
          "width": 320
        },
        "position": {
          "x": 927.3702382252801,
          "y": 647.5603858397075
        },
        "selected": false,
        "type": "genericNode"
      },
      {
        "data": {
          "id": "LanguageModelComponent-HrqxT",
          "node": {
            "base_classes": [
              "LanguageModel",
              "Message"
            ],
            "beta": false,
            "conditional_paths": [],
            "custom_fields": {},
            "description": "Runs a language model given a specified provider. ",
            "display_name": "Language Model",
            "documentation": "",
            "edited": false,
            "field_order": [
              "provider",
              "model_name",
              "api_key",
              "input_value",
              "system_message",
              "stream",
              "temperature"
            ],
            "frozen": false,
            "icon": "brain-circuit",
            "legacy": false,
            "metadata": {
              "keywords": [
                "model",
                "llm",
                "language model",
                "large language model"
              ]
            },
            "minimized": false,
            "output_types": [],
            "outputs": [
              {
                "allows_loop": false,
                "cache": true,
                "display_name": "Model Response",
                "group_outputs": false,
                "method": "text_response",
                "name": "text_output",
                "options": null,
                "required_inputs": null,
                "tool_mode": true,
                "types": [
                  "Message"
                ],
                "value": "__UNDEFINED__"
              },
              {
                "allows_loop": false,
                "cache": true,
                "display_name": "Language Model",
                "group_outputs": false,
                "method": "build_model",
                "name": "model_output",
                "options": null,
                "required_inputs": null,
                "selected": "LanguageModel",
                "tool_mode": true,
                "types": [
                  "LanguageModel"
                ],
                "value": "__UNDEFINED__"
              }
            ],
            "pinned": false,
            "priority": 0,
            "template": {
              "_type": "Component",
              "api_key": {
                "_input_type": "SecretStrInput",
                "advanced": false,
                "display_name": "Anthropic API Key",
                "dynamic": false,
                "info": "Model Provider API key",
                "input_types": [],
                "load_from_db": true,
                "name": "api_key",
                "password": true,
                "placeholder": "",
                "real_time_refresh": true,
                "required": false,
                "show": true,
                "title_case": false,
                "type": "str",
                "value": "ANTHROPIC_API_KEY"
              },
              "code": {
                "advanced": true,
                "dynamic": true,
                "fileTypes": [],
                "file_path": "",
                "info": "",
                "list": false,
                "load_from_db": false,
                "multiline": true,
                "name": "code",
                "password": false,
                "placeholder": "",
                "required": true,
                "show": true,
                "title_case": false,
                "type": "code",
                "value": "from typing import Any\n\nfrom langchain_anthropic import ChatAnthropic\nfrom langchain_google_genai import ChatGoogleGenerativeAI\nfrom langchain_openai import ChatOpenAI\n\nfrom langflow.base.models.anthropic_constants import ANTHROPIC_MODELS\nfrom langflow.base.models.google_generative_ai_constants import GOOGLE_GENERATIVE_AI_MODELS\nfrom langflow.base.models.model import LCModelComponent\nfrom langflow.base.models.openai_constants import OPENAI_CHAT_MODEL_NAMES, OPENAI_REASONING_MODEL_NAMES\nfrom langflow.field_typing import LanguageModel\nfrom langflow.field_typing.range_spec import RangeSpec\nfrom langflow.inputs.inputs import BoolInput\nfrom langflow.io import DropdownInput, MessageInput, MultilineInput, SecretStrInput, SliderInput\nfrom langflow.schema.dotdict import dotdict\n\n\nclass LanguageModelComponent(LCModelComponent):\n    display_name = \"Language Model\"\n    description = \"Runs a language model given a specified provider.\"\n    documentation: str = \"https://docs.langflow.org/components-models\"\n    icon = \"brain-circuit\"\n    category = \"models\"\n    priority = 0  # Set priority to 0 to make it appear first\n\n    inputs = [\n        DropdownInput(\n            name=\"provider\",\n            display_name=\"Model Provider\",\n            options=[\"OpenAI\", \"Anthropic\", \"Google\"],\n            value=\"OpenAI\",\n            info=\"Select the model provider\",\n            real_time_refresh=True,\n            options_metadata=[{\"icon\": \"OpenAI\"}, {\"icon\": \"Anthropic\"}, {\"icon\": \"GoogleGenerativeAI\"}],\n        ),\n        DropdownInput(\n            name=\"model_name\",\n            display_name=\"Model Name\",\n            options=OPENAI_CHAT_MODEL_NAMES + OPENAI_REASONING_MODEL_NAMES,\n            value=OPENAI_CHAT_MODEL_NAMES[0],\n            info=\"Select the model to use\",\n            real_time_refresh=True,\n        ),\n        SecretStrInput(\n            name=\"api_key\",\n            display_name=\"OpenAI API Key\",\n            info=\"Model Provider API key\",\n            required=False,\n            show=True,\n            real_time_refresh=True,\n        ),\n        MessageInput(\n            name=\"input_value\",\n            display_name=\"Input\",\n            info=\"The input text to send to the model\",\n        ),\n        MultilineInput(\n            name=\"system_message\",\n            display_name=\"System Message\",\n            info=\"A system message that helps set the behavior of the assistant\",\n            advanced=False,\n        ),\n        BoolInput(\n            name=\"stream\",\n            display_name=\"Stream\",\n            info=\"Whether to stream the response\",\n            value=False,\n            advanced=True,\n        ),\n        SliderInput(\n            name=\"temperature\",\n            display_name=\"Temperature\",\n            value=0.1,\n            info=\"Controls randomness in responses\",\n            range_spec=RangeSpec(min=0, max=1, step=0.01),\n            advanced=True,\n        ),\n    ]\n\n    def build_model(self) -> LanguageModel:\n        provider = self.provider\n        model_name = self.model_name\n        temperature = self.temperature\n        stream = self.stream\n\n        if provider == \"OpenAI\":\n            if not self.api_key:\n                msg = \"OpenAI API key is required when using OpenAI provider\"\n                raise ValueError(msg)\n\n            if model_name in OPENAI_REASONING_MODEL_NAMES:\n                # reasoning models do not support temperature (yet)\n                temperature = None\n\n            return ChatOpenAI(\n                model_name=model_name,\n                temperature=temperature,\n                streaming=stream,\n                openai_api_key=self.api_key,\n            )\n        if provider == \"Anthropic\":\n            if not self.api_key:\n                msg = \"Anthropic API key is required when using Anthropic provider\"\n                raise ValueError(msg)\n            return ChatAnthropic(\n                model=model_name,\n                temperature=temperature,\n                streaming=stream,\n                anthropic_api_key=self.api_key,\n            )\n        if provider == \"Google\":\n            if not self.api_key:\n                msg = \"Google API key is required when using Google provider\"\n                raise ValueError(msg)\n            return ChatGoogleGenerativeAI(\n                model=model_name,\n                temperature=temperature,\n                streaming=stream,\n                google_api_key=self.api_key,\n            )\n        msg = f\"Unknown provider: {provider}\"\n        raise ValueError(msg)\n\n    def update_build_config(self, build_config: dotdict, field_value: Any, field_name: str | None = None) -> dotdict:\n        if field_name == \"provider\":\n            if field_value == \"OpenAI\":\n                build_config[\"model_name\"][\"options\"] = OPENAI_CHAT_MODEL_NAMES + OPENAI_REASONING_MODEL_NAMES\n                build_config[\"model_name\"][\"value\"] = OPENAI_CHAT_MODEL_NAMES[0]\n                build_config[\"api_key\"][\"display_name\"] = \"OpenAI API Key\"\n            elif field_value == \"Anthropic\":\n                build_config[\"model_name\"][\"options\"] = ANTHROPIC_MODELS\n                build_config[\"model_name\"][\"value\"] = ANTHROPIC_MODELS[0]\n                build_config[\"api_key\"][\"display_name\"] = \"Anthropic API Key\"\n            elif field_value == \"Google\":\n                build_config[\"model_name\"][\"options\"] = GOOGLE_GENERATIVE_AI_MODELS\n                build_config[\"model_name\"][\"value\"] = GOOGLE_GENERATIVE_AI_MODELS[0]\n                build_config[\"api_key\"][\"display_name\"] = \"Google API Key\"\n        elif field_name == \"model_name\" and field_value.startswith(\"o1\") and self.provider == \"OpenAI\":\n            # Hide system_message for o1 models - currently unsupported\n            if \"system_message\" in build_config:\n                build_config[\"system_message\"][\"show\"] = False\n        elif field_name == \"model_name\" and not field_value.startswith(\"o1\") and \"system_message\" in build_config:\n            build_config[\"system_message\"][\"show\"] = True\n        return build_config\n"
              },
              "input_value": {
                "_input_type": "MessageInput",
                "advanced": false,
                "display_name": "Input",
                "dynamic": false,
                "info": "The input text to send to the model",
                "input_types": [
                  "Message"
                ],
                "list": false,
                "list_add_label": "Add More",
                "load_from_db": false,
                "name": "input_value",
                "placeholder": "",
                "required": false,
                "show": true,
                "title_case": false,
                "tool_mode": false,
                "trace_as_input": true,
                "trace_as_metadata": true,
                "type": "str",
                "value": ""
              },
              "model_name": {
                "_input_type": "DropdownInput",
                "advanced": false,
                "combobox": false,
                "dialog_inputs": {},
                "display_name": "Model Name",
                "dynamic": false,
                "info": "Select the model to use",
                "name": "model_name",
                "options": [
                  "claude-opus-4-20250514",
                  "claude-sonnet-4-20250514",
                  "claude-3-7-sonnet-latest",
                  "claude-3-5-sonnet-latest",
                  "claude-3-5-haiku-latest",
                  "claude-3-opus-latest",
                  "claude-3-sonnet-20240229"
                ],
                "options_metadata": [],
                "placeholder": "",
                "required": false,
                "show": true,
                "title_case": false,
                "toggle": false,
                "tool_mode": false,
                "trace_as_metadata": true,
                "type": "str",
                "value": "claude-3-5-sonnet-latest"
              },
              "provider": {
                "_input_type": "DropdownInput",
                "advanced": false,
                "combobox": false,
                "dialog_inputs": {},
                "display_name": "Model Provider",
                "dynamic": false,
                "info": "Select the model provider",
                "name": "provider",
                "options": [
                  "OpenAI",
                  "Anthropic",
                  "Google"
                ],
                "options_metadata": [
                  {
                    "icon": "OpenAI"
                  },
                  {
                    "icon": "Anthropic"
                  },
                  {
                    "icon": "GoogleGenerativeAI"
                  }
                ],
                "placeholder": "",
                "real_time_refresh": true,
                "required": false,
                "show": true,
                "title_case": false,
                "toggle": false,
                "tool_mode": false,
                "trace_as_metadata": true,
                "type": "str",
                "value": "Anthropic"
              },
              "stream": {
                "_input_type": "BoolInput",
                "advanced": true,
                "display_name": "Stream",
                "dynamic": false,
                "info": "Whether to stream the response",
                "list": false,
                "list_add_label": "Add More",
                "name": "stream",
                "placeholder": "",
                "required": false,
                "show": true,
                "title_case": false,
                "tool_mode": false,
                "trace_as_metadata": true,
                "type": "bool",
                "value": false
              },
              "system_message": {
                "_input_type": "MultilineInput",
                "advanced": true,
                "copy_field": false,
                "display_name": "System Message",
                "dynamic": false,
                "info": "A system message that helps set the behavior of the assistant",
                "input_types": [
                  "Message"
                ],
                "list": false,
                "list_add_label": "Add More",
                "load_from_db": false,
                "multiline": true,
                "name": "system_message",
                "placeholder": "",
                "required": false,
                "show": true,
                "title_case": false,
                "tool_mode": false,
                "trace_as_input": true,
                "trace_as_metadata": true,
                "type": "str",
                "value": ""
              },
              "temperature": {
                "_input_type": "SliderInput",
                "advanced": true,
                "display_name": "Temperature",
                "dynamic": false,
                "info": "Controls randomness in responses",
                "max_label": "",
                "max_label_icon": "",
                "min_label": "",
                "min_label_icon": "",
                "name": "temperature",
                "placeholder": "",
                "range_spec": {
                  "max": 1,
                  "min": 0,
                  "step": 0.01,
                  "step_type": "float"
                },
                "required": false,
                "show": true,
                "slider_buttons": false,
                "slider_buttons_options": [],
                "slider_input": false,
                "title_case": false,
                "tool_mode": false,
                "type": "slider",
                "value": 0.1
              }
            },
            "tool_mode": false
          },
          "selected_output": "model_output",
          "showNode": true,
          "type": "LanguageModelComponent"
        },
        "dragging": false,
        "id": "LanguageModelComponent-HrqxT",
        "measured": {
          "height": 451,
          "width": 320
        },
        "position": {
          "x": 923.390837663514,
          "y": 80.65046750436001
        },
        "selected": false,
        "type": "genericNode"
      },
      {
        "data": {
          "id": "LanguageModelComponent-QdlJs",
          "node": {
            "base_classes": [
              "LanguageModel",
              "Message"
            ],
            "beta": false,
            "conditional_paths": [],
            "custom_fields": {},
            "description": "Runs a language model given a specified provider. ",
            "display_name": "Language Model",
            "documentation": "",
            "edited": false,
            "field_order": [
              "provider",
              "model_name",
              "api_key",
              "input_value",
              "system_message",
              "stream",
              "temperature"
            ],
            "frozen": false,
            "icon": "brain-circuit",
            "legacy": false,
            "metadata": {
              "keywords": [
                "model",
                "llm",
                "language model",
                "large language model"
              ]
            },
            "minimized": false,
            "output_types": [],
            "outputs": [
              {
                "allows_loop": false,
                "cache": true,
                "display_name": "Model Response",
                "group_outputs": false,
                "method": "text_response",
                "name": "text_output",
                "options": null,
                "required_inputs": null,
                "selected": "Message",
                "tool_mode": true,
                "types": [
                  "Message"
                ],
                "value": "__UNDEFINED__"
              },
              {
                "allows_loop": false,
                "cache": true,
                "display_name": "Language Model",
                "group_outputs": false,
                "method": "build_model",
                "name": "model_output",
                "options": null,
                "required_inputs": null,
                "selected": "LanguageModel",
                "tool_mode": true,
                "types": [
                  "LanguageModel"
                ],
                "value": "__UNDEFINED__"
              }
            ],
            "pinned": false,
            "priority": 0,
            "template": {
              "_type": "Component",
              "api_key": {
                "_input_type": "SecretStrInput",
                "advanced": false,
                "display_name": "Anthropic API Key",
                "dynamic": false,
                "info": "Model Provider API key",
                "input_types": [],
                "load_from_db": true,
                "name": "api_key",
                "password": true,
                "placeholder": "",
                "real_time_refresh": true,
                "required": false,
                "show": true,
                "title_case": false,
                "type": "str",
                "value": "ANTHROPIC_API_KEY"
              },
              "code": {
                "advanced": true,
                "dynamic": true,
                "fileTypes": [],
                "file_path": "",
                "info": "",
                "list": false,
                "load_from_db": false,
                "multiline": true,
                "name": "code",
                "password": false,
                "placeholder": "",
                "required": true,
                "show": true,
                "title_case": false,
                "type": "code",
                "value": "from typing import Any\n\nfrom langchain_anthropic import ChatAnthropic\nfrom langchain_google_genai import ChatGoogleGenerativeAI\nfrom langchain_openai import ChatOpenAI\n\nfrom langflow.base.models.anthropic_constants import ANTHROPIC_MODELS\nfrom langflow.base.models.google_generative_ai_constants import GOOGLE_GENERATIVE_AI_MODELS\nfrom langflow.base.models.model import LCModelComponent\nfrom langflow.base.models.openai_constants import OPENAI_CHAT_MODEL_NAMES, OPENAI_REASONING_MODEL_NAMES\nfrom langflow.field_typing import LanguageModel\nfrom langflow.field_typing.range_spec import RangeSpec\nfrom langflow.inputs.inputs import BoolInput\nfrom langflow.io import DropdownInput, MessageInput, MultilineInput, SecretStrInput, SliderInput\nfrom langflow.schema.dotdict import dotdict\n\n\nclass LanguageModelComponent(LCModelComponent):\n    display_name = \"Language Model\"\n    description = \"Runs a language model given a specified provider.\"\n    documentation: str = \"https://docs.langflow.org/components-models\"\n    icon = \"brain-circuit\"\n    category = \"models\"\n    priority = 0  # Set priority to 0 to make it appear first\n\n    inputs = [\n        DropdownInput(\n            name=\"provider\",\n            display_name=\"Model Provider\",\n            options=[\"OpenAI\", \"Anthropic\", \"Google\"],\n            value=\"OpenAI\",\n            info=\"Select the model provider\",\n            real_time_refresh=True,\n            options_metadata=[{\"icon\": \"OpenAI\"}, {\"icon\": \"Anthropic\"}, {\"icon\": \"GoogleGenerativeAI\"}],\n        ),\n        DropdownInput(\n            name=\"model_name\",\n            display_name=\"Model Name\",\n            options=OPENAI_CHAT_MODEL_NAMES + OPENAI_REASONING_MODEL_NAMES,\n            value=OPENAI_CHAT_MODEL_NAMES[0],\n            info=\"Select the model to use\",\n            real_time_refresh=True,\n        ),\n        SecretStrInput(\n            name=\"api_key\",\n            display_name=\"OpenAI API Key\",\n            info=\"Model Provider API key\",\n            required=False,\n            show=True,\n            real_time_refresh=True,\n        ),\n        MessageInput(\n            name=\"input_value\",\n            display_name=\"Input\",\n            info=\"The input text to send to the model\",\n        ),\n        MultilineInput(\n            name=\"system_message\",\n            display_name=\"System Message\",\n            info=\"A system message that helps set the behavior of the assistant\",\n            advanced=False,\n        ),\n        BoolInput(\n            name=\"stream\",\n            display_name=\"Stream\",\n            info=\"Whether to stream the response\",\n            value=False,\n            advanced=True,\n        ),\n        SliderInput(\n            name=\"temperature\",\n            display_name=\"Temperature\",\n            value=0.1,\n            info=\"Controls randomness in responses\",\n            range_spec=RangeSpec(min=0, max=1, step=0.01),\n            advanced=True,\n        ),\n    ]\n\n    def build_model(self) -> LanguageModel:\n        provider = self.provider\n        model_name = self.model_name\n        temperature = self.temperature\n        stream = self.stream\n\n        if provider == \"OpenAI\":\n            if not self.api_key:\n                msg = \"OpenAI API key is required when using OpenAI provider\"\n                raise ValueError(msg)\n\n            if model_name in OPENAI_REASONING_MODEL_NAMES:\n                # reasoning models do not support temperature (yet)\n                temperature = None\n\n            return ChatOpenAI(\n                model_name=model_name,\n                temperature=temperature,\n                streaming=stream,\n                openai_api_key=self.api_key,\n            )\n        if provider == \"Anthropic\":\n            if not self.api_key:\n                msg = \"Anthropic API key is required when using Anthropic provider\"\n                raise ValueError(msg)\n            return ChatAnthropic(\n                model=model_name,\n                temperature=temperature,\n                streaming=stream,\n                anthropic_api_key=self.api_key,\n            )\n        if provider == \"Google\":\n            if not self.api_key:\n                msg = \"Google API key is required when using Google provider\"\n                raise ValueError(msg)\n            return ChatGoogleGenerativeAI(\n                model=model_name,\n                temperature=temperature,\n                streaming=stream,\n                google_api_key=self.api_key,\n            )\n        msg = f\"Unknown provider: {provider}\"\n        raise ValueError(msg)\n\n    def update_build_config(self, build_config: dotdict, field_value: Any, field_name: str | None = None) -> dotdict:\n        if field_name == \"provider\":\n            if field_value == \"OpenAI\":\n                build_config[\"model_name\"][\"options\"] = OPENAI_CHAT_MODEL_NAMES + OPENAI_REASONING_MODEL_NAMES\n                build_config[\"model_name\"][\"value\"] = OPENAI_CHAT_MODEL_NAMES[0]\n                build_config[\"api_key\"][\"display_name\"] = \"OpenAI API Key\"\n            elif field_value == \"Anthropic\":\n                build_config[\"model_name\"][\"options\"] = ANTHROPIC_MODELS\n                build_config[\"model_name\"][\"value\"] = ANTHROPIC_MODELS[0]\n                build_config[\"api_key\"][\"display_name\"] = \"Anthropic API Key\"\n            elif field_value == \"Google\":\n                build_config[\"model_name\"][\"options\"] = GOOGLE_GENERATIVE_AI_MODELS\n                build_config[\"model_name\"][\"value\"] = GOOGLE_GENERATIVE_AI_MODELS[0]\n                build_config[\"api_key\"][\"display_name\"] = \"Google API Key\"\n        elif field_name == \"model_name\" and field_value.startswith(\"o1\") and self.provider == \"OpenAI\":\n            # Hide system_message for o1 models - currently unsupported\n            if \"system_message\" in build_config:\n                build_config[\"system_message\"][\"show\"] = False\n        elif field_name == \"model_name\" and not field_value.startswith(\"o1\") and \"system_message\" in build_config:\n            build_config[\"system_message\"][\"show\"] = True\n        return build_config\n"
              },
              "input_value": {
                "_input_type": "MessageInput",
                "advanced": false,
                "display_name": "Input",
                "dynamic": false,
                "info": "The input text to send to the model",
                "input_types": [
                  "Message"
                ],
                "list": false,
                "list_add_label": "Add More",
                "load_from_db": false,
                "name": "input_value",
                "placeholder": "",
                "required": false,
                "show": true,
                "title_case": false,
                "tool_mode": false,
                "trace_as_input": true,
                "trace_as_metadata": true,
                "type": "str",
                "value": ""
              },
              "model_name": {
                "_input_type": "DropdownInput",
                "advanced": false,
                "combobox": false,
                "dialog_inputs": {},
                "display_name": "Model Name",
                "dynamic": false,
                "info": "Select the model to use",
                "name": "model_name",
                "options": [
                  "claude-opus-4-20250514",
                  "claude-sonnet-4-20250514",
                  "claude-3-7-sonnet-latest",
                  "claude-3-5-sonnet-latest",
                  "claude-3-5-haiku-latest",
                  "claude-3-opus-latest",
                  "claude-3-sonnet-20240229"
                ],
                "options_metadata": [],
                "placeholder": "",
                "required": false,
                "show": true,
                "title_case": false,
                "toggle": false,
                "tool_mode": false,
                "trace_as_metadata": true,
                "type": "str",
                "value": "claude-3-5-sonnet-latest"
              },
              "provider": {
                "_input_type": "DropdownInput",
                "advanced": false,
                "combobox": false,
                "dialog_inputs": {},
                "display_name": "Model Provider",
                "dynamic": false,
                "info": "Select the model provider",
                "name": "provider",
                "options": [
                  "OpenAI",
                  "Anthropic",
                  "Google"
                ],
                "options_metadata": [
                  {
                    "icon": "OpenAI"
                  },
                  {
                    "icon": "Anthropic"
                  },
                  {
                    "icon": "GoogleGenerativeAI"
                  }
                ],
                "placeholder": "",
                "real_time_refresh": true,
                "required": false,
                "show": true,
                "title_case": false,
                "toggle": false,
                "tool_mode": false,
                "trace_as_metadata": true,
                "type": "str",
                "value": "Anthropic"
              },
              "stream": {
                "_input_type": "BoolInput",
                "advanced": true,
                "display_name": "Stream",
                "dynamic": false,
                "info": "Whether to stream the response",
                "list": false,
                "list_add_label": "Add More",
                "name": "stream",
                "placeholder": "",
                "required": false,
                "show": true,
                "title_case": false,
                "tool_mode": false,
                "trace_as_metadata": true,
                "type": "bool",
                "value": false
              },
              "system_message": {
                "_input_type": "MultilineInput",
                "advanced": false,
                "copy_field": false,
                "display_name": "System Message",
                "dynamic": false,
                "info": "A system message that helps set the behavior of the assistant",
                "input_types": [
                  "Message"
                ],
                "list": false,
                "list_add_label": "Add More",
                "load_from_db": false,
                "multiline": true,
                "name": "system_message",
                "placeholder": "",
                "required": false,
                "show": true,
                "title_case": false,
                "tool_mode": false,
                "trace_as_input": true,
                "trace_as_metadata": true,
                "type": "str",
                "value": ""
              },
              "temperature": {
                "_input_type": "SliderInput",
                "advanced": true,
                "display_name": "Temperature",
                "dynamic": false,
                "info": "Controls randomness in responses",
                "max_label": "",
                "max_label_icon": "",
                "min_label": "",
                "min_label_icon": "",
                "name": "temperature",
                "placeholder": "",
                "range_spec": {
                  "max": 1,
                  "min": 0,
                  "step": 0.01,
                  "step_type": "float"
                },
                "required": false,
                "show": true,
                "slider_buttons": false,
                "slider_buttons_options": [],
                "slider_input": false,
                "title_case": false,
                "tool_mode": false,
                "type": "slider",
                "value": 0.1
              }
            },
            "tool_mode": false
          },
          "selected_output": "text_output",
          "showNode": true,
          "type": "LanguageModelComponent"
        },
        "dragging": false,
        "id": "LanguageModelComponent-QdlJs",
        "measured": {
          "height": 534,
          "width": 320
        },
        "position": {
          "x": 2186.279431622904,
          "y": 451.16763265323283
        },
        "selected": false,
        "type": "genericNode"
      },
      {
        "data": {
          "id": "note-BstqH",
          "node": {
            "description": "### 💡 Add your Anthropic API key here",
            "display_name": "",
            "documentation": "",
            "template": {
              "backgroundColor": "transparent"
            }
          },
          "type": "note"
        },
        "dragging": false,
        "id": "note-BstqH",
        "measured": {
          "height": 324,
          "width": 324
        },
        "position": {
          "x": 2177.24956539088,
          "y": 384.73691533198325
        },
        "selected": false,
        "type": "noteNode"
      }
    ],
    "viewport": {
      "x": -342.31789184604554,
      "y": 186.2718754536295,
      "zoom": 0.6178978805328279
    }
  },
  "description": "This template transforms PDF or TXT resume documents into structured JSON, generating a portfolio website HTML code from the structured data.",
  "endpoint_name": null,
  "id": "c36b3b7b-79e6-4158-9daa-aeef89196bd6",
  "is_component": false,
  "last_tested_version": "1.4.3",
  "name": "Portfolio Website Code Generator",
  "tags": [
    "chatbots",
    "coding"
  ]
}<|MERGE_RESOLUTION|>--- conflicted
+++ resolved
@@ -191,7 +191,19 @@
             "key": "TextInput",
             "legacy": false,
             "lf_version": "1.2.0",
-            "metadata": {},
+            "metadata": {
+              "code_hash": "efdcba3771af",
+              "dependencies": {
+                "dependencies": [
+                  {
+                    "name": "langflow",
+                    "version": null
+                  }
+                ],
+                "total_dependencies": 1
+              },
+              "module": "langflow.components.input_output.text.TextInputComponent"
+            },
             "minimized": false,
             "output_types": [],
             "outputs": [
@@ -307,9 +319,6 @@
             "key": "ChatOutput",
             "legacy": false,
             "lf_version": "1.2.0",
-<<<<<<< HEAD
-            "metadata": {},
-=======
             "metadata": {
               "code_hash": "765fdf2ed814",
               "dependencies": {
@@ -331,7 +340,6 @@
               },
               "module": "langflow.components.input_output.chat_output.ChatOutput"
             },
->>>>>>> a97032ab
             "minimized": true,
             "output_types": [],
             "outputs": [
@@ -696,7 +704,27 @@
             "icon": "braces",
             "legacy": false,
             "lf_version": "1.2.0",
-            "metadata": {},
+            "metadata": {
+              "code_hash": "9e70464cbdb6",
+              "dependencies": {
+                "dependencies": [
+                  {
+                    "name": "pydantic",
+                    "version": "2.10.6"
+                  },
+                  {
+                    "name": "trustcall",
+                    "version": "0.0.39"
+                  },
+                  {
+                    "name": "langflow",
+                    "version": null
+                  }
+                ],
+                "total_dependencies": 3
+              },
+              "module": "langflow.components.processing.structured_output.StructuredOutputComponent"
+            },
             "minimized": false,
             "output_types": [],
             "outputs": [
@@ -1224,9 +1252,6 @@
             "frozen": false,
             "icon": "file-text",
             "legacy": false,
-<<<<<<< HEAD
-            "metadata": {},
-=======
             "metadata": {
               "code_hash": "0deb837dc28d",
               "dependencies": {
@@ -1240,7 +1265,6 @@
               },
               "module": "langflow.components.data.file.FileComponent"
             },
->>>>>>> a97032ab
             "minimized": false,
             "output_types": [],
             "outputs": [

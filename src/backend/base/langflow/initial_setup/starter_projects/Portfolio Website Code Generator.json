--- conflicted
+++ resolved
@@ -1554,9 +1554,7 @@
                   }
                 },
                 "info": "Select your model provider",
-                "input_types": [
-                  "LanguageModel"
-                ],
+                "input_types": [],
                 "list": false,
                 "list_add_label": "Add More",
                 "model_type": "language",
@@ -2490,23 +2488,7 @@
                 "advanced": true,
                 "display_name": "Separator",
                 "dynamic": false,
-<<<<<<< HEAD
-                "external_options": {
-                  "fields": {
-                    "data": {
-                      "node": {
-                        "display_name": "Connect other models",
-                        "icon": "CornerDownLeft",
-                        "name": "connect_other_models"
-                      }
-                    }
-                  }
-                },
-                "info": "Select your model provider",
-                "input_types": [],
-=======
                 "info": "Specify the separator to use between multiple outputs in Message format.",
->>>>>>> a40a0a57
                 "list": false,
                 "list_add_label": "Add More",
                 "load_from_db": false,

--- conflicted
+++ resolved
@@ -7,26 +7,12 @@
         "data": {
           "sourceHandle": {
             "dataType": "Prompt",
-            "id": "Prompt-rRVz0",
+            "id": "Prompt-ysecC",
             "name": "prompt",
             "output_types": ["Message"]
           },
           "targetHandle": {
             "fieldName": "input_value",
-<<<<<<< HEAD
-            "id": "StructuredOutput-0Wmqy",
-            "inputTypes": [
-              "Message"
-            ],
-            "type": "str"
-          }
-        },
-        "id": "reactflow__edge-Prompt-rRVz0{œdataTypeœ:œPromptœ,œidœ:œPrompt-rRVz0œ,œnameœ:œpromptœ,œoutput_typesœ:[œMessageœ]}-StructuredOutput-0Wmqy{œfieldNameœ:œinput_valueœ,œidœ:œStructuredOutput-0Wmqyœ,œinputTypesœ:[œMessageœ],œtypeœ:œstrœ}",
-        "source": "Prompt-rRVz0",
-        "sourceHandle": "{œdataTypeœ: œPromptœ, œidœ: œPrompt-rRVz0œ, œnameœ: œpromptœ, œoutput_typesœ: [œMessageœ]}",
-        "target": "StructuredOutput-0Wmqy",
-        "targetHandle": "{œfieldNameœ: œinput_valueœ, œidœ: œStructuredOutput-0Wmqyœ, œinputTypesœ: [œMessageœ], œtypeœ: œstrœ}"
-=======
             "id": "StructuredOutput-TArXO",
             "inputTypes": ["Message"],
             "type": "str"
@@ -60,7 +46,6 @@
         "sourceHandle": "{œdataTypeœ: œStructuredOutputœ, œidœ: œStructuredOutput-TArXOœ, œnameœ: œstructured_outputœ, œoutput_typesœ: [œDataœ]}",
         "target": "ParseData-x7Rgx",
         "targetHandle": "{œfieldNameœ: œdataœ, œidœ: œParseData-x7Rgxœ, œinputTypesœ: [œDataœ], œtypeœ: œotherœ}"
->>>>>>> 45bac371
       },
       {
         "animated": false,
@@ -68,29 +53,22 @@
         "data": {
           "sourceHandle": {
             "dataType": "ParseData",
-            "id": "ParseData-iQnHk",
+            "id": "ParseData-sGhWo",
             "name": "text",
             "output_types": ["Message"]
           },
           "targetHandle": {
             "fieldName": "resume",
-<<<<<<< HEAD
-            "id": "Prompt-rRVz0",
-            "inputTypes": [
-              "Message"
-            ],
-=======
             "id": "Prompt-ysecC",
             "inputTypes": ["Message"],
->>>>>>> 45bac371
             "type": "str"
           }
         },
-        "id": "reactflow__edge-ParseData-iQnHk{œdataTypeœ:œParseDataœ,œidœ:œParseData-iQnHkœ,œnameœ:œtextœ,œoutput_typesœ:[œMessageœ]}-Prompt-rRVz0{œfieldNameœ:œresumeœ,œidœ:œPrompt-rRVz0œ,œinputTypesœ:[œMessageœ],œtypeœ:œstrœ}",
-        "source": "ParseData-iQnHk",
-        "sourceHandle": "{œdataTypeœ: œParseDataœ, œidœ: œParseData-iQnHkœ, œnameœ: œtextœ, œoutput_typesœ: [œMessageœ]}",
-        "target": "Prompt-rRVz0",
-        "targetHandle": "{œfieldNameœ: œresumeœ, œidœ: œPrompt-rRVz0œ, œinputTypesœ: [œMessageœ], œtypeœ: œstrœ}"
+        "id": "xy-edge__ParseData-sGhWo{œdataTypeœ:œParseDataœ,œidœ:œParseData-sGhWoœ,œnameœ:œtextœ,œoutput_typesœ:[œMessageœ]}-Prompt-ysecC{œfieldNameœ:œresumeœ,œidœ:œPrompt-ysecCœ,œinputTypesœ:[œMessageœ],œtypeœ:œstrœ}",
+        "source": "ParseData-sGhWo",
+        "sourceHandle": "{œdataTypeœ: œParseDataœ, œidœ: œParseData-sGhWoœ, œnameœ: œtextœ, œoutput_typesœ: [œMessageœ]}",
+        "target": "Prompt-ysecC",
+        "targetHandle": "{œfieldNameœ: œresumeœ, œidœ: œPrompt-ysecCœ, œinputTypesœ: [œMessageœ], œtypeœ: œstrœ}"
       },
       {
         "animated": false,
@@ -98,29 +76,22 @@
         "data": {
           "sourceHandle": {
             "dataType": "AnthropicModel",
-            "id": "AnthropicModel-NRrd9",
+            "id": "AnthropicModel-sHFTc",
             "name": "model_output",
             "output_types": ["LanguageModel"]
           },
           "targetHandle": {
             "fieldName": "llm",
-<<<<<<< HEAD
-            "id": "StructuredOutput-0Wmqy",
-            "inputTypes": [
-              "LanguageModel"
-            ],
-=======
             "id": "StructuredOutput-TArXO",
             "inputTypes": ["LanguageModel"],
->>>>>>> 45bac371
             "type": "other"
           }
         },
-        "id": "reactflow__edge-AnthropicModel-NRrd9{œdataTypeœ:œAnthropicModelœ,œidœ:œAnthropicModel-NRrd9œ,œnameœ:œmodel_outputœ,œoutput_typesœ:[œLanguageModelœ]}-StructuredOutput-0Wmqy{œfieldNameœ:œllmœ,œidœ:œStructuredOutput-0Wmqyœ,œinputTypesœ:[œLanguageModelœ],œtypeœ:œotherœ}",
-        "source": "AnthropicModel-NRrd9",
-        "sourceHandle": "{œdataTypeœ: œAnthropicModelœ, œidœ: œAnthropicModel-NRrd9œ, œnameœ: œmodel_outputœ, œoutput_typesœ: [œLanguageModelœ]}",
-        "target": "StructuredOutput-0Wmqy",
-        "targetHandle": "{œfieldNameœ: œllmœ, œidœ: œStructuredOutput-0Wmqyœ, œinputTypesœ: [œLanguageModelœ], œtypeœ: œotherœ}"
+        "id": "xy-edge__AnthropicModel-sHFTc{œdataTypeœ:œAnthropicModelœ,œidœ:œAnthropicModel-sHFTcœ,œnameœ:œmodel_outputœ,œoutput_typesœ:[œLanguageModelœ]}-StructuredOutput-TArXO{œfieldNameœ:œllmœ,œidœ:œStructuredOutput-TArXOœ,œinputTypesœ:[œLanguageModelœ],œtypeœ:œotherœ}",
+        "source": "AnthropicModel-sHFTc",
+        "sourceHandle": "{œdataTypeœ: œAnthropicModelœ, œidœ: œAnthropicModel-sHFTcœ, œnameœ: œmodel_outputœ, œoutput_typesœ: [œLanguageModelœ]}",
+        "target": "StructuredOutput-TArXO",
+        "targetHandle": "{œfieldNameœ: œllmœ, œidœ: œStructuredOutput-TArXOœ, œinputTypesœ: [œLanguageModelœ], œtypeœ: œotherœ}"
       },
       {
         "animated": false,
@@ -128,29 +99,22 @@
         "data": {
           "sourceHandle": {
             "dataType": "ParseData",
-            "id": "ParseData-xmhVD",
+            "id": "ParseData-x7Rgx",
             "name": "text",
             "output_types": ["Message"]
           },
           "targetHandle": {
             "fieldName": "input_value",
-<<<<<<< HEAD
-            "id": "AnthropicModel-lb8Wp",
-            "inputTypes": [
-              "Message"
-            ],
-=======
             "id": "AnthropicModel-IrjAe",
             "inputTypes": ["Message"],
->>>>>>> 45bac371
             "type": "str"
           }
         },
-        "id": "reactflow__edge-ParseData-xmhVD{œdataTypeœ:œParseDataœ,œidœ:œParseData-xmhVDœ,œnameœ:œtextœ,œoutput_typesœ:[œMessageœ]}-AnthropicModel-lb8Wp{œfieldNameœ:œinput_valueœ,œidœ:œAnthropicModel-lb8Wpœ,œinputTypesœ:[œMessageœ],œtypeœ:œstrœ}",
-        "source": "ParseData-xmhVD",
-        "sourceHandle": "{œdataTypeœ: œParseDataœ, œidœ: œParseData-xmhVDœ, œnameœ: œtextœ, œoutput_typesœ: [œMessageœ]}",
-        "target": "AnthropicModel-lb8Wp",
-        "targetHandle": "{œfieldNameœ: œinput_valueœ, œidœ: œAnthropicModel-lb8Wpœ, œinputTypesœ: [œMessageœ], œtypeœ: œstrœ}"
+        "id": "xy-edge__ParseData-x7Rgx{œdataTypeœ:œParseDataœ,œidœ:œParseData-x7Rgxœ,œnameœ:œtextœ,œoutput_typesœ:[œMessageœ]}-AnthropicModel-IrjAe{œfieldNameœ:œinput_valueœ,œidœ:œAnthropicModel-IrjAeœ,œinputTypesœ:[œMessageœ],œtypeœ:œstrœ}",
+        "source": "ParseData-x7Rgx",
+        "sourceHandle": "{œdataTypeœ: œParseDataœ, œidœ: œParseData-x7Rgxœ, œnameœ: œtextœ, œoutput_typesœ: [œMessageœ]}",
+        "target": "AnthropicModel-IrjAe",
+        "targetHandle": "{œfieldNameœ: œinput_valueœ, œidœ: œAnthropicModel-IrjAeœ, œinputTypesœ: [œMessageœ], œtypeœ: œstrœ}"
       },
       {
         "animated": false,
@@ -158,29 +122,22 @@
         "data": {
           "sourceHandle": {
             "dataType": "TextInput",
-            "id": "TextInput-ecroO",
+            "id": "TextInput-CPTOR",
             "name": "text",
             "output_types": ["Message"]
           },
           "targetHandle": {
             "fieldName": "system_message",
-<<<<<<< HEAD
-            "id": "AnthropicModel-lb8Wp",
-            "inputTypes": [
-              "Message"
-            ],
-=======
             "id": "AnthropicModel-IrjAe",
             "inputTypes": ["Message"],
->>>>>>> 45bac371
             "type": "str"
           }
         },
-        "id": "reactflow__edge-TextInput-ecroO{œdataTypeœ:œTextInputœ,œidœ:œTextInput-ecroOœ,œnameœ:œtextœ,œoutput_typesœ:[œMessageœ]}-AnthropicModel-lb8Wp{œfieldNameœ:œsystem_messageœ,œidœ:œAnthropicModel-lb8Wpœ,œinputTypesœ:[œMessageœ],œtypeœ:œstrœ}",
-        "source": "TextInput-ecroO",
-        "sourceHandle": "{œdataTypeœ: œTextInputœ, œidœ: œTextInput-ecroOœ, œnameœ: œtextœ, œoutput_typesœ: [œMessageœ]}",
-        "target": "AnthropicModel-lb8Wp",
-        "targetHandle": "{œfieldNameœ: œsystem_messageœ, œidœ: œAnthropicModel-lb8Wpœ, œinputTypesœ: [œMessageœ], œtypeœ: œstrœ}"
+        "id": "xy-edge__TextInput-CPTOR{œdataTypeœ:œTextInputœ,œidœ:œTextInput-CPTORœ,œnameœ:œtextœ,œoutput_typesœ:[œMessageœ]}-AnthropicModel-IrjAe{œfieldNameœ:œsystem_messageœ,œidœ:œAnthropicModel-IrjAeœ,œinputTypesœ:[œMessageœ],œtypeœ:œstrœ}",
+        "source": "TextInput-CPTOR",
+        "sourceHandle": "{œdataTypeœ: œTextInputœ, œidœ: œTextInput-CPTORœ, œnameœ: œtextœ, œoutput_typesœ: [œMessageœ]}",
+        "target": "AnthropicModel-IrjAe",
+        "targetHandle": "{œfieldNameœ: œsystem_messageœ, œidœ: œAnthropicModel-IrjAeœ, œinputTypesœ: [œMessageœ], œtypeœ: œstrœ}"
       },
       {
         "animated": false,
@@ -188,92 +145,50 @@
         "data": {
           "sourceHandle": {
             "dataType": "AnthropicModel",
-            "id": "AnthropicModel-lb8Wp",
+            "id": "AnthropicModel-IrjAe",
             "name": "text_output",
             "output_types": ["Message"]
           },
           "targetHandle": {
             "fieldName": "input_value",
-<<<<<<< HEAD
-            "id": "ChatOutput-3p3Kl",
-            "inputTypes": [
-              "Message"
-            ],
-=======
             "id": "ChatOutput-d1tmJ",
             "inputTypes": ["Message"],
->>>>>>> 45bac371
             "type": "str"
           }
         },
-        "id": "reactflow__edge-AnthropicModel-lb8Wp{œdataTypeœ:œAnthropicModelœ,œidœ:œAnthropicModel-lb8Wpœ,œnameœ:œtext_outputœ,œoutput_typesœ:[œMessageœ]}-ChatOutput-3p3Kl{œfieldNameœ:œinput_valueœ,œidœ:œChatOutput-3p3Klœ,œinputTypesœ:[œMessageœ],œtypeœ:œstrœ}",
-        "source": "AnthropicModel-lb8Wp",
-        "sourceHandle": "{œdataTypeœ: œAnthropicModelœ, œidœ: œAnthropicModel-lb8Wpœ, œnameœ: œtext_outputœ, œoutput_typesœ: [œMessageœ]}",
-        "target": "ChatOutput-3p3Kl",
-        "targetHandle": "{œfieldNameœ: œinput_valueœ, œidœ: œChatOutput-3p3Klœ, œinputTypesœ: [œMessageœ], œtypeœ: œstrœ}"
+        "id": "xy-edge__AnthropicModel-IrjAe{œdataTypeœ:œAnthropicModelœ,œidœ:œAnthropicModel-IrjAeœ,œnameœ:œtext_outputœ,œoutput_typesœ:[œMessageœ]}-ChatOutput-d1tmJ{œfieldNameœ:œinput_valueœ,œidœ:œChatOutput-d1tmJœ,œinputTypesœ:[œMessageœ],œtypeœ:œstrœ}",
+        "source": "AnthropicModel-IrjAe",
+        "sourceHandle": "{œdataTypeœ: œAnthropicModelœ, œidœ: œAnthropicModel-IrjAeœ, œnameœ: œtext_outputœ, œoutput_typesœ: [œMessageœ]}",
+        "target": "ChatOutput-d1tmJ",
+        "targetHandle": "{œfieldNameœ: œinput_valueœ, œidœ: œChatOutput-d1tmJœ, œinputTypesœ: [œMessageœ], œtypeœ: œstrœ}"
       },
       {
-        "animated": false,
         "className": "",
         "data": {
           "sourceHandle": {
             "dataType": "File",
-            "id": "File-4OYj0",
+            "id": "File-JgIx7",
             "name": "data",
             "output_types": ["Data"]
           },
           "targetHandle": {
             "fieldName": "data",
-<<<<<<< HEAD
-            "id": "ParseData-iQnHk",
-            "inputTypes": [
-              "Data"
-            ],
-=======
             "id": "ParseData-sGhWo",
             "inputTypes": ["Data"],
->>>>>>> 45bac371
             "type": "other"
           }
         },
-        "id": "reactflow__edge-File-4OYj0{œdataTypeœ:œFileœ,œidœ:œFile-4OYj0œ,œnameœ:œdataœ,œoutput_typesœ:[œDataœ]}-ParseData-iQnHk{œfieldNameœ:œdataœ,œidœ:œParseData-iQnHkœ,œinputTypesœ:[œDataœ],œtypeœ:œotherœ}",
-        "source": "File-4OYj0",
-        "sourceHandle": "{œdataTypeœ: œFileœ, œidœ: œFile-4OYj0œ, œnameœ: œdataœ, œoutput_typesœ: [œDataœ]}",
-        "target": "ParseData-iQnHk",
-        "targetHandle": "{œfieldNameœ: œdataœ, œidœ: œParseData-iQnHkœ, œinputTypesœ: [œDataœ], œtypeœ: œotherœ}"
-      },
-      {
-        "animated": false,
-        "className": "",
-        "data": {
-          "sourceHandle": {
-            "dataType": "StructuredOutputv2",
-            "id": "StructuredOutput-0Wmqy",
-            "name": "structured_output_data",
-            "output_types": [
-              "Data"
-            ]
-          },
-          "targetHandle": {
-            "fieldName": "data",
-            "id": "ParseData-xmhVD",
-            "inputTypes": [
-              "Data"
-            ],
-            "type": "other"
-          }
-        },
-        "id": "xy-edge__StructuredOutput-0Wmqy{œdataTypeœ:œStructuredOutputv2œ,œidœ:œStructuredOutput-0Wmqyœ,œnameœ:œstructured_output_dataœ,œoutput_typesœ:[œDataœ]}-ParseData-xmhVD{œfieldNameœ:œdataœ,œidœ:œParseData-xmhVDœ,œinputTypesœ:[œDataœ],œtypeœ:œotherœ}",
-        "source": "StructuredOutput-0Wmqy",
-        "sourceHandle": "{œdataTypeœ: œStructuredOutputv2œ, œidœ: œStructuredOutput-0Wmqyœ, œnameœ: œstructured_output_dataœ, œoutput_typesœ: [œDataœ]}",
-        "target": "ParseData-xmhVD",
-        "targetHandle": "{œfieldNameœ: œdataœ, œidœ: œParseData-xmhVDœ, œinputTypesœ: [œDataœ], œtypeœ: œotherœ}"
+        "id": "xy-edge__File-JgIx7{œdataTypeœ:œFileœ,œidœ:œFile-JgIx7œ,œnameœ:œdataœ,œoutput_typesœ:[œDataœ]}-ParseData-sGhWo{œfieldNameœ:œdataœ,œidœ:œParseData-sGhWoœ,œinputTypesœ:[œDataœ],œtypeœ:œotherœ}",
+        "source": "File-JgIx7",
+        "sourceHandle": "{œdataTypeœ: œFileœ, œidœ: œFile-JgIx7œ, œnameœ: œdataœ, œoutput_typesœ: [œDataœ]}",
+        "target": "ParseData-sGhWo",
+        "targetHandle": "{œfieldNameœ: œdataœ, œidœ: œParseData-sGhWoœ, œinputTypesœ: [œDataœ], œtypeœ: œotherœ}"
       }
     ],
     "nodes": [
       {
         "data": {
-          "id": "Prompt-rRVz0",
+          "id": "Prompt-ysecC",
           "node": {
             "base_classes": ["Message"],
             "beta": false,
@@ -294,7 +209,7 @@
             "is_input": null,
             "is_output": null,
             "legacy": false,
-            "lf_version": "1.1.5",
+            "lf_version": "1.1.4.post1",
             "metadata": {},
             "minimized": false,
             "name": "",
@@ -399,7 +314,7 @@
           "type": "Prompt"
         },
         "dragging": false,
-        "id": "Prompt-rRVz0",
+        "id": "Prompt-ysecC",
         "measured": {
           "height": 339,
           "width": 320
@@ -413,7 +328,7 @@
       },
       {
         "data": {
-          "id": "ParseData-iQnHk",
+          "id": "ParseData-sGhWo",
           "node": {
             "base_classes": ["Data", "Message"],
             "beta": false,
@@ -427,15 +342,10 @@
             "frozen": false,
             "icon": "message-square",
             "legacy": false,
-<<<<<<< HEAD
-            "lf_version": "1.1.5",
-            "metadata": {},
-=======
             "lf_version": "1.1.4.post1",
             "metadata": {
               "legacy_name": "Parse Data"
             },
->>>>>>> 45bac371
             "minimized": false,
             "output_types": [],
             "outputs": [
@@ -551,7 +461,7 @@
           "type": "ParseData"
         },
         "dragging": false,
-        "id": "ParseData-iQnHk",
+        "id": "ParseData-sGhWo",
         "measured": {
           "height": 342,
           "width": 320
@@ -565,16 +475,9 @@
       },
       {
         "data": {
-          "id": "StructuredOutput-0Wmqy",
+          "id": "StructuredOutput-TArXO",
           "node": {
-<<<<<<< HEAD
-            "base_classes": [
-              "Data",
-              "DataFrame"
-            ],
-=======
             "base_classes": ["Data"],
->>>>>>> 45bac371
             "beta": false,
             "conditional_paths": [],
             "custom_fields": {},
@@ -585,40 +488,28 @@
             "field_order": [
               "llm",
               "input_value",
-              "system_prompt",
               "schema_name",
-              "output_schema"
+              "output_schema",
+              "multiple"
             ],
             "frozen": false,
             "icon": "braces",
             "legacy": false,
-            "lf_version": "1.1.5",
+            "lf_version": "1.1.4.post1",
             "metadata": {},
             "minimized": false,
+            "official": false,
             "output_types": [],
             "outputs": [
               {
                 "allows_loop": false,
                 "cache": true,
-                "display_name": "Data",
-                "method": "as_data",
-                "name": "structured_output_data",
+                "display_name": "Structured Output",
+                "method": "build_structured_output",
+                "name": "structured_output",
                 "selected": "Data",
                 "tool_mode": true,
                 "types": ["Data"],
-                "value": "__UNDEFINED__"
-              },
-              {
-                "allows_loop": false,
-                "cache": true,
-                "display_name": "DataFrame",
-                "method": "as_dataframe",
-                "name": "structured_output_dataframe",
-                "selected": "DataFrame",
-                "tool_mode": true,
-                "types": [
-                  "DataFrame"
-                ],
                 "value": "__UNDEFINED__"
               }
             ],
@@ -641,7 +532,7 @@
                 "show": true,
                 "title_case": false,
                 "type": "code",
-                "value": "from typing import TYPE_CHECKING, cast\n\nfrom pydantic import BaseModel, Field, create_model\n\nfrom langflow.base.models.chat_result import get_chat_result\nfrom langflow.custom import Component\nfrom langflow.helpers.base_model import build_model_from_schema\nfrom langflow.io import HandleInput, MessageTextInput, MultilineInput, Output, TableInput\nfrom langflow.schema.data import Data\nfrom langflow.schema.dataframe import DataFrame\n\nif TYPE_CHECKING:\n    from langflow.field_typing.constants import LanguageModel\n\n\nclass StructuredOutputComponentv2(Component):\n    display_name = \"Structured Output\"\n    description = (\n        \"Transforms LLM responses into **structured data formats**. Ideal for extracting specific information \"\n        \"or creating consistent outputs.\"\n    )\n    name = \"StructuredOutputv2\"\n    icon = \"braces\"\n\n    inputs = [\n        HandleInput(\n            name=\"llm\",\n            display_name=\"Language Model\",\n            info=\"The language model to use to generate the structured output.\",\n            input_types=[\"LanguageModel\"],\n            required=True,\n        ),\n        MessageTextInput(\n            name=\"input_value\",\n            display_name=\"Input Message\",\n            info=\"The input message to the language model.\",\n            tool_mode=True,\n            required=True,\n        ),\n        MultilineInput(\n            name=\"system_prompt\",\n            display_name=\"Format Instructions\",\n            info=\"The instructions to the language model for formatting the output.\",\n            value=(\n                \"You are an AI system designed to extract structured information from unstructured text.\"\n                \"Given the input_text, return a JSON object with predefined keys based on the expected structure.\"\n                \"Extract values accurately and format them according to the specified type (e.g., string, integer, float, date).\"\n                \"If a value is missing or cannot be determined, return a default (e.g., null, 0, or 'N/A').\"\n                \"If multiple instances of the expected structure exist within the input_text, stream each as a separate JSON object.\"\n            ),\n            required=True,\n            advanced=True,\n        ),\n        MessageTextInput(\n            name=\"schema_name\",\n            display_name=\"Schema Name\",\n            info=\"Provide a name for the output data schema.\",\n            advanced=True,\n        ),\n        TableInput(\n            name=\"output_schema\",\n            display_name=\"Output Schema\",\n            info=\"Define the structure and data types for the model's output.\",\n            required=True,\n            # TODO: remove deault value\n            table_schema=[\n                {\n                    \"name\": \"name\",\n                    \"display_name\": \"Name\",\n                    \"type\": \"str\",\n                    \"description\": \"Specify the name of the output field.\",\n                    \"default\": \"field\",\n                },\n                {\n                    \"name\": \"description\",\n                    \"display_name\": \"Description\",\n                    \"type\": \"str\",\n                    \"description\": \"Describe the purpose of the output field.\",\n                    \"default\": \"description of field\",\n                },\n                {\n                    \"name\": \"type\",\n                    \"display_name\": \"Type\",\n                    \"type\": \"str\",\n                    \"description\": (\n                        \"Indicate the data type of the output field (e.g., str, int, float, bool, list, dict).\"\n                    ),\n                    \"default\": \"text\",\n                },\n                {\n                    \"name\": \"multiple\",\n                    \"display_name\": \"Multiple\",\n                    \"type\": \"boolean\",\n                    \"description\": \"Set to True if this output field should be a list of the specified type.\",\n                    \"default\": \"False\",\n                },\n            ],\n            value=[{\"name\": \"field\", \"description\": \"description of field\", \"type\": \"text\", \"multiple\": \"False\"}],\n        ),\n    ]\n\n    outputs = [\n        Output(name=\"structured_output_data\", display_name=\"Data\", method=\"as_data\"),\n        Output(name=\"structured_output_dataframe\", display_name=\"DataFrame\", method=\"as_dataframe\"),\n    ]\n\n    def build_structured_output(self) -> Data:\n        schema_name = self.schema_name or \"OutputModel\"\n\n        if not hasattr(self.llm, \"with_structured_output\"):\n            msg = \"Language model does not support structured output.\"\n            raise TypeError(msg)\n        if not self.output_schema:\n            msg = \"Output schema cannot be empty\"\n            raise ValueError(msg)\n\n        output_model_ = build_model_from_schema(self.output_schema)\n\n        output_model = create_model(\n            schema_name,\n            objects=(list[output_model_], Field(description=f\"A list of {schema_name}.\")),  # type: ignore[valid-type]\n        )\n\n        try:\n            llm_with_structured_output = cast(\"LanguageModel\", self.llm).with_structured_output(schema=output_model)  # type: ignore[valid-type, attr-defined]\n\n        except NotImplementedError as exc:\n            msg = f\"{self.llm.__class__.__name__} does not support structured output.\"\n            raise TypeError(msg) from exc\n        config_dict = {\n            \"run_name\": self.display_name,\n            \"project_name\": self.get_project_name(),\n            \"callbacks\": self.get_langchain_callbacks(),\n        }\n        result = get_chat_result(\n            runnable=llm_with_structured_output,\n            system_message=self.system_prompt,\n            input_value=self.input_value,\n            config=config_dict,\n        )\n        if isinstance(result, BaseModel):\n            result = result.model_dump()\n        if \"objects\" in result:\n            return result[\"objects\"]\n        return result\n\n    def as_data(self) -> Data:\n        output = self.build_structured_output()\n\n        return Data(results=output)\n\n    def as_dataframe(self) -> DataFrame:\n        output = self.build_structured_output()\n        if isinstance(output, list):\n            return DataFrame(data=output)\n        return DataFrame(data=[output])\n"
+                "value": "from typing import TYPE_CHECKING, cast\n\nfrom pydantic import BaseModel, Field, create_model\n\nfrom langflow.base.models.chat_result import get_chat_result\nfrom langflow.custom import Component\nfrom langflow.helpers.base_model import build_model_from_schema\nfrom langflow.io import BoolInput, HandleInput, MessageTextInput, Output, StrInput, TableInput\nfrom langflow.schema.data import Data\n\nif TYPE_CHECKING:\n    from langflow.field_typing.constants import LanguageModel\n\n\nclass StructuredOutputComponent(Component):\n    display_name = \"Structured Output\"\n    description = (\n        \"Transforms LLM responses into **structured data formats**. Ideal for extracting specific information \"\n        \"or creating consistent outputs.\"\n    )\n    name = \"StructuredOutput\"\n    icon = \"braces\"\n\n    inputs = [\n        HandleInput(\n            name=\"llm\",\n            display_name=\"Language Model\",\n            info=\"The language model to use to generate the structured output.\",\n            input_types=[\"LanguageModel\"],\n            required=True,\n        ),\n        MessageTextInput(\n            name=\"input_value\",\n            display_name=\"Input Message\",\n            info=\"The input message to the language model.\",\n            tool_mode=True,\n            required=True,\n        ),\n        StrInput(\n            name=\"schema_name\",\n            display_name=\"Schema Name\",\n            info=\"Provide a name for the output data schema.\",\n            advanced=True,\n        ),\n        TableInput(\n            name=\"output_schema\",\n            display_name=\"Output Schema\",\n            info=\"Define the structure and data types for the model's output.\",\n            required=True,\n            table_schema=[\n                {\n                    \"name\": \"name\",\n                    \"display_name\": \"Name\",\n                    \"type\": \"str\",\n                    \"description\": \"Specify the name of the output field.\",\n                    \"default\": \"field\",\n                },\n                {\n                    \"name\": \"description\",\n                    \"display_name\": \"Description\",\n                    \"type\": \"str\",\n                    \"description\": \"Describe the purpose of the output field.\",\n                    \"default\": \"description of field\",\n                },\n                {\n                    \"name\": \"type\",\n                    \"display_name\": \"Type\",\n                    \"type\": \"str\",\n                    \"description\": (\n                        \"Indicate the data type of the output field (e.g., str, int, float, bool, list, dict).\"\n                    ),\n                    \"default\": \"text\",\n                },\n                {\n                    \"name\": \"multiple\",\n                    \"display_name\": \"Multiple\",\n                    \"type\": \"boolean\",\n                    \"description\": \"Set to True if this output field should be a list of the specified type.\",\n                    \"default\": \"False\",\n                },\n            ],\n            value=[{\"name\": \"field\", \"description\": \"description of field\", \"type\": \"text\", \"multiple\": \"False\"}],\n        ),\n        BoolInput(\n            name=\"multiple\",\n            advanced=True,\n            display_name=\"Generate Multiple\",\n            info=\"Set to True if the model should generate a list of outputs instead of a single output.\",\n        ),\n    ]\n\n    outputs = [\n        Output(name=\"structured_output\", display_name=\"Structured Output\", method=\"build_structured_output\"),\n    ]\n\n    def build_structured_output(self) -> Data:\n        schema_name = self.schema_name or \"OutputModel\"\n\n        if not hasattr(self.llm, \"with_structured_output\"):\n            msg = \"Language model does not support structured output.\"\n            raise TypeError(msg)\n        if not self.output_schema:\n            msg = \"Output schema cannot be empty\"\n            raise ValueError(msg)\n\n        output_model_ = build_model_from_schema(self.output_schema)\n        if self.multiple:\n            output_model = create_model(\n                schema_name,\n                objects=(list[output_model_], Field(description=f\"A list of {schema_name}.\")),  # type: ignore[valid-type]\n            )\n        else:\n            output_model = output_model_\n        try:\n            llm_with_structured_output = cast(\"LanguageModel\", self.llm).with_structured_output(schema=output_model)  # type: ignore[valid-type, attr-defined]\n\n        except NotImplementedError as exc:\n            msg = f\"{self.llm.__class__.__name__} does not support structured output.\"\n            raise TypeError(msg) from exc\n        config_dict = {\n            \"run_name\": self.display_name,\n            \"project_name\": self.get_project_name(),\n            \"callbacks\": self.get_langchain_callbacks(),\n        }\n        output = get_chat_result(runnable=llm_with_structured_output, input_value=self.input_value, config=config_dict)\n        if isinstance(output, BaseModel):\n            output_dict = output.model_dump()\n        else:\n            msg = f\"Output should be a Pydantic BaseModel, got {type(output)} ({output})\"\n            raise TypeError(msg)\n        return Data(data=output_dict)\n"
               },
               "input_value": {
                 "_input_type": "MessageTextInput",
@@ -681,6 +572,24 @@
                 "trace_as_metadata": true,
                 "type": "other",
                 "value": ""
+              },
+              "multiple": {
+                "_input_type": "BoolInput",
+                "advanced": true,
+                "display_name": "Generate Multiple",
+                "dynamic": false,
+                "info": "Set to True if the model should generate a list of outputs instead of a single output.",
+                "list": false,
+                "list_add_label": "Add More",
+                "name": "multiple",
+                "placeholder": "",
+                "required": false,
+                "show": true,
+                "title_case": false,
+                "tool_mode": false,
+                "trace_as_metadata": true,
+                "type": "bool",
+                "value": false
               },
               "output_schema": {
                 "_input_type": "TableInput",
@@ -706,7 +615,6 @@
                       "edit_mode": "modal",
                       "filterable": true,
                       "formatter": "text",
-                      "hidden": false,
                       "name": "name",
                       "sortable": true,
                       "type": "text"
@@ -719,7 +627,6 @@
                       "edit_mode": "modal",
                       "filterable": true,
                       "formatter": "text",
-                      "hidden": false,
                       "name": "description",
                       "sortable": true,
                       "type": "text"
@@ -732,7 +639,6 @@
                       "edit_mode": "modal",
                       "filterable": true,
                       "formatter": "text",
-                      "hidden": false,
                       "name": "type",
                       "sortable": true,
                       "type": "text"
@@ -745,7 +651,6 @@
                       "edit_mode": "modal",
                       "filterable": true,
                       "formatter": "text",
-                      "hidden": false,
                       "name": "multiple",
                       "sortable": true,
                       "type": "boolean"
@@ -834,14 +739,11 @@
                 ]
               },
               "schema_name": {
-                "_input_type": "MessageTextInput",
+                "_input_type": "StrInput",
                 "advanced": true,
                 "display_name": "Schema Name",
                 "dynamic": false,
                 "info": "Provide a name for the output data schema.",
-                "input_types": [
-                  "Message"
-                ],
                 "list": false,
                 "list_add_label": "Add More",
                 "load_from_db": false,
@@ -851,45 +753,20 @@
                 "show": true,
                 "title_case": false,
                 "tool_mode": false,
-                "trace_as_input": true,
                 "trace_as_metadata": true,
                 "type": "str",
                 "value": ""
-              },
-              "system_prompt": {
-                "_input_type": "MultilineInput",
-                "advanced": true,
-                "display_name": "Format Instructions",
-                "dynamic": false,
-                "info": "The instructions to the language model for formatting the output.",
-                "input_types": [
-                  "Message"
-                ],
-                "list": false,
-                "list_add_label": "Add More",
-                "load_from_db": false,
-                "multiline": true,
-                "name": "system_prompt",
-                "placeholder": "",
-                "required": true,
-                "show": true,
-                "title_case": false,
-                "tool_mode": false,
-                "trace_as_input": true,
-                "trace_as_metadata": true,
-                "type": "str",
-                "value": "You are an AI system designed to extract structured information from unstructured text.Given the input_text, return a JSON object with predefined keys based on the expected structure.Extract values accurately and format them according to the specified type (e.g., string, integer, float, date).If a value is missing or cannot be determined, return a default (e.g., null, 0, or 'N/A')If multiple instances of the expected structure exist within the input_text, stream each as a separate JSON object."
               }
             },
             "tool_mode": false
           },
           "showNode": true,
-          "type": "StructuredOutputv2"
+          "type": "StructuredOutput"
         },
         "dragging": false,
-        "id": "StructuredOutput-0Wmqy",
+        "id": "StructuredOutput-TArXO",
         "measured": {
-          "height": 447,
+          "height": 399,
           "width": 320
         },
         "position": {
@@ -901,7 +778,7 @@
       },
       {
         "data": {
-          "id": "ParseData-xmhVD",
+          "id": "ParseData-x7Rgx",
           "node": {
             "base_classes": ["Data", "Message"],
             "beta": false,
@@ -915,15 +792,10 @@
             "frozen": false,
             "icon": "message-square",
             "legacy": false,
-<<<<<<< HEAD
-            "lf_version": "1.1.5",
-            "metadata": {},
-=======
             "lf_version": "1.1.4.post1",
             "metadata": {
               "legacy_name": "Parse Data"
             },
->>>>>>> 45bac371
             "minimized": false,
             "output_types": [],
             "outputs": [
@@ -1039,7 +911,7 @@
           "type": "ParseData"
         },
         "dragging": false,
-        "id": "ParseData-xmhVD",
+        "id": "ParseData-x7Rgx",
         "measured": {
           "height": 342,
           "width": 320
@@ -1053,7 +925,7 @@
       },
       {
         "data": {
-          "id": "TextInput-ecroO",
+          "id": "TextInput-CPTOR",
           "node": {
             "base_classes": ["Message"],
             "beta": false,
@@ -1137,7 +1009,7 @@
           "type": "TextInput"
         },
         "dragging": false,
-        "id": "TextInput-ecroO",
+        "id": "TextInput-CPTOR",
         "measured": {
           "height": 230,
           "width": 320
@@ -1151,324 +1023,7 @@
       },
       {
         "data": {
-          "id": "AnthropicModel-NRrd9",
-          "node": {
-            "base_classes": ["LanguageModel", "Message"],
-            "beta": false,
-            "category": "models",
-            "conditional_paths": [],
-            "custom_fields": {},
-            "description": "Generate text using Anthropic Chat&Completion LLMs with prefill support.",
-            "display_name": "Anthropic",
-            "documentation": "",
-            "edited": false,
-            "field_order": [
-              "input_value",
-              "system_message",
-              "stream",
-              "max_tokens",
-              "model_name",
-              "api_key",
-              "temperature",
-              "base_url",
-              "tool_model_enabled",
-              "prefill"
-            ],
-            "frozen": false,
-            "icon": "Anthropic",
-            "key": "AnthropicModel",
-            "legacy": false,
-            "lf_version": "1.1.5",
-            "metadata": {},
-            "minimized": false,
-            "output_types": [],
-            "outputs": [
-              {
-                "allows_loop": false,
-                "cache": true,
-                "display_name": "Message",
-                "method": "text_response",
-                "name": "text_output",
-                "required_inputs": [],
-                "selected": "Message",
-                "tool_mode": true,
-                "types": ["Message"],
-                "value": "__UNDEFINED__"
-              },
-              {
-                "allows_loop": false,
-                "cache": true,
-                "display_name": "Language Model",
-                "method": "build_model",
-                "name": "model_output",
-                "required_inputs": ["api_key"],
-                "selected": "LanguageModel",
-                "tool_mode": true,
-                "types": ["LanguageModel"],
-                "value": "__UNDEFINED__"
-              }
-            ],
-            "pinned": false,
-            "score": 0.0005851173668140926,
-            "template": {
-              "_type": "Component",
-              "api_key": {
-                "_input_type": "SecretStrInput",
-                "advanced": false,
-                "display_name": "Anthropic API Key",
-                "dynamic": false,
-                "info": "Your Anthropic API key.",
-                "input_types": ["Message"],
-                "load_from_db": true,
-                "name": "api_key",
-                "password": true,
-                "placeholder": "",
-                "real_time_refresh": true,
-                "required": true,
-                "show": true,
-                "title_case": false,
-                "type": "str",
-                "value": "ANTHROPIC_API_KEY"
-              },
-              "base_url": {
-                "_input_type": "MessageTextInput",
-                "advanced": false,
-                "display_name": "Anthropic API URL",
-                "dynamic": false,
-                "info": "Endpoint of the Anthropic API. Defaults to 'https://api.anthropic.com' if not specified.",
-                "input_types": ["Message"],
-                "list": false,
-                "list_add_label": "Add More",
-                "load_from_db": false,
-                "name": "base_url",
-                "placeholder": "",
-                "real_time_refresh": true,
-                "required": false,
-                "show": true,
-                "title_case": false,
-                "tool_mode": false,
-                "trace_as_input": true,
-                "trace_as_metadata": true,
-                "type": "str",
-                "value": "https://api.anthropic.com"
-              },
-              "code": {
-                "advanced": true,
-                "dynamic": true,
-                "fileTypes": [],
-                "file_path": "",
-                "info": "",
-                "list": false,
-                "load_from_db": false,
-                "multiline": true,
-                "name": "code",
-                "password": false,
-                "placeholder": "",
-                "required": true,
-                "show": true,
-                "title_case": false,
-                "type": "code",
-                "value": "from typing import Any\n\nimport requests\nfrom loguru import logger\n\nfrom langflow.base.models.anthropic_constants import ANTHROPIC_MODELS\nfrom langflow.base.models.model import LCModelComponent\nfrom langflow.field_typing import LanguageModel\nfrom langflow.field_typing.range_spec import RangeSpec\nfrom langflow.io import BoolInput, DropdownInput, IntInput, MessageTextInput, SecretStrInput, SliderInput\nfrom langflow.schema.dotdict import dotdict\n\n\nclass AnthropicModelComponent(LCModelComponent):\n    display_name = \"Anthropic\"\n    description = \"Generate text using Anthropic Chat&Completion LLMs with prefill support.\"\n    icon = \"Anthropic\"\n    name = \"AnthropicModel\"\n\n    inputs = [\n        *LCModelComponent._base_inputs,\n        IntInput(\n            name=\"max_tokens\",\n            display_name=\"Max Tokens\",\n            advanced=True,\n            value=4096,\n            info=\"The maximum number of tokens to generate. Set to 0 for unlimited tokens.\",\n        ),\n        DropdownInput(\n            name=\"model_name\",\n            display_name=\"Model Name\",\n            options=ANTHROPIC_MODELS,\n            refresh_button=True,\n            value=ANTHROPIC_MODELS[0],\n            combobox=True,\n        ),\n        SecretStrInput(\n            name=\"api_key\",\n            display_name=\"Anthropic API Key\",\n            info=\"Your Anthropic API key.\",\n            value=None,\n            required=True,\n            real_time_refresh=True,\n        ),\n        SliderInput(\n            name=\"temperature\",\n            display_name=\"Temperature\",\n            value=0.1,\n            info=\"Run inference with this temperature. Must by in the closed interval [0.0, 1.0].\",\n            range_spec=RangeSpec(min=0, max=1, step=0.01),\n        ),\n        MessageTextInput(\n            name=\"base_url\",\n            display_name=\"Anthropic API URL\",\n            info=\"Endpoint of the Anthropic API. Defaults to 'https://api.anthropic.com' if not specified.\",\n            value=\"https://api.anthropic.com\",\n            real_time_refresh=True,\n        ),\n        BoolInput(\n            name=\"tool_model_enabled\",\n            display_name=\"Enable Tool Models\",\n            info=(\n                \"Select if you want to use models that can work with tools. If yes, only those models will be shown.\"\n            ),\n            advanced=False,\n            value=False,\n            real_time_refresh=True,\n        ),\n        MessageTextInput(\n            name=\"prefill\", display_name=\"Prefill\", info=\"Prefill text to guide the model's response.\", advanced=True\n        ),\n    ]\n\n    def build_model(self) -> LanguageModel:  # type: ignore[type-var]\n        try:\n            from langchain_anthropic.chat_models import ChatAnthropic\n        except ImportError as e:\n            msg = \"langchain_anthropic is not installed. Please install it with `pip install langchain_anthropic`.\"\n            raise ImportError(msg) from e\n        try:\n            output = ChatAnthropic(\n                model=self.model_name,\n                anthropic_api_key=self.api_key,\n                max_tokens_to_sample=self.max_tokens,\n                temperature=self.temperature,\n                anthropic_api_url=self.base_url,\n                streaming=self.stream,\n            )\n        except Exception as e:\n            msg = \"Could not connect to Anthropic API.\"\n            raise ValueError(msg) from e\n\n        return output\n\n    def get_models(self, tool_model_enabled: bool | None = None) -> list[str]:\n        try:\n            import anthropic\n\n            client = anthropic.Anthropic(api_key=self.api_key)\n            models = client.models.list(limit=20).data\n            model_ids = [model.id for model in models]\n        except (ImportError, ValueError, requests.exceptions.RequestException) as e:\n            logger.exception(f\"Error getting model names: {e}\")\n            model_ids = ANTHROPIC_MODELS\n        if tool_model_enabled:\n            try:\n                from langchain_anthropic.chat_models import ChatAnthropic\n            except ImportError as e:\n                msg = \"langchain_anthropic is not installed. Please install it with `pip install langchain_anthropic`.\"\n                raise ImportError(msg) from e\n            for model in model_ids:\n                model_with_tool = ChatAnthropic(\n                    model=self.model_name,\n                    anthropic_api_key=self.api_key,\n                    anthropic_api_url=self.base_url,\n                )\n                if not self.supports_tool_calling(model_with_tool):\n                    model_ids.remove(model)\n        return model_ids\n\n    def _get_exception_message(self, exception: Exception) -> str | None:\n        \"\"\"Get a message from an Anthropic exception.\n\n        Args:\n            exception (Exception): The exception to get the message from.\n\n        Returns:\n            str: The message from the exception.\n        \"\"\"\n        try:\n            from anthropic import BadRequestError\n        except ImportError:\n            return None\n        if isinstance(exception, BadRequestError):\n            message = exception.body.get(\"error\", {}).get(\"message\")\n            if message:\n                return message\n        return None\n\n    def update_build_config(self, build_config: dotdict, field_value: Any, field_name: str | None = None):\n        if field_name in (\"base_url\", \"model_name\", \"tool_model_enabled\", \"api_key\") and field_value:\n            try:\n                if len(self.api_key) == 0:\n                    ids = ANTHROPIC_MODELS\n                else:\n                    try:\n                        ids = self.get_models(tool_model_enabled=self.tool_model_enabled)\n                    except (ImportError, ValueError, requests.exceptions.RequestException) as e:\n                        logger.exception(f\"Error getting model names: {e}\")\n                        ids = ANTHROPIC_MODELS\n                build_config[\"model_name\"][\"options\"] = ids\n                build_config[\"model_name\"][\"value\"] = ids[0]\n            except Exception as e:\n                msg = f\"Error getting model names: {e}\"\n                raise ValueError(msg) from e\n        return build_config\n"
-              },
-              "input_value": {
-                "_input_type": "MessageInput",
-                "advanced": false,
-                "display_name": "Input",
-                "dynamic": false,
-                "info": "",
-                "input_types": ["Message"],
-                "list": false,
-                "list_add_label": "Add More",
-                "load_from_db": false,
-                "name": "input_value",
-                "placeholder": "",
-                "required": false,
-                "show": true,
-                "title_case": false,
-                "tool_mode": false,
-                "trace_as_input": true,
-                "trace_as_metadata": true,
-                "type": "str",
-                "value": ""
-              },
-              "max_tokens": {
-                "_input_type": "IntInput",
-                "advanced": true,
-                "display_name": "Max Tokens",
-                "dynamic": false,
-                "info": "The maximum number of tokens to generate. Set to 0 for unlimited tokens.",
-                "list": false,
-                "list_add_label": "Add More",
-                "name": "max_tokens",
-                "placeholder": "",
-                "required": false,
-                "show": true,
-                "title_case": false,
-                "tool_mode": false,
-                "trace_as_metadata": true,
-                "type": "int",
-                "value": 4096
-              },
-              "model_name": {
-                "_input_type": "DropdownInput",
-                "advanced": false,
-                "combobox": true,
-                "dialog_inputs": {},
-                "display_name": "Model Name",
-                "dynamic": false,
-                "info": "",
-                "name": "model_name",
-                "options": [
-                  "claude-3-5-sonnet-latest",
-                  "claude-3-5-haiku-latest",
-                  "claude-3-opus-latest",
-                  "claude-3-5-sonnet-20240620",
-                  "claude-3-5-sonnet-20241022",
-                  "claude-3-5-haiku-20241022",
-                  "claude-3-sonnet-20240229",
-                  "claude-3-haiku-20240307"
-                ],
-                "options_metadata": [],
-                "placeholder": "",
-                "refresh_button": true,
-                "required": false,
-                "show": true,
-                "title_case": false,
-                "tool_mode": false,
-                "trace_as_metadata": true,
-                "type": "str",
-                "value": "claude-3-5-sonnet-20241022"
-              },
-              "prefill": {
-                "_input_type": "MessageTextInput",
-                "advanced": true,
-                "display_name": "Prefill",
-                "dynamic": false,
-                "info": "Prefill text to guide the model's response.",
-                "input_types": ["Message"],
-                "list": false,
-                "list_add_label": "Add More",
-                "load_from_db": false,
-                "name": "prefill",
-                "placeholder": "",
-                "required": false,
-                "show": true,
-                "title_case": false,
-                "tool_mode": false,
-                "trace_as_input": true,
-                "trace_as_metadata": true,
-                "type": "str",
-                "value": ""
-              },
-              "stream": {
-                "_input_type": "BoolInput",
-                "advanced": false,
-                "display_name": "Stream",
-                "dynamic": false,
-                "info": "Stream the response from the model. Streaming works only in Chat.",
-                "list": false,
-                "list_add_label": "Add More",
-                "name": "stream",
-                "placeholder": "",
-                "required": false,
-                "show": true,
-                "title_case": false,
-                "tool_mode": false,
-                "trace_as_metadata": true,
-                "type": "bool",
-                "value": false
-              },
-              "system_message": {
-                "_input_type": "MultilineInput",
-                "advanced": false,
-                "display_name": "System Message",
-                "dynamic": false,
-                "info": "System message to pass to the model.",
-                "input_types": ["Message"],
-                "list": false,
-                "list_add_label": "Add More",
-                "load_from_db": false,
-                "multiline": true,
-                "name": "system_message",
-                "placeholder": "",
-                "required": false,
-                "show": true,
-                "title_case": false,
-                "tool_mode": false,
-                "trace_as_input": true,
-                "trace_as_metadata": true,
-                "type": "str",
-                "value": ""
-              },
-              "temperature": {
-                "_input_type": "SliderInput",
-                "advanced": false,
-                "display_name": "Temperature",
-                "dynamic": false,
-                "info": "Run inference with this temperature. Must by in the closed interval [0.0, 1.0].",
-                "max_label": "",
-                "max_label_icon": "",
-                "min_label": "",
-                "min_label_icon": "",
-                "name": "temperature",
-                "placeholder": "",
-                "range_spec": {
-                  "max": 1,
-                  "min": 0,
-                  "step": 0.01,
-                  "step_type": "float"
-                },
-                "required": false,
-                "show": true,
-                "slider_buttons": false,
-                "slider_buttons_options": [],
-                "slider_input": false,
-                "title_case": false,
-                "tool_mode": false,
-                "type": "slider",
-                "value": 0.1
-              },
-              "tool_model_enabled": {
-                "_input_type": "BoolInput",
-                "advanced": false,
-                "display_name": "Enable Tool Models",
-                "dynamic": false,
-                "info": "Select if you want to use models that can work with tools. If yes, only those models will be shown.",
-                "list": false,
-                "list_add_label": "Add More",
-                "name": "tool_model_enabled",
-                "placeholder": "",
-                "real_time_refresh": true,
-                "required": false,
-                "show": true,
-                "title_case": false,
-                "tool_mode": false,
-                "trace_as_metadata": true,
-                "type": "bool",
-                "value": false
-              }
-            },
-            "tool_mode": false
-          },
-          "showNode": true,
-          "type": "AnthropicModel"
-        },
-        "dragging": false,
-        "id": "AnthropicModel-NRrd9",
-        "measured": {
-          "height": 801,
-          "width": 320
-        },
-        "position": {
-          "x": 833.1645098419217,
-          "y": -53.112118311795115
-        },
-        "selected": false,
-        "type": "genericNode"
-      },
-      {
-        "data": {
-          "id": "AnthropicModel-lb8Wp",
+          "id": "AnthropicModel-sHFTc",
           "node": {
             "base_classes": ["LanguageModel", "Message"],
             "beta": false,
@@ -1624,7 +1179,7 @@
                 "tool_mode": false,
                 "trace_as_metadata": true,
                 "type": "int",
-                "value": 8192
+                "value": 4096
               },
               "model_name": {
                 "_input_type": "DropdownInput",
@@ -1771,21 +1326,338 @@
           "type": "AnthropicModel"
         },
         "dragging": false,
-        "id": "AnthropicModel-lb8Wp",
+        "id": "AnthropicModel-sHFTc",
         "measured": {
           "height": 801,
           "width": 320
         },
         "position": {
-          "x": 2310.3492481396656,
-          "y": 257.7980880183202
+          "x": 833.1645098419217,
+          "y": -53.112118311795115
         },
         "selected": false,
         "type": "genericNode"
       },
       {
         "data": {
-          "id": "ChatOutput-3p3Kl",
+          "id": "AnthropicModel-IrjAe",
+          "node": {
+            "base_classes": ["LanguageModel", "Message"],
+            "beta": false,
+            "category": "models",
+            "conditional_paths": [],
+            "custom_fields": {},
+            "description": "Generate text using Anthropic Chat&Completion LLMs with prefill support.",
+            "display_name": "Anthropic",
+            "documentation": "",
+            "edited": false,
+            "field_order": [
+              "input_value",
+              "system_message",
+              "stream",
+              "max_tokens",
+              "model_name",
+              "api_key",
+              "temperature",
+              "base_url",
+              "tool_model_enabled",
+              "prefill"
+            ],
+            "frozen": false,
+            "icon": "Anthropic",
+            "key": "AnthropicModel",
+            "legacy": false,
+            "lf_version": "1.1.4.post1",
+            "metadata": {},
+            "minimized": false,
+            "output_types": [],
+            "outputs": [
+              {
+                "allows_loop": false,
+                "cache": true,
+                "display_name": "Message",
+                "method": "text_response",
+                "name": "text_output",
+                "required_inputs": [],
+                "selected": "Message",
+                "tool_mode": true,
+                "types": ["Message"],
+                "value": "__UNDEFINED__"
+              },
+              {
+                "allows_loop": false,
+                "cache": true,
+                "display_name": "Language Model",
+                "method": "build_model",
+                "name": "model_output",
+                "required_inputs": ["api_key"],
+                "selected": "LanguageModel",
+                "tool_mode": true,
+                "types": ["LanguageModel"],
+                "value": "__UNDEFINED__"
+              }
+            ],
+            "pinned": false,
+            "score": 0.0005851173668140926,
+            "template": {
+              "_type": "Component",
+              "api_key": {
+                "_input_type": "SecretStrInput",
+                "advanced": false,
+                "display_name": "Anthropic API Key",
+                "dynamic": false,
+                "info": "Your Anthropic API key.",
+                "input_types": ["Message"],
+                "load_from_db": true,
+                "name": "api_key",
+                "password": true,
+                "placeholder": "",
+                "real_time_refresh": true,
+                "required": true,
+                "show": true,
+                "title_case": false,
+                "type": "str",
+                "value": "ANTHROPIC_API_KEY"
+              },
+              "base_url": {
+                "_input_type": "MessageTextInput",
+                "advanced": false,
+                "display_name": "Anthropic API URL",
+                "dynamic": false,
+                "info": "Endpoint of the Anthropic API. Defaults to 'https://api.anthropic.com' if not specified.",
+                "input_types": ["Message"],
+                "list": false,
+                "list_add_label": "Add More",
+                "load_from_db": false,
+                "name": "base_url",
+                "placeholder": "",
+                "real_time_refresh": true,
+                "required": false,
+                "show": true,
+                "title_case": false,
+                "tool_mode": false,
+                "trace_as_input": true,
+                "trace_as_metadata": true,
+                "type": "str",
+                "value": "https://api.anthropic.com"
+              },
+              "code": {
+                "advanced": true,
+                "dynamic": true,
+                "fileTypes": [],
+                "file_path": "",
+                "info": "",
+                "list": false,
+                "load_from_db": false,
+                "multiline": true,
+                "name": "code",
+                "password": false,
+                "placeholder": "",
+                "required": true,
+                "show": true,
+                "title_case": false,
+                "type": "code",
+                "value": "from typing import Any\n\nimport requests\nfrom loguru import logger\n\nfrom langflow.base.models.anthropic_constants import ANTHROPIC_MODELS\nfrom langflow.base.models.model import LCModelComponent\nfrom langflow.field_typing import LanguageModel\nfrom langflow.field_typing.range_spec import RangeSpec\nfrom langflow.io import BoolInput, DropdownInput, IntInput, MessageTextInput, SecretStrInput, SliderInput\nfrom langflow.schema.dotdict import dotdict\n\n\nclass AnthropicModelComponent(LCModelComponent):\n    display_name = \"Anthropic\"\n    description = \"Generate text using Anthropic Chat&Completion LLMs with prefill support.\"\n    icon = \"Anthropic\"\n    name = \"AnthropicModel\"\n\n    inputs = [\n        *LCModelComponent._base_inputs,\n        IntInput(\n            name=\"max_tokens\",\n            display_name=\"Max Tokens\",\n            advanced=True,\n            value=4096,\n            info=\"The maximum number of tokens to generate. Set to 0 for unlimited tokens.\",\n        ),\n        DropdownInput(\n            name=\"model_name\",\n            display_name=\"Model Name\",\n            options=ANTHROPIC_MODELS,\n            refresh_button=True,\n            value=ANTHROPIC_MODELS[0],\n            combobox=True,\n        ),\n        SecretStrInput(\n            name=\"api_key\",\n            display_name=\"Anthropic API Key\",\n            info=\"Your Anthropic API key.\",\n            value=None,\n            required=True,\n            real_time_refresh=True,\n        ),\n        SliderInput(\n            name=\"temperature\",\n            display_name=\"Temperature\",\n            value=0.1,\n            info=\"Run inference with this temperature. Must by in the closed interval [0.0, 1.0].\",\n            range_spec=RangeSpec(min=0, max=1, step=0.01),\n        ),\n        MessageTextInput(\n            name=\"base_url\",\n            display_name=\"Anthropic API URL\",\n            info=\"Endpoint of the Anthropic API. Defaults to 'https://api.anthropic.com' if not specified.\",\n            value=\"https://api.anthropic.com\",\n            real_time_refresh=True,\n        ),\n        BoolInput(\n            name=\"tool_model_enabled\",\n            display_name=\"Enable Tool Models\",\n            info=(\n                \"Select if you want to use models that can work with tools. If yes, only those models will be shown.\"\n            ),\n            advanced=False,\n            value=False,\n            real_time_refresh=True,\n        ),\n        MessageTextInput(\n            name=\"prefill\", display_name=\"Prefill\", info=\"Prefill text to guide the model's response.\", advanced=True\n        ),\n    ]\n\n    def build_model(self) -> LanguageModel:  # type: ignore[type-var]\n        try:\n            from langchain_anthropic.chat_models import ChatAnthropic\n        except ImportError as e:\n            msg = \"langchain_anthropic is not installed. Please install it with `pip install langchain_anthropic`.\"\n            raise ImportError(msg) from e\n        try:\n            output = ChatAnthropic(\n                model=self.model_name,\n                anthropic_api_key=self.api_key,\n                max_tokens_to_sample=self.max_tokens,\n                temperature=self.temperature,\n                anthropic_api_url=self.base_url,\n                streaming=self.stream,\n            )\n        except Exception as e:\n            msg = \"Could not connect to Anthropic API.\"\n            raise ValueError(msg) from e\n\n        return output\n\n    def get_models(self, tool_model_enabled: bool | None = None) -> list[str]:\n        try:\n            import anthropic\n\n            client = anthropic.Anthropic(api_key=self.api_key)\n            models = client.models.list(limit=20).data\n            model_ids = [model.id for model in models]\n        except (ImportError, ValueError, requests.exceptions.RequestException) as e:\n            logger.exception(f\"Error getting model names: {e}\")\n            model_ids = ANTHROPIC_MODELS\n        if tool_model_enabled:\n            try:\n                from langchain_anthropic.chat_models import ChatAnthropic\n            except ImportError as e:\n                msg = \"langchain_anthropic is not installed. Please install it with `pip install langchain_anthropic`.\"\n                raise ImportError(msg) from e\n            for model in model_ids:\n                model_with_tool = ChatAnthropic(\n                    model=self.model_name,\n                    anthropic_api_key=self.api_key,\n                    anthropic_api_url=self.base_url,\n                )\n                if not self.supports_tool_calling(model_with_tool):\n                    model_ids.remove(model)\n        return model_ids\n\n    def _get_exception_message(self, exception: Exception) -> str | None:\n        \"\"\"Get a message from an Anthropic exception.\n\n        Args:\n            exception (Exception): The exception to get the message from.\n\n        Returns:\n            str: The message from the exception.\n        \"\"\"\n        try:\n            from anthropic import BadRequestError\n        except ImportError:\n            return None\n        if isinstance(exception, BadRequestError):\n            message = exception.body.get(\"error\", {}).get(\"message\")\n            if message:\n                return message\n        return None\n\n    def update_build_config(self, build_config: dotdict, field_value: Any, field_name: str | None = None):\n        if field_name in (\"base_url\", \"model_name\", \"tool_model_enabled\", \"api_key\") and field_value:\n            try:\n                if len(self.api_key) == 0:\n                    ids = ANTHROPIC_MODELS\n                else:\n                    try:\n                        ids = self.get_models(tool_model_enabled=self.tool_model_enabled)\n                    except (ImportError, ValueError, requests.exceptions.RequestException) as e:\n                        logger.exception(f\"Error getting model names: {e}\")\n                        ids = ANTHROPIC_MODELS\n                build_config[\"model_name\"][\"options\"] = ids\n                build_config[\"model_name\"][\"value\"] = ids[0]\n            except Exception as e:\n                msg = f\"Error getting model names: {e}\"\n                raise ValueError(msg) from e\n        return build_config\n"
+              },
+              "input_value": {
+                "_input_type": "MessageInput",
+                "advanced": false,
+                "display_name": "Input",
+                "dynamic": false,
+                "info": "",
+                "input_types": ["Message"],
+                "list": false,
+                "list_add_label": "Add More",
+                "load_from_db": false,
+                "name": "input_value",
+                "placeholder": "",
+                "required": false,
+                "show": true,
+                "title_case": false,
+                "tool_mode": false,
+                "trace_as_input": true,
+                "trace_as_metadata": true,
+                "type": "str",
+                "value": ""
+              },
+              "max_tokens": {
+                "_input_type": "IntInput",
+                "advanced": true,
+                "display_name": "Max Tokens",
+                "dynamic": false,
+                "info": "The maximum number of tokens to generate. Set to 0 for unlimited tokens.",
+                "list": false,
+                "list_add_label": "Add More",
+                "name": "max_tokens",
+                "placeholder": "",
+                "required": false,
+                "show": true,
+                "title_case": false,
+                "tool_mode": false,
+                "trace_as_metadata": true,
+                "type": "int",
+                "value": 8192
+              },
+              "model_name": {
+                "_input_type": "DropdownInput",
+                "advanced": false,
+                "combobox": true,
+                "dialog_inputs": {},
+                "display_name": "Model Name",
+                "dynamic": false,
+                "info": "",
+                "name": "model_name",
+                "options": [
+                  "claude-3-5-sonnet-latest",
+                  "claude-3-5-haiku-latest",
+                  "claude-3-opus-latest",
+                  "claude-3-5-sonnet-20240620",
+                  "claude-3-5-sonnet-20241022",
+                  "claude-3-5-haiku-20241022",
+                  "claude-3-sonnet-20240229",
+                  "claude-3-haiku-20240307"
+                ],
+                "options_metadata": [],
+                "placeholder": "",
+                "refresh_button": true,
+                "required": false,
+                "show": true,
+                "title_case": false,
+                "tool_mode": false,
+                "trace_as_metadata": true,
+                "type": "str",
+                "value": "claude-3-5-sonnet-20241022"
+              },
+              "prefill": {
+                "_input_type": "MessageTextInput",
+                "advanced": true,
+                "display_name": "Prefill",
+                "dynamic": false,
+                "info": "Prefill text to guide the model's response.",
+                "input_types": ["Message"],
+                "list": false,
+                "list_add_label": "Add More",
+                "load_from_db": false,
+                "name": "prefill",
+                "placeholder": "",
+                "required": false,
+                "show": true,
+                "title_case": false,
+                "tool_mode": false,
+                "trace_as_input": true,
+                "trace_as_metadata": true,
+                "type": "str",
+                "value": ""
+              },
+              "stream": {
+                "_input_type": "BoolInput",
+                "advanced": false,
+                "display_name": "Stream",
+                "dynamic": false,
+                "info": "Stream the response from the model. Streaming works only in Chat.",
+                "list": false,
+                "list_add_label": "Add More",
+                "name": "stream",
+                "placeholder": "",
+                "required": false,
+                "show": true,
+                "title_case": false,
+                "tool_mode": false,
+                "trace_as_metadata": true,
+                "type": "bool",
+                "value": false
+              },
+              "system_message": {
+                "_input_type": "MultilineInput",
+                "advanced": false,
+                "display_name": "System Message",
+                "dynamic": false,
+                "info": "System message to pass to the model.",
+                "input_types": ["Message"],
+                "list": false,
+                "list_add_label": "Add More",
+                "load_from_db": false,
+                "multiline": true,
+                "name": "system_message",
+                "placeholder": "",
+                "required": false,
+                "show": true,
+                "title_case": false,
+                "tool_mode": false,
+                "trace_as_input": true,
+                "trace_as_metadata": true,
+                "type": "str",
+                "value": ""
+              },
+              "temperature": {
+                "_input_type": "SliderInput",
+                "advanced": false,
+                "display_name": "Temperature",
+                "dynamic": false,
+                "info": "Run inference with this temperature. Must by in the closed interval [0.0, 1.0].",
+                "max_label": "",
+                "max_label_icon": "",
+                "min_label": "",
+                "min_label_icon": "",
+                "name": "temperature",
+                "placeholder": "",
+                "range_spec": {
+                  "max": 1,
+                  "min": 0,
+                  "step": 0.01,
+                  "step_type": "float"
+                },
+                "required": false,
+                "show": true,
+                "slider_buttons": false,
+                "slider_buttons_options": [],
+                "slider_input": false,
+                "title_case": false,
+                "tool_mode": false,
+                "type": "slider",
+                "value": 0.1
+              },
+              "tool_model_enabled": {
+                "_input_type": "BoolInput",
+                "advanced": false,
+                "display_name": "Enable Tool Models",
+                "dynamic": false,
+                "info": "Select if you want to use models that can work with tools. If yes, only those models will be shown.",
+                "list": false,
+                "list_add_label": "Add More",
+                "name": "tool_model_enabled",
+                "placeholder": "",
+                "real_time_refresh": true,
+                "required": false,
+                "show": true,
+                "title_case": false,
+                "tool_mode": false,
+                "trace_as_metadata": true,
+                "type": "bool",
+                "value": false
+              }
+            },
+            "tool_mode": false
+          },
+          "showNode": true,
+          "type": "AnthropicModel"
+        },
+        "dragging": false,
+        "id": "AnthropicModel-IrjAe",
+        "measured": {
+          "height": 884,
+          "width": 320
+        },
+        "position": {
+          "x": 2310.3492481396656,
+          "y": 257.7980880183202
+        },
+        "selected": false,
+        "type": "genericNode"
+      },
+      {
+        "data": {
+          "id": "ChatOutput-d1tmJ",
           "node": {
             "base_classes": ["Message"],
             "beta": false,
@@ -2042,7 +1914,7 @@
           "type": "ChatOutput"
         },
         "dragging": false,
-        "id": "ChatOutput-3p3Kl",
+        "id": "ChatOutput-d1tmJ",
         "measured": {
           "height": 66,
           "width": 192
@@ -2056,7 +1928,7 @@
       },
       {
         "data": {
-          "id": "File-4OYj0",
+          "id": "File-JgIx7",
           "node": {
             "base_classes": ["Data"],
             "beta": false,
@@ -2081,7 +1953,6 @@
             "icon": "file-text",
             "key": "File",
             "legacy": false,
-            "lf_version": "1.1.5",
             "metadata": {},
             "minimized": false,
             "output_types": [],
@@ -2241,7 +2112,7 @@
                   "bz2",
                   "gz"
                 ],
-                "file_path": "2661cdfc-2ff1-46f0-b4b6-a980f0b76c01/2025-02-14_19-32-26_EDWIN-JOSE-FlowCV-Resume-20250214.pdf",
+                "file_path": "",
                 "info": "Supported file extensions: txt, md, mdx, csv, json, yaml, yml, xml, html, htm, pdf, docx, py, sh, sql, js, ts, tsx; optionally bundled in file extensions: zip, tar, tgz, bz2, gz",
                 "list": false,
                 "list_add_label": "Add More",
@@ -2297,7 +2168,7 @@
           "type": "File"
         },
         "dragging": false,
-        "id": "File-4OYj0",
+        "id": "File-JgIx7",
         "measured": {
           "height": 228,
           "width": 320
@@ -2311,7 +2182,7 @@
       },
       {
         "data": {
-          "id": "note-lezrp",
+          "id": "note-mhzvP",
           "node": {
             "description": "### 💡 Upload your resume here",
             "display_name": "",
@@ -2324,7 +2195,7 @@
         },
         "dragging": false,
         "height": 358,
-        "id": "note-lezrp",
+        "id": "note-mhzvP",
         "measured": {
           "height": 358,
           "width": 345
@@ -2340,7 +2211,7 @@
       },
       {
         "data": {
-          "id": "note-EXZkK",
+          "id": "note-WG04k",
           "node": {
             "description": "## 📝 Portfolio Website Code Generator\n\nYour uploaded resume is parsed into a structured format, and output as HTML/CSS code for your own resume website!\n\n✅ **Accepted Formats:** PDF or TXT  \n✅ To ensure readability, provide clear headings, bullet points, and proper formatting. \n### 📌 Structured output fields:\n1. 🏷 **Full Name** - Candidate's full name  \n2. 📧 **Email** - A valid email address  \n3. 📞 **Phone Number** - Contact number  \n4. 🔗 **LinkedIn** - LinkedIn profile URL  \n5. 🖥 **GitHub** - GitHub profile URL (if applicable)  \n6. 🌐 **Portfolio** - Personal website or portfolio URL  \n7. 🛂 **Visa Status** - Work authorization details (if applicable)  \n8. 📝 **Summary** - A brief professional summary or objective statement  \n9. 💼 **Experience** - Work experience details (in dictionary format)  \n10. 🎓 **Education** - Education details (in dictionary format)  \n11. 🛠 **Skills** - Skills mentioned in the resume (comma-separated)  \n12. 🚀 **Projects** - Titles, descriptions, and details of projects.",
             "display_name": "",
@@ -2351,7 +2222,7 @@
         },
         "dragging": false,
         "height": 324,
-        "id": "note-EXZkK",
+        "id": "note-WG04k",
         "measured": {
           "height": 324,
           "width": 325
@@ -2367,7 +2238,7 @@
       },
       {
         "data": {
-          "id": "note-PnhlA",
+          "id": "note-hi9i1",
           "node": {
             "description": "### 💡 Click **Open table** to view the schema",
             "display_name": "",
@@ -2380,7 +2251,7 @@
         },
         "dragging": false,
         "height": 438,
-        "id": "note-PnhlA",
+        "id": "note-hi9i1",
         "measured": {
           "height": 438,
           "width": 358
@@ -2396,7 +2267,7 @@
       },
       {
         "data": {
-          "id": "note-4t2oK",
+          "id": "note-tF1Er",
           "node": {
             "description": "### 💡 Add your Anthropic API key here",
             "display_name": "",
@@ -2409,7 +2280,7 @@
         },
         "dragging": false,
         "height": 324,
-        "id": "note-4t2oK",
+        "id": "note-tF1Er",
         "measured": {
           "height": 324,
           "width": 361
@@ -2425,7 +2296,7 @@
       },
       {
         "data": {
-          "id": "note-bHqsx",
+          "id": "note-Zf2Mg",
           "node": {
             "description": "### 💡 Add your Anthropic API key here",
             "display_name": "",
@@ -2438,7 +2309,7 @@
         },
         "dragging": false,
         "height": 324,
-        "id": "note-bHqsx",
+        "id": "note-Zf2Mg",
         "measured": {
           "height": 324,
           "width": 343
@@ -2454,21 +2325,18 @@
       }
     ],
     "viewport": {
-      "x": 106.16956778963106,
-      "y": 167.61816653679554,
-      "zoom": 0.49091857533441063
+      "x": 248.90567217571407,
+      "y": 271.5406462669473,
+      "zoom": 0.3535361080667538
     }
   },
   "description": "This template transforms PDF or TXT resume documents into structured JSON, generating a portfolio website HTML code from the structured data.",
-  "endpoint_name": null,
-  "id": "2661cdfc-2ff1-46f0-b4b6-a980f0b76c01",
+  "endpoint_name": "portfolio_website",
+  "gradient": "3",
+  "icon": "file-user",
+  "id": "fbce90e7-c7e1-4626-b20e-31f4f1f96fde",
   "is_component": false,
-<<<<<<< HEAD
-  "last_tested_version": "1.1.5",
-  "name": "Portfolio Website Code Generator"
-=======
   "last_tested_version": "1.1.4",
   "name": "Portfolio Website Code Generator",
   "tags": ["chatbots", "coding"]
->>>>>>> 45bac371
 }
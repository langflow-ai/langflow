--- conflicted
+++ resolved
@@ -323,10 +323,6 @@
             "metadata": {
               "code_hash": "4848ad3e35d5",
               "dependencies": {
-<<<<<<< HEAD
-                "dependencies": [],
-                "total_dependencies": 0
-=======
                 "dependencies": [
                   {
                     "name": "orjson",
@@ -342,7 +338,6 @@
                   }
                 ],
                 "total_dependencies": 3
->>>>>>> 7460ee9f
               },
               "module": "lfx.components.input_output.chat_output.ChatOutput"
             },
@@ -749,20 +744,8 @@
             "icon": "braces",
             "key": "parser",
             "legacy": false,
-<<<<<<< HEAD
-            "lf_version": "1.2.0",
-            "metadata": {
-              "code_hash": "a5b1b04d9fcc",
-              "dependencies": {
-                "dependencies": [],
-                "total_dependencies": 0
-              },
-              "module": "lfx.components.processing.structured_output.StructuredOutputComponent"
-            },
-=======
             "lf_version": "1.6.0",
             "metadata": {},
->>>>>>> 7460ee9f
             "minimized": false,
             "output_types": [],
             "outputs": [

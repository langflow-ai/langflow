--- conflicted
+++ resolved
@@ -1938,7 +1938,7 @@
                 "advanced": true,
                 "display_name": "Server File Path",
                 "dynamic": false,
-                "info": "Data object with a 'file_path' property pointing to server file or a Message object with a path to the file. Supercedes 'Path' but supports same file types.",
+                "info": "Data object with a 'file_path' property pointing to server file or a Message object with a path to the file. Supersedes 'Path' but supports same file types.",
                 "input_types": [
                   "Data",
                   "Message"
@@ -2353,11 +2353,7 @@
                 "advanced": false,
                 "display_name": "Data or DataFrame",
                 "dynamic": false,
-<<<<<<< HEAD
-                "info": "Data object with a 'file_path' property pointing to server file or a Message object with a path to the file. Supersedes 'Path' but supports same file types.",
-=======
                 "info": "Accepts either a DataFrame or a Data object.",
->>>>>>> dc35b4ec
                 "input_types": [
                   "DataFrame",
                   "Data"

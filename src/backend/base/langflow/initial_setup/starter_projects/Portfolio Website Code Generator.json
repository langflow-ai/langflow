--- conflicted
+++ resolved
@@ -6,8 +6,122 @@
         "className": "",
         "data": {
           "sourceHandle": {
+            "dataType": "parser",
+            "id": "parser-6caGE",
+            "name": "parsed_text",
+            "output_types": [
+              "Message"
+            ]
+          },
+          "targetHandle": {
+            "fieldName": "input_value",
+            "id": "LanguageModelComponent-DJzkZ",
+            "inputTypes": [
+              "Message"
+            ],
+            "type": "str"
+          }
+        },
+        "id": "reactflow__edge-parser-6caGE{œdataTypeœ:œparserœ,œidœ:œparser-6caGEœ,œnameœ:œparsed_textœ,œoutput_typesœ:[œMessageœ]}-LanguageModelComponent-DJzkZ{œfieldNameœ:œinput_valueœ,œidœ:œLanguageModelComponent-DJzkZœ,œinputTypesœ:[œMessageœ],œtypeœ:œstrœ}",
+        "selected": false,
+        "source": "parser-6caGE",
+        "sourceHandle": "{œdataTypeœ: œparserœ, œidœ: œparser-6caGEœ, œnameœ: œparsed_textœ, œoutput_typesœ: [œMessageœ]}",
+        "target": "LanguageModelComponent-DJzkZ",
+        "targetHandle": "{œfieldNameœ: œinput_valueœ, œidœ: œLanguageModelComponent-DJzkZœ, œinputTypesœ: [œMessageœ], œtypeœ: œstrœ}"
+      },
+      {
+        "animated": false,
+        "className": "",
+        "data": {
+          "sourceHandle": {
+            "dataType": "TextInput",
+            "id": "TextInput-fQKUN",
+            "name": "text",
+            "output_types": [
+              "Message"
+            ]
+          },
+          "targetHandle": {
+            "fieldName": "system_message",
+            "id": "LanguageModelComponent-DJzkZ",
+            "inputTypes": [
+              "Message"
+            ],
+            "type": "str"
+          }
+        },
+        "id": "reactflow__edge-TextInput-fQKUN{œdataTypeœ:œTextInputœ,œidœ:œTextInput-fQKUNœ,œnameœ:œtextœ,œoutput_typesœ:[œMessageœ]}-LanguageModelComponent-DJzkZ{œfieldNameœ:œsystem_messageœ,œidœ:œLanguageModelComponent-DJzkZœ,œinputTypesœ:[œMessageœ],œtypeœ:œstrœ}",
+        "selected": false,
+        "source": "TextInput-fQKUN",
+        "sourceHandle": "{œdataTypeœ: œTextInputœ, œidœ: œTextInput-fQKUNœ, œnameœ: œtextœ, œoutput_typesœ: [œMessageœ]}",
+        "target": "LanguageModelComponent-DJzkZ",
+        "targetHandle": "{œfieldNameœ: œsystem_messageœ, œidœ: œLanguageModelComponent-DJzkZœ, œinputTypesœ: [œMessageœ], œtypeœ: œstrœ}"
+      },
+      {
+        "animated": false,
+        "className": "",
+        "data": {
+          "sourceHandle": {
+            "dataType": "LanguageModelComponent",
+            "id": "LanguageModelComponent-DJzkZ",
+            "name": "text_output",
+            "output_types": [
+              "Message"
+            ]
+          },
+          "targetHandle": {
+            "fieldName": "input_value",
+            "id": "ChatOutput-q991L",
+            "inputTypes": [
+              "Data",
+              "DataFrame",
+              "Message"
+            ],
+            "type": "str"
+          }
+        },
+        "id": "reactflow__edge-LanguageModelComponent-DJzkZ{œdataTypeœ:œLanguageModelComponentœ,œidœ:œLanguageModelComponent-DJzkZœ,œnameœ:œtext_outputœ,œoutput_typesœ:[œMessageœ]}-ChatOutput-q991L{œfieldNameœ:œinput_valueœ,œidœ:œChatOutput-q991Lœ,œinputTypesœ:[œDataœ,œDataFrameœ,œMessageœ],œtypeœ:œstrœ}",
+        "selected": false,
+        "source": "LanguageModelComponent-DJzkZ",
+        "sourceHandle": "{œdataTypeœ: œLanguageModelComponentœ, œidœ: œLanguageModelComponent-DJzkZœ, œnameœ: œtext_outputœ, œoutput_typesœ: [œMessageœ]}",
+        "target": "ChatOutput-q991L",
+        "targetHandle": "{œfieldNameœ: œinput_valueœ, œidœ: œChatOutput-q991Lœ, œinputTypesœ: [œDataœ, œDataFrameœ, œMessageœ], œtypeœ: œstrœ}"
+      },
+      {
+        "animated": false,
+        "className": "",
+        "data": {
+          "sourceHandle": {
+            "dataType": "LanguageModelComponent",
+            "id": "LanguageModelComponent-2ZwfQ",
+            "name": "model_output",
+            "output_types": [
+              "LanguageModel"
+            ]
+          },
+          "targetHandle": {
+            "fieldName": "llm",
+            "id": "StructuredOutput-wsAT3",
+            "inputTypes": [
+              "LanguageModel"
+            ],
+            "type": "other"
+          }
+        },
+        "id": "xy-edge__LanguageModelComponent-2ZwfQ{œdataTypeœ:œLanguageModelComponentœ,œidœ:œLanguageModelComponent-2ZwfQœ,œnameœ:œmodel_outputœ,œoutput_typesœ:[œLanguageModelœ]}-StructuredOutput-wsAT3{œfieldNameœ:œllmœ,œidœ:œStructuredOutput-wsAT3œ,œinputTypesœ:[œLanguageModelœ],œtypeœ:œotherœ}",
+        "selected": false,
+        "source": "LanguageModelComponent-2ZwfQ",
+        "sourceHandle": "{œdataTypeœ: œLanguageModelComponentœ, œidœ: œLanguageModelComponent-2ZwfQœ, œnameœ: œmodel_outputœ, œoutput_typesœ: [œLanguageModelœ]}",
+        "target": "StructuredOutput-wsAT3",
+        "targetHandle": "{œfieldNameœ: œllmœ, œidœ: œStructuredOutput-wsAT3œ, œinputTypesœ: [œLanguageModelœ], œtypeœ: œotherœ}"
+      },
+      {
+        "animated": false,
+        "className": "",
+        "data": {
+          "sourceHandle": {
             "dataType": "File",
-            "id": "File-b9zXG",
+            "id": "File-gVVqw",
             "name": "message",
             "output_types": [
               "Message"
@@ -15,19 +129,19 @@
           },
           "targetHandle": {
             "fieldName": "input_value",
-            "id": "StructuredOutput-i37Mr",
+            "id": "StructuredOutput-wsAT3",
             "inputTypes": [
               "Message"
             ],
             "type": "str"
           }
         },
-        "id": "reactflow__edge-File-b9zXG{œdataTypeœ:œFileœ,œidœ:œFile-b9zXGœ,œnameœ:œmessageœ,œoutput_typesœ:[œMessageœ]}-StructuredOutput-i37Mr{œfieldNameœ:œinput_valueœ,œidœ:œStructuredOutput-i37Mrœ,œinputTypesœ:[œMessageœ],œtypeœ:œstrœ}",
+        "id": "xy-edge__File-gVVqw{œdataTypeœ:œFileœ,œidœ:œFile-gVVqwœ,œnameœ:œmessageœ,œoutput_typesœ:[œMessageœ]}-StructuredOutput-wsAT3{œfieldNameœ:œinput_valueœ,œidœ:œStructuredOutput-wsAT3œ,œinputTypesœ:[œMessageœ],œtypeœ:œstrœ}",
         "selected": false,
-        "source": "File-b9zXG",
-        "sourceHandle": "{œdataTypeœ: œFileœ, œidœ: œFile-b9zXGœ, œnameœ: œmessageœ, œoutput_typesœ: [œMessageœ]}",
-        "target": "StructuredOutput-i37Mr",
-        "targetHandle": "{œfieldNameœ: œinput_valueœ, œidœ: œStructuredOutput-i37Mrœ, œinputTypesœ: [œMessageœ], œtypeœ: œstrœ}"
+        "source": "File-gVVqw",
+        "sourceHandle": "{œdataTypeœ: œFileœ, œidœ: œFile-gVVqwœ, œnameœ: œmessageœ, œoutput_typesœ: [œMessageœ]}",
+        "target": "StructuredOutput-wsAT3",
+        "targetHandle": "{œfieldNameœ: œinput_valueœ, œidœ: œStructuredOutput-wsAT3œ, œinputTypesœ: [œMessageœ], œtypeœ: œstrœ}"
       },
       {
         "animated": false,
@@ -35,7 +149,7 @@
         "data": {
           "sourceHandle": {
             "dataType": "StructuredOutput",
-            "id": "StructuredOutput-i37Mr",
+            "id": "StructuredOutput-wsAT3",
             "name": "dataframe_output",
             "output_types": [
               "DataFrame"
@@ -43,7 +157,7 @@
           },
           "targetHandle": {
             "fieldName": "input_data",
-            "id": "parser-deqjA",
+            "id": "parser-6caGE",
             "inputTypes": [
               "DataFrame",
               "Data"
@@ -51,104 +165,18 @@
             "type": "other"
           }
         },
-        "id": "reactflow__edge-StructuredOutput-i37Mr{œdataTypeœ:œStructuredOutputœ,œidœ:œStructuredOutput-i37Mrœ,œnameœ:œdataframe_outputœ,œoutput_typesœ:[œDataFrameœ]}-parser-deqjA{œfieldNameœ:œinput_dataœ,œidœ:œparser-deqjAœ,œinputTypesœ:[œDataFrameœ,œDataœ],œtypeœ:œotherœ}",
+        "id": "xy-edge__StructuredOutput-wsAT3{œdataTypeœ:œStructuredOutputœ,œidœ:œStructuredOutput-wsAT3œ,œnameœ:œdataframe_outputœ,œoutput_typesœ:[œDataFrameœ]}-parser-6caGE{œfieldNameœ:œinput_dataœ,œidœ:œparser-6caGEœ,œinputTypesœ:[œDataFrameœ,œDataœ],œtypeœ:œotherœ}",
         "selected": false,
-        "source": "StructuredOutput-i37Mr",
-        "sourceHandle": "{œdataTypeœ: œStructuredOutputœ, œidœ: œStructuredOutput-i37Mrœ, œnameœ: œdataframe_outputœ, œoutput_typesœ: [œDataFrameœ]}",
-        "target": "parser-deqjA",
-        "targetHandle": "{œfieldNameœ: œinput_dataœ, œidœ: œparser-deqjAœ, œinputTypesœ: [œDataFrameœ, œDataœ], œtypeœ: œotherœ}"
-      },
-      {
-        "animated": false,
-        "className": "",
-        "data": {
-          "sourceHandle": {
-            "dataType": "parser",
-            "id": "parser-deqjA",
-            "name": "parsed_text",
-            "output_types": [
-              "Message"
-            ]
-          },
-          "targetHandle": {
-            "fieldName": "system_message",
-            "id": "LanguageModelComponent-qSym8",
-            "inputTypes": [
-              "Message"
-            ],
-            "type": "str"
-          }
-        },
-        "id": "reactflow__edge-parser-deqjA{œdataTypeœ:œparserœ,œidœ:œparser-deqjAœ,œnameœ:œparsed_textœ,œoutput_typesœ:[œMessageœ]}-LanguageModelComponent-qSym8{œfieldNameœ:œsystem_messageœ,œidœ:œLanguageModelComponent-qSym8œ,œinputTypesœ:[œMessageœ],œtypeœ:œstrœ}",
-        "selected": false,
-        "source": "parser-deqjA",
-        "sourceHandle": "{œdataTypeœ: œparserœ, œidœ: œparser-deqjAœ, œnameœ: œparsed_textœ, œoutput_typesœ: [œMessageœ]}",
-        "target": "LanguageModelComponent-qSym8",
-        "targetHandle": "{œfieldNameœ: œsystem_messageœ, œidœ: œLanguageModelComponent-qSym8œ, œinputTypesœ: [œMessageœ], œtypeœ: œstrœ}"
-      },
-      {
-        "animated": false,
-        "className": "",
-        "data": {
-          "sourceHandle": {
-            "dataType": "TextInput",
-            "id": "TextInput-DdmJy",
-            "name": "text",
-            "output_types": [
-              "Message"
-            ]
-          },
-          "targetHandle": {
-            "fieldName": "input_value",
-            "id": "LanguageModelComponent-qSym8",
-            "inputTypes": [
-              "Message"
-            ],
-            "type": "str"
-          }
-        },
-        "id": "reactflow__edge-TextInput-DdmJy{œdataTypeœ:œTextInputœ,œidœ:œTextInput-DdmJyœ,œnameœ:œtextœ,œoutput_typesœ:[œMessageœ]}-LanguageModelComponent-qSym8{œfieldNameœ:œinput_valueœ,œidœ:œLanguageModelComponent-qSym8œ,œinputTypesœ:[œMessageœ],œtypeœ:œstrœ}",
-        "selected": false,
-        "source": "TextInput-DdmJy",
-        "sourceHandle": "{œdataTypeœ: œTextInputœ, œidœ: œTextInput-DdmJyœ, œnameœ: œtextœ, œoutput_typesœ: [œMessageœ]}",
-        "target": "LanguageModelComponent-qSym8",
-        "targetHandle": "{œfieldNameœ: œinput_valueœ, œidœ: œLanguageModelComponent-qSym8œ, œinputTypesœ: [œMessageœ], œtypeœ: œstrœ}"
-      },
-      {
-        "animated": false,
-        "className": "",
-        "data": {
-          "sourceHandle": {
-            "dataType": "LanguageModelComponent",
-            "id": "LanguageModelComponent-qSym8",
-            "name": "text_output",
-            "output_types": [
-              "Message"
-            ]
-          },
-          "targetHandle": {
-            "fieldName": "input_value",
-            "id": "ChatOutput-gX3WY",
-            "inputTypes": [
-              "Data",
-              "DataFrame",
-              "Message"
-            ],
-            "type": "str"
-          }
-        },
-        "id": "reactflow__edge-LanguageModelComponent-qSym8{œdataTypeœ:œLanguageModelComponentœ,œidœ:œLanguageModelComponent-qSym8œ,œnameœ:œtext_outputœ,œoutput_typesœ:[œMessageœ]}-ChatOutput-gX3WY{œfieldNameœ:œinput_valueœ,œidœ:œChatOutput-gX3WYœ,œinputTypesœ:[œDataœ,œDataFrameœ,œMessageœ],œtypeœ:œstrœ}",
-        "selected": false,
-        "source": "LanguageModelComponent-qSym8",
-        "sourceHandle": "{œdataTypeœ: œLanguageModelComponentœ, œidœ: œLanguageModelComponent-qSym8œ, œnameœ: œtext_outputœ, œoutput_typesœ: [œMessageœ]}",
-        "target": "ChatOutput-gX3WY",
-        "targetHandle": "{œfieldNameœ: œinput_valueœ, œidœ: œChatOutput-gX3WYœ, œinputTypesœ: [œDataœ, œDataFrameœ, œMessageœ], œtypeœ: œstrœ}"
+        "source": "StructuredOutput-wsAT3",
+        "sourceHandle": "{œdataTypeœ: œStructuredOutputœ, œidœ: œStructuredOutput-wsAT3œ, œnameœ: œdataframe_outputœ, œoutput_typesœ: [œDataFrameœ]}",
+        "target": "parser-6caGE",
+        "targetHandle": "{œfieldNameœ: œinput_dataœ, œidœ: œparser-6caGEœ, œinputTypesœ: [œDataFrameœ, œDataœ], œtypeœ: œotherœ}"
       }
     ],
     "nodes": [
       {
         "data": {
-          "id": "TextInput-DdmJy",
+          "id": "TextInput-fQKUN",
           "node": {
             "base_classes": [
               "Message"
@@ -254,7 +282,7 @@
           "type": "TextInput"
         },
         "dragging": false,
-        "id": "TextInput-DdmJy",
+        "id": "TextInput-fQKUN",
         "measured": {
           "height": 204,
           "width": 320
@@ -268,7 +296,7 @@
       },
       {
         "data": {
-          "id": "ChatOutput-gX3WY",
+          "id": "ChatOutput-q991L",
           "node": {
             "base_classes": [
               "Message"
@@ -541,21 +569,21 @@
           "type": "ChatOutput"
         },
         "dragging": false,
-        "id": "ChatOutput-gX3WY",
+        "id": "ChatOutput-q991L",
         "measured": {
           "height": 48,
           "width": 192
         },
         "position": {
-          "x": 2602.471964395082,
-          "y": 696.4192786484062
+          "x": 2791.628210329036,
+          "y": 590.4917809253919
         },
         "selected": false,
         "type": "genericNode"
       },
       {
         "data": {
-          "id": "note-VkJ6t",
+          "id": "note-N5ILW",
           "node": {
             "description": "### 💡 Upload your resume here",
             "display_name": "",
@@ -568,7 +596,7 @@
         },
         "dragging": false,
         "height": 358,
-        "id": "note-VkJ6t",
+        "id": "note-N5ILW",
         "measured": {
           "height": 358,
           "width": 346
@@ -584,7 +612,7 @@
       },
       {
         "data": {
-          "id": "note-w1cTl",
+          "id": "note-bCQJm",
           "node": {
             "description": "## 📝 Portfolio Website Code Generator\n\nYour uploaded resume is parsed into a structured format, and output as HTML/CSS code for your own resume website!\n\n✅ **Accepted Formats:** PDF or TXT  \n✅ To ensure readability, provide clear headings, bullet points, and proper formatting. \n### 📌 Structured output fields:\n1. 🏷 **Full Name** - Candidate's full name  \n2. 📧 **Email** - A valid email address  \n3. 📞 **Phone Number** - Contact number  \n4. 🔗 **LinkedIn** - LinkedIn profile URL  \n5. 🖥 **GitHub** - GitHub profile URL (if applicable)  \n6. 🌐 **Portfolio** - Personal website or portfolio URL  \n7. 🛂 **Visa Status** - Work authorization details (if applicable)  \n8. 📝 **Summary** - A brief professional summary or objective statement  \n9. 💼 **Experience** - Work experience details (in dictionary format)  \n10. 🎓 **Education** - Education details (in dictionary format)  \n11. 🛠 **Skills** - Skills mentioned in the resume (comma-separated)  \n12. 🚀 **Projects** - Titles, descriptions, and details of projects.",
             "display_name": "",
@@ -595,14 +623,14 @@
         },
         "dragging": false,
         "height": 621,
-        "id": "note-w1cTl",
+        "id": "note-bCQJm",
         "measured": {
           "height": 621,
           "width": 478
         },
         "position": {
-          "x": 389.9776428799307,
-          "y": 490.7024986200968
+          "x": 386.51295365584554,
+          "y": 170.2187453922128
         },
         "resizing": false,
         "selected": false,
@@ -611,7 +639,7 @@
       },
       {
         "data": {
-          "id": "note-0BeQD",
+          "id": "note-wJ9Jw",
           "node": {
             "description": "### 💡 Click **Open table** to view the schema",
             "display_name": "",
@@ -624,7 +652,7 @@
         },
         "dragging": false,
         "height": 438,
-        "id": "note-0BeQD",
+        "id": "note-wJ9Jw",
         "measured": {
           "height": 438,
           "width": 359
@@ -640,7 +668,65 @@
       },
       {
         "data": {
-          "id": "parser-deqjA",
+          "id": "note-1mSYT",
+          "node": {
+            "description": "### 💡 Add your OpenAI API key here",
+            "display_name": "",
+            "documentation": "",
+            "template": {
+              "backgroundColor": "transparent"
+            }
+          },
+          "type": "note"
+        },
+        "dragging": false,
+        "height": 324,
+        "id": "note-1mSYT",
+        "measured": {
+          "height": 324,
+          "width": 362
+        },
+        "position": {
+          "x": 924.6299565901533,
+          "y": 25.185126267136795
+        },
+        "resizing": false,
+        "selected": false,
+        "type": "noteNode",
+        "width": 362
+      },
+      {
+        "data": {
+          "id": "note-tzsYo",
+          "node": {
+            "description": "### 💡 Add your Anthropic API key here",
+            "display_name": "",
+            "documentation": "",
+            "template": {
+              "backgroundColor": "transparent"
+            }
+          },
+          "type": "note"
+        },
+        "dragging": false,
+        "height": 324,
+        "id": "note-tzsYo",
+        "measured": {
+          "height": 324,
+          "width": 344
+        },
+        "position": {
+          "x": 2191.028572823402,
+          "y": 446.51091539068995
+        },
+        "resizing": false,
+        "selected": false,
+        "type": "noteNode",
+        "width": 344
+      },
+      {
+        "data": {
+          "id": "parser-6caGE",
           "node": {
             "base_classes": [
               "Message"
@@ -802,7 +888,7 @@
           "type": "parser"
         },
         "dragging": false,
-        "id": "parser-deqjA",
+        "id": "parser-6caGE",
         "measured": {
           "height": 278,
           "width": 320
@@ -816,7 +902,7 @@
       },
       {
         "data": {
-          "id": "File-b9zXG",
+          "id": "File-gVVqw",
           "node": {
             "base_classes": [
               "Message"
@@ -841,7 +927,7 @@
             ],
             "frozen": false,
             "icon": "file-text",
-            "last_updated": "2025-11-03T17:05:44.696Z",
+            "last_updated": "2025-09-29T16:08:14.225Z",
             "legacy": false,
             "lf_version": "1.6.0",
             "metadata": {
@@ -890,7 +976,7 @@
                 "placeholder": "",
                 "real_time_refresh": true,
                 "required": false,
-                "show": true,
+                "show": false,
                 "title_case": false,
                 "tool_mode": false,
                 "trace_as_metadata": true,
@@ -1287,9 +1373,9 @@
           "type": "File"
         },
         "dragging": false,
-        "id": "File-b9zXG",
+        "id": "File-gVVqw",
         "measured": {
-          "height": 256,
+          "height": 214,
           "width": 320
         },
         "position": {
@@ -1301,395 +1387,7 @@
       },
       {
         "data": {
-          "id": "StructuredOutput-i37Mr",
-          "node": {
-            "base_classes": [
-              "Data",
-              "DataFrame"
-            ],
-            "beta": false,
-            "conditional_paths": [],
-            "custom_fields": {},
-            "description": "Uses an LLM to generate structured data. Ideal for extraction and consistency.",
-            "display_name": "Structured Output",
-            "documentation": "https://docs.langflow.org/components-processing#structured-output",
-            "edited": false,
-            "field_order": [
-              "llm",
-              "input_value",
-              "system_prompt",
-              "schema_name",
-              "output_schema"
-            ],
-            "frozen": false,
-            "icon": "braces",
-            "last_updated": "2025-11-03T17:06:18.080Z",
-            "legacy": false,
-            "lf_version": "1.6.0",
-            "metadata": {
-              "code_hash": "36744405ca0d",
-              "dependencies": {
-                "dependencies": [
-                  {
-                    "name": "pydantic",
-                    "version": "2.11.10"
-                  },
-                  {
-                    "name": "trustcall",
-                    "version": "0.0.39"
-                  },
-                  {
-                    "name": "lfx",
-                    "version": null
-                  }
-                ],
-                "total_dependencies": 3
-              },
-              "module": "lfx.components.llm_operations.structured_output.StructuredOutputComponent"
-            },
-            "minimized": false,
-            "output_types": [],
-            "outputs": [
-              {
-                "allows_loop": false,
-                "cache": true,
-                "display_name": "Structured Output",
-                "group_outputs": false,
-                "method": "build_structured_output",
-                "name": "structured_output",
-                "selected": "Data",
-                "tool_mode": true,
-                "types": [
-                  "Data"
-                ],
-                "value": "__UNDEFINED__"
-              },
-              {
-                "allows_loop": false,
-                "cache": true,
-                "display_name": "Structured Output",
-                "group_outputs": false,
-                "method": "build_structured_dataframe",
-                "name": "dataframe_output",
-                "selected": "DataFrame",
-                "tool_mode": true,
-                "types": [
-                  "DataFrame"
-                ],
-                "value": "__UNDEFINED__"
-              }
-            ],
-            "pinned": false,
-            "template": {
-              "_type": "Component",
-              "api_key": {
-                "_input_type": "SecretStrInput",
-                "advanced": true,
-                "display_name": "API Key",
-                "dynamic": false,
-                "info": "Model Provider API key",
-                "input_types": [],
-                "load_from_db": true,
-                "name": "api_key",
-                "password": true,
-                "placeholder": "",
-                "real_time_refresh": true,
-                "required": false,
-                "show": true,
-                "title_case": false,
-                "track_in_telemetry": false,
-                "type": "str",
-                "value": ""
-              },
-              "code": {
-                "advanced": true,
-                "dynamic": true,
-                "fileTypes": [],
-                "file_path": "",
-                "info": "",
-                "list": false,
-                "load_from_db": false,
-                "multiline": true,
-                "name": "code",
-                "password": false,
-                "placeholder": "",
-                "required": true,
-                "show": true,
-                "title_case": false,
-                "type": "code",
-                "value": "from pydantic import BaseModel, Field, create_model\nfrom trustcall import create_extractor\n\nfrom lfx.base.models.chat_result import get_chat_result\nfrom lfx.base.models.unified_models import (\n    get_language_model_options,\n    get_llm,\n    update_model_options_in_build_config,\n)\nfrom lfx.custom.custom_component.component import Component\nfrom lfx.helpers.base_model import build_model_from_schema\nfrom lfx.io import (\n    MessageTextInput,\n    ModelInput,\n    MultilineInput,\n    Output,\n    SecretStrInput,\n    TableInput,\n)\nfrom lfx.log.logger import logger\nfrom lfx.schema.data import Data\nfrom lfx.schema.dataframe import DataFrame\nfrom lfx.schema.table import EditMode\n\n\nclass StructuredOutputComponent(Component):\n    display_name = \"Structured Output\"\n    description = \"Uses an LLM to generate structured data. Ideal for extraction and consistency.\"\n    documentation: str = \"https://docs.langflow.org/components-processing#structured-output\"\n    name = \"StructuredOutput\"\n    icon = \"braces\"\n\n    inputs = [\n        ModelInput(\n            name=\"model\",\n            display_name=\"Language Model\",\n            info=\"Select your model provider\",\n            real_time_refresh=True,\n            required=True,\n        ),\n        SecretStrInput(\n            name=\"api_key\",\n            display_name=\"API Key\",\n            info=\"Model Provider API key\",\n            real_time_refresh=True,\n            advanced=True,\n        ),\n        MultilineInput(\n            name=\"input_value\",\n            display_name=\"Input Message\",\n            info=\"The input message to the language model.\",\n            tool_mode=True,\n            required=True,\n        ),\n        MultilineInput(\n            name=\"system_prompt\",\n            display_name=\"Format Instructions\",\n            info=\"The instructions to the language model for formatting the output.\",\n            value=(\n                \"You are an AI that extracts structured JSON objects from unstructured text. \"\n                \"Use a predefined schema with expected types (str, int, float, bool, dict). \"\n                \"Extract ALL relevant instances that match the schema - if multiple patterns exist, capture them all. \"\n                \"Fill missing or ambiguous values with defaults: null for missing values. \"\n                \"Remove exact duplicates but keep variations that have different field values. \"\n                \"Always return valid JSON in the expected format, never throw errors. \"\n                \"If multiple objects can be extracted, return them all in the structured format.\"\n            ),\n            required=True,\n            advanced=True,\n        ),\n        MessageTextInput(\n            name=\"schema_name\",\n            display_name=\"Schema Name\",\n            info=\"Provide a name for the output data schema.\",\n            advanced=True,\n        ),\n        TableInput(\n            name=\"output_schema\",\n            display_name=\"Output Schema\",\n            info=\"Define the structure and data types for the model's output.\",\n            required=True,\n            # TODO: remove deault value\n            table_schema=[\n                {\n                    \"name\": \"name\",\n                    \"display_name\": \"Name\",\n                    \"type\": \"str\",\n                    \"description\": \"Specify the name of the output field.\",\n                    \"default\": \"field\",\n                    \"edit_mode\": EditMode.INLINE,\n                },\n                {\n                    \"name\": \"description\",\n                    \"display_name\": \"Description\",\n                    \"type\": \"str\",\n                    \"description\": \"Describe the purpose of the output field.\",\n                    \"default\": \"description of field\",\n                    \"edit_mode\": EditMode.POPOVER,\n                },\n                {\n                    \"name\": \"type\",\n                    \"display_name\": \"Type\",\n                    \"type\": \"str\",\n                    \"edit_mode\": EditMode.INLINE,\n                    \"description\": (\"Indicate the data type of the output field (e.g., str, int, float, bool, dict).\"),\n                    \"options\": [\"str\", \"int\", \"float\", \"bool\", \"dict\"],\n                    \"default\": \"str\",\n                },\n                {\n                    \"name\": \"multiple\",\n                    \"display_name\": \"As List\",\n                    \"type\": \"boolean\",\n                    \"description\": \"Set to True if this output field should be a list of the specified type.\",\n                    \"default\": \"False\",\n                    \"edit_mode\": EditMode.INLINE,\n                },\n            ],\n            value=[\n                {\n                    \"name\": \"field\",\n                    \"description\": \"description of field\",\n                    \"type\": \"str\",\n                    \"multiple\": \"False\",\n                }\n            ],\n        ),\n    ]\n\n    outputs = [\n        Output(\n            name=\"structured_output\",\n            display_name=\"Structured Output\",\n            method=\"build_structured_output\",\n        ),\n        Output(\n            name=\"dataframe_output\",\n            display_name=\"Structured Output\",\n            method=\"build_structured_dataframe\",\n        ),\n    ]\n\n    def update_build_config(self, build_config: dict, field_value: str, field_name: str | None = None):\n        \"\"\"Dynamically update build config with user-filtered model options.\"\"\"\n        return update_model_options_in_build_config(\n            component=self,\n            build_config=build_config,\n            cache_key_prefix=\"language_model_options\",\n            get_options_func=get_language_model_options,\n            field_name=field_name,\n            field_value=field_value,\n        )\n\n    def build_structured_output_base(self):\n        schema_name = self.schema_name or \"OutputModel\"\n\n        llm = get_llm(model=self.model, user_id=self.user_id, api_key=self.api_key)\n\n        if not hasattr(llm, \"with_structured_output\"):\n            msg = \"Language model does not support structured output.\"\n            raise TypeError(msg)\n        if not self.output_schema:\n            msg = \"Output schema cannot be empty\"\n            raise ValueError(msg)\n\n        output_model_ = build_model_from_schema(self.output_schema)\n        output_model = create_model(\n            schema_name,\n            __doc__=f\"A list of {schema_name}.\",\n            objects=(\n                list[output_model_],\n                Field(\n                    description=f\"A list of {schema_name}.\",  # type: ignore[valid-type]\n                    min_length=1,  # help ensure non-empty output\n                ),\n            ),\n        )\n        # Tracing config\n        config_dict = {\n            \"run_name\": self.display_name,\n            \"project_name\": self.get_project_name(),\n            \"callbacks\": self.get_langchain_callbacks(),\n        }\n        # Generate structured output using Trustcall first, then fallback to Langchain if it fails\n        result = self._extract_output_with_trustcall(llm, output_model, config_dict)\n        if result is None:\n            result = self._extract_output_with_langchain(llm, output_model, config_dict)\n\n        # OPTIMIZATION NOTE: Simplified processing based on trustcall response structure\n        # Handle non-dict responses (shouldn't happen with trustcall, but defensive)\n        if not isinstance(result, dict):\n            return result\n\n        # Extract first response and convert BaseModel to dict\n        responses = result.get(\"responses\", [])\n        if not responses:\n            return result\n\n        # Convert BaseModel to dict (creates the \"objects\" key)\n        first_response = responses[0]\n        structured_data = first_response\n        if isinstance(first_response, BaseModel):\n            structured_data = first_response.model_dump()\n        # Extract the objects array (guaranteed to exist due to our Pydantic model structure)\n        return structured_data.get(\"objects\", structured_data)\n\n    def build_structured_output(self) -> Data:\n        output = self.build_structured_output_base()\n        if not isinstance(output, list) or not output:\n            # handle empty or unexpected type case\n            msg = \"No structured output returned\"\n            raise ValueError(msg)\n        if len(output) == 1:\n            return Data(data=output[0])\n        if len(output) > 1:\n            # Multiple outputs - wrap them in a results container\n            return Data(data={\"results\": output})\n        return Data()\n\n    def build_structured_dataframe(self) -> DataFrame:\n        output = self.build_structured_output_base()\n        if not isinstance(output, list) or not output:\n            # handle empty or unexpected type case\n            msg = \"No structured output returned\"\n            raise ValueError(msg)\n        if len(output) == 1:\n            # For single dictionary, wrap in a list to create DataFrame with one row\n            return DataFrame([output[0]])\n        if len(output) > 1:\n            # Multiple outputs - convert to DataFrame directly\n            return DataFrame(output)\n        return DataFrame()\n\n    def _extract_output_with_trustcall(self, llm, schema: BaseModel, config_dict: dict) -> list[BaseModel] | None:\n        try:\n            llm_with_structured_output = create_extractor(llm, tools=[schema], tool_choice=schema.__name__)\n            result = get_chat_result(\n                runnable=llm_with_structured_output,\n                system_message=self.system_prompt,\n                input_value=self.input_value,\n                config=config_dict,\n            )\n        except Exception as e:  # noqa: BLE001\n            logger.warning(\n                f\"Trustcall extraction failed, falling back to Langchain: {e} \"\n                \"(Note: This may not be an error—some models or configurations do not support tool calling. \"\n                \"Falling back is normal in such cases.)\"\n            )\n            return None\n        return result or None  # langchain fallback is used if error occurs or the result is empty\n\n    def _extract_output_with_langchain(self, llm, schema: BaseModel, config_dict: dict) -> list[BaseModel] | None:\n        try:\n            llm_with_structured_output = llm.with_structured_output(schema)\n            result = get_chat_result(\n                runnable=llm_with_structured_output,\n                system_message=self.system_prompt,\n                input_value=self.input_value,\n                config=config_dict,\n            )\n            if isinstance(result, BaseModel):\n                result = result.model_dump()\n                result = result.get(\"objects\", result)\n        except Exception as fallback_error:\n            msg = (\n                f\"Model does not support tool calling (trustcall failed) \"\n                f\"and fallback with_structured_output also failed: {fallback_error}\"\n            )\n            raise ValueError(msg) from fallback_error\n\n        return result or None\n"
-              },
-              "input_value": {
-                "_input_type": "MultilineInput",
-                "advanced": false,
-                "copy_field": false,
-                "display_name": "Input Message",
-                "dynamic": false,
-                "info": "The input message to the language model.",
-                "input_types": [
-                  "Message"
-                ],
-                "list": false,
-                "list_add_label": "Add More",
-                "load_from_db": false,
-                "multiline": true,
-                "name": "input_value",
-                "placeholder": "",
-                "required": true,
-                "show": true,
-                "title_case": false,
-                "tool_mode": true,
-                "trace_as_input": true,
-                "trace_as_metadata": true,
-                "type": "str",
-                "value": ""
-              },
-              "model": {
-                "_input_type": "ModelInput",
-                "advanced": false,
-                "display_name": "Language Model",
-                "dynamic": false,
-                "external_options": {
-                  "fields": {
-                    "data": {
-                      "node": {
-                        "display_name": "Connect other models",
-                        "icon": "CornerDownLeft",
-                        "name": "connect_other_models"
-                      }
-                    }
-                  }
-                },
-                "info": "Select your model provider",
-                "input_types": [
-                  "LanguageModel"
-                ],
-                "list": false,
-                "list_add_label": "Add More",
-                "model_type": "language",
-                "name": "model",
-                "placeholder": "",
-                "real_time_refresh": true,
-                "refresh_button": true,
-                "required": true,
-                "show": true,
-                "title_case": false,
-                "tool_mode": false,
-                "trace_as_input": true,
-                "track_in_telemetry": false,
-                "type": "model",
-                "value": ""
-              },
-              "output_schema": {
-                "_input_type": "TableInput",
-                "advanced": false,
-                "display_name": "Output Schema",
-                "dynamic": false,
-                "info": "Define the structure and data types for the model's output.",
-                "is_list": true,
-                "list_add_label": "Add More",
-                "name": "output_schema",
-                "placeholder": "",
-                "required": true,
-                "show": true,
-                "table_icon": "Table",
-                "table_schema": [
-                  {
-                    "default": "field",
-                    "description": "Specify the name of the output field.",
-                    "display_name": "Name",
-                    "edit_mode": "inline",
-                    "formatter": "text",
-                    "name": "name",
-                    "type": "str"
-                  },
-                  {
-                    "default": "description of field",
-                    "description": "Describe the purpose of the output field.",
-                    "display_name": "Description",
-                    "edit_mode": "popover",
-                    "formatter": "text",
-                    "name": "description",
-                    "type": "str"
-                  },
-                  {
-                    "default": "str",
-                    "description": "Indicate the data type of the output field (e.g., str, int, float, bool, dict).",
-                    "display_name": "Type",
-                    "edit_mode": "inline",
-                    "formatter": "text",
-                    "name": "type",
-                    "options": [
-                      "str",
-                      "int",
-                      "float",
-                      "bool",
-                      "dict"
-                    ],
-                    "type": "str"
-                  },
-                  {
-                    "default": "False",
-                    "description": "Set to True if this output field should be a list of the specified type.",
-                    "display_name": "As List",
-                    "edit_mode": "inline",
-                    "formatter": "text",
-                    "name": "multiple",
-                    "type": "boolean"
-                  }
-                ],
-                "title_case": false,
-                "tool_mode": false,
-                "trace_as_metadata": true,
-                "trigger_icon": "Table",
-                "trigger_text": "Open table",
-                "type": "table",
-                "value": [
-                  {
-                    "description": "Full name of the candidate",
-                    "multiple": "False",
-                    "name": "full_name",
-                    "type": "str"
-                  },
-                  {
-                    "description": "Email ID",
-                    "multiple": "False",
-                    "name": "email",
-                    "type": "str"
-                  },
-                  {
-                    "description": "Contact Number",
-                    "multiple": "False",
-                    "name": "phone_number",
-                    "type": "str"
-                  },
-                  {
-                    "description": "LinkedIn URL",
-                    "multiple": "False",
-                    "name": "linkedin",
-                    "type": "str"
-                  },
-                  {
-                    "description": "GitHub profile URL (if applicable)",
-                    "multiple": "False",
-                    "name": "github",
-                    "type": "str"
-                  },
-                  {
-                    "description": "Personal website or portfolio URL",
-                    "multiple": "False",
-                    "name": "portfolio",
-                    "type": "str"
-                  },
-                  {
-                    "description": "Visa/work authorization details (if applicable)",
-                    "multiple": "False",
-                    "name": "visa_status",
-                    "type": "str"
-                  },
-                  {
-                    "description": "Short professional summary or objective statement",
-                    "multiple": "False",
-                    "name": "summary",
-                    "type": "str"
-                  },
-                  {
-                    "description": "Dictionaries of experience details with following keys:\\n    \\\"job_title\\\": Job position/title,\\n\\t\\\"company_name\\\": Employer or organization\\n\\t\\\"location\\\": Job location (remote/in-office)\\n\\t\\\"start_date\\\": Start date (YYYY-MM)\\n\\t\\\"end_date\\\": End date or \\\"Present\\\"\\n\\t\\\"responsibilities\\\": List of responsibilities and tasks\\n\\t\\\"achievements\\\": List of key achievements and contributions",
-                    "multiple": "True",
-                    "name": "experience",
-                    "type": "dict"
-                  },
-                  {
-                    "description": "Dictionaries of Education details with following keys:\\n\\\"degree\\\": Degree obtained (e.g., B.Sc., M.Sc., Ph.D.),\\n\\\"field_of_study\\\": Major or specialization,\\n\\\"institution\\\": University/college name,\\n\\\"location\\\": Location of institution,\\n\\\"start_date\\\": Start date (YYYY-MM),\\n\\\"end_date\\\": Graduation/completion date (YYYY-MM),\\n\\\"gpa\\\": GPA/grade (if available),\\n\\\"relevant_courses\\\": List of relevant coursework (if applicable)",
-                    "multiple": "True",
-                    "name": "education",
-                    "type": "dict"
-                  },
-                  {
-                    "description": "Skills mentioned in the resume. Comma separated.",
-                    "multiple": "True",
-                    "name": "skills",
-                    "type": "str"
-                  },
-                  {
-                    "description": "Title and description and details of the project. Including the skills and technologies used.",
-                    "multiple": "False",
-                    "name": "projects",
-                    "type": "str"
-                  }
-                ]
-              },
-              "schema_name": {
-                "_input_type": "MessageTextInput",
-                "advanced": true,
-                "display_name": "Schema Name",
-                "dynamic": false,
-                "info": "Provide a name for the output data schema.",
-                "input_types": [
-                  "Message"
-                ],
-                "list": false,
-                "list_add_label": "Add More",
-                "load_from_db": false,
-                "name": "schema_name",
-                "placeholder": "",
-                "required": false,
-                "show": true,
-                "title_case": false,
-                "tool_mode": false,
-                "trace_as_input": true,
-                "trace_as_metadata": true,
-                "type": "str",
-                "value": ""
-              },
-              "system_prompt": {
-                "_input_type": "MultilineInput",
-                "advanced": true,
-                "copy_field": false,
-                "display_name": "Format Instructions",
-                "dynamic": false,
-                "info": "The instructions to the language model for formatting the output.",
-                "input_types": [
-                  "Message"
-                ],
-                "list": false,
-                "list_add_label": "Add More",
-                "load_from_db": false,
-                "multiline": true,
-                "name": "system_prompt",
-                "placeholder": "",
-                "required": true,
-                "show": true,
-                "title_case": false,
-                "tool_mode": false,
-                "trace_as_input": true,
-                "trace_as_metadata": true,
-                "type": "str",
-                "value": "You are an AI that extracts structured JSON objects from unstructured text. Use a predefined schema with expected types (str, int, float, bool, dict). Extract ALL relevant instances that match the schema - if multiple patterns exist, capture them all. Fill missing or ambiguous values with defaults: null for missing values. Remove exact duplicates but keep variations that have different field values. Always return valid JSON in the expected format, never throw errors. If multiple objects can be extracted, return them all in the structured format."
-              }
-            },
-            "tool_mode": false
-          },
-          "selected_output": "dataframe_output",
-          "showNode": true,
-          "type": "StructuredOutput"
-        },
-        "dragging": false,
-        "id": "StructuredOutput-i37Mr",
-        "measured": {
-          "height": 387,
-          "width": 320
-        },
-        "position": {
-          "x": 1308.5338025647359,
-          "y": 651.6998573907567
-        },
-        "selected": false,
-        "type": "genericNode"
-      },
-      {
-        "data": {
-          "id": "LanguageModelComponent-qSym8",
+          "id": "LanguageModelComponent-2ZwfQ",
           "node": {
             "base_classes": [
               "LanguageModel",
@@ -1700,10 +1398,11 @@
             "custom_fields": {},
             "description": "Runs a language model given a specified provider.",
             "display_name": "Language Model",
-            "documentation": "https://docs.langflow.org/components-models",
+            "documentation": "",
             "edited": false,
             "field_order": [
-              "model",
+              "provider",
+              "model_name",
               "api_key",
               "input_value",
               "system_message",
@@ -1712,10 +1411,11 @@
             ],
             "frozen": false,
             "icon": "brain-circuit",
-            "last_updated": "2025-11-03T17:06:19.577Z",
+            "last_updated": "2025-09-29T16:04:31.458Z",
             "legacy": false,
+            "lf_version": "1.6.0",
             "metadata": {
-              "code_hash": "ce0b00e37a88",
+              "code_hash": "bb5f8714781b",
               "dependencies": {
                 "dependencies": [
                   {
@@ -1723,12 +1423,8 @@
                     "version": "0.3.14"
                   },
                   {
-                    "name": "langchain_ibm",
-                    "version": "0.3.19"
-                  },
-                  {
-                    "name": "langchain_ollama",
-                    "version": "0.2.1"
+                    "name": "langchain_google_genai",
+                    "version": "2.0.6"
                   },
                   {
                     "name": "langchain_openai",
@@ -1739,7 +1435,7 @@
                     "version": null
                   }
                 ],
-                "total_dependencies": 5
+                "total_dependencies": 4
               },
               "keywords": [
                 "model",
@@ -1791,12 +1487,12 @@
               "_type": "Component",
               "api_key": {
                 "_input_type": "SecretStrInput",
-                "advanced": true,
-                "display_name": "API Key",
+                "advanced": false,
+                "display_name": "OpenAI API Key",
                 "dynamic": false,
                 "info": "Model Provider API key",
                 "input_types": [],
-                "load_from_db": false,
+                "load_from_db": true,
                 "name": "api_key",
                 "password": true,
                 "placeholder": "",
@@ -1805,7 +1501,7 @@
                 "show": true,
                 "title_case": false,
                 "type": "str",
-                "value": ""
+                "value": "OPENAI_API_KEY"
               },
               "code": {
                 "advanced": true,
@@ -1823,7 +1519,7 @@
                 "show": true,
                 "title_case": false,
                 "type": "code",
-                "value": "from lfx.base.models.model import LCModelComponent\nfrom lfx.base.models.unified_models import (\n    get_language_model_options,\n    get_llm,\n    update_model_options_in_build_config,\n)\nfrom lfx.base.models.watsonx_constants import IBM_WATSONX_URLS\nfrom lfx.field_typing import LanguageModel\nfrom lfx.field_typing.range_spec import RangeSpec\nfrom lfx.inputs.inputs import BoolInput, DropdownInput, StrInput\nfrom lfx.io import MessageInput, ModelInput, MultilineInput, SecretStrInput, SliderInput\n\nDEFAULT_OLLAMA_URL = \"http://localhost:11434\"\n\n\nclass LanguageModelComponent(LCModelComponent):\n    display_name = \"Language Model\"\n    description = \"Runs a language model given a specified provider.\"\n    documentation: str = \"https://docs.langflow.org/components-models\"\n    icon = \"brain-circuit\"\n    category = \"models\"\n    priority = 0  # Set priority to 0 to make it appear first\n\n    inputs = [\n        ModelInput(\n            name=\"model\",\n            display_name=\"Language Model\",\n            info=\"Select your model provider\",\n            real_time_refresh=True,\n            required=True,\n        ),\n        SecretStrInput(\n            name=\"api_key\",\n            display_name=\"API Key\",\n            info=\"Model Provider API key\",\n            required=False,\n            show=True,\n            real_time_refresh=True,\n            advanced=True,\n        ),\n        DropdownInput(\n            name=\"base_url_ibm_watsonx\",\n            display_name=\"watsonx API Endpoint\",\n            info=\"The base URL of the API (IBM watsonx.ai only)\",\n            options=IBM_WATSONX_URLS,\n            value=IBM_WATSONX_URLS[0],\n            show=False,\n            real_time_refresh=True,\n        ),\n        StrInput(\n            name=\"project_id\",\n            display_name=\"watsonx Project ID\",\n            info=\"The project ID associated with the foundation model (IBM watsonx.ai only)\",\n            show=False,\n            required=False,\n        ),\n        MessageInput(\n            name=\"ollama_base_url\",\n            display_name=\"Ollama API URL\",\n            info=f\"Endpoint of the Ollama API (Ollama only). Defaults to {DEFAULT_OLLAMA_URL}\",\n            value=DEFAULT_OLLAMA_URL,\n            show=False,\n            real_time_refresh=True,\n            load_from_db=True,\n        ),\n        MessageInput(\n            name=\"input_value\",\n            display_name=\"Input\",\n            info=\"The input text to send to the model\",\n        ),\n        MultilineInput(\n            name=\"system_message\",\n            display_name=\"System Message\",\n            info=\"A system message that helps set the behavior of the assistant\",\n            advanced=False,\n        ),\n        BoolInput(\n            name=\"stream\",\n            display_name=\"Stream\",\n            info=\"Whether to stream the response\",\n            value=False,\n            advanced=True,\n        ),\n        SliderInput(\n            name=\"temperature\",\n            display_name=\"Temperature\",\n            value=0.1,\n            info=\"Controls randomness in responses\",\n            range_spec=RangeSpec(min=0, max=1, step=0.01),\n            advanced=True,\n        ),\n    ]\n\n    def build_model(self) -> LanguageModel:\n        return get_llm(\n            model=self.model,\n            user_id=self.user_id,\n            api_key=self.api_key,\n            temperature=self.temperature,\n            stream=self.stream,\n        )\n\n    def update_build_config(self, build_config: dict, field_value: str, field_name: str | None = None):\n        \"\"\"Dynamically update build config with user-filtered model options.\"\"\"\n        return update_model_options_in_build_config(\n            component=self,\n            build_config=build_config,\n            cache_key_prefix=\"language_model_options\",\n            get_options_func=get_language_model_options,\n            field_name=field_name,\n            field_value=field_value,\n        )\n"
+                "value": "from typing import Any\n\nimport requests\nfrom langchain_anthropic import ChatAnthropic\nfrom langchain_ibm import ChatWatsonx\nfrom langchain_ollama import ChatOllama\nfrom langchain_openai import ChatOpenAI\nfrom pydantic.v1 import SecretStr\n\nfrom lfx.base.models.anthropic_constants import ANTHROPIC_MODELS\nfrom lfx.base.models.google_generative_ai_constants import GOOGLE_GENERATIVE_AI_MODELS\nfrom lfx.base.models.google_generative_ai_model import ChatGoogleGenerativeAIFixed\nfrom lfx.base.models.model import LCModelComponent\nfrom lfx.base.models.model_utils import get_ollama_models, is_valid_ollama_url\nfrom lfx.base.models.openai_constants import OPENAI_CHAT_MODEL_NAMES, OPENAI_REASONING_MODEL_NAMES\nfrom lfx.field_typing import LanguageModel\nfrom lfx.field_typing.range_spec import RangeSpec\nfrom lfx.inputs.inputs import BoolInput, MessageTextInput, StrInput\nfrom lfx.io import DropdownInput, MessageInput, MultilineInput, SecretStrInput, SliderInput\nfrom lfx.log.logger import logger\nfrom lfx.schema.dotdict import dotdict\nfrom lfx.utils.util import transform_localhost_url\n\n# IBM watsonx.ai constants\nIBM_WATSONX_DEFAULT_MODELS = [\"ibm/granite-3-2b-instruct\", \"ibm/granite-3-8b-instruct\", \"ibm/granite-13b-instruct-v2\"]\nIBM_WATSONX_URLS = [\n    \"https://us-south.ml.cloud.ibm.com\",\n    \"https://eu-de.ml.cloud.ibm.com\",\n    \"https://eu-gb.ml.cloud.ibm.com\",\n    \"https://au-syd.ml.cloud.ibm.com\",\n    \"https://jp-tok.ml.cloud.ibm.com\",\n    \"https://ca-tor.ml.cloud.ibm.com\",\n]\n\n# Ollama API constants\nHTTP_STATUS_OK = 200\nJSON_MODELS_KEY = \"models\"\nJSON_NAME_KEY = \"name\"\nJSON_CAPABILITIES_KEY = \"capabilities\"\nDESIRED_CAPABILITY = \"completion\"\nDEFAULT_OLLAMA_URL = \"http://localhost:11434\"\n\n\nclass LanguageModelComponent(LCModelComponent):\n    display_name = \"Language Model\"\n    description = \"Runs a language model given a specified provider.\"\n    documentation: str = \"https://docs.langflow.org/components-models\"\n    icon = \"brain-circuit\"\n    category = \"models\"\n    priority = 0  # Set priority to 0 to make it appear first\n\n    @staticmethod\n    def fetch_ibm_models(base_url: str) -> list[str]:\n        \"\"\"Fetch available models from the watsonx.ai API.\"\"\"\n        try:\n            endpoint = f\"{base_url}/ml/v1/foundation_model_specs\"\n            params = {\"version\": \"2024-09-16\", \"filters\": \"function_text_chat,!lifecycle_withdrawn\"}\n            response = requests.get(endpoint, params=params, timeout=10)\n            response.raise_for_status()\n            data = response.json()\n            models = [model[\"model_id\"] for model in data.get(\"resources\", [])]\n            return sorted(models)\n        except Exception:  # noqa: BLE001\n            logger.exception(\"Error fetching IBM watsonx models. Using default models.\")\n            return IBM_WATSONX_DEFAULT_MODELS\n\n    inputs = [\n        DropdownInput(\n            name=\"provider\",\n            display_name=\"Model Provider\",\n            options=[\"OpenAI\", \"Anthropic\", \"Google\", \"IBM watsonx.ai\", \"Ollama\"],\n            value=\"OpenAI\",\n            info=\"Select the model provider\",\n            real_time_refresh=True,\n            options_metadata=[\n                {\"icon\": \"OpenAI\"},\n                {\"icon\": \"Anthropic\"},\n                {\"icon\": \"GoogleGenerativeAI\"},\n                {\"icon\": \"WatsonxAI\"},\n                {\"icon\": \"Ollama\"},\n            ],\n        ),\n        DropdownInput(\n            name=\"model_name\",\n            display_name=\"Model Name\",\n            options=OPENAI_CHAT_MODEL_NAMES + OPENAI_REASONING_MODEL_NAMES,\n            value=OPENAI_CHAT_MODEL_NAMES[0],\n            info=\"Select the model to use\",\n            real_time_refresh=True,\n            refresh_button=True,\n        ),\n        SecretStrInput(\n            name=\"api_key\",\n            display_name=\"OpenAI API Key\",\n            info=\"Model Provider API key\",\n            required=False,\n            show=True,\n            real_time_refresh=True,\n        ),\n        DropdownInput(\n            name=\"base_url_ibm_watsonx\",\n            display_name=\"watsonx API Endpoint\",\n            info=\"The base URL of the API (IBM watsonx.ai only)\",\n            options=IBM_WATSONX_URLS,\n            value=IBM_WATSONX_URLS[0],\n            show=False,\n            real_time_refresh=True,\n        ),\n        StrInput(\n            name=\"project_id\",\n            display_name=\"watsonx Project ID\",\n            info=\"The project ID associated with the foundation model (IBM watsonx.ai only)\",\n            show=False,\n            required=False,\n        ),\n        MessageTextInput(\n            name=\"ollama_base_url\",\n            display_name=\"Ollama API URL\",\n            info=f\"Endpoint of the Ollama API (Ollama only). Defaults to {DEFAULT_OLLAMA_URL}\",\n            value=DEFAULT_OLLAMA_URL,\n            show=False,\n            real_time_refresh=True,\n            load_from_db=True,\n        ),\n        MessageInput(\n            name=\"input_value\",\n            display_name=\"Input\",\n            info=\"The input text to send to the model\",\n        ),\n        MultilineInput(\n            name=\"system_message\",\n            display_name=\"System Message\",\n            info=\"A system message that helps set the behavior of the assistant\",\n            advanced=False,\n        ),\n        BoolInput(\n            name=\"stream\",\n            display_name=\"Stream\",\n            info=\"Whether to stream the response\",\n            value=False,\n            advanced=True,\n        ),\n        SliderInput(\n            name=\"temperature\",\n            display_name=\"Temperature\",\n            value=0.1,\n            info=\"Controls randomness in responses\",\n            range_spec=RangeSpec(min=0, max=1, step=0.01),\n            advanced=True,\n        ),\n    ]\n\n    def build_model(self) -> LanguageModel:\n        provider = self.provider\n        model_name = self.model_name\n        temperature = self.temperature\n        stream = self.stream\n\n        if provider == \"OpenAI\":\n            if not self.api_key:\n                msg = \"OpenAI API key is required when using OpenAI provider\"\n                raise ValueError(msg)\n\n            if model_name in OPENAI_REASONING_MODEL_NAMES:\n                # reasoning models do not support temperature (yet)\n                temperature = None\n\n            return ChatOpenAI(\n                model_name=model_name,\n                temperature=temperature,\n                streaming=stream,\n                openai_api_key=self.api_key,\n            )\n        if provider == \"Anthropic\":\n            if not self.api_key:\n                msg = \"Anthropic API key is required when using Anthropic provider\"\n                raise ValueError(msg)\n            return ChatAnthropic(\n                model=model_name,\n                temperature=temperature,\n                streaming=stream,\n                anthropic_api_key=self.api_key,\n            )\n        if provider == \"Google\":\n            if not self.api_key:\n                msg = \"Google API key is required when using Google provider\"\n                raise ValueError(msg)\n            return ChatGoogleGenerativeAIFixed(\n                model=model_name,\n                temperature=temperature,\n                streaming=stream,\n                google_api_key=self.api_key,\n            )\n        if provider == \"IBM watsonx.ai\":\n            if not self.api_key:\n                msg = \"IBM API key is required when using IBM watsonx.ai provider\"\n                raise ValueError(msg)\n            if not self.base_url_ibm_watsonx:\n                msg = \"IBM watsonx API Endpoint is required when using IBM watsonx.ai provider\"\n                raise ValueError(msg)\n            if not self.project_id:\n                msg = \"IBM watsonx Project ID is required when using IBM watsonx.ai provider\"\n                raise ValueError(msg)\n            return ChatWatsonx(\n                apikey=SecretStr(self.api_key).get_secret_value(),\n                url=self.base_url_ibm_watsonx,\n                project_id=self.project_id,\n                model_id=model_name,\n                params={\n                    \"temperature\": temperature,\n                },\n                streaming=stream,\n            )\n        if provider == \"Ollama\":\n            if not self.ollama_base_url:\n                msg = \"Ollama API URL is required when using Ollama provider\"\n                raise ValueError(msg)\n            if not model_name:\n                msg = \"Model name is required when using Ollama provider\"\n                raise ValueError(msg)\n\n            transformed_base_url = transform_localhost_url(self.ollama_base_url)\n\n            # Check if URL contains /v1 suffix (OpenAI-compatible mode)\n            if transformed_base_url and transformed_base_url.rstrip(\"/\").endswith(\"/v1\"):\n                # Strip /v1 suffix and log warning\n                transformed_base_url = transformed_base_url.rstrip(\"/\").removesuffix(\"/v1\")\n                logger.warning(\n                    \"Detected '/v1' suffix in base URL. The Ollama component uses the native Ollama API, \"\n                    \"not the OpenAI-compatible API. The '/v1' suffix has been automatically removed. \"\n                    \"If you want to use the OpenAI-compatible API, please use the OpenAI component instead. \"\n                    \"Learn more at https://docs.ollama.com/openai#openai-compatibility\"\n                )\n\n            return ChatOllama(\n                base_url=transformed_base_url,\n                model=model_name,\n                temperature=temperature,\n            )\n        msg = f\"Unknown provider: {provider}\"\n        raise ValueError(msg)\n\n    async def update_build_config(\n        self, build_config: dotdict, field_value: Any, field_name: str | None = None\n    ) -> dotdict:\n        if field_name == \"provider\":\n            if field_value == \"OpenAI\":\n                build_config[\"model_name\"][\"options\"] = OPENAI_CHAT_MODEL_NAMES + OPENAI_REASONING_MODEL_NAMES\n                build_config[\"model_name\"][\"value\"] = OPENAI_CHAT_MODEL_NAMES[0]\n                build_config[\"api_key\"][\"display_name\"] = \"OpenAI API Key\"\n                build_config[\"api_key\"][\"show\"] = True\n                build_config[\"base_url_ibm_watsonx\"][\"show\"] = False\n                build_config[\"project_id\"][\"show\"] = False\n                build_config[\"ollama_base_url\"][\"show\"] = False\n            elif field_value == \"Anthropic\":\n                build_config[\"model_name\"][\"options\"] = ANTHROPIC_MODELS\n                build_config[\"model_name\"][\"value\"] = ANTHROPIC_MODELS[0]\n                build_config[\"api_key\"][\"display_name\"] = \"Anthropic API Key\"\n                build_config[\"api_key\"][\"show\"] = True\n                build_config[\"base_url_ibm_watsonx\"][\"show\"] = False\n                build_config[\"project_id\"][\"show\"] = False\n                build_config[\"ollama_base_url\"][\"show\"] = False\n            elif field_value == \"Google\":\n                build_config[\"model_name\"][\"options\"] = GOOGLE_GENERATIVE_AI_MODELS\n                build_config[\"model_name\"][\"value\"] = GOOGLE_GENERATIVE_AI_MODELS[0]\n                build_config[\"api_key\"][\"display_name\"] = \"Google API Key\"\n                build_config[\"api_key\"][\"show\"] = True\n                build_config[\"base_url_ibm_watsonx\"][\"show\"] = False\n                build_config[\"project_id\"][\"show\"] = False\n                build_config[\"ollama_base_url\"][\"show\"] = False\n            elif field_value == \"IBM watsonx.ai\":\n                build_config[\"model_name\"][\"options\"] = IBM_WATSONX_DEFAULT_MODELS\n                build_config[\"model_name\"][\"value\"] = IBM_WATSONX_DEFAULT_MODELS[0]\n                build_config[\"api_key\"][\"display_name\"] = \"IBM API Key\"\n                build_config[\"api_key\"][\"show\"] = True\n                build_config[\"base_url_ibm_watsonx\"][\"show\"] = True\n                build_config[\"project_id\"][\"show\"] = True\n                build_config[\"ollama_base_url\"][\"show\"] = False\n            elif field_value == \"Ollama\":\n                # Fetch Ollama models from the API\n                build_config[\"api_key\"][\"show\"] = False\n                build_config[\"base_url_ibm_watsonx\"][\"show\"] = False\n                build_config[\"project_id\"][\"show\"] = False\n                build_config[\"ollama_base_url\"][\"show\"] = True\n\n                # Try multiple sources to get the URL (in order of preference):\n                # 1. Instance attribute (already resolved from global/db)\n                # 2. Build config value (may be a global variable reference)\n                # 3. Default value\n                ollama_url = getattr(self, \"ollama_base_url\", None)\n                if not ollama_url:\n                    config_value = build_config[\"ollama_base_url\"].get(\"value\", DEFAULT_OLLAMA_URL)\n                    # If config_value looks like a variable name (all caps with underscores), use default\n                    is_variable_ref = (\n                        config_value\n                        and isinstance(config_value, str)\n                        and config_value.isupper()\n                        and \"_\" in config_value\n                    )\n                    if is_variable_ref:\n                        await logger.adebug(\n                            f\"Config value appears to be a variable reference: {config_value}, using default\"\n                        )\n                        ollama_url = DEFAULT_OLLAMA_URL\n                    else:\n                        ollama_url = config_value\n\n                await logger.adebug(f\"Fetching Ollama models for provider switch. URL: {ollama_url}\")\n                if await is_valid_ollama_url(url=ollama_url):\n                    try:\n                        models = await get_ollama_models(\n                            base_url_value=ollama_url,\n                            desired_capability=DESIRED_CAPABILITY,\n                            json_models_key=JSON_MODELS_KEY,\n                            json_name_key=JSON_NAME_KEY,\n                            json_capabilities_key=JSON_CAPABILITIES_KEY,\n                        )\n                        build_config[\"model_name\"][\"options\"] = models\n                        build_config[\"model_name\"][\"value\"] = models[0] if models else \"\"\n                    except ValueError:\n                        await logger.awarning(\"Failed to fetch Ollama models. Setting empty options.\")\n                        build_config[\"model_name\"][\"options\"] = []\n                        build_config[\"model_name\"][\"value\"] = \"\"\n                else:\n                    await logger.awarning(f\"Invalid Ollama URL: {ollama_url}\")\n                    build_config[\"model_name\"][\"options\"] = []\n                    build_config[\"model_name\"][\"value\"] = \"\"\n        elif (\n            field_name == \"base_url_ibm_watsonx\"\n            and field_value\n            and hasattr(self, \"provider\")\n            and self.provider == \"IBM watsonx.ai\"\n        ):\n            # Fetch IBM models when base_url changes\n            try:\n                models = self.fetch_ibm_models(base_url=field_value)\n                build_config[\"model_name\"][\"options\"] = models\n                build_config[\"model_name\"][\"value\"] = models[0] if models else IBM_WATSONX_DEFAULT_MODELS[0]\n                info_message = f\"Updated model options: {len(models)} models found in {field_value}\"\n                logger.info(info_message)\n            except Exception:  # noqa: BLE001\n                logger.exception(\"Error updating IBM model options.\")\n        elif field_name == \"ollama_base_url\":\n            # Fetch Ollama models when ollama_base_url changes\n            # Use the field_value directly since this is triggered when the field changes\n            logger.debug(\n                f\"Fetching Ollama models from updated URL: {build_config['ollama_base_url']} \\\n                and value {self.ollama_base_url}\",\n            )\n            await logger.adebug(f\"Fetching Ollama models from updated URL: {self.ollama_base_url}\")\n            if await is_valid_ollama_url(url=self.ollama_base_url):\n                try:\n                    models = await get_ollama_models(\n                        base_url_value=self.ollama_base_url,\n                        desired_capability=DESIRED_CAPABILITY,\n                        json_models_key=JSON_MODELS_KEY,\n                        json_name_key=JSON_NAME_KEY,\n                        json_capabilities_key=JSON_CAPABILITIES_KEY,\n                    )\n                    build_config[\"model_name\"][\"options\"] = models\n                    build_config[\"model_name\"][\"value\"] = models[0] if models else \"\"\n                    info_message = f\"Updated model options: {len(models)} models found in {self.ollama_base_url}\"\n                    await logger.ainfo(info_message)\n                except ValueError:\n                    await logger.awarning(\"Error updating Ollama model options.\")\n                    build_config[\"model_name\"][\"options\"] = []\n                    build_config[\"model_name\"][\"value\"] = \"\"\n            else:\n                await logger.awarning(f\"Invalid Ollama URL: {self.ollama_base_url}\")\n                build_config[\"model_name\"][\"options\"] = []\n                build_config[\"model_name\"][\"value\"] = \"\"\n        elif field_name == \"model_name\":\n            # Refresh Ollama models when model_name field is accessed\n            if hasattr(self, \"provider\") and self.provider == \"Ollama\":\n                ollama_url = getattr(self, \"ollama_base_url\", DEFAULT_OLLAMA_URL)\n                if await is_valid_ollama_url(url=ollama_url):\n                    try:\n                        models = await get_ollama_models(\n                            base_url_value=ollama_url,\n                            desired_capability=DESIRED_CAPABILITY,\n                            json_models_key=JSON_MODELS_KEY,\n                            json_name_key=JSON_NAME_KEY,\n                            json_capabilities_key=JSON_CAPABILITIES_KEY,\n                        )\n                        build_config[\"model_name\"][\"options\"] = models\n                    except ValueError:\n                        await logger.awarning(\"Failed to refresh Ollama models.\")\n                        build_config[\"model_name\"][\"options\"] = []\n                else:\n                    build_config[\"model_name\"][\"options\"] = []\n\n            # Hide system_message for o1 models - currently unsupported\n            if field_value and field_value.startswith(\"o1\") and hasattr(self, \"provider\") and self.provider == \"OpenAI\":\n                if \"system_message\" in build_config:\n                    build_config[\"system_message\"][\"show\"] = False\n            elif \"system_message\" in build_config:\n                build_config[\"system_message\"][\"show\"] = True\n        return build_config\n"
               },
               "input_value": {
                 "_input_type": "MessageInput",
@@ -1848,592 +1544,409 @@
                 "type": "str",
                 "value": ""
               },
-              "model": {
-                "_input_type": "ModelInput",
+              "model_name": {
+                "_input_type": "DropdownInput",
                 "advanced": false,
-                "display_name": "Language Model",
-                "dynamic": false,
-                "info": "Select your model provider",
-                "list": false,
-                "list_add_label": "Add More",
-                "model_type": "language",
-                "name": "model",
+                "combobox": false,
+                "dialog_inputs": {},
+                "display_name": "Model Name",
+                "dynamic": false,
+                "info": "Select the model to use",
+                "name": "model_name",
                 "options": [
-                  {
-                    "category": "OpenAI",
-                    "icon": "OpenAI",
-                    "metadata": {
-                      "api_key_param": "api_key",
-                      "context_length": 128000,
-                      "model_class": "ChatOpenAI",
-                      "model_name_param": "model",
-                      "reasoning_models": [
-                        "gpt-5",
-                        "gpt-5-mini",
-                        "gpt-5-nano",
-                        "gpt-5-chat-latest",
-                        "o1",
-                        "o3-mini",
-                        "o3",
-                        "o3-pro",
-                        "o4-mini",
-                        "o4-mini-high"
-                      ]
-                    },
-                    "name": "gpt-4o-mini",
-                    "provider": "OpenAI"
-                  },
-                  {
-                    "category": "OpenAI",
-                    "icon": "OpenAI",
-                    "metadata": {
-                      "api_key_param": "api_key",
-                      "context_length": 128000,
-                      "model_class": "ChatOpenAI",
-                      "model_name_param": "model",
-                      "reasoning_models": [
-                        "gpt-5",
-                        "gpt-5-mini",
-                        "gpt-5-nano",
-                        "gpt-5-chat-latest",
-                        "o1",
-                        "o3-mini",
-                        "o3",
-                        "o3-pro",
-                        "o4-mini",
-                        "o4-mini-high"
-                      ]
-                    },
-                    "name": "gpt-4o",
-                    "provider": "OpenAI"
-                  },
-                  {
-                    "category": "OpenAI",
-                    "icon": "OpenAI",
-                    "metadata": {
-                      "api_key_param": "api_key",
-                      "context_length": 128000,
-                      "model_class": "ChatOpenAI",
-                      "model_name_param": "model",
-                      "reasoning_models": [
-                        "gpt-5",
-                        "gpt-5-mini",
-                        "gpt-5-nano",
-                        "gpt-5-chat-latest",
-                        "o1",
-                        "o3-mini",
-                        "o3",
-                        "o3-pro",
-                        "o4-mini",
-                        "o4-mini-high"
-                      ]
-                    },
-                    "name": "gpt-4.1",
-                    "provider": "OpenAI"
-                  },
-                  {
-                    "category": "OpenAI",
-                    "icon": "OpenAI",
-                    "metadata": {
-                      "api_key_param": "api_key",
-                      "context_length": 128000,
-                      "model_class": "ChatOpenAI",
-                      "model_name_param": "model",
-                      "reasoning_models": [
-                        "gpt-5",
-                        "gpt-5-mini",
-                        "gpt-5-nano",
-                        "gpt-5-chat-latest",
-                        "o1",
-                        "o3-mini",
-                        "o3",
-                        "o3-pro",
-                        "o4-mini",
-                        "o4-mini-high"
-                      ]
-                    },
-                    "name": "gpt-4.1-mini",
-                    "provider": "OpenAI"
-                  },
-                  {
-                    "category": "OpenAI",
-                    "icon": "OpenAI",
-                    "metadata": {
-                      "api_key_param": "api_key",
-                      "context_length": 128000,
-                      "model_class": "ChatOpenAI",
-                      "model_name_param": "model",
-                      "reasoning_models": [
-                        "gpt-5",
-                        "gpt-5-mini",
-                        "gpt-5-nano",
-                        "gpt-5-chat-latest",
-                        "o1",
-                        "o3-mini",
-                        "o3",
-                        "o3-pro",
-                        "o4-mini",
-                        "o4-mini-high"
-                      ]
-                    },
-                    "name": "gpt-4.1-nano",
-                    "provider": "OpenAI"
-                  },
-                  {
-                    "category": "OpenAI",
-                    "icon": "OpenAI",
-                    "metadata": {
-                      "api_key_param": "api_key",
-                      "context_length": 128000,
-                      "model_class": "ChatOpenAI",
-                      "model_name_param": "model",
-                      "reasoning_models": [
-                        "gpt-5",
-                        "gpt-5-mini",
-                        "gpt-5-nano",
-                        "gpt-5-chat-latest",
-                        "o1",
-                        "o3-mini",
-                        "o3",
-                        "o3-pro",
-                        "o4-mini",
-                        "o4-mini-high"
-                      ]
-                    },
-                    "name": "gpt-4-turbo",
-                    "provider": "OpenAI"
-                  },
-                  {
-                    "category": "OpenAI",
-                    "icon": "OpenAI",
-                    "metadata": {
-                      "api_key_param": "api_key",
-                      "context_length": 128000,
-                      "model_class": "ChatOpenAI",
-                      "model_name_param": "model",
-                      "reasoning_models": [
-                        "gpt-5",
-                        "gpt-5-mini",
-                        "gpt-5-nano",
-                        "gpt-5-chat-latest",
-                        "o1",
-                        "o3-mini",
-                        "o3",
-                        "o3-pro",
-                        "o4-mini",
-                        "o4-mini-high"
-                      ]
-                    },
-                    "name": "gpt-4-turbo-preview",
-                    "provider": "OpenAI"
-                  },
-                  {
-                    "category": "OpenAI",
-                    "icon": "OpenAI",
-                    "metadata": {
-                      "api_key_param": "api_key",
-                      "context_length": 128000,
-                      "model_class": "ChatOpenAI",
-                      "model_name_param": "model",
-                      "reasoning_models": [
-                        "gpt-5",
-                        "gpt-5-mini",
-                        "gpt-5-nano",
-                        "gpt-5-chat-latest",
-                        "o1",
-                        "o3-mini",
-                        "o3",
-                        "o3-pro",
-                        "o4-mini",
-                        "o4-mini-high"
-                      ]
-                    },
-                    "name": "gpt-4",
-                    "provider": "OpenAI"
-                  },
-                  {
-                    "category": "OpenAI",
-                    "icon": "OpenAI",
-                    "metadata": {
-                      "api_key_param": "api_key",
-                      "context_length": 128000,
-                      "model_class": "ChatOpenAI",
-                      "model_name_param": "model",
-                      "reasoning_models": [
-                        "gpt-5",
-                        "gpt-5-mini",
-                        "gpt-5-nano",
-                        "gpt-5-chat-latest",
-                        "o1",
-                        "o3-mini",
-                        "o3",
-                        "o3-pro",
-                        "o4-mini",
-                        "o4-mini-high"
-                      ]
-                    },
-                    "name": "gpt-3.5-turbo",
-                    "provider": "OpenAI"
-                  },
-                  {
-                    "category": "Anthropic",
-                    "icon": "Anthropic",
-                    "metadata": {
-                      "api_key_param": "api_key",
-                      "context_length": 200000,
-                      "model_class": "ChatAnthropic",
-                      "model_name_param": "model"
-                    },
-                    "name": "claude-sonnet-4-5-20250929",
-                    "provider": "Anthropic"
-                  },
-                  {
-                    "category": "Anthropic",
-                    "icon": "Anthropic",
-                    "metadata": {
-                      "api_key_param": "api_key",
-                      "context_length": 200000,
-                      "model_class": "ChatAnthropic",
-                      "model_name_param": "model"
-                    },
-                    "name": "claude-opus-4-1-20250805",
-                    "provider": "Anthropic"
-                  },
-                  {
-                    "category": "Anthropic",
-                    "icon": "Anthropic",
-                    "metadata": {
-                      "api_key_param": "api_key",
-                      "context_length": 200000,
-                      "model_class": "ChatAnthropic",
-                      "model_name_param": "model"
-                    },
-                    "name": "claude-opus-4-20250514",
-                    "provider": "Anthropic"
-                  },
-                  {
-                    "category": "Anthropic",
-                    "icon": "Anthropic",
-                    "metadata": {
-                      "api_key_param": "api_key",
-                      "context_length": 200000,
-                      "model_class": "ChatAnthropic",
-                      "model_name_param": "model"
-                    },
-                    "name": "claude-sonnet-4-20250514",
-                    "provider": "Anthropic"
-                  },
-                  {
-                    "category": "Anthropic",
-                    "icon": "Anthropic",
-                    "metadata": {
-                      "api_key_param": "api_key",
-                      "context_length": 200000,
-                      "model_class": "ChatAnthropic",
-                      "model_name_param": "model"
-                    },
-                    "name": "claude-3-7-sonnet-latest",
-                    "provider": "Anthropic"
-                  },
-                  {
-                    "category": "Anthropic",
-                    "icon": "Anthropic",
-                    "metadata": {
-                      "api_key_param": "api_key",
-                      "context_length": 200000,
-                      "model_class": "ChatAnthropic",
-                      "model_name_param": "model"
-                    },
-                    "name": "claude-3-5-sonnet-latest",
-                    "provider": "Anthropic"
-                  },
-                  {
-                    "category": "Anthropic",
-                    "icon": "Anthropic",
-                    "metadata": {
-                      "api_key_param": "api_key",
-                      "context_length": 200000,
-                      "model_class": "ChatAnthropic",
-                      "model_name_param": "model"
-                    },
-                    "name": "claude-3-5-haiku-latest",
-                    "provider": "Anthropic"
-                  },
-                  {
-                    "category": "Anthropic",
-                    "icon": "Anthropic",
-                    "metadata": {
-                      "api_key_param": "api_key",
-                      "context_length": 200000,
-                      "model_class": "ChatAnthropic",
-                      "model_name_param": "model"
-                    },
-                    "name": "claude-3-opus-latest",
-                    "provider": "Anthropic"
-                  },
-                  {
-                    "category": "Google",
-                    "icon": "GoogleGenerativeAI",
-                    "metadata": {
-                      "api_key_param": "google_api_key",
-                      "context_length": 32768,
-                      "model_class": "ChatGoogleGenerativeAIFixed",
-                      "model_name_param": "model"
-                    },
-                    "name": "gemini-1.5-pro",
-                    "provider": "Google"
-                  },
-                  {
-                    "category": "Google",
-                    "icon": "GoogleGenerativeAI",
-                    "metadata": {
-                      "api_key_param": "google_api_key",
-                      "context_length": 32768,
-                      "model_class": "ChatGoogleGenerativeAIFixed",
-                      "model_name_param": "model"
-                    },
-                    "name": "gemini-1.5-flash",
-                    "provider": "Google"
-                  },
-                  {
-                    "category": "Google",
-                    "icon": "GoogleGenerativeAI",
-                    "metadata": {
-                      "api_key_param": "google_api_key",
-                      "context_length": 32768,
-                      "model_class": "ChatGoogleGenerativeAIFixed",
-                      "model_name_param": "model"
-                    },
-                    "name": "gemini-1.5-flash-8b",
-                    "provider": "Google"
-                  },
-                  {
-                    "category": "Google",
-                    "icon": "GoogleGenerativeAI",
-                    "metadata": {
-                      "api_key_param": "google_api_key",
-                      "context_length": 32768,
-                      "model_class": "ChatGoogleGenerativeAIFixed",
-                      "model_name_param": "model"
-                    },
-                    "name": "gemini-2.5-pro",
-                    "provider": "Google"
-                  },
-                  {
-                    "category": "Google",
-                    "icon": "GoogleGenerativeAI",
-                    "metadata": {
-                      "api_key_param": "google_api_key",
-                      "context_length": 32768,
-                      "model_class": "ChatGoogleGenerativeAIFixed",
-                      "model_name_param": "model"
-                    },
-                    "name": "gemini-2.5-flash",
-                    "provider": "Google"
-                  },
-                  {
-                    "category": "Google",
-                    "icon": "GoogleGenerativeAI",
-                    "metadata": {
-                      "api_key_param": "google_api_key",
-                      "context_length": 32768,
-                      "model_class": "ChatGoogleGenerativeAIFixed",
-                      "model_name_param": "model"
-                    },
-                    "name": "gemini-2.5-flash-lite",
-                    "provider": "Google"
-                  },
-                  {
-                    "category": "Google",
-                    "icon": "GoogleGenerativeAI",
-                    "metadata": {
-                      "api_key_param": "google_api_key",
-                      "context_length": 32768,
-                      "model_class": "ChatGoogleGenerativeAIFixed",
-                      "model_name_param": "model"
-                    },
-                    "name": "gemini-2.0-flash-lite",
-                    "provider": "Google"
-                  },
-                  {
-                    "category": "Google",
-                    "icon": "GoogleGenerativeAI",
-                    "metadata": {
-                      "api_key_param": "google_api_key",
-                      "context_length": 32768,
-                      "model_class": "ChatGoogleGenerativeAIFixed",
-                      "model_name_param": "model"
-                    },
-                    "name": "gemini-2.0-flash",
-                    "provider": "Google"
-                  },
-                  {
-                    "category": "Google",
-                    "icon": "GoogleGenerativeAI",
-                    "metadata": {
-                      "api_key_param": "google_api_key",
-                      "context_length": 32768,
-                      "model_class": "ChatGoogleGenerativeAIFixed",
-                      "model_name_param": "model"
-                    },
-                    "name": "gemini-exp-1206",
-                    "provider": "Google"
-                  },
-                  {
-                    "category": "Google",
-                    "icon": "GoogleGenerativeAI",
-                    "metadata": {
-                      "api_key_param": "google_api_key",
-                      "context_length": 32768,
-                      "model_class": "ChatGoogleGenerativeAIFixed",
-                      "model_name_param": "model"
-                    },
-                    "name": "gemini-2.0-flash-thinking-exp-01-21",
-                    "provider": "Google"
-                  },
-                  {
-                    "category": "Google",
-                    "icon": "GoogleGenerativeAI",
-                    "metadata": {
-                      "api_key_param": "google_api_key",
-                      "context_length": 32768,
-                      "model_class": "ChatGoogleGenerativeAIFixed",
-                      "model_name_param": "model"
-                    },
-                    "name": "learnlm-1.5-pro-experimental",
-                    "provider": "Google"
-                  },
-                  {
-                    "category": "Google",
-                    "icon": "GoogleGenerativeAI",
-                    "metadata": {
-                      "api_key_param": "google_api_key",
-                      "context_length": 32768,
-                      "model_class": "ChatGoogleGenerativeAIFixed",
-                      "model_name_param": "model"
-                    },
-                    "name": "gemma-2-2b",
-                    "provider": "Google"
-                  },
-                  {
-                    "category": "Google",
-                    "icon": "GoogleGenerativeAI",
-                    "metadata": {
-                      "api_key_param": "google_api_key",
-                      "context_length": 32768,
-                      "model_class": "ChatGoogleGenerativeAIFixed",
-                      "model_name_param": "model"
-                    },
-                    "name": "gemma-2-9b",
-                    "provider": "Google"
-                  },
-                  {
-                    "category": "Google",
-                    "icon": "GoogleGenerativeAI",
-                    "metadata": {
-                      "api_key_param": "google_api_key",
-                      "context_length": 32768,
-                      "model_class": "ChatGoogleGenerativeAIFixed",
-                      "model_name_param": "model"
-                    },
-                    "name": "gemma-2-27b",
-                    "provider": "Google"
-                  },
-                  {
-                    "category": "Ollama",
-                    "icon": "Ollama",
-                    "metadata": {
-                      "base_url_param": "base_url",
-                      "context_length": 8192,
-                      "model_class": "ChatOllama",
-                      "model_name_param": "model"
-                    },
-                    "name": "ChatOllama",
-                    "provider": "Ollama"
-                  },
-                  {
-                    "category": "IBM WatsonX",
-                    "icon": "WatsonxAI",
-                    "metadata": {
-                      "api_key_param": "apikey",
-                      "context_length": 8192,
-                      "model_class": "ChatWatsonx",
-                      "model_name_param": "model_id",
-                      "project_id_param": "project_id",
-                      "url_param": "url"
-                    },
-                    "name": "ChatWatsonx",
-                    "provider": "IBM WatsonX"
-                  }
-                ],
-                "placeholder": "",
-                "providers": [
-                  "OpenAI",
-                  "OpenAI",
-                  "OpenAI",
-                  "OpenAI",
-                  "OpenAI",
-                  "OpenAI",
-                  "OpenAI",
-                  "OpenAI",
+                  "gpt-4o-mini",
+                  "gpt-4o",
+                  "gpt-4.1",
+                  "gpt-4.1-mini",
+                  "gpt-4.1-nano",
+                  "gpt-4-turbo",
+                  "gpt-4-turbo-preview",
+                  "gpt-4",
+                  "gpt-3.5-turbo",
+                  "gpt-5",
+                  "gpt-5-mini",
+                  "gpt-5-nano",
+                  "gpt-5-chat-latest",
+                  "o1",
+                  "o3-mini",
+                  "o3",
+                  "o3-pro",
+                  "o4-mini",
+                  "o4-mini-high"
+                ],
+                "options_metadata": [],
+                "placeholder": "",
+                "required": false,
+                "show": true,
+                "title_case": false,
+                "toggle": false,
+                "tool_mode": false,
+                "trace_as_metadata": true,
+                "type": "str",
+                "value": "gpt-4o-mini"
+              },
+              "provider": {
+                "_input_type": "DropdownInput",
+                "advanced": false,
+                "combobox": false,
+                "dialog_inputs": {},
+                "display_name": "Model Provider",
+                "dynamic": false,
+                "info": "Select the model provider",
+                "name": "provider",
+                "options": [
                   "OpenAI",
                   "Anthropic",
+                  "Google"
+                ],
+                "options_metadata": [
+                  {
+                    "icon": "OpenAI"
+                  },
+                  {
+                    "icon": "Anthropic"
+                  },
+                  {
+                    "icon": "GoogleGenerativeAI"
+                  }
+                ],
+                "placeholder": "",
+                "real_time_refresh": true,
+                "required": false,
+                "show": true,
+                "title_case": false,
+                "toggle": false,
+                "tool_mode": false,
+                "trace_as_metadata": true,
+                "type": "str",
+                "value": "OpenAI"
+              },
+              "stream": {
+                "_input_type": "BoolInput",
+                "advanced": true,
+                "display_name": "Stream",
+                "dynamic": false,
+                "info": "Whether to stream the response",
+                "list": false,
+                "list_add_label": "Add More",
+                "name": "stream",
+                "placeholder": "",
+                "required": false,
+                "show": true,
+                "title_case": false,
+                "tool_mode": false,
+                "trace_as_metadata": true,
+                "type": "bool",
+                "value": false
+              },
+              "system_message": {
+                "_input_type": "MultilineInput",
+                "advanced": true,
+                "copy_field": false,
+                "display_name": "System Message",
+                "dynamic": false,
+                "info": "A system message that helps set the behavior of the assistant",
+                "input_types": [
+                  "Message"
+                ],
+                "list": false,
+                "list_add_label": "Add More",
+                "load_from_db": false,
+                "multiline": true,
+                "name": "system_message",
+                "placeholder": "",
+                "required": false,
+                "show": true,
+                "title_case": false,
+                "tool_mode": false,
+                "trace_as_input": true,
+                "trace_as_metadata": true,
+                "type": "str",
+                "value": ""
+              },
+              "temperature": {
+                "_input_type": "SliderInput",
+                "advanced": true,
+                "display_name": "Temperature",
+                "dynamic": false,
+                "info": "Controls randomness in responses",
+                "max_label": "",
+                "max_label_icon": "",
+                "min_label": "",
+                "min_label_icon": "",
+                "name": "temperature",
+                "placeholder": "",
+                "range_spec": {
+                  "max": 1,
+                  "min": 0,
+                  "step": 0.01,
+                  "step_type": "float"
+                },
+                "required": false,
+                "show": true,
+                "slider_buttons": false,
+                "slider_buttons_options": [],
+                "slider_input": false,
+                "title_case": false,
+                "tool_mode": false,
+                "type": "slider",
+                "value": 0.1
+              }
+            },
+            "tool_mode": false
+          },
+          "selected_output": "model_output",
+          "showNode": true,
+          "type": "LanguageModelComponent"
+        },
+        "dragging": false,
+        "id": "LanguageModelComponent-2ZwfQ",
+        "measured": {
+          "height": 451,
+          "width": 320
+        },
+        "position": {
+          "x": 923.390837663514,
+          "y": 80.65046750436001
+        },
+        "selected": false,
+        "type": "genericNode"
+      },
+      {
+        "data": {
+          "id": "LanguageModelComponent-DJzkZ",
+          "node": {
+            "base_classes": [
+              "LanguageModel",
+              "Message"
+            ],
+            "beta": false,
+            "conditional_paths": [],
+            "custom_fields": {},
+            "description": "Runs a language model given a specified provider.",
+            "display_name": "Language Model",
+            "documentation": "",
+            "edited": false,
+            "field_order": [
+              "provider",
+              "model_name",
+              "api_key",
+              "input_value",
+              "system_message",
+              "stream",
+              "temperature"
+            ],
+            "frozen": false,
+            "icon": "brain-circuit",
+            "last_updated": "2025-09-29T16:04:51.765Z",
+            "legacy": false,
+            "lf_version": "1.6.0",
+            "metadata": {
+              "code_hash": "bb5f8714781b",
+              "dependencies": {
+                "dependencies": [
+                  {
+                    "name": "langchain_anthropic",
+                    "version": "0.3.14"
+                  },
+                  {
+                    "name": "langchain_google_genai",
+                    "version": "2.0.6"
+                  },
+                  {
+                    "name": "langchain_openai",
+                    "version": "0.3.23"
+                  },
+                  {
+                    "name": "lfx",
+                    "version": null
+                  }
+                ],
+                "total_dependencies": 4
+              },
+              "keywords": [
+                "model",
+                "llm",
+                "language model",
+                "large language model"
+              ],
+              "module": "lfx.components.models.language_model.LanguageModelComponent"
+            },
+            "minimized": false,
+            "output_types": [],
+            "outputs": [
+              {
+                "allows_loop": false,
+                "cache": true,
+                "display_name": "Model Response",
+                "group_outputs": false,
+                "method": "text_response",
+                "name": "text_output",
+                "options": null,
+                "required_inputs": null,
+                "selected": "Message",
+                "tool_mode": true,
+                "types": [
+                  "Message"
+                ],
+                "value": "__UNDEFINED__"
+              },
+              {
+                "allows_loop": false,
+                "cache": true,
+                "display_name": "Language Model",
+                "group_outputs": false,
+                "method": "build_model",
+                "name": "model_output",
+                "options": null,
+                "required_inputs": null,
+                "selected": "LanguageModel",
+                "tool_mode": true,
+                "types": [
+                  "LanguageModel"
+                ],
+                "value": "__UNDEFINED__"
+              }
+            ],
+            "pinned": false,
+            "priority": 0,
+            "template": {
+              "_type": "Component",
+              "api_key": {
+                "_input_type": "SecretStrInput",
+                "advanced": false,
+                "display_name": "OpenAI API Key",
+                "dynamic": false,
+                "info": "Model Provider API key",
+                "input_types": [],
+                "load_from_db": true,
+                "name": "api_key",
+                "password": true,
+                "placeholder": "",
+                "real_time_refresh": true,
+                "required": false,
+                "show": true,
+                "title_case": false,
+                "type": "str",
+                "value": "OPENAI_API_KEY"
+              },
+              "code": {
+                "advanced": true,
+                "dynamic": true,
+                "fileTypes": [],
+                "file_path": "",
+                "info": "",
+                "list": false,
+                "load_from_db": false,
+                "multiline": true,
+                "name": "code",
+                "password": false,
+                "placeholder": "",
+                "required": true,
+                "show": true,
+                "title_case": false,
+                "type": "code",
+                "value": "from typing import Any\n\nimport requests\nfrom langchain_anthropic import ChatAnthropic\nfrom langchain_ibm import ChatWatsonx\nfrom langchain_ollama import ChatOllama\nfrom langchain_openai import ChatOpenAI\nfrom pydantic.v1 import SecretStr\n\nfrom lfx.base.models.anthropic_constants import ANTHROPIC_MODELS\nfrom lfx.base.models.google_generative_ai_constants import GOOGLE_GENERATIVE_AI_MODELS\nfrom lfx.base.models.google_generative_ai_model import ChatGoogleGenerativeAIFixed\nfrom lfx.base.models.model import LCModelComponent\nfrom lfx.base.models.model_utils import get_ollama_models, is_valid_ollama_url\nfrom lfx.base.models.openai_constants import OPENAI_CHAT_MODEL_NAMES, OPENAI_REASONING_MODEL_NAMES\nfrom lfx.field_typing import LanguageModel\nfrom lfx.field_typing.range_spec import RangeSpec\nfrom lfx.inputs.inputs import BoolInput, MessageTextInput, StrInput\nfrom lfx.io import DropdownInput, MessageInput, MultilineInput, SecretStrInput, SliderInput\nfrom lfx.log.logger import logger\nfrom lfx.schema.dotdict import dotdict\nfrom lfx.utils.util import transform_localhost_url\n\n# IBM watsonx.ai constants\nIBM_WATSONX_DEFAULT_MODELS = [\"ibm/granite-3-2b-instruct\", \"ibm/granite-3-8b-instruct\", \"ibm/granite-13b-instruct-v2\"]\nIBM_WATSONX_URLS = [\n    \"https://us-south.ml.cloud.ibm.com\",\n    \"https://eu-de.ml.cloud.ibm.com\",\n    \"https://eu-gb.ml.cloud.ibm.com\",\n    \"https://au-syd.ml.cloud.ibm.com\",\n    \"https://jp-tok.ml.cloud.ibm.com\",\n    \"https://ca-tor.ml.cloud.ibm.com\",\n]\n\n# Ollama API constants\nHTTP_STATUS_OK = 200\nJSON_MODELS_KEY = \"models\"\nJSON_NAME_KEY = \"name\"\nJSON_CAPABILITIES_KEY = \"capabilities\"\nDESIRED_CAPABILITY = \"completion\"\nDEFAULT_OLLAMA_URL = \"http://localhost:11434\"\n\n\nclass LanguageModelComponent(LCModelComponent):\n    display_name = \"Language Model\"\n    description = \"Runs a language model given a specified provider.\"\n    documentation: str = \"https://docs.langflow.org/components-models\"\n    icon = \"brain-circuit\"\n    category = \"models\"\n    priority = 0  # Set priority to 0 to make it appear first\n\n    @staticmethod\n    def fetch_ibm_models(base_url: str) -> list[str]:\n        \"\"\"Fetch available models from the watsonx.ai API.\"\"\"\n        try:\n            endpoint = f\"{base_url}/ml/v1/foundation_model_specs\"\n            params = {\"version\": \"2024-09-16\", \"filters\": \"function_text_chat,!lifecycle_withdrawn\"}\n            response = requests.get(endpoint, params=params, timeout=10)\n            response.raise_for_status()\n            data = response.json()\n            models = [model[\"model_id\"] for model in data.get(\"resources\", [])]\n            return sorted(models)\n        except Exception:  # noqa: BLE001\n            logger.exception(\"Error fetching IBM watsonx models. Using default models.\")\n            return IBM_WATSONX_DEFAULT_MODELS\n\n    inputs = [\n        DropdownInput(\n            name=\"provider\",\n            display_name=\"Model Provider\",\n            options=[\"OpenAI\", \"Anthropic\", \"Google\", \"IBM watsonx.ai\", \"Ollama\"],\n            value=\"OpenAI\",\n            info=\"Select the model provider\",\n            real_time_refresh=True,\n            options_metadata=[\n                {\"icon\": \"OpenAI\"},\n                {\"icon\": \"Anthropic\"},\n                {\"icon\": \"GoogleGenerativeAI\"},\n                {\"icon\": \"WatsonxAI\"},\n                {\"icon\": \"Ollama\"},\n            ],\n        ),\n        DropdownInput(\n            name=\"model_name\",\n            display_name=\"Model Name\",\n            options=OPENAI_CHAT_MODEL_NAMES + OPENAI_REASONING_MODEL_NAMES,\n            value=OPENAI_CHAT_MODEL_NAMES[0],\n            info=\"Select the model to use\",\n            real_time_refresh=True,\n            refresh_button=True,\n        ),\n        SecretStrInput(\n            name=\"api_key\",\n            display_name=\"OpenAI API Key\",\n            info=\"Model Provider API key\",\n            required=False,\n            show=True,\n            real_time_refresh=True,\n        ),\n        DropdownInput(\n            name=\"base_url_ibm_watsonx\",\n            display_name=\"watsonx API Endpoint\",\n            info=\"The base URL of the API (IBM watsonx.ai only)\",\n            options=IBM_WATSONX_URLS,\n            value=IBM_WATSONX_URLS[0],\n            show=False,\n            real_time_refresh=True,\n        ),\n        StrInput(\n            name=\"project_id\",\n            display_name=\"watsonx Project ID\",\n            info=\"The project ID associated with the foundation model (IBM watsonx.ai only)\",\n            show=False,\n            required=False,\n        ),\n        MessageTextInput(\n            name=\"ollama_base_url\",\n            display_name=\"Ollama API URL\",\n            info=f\"Endpoint of the Ollama API (Ollama only). Defaults to {DEFAULT_OLLAMA_URL}\",\n            value=DEFAULT_OLLAMA_URL,\n            show=False,\n            real_time_refresh=True,\n            load_from_db=True,\n        ),\n        MessageInput(\n            name=\"input_value\",\n            display_name=\"Input\",\n            info=\"The input text to send to the model\",\n        ),\n        MultilineInput(\n            name=\"system_message\",\n            display_name=\"System Message\",\n            info=\"A system message that helps set the behavior of the assistant\",\n            advanced=False,\n        ),\n        BoolInput(\n            name=\"stream\",\n            display_name=\"Stream\",\n            info=\"Whether to stream the response\",\n            value=False,\n            advanced=True,\n        ),\n        SliderInput(\n            name=\"temperature\",\n            display_name=\"Temperature\",\n            value=0.1,\n            info=\"Controls randomness in responses\",\n            range_spec=RangeSpec(min=0, max=1, step=0.01),\n            advanced=True,\n        ),\n    ]\n\n    def build_model(self) -> LanguageModel:\n        provider = self.provider\n        model_name = self.model_name\n        temperature = self.temperature\n        stream = self.stream\n\n        if provider == \"OpenAI\":\n            if not self.api_key:\n                msg = \"OpenAI API key is required when using OpenAI provider\"\n                raise ValueError(msg)\n\n            if model_name in OPENAI_REASONING_MODEL_NAMES:\n                # reasoning models do not support temperature (yet)\n                temperature = None\n\n            return ChatOpenAI(\n                model_name=model_name,\n                temperature=temperature,\n                streaming=stream,\n                openai_api_key=self.api_key,\n            )\n        if provider == \"Anthropic\":\n            if not self.api_key:\n                msg = \"Anthropic API key is required when using Anthropic provider\"\n                raise ValueError(msg)\n            return ChatAnthropic(\n                model=model_name,\n                temperature=temperature,\n                streaming=stream,\n                anthropic_api_key=self.api_key,\n            )\n        if provider == \"Google\":\n            if not self.api_key:\n                msg = \"Google API key is required when using Google provider\"\n                raise ValueError(msg)\n            return ChatGoogleGenerativeAIFixed(\n                model=model_name,\n                temperature=temperature,\n                streaming=stream,\n                google_api_key=self.api_key,\n            )\n        if provider == \"IBM watsonx.ai\":\n            if not self.api_key:\n                msg = \"IBM API key is required when using IBM watsonx.ai provider\"\n                raise ValueError(msg)\n            if not self.base_url_ibm_watsonx:\n                msg = \"IBM watsonx API Endpoint is required when using IBM watsonx.ai provider\"\n                raise ValueError(msg)\n            if not self.project_id:\n                msg = \"IBM watsonx Project ID is required when using IBM watsonx.ai provider\"\n                raise ValueError(msg)\n            return ChatWatsonx(\n                apikey=SecretStr(self.api_key).get_secret_value(),\n                url=self.base_url_ibm_watsonx,\n                project_id=self.project_id,\n                model_id=model_name,\n                params={\n                    \"temperature\": temperature,\n                },\n                streaming=stream,\n            )\n        if provider == \"Ollama\":\n            if not self.ollama_base_url:\n                msg = \"Ollama API URL is required when using Ollama provider\"\n                raise ValueError(msg)\n            if not model_name:\n                msg = \"Model name is required when using Ollama provider\"\n                raise ValueError(msg)\n\n            transformed_base_url = transform_localhost_url(self.ollama_base_url)\n\n            # Check if URL contains /v1 suffix (OpenAI-compatible mode)\n            if transformed_base_url and transformed_base_url.rstrip(\"/\").endswith(\"/v1\"):\n                # Strip /v1 suffix and log warning\n                transformed_base_url = transformed_base_url.rstrip(\"/\").removesuffix(\"/v1\")\n                logger.warning(\n                    \"Detected '/v1' suffix in base URL. The Ollama component uses the native Ollama API, \"\n                    \"not the OpenAI-compatible API. The '/v1' suffix has been automatically removed. \"\n                    \"If you want to use the OpenAI-compatible API, please use the OpenAI component instead. \"\n                    \"Learn more at https://docs.ollama.com/openai#openai-compatibility\"\n                )\n\n            return ChatOllama(\n                base_url=transformed_base_url,\n                model=model_name,\n                temperature=temperature,\n            )\n        msg = f\"Unknown provider: {provider}\"\n        raise ValueError(msg)\n\n    async def update_build_config(\n        self, build_config: dotdict, field_value: Any, field_name: str | None = None\n    ) -> dotdict:\n        if field_name == \"provider\":\n            if field_value == \"OpenAI\":\n                build_config[\"model_name\"][\"options\"] = OPENAI_CHAT_MODEL_NAMES + OPENAI_REASONING_MODEL_NAMES\n                build_config[\"model_name\"][\"value\"] = OPENAI_CHAT_MODEL_NAMES[0]\n                build_config[\"api_key\"][\"display_name\"] = \"OpenAI API Key\"\n                build_config[\"api_key\"][\"show\"] = True\n                build_config[\"base_url_ibm_watsonx\"][\"show\"] = False\n                build_config[\"project_id\"][\"show\"] = False\n                build_config[\"ollama_base_url\"][\"show\"] = False\n            elif field_value == \"Anthropic\":\n                build_config[\"model_name\"][\"options\"] = ANTHROPIC_MODELS\n                build_config[\"model_name\"][\"value\"] = ANTHROPIC_MODELS[0]\n                build_config[\"api_key\"][\"display_name\"] = \"Anthropic API Key\"\n                build_config[\"api_key\"][\"show\"] = True\n                build_config[\"base_url_ibm_watsonx\"][\"show\"] = False\n                build_config[\"project_id\"][\"show\"] = False\n                build_config[\"ollama_base_url\"][\"show\"] = False\n            elif field_value == \"Google\":\n                build_config[\"model_name\"][\"options\"] = GOOGLE_GENERATIVE_AI_MODELS\n                build_config[\"model_name\"][\"value\"] = GOOGLE_GENERATIVE_AI_MODELS[0]\n                build_config[\"api_key\"][\"display_name\"] = \"Google API Key\"\n                build_config[\"api_key\"][\"show\"] = True\n                build_config[\"base_url_ibm_watsonx\"][\"show\"] = False\n                build_config[\"project_id\"][\"show\"] = False\n                build_config[\"ollama_base_url\"][\"show\"] = False\n            elif field_value == \"IBM watsonx.ai\":\n                build_config[\"model_name\"][\"options\"] = IBM_WATSONX_DEFAULT_MODELS\n                build_config[\"model_name\"][\"value\"] = IBM_WATSONX_DEFAULT_MODELS[0]\n                build_config[\"api_key\"][\"display_name\"] = \"IBM API Key\"\n                build_config[\"api_key\"][\"show\"] = True\n                build_config[\"base_url_ibm_watsonx\"][\"show\"] = True\n                build_config[\"project_id\"][\"show\"] = True\n                build_config[\"ollama_base_url\"][\"show\"] = False\n            elif field_value == \"Ollama\":\n                # Fetch Ollama models from the API\n                build_config[\"api_key\"][\"show\"] = False\n                build_config[\"base_url_ibm_watsonx\"][\"show\"] = False\n                build_config[\"project_id\"][\"show\"] = False\n                build_config[\"ollama_base_url\"][\"show\"] = True\n\n                # Try multiple sources to get the URL (in order of preference):\n                # 1. Instance attribute (already resolved from global/db)\n                # 2. Build config value (may be a global variable reference)\n                # 3. Default value\n                ollama_url = getattr(self, \"ollama_base_url\", None)\n                if not ollama_url:\n                    config_value = build_config[\"ollama_base_url\"].get(\"value\", DEFAULT_OLLAMA_URL)\n                    # If config_value looks like a variable name (all caps with underscores), use default\n                    is_variable_ref = (\n                        config_value\n                        and isinstance(config_value, str)\n                        and config_value.isupper()\n                        and \"_\" in config_value\n                    )\n                    if is_variable_ref:\n                        await logger.adebug(\n                            f\"Config value appears to be a variable reference: {config_value}, using default\"\n                        )\n                        ollama_url = DEFAULT_OLLAMA_URL\n                    else:\n                        ollama_url = config_value\n\n                await logger.adebug(f\"Fetching Ollama models for provider switch. URL: {ollama_url}\")\n                if await is_valid_ollama_url(url=ollama_url):\n                    try:\n                        models = await get_ollama_models(\n                            base_url_value=ollama_url,\n                            desired_capability=DESIRED_CAPABILITY,\n                            json_models_key=JSON_MODELS_KEY,\n                            json_name_key=JSON_NAME_KEY,\n                            json_capabilities_key=JSON_CAPABILITIES_KEY,\n                        )\n                        build_config[\"model_name\"][\"options\"] = models\n                        build_config[\"model_name\"][\"value\"] = models[0] if models else \"\"\n                    except ValueError:\n                        await logger.awarning(\"Failed to fetch Ollama models. Setting empty options.\")\n                        build_config[\"model_name\"][\"options\"] = []\n                        build_config[\"model_name\"][\"value\"] = \"\"\n                else:\n                    await logger.awarning(f\"Invalid Ollama URL: {ollama_url}\")\n                    build_config[\"model_name\"][\"options\"] = []\n                    build_config[\"model_name\"][\"value\"] = \"\"\n        elif (\n            field_name == \"base_url_ibm_watsonx\"\n            and field_value\n            and hasattr(self, \"provider\")\n            and self.provider == \"IBM watsonx.ai\"\n        ):\n            # Fetch IBM models when base_url changes\n            try:\n                models = self.fetch_ibm_models(base_url=field_value)\n                build_config[\"model_name\"][\"options\"] = models\n                build_config[\"model_name\"][\"value\"] = models[0] if models else IBM_WATSONX_DEFAULT_MODELS[0]\n                info_message = f\"Updated model options: {len(models)} models found in {field_value}\"\n                logger.info(info_message)\n            except Exception:  # noqa: BLE001\n                logger.exception(\"Error updating IBM model options.\")\n        elif field_name == \"ollama_base_url\":\n            # Fetch Ollama models when ollama_base_url changes\n            # Use the field_value directly since this is triggered when the field changes\n            logger.debug(\n                f\"Fetching Ollama models from updated URL: {build_config['ollama_base_url']} \\\n                and value {self.ollama_base_url}\",\n            )\n            await logger.adebug(f\"Fetching Ollama models from updated URL: {self.ollama_base_url}\")\n            if await is_valid_ollama_url(url=self.ollama_base_url):\n                try:\n                    models = await get_ollama_models(\n                        base_url_value=self.ollama_base_url,\n                        desired_capability=DESIRED_CAPABILITY,\n                        json_models_key=JSON_MODELS_KEY,\n                        json_name_key=JSON_NAME_KEY,\n                        json_capabilities_key=JSON_CAPABILITIES_KEY,\n                    )\n                    build_config[\"model_name\"][\"options\"] = models\n                    build_config[\"model_name\"][\"value\"] = models[0] if models else \"\"\n                    info_message = f\"Updated model options: {len(models)} models found in {self.ollama_base_url}\"\n                    await logger.ainfo(info_message)\n                except ValueError:\n                    await logger.awarning(\"Error updating Ollama model options.\")\n                    build_config[\"model_name\"][\"options\"] = []\n                    build_config[\"model_name\"][\"value\"] = \"\"\n            else:\n                await logger.awarning(f\"Invalid Ollama URL: {self.ollama_base_url}\")\n                build_config[\"model_name\"][\"options\"] = []\n                build_config[\"model_name\"][\"value\"] = \"\"\n        elif field_name == \"model_name\":\n            # Refresh Ollama models when model_name field is accessed\n            if hasattr(self, \"provider\") and self.provider == \"Ollama\":\n                ollama_url = getattr(self, \"ollama_base_url\", DEFAULT_OLLAMA_URL)\n                if await is_valid_ollama_url(url=ollama_url):\n                    try:\n                        models = await get_ollama_models(\n                            base_url_value=ollama_url,\n                            desired_capability=DESIRED_CAPABILITY,\n                            json_models_key=JSON_MODELS_KEY,\n                            json_name_key=JSON_NAME_KEY,\n                            json_capabilities_key=JSON_CAPABILITIES_KEY,\n                        )\n                        build_config[\"model_name\"][\"options\"] = models\n                    except ValueError:\n                        await logger.awarning(\"Failed to refresh Ollama models.\")\n                        build_config[\"model_name\"][\"options\"] = []\n                else:\n                    build_config[\"model_name\"][\"options\"] = []\n\n            # Hide system_message for o1 models - currently unsupported\n            if field_value and field_value.startswith(\"o1\") and hasattr(self, \"provider\") and self.provider == \"OpenAI\":\n                if \"system_message\" in build_config:\n                    build_config[\"system_message\"][\"show\"] = False\n            elif \"system_message\" in build_config:\n                build_config[\"system_message\"][\"show\"] = True\n        return build_config\n"
+              },
+              "input_value": {
+                "_input_type": "MessageInput",
+                "advanced": false,
+                "display_name": "Input",
+                "dynamic": false,
+                "info": "The input text to send to the model",
+                "input_types": [
+                  "Message"
+                ],
+                "list": false,
+                "list_add_label": "Add More",
+                "load_from_db": false,
+                "name": "input_value",
+                "placeholder": "",
+                "required": false,
+                "show": true,
+                "title_case": false,
+                "tool_mode": false,
+                "trace_as_input": true,
+                "trace_as_metadata": true,
+                "type": "str",
+                "value": ""
+              },
+              "model_name": {
+                "_input_type": "DropdownInput",
+                "advanced": false,
+                "combobox": false,
+                "dialog_inputs": {},
+                "display_name": "Model Name",
+                "dynamic": false,
+                "info": "Select the model to use",
+                "name": "model_name",
+                "options": [
+                  "gpt-4o-mini",
+                  "gpt-4o",
+                  "gpt-4.1",
+                  "gpt-4.1-mini",
+                  "gpt-4.1-nano",
+                  "gpt-4-turbo",
+                  "gpt-4-turbo-preview",
+                  "gpt-4",
+                  "gpt-3.5-turbo",
+                  "gpt-5",
+                  "gpt-5-mini",
+                  "gpt-5-nano",
+                  "gpt-5-chat-latest",
+                  "o1",
+                  "o3-mini",
+                  "o3",
+                  "o3-pro",
+                  "o4-mini",
+                  "o4-mini-high"
+                ],
+                "options_metadata": [],
+                "placeholder": "",
+                "required": false,
+                "show": true,
+                "title_case": false,
+                "toggle": false,
+                "tool_mode": false,
+                "trace_as_metadata": true,
+                "type": "str",
+                "value": "gpt-4o-mini"
+              },
+              "provider": {
+                "_input_type": "DropdownInput",
+                "advanced": false,
+                "combobox": false,
+                "dialog_inputs": {},
+                "display_name": "Model Provider",
+                "dynamic": false,
+                "info": "Select the model provider",
+                "name": "provider",
+                "options": [
+                  "OpenAI",
                   "Anthropic",
-                  "Anthropic",
-                  "Anthropic",
-                  "Anthropic",
-                  "Anthropic",
-                  "Anthropic",
-                  "Anthropic",
-                  "Google",
-                  "Google",
-                  "Google",
-                  "Google",
-                  "Google",
-                  "Google",
-                  "Google",
-                  "Google",
-                  "Google",
-                  "Google",
-                  "Google",
-                  "Google",
-                  "Google",
-                  "Google",
-                  "Ollama",
-                  "IBM WatsonX"
-                ],
+                  "Google"
+                ],
+                "options_metadata": [
+                  {
+                    "icon": "OpenAI"
+                  },
+                  {
+                    "icon": "Anthropic"
+                  },
+                  {
+                    "icon": "GoogleGenerativeAI"
+                  }
+                ],
+                "placeholder": "",
                 "real_time_refresh": true,
                 "required": false,
                 "show": true,
                 "title_case": false,
-                "tool_mode": false,
-                "trace_as_input": true,
-                "type": "model",
-                "value": [
-                  {
-                    "icon": "OpenAI",
-                    "metadata": {
-                      "api_key_param": "api_key",
-                      "context_length": 128000,
-                      "model_class": "ChatOpenAI",
-                      "model_name_param": "model",
-                      "reasoning_models": [
-                        "gpt-5",
-                        "gpt-5-mini",
-                        "gpt-5-nano",
-                        "gpt-5-chat-latest",
-                        "o1",
-                        "o3-mini",
-                        "o3",
-                        "o3-pro",
-                        "o4-mini",
-                        "o4-mini-high"
-                      ]
-                    },
-                    "name": "gpt-4o-mini",
-                    "provider": "OpenAI"
-                  }
-                ]
+                "toggle": false,
+                "tool_mode": false,
+                "trace_as_metadata": true,
+                "type": "str",
+                "value": "OpenAI"
               },
               "stream": {
                 "_input_type": "BoolInput",
@@ -2514,9 +2027,6 @@
           "type": "LanguageModelComponent"
         },
         "dragging": false,
-<<<<<<< HEAD
-        "id": "LanguageModelComponent-qSym8",
-=======
         "id": "LanguageModelComponent-DJzkZ",
         "measured": {
           "height": 534,
@@ -2896,30 +2406,29 @@
         },
         "dragging": false,
         "id": "StructuredOutput-wsAT3",
->>>>>>> a2aec42e
         "measured": {
-          "height": 369,
+          "height": 349,
           "width": 320
         },
         "position": {
-          "x": 2174.039477731712,
-          "y": 606.8174655138396
+          "x": 1308.5338025647359,
+          "y": 651.6998573907567
         },
         "selected": false,
         "type": "genericNode"
       }
     ],
     "viewport": {
-      "x": -180.11551118002217,
-      "y": -78.86575594880992,
-      "zoom": 0.5772523509747262
+      "x": -89.9205649953526,
+      "y": 43.735261805036544,
+      "zoom": 0.5746419520979581
     }
   },
   "description": "This template transforms PDF or TXT resume documents into structured JSON, generating a portfolio website HTML code from the structured data.",
   "endpoint_name": null,
-  "id": "fbdc6438-e7f5-44c7-a598-d9dd96bc4f82",
+  "id": "34740f33-b354-440e-a984-fc51079578e7",
   "is_component": false,
-  "last_tested_version": "1.6.4",
+  "last_tested_version": "1.6.0",
   "name": "Portfolio Website Code Generator",
   "tags": [
     "chatbots",

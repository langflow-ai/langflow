--- conflicted
+++ resolved
@@ -9,16 +9,12 @@
             "dataType": "parser",
             "id": "parser-6caGE",
             "name": "parsed_text",
-            "output_types": [
-              "Message"
-            ]
+            "output_types": ["Message"]
           },
           "targetHandle": {
             "fieldName": "input_value",
             "id": "LanguageModelComponent-DJzkZ",
-            "inputTypes": [
-              "Message"
-            ],
+            "inputTypes": ["Message"],
             "type": "str"
           }
         },
@@ -37,16 +33,12 @@
             "dataType": "TextInput",
             "id": "TextInput-fQKUN",
             "name": "text",
-            "output_types": [
-              "Message"
-            ]
+            "output_types": ["Message"]
           },
           "targetHandle": {
             "fieldName": "system_message",
             "id": "LanguageModelComponent-DJzkZ",
-            "inputTypes": [
-              "Message"
-            ],
+            "inputTypes": ["Message"],
             "type": "str"
           }
         },
@@ -65,18 +57,12 @@
             "dataType": "LanguageModelComponent",
             "id": "LanguageModelComponent-DJzkZ",
             "name": "text_output",
-            "output_types": [
-              "Message"
-            ]
+            "output_types": ["Message"]
           },
           "targetHandle": {
             "fieldName": "input_value",
             "id": "ChatOutput-q991L",
-            "inputTypes": [
-              "Data",
-              "DataFrame",
-              "Message"
-            ],
+            "inputTypes": ["Data", "DataFrame", "Message"],
             "type": "str"
           }
         },
@@ -95,16 +81,12 @@
             "dataType": "File",
             "id": "File-gVVqw",
             "name": "message",
-            "output_types": [
-              "Message"
-            ]
+            "output_types": ["Message"]
           },
           "targetHandle": {
             "fieldName": "input_value",
             "id": "StructuredOutput-wsAT3",
-            "inputTypes": [
-              "Message"
-            ],
+            "inputTypes": ["Message"],
             "type": "str"
           }
         },
@@ -123,17 +105,12 @@
             "dataType": "StructuredOutput",
             "id": "StructuredOutput-wsAT3",
             "name": "dataframe_output",
-            "output_types": [
-              "DataFrame"
-            ]
+            "output_types": ["DataFrame"]
           },
           "targetHandle": {
             "fieldName": "input_data",
             "id": "parser-6caGE",
-            "inputTypes": [
-              "DataFrame",
-              "Data"
-            ],
+            "inputTypes": ["DataFrame", "Data"],
             "type": "other"
           }
         },
@@ -150,9 +127,7 @@
         "data": {
           "id": "TextInput-fQKUN",
           "node": {
-            "base_classes": [
-              "Message"
-            ],
+            "base_classes": ["Message"],
             "beta": false,
             "category": "inputs",
             "conditional_paths": [],
@@ -161,9 +136,7 @@
             "display_name": "Text Input",
             "documentation": "",
             "edited": false,
-            "field_order": [
-              "input_value"
-            ],
+            "field_order": ["input_value"],
             "frozen": false,
             "icon": "type",
             "key": "TextInput",
@@ -194,9 +167,7 @@
                 "name": "text",
                 "selected": "Message",
                 "tool_mode": true,
-                "types": [
-                  "Message"
-                ],
+                "types": ["Message"],
                 "value": "__UNDEFINED__"
               }
             ],
@@ -228,9 +199,7 @@
                 "display_name": "Text",
                 "dynamic": false,
                 "info": "Text to be passed as input.",
-                "input_types": [
-                  "Message"
-                ],
+                "input_types": ["Message"],
                 "list": false,
                 "list_add_label": "Add More",
                 "load_from_db": false,
@@ -270,9 +239,7 @@
         "data": {
           "id": "ChatOutput-q991L",
           "node": {
-            "base_classes": [
-              "Message"
-            ],
+            "base_classes": ["Message"],
             "beta": false,
             "category": "outputs",
             "conditional_paths": [],
@@ -330,9 +297,7 @@
                 "name": "message",
                 "selected": "Message",
                 "tool_mode": true,
-                "types": [
-                  "Message"
-                ],
+                "types": ["Message"],
                 "value": "__UNDEFINED__"
               }
             ],
@@ -382,9 +347,7 @@
                 "display_name": "Context ID",
                 "dynamic": false,
                 "info": "The context ID of the chat. Adds an extra layer to the local memory.",
-                "input_types": [
-                  "Message"
-                ],
+                "input_types": ["Message"],
                 "list": false,
                 "list_add_label": "Add More",
                 "load_from_db": false,
@@ -405,9 +368,7 @@
                 "display_name": "Data Template",
                 "dynamic": false,
                 "info": "Template to convert Data to Text. If left empty, it will be dynamically set to the Data's text key.",
-                "input_types": [
-                  "Message"
-                ],
+                "input_types": ["Message"],
                 "list": false,
                 "list_add_label": "Add More",
                 "load_from_db": false,
@@ -428,11 +389,7 @@
                 "display_name": "Inputs",
                 "dynamic": false,
                 "info": "Message to be passed as output.",
-                "input_types": [
-                  "Data",
-                  "DataFrame",
-                  "Message"
-                ],
+                "input_types": ["Data", "DataFrame", "Message"],
                 "list": false,
                 "list_add_label": "Add More",
                 "load_from_db": false,
@@ -456,10 +413,7 @@
                 "dynamic": false,
                 "info": "Type of sender.",
                 "name": "sender",
-                "options": [
-                  "Machine",
-                  "User"
-                ],
+                "options": ["Machine", "User"],
                 "options_metadata": [],
                 "placeholder": "",
                 "required": false,
@@ -476,9 +430,7 @@
                 "display_name": "Sender Name",
                 "dynamic": false,
                 "info": "Name of the sender.",
-                "input_types": [
-                  "Message"
-                ],
+                "input_types": ["Message"],
                 "list": false,
                 "list_add_label": "Add More",
                 "load_from_db": false,
@@ -499,9 +451,7 @@
                 "display_name": "Session ID",
                 "dynamic": false,
                 "info": "The session ID of the chat. If empty, the current session ID parameter will be used.",
-                "input_types": [
-                  "Message"
-                ],
+                "input_types": ["Message"],
                 "list": false,
                 "list_add_label": "Add More",
                 "load_from_db": false,
@@ -700,9 +650,7 @@
         "data": {
           "id": "parser-6caGE",
           "node": {
-            "base_classes": [
-              "Message"
-            ],
+            "base_classes": ["Message"],
             "beta": false,
             "category": "processing",
             "conditional_paths": [],
@@ -711,12 +659,7 @@
             "display_name": "Parser",
             "documentation": "",
             "edited": false,
-            "field_order": [
-              "mode",
-              "pattern",
-              "input_data",
-              "sep"
-            ],
+            "field_order": ["mode", "pattern", "input_data", "sep"],
             "frozen": false,
             "icon": "braces",
             "key": "parser",
@@ -734,9 +677,7 @@
                 "name": "parsed_text",
                 "selected": "Message",
                 "tool_mode": true,
-                "types": [
-                  "Message"
-                ],
+                "types": ["Message"],
                 "value": "__UNDEFINED__"
               }
             ],
@@ -768,10 +709,7 @@
                 "display_name": "Data or DataFrame",
                 "dynamic": false,
                 "info": "Accepts either a DataFrame or a Data object.",
-                "input_types": [
-                  "DataFrame",
-                  "Data"
-                ],
+                "input_types": ["DataFrame", "Data"],
                 "list": false,
                 "list_add_label": "Add More",
                 "name": "input_data",
@@ -790,10 +728,7 @@
                 "dynamic": false,
                 "info": "Convert into raw string instead of using a template.",
                 "name": "mode",
-                "options": [
-                  "Parser",
-                  "Stringify"
-                ],
+                "options": ["Parser", "Stringify"],
                 "placeholder": "",
                 "real_time_refresh": true,
                 "required": false,
@@ -811,9 +746,7 @@
                 "display_name": "Template",
                 "dynamic": true,
                 "info": "Use variables within curly brackets to extract column values for DataFrames or key values for Data.For example: `Name: {Name}, Age: {Age}, Country: {Country}`",
-                "input_types": [
-                  "Message"
-                ],
+                "input_types": ["Message"],
                 "list": false,
                 "list_add_label": "Add More",
                 "load_from_db": false,
@@ -835,9 +768,7 @@
                 "display_name": "Separator",
                 "dynamic": false,
                 "info": "String used to separate rows/items.",
-                "input_types": [
-                  "Message"
-                ],
+                "input_types": ["Message"],
                 "list": false,
                 "list_add_label": "Add More",
                 "load_from_db": false,
@@ -876,9 +807,7 @@
         "data": {
           "id": "File-gVVqw",
           "node": {
-            "base_classes": [
-              "Message"
-            ],
+            "base_classes": ["Message"],
             "beta": false,
             "conditional_paths": [],
             "custom_fields": {},
@@ -935,9 +864,7 @@
                 "name": "message",
                 "selected": "Message",
                 "tool_mode": true,
-                "types": [
-                  "Message"
-                ],
+                "types": ["Message"],
                 "value": "__UNDEFINED__"
               }
             ],
@@ -1023,9 +950,7 @@
                 "display_name": "Doc Key",
                 "dynamic": false,
                 "info": "The key to use for the DoclingDocument column.",
-                "input_types": [
-                  "Message"
-                ],
+                "input_types": ["Message"],
                 "list": false,
                 "list_add_label": "Add More",
                 "load_from_db": false,
@@ -1046,10 +971,7 @@
                 "display_name": "Server File Path",
                 "dynamic": false,
                 "info": "Data object with a 'file_path' property pointing to server file or a Message object with a path to the file. Supercedes 'Path' but supports same file types.",
-                "input_types": [
-                  "Data",
-                  "Message"
-                ],
+                "input_types": ["Data", "Message"],
                 "list": true,
                 "list_add_label": "Add More",
                 "name": "file_path",
@@ -1184,10 +1106,7 @@
                 "external_options": {},
                 "info": "OCR engine to use. Only available when pipeline is set to 'standard'.",
                 "name": "ocr_engine",
-                "options": [
-                  "None",
-                  "easyocr"
-                ],
+                "options": ["None", "easyocr"],
                 "options_metadata": [],
                 "placeholder": "",
                 "required": false,
@@ -1275,10 +1194,7 @@
                 "external_options": {},
                 "info": "Docling pipeline to use",
                 "name": "pipeline",
-                "options": [
-                  "standard",
-                  "vlm"
-                ],
+                "options": ["standard", "vlm"],
                 "options_metadata": [],
                 "placeholder": "",
                 "real_time_refresh": true,
@@ -1368,12 +1284,321 @@
       },
       {
         "data": {
+          "id": "LanguageModelComponent-2ZwfQ",
+          "node": {
+            "base_classes": ["LanguageModel", "Message"],
+            "beta": false,
+            "conditional_paths": [],
+            "custom_fields": {},
+            "description": "Runs a language model given a specified provider.",
+            "display_name": "Language Model",
+            "documentation": "",
+            "edited": false,
+            "field_order": [
+              "provider",
+              "model_name",
+              "api_key",
+              "input_value",
+              "system_message",
+              "stream",
+              "temperature"
+            ],
+            "frozen": false,
+            "icon": "brain-circuit",
+            "last_updated": "2025-09-29T16:04:31.458Z",
+            "legacy": false,
+            "lf_version": "1.6.0",
+            "metadata": {
+              "code_hash": "bb5f8714781b",
+              "dependencies": {
+                "dependencies": [
+                  {
+                    "name": "langchain_anthropic",
+                    "version": "0.3.14"
+                  },
+                  {
+                    "name": "langchain_google_genai",
+                    "version": "2.0.6"
+                  },
+                  {
+                    "name": "langchain_openai",
+                    "version": "0.3.23"
+                  },
+                  {
+                    "name": "lfx",
+                    "version": null
+                  }
+                ],
+                "total_dependencies": 4
+              },
+              "keywords": [
+                "model",
+                "llm",
+                "language model",
+                "large language model"
+              ],
+              "module": "lfx.components.models.language_model.LanguageModelComponent"
+            },
+            "minimized": false,
+            "output_types": [],
+            "outputs": [
+              {
+                "allows_loop": false,
+                "cache": true,
+                "display_name": "Model Response",
+                "group_outputs": false,
+                "method": "text_response",
+                "name": "text_output",
+                "options": null,
+                "required_inputs": null,
+                "selected": "Message",
+                "tool_mode": true,
+                "types": ["Message"],
+                "value": "__UNDEFINED__"
+              },
+              {
+                "allows_loop": false,
+                "cache": true,
+                "display_name": "Language Model",
+                "group_outputs": false,
+                "method": "build_model",
+                "name": "model_output",
+                "options": null,
+                "required_inputs": null,
+                "selected": "LanguageModel",
+                "tool_mode": true,
+                "types": ["LanguageModel"],
+                "value": "__UNDEFINED__"
+              }
+            ],
+            "pinned": false,
+            "priority": 0,
+            "template": {
+              "_type": "Component",
+              "api_key": {
+                "_input_type": "SecretStrInput",
+                "advanced": false,
+                "display_name": "OpenAI API Key",
+                "dynamic": false,
+                "info": "Model Provider API key",
+                "input_types": [],
+                "load_from_db": true,
+                "name": "api_key",
+                "password": true,
+                "placeholder": "",
+                "real_time_refresh": true,
+                "required": false,
+                "show": true,
+                "title_case": false,
+                "type": "str",
+                "value": "OPENAI_API_KEY"
+              },
+              "code": {
+                "advanced": true,
+                "dynamic": true,
+                "fileTypes": [],
+                "file_path": "",
+                "info": "",
+                "list": false,
+                "load_from_db": false,
+                "multiline": true,
+                "name": "code",
+                "password": false,
+                "placeholder": "",
+                "required": true,
+                "show": true,
+                "title_case": false,
+                "type": "code",
+                "value": "from lfx.base.models.model import LCModelComponent\nfrom lfx.base.models.unified_models import (\n    get_language_model_options,\n    get_llm,\n    update_model_options_in_build_config,\n)\nfrom lfx.base.models.watsonx_constants import IBM_WATSONX_URLS\nfrom lfx.field_typing import LanguageModel\nfrom lfx.field_typing.range_spec import RangeSpec\nfrom lfx.inputs.inputs import BoolInput, DropdownInput, StrInput\nfrom lfx.io import MessageInput, ModelInput, MultilineInput, SecretStrInput, SliderInput\n\nDEFAULT_OLLAMA_URL = \"http://localhost:11434\"\n\n\nclass LanguageModelComponent(LCModelComponent):\n    display_name = \"Language Model\"\n    description = \"Runs a language model given a specified provider.\"\n    documentation: str = \"https://docs.langflow.org/components-models\"\n    icon = \"brain-circuit\"\n    category = \"models\"\n    priority = 0  # Set priority to 0 to make it appear first\n\n    inputs = [\n        ModelInput(\n            name=\"model\",\n            display_name=\"Language Model\",\n            info=\"Select your model provider\",\n            real_time_refresh=True,\n            required=True,\n            model_type=[\"llm\"],\n        ),\n        SecretStrInput(\n            name=\"api_key\",\n            display_name=\"API Key\",\n            info=\"Model Provider API key\",\n            required=False,\n            show=True,\n            real_time_refresh=True,\n            advanced=True,\n        ),\n        DropdownInput(\n            name=\"base_url_ibm_watsonx\",\n            display_name=\"watsonx API Endpoint\",\n            info=\"The base URL of the API (IBM watsonx.ai only)\",\n            options=IBM_WATSONX_URLS,\n            value=IBM_WATSONX_URLS[0],\n            show=False,\n            real_time_refresh=True,\n        ),\n        StrInput(\n            name=\"project_id\",\n            display_name=\"watsonx Project ID\",\n            info=\"The project ID associated with the foundation model (IBM watsonx.ai only)\",\n            show=False,\n            required=False,\n        ),\n        MessageInput(\n            name=\"ollama_base_url\",\n            display_name=\"Ollama API URL\",\n            info=f\"Endpoint of the Ollama API (Ollama only). Defaults to {DEFAULT_OLLAMA_URL}\",\n            value=DEFAULT_OLLAMA_URL,\n            show=False,\n            real_time_refresh=True,\n            load_from_db=True,\n        ),\n        MessageInput(\n            name=\"input_value\",\n            display_name=\"Input\",\n            info=\"The input text to send to the model\",\n        ),\n        MultilineInput(\n            name=\"system_message\",\n            display_name=\"System Message\",\n            info=\"A system message that helps set the behavior of the assistant\",\n            advanced=False,\n        ),\n        BoolInput(\n            name=\"stream\",\n            display_name=\"Stream\",\n            info=\"Whether to stream the response\",\n            value=False,\n            advanced=True,\n        ),\n        SliderInput(\n            name=\"temperature\",\n            display_name=\"Temperature\",\n            value=0.1,\n            info=\"Controls randomness in responses\",\n            range_spec=RangeSpec(min=0, max=1, step=0.01),\n            advanced=True,\n        ),\n    ]\n\n    def build_model(self) -> LanguageModel:\n        return get_llm(\n            model=self.model,\n            user_id=self.user_id,\n            api_key=self.api_key,\n            temperature=self.temperature,\n            stream=self.stream,\n        )\n\n    def update_build_config(self, build_config: dict, field_value: str, field_name: str | None = None):\n        \"\"\"Dynamically update build config with user-filtered model options.\"\"\"\n        return update_model_options_in_build_config(\n            component=self,\n            build_config=build_config,\n            cache_key_prefix=\"language_model_options\",\n            get_options_func=get_language_model_options,\n            field_name=field_name,\n            field_value=field_value,\n        )\n"
+              },
+              "input_value": {
+                "_input_type": "MessageInput",
+                "advanced": false,
+                "display_name": "Input",
+                "dynamic": false,
+                "info": "The input text to send to the model",
+                "input_types": ["Message"],
+                "list": false,
+                "list_add_label": "Add More",
+                "load_from_db": false,
+                "name": "input_value",
+                "placeholder": "",
+                "required": false,
+                "show": true,
+                "title_case": false,
+                "tool_mode": false,
+                "trace_as_input": true,
+                "trace_as_metadata": true,
+                "type": "str",
+                "value": ""
+              },
+              "model_name": {
+                "_input_type": "DropdownInput",
+                "advanced": false,
+                "combobox": false,
+                "dialog_inputs": {},
+                "display_name": "Model Name",
+                "dynamic": false,
+                "info": "Select the model to use",
+                "name": "model_name",
+                "options": [
+                  "gpt-4o-mini",
+                  "gpt-4o",
+                  "gpt-4.1",
+                  "gpt-4.1-mini",
+                  "gpt-4.1-nano",
+                  "gpt-4-turbo",
+                  "gpt-4-turbo-preview",
+                  "gpt-4",
+                  "gpt-3.5-turbo",
+                  "gpt-5",
+                  "gpt-5-mini",
+                  "gpt-5-nano",
+                  "gpt-5-chat-latest",
+                  "o1",
+                  "o3-mini",
+                  "o3",
+                  "o3-pro",
+                  "o4-mini",
+                  "o4-mini-high"
+                ],
+                "options_metadata": [],
+                "placeholder": "",
+                "required": false,
+                "show": true,
+                "title_case": false,
+                "toggle": false,
+                "tool_mode": false,
+                "trace_as_metadata": true,
+                "type": "str",
+                "value": "gpt-4o-mini"
+              },
+              "provider": {
+                "_input_type": "DropdownInput",
+                "advanced": false,
+                "combobox": false,
+                "dialog_inputs": {},
+                "display_name": "Model Provider",
+                "dynamic": false,
+                "info": "Select the model provider",
+                "name": "provider",
+                "options": ["OpenAI", "Anthropic", "Google"],
+                "options_metadata": [
+                  {
+                    "icon": "OpenAI"
+                  },
+                  {
+                    "icon": "Anthropic"
+                  },
+                  {
+                    "icon": "GoogleGenerativeAI"
+                  }
+                ],
+                "placeholder": "",
+                "real_time_refresh": true,
+                "required": false,
+                "show": true,
+                "title_case": false,
+                "toggle": false,
+                "tool_mode": false,
+                "trace_as_metadata": true,
+                "type": "str",
+                "value": "OpenAI"
+              },
+              "stream": {
+                "_input_type": "BoolInput",
+                "advanced": true,
+                "display_name": "Stream",
+                "dynamic": false,
+                "info": "Whether to stream the response",
+                "list": false,
+                "list_add_label": "Add More",
+                "name": "stream",
+                "placeholder": "",
+                "required": false,
+                "show": true,
+                "title_case": false,
+                "tool_mode": false,
+                "trace_as_metadata": true,
+                "type": "bool",
+                "value": false
+              },
+              "system_message": {
+                "_input_type": "MultilineInput",
+                "advanced": true,
+                "copy_field": false,
+                "display_name": "System Message",
+                "dynamic": false,
+                "info": "A system message that helps set the behavior of the assistant",
+                "input_types": ["Message"],
+                "list": false,
+                "list_add_label": "Add More",
+                "load_from_db": false,
+                "multiline": true,
+                "name": "system_message",
+                "placeholder": "",
+                "required": false,
+                "show": true,
+                "title_case": false,
+                "tool_mode": false,
+                "trace_as_input": true,
+                "trace_as_metadata": true,
+                "type": "str",
+                "value": ""
+              },
+              "temperature": {
+                "_input_type": "SliderInput",
+                "advanced": true,
+                "display_name": "Temperature",
+                "dynamic": false,
+                "info": "Controls randomness in responses",
+                "max_label": "",
+                "max_label_icon": "",
+                "min_label": "",
+                "min_label_icon": "",
+                "name": "temperature",
+                "placeholder": "",
+                "range_spec": {
+                  "max": 1,
+                  "min": 0,
+                  "step": 0.01,
+                  "step_type": "float"
+                },
+                "required": false,
+                "show": true,
+                "slider_buttons": false,
+                "slider_buttons_options": [],
+                "slider_input": false,
+                "title_case": false,
+                "tool_mode": false,
+                "type": "slider",
+                "value": 0.1
+              }
+            },
+            "tool_mode": false
+          },
+          "selected_output": "model_output",
+          "showNode": true,
+          "type": "LanguageModelComponent"
+        },
+        "dragging": false,
+        "id": "LanguageModelComponent-2ZwfQ",
+        "measured": {
+          "height": 451,
+          "width": 320
+        },
+        "position": {
+          "x": 923.390837663514,
+          "y": 80.65046750436001
+        },
+        "selected": false,
+        "type": "genericNode"
+      },
+      {
+        "data": {
           "id": "LanguageModelComponent-DJzkZ",
           "node": {
-            "base_classes": [
-              "LanguageModel",
-              "Message"
-            ],
+            "base_classes": ["LanguageModel", "Message"],
             "beta": false,
             "conditional_paths": [],
             "custom_fields": {},
@@ -1431,9 +1656,7 @@
                 "required_inputs": null,
                 "selected": "Message",
                 "tool_mode": true,
-                "types": [
-                  "Message"
-                ],
+                "types": ["Message"],
                 "value": "__UNDEFINED__"
               },
               {
@@ -1448,9 +1671,7 @@
                 "required_inputs": null,
                 "selected": "LanguageModel",
                 "tool_mode": true,
-                "types": [
-                  "LanguageModel"
-                ],
+                "types": ["LanguageModel"],
                 "value": "__UNDEFINED__"
               }
             ],
@@ -1540,9 +1761,7 @@
                 "display_name": "Input",
                 "dynamic": false,
                 "info": "The input text to send to the model",
-                "input_types": [
-                  "Message"
-                ],
+                "input_types": ["Message"],
                 "list": false,
                 "list_add_label": "Add More",
                 "load_from_db": false,
@@ -1577,9 +1796,7 @@
                   }
                 },
                 "info": "Select your model provider",
-                "input_types": [
-                  "LanguageModel"
-                ],
+                "input_types": ["LanguageModel"],
                 "list": false,
                 "list_add_label": "Add More",
                 "model_type": "language",
@@ -1592,16 +1809,11 @@
                 "required": true,
                 "show": true,
                 "title_case": false,
-<<<<<<< HEAD
-                "type": "code",
-                "value": "from lfx.base.models.model import LCModelComponent\nfrom lfx.base.models.unified_models import (\n    get_language_model_options,\n    get_llm,\n    update_model_options_in_build_config,\n)\nfrom lfx.base.models.watsonx_constants import IBM_WATSONX_URLS\nfrom lfx.field_typing import LanguageModel\nfrom lfx.field_typing.range_spec import RangeSpec\nfrom lfx.inputs.inputs import BoolInput, DropdownInput, StrInput\nfrom lfx.io import MessageInput, ModelInput, MultilineInput, SecretStrInput, SliderInput\n\nDEFAULT_OLLAMA_URL = \"http://localhost:11434\"\n\n\nclass LanguageModelComponent(LCModelComponent):\n    display_name = \"Language Model\"\n    description = \"Runs a language model given a specified provider.\"\n    documentation: str = \"https://docs.langflow.org/components-models\"\n    icon = \"brain-circuit\"\n    category = \"models\"\n    priority = 0  # Set priority to 0 to make it appear first\n\n    inputs = [\n        ModelInput(\n            name=\"model\",\n            display_name=\"Language Model\",\n            info=\"Select your model provider\",\n            real_time_refresh=True,\n            required=True,\n            model_type=[\"llm\"],\n        ),\n        SecretStrInput(\n            name=\"api_key\",\n            display_name=\"API Key\",\n            info=\"Model Provider API key\",\n            required=False,\n            show=True,\n            real_time_refresh=True,\n            advanced=True,\n        ),\n        DropdownInput(\n            name=\"base_url_ibm_watsonx\",\n            display_name=\"watsonx API Endpoint\",\n            info=\"The base URL of the API (IBM watsonx.ai only)\",\n            options=IBM_WATSONX_URLS,\n            value=IBM_WATSONX_URLS[0],\n            show=False,\n            real_time_refresh=True,\n        ),\n        StrInput(\n            name=\"project_id\",\n            display_name=\"watsonx Project ID\",\n            info=\"The project ID associated with the foundation model (IBM watsonx.ai only)\",\n            show=False,\n            required=False,\n        ),\n        MessageInput(\n            name=\"ollama_base_url\",\n            display_name=\"Ollama API URL\",\n            info=f\"Endpoint of the Ollama API (Ollama only). Defaults to {DEFAULT_OLLAMA_URL}\",\n            value=DEFAULT_OLLAMA_URL,\n            show=False,\n            real_time_refresh=True,\n            load_from_db=True,\n        ),\n        MessageInput(\n            name=\"input_value\",\n            display_name=\"Input\",\n            info=\"The input text to send to the model\",\n        ),\n        MultilineInput(\n            name=\"system_message\",\n            display_name=\"System Message\",\n            info=\"A system message that helps set the behavior of the assistant\",\n            advanced=False,\n        ),\n        BoolInput(\n            name=\"stream\",\n            display_name=\"Stream\",\n            info=\"Whether to stream the response\",\n            value=False,\n            advanced=True,\n        ),\n        SliderInput(\n            name=\"temperature\",\n            display_name=\"Temperature\",\n            value=0.1,\n            info=\"Controls randomness in responses\",\n            range_spec=RangeSpec(min=0, max=1, step=0.01),\n            advanced=True,\n        ),\n    ]\n\n    def build_model(self) -> LanguageModel:\n        return get_llm(\n            model=self.model,\n            user_id=self.user_id,\n            api_key=self.api_key,\n            temperature=self.temperature,\n            stream=self.stream,\n        )\n\n    def update_build_config(self, build_config: dict, field_value: str, field_name: str | None = None):\n        \"\"\"Dynamically update build config with user-filtered model options.\"\"\"\n        return update_model_options_in_build_config(\n            component=self,\n            build_config=build_config,\n            cache_key_prefix=\"language_model_options\",\n            get_options_func=get_language_model_options,\n            field_name=field_name,\n            field_value=field_value,\n        )\n"
-=======
                 "tool_mode": false,
                 "trace_as_input": true,
                 "track_in_telemetry": false,
                 "type": "model",
                 "value": []
->>>>>>> 9e18f4a5
               },
               "ollama_base_url": {
                 "_input_type": "MessageInput",
@@ -1609,9 +1821,7 @@
                 "display_name": "Ollama API URL",
                 "dynamic": false,
                 "info": "Endpoint of the Ollama API (Ollama only). Defaults to http://localhost:11434",
-                "input_types": [
-                  "Message"
-                ],
+                "input_types": ["Message"],
                 "list": false,
                 "list_add_label": "Add More",
                 "load_from_db": false,
@@ -1678,9 +1888,7 @@
                 "display_name": "System Message",
                 "dynamic": false,
                 "info": "A system message that helps set the behavior of the assistant",
-                "input_types": [
-                  "Message"
-                ],
+                "input_types": ["Message"],
                 "list": false,
                 "list_add_label": "Add More",
                 "load_from_db": false,
@@ -1778,10 +1986,7 @@
         "data": {
           "id": "StructuredOutput-wsAT3",
           "node": {
-            "base_classes": [
-              "Data",
-              "DataFrame"
-            ],
+            "base_classes": ["Data", "DataFrame"],
             "beta": false,
             "conditional_paths": [],
             "custom_fields": {},
@@ -1833,9 +2038,7 @@
                 "name": "structured_output",
                 "selected": null,
                 "tool_mode": true,
-                "types": [
-                  "Data"
-                ],
+                "types": ["Data"],
                 "value": "__UNDEFINED__"
               },
               {
@@ -1847,9 +2050,7 @@
                 "name": "dataframe_output",
                 "selected": "DataFrame",
                 "tool_mode": true,
-                "types": [
-                  "DataFrame"
-                ],
+                "types": ["DataFrame"],
                 "value": "__UNDEFINED__"
               }
             ],
@@ -1901,9 +2102,7 @@
                 "display_name": "Input Message",
                 "dynamic": false,
                 "info": "The input message to the language model.",
-                "input_types": [
-                  "Message"
-                ],
+                "input_types": ["Message"],
                 "list": false,
                 "list_add_label": "Add More",
                 "load_from_db": false,
@@ -1936,9 +2135,7 @@
                   }
                 },
                 "info": "Select your model provider",
-                "input_types": [
-                  "LanguageModel"
-                ],
+                "input_types": ["LanguageModel"],
                 "list": false,
                 "list_add_label": "Add More",
                 "model_type": "language",
@@ -1995,13 +2192,7 @@
                     "edit_mode": "inline",
                     "formatter": "text",
                     "name": "type",
-                    "options": [
-                      "str",
-                      "int",
-                      "float",
-                      "bool",
-                      "dict"
-                    ],
+                    "options": ["str", "int", "float", "bool", "dict"],
                     "type": "str"
                   },
                   {
@@ -2101,9 +2292,7 @@
                 "display_name": "Schema Name",
                 "dynamic": false,
                 "info": "Provide a name for the output data schema.",
-                "input_types": [
-                  "Message"
-                ],
+                "input_types": ["Message"],
                 "list": false,
                 "list_add_label": "Add More",
                 "load_from_db": false,
@@ -2125,9 +2314,7 @@
                 "display_name": "Format Instructions",
                 "dynamic": false,
                 "info": "The instructions to the language model for formatting the output.",
-                "input_types": [
-                  "Message"
-                ],
+                "input_types": ["Message"],
                 "list": false,
                 "list_add_label": "Add More",
                 "load_from_db": false,
@@ -2176,8 +2363,5 @@
   "is_component": false,
   "last_tested_version": "1.6.0",
   "name": "Portfolio Website Code Generator",
-  "tags": [
-    "chatbots",
-    "coding"
-  ]
+  "tags": ["chatbots", "coding"]
 }
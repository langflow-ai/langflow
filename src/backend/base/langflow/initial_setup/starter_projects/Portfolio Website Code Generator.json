--- conflicted
+++ resolved
@@ -192,10 +192,6 @@
             "legacy": false,
             "lf_version": "1.2.0",
             "metadata": {
-<<<<<<< HEAD
-              "code_hash": "3dd28ea591b9",
-              "module": "lfx.components.input_output.text.TextInputComponent"
-=======
               "code_hash": "efdcba3771af",
               "dependencies": {
                 "dependencies": [
@@ -207,7 +203,6 @@
                 "total_dependencies": 1
               },
               "module": "langflow.components.input_output.text.TextInputComponent"
->>>>>>> 0191d1a5
             },
             "minimized": false,
             "output_types": [],
@@ -325,10 +320,6 @@
             "legacy": false,
             "lf_version": "1.2.0",
             "metadata": {
-<<<<<<< HEAD
-              "code_hash": "9619107fecd1",
-              "module": "lfx.components.input_output.chat_output.ChatOutput"
-=======
               "code_hash": "6f74e04e39d5",
               "dependencies": {
                 "dependencies": [
@@ -348,7 +339,6 @@
                 "total_dependencies": 3
               },
               "module": "langflow.components.input_output.chat_output.ChatOutput"
->>>>>>> 0191d1a5
             },
             "minimized": true,
             "output_types": [],
@@ -802,10 +792,6 @@
             "legacy": false,
             "lf_version": "1.2.0",
             "metadata": {
-<<<<<<< HEAD
-              "code_hash": "6fb55f08b295",
-              "module": "lfx.components.processing.structured_output.StructuredOutputComponent"
-=======
               "code_hash": "ad2a6f4552c0",
               "dependencies": {
                 "dependencies": [
@@ -825,7 +811,6 @@
                 "total_dependencies": 3
               },
               "module": "langflow.components.processing.structured_output.StructuredOutputComponent"
->>>>>>> 0191d1a5
             },
             "minimized": false,
             "output_types": [],

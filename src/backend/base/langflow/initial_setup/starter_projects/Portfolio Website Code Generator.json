{
  "data": {
    "edges": [
      {
        "animated": false,
        "className": "",
        "data": {
          "sourceHandle": {
            "dataType": "File",
            "id": "File-b9zXG",
            "name": "message",
            "output_types": [
              "Message"
            ]
          },
          "targetHandle": {
            "fieldName": "input_value",
            "id": "StructuredOutput-i37Mr",
            "inputTypes": [
              "Message"
            ],
            "type": "str"
          }
        },
        "id": "reactflow__edge-File-b9zXG{œdataTypeœ:œFileœ,œidœ:œFile-b9zXGœ,œnameœ:œmessageœ,œoutput_typesœ:[œMessageœ]}-StructuredOutput-i37Mr{œfieldNameœ:œinput_valueœ,œidœ:œStructuredOutput-i37Mrœ,œinputTypesœ:[œMessageœ],œtypeœ:œstrœ}",
        "selected": false,
        "source": "File-b9zXG",
        "sourceHandle": "{œdataTypeœ: œFileœ, œidœ: œFile-b9zXGœ, œnameœ: œmessageœ, œoutput_typesœ: [œMessageœ]}",
        "target": "StructuredOutput-i37Mr",
        "targetHandle": "{œfieldNameœ: œinput_valueœ, œidœ: œStructuredOutput-i37Mrœ, œinputTypesœ: [œMessageœ], œtypeœ: œstrœ}"
      },
      {
        "animated": false,
        "className": "",
        "data": {
          "sourceHandle": {
            "dataType": "StructuredOutput",
            "id": "StructuredOutput-i37Mr",
            "name": "dataframe_output",
            "output_types": [
              "DataFrame"
            ]
          },
          "targetHandle": {
            "fieldName": "input_data",
            "id": "parser-deqjA",
            "inputTypes": [
              "DataFrame",
              "Data"
            ],
            "type": "other"
          }
        },
        "id": "reactflow__edge-StructuredOutput-i37Mr{œdataTypeœ:œStructuredOutputœ,œidœ:œStructuredOutput-i37Mrœ,œnameœ:œdataframe_outputœ,œoutput_typesœ:[œDataFrameœ]}-parser-deqjA{œfieldNameœ:œinput_dataœ,œidœ:œparser-deqjAœ,œinputTypesœ:[œDataFrameœ,œDataœ],œtypeœ:œotherœ}",
        "selected": false,
        "source": "StructuredOutput-i37Mr",
        "sourceHandle": "{œdataTypeœ: œStructuredOutputœ, œidœ: œStructuredOutput-i37Mrœ, œnameœ: œdataframe_outputœ, œoutput_typesœ: [œDataFrameœ]}",
        "target": "parser-deqjA",
        "targetHandle": "{œfieldNameœ: œinput_dataœ, œidœ: œparser-deqjAœ, œinputTypesœ: [œDataFrameœ, œDataœ], œtypeœ: œotherœ}"
      },
      {
        "animated": false,
        "className": "",
        "data": {
          "sourceHandle": {
            "dataType": "parser",
            "id": "parser-deqjA",
            "name": "parsed_text",
            "output_types": [
              "Message"
            ]
          },
          "targetHandle": {
            "fieldName": "system_message",
            "id": "LanguageModelComponent-qSym8",
            "inputTypes": [
              "Message"
            ],
            "type": "str"
          }
        },
        "id": "reactflow__edge-parser-deqjA{œdataTypeœ:œparserœ,œidœ:œparser-deqjAœ,œnameœ:œparsed_textœ,œoutput_typesœ:[œMessageœ]}-LanguageModelComponent-qSym8{œfieldNameœ:œsystem_messageœ,œidœ:œLanguageModelComponent-qSym8œ,œinputTypesœ:[œMessageœ],œtypeœ:œstrœ}",
        "selected": false,
        "source": "parser-deqjA",
        "sourceHandle": "{œdataTypeœ: œparserœ, œidœ: œparser-deqjAœ, œnameœ: œparsed_textœ, œoutput_typesœ: [œMessageœ]}",
        "target": "LanguageModelComponent-qSym8",
        "targetHandle": "{œfieldNameœ: œsystem_messageœ, œidœ: œLanguageModelComponent-qSym8œ, œinputTypesœ: [œMessageœ], œtypeœ: œstrœ}"
      },
      {
        "animated": false,
        "className": "",
        "data": {
          "sourceHandle": {
            "dataType": "TextInput",
            "id": "TextInput-DdmJy",
            "name": "text",
            "output_types": [
              "Message"
            ]
          },
          "targetHandle": {
            "fieldName": "input_value",
            "id": "LanguageModelComponent-qSym8",
            "inputTypes": [
              "Message"
            ],
            "type": "str"
          }
        },
        "id": "reactflow__edge-TextInput-DdmJy{œdataTypeœ:œTextInputœ,œidœ:œTextInput-DdmJyœ,œnameœ:œtextœ,œoutput_typesœ:[œMessageœ]}-LanguageModelComponent-qSym8{œfieldNameœ:œinput_valueœ,œidœ:œLanguageModelComponent-qSym8œ,œinputTypesœ:[œMessageœ],œtypeœ:œstrœ}",
        "selected": false,
        "source": "TextInput-DdmJy",
        "sourceHandle": "{œdataTypeœ: œTextInputœ, œidœ: œTextInput-DdmJyœ, œnameœ: œtextœ, œoutput_typesœ: [œMessageœ]}",
        "target": "LanguageModelComponent-qSym8",
        "targetHandle": "{œfieldNameœ: œinput_valueœ, œidœ: œLanguageModelComponent-qSym8œ, œinputTypesœ: [œMessageœ], œtypeœ: œstrœ}"
      },
      {
        "animated": false,
        "className": "",
        "data": {
          "sourceHandle": {
            "dataType": "LanguageModelComponent",
            "id": "LanguageModelComponent-qSym8",
            "name": "text_output",
            "output_types": [
              "Message"
            ]
          },
          "targetHandle": {
            "fieldName": "input_value",
            "id": "ChatOutput-gX3WY",
            "inputTypes": [
              "Data",
              "DataFrame",
              "Message"
            ],
            "type": "str"
          }
        },
        "id": "reactflow__edge-LanguageModelComponent-qSym8{œdataTypeœ:œLanguageModelComponentœ,œidœ:œLanguageModelComponent-qSym8œ,œnameœ:œtext_outputœ,œoutput_typesœ:[œMessageœ]}-ChatOutput-gX3WY{œfieldNameœ:œinput_valueœ,œidœ:œChatOutput-gX3WYœ,œinputTypesœ:[œDataœ,œDataFrameœ,œMessageœ],œtypeœ:œstrœ}",
        "selected": false,
        "source": "LanguageModelComponent-qSym8",
        "sourceHandle": "{œdataTypeœ: œLanguageModelComponentœ, œidœ: œLanguageModelComponent-qSym8œ, œnameœ: œtext_outputœ, œoutput_typesœ: [œMessageœ]}",
        "target": "ChatOutput-gX3WY",
        "targetHandle": "{œfieldNameœ: œinput_valueœ, œidœ: œChatOutput-gX3WYœ, œinputTypesœ: [œDataœ, œDataFrameœ, œMessageœ], œtypeœ: œstrœ}"
      }
    ],
    "nodes": [
      {
        "data": {
          "id": "TextInput-DdmJy",
          "node": {
            "base_classes": [
              "Message"
            ],
            "beta": false,
            "category": "inputs",
            "conditional_paths": [],
            "custom_fields": {},
            "description": "Get user text inputs.",
            "display_name": "Text Input",
            "documentation": "",
            "edited": false,
            "field_order": [
              "input_value"
            ],
            "frozen": false,
            "icon": "type",
            "key": "TextInput",
            "legacy": false,
            "lf_version": "1.6.0",
            "metadata": {
              "code_hash": "3dd28ea591b9",
              "dependencies": {
                "dependencies": [
                  {
                    "name": "lfx",
                    "version": null
                  }
                ],
                "total_dependencies": 1
              },
              "module": "lfx.components.input_output.text.TextInputComponent"
            },
            "minimized": false,
            "output_types": [],
            "outputs": [
              {
                "allows_loop": false,
                "cache": true,
                "display_name": "Output Text",
                "group_outputs": false,
                "method": "text_response",
                "name": "text",
                "selected": "Message",
                "tool_mode": true,
                "types": [
                  "Message"
                ],
                "value": "__UNDEFINED__"
              }
            ],
            "pinned": false,
            "score": 0.0020353564437605998,
            "template": {
              "_type": "Component",
              "code": {
                "advanced": true,
                "dynamic": true,
                "fileTypes": [],
                "file_path": "",
                "info": "",
                "list": false,
                "load_from_db": false,
                "multiline": true,
                "name": "code",
                "password": false,
                "placeholder": "",
                "required": true,
                "show": true,
                "title_case": false,
                "type": "code",
                "value": "from lfx.base.io.text import TextComponent\nfrom lfx.io import MultilineInput, Output\nfrom lfx.schema.message import Message\n\n\nclass TextInputComponent(TextComponent):\n    display_name = \"Text Input\"\n    description = \"Get user text inputs.\"\n    documentation: str = \"https://docs.langflow.org/components-io#text-input\"\n    icon = \"type\"\n    name = \"TextInput\"\n\n    inputs = [\n        MultilineInput(\n            name=\"input_value\",\n            display_name=\"Text\",\n            info=\"Text to be passed as input.\",\n        ),\n    ]\n    outputs = [\n        Output(display_name=\"Output Text\", name=\"text\", method=\"text_response\"),\n    ]\n\n    def text_response(self) -> Message:\n        return Message(\n            text=self.input_value,\n        )\n"
              },
              "input_value": {
                "_input_type": "MultilineInput",
                "advanced": false,
                "display_name": "Text",
                "dynamic": false,
                "info": "Text to be passed as input.",
                "input_types": [
                  "Message"
                ],
                "list": false,
                "list_add_label": "Add More",
                "load_from_db": false,
                "multiline": true,
                "name": "input_value",
                "placeholder": "",
                "required": false,
                "show": true,
                "title_case": false,
                "tool_mode": false,
                "trace_as_input": true,
                "trace_as_metadata": true,
                "type": "str",
                "value": "Generate a single-page portfolio website using HTML and CSS that takes a resume in JSON format as input and dynamically renders the following sections with a well-structured and aesthetic layout:\n\n📌 Sections & Content Requirements:\n\t1.\tHeader:\n\t•\tDisplay the person’s name, job title, and a professional tagline prominently.\n\t•\tEnsure the name is bold and eye-catching, with subtle emphasis on the job title.\n\t2.\tAbout Me:\n\t•\tExtract and enhance the personal summary from the resume, making it engaging, concise, and readable.\n\t•\tUse short, well-structured sentences to improve clarity.\n\t3.\tExperience:\n\t•\tList past job roles with company names, durations, and a refined description of responsibilities.\n\t•\tEnsure descriptions are professionally formatted, with key contributions highlighted.\n\t4.\tProjects:\n\t•\tDisplay projects as a neatly styled list.\n\t•\tEach project includes a title, refined description, technologies used, and rounded buttons linking to GitHub or live demo (if available).\n\t5.\tSkills:\n\t•\tDisplay skills as aesthetic pill-style badges below the Skills section title. Display all skills mentioned\n\t•\tArrange in a well-balanced, ensuring readability and consistent spacing.\n\t6.\tEducation:\n\t•\tList degrees, institutions, and years attended in a clean and professional format.\n\t•\tMaintain uniformity in typography and spacing.\n\t7.\tAwards & Publications  (if any):\n\t•\tIf the resume contains awards or publications, display them in a separate section.\n\t•\tEach entry includes the title, organization, and year, ensuring clean alignment.\n\t8.\tContact:\n\t•\tDisplay email, social media links, and an optional contact button.\n\t•\tEnsure social media links are clearly visible, with modern and accessible icon buttons.\n\n🎨 Styling & Aesthetic Requirements:\n\n✅ Minimalist & Elegant:\n\t•\tClean layout with ample whitespace for breathing room.\n\t•\tConsistent spacing across all sections.\n\n✅ Fast & Lightweight:\n\t•\tUse only HTML & CSS (no JavaScript required).\n\t•\tEnsure a smooth, fast-loading experience.\n\n✅ Beautiful Typography:\n\t•\tUse a modern, professional Google Font that complements the design.\n\t•\tEnsure text readability with proper size, weight, and contrast.\n\n✅ Visually Harmonious Colors & Themes:\n\t•\tFollow a cohesive color palette that ensures a modern, professional feel.\n\t•\tEnsure background colors, text colors, and section dividers are consistent and complementary.\n\t•\tAvoid hard-to-read combinations (e.g., light text on a light background).\n\n✅ Responsive & Readable Design:\n\t•\tMobile-first approach, adapting to desktop, tablet, and mobile views.\n\t•\tMaintain consistency in padding, margins, and alignment.\n\n✅ Dark Mode Support:\n\t•\tAuto-detect system settings and adjust the theme accordingly.\n\t•\tEnsure clear contrasts and readability in both light and dark modes.\n\n✅ Embedded CSS:\n\t•\tEnsure CSS is written directly in the HTML file within <style> tags for easy integration.\n\n🚀 Key Enhancements for a Superior First Impression:\n\t•\tEnsure the color scheme is visually cohesive and all text is legible against the background.\n\t•\tMaintain uniform padding and spacing for a professional, structured appearance.\n\t•\tImprove text formatting, ensuring sections are balanced and visually engaging.\n\t•\tFollow aesthetically pleasing, simple yet modern design principles.\n\n🌟 End Goal:\n\nThe final output should be a well-balanced, visually stunning, and highly readable portfolio website that immediately impresses viewers. The design must be polished, with an intuitive layout, ensuring consistency, clarity, and elegance.\nEnsuring all details in resume are well displayed in portfolio website.\nInclude all experiences, projects and education details from resume in the html code generated.\n"
              }
            },
            "tool_mode": false
          },
          "selected_output": "text",
          "showNode": true,
          "type": "TextInput"
        },
        "dragging": false,
        "id": "TextInput-DdmJy",
        "measured": {
          "height": 204,
          "width": 320
        },
        "position": {
          "x": 1750.5165749650018,
          "y": 1018.4979290286542
        },
        "selected": false,
        "type": "genericNode"
      },
      {
        "data": {
          "id": "ChatOutput-gX3WY",
          "node": {
            "base_classes": [
              "Message"
            ],
            "beta": false,
            "category": "outputs",
            "conditional_paths": [],
            "custom_fields": {},
            "description": "Display a chat message in the Playground.",
            "display_name": "Chat Output",
            "documentation": "",
            "edited": false,
            "field_order": [
              "input_value",
              "should_store_message",
              "sender",
              "sender_name",
              "session_id",
              "data_template",
              "background_color",
              "chat_icon",
              "text_color"
            ],
            "frozen": false,
            "icon": "MessagesSquare",
            "key": "ChatOutput",
            "legacy": false,
            "lf_version": "1.6.0",
            "metadata": {
              "code_hash": "4848ad3e35d5",
              "dependencies": {
                "dependencies": [
                  {
                    "name": "orjson",
                    "version": "3.10.15"
                  },
                  {
                    "name": "fastapi",
                    "version": "0.120.0"
                  },
                  {
                    "name": "lfx",
                    "version": null
                  }
                ],
                "total_dependencies": 3
              },
              "module": "lfx.components.input_output.chat_output.ChatOutput"
            },
            "minimized": true,
            "output_types": [],
            "outputs": [
              {
                "allows_loop": false,
                "cache": true,
                "display_name": "Output Message",
                "group_outputs": false,
                "method": "message_response",
                "name": "message",
                "selected": "Message",
                "tool_mode": true,
                "types": [
                  "Message"
                ],
                "value": "__UNDEFINED__"
              }
            ],
            "pinned": false,
            "score": 0.003169567463043492,
            "template": {
              "_type": "Component",
              "clean_data": {
                "_input_type": "BoolInput",
                "advanced": true,
                "display_name": "Basic Clean Data",
                "dynamic": false,
                "info": "Whether to clean data before converting to string.",
                "list": false,
                "list_add_label": "Add More",
                "name": "clean_data",
                "placeholder": "",
                "required": false,
                "show": true,
                "title_case": false,
                "tool_mode": false,
                "trace_as_metadata": true,
                "type": "bool",
                "value": true
              },
              "code": {
                "advanced": true,
                "dynamic": true,
                "fileTypes": [],
                "file_path": "",
                "info": "",
                "list": false,
                "load_from_db": false,
                "multiline": true,
                "name": "code",
                "password": false,
                "placeholder": "",
                "required": true,
                "show": true,
                "title_case": false,
                "type": "code",
                "value": "from collections.abc import Generator\nfrom typing import Any\n\nimport orjson\nfrom fastapi.encoders import jsonable_encoder\n\nfrom lfx.base.io.chat import ChatComponent\nfrom lfx.helpers.data import safe_convert\nfrom lfx.inputs.inputs import BoolInput, DropdownInput, HandleInput, MessageTextInput\nfrom lfx.schema.data import Data\nfrom lfx.schema.dataframe import DataFrame\nfrom lfx.schema.message import Message\nfrom lfx.schema.properties import Source\nfrom lfx.template.field.base import Output\nfrom lfx.utils.constants import (\n    MESSAGE_SENDER_AI,\n    MESSAGE_SENDER_NAME_AI,\n    MESSAGE_SENDER_USER,\n)\n\n\nclass ChatOutput(ChatComponent):\n    display_name = \"Chat Output\"\n    description = \"Display a chat message in the Playground.\"\n    documentation: str = \"https://docs.langflow.org/components-io#chat-output\"\n    icon = \"MessagesSquare\"\n    name = \"ChatOutput\"\n    minimized = True\n\n    inputs = [\n        HandleInput(\n            name=\"input_value\",\n            display_name=\"Inputs\",\n            info=\"Message to be passed as output.\",\n            input_types=[\"Data\", \"DataFrame\", \"Message\"],\n            required=True,\n        ),\n        BoolInput(\n            name=\"should_store_message\",\n            display_name=\"Store Messages\",\n            info=\"Store the message in the history.\",\n            value=True,\n            advanced=True,\n        ),\n        DropdownInput(\n            name=\"sender\",\n            display_name=\"Sender Type\",\n            options=[MESSAGE_SENDER_AI, MESSAGE_SENDER_USER],\n            value=MESSAGE_SENDER_AI,\n            advanced=True,\n            info=\"Type of sender.\",\n        ),\n        MessageTextInput(\n            name=\"sender_name\",\n            display_name=\"Sender Name\",\n            info=\"Name of the sender.\",\n            value=MESSAGE_SENDER_NAME_AI,\n            advanced=True,\n        ),\n        MessageTextInput(\n            name=\"session_id\",\n            display_name=\"Session ID\",\n            info=\"The session ID of the chat. If empty, the current session ID parameter will be used.\",\n            advanced=True,\n        ),\n        MessageTextInput(\n            name=\"context_id\",\n            display_name=\"Context ID\",\n            info=\"The context ID of the chat. Adds an extra layer to the local memory.\",\n            value=\"\",\n            advanced=True,\n        ),\n        MessageTextInput(\n            name=\"data_template\",\n            display_name=\"Data Template\",\n            value=\"{text}\",\n            advanced=True,\n            info=\"Template to convert Data to Text. If left empty, it will be dynamically set to the Data's text key.\",\n        ),\n        BoolInput(\n            name=\"clean_data\",\n            display_name=\"Basic Clean Data\",\n            value=True,\n            advanced=True,\n            info=\"Whether to clean data before converting to string.\",\n        ),\n    ]\n    outputs = [\n        Output(\n            display_name=\"Output Message\",\n            name=\"message\",\n            method=\"message_response\",\n        ),\n    ]\n\n    def _build_source(self, id_: str | None, display_name: str | None, source: str | None) -> Source:\n        source_dict = {}\n        if id_:\n            source_dict[\"id\"] = id_\n        if display_name:\n            source_dict[\"display_name\"] = display_name\n        if source:\n            # Handle case where source is a ChatOpenAI object\n            if hasattr(source, \"model_name\"):\n                source_dict[\"source\"] = source.model_name\n            elif hasattr(source, \"model\"):\n                source_dict[\"source\"] = str(source.model)\n            else:\n                source_dict[\"source\"] = str(source)\n        return Source(**source_dict)\n\n    async def message_response(self) -> Message:\n        # First convert the input to string if needed\n        text = self.convert_to_string()\n\n        # Get source properties\n        source, _, display_name, source_id = self.get_properties_from_source_component()\n\n        # Create or use existing Message object\n        if isinstance(self.input_value, Message):\n            message = self.input_value\n            # Update message properties\n            message.text = text\n        else:\n            message = Message(text=text)\n\n        # Set message properties\n        message.sender = self.sender\n        message.sender_name = self.sender_name\n        message.session_id = self.session_id\n        message.context_id = self.context_id\n        message.flow_id = self.graph.flow_id if hasattr(self, \"graph\") else None\n        message.properties.source = self._build_source(source_id, display_name, source)\n\n        # Store message if needed\n        if self.session_id and self.should_store_message:\n            stored_message = await self.send_message(message)\n            self.message.value = stored_message\n            message = stored_message\n\n        self.status = message\n        return message\n\n    def _serialize_data(self, data: Data) -> str:\n        \"\"\"Serialize Data object to JSON string.\"\"\"\n        # Convert data.data to JSON-serializable format\n        serializable_data = jsonable_encoder(data.data)\n        # Serialize with orjson, enabling pretty printing with indentation\n        json_bytes = orjson.dumps(serializable_data, option=orjson.OPT_INDENT_2)\n        # Convert bytes to string and wrap in Markdown code blocks\n        return \"```json\\n\" + json_bytes.decode(\"utf-8\") + \"\\n```\"\n\n    def _validate_input(self) -> None:\n        \"\"\"Validate the input data and raise ValueError if invalid.\"\"\"\n        if self.input_value is None:\n            msg = \"Input data cannot be None\"\n            raise ValueError(msg)\n        if isinstance(self.input_value, list) and not all(\n            isinstance(item, Message | Data | DataFrame | str) for item in self.input_value\n        ):\n            invalid_types = [\n                type(item).__name__\n                for item in self.input_value\n                if not isinstance(item, Message | Data | DataFrame | str)\n            ]\n            msg = f\"Expected Data or DataFrame or Message or str, got {invalid_types}\"\n            raise TypeError(msg)\n        if not isinstance(\n            self.input_value,\n            Message | Data | DataFrame | str | list | Generator | type(None),\n        ):\n            type_name = type(self.input_value).__name__\n            msg = f\"Expected Data or DataFrame or Message or str, Generator or None, got {type_name}\"\n            raise TypeError(msg)\n\n    def convert_to_string(self) -> str | Generator[Any, None, None]:\n        \"\"\"Convert input data to string with proper error handling.\"\"\"\n        self._validate_input()\n        if isinstance(self.input_value, list):\n            clean_data: bool = getattr(self, \"clean_data\", False)\n            return \"\\n\".join([safe_convert(item, clean_data=clean_data) for item in self.input_value])\n        if isinstance(self.input_value, Generator):\n            return self.input_value\n        return safe_convert(self.input_value)\n"
              },
              "context_id": {
                "_input_type": "MessageTextInput",
                "advanced": true,
                "display_name": "Context ID",
                "dynamic": false,
                "info": "The context ID of the chat. Adds an extra layer to the local memory.",
                "input_types": [
                  "Message"
                ],
                "list": false,
                "list_add_label": "Add More",
                "load_from_db": false,
                "name": "context_id",
                "placeholder": "",
                "required": false,
                "show": true,
                "title_case": false,
                "tool_mode": false,
                "trace_as_input": true,
                "trace_as_metadata": true,
                "type": "str",
                "value": ""
              },
              "data_template": {
                "_input_type": "MessageTextInput",
                "advanced": true,
                "display_name": "Data Template",
                "dynamic": false,
                "info": "Template to convert Data to Text. If left empty, it will be dynamically set to the Data's text key.",
                "input_types": [
                  "Message"
                ],
                "list": false,
                "list_add_label": "Add More",
                "load_from_db": false,
                "name": "data_template",
                "placeholder": "",
                "required": false,
                "show": true,
                "title_case": false,
                "tool_mode": false,
                "trace_as_input": true,
                "trace_as_metadata": true,
                "type": "str",
                "value": "{text}"
              },
              "input_value": {
                "_input_type": "MessageInput",
                "advanced": false,
                "display_name": "Inputs",
                "dynamic": false,
                "info": "Message to be passed as output.",
                "input_types": [
                  "Data",
                  "DataFrame",
                  "Message"
                ],
                "list": false,
                "list_add_label": "Add More",
                "load_from_db": false,
                "name": "input_value",
                "placeholder": "",
                "required": true,
                "show": true,
                "title_case": false,
                "tool_mode": false,
                "trace_as_input": true,
                "trace_as_metadata": true,
                "type": "str",
                "value": ""
              },
              "sender": {
                "_input_type": "DropdownInput",
                "advanced": true,
                "combobox": false,
                "dialog_inputs": {},
                "display_name": "Sender Type",
                "dynamic": false,
                "info": "Type of sender.",
                "name": "sender",
                "options": [
                  "Machine",
                  "User"
                ],
                "options_metadata": [],
                "placeholder": "",
                "required": false,
                "show": true,
                "title_case": false,
                "tool_mode": false,
                "trace_as_metadata": true,
                "type": "str",
                "value": "Machine"
              },
              "sender_name": {
                "_input_type": "MessageTextInput",
                "advanced": true,
                "display_name": "Sender Name",
                "dynamic": false,
                "info": "Name of the sender.",
                "input_types": [
                  "Message"
                ],
                "list": false,
                "list_add_label": "Add More",
                "load_from_db": false,
                "name": "sender_name",
                "placeholder": "",
                "required": false,
                "show": true,
                "title_case": false,
                "tool_mode": false,
                "trace_as_input": true,
                "trace_as_metadata": true,
                "type": "str",
                "value": "AI"
              },
              "session_id": {
                "_input_type": "MessageTextInput",
                "advanced": true,
                "display_name": "Session ID",
                "dynamic": false,
                "info": "The session ID of the chat. If empty, the current session ID parameter will be used.",
                "input_types": [
                  "Message"
                ],
                "list": false,
                "list_add_label": "Add More",
                "load_from_db": false,
                "name": "session_id",
                "placeholder": "",
                "required": false,
                "show": true,
                "title_case": false,
                "tool_mode": false,
                "trace_as_input": true,
                "trace_as_metadata": true,
                "type": "str",
                "value": ""
              },
              "should_store_message": {
                "_input_type": "BoolInput",
                "advanced": true,
                "display_name": "Store Messages",
                "dynamic": false,
                "info": "Store the message in the history.",
                "list": false,
                "list_add_label": "Add More",
                "name": "should_store_message",
                "placeholder": "",
                "required": false,
                "show": true,
                "title_case": false,
                "tool_mode": false,
                "trace_as_metadata": true,
                "type": "bool",
                "value": true
              }
            },
            "tool_mode": false
          },
          "showNode": false,
          "type": "ChatOutput"
        },
        "dragging": false,
        "id": "ChatOutput-gX3WY",
        "measured": {
          "height": 48,
          "width": 192
        },
        "position": {
          "x": 2602.471964395082,
          "y": 696.4192786484062
        },
        "selected": false,
        "type": "genericNode"
      },
      {
        "data": {
          "id": "note-VkJ6t",
          "node": {
            "description": "### 💡 Upload your resume here",
            "display_name": "",
            "documentation": "",
            "template": {
              "backgroundColor": "transparent"
            }
          },
          "type": "note"
        },
        "dragging": false,
        "height": 358,
        "id": "note-VkJ6t",
        "measured": {
          "height": 358,
          "width": 346
        },
        "position": {
          "x": 956.8090415611422,
          "y": 591.8723166928154
        },
        "resizing": false,
        "selected": false,
        "type": "noteNode",
        "width": 346
      },
      {
        "data": {
          "id": "note-w1cTl",
          "node": {
            "description": "## 📝 Portfolio Website Code Generator\n\nYour uploaded resume is parsed into a structured format, and output as HTML/CSS code for your own resume website!\n\n✅ **Accepted Formats:** PDF or TXT  \n✅ To ensure readability, provide clear headings, bullet points, and proper formatting. \n### 📌 Structured output fields:\n1. 🏷 **Full Name** - Candidate's full name  \n2. 📧 **Email** - A valid email address  \n3. 📞 **Phone Number** - Contact number  \n4. 🔗 **LinkedIn** - LinkedIn profile URL  \n5. 🖥 **GitHub** - GitHub profile URL (if applicable)  \n6. 🌐 **Portfolio** - Personal website or portfolio URL  \n7. 🛂 **Visa Status** - Work authorization details (if applicable)  \n8. 📝 **Summary** - A brief professional summary or objective statement  \n9. 💼 **Experience** - Work experience details (in dictionary format)  \n10. 🎓 **Education** - Education details (in dictionary format)  \n11. 🛠 **Skills** - Skills mentioned in the resume (comma-separated)  \n12. 🚀 **Projects** - Titles, descriptions, and details of projects.",
            "display_name": "",
            "documentation": "",
            "template": {}
          },
          "type": "note"
        },
        "dragging": false,
        "height": 621,
        "id": "note-w1cTl",
        "measured": {
          "height": 621,
          "width": 478
        },
        "position": {
          "x": 389.9776428799307,
          "y": 490.7024986200968
        },
        "resizing": false,
        "selected": false,
        "type": "noteNode",
        "width": 478
      },
      {
        "data": {
          "id": "note-0BeQD",
          "node": {
            "description": "### 💡 Click **Open table** to view the schema",
            "display_name": "",
            "documentation": "",
            "template": {
              "backgroundColor": "transparent"
            }
          },
          "type": "note"
        },
        "dragging": false,
        "height": 438,
        "id": "note-0BeQD",
        "measured": {
          "height": 438,
          "width": 359
        },
        "position": {
          "x": 1293.169988591412,
          "y": 592.6453642134813
        },
        "resizing": false,
        "selected": false,
        "type": "noteNode",
        "width": 359
      },
      {
        "data": {
          "id": "parser-deqjA",
          "node": {
            "base_classes": [
              "Message"
            ],
            "beta": false,
            "category": "processing",
            "conditional_paths": [],
            "custom_fields": {},
            "description": "Format a DataFrame or Data object into text using a template. Enable 'Stringify' to convert input into a readable string instead.",
            "display_name": "Parser",
            "documentation": "",
            "edited": false,
            "field_order": [
              "mode",
              "pattern",
              "input_data",
              "sep"
            ],
            "frozen": false,
            "icon": "braces",
            "key": "parser",
            "legacy": false,
            "lf_version": "1.6.0",
            "metadata": {},
            "minimized": false,
            "output_types": [],
            "outputs": [
              {
                "allows_loop": false,
                "cache": true,
                "display_name": "Parsed Text",
                "method": "parse_combined_text",
                "name": "parsed_text",
                "selected": "Message",
                "tool_mode": true,
                "types": [
                  "Message"
                ],
                "value": "__UNDEFINED__"
              }
            ],
            "pinned": false,
            "score": 2.220446049250313e-16,
            "template": {
              "_type": "Component",
              "code": {
                "advanced": true,
                "dynamic": true,
                "fileTypes": [],
                "file_path": "",
                "info": "",
                "list": false,
                "load_from_db": false,
                "multiline": true,
                "name": "code",
                "password": false,
                "placeholder": "",
                "required": true,
                "show": true,
                "title_case": false,
                "type": "code",
                "value": "import json\nfrom typing import Any\n\nfrom langflow.custom import Component\nfrom langflow.io import (\n    BoolInput,\n    HandleInput,\n    MessageTextInput,\n    MultilineInput,\n    Output,\n    TabInput,\n)\nfrom langflow.schema import Data, DataFrame\nfrom langflow.schema.message import Message\n\n\nclass ParserComponent(Component):\n    name = \"parser\"\n    display_name = \"Parser\"\n    description = (\n        \"Format a DataFrame or Data object into text using a template. \"\n        \"Enable 'Stringify' to convert input into a readable string instead.\"\n    )\n    icon = \"braces\"\n\n    inputs = [\n        TabInput(\n            name=\"mode\",\n            display_name=\"Mode\",\n            options=[\"Parser\", \"Stringify\"],\n            value=\"Parser\",\n            info=\"Convert into raw string instead of using a template.\",\n            real_time_refresh=True,\n        ),\n        MultilineInput(\n            name=\"pattern\",\n            display_name=\"Template\",\n            info=(\n                \"Use variables within curly brackets to extract column values for DataFrames \"\n                \"or key values for Data.\"\n                \"For example: `Name: {Name}, Age: {Age}, Country: {Country}`\"\n            ),\n            value=\"Text: {text}\",  # Example default\n            dynamic=True,\n            show=True,\n            required=True,\n        ),\n        HandleInput(\n            name=\"input_data\",\n            display_name=\"Data or DataFrame\",\n            input_types=[\"DataFrame\", \"Data\"],\n            info=\"Accepts either a DataFrame or a Data object.\",\n            required=True,\n        ),\n        MessageTextInput(\n            name=\"sep\",\n            display_name=\"Separator\",\n            advanced=True,\n            value=\"\\n\",\n            info=\"String used to separate rows/items.\",\n        ),\n    ]\n\n    outputs = [\n        Output(\n            display_name=\"Parsed Text\",\n            name=\"parsed_text\",\n            info=\"Formatted text output.\",\n            method=\"parse_combined_text\",\n        ),\n    ]\n\n    def update_build_config(self, build_config, field_value, field_name=None):\n        \"\"\"Dynamically hide/show `template` and enforce requirement based on `stringify`.\"\"\"\n        if field_name == \"mode\":\n            build_config[\"pattern\"][\"show\"] = self.mode == \"Parser\"\n            build_config[\"pattern\"][\"required\"] = self.mode == \"Parser\"\n            if field_value:\n                clean_data = BoolInput(\n                    name=\"clean_data\",\n                    display_name=\"Clean Data\",\n                    info=(\n                        \"Enable to clean the data by removing empty rows and lines \"\n                        \"in each cell of the DataFrame/ Data object.\"\n                    ),\n                    value=True,\n                    advanced=True,\n                    required=False,\n                )\n                build_config[\"clean_data\"] = clean_data.to_dict()\n            else:\n                build_config.pop(\"clean_data\", None)\n\n        return build_config\n\n    def _clean_args(self):\n        \"\"\"Prepare arguments based on input type.\"\"\"\n        input_data = self.input_data\n\n        match input_data:\n            case list() if all(isinstance(item, Data) for item in input_data):\n                msg = \"List of Data objects is not supported.\"\n                raise ValueError(msg)\n            case DataFrame():\n                return input_data, None\n            case Data():\n                return None, input_data\n            case dict() if \"data\" in input_data:\n                try:\n                    if \"columns\" in input_data:  # Likely a DataFrame\n                        return DataFrame.from_dict(input_data), None\n                    # Likely a Data object\n                    return None, Data(**input_data)\n                except (TypeError, ValueError, KeyError) as e:\n                    msg = f\"Invalid structured input provided: {e!s}\"\n                    raise ValueError(msg) from e\n            case _:\n                msg = f\"Unsupported input type: {type(input_data)}. Expected DataFrame or Data.\"\n                raise ValueError(msg)\n\n    def parse_combined_text(self) -> Message:\n        \"\"\"Parse all rows/items into a single text or convert input to string if `stringify` is enabled.\"\"\"\n        # Early return for stringify option\n        if self.mode == \"Stringify\":\n            return self.convert_to_string()\n\n        df, data = self._clean_args()\n\n        lines = []\n        if df is not None:\n            for _, row in df.iterrows():\n                formatted_text = self.pattern.format(**row.to_dict())\n                lines.append(formatted_text)\n        elif data is not None:\n            formatted_text = self.pattern.format(**data.data)\n            lines.append(formatted_text)\n\n        combined_text = self.sep.join(lines)\n        self.status = combined_text\n        return Message(text=combined_text)\n\n    def _safe_convert(self, data: Any) -> str:\n        \"\"\"Safely convert input data to string.\"\"\"\n        try:\n            if isinstance(data, str):\n                return data\n            if isinstance(data, Message):\n                return data.get_text()\n            if isinstance(data, Data):\n                return json.dumps(data.data)\n            if isinstance(data, DataFrame):\n                if hasattr(self, \"clean_data\") and self.clean_data:\n                    # Remove empty rows\n                    data = data.dropna(how=\"all\")\n                    # Remove empty lines in each cell\n                    data = data.replace(r\"^\\s*$\", \"\", regex=True)\n                    # Replace multiple newlines with a single newline\n                    data = data.replace(r\"\\n+\", \"\\n\", regex=True)\n                return data.to_markdown(index=False)\n            return str(data)\n        except (ValueError, TypeError, AttributeError) as e:\n            msg = f\"Error converting data: {e!s}\"\n            raise ValueError(msg) from e\n\n    def convert_to_string(self) -> Message:\n        \"\"\"Convert input data to string with proper error handling.\"\"\"\n        result = \"\"\n        if isinstance(self.input_data, list):\n            result = \"\\n\".join([self._safe_convert(item) for item in self.input_data])\n        else:\n            result = self._safe_convert(self.input_data)\n        self.log(f\"Converted to string with length: {len(result)}\")\n\n        message = Message(text=result)\n        self.status = message\n        return message\n"
              },
              "input_data": {
                "_input_type": "HandleInput",
                "advanced": false,
                "display_name": "Data or DataFrame",
                "dynamic": false,
                "info": "Accepts either a DataFrame or a Data object.",
                "input_types": [
                  "DataFrame",
                  "Data"
                ],
                "list": false,
                "list_add_label": "Add More",
                "name": "input_data",
                "placeholder": "",
                "required": true,
                "show": true,
                "title_case": false,
                "trace_as_metadata": true,
                "type": "other",
                "value": ""
              },
              "mode": {
                "_input_type": "TabInput",
                "advanced": false,
                "display_name": "Mode",
                "dynamic": false,
                "info": "Convert into raw string instead of using a template.",
                "name": "mode",
                "options": [
                  "Parser",
                  "Stringify"
                ],
                "placeholder": "",
                "real_time_refresh": true,
                "required": false,
                "show": true,
                "title_case": false,
                "tool_mode": false,
                "trace_as_metadata": true,
                "type": "tab",
                "value": "Stringify"
              },
              "pattern": {
                "_input_type": "MultilineInput",
                "advanced": false,
                "copy_field": false,
                "display_name": "Template",
                "dynamic": true,
                "info": "Use variables within curly brackets to extract column values for DataFrames or key values for Data.For example: `Name: {Name}, Age: {Age}, Country: {Country}`",
                "input_types": [
                  "Message"
                ],
                "list": false,
                "list_add_label": "Add More",
                "load_from_db": false,
                "multiline": true,
                "name": "pattern",
                "placeholder": "",
                "required": true,
                "show": false,
                "title_case": false,
                "tool_mode": false,
                "trace_as_input": true,
                "trace_as_metadata": true,
                "type": "str",
                "value": "Text: {text}"
              },
              "sep": {
                "_input_type": "MessageTextInput",
                "advanced": true,
                "display_name": "Separator",
                "dynamic": false,
                "info": "String used to separate rows/items.",
                "input_types": [
                  "Message"
                ],
                "list": false,
                "list_add_label": "Add More",
                "load_from_db": false,
                "name": "sep",
                "placeholder": "",
                "required": false,
                "show": true,
                "title_case": false,
                "tool_mode": false,
                "trace_as_input": true,
                "trace_as_metadata": true,
                "type": "str",
                "value": "\n"
              }
            },
            "tool_mode": false
          },
          "selected_output": "parsed_text",
          "showNode": true,
          "type": "parser"
        },
        "dragging": false,
        "id": "parser-deqjA",
        "measured": {
          "height": 278,
          "width": 320
        },
        "position": {
          "x": 1739.3994366258964,
          "y": 415.8221978438559
        },
        "selected": false,
        "type": "genericNode"
      },
      {
        "data": {
          "id": "File-b9zXG",
          "node": {
            "base_classes": [
              "Message"
            ],
            "beta": false,
            "conditional_paths": [],
            "custom_fields": {},
            "description": "Loads content from one or more files.",
            "display_name": "File",
            "documentation": "",
            "edited": false,
            "field_order": [
              "path",
              "file_path",
              "separator",
              "silent_errors",
              "delete_server_file_after_processing",
              "ignore_unsupported_extensions",
              "ignore_unspecified_files",
              "use_multithreading",
              "concurrency_multithreading"
            ],
            "frozen": false,
            "icon": "file-text",
            "last_updated": "2025-11-03T17:05:44.696Z",
            "legacy": false,
            "lf_version": "1.6.0",
            "metadata": {
              "code_hash": "85abc1094130",
              "dependencies": {
                "dependencies": [
                  {
                    "name": "lfx",
                    "version": null
                  }
                ],
                "total_dependencies": 1
              },
              "module": "lfx.components.files_and_knowledge.file.FileComponent"
            },
            "minimized": false,
            "output_types": [],
            "outputs": [
              {
                "allows_loop": false,
                "cache": true,
                "display_name": "Raw Content",
                "group_outputs": false,
                "method": "load_files_message",
                "name": "message",
                "selected": "Message",
                "tool_mode": true,
                "types": [
                  "Message"
                ],
                "value": "__UNDEFINED__"
              }
            ],
            "pinned": false,
            "template": {
              "_type": "Component",
              "advanced_mode": {
                "_input_type": "BoolInput",
                "advanced": false,
                "display_name": "Advanced Parser",
                "dynamic": false,
                "info": "Enable advanced document processing and export with Docling for PDFs, images, and office documents. Note that advanced document processing can consume significant resources.",
                "list": false,
                "list_add_label": "Add More",
                "name": "advanced_mode",
                "placeholder": "",
                "real_time_refresh": true,
                "required": false,
                "show": true,
                "title_case": false,
                "tool_mode": false,
                "trace_as_metadata": true,
                "type": "bool",
                "value": false
              },
              "code": {
                "advanced": true,
                "dynamic": true,
                "fileTypes": [],
                "file_path": "",
                "info": "",
                "list": false,
                "load_from_db": false,
                "multiline": true,
                "name": "code",
                "password": false,
                "placeholder": "",
                "required": true,
                "show": true,
                "title_case": false,
                "type": "code",
                "value": "\"\"\"Enhanced file component with Docling support and process isolation.\n\nNotes:\n-----\n- ALL Docling parsing/export runs in a separate OS process to prevent memory\n  growth and native library state from impacting the main Langflow process.\n- Standard text/structured parsing continues to use existing BaseFileComponent\n  utilities (and optional threading via `parallel_load_data`).\n\"\"\"\n\nfrom __future__ import annotations\n\nimport json\nimport subprocess\nimport sys\nimport textwrap\nfrom copy import deepcopy\nfrom typing import Any\n\nfrom lfx.base.data.base_file import BaseFileComponent\nfrom lfx.base.data.utils import TEXT_FILE_TYPES, parallel_load_data, parse_text_file_to_data\nfrom lfx.inputs.inputs import DropdownInput, MessageTextInput, StrInput\nfrom lfx.io import BoolInput, FileInput, IntInput, Output\nfrom lfx.schema.data import Data\nfrom lfx.schema.dataframe import DataFrame  # noqa: TC001\nfrom lfx.schema.message import Message\n\n\nclass FileComponent(BaseFileComponent):\n    \"\"\"File component with optional Docling processing (isolated in a subprocess).\"\"\"\n\n    display_name = \"Read File\"\n    description = \"Loads content from one or more files.\"\n    documentation: str = \"https://docs.langflow.org/components-data#file\"\n    icon = \"file-text\"\n    name = \"File\"\n\n    # Docling-supported/compatible extensions; TEXT_FILE_TYPES are supported by the base loader.\n    VALID_EXTENSIONS = [\n        *TEXT_FILE_TYPES,\n        \"adoc\",\n        \"asciidoc\",\n        \"asc\",\n        \"bmp\",\n        \"dotx\",\n        \"dotm\",\n        \"docm\",\n        \"jpg\",\n        \"jpeg\",\n        \"png\",\n        \"potx\",\n        \"ppsx\",\n        \"pptm\",\n        \"potm\",\n        \"ppsm\",\n        \"pptx\",\n        \"tiff\",\n        \"xls\",\n        \"xlsx\",\n        \"xhtml\",\n        \"webp\",\n    ]\n\n    # Fixed export settings used when markdown export is requested.\n    EXPORT_FORMAT = \"Markdown\"\n    IMAGE_MODE = \"placeholder\"\n\n    _base_inputs = deepcopy(BaseFileComponent.get_base_inputs())\n\n    for input_item in _base_inputs:\n        if isinstance(input_item, FileInput) and input_item.name == \"path\":\n            input_item.real_time_refresh = True\n            break\n\n    inputs = [\n        *_base_inputs,\n        BoolInput(\n            name=\"advanced_mode\",\n            display_name=\"Advanced Parser\",\n            value=False,\n            real_time_refresh=True,\n            info=(\n                \"Enable advanced document processing and export with Docling for PDFs, images, and office documents. \"\n                \"Note that advanced document processing can consume significant resources.\"\n            ),\n            show=True,\n        ),\n        DropdownInput(\n            name=\"pipeline\",\n            display_name=\"Pipeline\",\n            info=\"Docling pipeline to use\",\n            options=[\"standard\", \"vlm\"],\n            value=\"standard\",\n            advanced=True,\n            real_time_refresh=True,\n        ),\n        DropdownInput(\n            name=\"ocr_engine\",\n            display_name=\"OCR Engine\",\n            info=\"OCR engine to use. Only available when pipeline is set to 'standard'.\",\n            options=[\"None\", \"easyocr\"],\n            value=\"easyocr\",\n            show=False,\n            advanced=True,\n        ),\n        StrInput(\n            name=\"md_image_placeholder\",\n            display_name=\"Image placeholder\",\n            info=\"Specify the image placeholder for markdown exports.\",\n            value=\"<!-- image -->\",\n            advanced=True,\n            show=False,\n        ),\n        StrInput(\n            name=\"md_page_break_placeholder\",\n            display_name=\"Page break placeholder\",\n            info=\"Add this placeholder between pages in the markdown output.\",\n            value=\"\",\n            advanced=True,\n            show=False,\n        ),\n        MessageTextInput(\n            name=\"doc_key\",\n            display_name=\"Doc Key\",\n            info=\"The key to use for the DoclingDocument column.\",\n            value=\"doc\",\n            advanced=True,\n            show=False,\n        ),\n        # Deprecated input retained for backward-compatibility.\n        BoolInput(\n            name=\"use_multithreading\",\n            display_name=\"[Deprecated] Use Multithreading\",\n            advanced=True,\n            value=True,\n            info=\"Set 'Processing Concurrency' greater than 1 to enable multithreading.\",\n        ),\n        IntInput(\n            name=\"concurrency_multithreading\",\n            display_name=\"Processing Concurrency\",\n            advanced=True,\n            info=\"When multiple files are being processed, the number of files to process concurrently.\",\n            value=1,\n        ),\n        BoolInput(\n            name=\"markdown\",\n            display_name=\"Markdown Export\",\n            info=\"Export processed documents to Markdown format. Only available when advanced mode is enabled.\",\n            value=False,\n            show=False,\n        ),\n    ]\n\n    outputs = [\n        Output(display_name=\"Raw Content\", name=\"message\", method=\"load_files_message\"),\n    ]\n\n    # ------------------------------ UI helpers --------------------------------------\n\n    def _path_value(self, template: dict) -> list[str]:\n        \"\"\"Return the list of currently selected file paths from the template.\"\"\"\n        return template.get(\"path\", {}).get(\"file_path\", [])\n\n    def update_build_config(\n        self,\n        build_config: dict[str, Any],\n        field_value: Any,\n        field_name: str | None = None,\n    ) -> dict[str, Any]:\n        \"\"\"Show/hide Advanced Parser and related fields based on selection context.\"\"\"\n        if field_name == \"path\":\n            paths = self._path_value(build_config)\n\n            # If all files can be processed by docling, do so\n            allow_advanced = all(not file_path.endswith((\".csv\", \".xlsx\", \".parquet\")) for file_path in paths)\n            build_config[\"advanced_mode\"][\"show\"] = allow_advanced\n            if not allow_advanced:\n                build_config[\"advanced_mode\"][\"value\"] = False\n                for f in (\"pipeline\", \"ocr_engine\", \"doc_key\", \"md_image_placeholder\", \"md_page_break_placeholder\"):\n                    if f in build_config:\n                        build_config[f][\"show\"] = False\n\n        # Docling Processing\n        elif field_name == \"advanced_mode\":\n            for f in (\"pipeline\", \"ocr_engine\", \"doc_key\", \"md_image_placeholder\", \"md_page_break_placeholder\"):\n                if f in build_config:\n                    build_config[f][\"show\"] = bool(field_value)\n                    if f == \"pipeline\":\n                        build_config[f][\"advanced\"] = not bool(field_value)\n\n        elif field_name == \"pipeline\":\n            if field_value == \"standard\":\n                build_config[\"ocr_engine\"][\"show\"] = True\n                build_config[\"ocr_engine\"][\"value\"] = \"easyocr\"\n            else:\n                build_config[\"ocr_engine\"][\"show\"] = False\n                build_config[\"ocr_engine\"][\"value\"] = \"None\"\n\n        return build_config\n\n    def update_outputs(self, frontend_node: dict[str, Any], field_name: str, field_value: Any) -> dict[str, Any]:  # noqa: ARG002\n        \"\"\"Dynamically show outputs based on file count/type and advanced mode.\"\"\"\n        if field_name not in [\"path\", \"advanced_mode\", \"pipeline\"]:\n            return frontend_node\n\n        template = frontend_node.get(\"template\", {})\n        paths = self._path_value(template)\n        if not paths:\n            return frontend_node\n\n        frontend_node[\"outputs\"] = []\n        if len(paths) == 1:\n            file_path = paths[0] if field_name == \"path\" else frontend_node[\"template\"][\"path\"][\"file_path\"][0]\n            if file_path.endswith((\".csv\", \".xlsx\", \".parquet\")):\n                frontend_node[\"outputs\"].append(\n                    Output(display_name=\"Structured Content\", name=\"dataframe\", method=\"load_files_structured\"),\n                )\n            elif file_path.endswith(\".json\"):\n                frontend_node[\"outputs\"].append(\n                    Output(display_name=\"Structured Content\", name=\"json\", method=\"load_files_json\"),\n                )\n\n            advanced_mode = frontend_node.get(\"template\", {}).get(\"advanced_mode\", {}).get(\"value\", False)\n            if advanced_mode:\n                frontend_node[\"outputs\"].append(\n                    Output(display_name=\"Structured Output\", name=\"advanced_dataframe\", method=\"load_files_dataframe\"),\n                )\n                frontend_node[\"outputs\"].append(\n                    Output(display_name=\"Markdown\", name=\"advanced_markdown\", method=\"load_files_markdown\"),\n                )\n                frontend_node[\"outputs\"].append(\n                    Output(display_name=\"File Path\", name=\"path\", method=\"load_files_path\"),\n                )\n            else:\n                frontend_node[\"outputs\"].append(\n                    Output(display_name=\"Raw Content\", name=\"message\", method=\"load_files_message\"),\n                )\n                frontend_node[\"outputs\"].append(\n                    Output(display_name=\"File Path\", name=\"path\", method=\"load_files_path\"),\n                )\n        else:\n            # Multiple files => DataFrame output; advanced parser disabled\n            frontend_node[\"outputs\"].append(Output(display_name=\"Files\", name=\"dataframe\", method=\"load_files\"))\n\n        return frontend_node\n\n    # ------------------------------ Core processing ----------------------------------\n\n    def _is_docling_compatible(self, file_path: str) -> bool:\n        \"\"\"Lightweight extension gate for Docling-compatible types.\"\"\"\n        docling_exts = (\n            \".adoc\",\n            \".asciidoc\",\n            \".asc\",\n            \".bmp\",\n            \".csv\",\n            \".dotx\",\n            \".dotm\",\n            \".docm\",\n            \".docx\",\n            \".htm\",\n            \".html\",\n            \".jpg\",\n            \".jpeg\",\n            \".json\",\n            \".md\",\n            \".pdf\",\n            \".png\",\n            \".potx\",\n            \".ppsx\",\n            \".pptm\",\n            \".potm\",\n            \".ppsm\",\n            \".pptx\",\n            \".tiff\",\n            \".txt\",\n            \".xls\",\n            \".xlsx\",\n            \".xhtml\",\n            \".xml\",\n            \".webp\",\n        )\n        return file_path.lower().endswith(docling_exts)\n\n    def _process_docling_in_subprocess(self, file_path: str) -> Data | None:\n        \"\"\"Run Docling in a separate OS process and map the result to a Data object.\n\n        We avoid multiprocessing pickling by launching `python -c \"<script>\"` and\n        passing JSON config via stdin. The child prints a JSON result to stdout.\n        \"\"\"\n        if not file_path:\n            return None\n\n        args: dict[str, Any] = {\n            \"file_path\": file_path,\n            \"markdown\": bool(self.markdown),\n            \"image_mode\": str(self.IMAGE_MODE),\n            \"md_image_placeholder\": str(self.md_image_placeholder),\n            \"md_page_break_placeholder\": str(self.md_page_break_placeholder),\n            \"pipeline\": str(self.pipeline),\n            \"ocr_engine\": (\n                self.ocr_engine if self.ocr_engine and self.ocr_engine != \"None\" and self.pipeline != \"vlm\" else None\n            ),\n        }\n\n        self.log(f\"Starting Docling subprocess for file: {file_path}\")\n        self.log(args)\n\n        # Child script for isolating the docling processing\n        child_script = textwrap.dedent(\n            r\"\"\"\n            import json, sys\n\n            def try_imports():\n                try:\n                    from docling.datamodel.base_models import ConversionStatus, InputFormat  # type: ignore\n                    from docling.document_converter import DocumentConverter  # type: ignore\n                    from docling_core.types.doc import ImageRefMode  # type: ignore\n                    return ConversionStatus, InputFormat, DocumentConverter, ImageRefMode, \"latest\"\n                except Exception as e:\n                    raise e\n\n            def create_converter(strategy, input_format, DocumentConverter, pipeline, ocr_engine):\n                # --- Standard PDF/IMAGE pipeline (your existing behavior), with optional OCR ---\n                if pipeline == \"standard\":\n                    try:\n                        from docling.datamodel.pipeline_options import PdfPipelineOptions  # type: ignore\n                        from docling.document_converter import PdfFormatOption  # type: ignore\n\n                        pipe = PdfPipelineOptions()\n                        pipe.do_ocr = False\n\n                        if ocr_engine:\n                            try:\n                                from docling.models.factories import get_ocr_factory  # type: ignore\n                                pipe.do_ocr = True\n                                fac = get_ocr_factory(allow_external_plugins=False)\n                                pipe.ocr_options = fac.create_options(kind=ocr_engine)\n                            except Exception:\n                                # If OCR setup fails, disable it\n                                pipe.do_ocr = False\n\n                        fmt = {}\n                        if hasattr(input_format, \"PDF\"):\n                            fmt[getattr(input_format, \"PDF\")] = PdfFormatOption(pipeline_options=pipe)\n                        if hasattr(input_format, \"IMAGE\"):\n                            fmt[getattr(input_format, \"IMAGE\")] = PdfFormatOption(pipeline_options=pipe)\n\n                        return DocumentConverter(format_options=fmt)\n                    except Exception:\n                        return DocumentConverter()\n\n                # --- Vision-Language Model (VLM) pipeline ---\n                if pipeline == \"vlm\":\n                    try:\n                        from docling.datamodel.pipeline_options import VlmPipelineOptions\n                        from docling.datamodel.vlm_model_specs import GRANITEDOCLING_MLX, GRANITEDOCLING_TRANSFORMERS\n                        from docling.document_converter import PdfFormatOption\n                        from docling.pipeline.vlm_pipeline import VlmPipeline\n\n                        vl_pipe = VlmPipelineOptions(\n                            vlm_options=GRANITEDOCLING_TRANSFORMERS,\n                        )\n\n                        if sys.platform == \"darwin\":\n                            try:\n                                import mlx_vlm\n                                vl_pipe.vlm_options = GRANITEDOCLING_MLX\n                            except ImportError as e:\n                                raise e\n\n                        # VLM paths generally don't need OCR; keep OCR off by default here.\n                        fmt = {}\n                        if hasattr(input_format, \"PDF\"):\n                            fmt[getattr(input_format, \"PDF\")] = PdfFormatOption(\n                            pipeline_cls=VlmPipeline,\n                            pipeline_options=vl_pipe\n                        )\n                        if hasattr(input_format, \"IMAGE\"):\n                            fmt[getattr(input_format, \"IMAGE\")] = PdfFormatOption(\n                            pipeline_cls=VlmPipeline,\n                            pipeline_options=vl_pipe\n                        )\n\n                        return DocumentConverter(format_options=fmt)\n                    except Exception as e:\n                        raise e\n\n                # --- Fallback: default converter with no special options ---\n                return DocumentConverter()\n\n            def export_markdown(document, ImageRefMode, image_mode, img_ph, pg_ph):\n                try:\n                    mode = getattr(ImageRefMode, image_mode.upper(), image_mode)\n                    return document.export_to_markdown(\n                        image_mode=mode,\n                        image_placeholder=img_ph,\n                        page_break_placeholder=pg_ph,\n                    )\n                except Exception:\n                    try:\n                        return document.export_to_text()\n                    except Exception:\n                        return str(document)\n\n            def to_rows(doc_dict):\n                rows = []\n                for t in doc_dict.get(\"texts\", []):\n                    prov = t.get(\"prov\") or []\n                    page_no = None\n                    if prov and isinstance(prov, list) and isinstance(prov[0], dict):\n                        page_no = prov[0].get(\"page_no\")\n                    rows.append({\n                        \"page_no\": page_no,\n                        \"label\": t.get(\"label\"),\n                        \"text\": t.get(\"text\"),\n                        \"level\": t.get(\"level\"),\n                    })\n                return rows\n\n            def main():\n                cfg = json.loads(sys.stdin.read())\n                file_path = cfg[\"file_path\"]\n                markdown = cfg[\"markdown\"]\n                image_mode = cfg[\"image_mode\"]\n                img_ph = cfg[\"md_image_placeholder\"]\n                pg_ph = cfg[\"md_page_break_placeholder\"]\n                pipeline = cfg[\"pipeline\"]\n                ocr_engine = cfg.get(\"ocr_engine\")\n                meta = {\"file_path\": file_path}\n\n                try:\n                    ConversionStatus, InputFormat, DocumentConverter, ImageRefMode, strategy = try_imports()\n                    converter = create_converter(strategy, InputFormat, DocumentConverter, pipeline, ocr_engine)\n                    try:\n                        res = converter.convert(file_path)\n                    except Exception as e:\n                        print(json.dumps({\"ok\": False, \"error\": f\"Docling conversion error: {e}\", \"meta\": meta}))\n                        return\n\n                    ok = False\n                    if hasattr(res, \"status\"):\n                        try:\n                            ok = (res.status == ConversionStatus.SUCCESS) or (str(res.status).lower() == \"success\")\n                        except Exception:\n                            ok = (str(res.status).lower() == \"success\")\n                    if not ok and hasattr(res, \"document\"):\n                        ok = getattr(res, \"document\", None) is not None\n                    if not ok:\n                        print(json.dumps({\"ok\": False, \"error\": \"Docling conversion failed\", \"meta\": meta}))\n                        return\n\n                    doc = getattr(res, \"document\", None)\n                    if doc is None:\n                        print(json.dumps({\"ok\": False, \"error\": \"Docling produced no document\", \"meta\": meta}))\n                        return\n\n                    if markdown:\n                        text = export_markdown(doc, ImageRefMode, image_mode, img_ph, pg_ph)\n                        print(json.dumps({\"ok\": True, \"mode\": \"markdown\", \"text\": text, \"meta\": meta}))\n                        return\n\n                    # structured\n                    try:\n                        doc_dict = doc.export_to_dict()\n                    except Exception as e:\n                        print(json.dumps({\"ok\": False, \"error\": f\"Docling export_to_dict failed: {e}\", \"meta\": meta}))\n                        return\n\n                    rows = to_rows(doc_dict)\n                    print(json.dumps({\"ok\": True, \"mode\": \"structured\", \"doc\": rows, \"meta\": meta}))\n                except Exception as e:\n                    print(\n                        json.dumps({\n                            \"ok\": False,\n                            \"error\": f\"Docling processing error: {e}\",\n                            \"meta\": {\"file_path\": file_path},\n                        })\n                    )\n\n            if __name__ == \"__main__\":\n                main()\n            \"\"\"\n        )\n\n        # Validate file_path to avoid command injection or unsafe input\n        if not isinstance(args[\"file_path\"], str) or any(c in args[\"file_path\"] for c in [\";\", \"|\", \"&\", \"$\", \"`\"]):\n            return Data(data={\"error\": \"Unsafe file path detected.\", \"file_path\": args[\"file_path\"]})\n\n        proc = subprocess.run(  # noqa: S603\n            [sys.executable, \"-u\", \"-c\", child_script],\n            input=json.dumps(args).encode(\"utf-8\"),\n            capture_output=True,\n            check=False,\n        )\n\n        if not proc.stdout:\n            err_msg = proc.stderr.decode(\"utf-8\", errors=\"replace\") or \"no output from child process\"\n            return Data(data={\"error\": f\"Docling subprocess error: {err_msg}\", \"file_path\": file_path})\n\n        try:\n            result = json.loads(proc.stdout.decode(\"utf-8\"))\n        except Exception as e:  # noqa: BLE001\n            err_msg = proc.stderr.decode(\"utf-8\", errors=\"replace\")\n            return Data(\n                data={\"error\": f\"Invalid JSON from Docling subprocess: {e}. stderr={err_msg}\", \"file_path\": file_path},\n            )\n\n        if not result.get(\"ok\"):\n            return Data(data={\"error\": result.get(\"error\", \"Unknown Docling error\"), **result.get(\"meta\", {})})\n\n        meta = result.get(\"meta\", {})\n        if result.get(\"mode\") == \"markdown\":\n            exported_content = str(result.get(\"text\", \"\"))\n            return Data(\n                text=exported_content,\n                data={\"exported_content\": exported_content, \"export_format\": self.EXPORT_FORMAT, **meta},\n            )\n\n        rows = list(result.get(\"doc\", []))\n        return Data(data={\"doc\": rows, \"export_format\": self.EXPORT_FORMAT, **meta})\n\n    def process_files(\n        self,\n        file_list: list[BaseFileComponent.BaseFile],\n    ) -> list[BaseFileComponent.BaseFile]:\n        \"\"\"Process input files.\n\n        - advanced_mode => Docling in a separate process.\n        - Otherwise => standard parsing in current process (optionally threaded).\n        \"\"\"\n        if not file_list:\n            msg = \"No files to process.\"\n            raise ValueError(msg)\n\n        def process_file_standard(file_path: str, *, silent_errors: bool = False) -> Data | None:\n            try:\n                return parse_text_file_to_data(file_path, silent_errors=silent_errors)\n            except FileNotFoundError as e:\n                self.log(f\"File not found: {file_path}. Error: {e}\")\n                if not silent_errors:\n                    raise\n                return None\n            except Exception as e:\n                self.log(f\"Unexpected error processing {file_path}: {e}\")\n                if not silent_errors:\n                    raise\n                return None\n\n        docling_compatible = all(self._is_docling_compatible(str(f.path)) for f in file_list)\n\n        # Advanced path: Check if ALL files are compatible with Docling\n        if self.advanced_mode and docling_compatible:\n            final_return: list[BaseFileComponent.BaseFile] = []\n            for file in file_list:\n                file_path = str(file.path)\n                advanced_data: Data | None = self._process_docling_in_subprocess(file_path)\n\n                # --- UNNEST: expand each element in `doc` to its own Data row\n                payload = getattr(advanced_data, \"data\", {}) or {}\n                doc_rows = payload.get(\"doc\")\n                if isinstance(doc_rows, list):\n                    rows: list[Data | None] = [\n                        Data(\n                            data={\n                                \"file_path\": file_path,\n                                **(item if isinstance(item, dict) else {\"value\": item}),\n                            },\n                        )\n                        for item in doc_rows\n                    ]\n                    final_return.extend(self.rollup_data(file_list, rows))\n                else:\n                    # If not structured, keep as-is (e.g., markdown export or error dict)\n                    final_return.extend(self.rollup_data(file_list, [advanced_data]))\n            return final_return\n\n        # Standard multi-file (or single non-advanced) path\n        concurrency = 1 if not self.use_multithreading else max(1, self.concurrency_multithreading)\n        file_paths = [str(f.path) for f in file_list]\n        self.log(f\"Starting parallel processing of {len(file_paths)} files with concurrency: {concurrency}.\")\n        my_data = parallel_load_data(\n            file_paths,\n            silent_errors=self.silent_errors,\n            load_function=process_file_standard,\n            max_concurrency=concurrency,\n        )\n        return self.rollup_data(file_list, my_data)\n\n    # ------------------------------ Output helpers -----------------------------------\n\n    def load_files_helper(self) -> DataFrame:\n        result = self.load_files()\n\n        # Error condition - raise error if no text and an error is present\n        if not hasattr(result, \"text\"):\n            if hasattr(result, \"error\"):\n                raise ValueError(result.error[0])\n            msg = \"Could not extract content from the provided file(s).\"\n            raise ValueError(msg)\n\n        return result\n\n    def load_files_dataframe(self) -> DataFrame:\n        \"\"\"Load files using advanced Docling processing and export to DataFrame format.\"\"\"\n        self.markdown = False\n        return self.load_files_helper()\n\n    def load_files_markdown(self) -> Message:\n        \"\"\"Load files using advanced Docling processing and export to Markdown format.\"\"\"\n        self.markdown = True\n        result = self.load_files_helper()\n        return Message(text=str(result.text[0]))\n"
              },
              "concurrency_multithreading": {
                "_input_type": "IntInput",
                "advanced": true,
                "display_name": "Processing Concurrency",
                "dynamic": false,
                "info": "When multiple files are being processed, the number of files to process concurrently.",
                "list": false,
                "list_add_label": "Add More",
                "name": "concurrency_multithreading",
                "placeholder": "",
                "required": false,
                "show": true,
                "title_case": false,
                "tool_mode": false,
                "trace_as_metadata": true,
                "type": "int",
                "value": 1
              },
              "delete_server_file_after_processing": {
                "_input_type": "BoolInput",
                "advanced": true,
                "display_name": "Delete Server File After Processing",
                "dynamic": false,
                "info": "If true, the Server File Path will be deleted after processing.",
                "list": false,
                "list_add_label": "Add More",
                "name": "delete_server_file_after_processing",
                "placeholder": "",
                "required": false,
                "show": true,
                "title_case": false,
                "tool_mode": false,
                "trace_as_metadata": true,
                "type": "bool",
                "value": true
              },
              "doc_key": {
                "_input_type": "MessageTextInput",
                "advanced": true,
                "display_name": "Doc Key",
                "dynamic": false,
                "info": "The key to use for the DoclingDocument column.",
                "input_types": [
                  "Message"
                ],
                "list": false,
                "list_add_label": "Add More",
                "load_from_db": false,
                "name": "doc_key",
                "placeholder": "",
                "required": false,
                "show": false,
                "title_case": false,
                "tool_mode": false,
                "trace_as_input": true,
                "trace_as_metadata": true,
                "type": "str",
                "value": "doc"
              },
              "file_path": {
                "_input_type": "HandleInput",
                "advanced": true,
                "display_name": "Server File Path",
                "dynamic": false,
                "info": "Data object with a 'file_path' property pointing to server file or a Message object with a path to the file. Supercedes 'Path' but supports same file types.",
                "input_types": [
                  "Data",
                  "Message"
                ],
                "list": true,
                "list_add_label": "Add More",
                "name": "file_path",
                "placeholder": "",
                "required": false,
                "show": true,
                "title_case": false,
                "trace_as_metadata": true,
                "type": "other",
                "value": ""
              },
              "ignore_unspecified_files": {
                "_input_type": "BoolInput",
                "advanced": true,
                "display_name": "Ignore Unspecified Files",
                "dynamic": false,
                "info": "If true, Data with no 'file_path' property will be ignored.",
                "list": false,
                "list_add_label": "Add More",
                "name": "ignore_unspecified_files",
                "placeholder": "",
                "required": false,
                "show": true,
                "title_case": false,
                "tool_mode": false,
                "trace_as_metadata": true,
                "type": "bool",
                "value": false
              },
              "ignore_unsupported_extensions": {
                "_input_type": "BoolInput",
                "advanced": true,
                "display_name": "Ignore Unsupported Extensions",
                "dynamic": false,
                "info": "If true, files with unsupported extensions will not be processed.",
                "list": false,
                "list_add_label": "Add More",
                "name": "ignore_unsupported_extensions",
                "placeholder": "",
                "required": false,
                "show": true,
                "title_case": false,
                "tool_mode": false,
                "trace_as_metadata": true,
                "type": "bool",
                "value": true
              },
              "markdown": {
                "_input_type": "BoolInput",
                "advanced": false,
                "display_name": "Markdown Export",
                "dynamic": false,
                "info": "Export processed documents to Markdown format. Only available when advanced mode is enabled.",
                "list": false,
                "list_add_label": "Add More",
                "name": "markdown",
                "placeholder": "",
                "required": false,
                "show": false,
                "title_case": false,
                "tool_mode": false,
                "trace_as_metadata": true,
                "type": "bool",
                "value": false
              },
              "md_image_placeholder": {
                "_input_type": "StrInput",
                "advanced": true,
                "display_name": "Image placeholder",
                "dynamic": false,
                "info": "Specify the image placeholder for markdown exports.",
                "list": false,
                "list_add_label": "Add More",
                "load_from_db": false,
                "name": "md_image_placeholder",
                "placeholder": "",
                "required": false,
                "show": false,
                "title_case": false,
                "tool_mode": false,
                "trace_as_metadata": true,
                "type": "str",
                "value": "<!-- image -->"
              },
              "md_page_break_placeholder": {
                "_input_type": "StrInput",
                "advanced": true,
                "display_name": "Page break placeholder",
                "dynamic": false,
                "info": "Add this placeholder between pages in the markdown output.",
                "list": false,
                "list_add_label": "Add More",
                "load_from_db": false,
                "name": "md_page_break_placeholder",
                "placeholder": "",
                "required": false,
                "show": false,
                "title_case": false,
                "tool_mode": false,
                "trace_as_metadata": true,
                "type": "str",
                "value": ""
              },
              "ocr_engine": {
                "_input_type": "DropdownInput",
                "advanced": true,
                "combobox": false,
                "dialog_inputs": {},
                "display_name": "OCR Engine",
                "dynamic": false,
                "external_options": {},
                "info": "OCR engine to use. Only available when pipeline is set to 'standard'.",
                "name": "ocr_engine",
                "options": [
                  "None",
                  "easyocr"
                ],
                "options_metadata": [],
                "placeholder": "",
                "required": false,
                "show": false,
                "title_case": false,
                "toggle": false,
                "tool_mode": false,
                "trace_as_metadata": true,
                "type": "str",
                "value": "easyocr"
              },
              "path": {
                "_input_type": "FileInput",
                "advanced": false,
                "display_name": "Files",
                "dynamic": false,
                "fileTypes": [
                  "csv",
                  "json",
                  "pdf",
                  "txt",
                  "md",
                  "mdx",
                  "yaml",
                  "yml",
                  "xml",
                  "html",
                  "htm",
                  "docx",
                  "py",
                  "sh",
                  "sql",
                  "js",
                  "ts",
                  "tsx",
                  "adoc",
                  "asciidoc",
                  "asc",
                  "bmp",
                  "dotx",
                  "dotm",
                  "docm",
                  "jpg",
                  "jpeg",
                  "png",
                  "potx",
                  "ppsx",
                  "pptm",
                  "potm",
                  "ppsm",
                  "pptx",
                  "tiff",
                  "xls",
                  "xlsx",
                  "xhtml",
                  "webp",
                  "zip",
                  "tar",
                  "tgz",
                  "bz2",
                  "gz"
                ],
                "file_path": [],
                "info": "Supported file extensions: csv, json, pdf, txt, md, mdx, yaml, yml, xml, html, htm, docx, py, sh, sql, js, ts, tsx, adoc, asciidoc, asc, bmp, dotx, dotm, docm, jpg, jpeg, png, potx, ppsx, pptm, potm, ppsm, pptx, tiff, xls, xlsx, xhtml, webp; optionally bundled in file extensions: zip, tar, tgz, bz2, gz",
                "list": true,
                "list_add_label": "Add More",
                "name": "path",
                "placeholder": "",
                "real_time_refresh": true,
                "required": false,
                "show": true,
                "temp_file": false,
                "title_case": false,
                "trace_as_metadata": true,
                "type": "file",
                "value": ""
              },
              "pipeline": {
                "_input_type": "DropdownInput",
                "advanced": true,
                "combobox": false,
                "dialog_inputs": {},
                "display_name": "Pipeline",
                "dynamic": false,
                "external_options": {},
                "info": "Docling pipeline to use",
                "name": "pipeline",
                "options": [
                  "standard",
                  "vlm"
                ],
                "options_metadata": [],
                "placeholder": "",
                "real_time_refresh": true,
                "required": false,
                "show": false,
                "title_case": false,
                "toggle": false,
                "tool_mode": false,
                "trace_as_metadata": true,
                "type": "str",
                "value": "standard"
              },
              "separator": {
                "_input_type": "StrInput",
                "advanced": true,
                "display_name": "Separator",
                "dynamic": false,
                "info": "Specify the separator to use between multiple outputs in Message format.",
                "list": false,
                "list_add_label": "Add More",
                "load_from_db": false,
                "name": "separator",
                "placeholder": "",
                "required": false,
                "show": true,
                "title_case": false,
                "tool_mode": false,
                "trace_as_metadata": true,
                "type": "str",
                "value": "\n\n"
              },
              "silent_errors": {
                "_input_type": "BoolInput",
                "advanced": true,
                "display_name": "Silent Errors",
                "dynamic": false,
                "info": "If true, errors will not raise an exception.",
                "list": false,
                "list_add_label": "Add More",
                "name": "silent_errors",
                "placeholder": "",
                "required": false,
                "show": true,
                "title_case": false,
                "tool_mode": false,
                "trace_as_metadata": true,
                "type": "bool",
                "value": false
              },
              "use_multithreading": {
                "_input_type": "BoolInput",
                "advanced": true,
                "display_name": "[Deprecated] Use Multithreading",
                "dynamic": false,
                "info": "Set 'Processing Concurrency' greater than 1 to enable multithreading.",
                "list": false,
                "list_add_label": "Add More",
                "name": "use_multithreading",
                "placeholder": "",
                "required": false,
                "show": true,
                "title_case": false,
                "tool_mode": false,
                "trace_as_metadata": true,
                "type": "bool",
                "value": true
              }
            },
            "tool_mode": false
          },
          "selected_output": "message",
          "showNode": true,
          "type": "File"
        },
        "dragging": false,
        "id": "File-b9zXG",
        "measured": {
          "height": 256,
          "width": 320
        },
        "position": {
          "x": 927.3702382252801,
          "y": 647.5603858397075
        },
        "selected": false,
        "type": "genericNode"
      },
      {
        "data": {
          "id": "StructuredOutput-i37Mr",
          "node": {
            "base_classes": [
              "Data",
              "DataFrame"
            ],
            "beta": false,
            "conditional_paths": [],
            "custom_fields": {},
            "description": "Uses an LLM to generate structured data. Ideal for extraction and consistency.",
            "display_name": "Structured Output",
            "documentation": "https://docs.langflow.org/components-processing#structured-output",
            "edited": false,
            "field_order": [
              "llm",
              "input_value",
              "system_prompt",
              "schema_name",
              "output_schema"
            ],
            "frozen": false,
            "icon": "braces",
            "last_updated": "2025-11-03T17:06:18.080Z",
            "legacy": false,
            "lf_version": "1.6.0",
            "metadata": {
              "code_hash": "9ad8d8d8fc16",
              "dependencies": {
                "dependencies": [
                  {
                    "name": "pydantic",
                    "version": "2.10.6"
                  },
                  {
                    "name": "trustcall",
                    "version": "0.0.39"
                  },
                  {
                    "name": "lfx",
                    "version": null
                  }
                ],
                "total_dependencies": 3
              },
              "module": "lfx.components.llm_operations.structured_output.StructuredOutputComponent"
            },
            "minimized": false,
            "output_types": [],
            "outputs": [
              {
                "allows_loop": false,
                "cache": true,
                "display_name": "Structured Output",
                "group_outputs": false,
                "method": "build_structured_output",
                "name": "structured_output",
                "selected": "Data",
                "tool_mode": true,
                "types": [
                  "Data"
                ],
                "value": "__UNDEFINED__"
              },
              {
                "allows_loop": false,
                "cache": true,
                "display_name": "Structured Output",
                "group_outputs": false,
                "method": "build_structured_dataframe",
                "name": "dataframe_output",
                "selected": "DataFrame",
                "tool_mode": true,
                "types": [
                  "DataFrame"
                ],
                "value": "__UNDEFINED__"
              }
            ],
            "pinned": false,
            "template": {
              "_type": "Component",
              "code": {
                "advanced": true,
                "dynamic": true,
                "fileTypes": [],
                "file_path": "",
                "info": "",
                "list": false,
                "load_from_db": false,
                "multiline": true,
                "name": "code",
                "password": false,
                "placeholder": "",
                "required": true,
                "show": true,
                "title_case": false,
                "type": "code",
                "value": "from pydantic import BaseModel, Field, create_model\nfrom trustcall import create_extractor\n\nfrom lfx.base.models.chat_result import get_chat_result\nfrom lfx.custom.custom_component.component import Component\nfrom lfx.helpers.base_model import build_model_from_schema\nfrom lfx.io import (\n    HandleInput,\n    MessageTextInput,\n    MultilineInput,\n    Output,\n    TableInput,\n)\nfrom lfx.log.logger import logger\nfrom lfx.schema.data import Data\nfrom lfx.schema.dataframe import DataFrame\nfrom lfx.schema.table import EditMode\n\n\nclass StructuredOutputComponent(Component):\n    display_name = \"Structured Output\"\n    description = \"Uses an LLM to generate structured data. Ideal for extraction and consistency.\"\n    documentation: str = \"https://docs.langflow.org/components-processing#structured-output\"\n    name = \"StructuredOutput\"\n    icon = \"braces\"\n\n    inputs = [\n        HandleInput(\n            name=\"llm\",\n            display_name=\"Language Model\",\n            info=\"The language model to use to generate the structured output.\",\n            input_types=[\"LanguageModel\"],\n            required=True,\n        ),\n        MultilineInput(\n            name=\"input_value\",\n            display_name=\"Input Message\",\n            info=\"The input message to the language model.\",\n            tool_mode=True,\n            required=True,\n        ),\n        MultilineInput(\n            name=\"system_prompt\",\n            display_name=\"Format Instructions\",\n            info=\"The instructions to the language model for formatting the output.\",\n            value=(\n                \"You are an AI that extracts structured JSON objects from unstructured text. \"\n                \"Use a predefined schema with expected types (str, int, float, bool, dict). \"\n                \"Extract ALL relevant instances that match the schema - if multiple patterns exist, capture them all. \"\n                \"Fill missing or ambiguous values with defaults: null for missing values. \"\n                \"Remove exact duplicates but keep variations that have different field values. \"\n                \"Always return valid JSON in the expected format, never throw errors. \"\n                \"If multiple objects can be extracted, return them all in the structured format.\"\n            ),\n            required=True,\n            advanced=True,\n        ),\n        MessageTextInput(\n            name=\"schema_name\",\n            display_name=\"Schema Name\",\n            info=\"Provide a name for the output data schema.\",\n            advanced=True,\n        ),\n        TableInput(\n            name=\"output_schema\",\n            display_name=\"Output Schema\",\n            info=\"Define the structure and data types for the model's output.\",\n            required=True,\n            # TODO: remove deault value\n            table_schema=[\n                {\n                    \"name\": \"name\",\n                    \"display_name\": \"Name\",\n                    \"type\": \"str\",\n                    \"description\": \"Specify the name of the output field.\",\n                    \"default\": \"field\",\n                    \"edit_mode\": EditMode.INLINE,\n                },\n                {\n                    \"name\": \"description\",\n                    \"display_name\": \"Description\",\n                    \"type\": \"str\",\n                    \"description\": \"Describe the purpose of the output field.\",\n                    \"default\": \"description of field\",\n                    \"edit_mode\": EditMode.POPOVER,\n                },\n                {\n                    \"name\": \"type\",\n                    \"display_name\": \"Type\",\n                    \"type\": \"str\",\n                    \"edit_mode\": EditMode.INLINE,\n                    \"description\": (\"Indicate the data type of the output field (e.g., str, int, float, bool, dict).\"),\n                    \"options\": [\"str\", \"int\", \"float\", \"bool\", \"dict\"],\n                    \"default\": \"str\",\n                },\n                {\n                    \"name\": \"multiple\",\n                    \"display_name\": \"As List\",\n                    \"type\": \"boolean\",\n                    \"description\": \"Set to True if this output field should be a list of the specified type.\",\n                    \"default\": \"False\",\n                    \"edit_mode\": EditMode.INLINE,\n                },\n            ],\n            value=[\n                {\n                    \"name\": \"field\",\n                    \"description\": \"description of field\",\n                    \"type\": \"str\",\n                    \"multiple\": \"False\",\n                }\n            ],\n        ),\n    ]\n\n    outputs = [\n        Output(\n            name=\"structured_output\",\n            display_name=\"Structured Output\",\n            method=\"build_structured_output\",\n        ),\n        Output(\n            name=\"dataframe_output\",\n            display_name=\"Structured Output\",\n            method=\"build_structured_dataframe\",\n        ),\n    ]\n\n    def build_structured_output_base(self):\n        schema_name = self.schema_name or \"OutputModel\"\n\n        if not hasattr(self.llm, \"with_structured_output\"):\n            msg = \"Language model does not support structured output.\"\n            raise TypeError(msg)\n        if not self.output_schema:\n            msg = \"Output schema cannot be empty\"\n            raise ValueError(msg)\n\n        output_model_ = build_model_from_schema(self.output_schema)\n        output_model = create_model(\n            schema_name,\n            __doc__=f\"A list of {schema_name}.\",\n            objects=(\n                list[output_model_],\n                Field(\n                    description=f\"A list of {schema_name}.\",  # type: ignore[valid-type]\n                    min_length=1,  # help ensure non-empty output\n                ),\n            ),\n        )\n        # Tracing config\n        config_dict = {\n            \"run_name\": self.display_name,\n            \"project_name\": self.get_project_name(),\n            \"callbacks\": self.get_langchain_callbacks(),\n        }\n        # Generate structured output using Trustcall first, then fallback to Langchain if it fails\n        result = self._extract_output_with_trustcall(output_model, config_dict)\n        if result is None:\n            result = self._extract_output_with_langchain(output_model, config_dict)\n\n        # OPTIMIZATION NOTE: Simplified processing based on trustcall response structure\n        # Handle non-dict responses (shouldn't happen with trustcall, but defensive)\n        if not isinstance(result, dict):\n            return result\n\n        # Extract first response and convert BaseModel to dict\n        responses = result.get(\"responses\", [])\n        if not responses:\n            return result\n\n        # Convert BaseModel to dict (creates the \"objects\" key)\n        first_response = responses[0]\n        structured_data = first_response\n        if isinstance(first_response, BaseModel):\n            structured_data = first_response.model_dump()\n        # Extract the objects array (guaranteed to exist due to our Pydantic model structure)\n        return structured_data.get(\"objects\", structured_data)\n\n    def build_structured_output(self) -> Data:\n        output = self.build_structured_output_base()\n        if not isinstance(output, list) or not output:\n            # handle empty or unexpected type case\n            msg = \"No structured output returned\"\n            raise ValueError(msg)\n        if len(output) == 1:\n            return Data(data=output[0])\n        if len(output) > 1:\n            # Multiple outputs - wrap them in a results container\n            return Data(data={\"results\": output})\n        return Data()\n\n    def build_structured_dataframe(self) -> DataFrame:\n        output = self.build_structured_output_base()\n        if not isinstance(output, list) or not output:\n            # handle empty or unexpected type case\n            msg = \"No structured output returned\"\n            raise ValueError(msg)\n        if len(output) == 1:\n            # For single dictionary, wrap in a list to create DataFrame with one row\n            return DataFrame([output[0]])\n        if len(output) > 1:\n            # Multiple outputs - convert to DataFrame directly\n            return DataFrame(output)\n        return DataFrame()\n\n    def _extract_output_with_trustcall(self, schema: BaseModel, config_dict: dict) -> list[BaseModel] | None:\n        try:\n            llm_with_structured_output = create_extractor(self.llm, tools=[schema], tool_choice=schema.__name__)\n            result = get_chat_result(\n                runnable=llm_with_structured_output,\n                system_message=self.system_prompt,\n                input_value=self.input_value,\n                config=config_dict,\n            )\n        except Exception as e:  # noqa: BLE001\n            logger.warning(\n                f\"Trustcall extraction failed, falling back to Langchain: {e} \"\n                \"(Note: This may not be an error—some models or configurations do not support tool calling. \"\n                \"Falling back is normal in such cases.)\"\n            )\n            return None\n        return result or None  # langchain fallback is used if error occurs or the result is empty\n\n    def _extract_output_with_langchain(self, schema: BaseModel, config_dict: dict) -> list[BaseModel] | None:\n        try:\n            llm_with_structured_output = self.llm.with_structured_output(schema)\n            result = get_chat_result(\n                runnable=llm_with_structured_output,\n                system_message=self.system_prompt,\n                input_value=self.input_value,\n                config=config_dict,\n            )\n            if isinstance(result, BaseModel):\n                result = result.model_dump()\n                result = result.get(\"objects\", result)\n        except Exception as fallback_error:\n            msg = (\n                f\"Model does not support tool calling (trustcall failed) \"\n                f\"and fallback with_structured_output also failed: {fallback_error}\"\n            )\n            raise ValueError(msg) from fallback_error\n\n        return result or None\n"
              },
              "input_value": {
                "_input_type": "MultilineInput",
                "advanced": false,
                "copy_field": false,
                "display_name": "Input Message",
                "dynamic": false,
                "info": "The input message to the language model.",
                "input_types": [
                  "Message"
                ],
                "list": false,
                "list_add_label": "Add More",
                "load_from_db": false,
                "multiline": true,
                "name": "input_value",
                "placeholder": "",
                "required": true,
                "show": true,
                "title_case": false,
                "tool_mode": true,
                "trace_as_input": true,
                "trace_as_metadata": true,
                "type": "str",
                "value": ""
              },
              "llm": {
                "_input_type": "HandleInput",
                "advanced": false,
                "display_name": "Language Model",
                "dynamic": false,
                "info": "The language model to use to generate the structured output.",
                "input_types": [
                  "LanguageModel"
                ],
                "list": false,
                "list_add_label": "Add More",
                "name": "llm",
                "placeholder": "",
                "required": true,
                "show": true,
                "title_case": false,
                "trace_as_metadata": true,
                "track_in_telemetry": false,
                "type": "other",
                "value": ""
              },
              "output_schema": {
                "_input_type": "TableInput",
                "advanced": false,
                "display_name": "Output Schema",
                "dynamic": false,
                "info": "Define the structure and data types for the model's output.",
                "is_list": true,
                "list_add_label": "Add More",
                "name": "output_schema",
                "placeholder": "",
                "required": true,
                "show": true,
                "table_icon": "Table",
                "table_schema": [
                  {
                    "default": "field",
                    "description": "Specify the name of the output field.",
                    "display_name": "Name",
                    "edit_mode": "inline",
                    "formatter": "text",
                    "name": "name",
                    "type": "str"
                  },
                  {
                    "default": "description of field",
                    "description": "Describe the purpose of the output field.",
                    "display_name": "Description",
                    "edit_mode": "popover",
                    "formatter": "text",
                    "name": "description",
                    "type": "str"
                  },
                  {
                    "default": "str",
                    "description": "Indicate the data type of the output field (e.g., str, int, float, bool, dict).",
                    "display_name": "Type",
                    "edit_mode": "inline",
                    "formatter": "text",
                    "name": "type",
                    "options": [
                      "str",
                      "int",
                      "float",
                      "bool",
                      "dict"
                    ],
                    "type": "str"
                  },
                  {
                    "default": "False",
                    "description": "Set to True if this output field should be a list of the specified type.",
                    "display_name": "As List",
                    "edit_mode": "inline",
                    "formatter": "text",
                    "name": "multiple",
                    "type": "boolean"
                  }
                ],
                "title_case": false,
                "tool_mode": false,
                "trace_as_metadata": true,
                "trigger_icon": "Table",
                "trigger_text": "Open table",
                "type": "table",
                "value": [
                  {
                    "description": "Full name of the candidate",
                    "multiple": "False",
                    "name": "full_name",
                    "type": "str"
                  },
                  {
                    "description": "Email ID",
                    "multiple": "False",
                    "name": "email",
                    "type": "str"
                  },
                  {
                    "description": "Contact Number",
                    "multiple": "False",
                    "name": "phone_number",
                    "type": "str"
                  },
                  {
                    "description": "LinkedIn URL",
                    "multiple": "False",
                    "name": "linkedin",
                    "type": "str"
                  },
                  {
                    "description": "GitHub profile URL (if applicable)",
                    "multiple": "False",
                    "name": "github",
                    "type": "str"
                  },
                  {
                    "description": "Personal website or portfolio URL",
                    "multiple": "False",
                    "name": "portfolio",
                    "type": "str"
                  },
                  {
                    "description": "Visa/work authorization details (if applicable)",
                    "multiple": "False",
                    "name": "visa_status",
                    "type": "str"
                  },
                  {
                    "description": "Short professional summary or objective statement",
                    "multiple": "False",
                    "name": "summary",
                    "type": "str"
                  },
                  {
                    "description": "Dictionaries of experience details with following keys:\\n    \\\"job_title\\\": Job position/title,\\n\\t\\\"company_name\\\": Employer or organization\\n\\t\\\"location\\\": Job location (remote/in-office)\\n\\t\\\"start_date\\\": Start date (YYYY-MM)\\n\\t\\\"end_date\\\": End date or \\\"Present\\\"\\n\\t\\\"responsibilities\\\": List of responsibilities and tasks\\n\\t\\\"achievements\\\": List of key achievements and contributions",
                    "multiple": "True",
                    "name": "experience",
                    "type": "dict"
                  },
                  {
                    "description": "Dictionaries of Education details with following keys:\\n\\\"degree\\\": Degree obtained (e.g., B.Sc., M.Sc., Ph.D.),\\n\\\"field_of_study\\\": Major or specialization,\\n\\\"institution\\\": University/college name,\\n\\\"location\\\": Location of institution,\\n\\\"start_date\\\": Start date (YYYY-MM),\\n\\\"end_date\\\": Graduation/completion date (YYYY-MM),\\n\\\"gpa\\\": GPA/grade (if available),\\n\\\"relevant_courses\\\": List of relevant coursework (if applicable)",
                    "multiple": "True",
                    "name": "education",
                    "type": "dict"
                  },
                  {
                    "description": "Skills mentioned in the resume. Comma separated.",
                    "multiple": "True",
                    "name": "skills",
                    "type": "str"
                  },
                  {
                    "description": "Title and description and details of the project. Including the skills and technologies used.",
                    "multiple": "False",
                    "name": "projects",
                    "type": "str"
                  }
                ]
              },
              "schema_name": {
                "_input_type": "MessageTextInput",
                "advanced": true,
                "display_name": "Schema Name",
                "dynamic": false,
                "info": "Provide a name for the output data schema.",
                "input_types": [
                  "Message"
                ],
                "list": false,
                "list_add_label": "Add More",
                "load_from_db": false,
                "name": "schema_name",
                "placeholder": "",
                "required": false,
                "show": true,
                "title_case": false,
                "tool_mode": false,
                "trace_as_input": true,
                "trace_as_metadata": true,
                "type": "str",
                "value": ""
              },
              "system_prompt": {
                "_input_type": "MultilineInput",
                "advanced": true,
                "copy_field": false,
                "display_name": "Format Instructions",
                "dynamic": false,
                "info": "The instructions to the language model for formatting the output.",
                "input_types": [
                  "Message"
                ],
                "list": false,
                "list_add_label": "Add More",
                "load_from_db": false,
                "multiline": true,
                "name": "system_prompt",
                "placeholder": "",
                "required": true,
                "show": true,
                "title_case": false,
                "tool_mode": false,
                "trace_as_input": true,
                "trace_as_metadata": true,
                "type": "str",
                "value": "You are an AI that extracts structured JSON objects from unstructured text. Use a predefined schema with expected types (str, int, float, bool, dict). Extract ALL relevant instances that match the schema - if multiple patterns exist, capture them all. Fill missing or ambiguous values with defaults: null for missing values. Remove exact duplicates but keep variations that have different field values. Always return valid JSON in the expected format, never throw errors. If multiple objects can be extracted, return them all in the structured format."
              }
            },
            "tool_mode": false
          },
          "selected_output": "dataframe_output",
          "showNode": true,
          "type": "StructuredOutput"
        },
        "dragging": false,
        "id": "StructuredOutput-i37Mr",
        "measured": {
          "height": 387,
          "width": 320
        },
        "position": {
          "x": 1308.5338025647359,
          "y": 651.6998573907567
        },
        "selected": false,
        "type": "genericNode"
      },
      {
        "data": {
          "id": "LanguageModelComponent-qSym8",
          "node": {
            "base_classes": [
              "LanguageModel",
              "Message"
            ],
            "beta": false,
            "conditional_paths": [],
            "custom_fields": {},
            "description": "Runs a language model given a specified provider.",
            "display_name": "Language Model",
            "documentation": "https://docs.langflow.org/components-models",
            "edited": false,
            "field_order": [
              "model",
              "api_key",
              "input_value",
              "system_message",
              "stream",
              "temperature"
            ],
            "frozen": false,
            "icon": "brain-circuit",
            "last_updated": "2025-11-03T17:06:19.577Z",
            "legacy": false,
            "metadata": {
              "code_hash": "ce0b00e37a88",
              "dependencies": {
                "dependencies": [
                  {
                    "name": "langchain_anthropic",
                    "version": "0.3.14"
                  },
                  {
                    "name": "langchain_ibm",
                    "version": "0.3.19"
                  },
                  {
                    "name": "langchain_ollama",
                    "version": "0.2.1"
                  },
                  {
                    "name": "langchain_openai",
                    "version": "0.3.23"
                  },
                  {
                    "name": "lfx",
                    "version": null
                  }
                ],
                "total_dependencies": 5
              },
              "keywords": [
                "model",
                "llm",
                "language model",
                "large language model"
              ],
              "module": "lfx.components.models.language_model.LanguageModelComponent"
            },
            "minimized": false,
            "output_types": [],
            "outputs": [
              {
                "allows_loop": false,
                "cache": true,
                "display_name": "Model Response",
                "group_outputs": false,
                "method": "text_response",
                "name": "text_output",
                "options": null,
                "required_inputs": null,
                "selected": "Message",
                "tool_mode": true,
                "types": [
                  "Message"
                ],
                "value": "__UNDEFINED__"
              },
              {
                "allows_loop": false,
                "cache": true,
                "display_name": "Language Model",
                "group_outputs": false,
                "method": "build_model",
                "name": "model_output",
                "options": null,
                "required_inputs": null,
                "selected": "LanguageModel",
                "tool_mode": true,
                "types": [
                  "LanguageModel"
                ],
                "value": "__UNDEFINED__"
              }
            ],
            "pinned": false,
            "priority": 0,
            "template": {
              "_type": "Component",
              "api_key": {
                "_input_type": "SecretStrInput",
                "advanced": true,
                "display_name": "API Key",
                "dynamic": false,
                "info": "Model Provider API key",
                "input_types": [],
                "load_from_db": false,
                "name": "api_key",
                "password": true,
                "placeholder": "",
                "real_time_refresh": true,
                "required": false,
                "show": true,
                "title_case": false,
                "type": "str",
                "value": ""
              },
              "code": {
                "advanced": true,
                "dynamic": true,
                "fileTypes": [],
                "file_path": "",
                "info": "",
                "list": false,
                "load_from_db": false,
                "multiline": true,
                "name": "code",
                "password": false,
                "placeholder": "",
                "required": true,
                "show": true,
                "title_case": false,
                "type": "code",
                "value": "from typing import Any\n\nimport requests\nfrom langchain_anthropic import ChatAnthropic\nfrom langchain_ibm import ChatWatsonx\nfrom langchain_ollama import ChatOllama\nfrom langchain_openai import ChatOpenAI\nfrom pydantic.v1 import SecretStr\n\nfrom lfx.base.models.anthropic_constants import ANTHROPIC_MODELS\nfrom lfx.base.models.google_generative_ai_constants import GOOGLE_GENERATIVE_AI_MODELS\nfrom lfx.base.models.google_generative_ai_model import ChatGoogleGenerativeAIFixed\nfrom lfx.base.models.model import LCModelComponent\nfrom lfx.base.models.model_utils import get_ollama_models, is_valid_ollama_url\nfrom lfx.base.models.openai_constants import OPENAI_CHAT_MODEL_NAMES, OPENAI_REASONING_MODEL_NAMES\nfrom lfx.field_typing import LanguageModel\nfrom lfx.field_typing.range_spec import RangeSpec\nfrom lfx.inputs.inputs import BoolInput, MessageTextInput, StrInput\nfrom lfx.io import DropdownInput, MessageInput, MultilineInput, SecretStrInput, SliderInput\nfrom lfx.log.logger import logger\nfrom lfx.schema.dotdict import dotdict\nfrom lfx.utils.util import transform_localhost_url\n\n# IBM watsonx.ai constants\nIBM_WATSONX_DEFAULT_MODELS = [\"ibm/granite-3-2b-instruct\", \"ibm/granite-3-8b-instruct\", \"ibm/granite-13b-instruct-v2\"]\nIBM_WATSONX_URLS = [\n    \"https://us-south.ml.cloud.ibm.com\",\n    \"https://eu-de.ml.cloud.ibm.com\",\n    \"https://eu-gb.ml.cloud.ibm.com\",\n    \"https://au-syd.ml.cloud.ibm.com\",\n    \"https://jp-tok.ml.cloud.ibm.com\",\n    \"https://ca-tor.ml.cloud.ibm.com\",\n]\n\n# Ollama API constants\nHTTP_STATUS_OK = 200\nJSON_MODELS_KEY = \"models\"\nJSON_NAME_KEY = \"name\"\nJSON_CAPABILITIES_KEY = \"capabilities\"\nDESIRED_CAPABILITY = \"completion\"\nDEFAULT_OLLAMA_URL = \"http://localhost:11434\"\n\n\nclass LanguageModelComponent(LCModelComponent):\n    display_name = \"Language Model\"\n    description = \"Runs a language model given a specified provider.\"\n    documentation: str = \"https://docs.langflow.org/components-models\"\n    icon = \"brain-circuit\"\n    category = \"models\"\n    priority = 0  # Set priority to 0 to make it appear first\n\n    @staticmethod\n    def fetch_ibm_models(base_url: str) -> list[str]:\n        \"\"\"Fetch available models from the watsonx.ai API.\"\"\"\n        try:\n            endpoint = f\"{base_url}/ml/v1/foundation_model_specs\"\n            params = {\"version\": \"2024-09-16\", \"filters\": \"function_text_chat,!lifecycle_withdrawn\"}\n            response = requests.get(endpoint, params=params, timeout=10)\n            response.raise_for_status()\n            data = response.json()\n            models = [model[\"model_id\"] for model in data.get(\"resources\", [])]\n            return sorted(models)\n        except Exception:  # noqa: BLE001\n            logger.exception(\"Error fetching IBM watsonx models. Using default models.\")\n            return IBM_WATSONX_DEFAULT_MODELS\n\n    inputs = [\n        DropdownInput(\n            name=\"provider\",\n            display_name=\"Model Provider\",\n            options=[\"OpenAI\", \"Anthropic\", \"Google\", \"IBM watsonx.ai\", \"Ollama\"],\n            value=\"OpenAI\",\n            info=\"Select the model provider\",\n            real_time_refresh=True,\n            options_metadata=[\n                {\"icon\": \"OpenAI\"},\n                {\"icon\": \"Anthropic\"},\n                {\"icon\": \"GoogleGenerativeAI\"},\n                {\"icon\": \"WatsonxAI\"},\n                {\"icon\": \"Ollama\"},\n            ],\n        ),\n        DropdownInput(\n            name=\"model_name\",\n            display_name=\"Model Name\",\n            options=OPENAI_CHAT_MODEL_NAMES + OPENAI_REASONING_MODEL_NAMES,\n            value=OPENAI_CHAT_MODEL_NAMES[0],\n            info=\"Select the model to use\",\n            real_time_refresh=True,\n            refresh_button=True,\n        ),\n        SecretStrInput(\n            name=\"api_key\",\n            display_name=\"OpenAI API Key\",\n            info=\"Model Provider API key\",\n            required=False,\n            show=True,\n            real_time_refresh=True,\n        ),\n        DropdownInput(\n            name=\"base_url_ibm_watsonx\",\n            display_name=\"watsonx API Endpoint\",\n            info=\"The base URL of the API (IBM watsonx.ai only)\",\n            options=IBM_WATSONX_URLS,\n            value=IBM_WATSONX_URLS[0],\n            show=False,\n            real_time_refresh=True,\n        ),\n        StrInput(\n            name=\"project_id\",\n            display_name=\"watsonx Project ID\",\n            info=\"The project ID associated with the foundation model (IBM watsonx.ai only)\",\n            show=False,\n            required=False,\n        ),\n        MessageTextInput(\n            name=\"ollama_base_url\",\n            display_name=\"Ollama API URL\",\n            info=f\"Endpoint of the Ollama API (Ollama only). Defaults to {DEFAULT_OLLAMA_URL}\",\n            value=DEFAULT_OLLAMA_URL,\n            show=False,\n            real_time_refresh=True,\n            load_from_db=True,\n        ),\n        MessageInput(\n            name=\"input_value\",\n            display_name=\"Input\",\n            info=\"The input text to send to the model\",\n        ),\n        MultilineInput(\n            name=\"system_message\",\n            display_name=\"System Message\",\n            info=\"A system message that helps set the behavior of the assistant\",\n            advanced=False,\n        ),\n        BoolInput(\n            name=\"stream\",\n            display_name=\"Stream\",\n            info=\"Whether to stream the response\",\n            value=False,\n            advanced=True,\n        ),\n        SliderInput(\n            name=\"temperature\",\n            display_name=\"Temperature\",\n            value=0.1,\n            info=\"Controls randomness in responses\",\n            range_spec=RangeSpec(min=0, max=1, step=0.01),\n            advanced=True,\n        ),\n    ]\n\n    def build_model(self) -> LanguageModel:\n        provider = self.provider\n        model_name = self.model_name\n        temperature = self.temperature\n        stream = self.stream\n\n        if provider == \"OpenAI\":\n            if not self.api_key:\n                msg = \"OpenAI API key is required when using OpenAI provider\"\n                raise ValueError(msg)\n\n            if model_name in OPENAI_REASONING_MODEL_NAMES:\n                # reasoning models do not support temperature (yet)\n                temperature = None\n\n            return ChatOpenAI(\n                model_name=model_name,\n                temperature=temperature,\n                streaming=stream,\n                openai_api_key=self.api_key,\n            )\n        if provider == \"Anthropic\":\n            if not self.api_key:\n                msg = \"Anthropic API key is required when using Anthropic provider\"\n                raise ValueError(msg)\n            return ChatAnthropic(\n                model=model_name,\n                temperature=temperature,\n                streaming=stream,\n                anthropic_api_key=self.api_key,\n            )\n        if provider == \"Google\":\n            if not self.api_key:\n                msg = \"Google API key is required when using Google provider\"\n                raise ValueError(msg)\n            return ChatGoogleGenerativeAIFixed(\n                model=model_name,\n                temperature=temperature,\n                streaming=stream,\n                google_api_key=self.api_key,\n            )\n        if provider == \"IBM watsonx.ai\":\n            if not self.api_key:\n                msg = \"IBM API key is required when using IBM watsonx.ai provider\"\n                raise ValueError(msg)\n            if not self.base_url_ibm_watsonx:\n                msg = \"IBM watsonx API Endpoint is required when using IBM watsonx.ai provider\"\n                raise ValueError(msg)\n            if not self.project_id:\n                msg = \"IBM watsonx Project ID is required when using IBM watsonx.ai provider\"\n                raise ValueError(msg)\n            return ChatWatsonx(\n                apikey=SecretStr(self.api_key).get_secret_value(),\n                url=self.base_url_ibm_watsonx,\n                project_id=self.project_id,\n                model_id=model_name,\n                params={\n                    \"temperature\": temperature,\n                },\n                streaming=stream,\n            )\n        if provider == \"Ollama\":\n            if not self.ollama_base_url:\n                msg = \"Ollama API URL is required when using Ollama provider\"\n                raise ValueError(msg)\n            if not model_name:\n                msg = \"Model name is required when using Ollama provider\"\n                raise ValueError(msg)\n\n            transformed_base_url = transform_localhost_url(self.ollama_base_url)\n\n            # Check if URL contains /v1 suffix (OpenAI-compatible mode)\n            if transformed_base_url and transformed_base_url.rstrip(\"/\").endswith(\"/v1\"):\n                # Strip /v1 suffix and log warning\n                transformed_base_url = transformed_base_url.rstrip(\"/\").removesuffix(\"/v1\")\n                logger.warning(\n                    \"Detected '/v1' suffix in base URL. The Ollama component uses the native Ollama API, \"\n                    \"not the OpenAI-compatible API. The '/v1' suffix has been automatically removed. \"\n                    \"If you want to use the OpenAI-compatible API, please use the OpenAI component instead. \"\n                    \"Learn more at https://docs.ollama.com/openai#openai-compatibility\"\n                )\n\n            return ChatOllama(\n                base_url=transformed_base_url,\n                model=model_name,\n                temperature=temperature,\n            )\n        msg = f\"Unknown provider: {provider}\"\n        raise ValueError(msg)\n\n    async def update_build_config(\n        self, build_config: dotdict, field_value: Any, field_name: str | None = None\n    ) -> dotdict:\n        if field_name == \"provider\":\n            if field_value == \"OpenAI\":\n                build_config[\"model_name\"][\"options\"] = OPENAI_CHAT_MODEL_NAMES + OPENAI_REASONING_MODEL_NAMES\n                build_config[\"model_name\"][\"value\"] = OPENAI_CHAT_MODEL_NAMES[0]\n                build_config[\"api_key\"][\"display_name\"] = \"OpenAI API Key\"\n                build_config[\"api_key\"][\"show\"] = True\n                build_config[\"base_url_ibm_watsonx\"][\"show\"] = False\n                build_config[\"project_id\"][\"show\"] = False\n                build_config[\"ollama_base_url\"][\"show\"] = False\n            elif field_value == \"Anthropic\":\n                build_config[\"model_name\"][\"options\"] = ANTHROPIC_MODELS\n                build_config[\"model_name\"][\"value\"] = ANTHROPIC_MODELS[0]\n                build_config[\"api_key\"][\"display_name\"] = \"Anthropic API Key\"\n                build_config[\"api_key\"][\"show\"] = True\n                build_config[\"base_url_ibm_watsonx\"][\"show\"] = False\n                build_config[\"project_id\"][\"show\"] = False\n                build_config[\"ollama_base_url\"][\"show\"] = False\n            elif field_value == \"Google\":\n                build_config[\"model_name\"][\"options\"] = GOOGLE_GENERATIVE_AI_MODELS\n                build_config[\"model_name\"][\"value\"] = GOOGLE_GENERATIVE_AI_MODELS[0]\n                build_config[\"api_key\"][\"display_name\"] = \"Google API Key\"\n                build_config[\"api_key\"][\"show\"] = True\n                build_config[\"base_url_ibm_watsonx\"][\"show\"] = False\n                build_config[\"project_id\"][\"show\"] = False\n                build_config[\"ollama_base_url\"][\"show\"] = False\n            elif field_value == \"IBM watsonx.ai\":\n                build_config[\"model_name\"][\"options\"] = IBM_WATSONX_DEFAULT_MODELS\n                build_config[\"model_name\"][\"value\"] = IBM_WATSONX_DEFAULT_MODELS[0]\n                build_config[\"api_key\"][\"display_name\"] = \"IBM API Key\"\n                build_config[\"api_key\"][\"show\"] = True\n                build_config[\"base_url_ibm_watsonx\"][\"show\"] = True\n                build_config[\"project_id\"][\"show\"] = True\n                build_config[\"ollama_base_url\"][\"show\"] = False\n            elif field_value == \"Ollama\":\n                # Fetch Ollama models from the API\n                build_config[\"api_key\"][\"show\"] = False\n                build_config[\"base_url_ibm_watsonx\"][\"show\"] = False\n                build_config[\"project_id\"][\"show\"] = False\n                build_config[\"ollama_base_url\"][\"show\"] = True\n\n                # Try multiple sources to get the URL (in order of preference):\n                # 1. Instance attribute (already resolved from global/db)\n                # 2. Build config value (may be a global variable reference)\n                # 3. Default value\n                ollama_url = getattr(self, \"ollama_base_url\", None)\n                if not ollama_url:\n                    config_value = build_config[\"ollama_base_url\"].get(\"value\", DEFAULT_OLLAMA_URL)\n                    # If config_value looks like a variable name (all caps with underscores), use default\n                    is_variable_ref = (\n                        config_value\n                        and isinstance(config_value, str)\n                        and config_value.isupper()\n                        and \"_\" in config_value\n                    )\n                    if is_variable_ref:\n                        await logger.adebug(\n                            f\"Config value appears to be a variable reference: {config_value}, using default\"\n                        )\n                        ollama_url = DEFAULT_OLLAMA_URL\n                    else:\n                        ollama_url = config_value\n\n                await logger.adebug(f\"Fetching Ollama models for provider switch. URL: {ollama_url}\")\n                if await is_valid_ollama_url(url=ollama_url):\n                    try:\n                        models = await get_ollama_models(\n                            base_url_value=ollama_url,\n                            desired_capability=DESIRED_CAPABILITY,\n                            json_models_key=JSON_MODELS_KEY,\n                            json_name_key=JSON_NAME_KEY,\n                            json_capabilities_key=JSON_CAPABILITIES_KEY,\n                        )\n                        build_config[\"model_name\"][\"options\"] = models\n                        build_config[\"model_name\"][\"value\"] = models[0] if models else \"\"\n                    except ValueError:\n                        await logger.awarning(\"Failed to fetch Ollama models. Setting empty options.\")\n                        build_config[\"model_name\"][\"options\"] = []\n                        build_config[\"model_name\"][\"value\"] = \"\"\n                else:\n                    await logger.awarning(f\"Invalid Ollama URL: {ollama_url}\")\n                    build_config[\"model_name\"][\"options\"] = []\n                    build_config[\"model_name\"][\"value\"] = \"\"\n        elif (\n            field_name == \"base_url_ibm_watsonx\"\n            and field_value\n            and hasattr(self, \"provider\")\n            and self.provider == \"IBM watsonx.ai\"\n        ):\n            # Fetch IBM models when base_url changes\n            try:\n                models = self.fetch_ibm_models(base_url=field_value)\n                build_config[\"model_name\"][\"options\"] = models\n                build_config[\"model_name\"][\"value\"] = models[0] if models else IBM_WATSONX_DEFAULT_MODELS[0]\n                info_message = f\"Updated model options: {len(models)} models found in {field_value}\"\n                logger.info(info_message)\n            except Exception:  # noqa: BLE001\n                logger.exception(\"Error updating IBM model options.\")\n        elif field_name == \"ollama_base_url\":\n            # Fetch Ollama models when ollama_base_url changes\n            # Use the field_value directly since this is triggered when the field changes\n            logger.debug(\n                f\"Fetching Ollama models from updated URL: {build_config['ollama_base_url']} \\\n                and value {self.ollama_base_url}\",\n            )\n            await logger.adebug(f\"Fetching Ollama models from updated URL: {self.ollama_base_url}\")\n            if await is_valid_ollama_url(url=self.ollama_base_url):\n                try:\n                    models = await get_ollama_models(\n                        base_url_value=self.ollama_base_url,\n                        desired_capability=DESIRED_CAPABILITY,\n                        json_models_key=JSON_MODELS_KEY,\n                        json_name_key=JSON_NAME_KEY,\n                        json_capabilities_key=JSON_CAPABILITIES_KEY,\n                    )\n                    build_config[\"model_name\"][\"options\"] = models\n                    build_config[\"model_name\"][\"value\"] = models[0] if models else \"\"\n                    info_message = f\"Updated model options: {len(models)} models found in {self.ollama_base_url}\"\n                    await logger.ainfo(info_message)\n                except ValueError:\n                    await logger.awarning(\"Error updating Ollama model options.\")\n                    build_config[\"model_name\"][\"options\"] = []\n                    build_config[\"model_name\"][\"value\"] = \"\"\n            else:\n                await logger.awarning(f\"Invalid Ollama URL: {self.ollama_base_url}\")\n                build_config[\"model_name\"][\"options\"] = []\n                build_config[\"model_name\"][\"value\"] = \"\"\n        elif field_name == \"model_name\":\n            # Refresh Ollama models when model_name field is accessed\n            if hasattr(self, \"provider\") and self.provider == \"Ollama\":\n                ollama_url = getattr(self, \"ollama_base_url\", DEFAULT_OLLAMA_URL)\n                if await is_valid_ollama_url(url=ollama_url):\n                    try:\n                        models = await get_ollama_models(\n                            base_url_value=ollama_url,\n                            desired_capability=DESIRED_CAPABILITY,\n                            json_models_key=JSON_MODELS_KEY,\n                            json_name_key=JSON_NAME_KEY,\n                            json_capabilities_key=JSON_CAPABILITIES_KEY,\n                        )\n                        build_config[\"model_name\"][\"options\"] = models\n                    except ValueError:\n                        await logger.awarning(\"Failed to refresh Ollama models.\")\n                        build_config[\"model_name\"][\"options\"] = []\n                else:\n                    build_config[\"model_name\"][\"options\"] = []\n\n            # Hide system_message for o1 models - currently unsupported\n            if field_value and field_value.startswith(\"o1\") and hasattr(self, \"provider\") and self.provider == \"OpenAI\":\n                if \"system_message\" in build_config:\n                    build_config[\"system_message\"][\"show\"] = False\n            elif \"system_message\" in build_config:\n                build_config[\"system_message\"][\"show\"] = True\n        return build_config\n"
              },
              "input_value": {
                "_input_type": "MessageInput",
                "advanced": false,
                "display_name": "Input",
                "dynamic": false,
                "info": "The input text to send to the model",
                "input_types": [
                  "Message"
                ],
                "list": false,
                "list_add_label": "Add More",
                "load_from_db": false,
                "name": "input_value",
                "placeholder": "",
                "required": false,
                "show": true,
                "title_case": false,
                "tool_mode": false,
                "trace_as_input": true,
                "trace_as_metadata": true,
                "type": "str",
                "value": ""
              },
              "model": {
                "_input_type": "ModelInput",
                "advanced": false,
                "display_name": "Language Model",
                "dynamic": false,
                "info": "Select your model provider",
                "list": false,
                "list_add_label": "Add More",
                "model_type": "language",
                "name": "model",
                "options": [
                  {
                    "category": "OpenAI",
                    "icon": "OpenAI",
                    "metadata": {
                      "api_key_param": "api_key",
                      "context_length": 128000,
                      "model_class": "ChatOpenAI",
                      "model_name_param": "model",
                      "reasoning_models": [
                        "gpt-5",
                        "gpt-5-mini",
                        "gpt-5-nano",
                        "gpt-5-chat-latest",
                        "o1",
                        "o3-mini",
                        "o3",
                        "o3-pro",
                        "o4-mini",
                        "o4-mini-high"
                      ]
                    },
                    "name": "gpt-4o-mini",
                    "provider": "OpenAI"
                  },
                  {
                    "category": "OpenAI",
                    "icon": "OpenAI",
                    "metadata": {
                      "api_key_param": "api_key",
                      "context_length": 128000,
                      "model_class": "ChatOpenAI",
                      "model_name_param": "model",
                      "reasoning_models": [
                        "gpt-5",
                        "gpt-5-mini",
                        "gpt-5-nano",
                        "gpt-5-chat-latest",
                        "o1",
                        "o3-mini",
                        "o3",
                        "o3-pro",
                        "o4-mini",
                        "o4-mini-high"
                      ]
                    },
                    "name": "gpt-4o",
                    "provider": "OpenAI"
                  },
                  {
                    "category": "OpenAI",
                    "icon": "OpenAI",
                    "metadata": {
                      "api_key_param": "api_key",
                      "context_length": 128000,
                      "model_class": "ChatOpenAI",
                      "model_name_param": "model",
                      "reasoning_models": [
                        "gpt-5",
                        "gpt-5-mini",
                        "gpt-5-nano",
                        "gpt-5-chat-latest",
                        "o1",
                        "o3-mini",
                        "o3",
                        "o3-pro",
                        "o4-mini",
                        "o4-mini-high"
                      ]
                    },
                    "name": "gpt-4.1",
                    "provider": "OpenAI"
                  },
                  {
<<<<<<< HEAD
                    "category": "OpenAI",
                    "icon": "OpenAI",
                    "metadata": {
                      "api_key_param": "api_key",
                      "context_length": 128000,
                      "model_class": "ChatOpenAI",
                      "model_name_param": "model",
                      "reasoning_models": [
                        "gpt-5",
                        "gpt-5-mini",
                        "gpt-5-nano",
                        "gpt-5-chat-latest",
                        "o1",
                        "o3-mini",
                        "o3",
                        "o3-pro",
                        "o4-mini",
                        "o4-mini-high"
                      ]
                    },
                    "name": "gpt-4.1-mini",
                    "provider": "OpenAI"
=======
                    "name": "pydantic",
                    "version": "2.11.10"
>>>>>>> 86891d5f
                  },
                  {
                    "category": "OpenAI",
                    "icon": "OpenAI",
                    "metadata": {
                      "api_key_param": "api_key",
                      "context_length": 128000,
                      "model_class": "ChatOpenAI",
                      "model_name_param": "model",
                      "reasoning_models": [
                        "gpt-5",
                        "gpt-5-mini",
                        "gpt-5-nano",
                        "gpt-5-chat-latest",
                        "o1",
                        "o3-mini",
                        "o3",
                        "o3-pro",
                        "o4-mini",
                        "o4-mini-high"
                      ]
                    },
                    "name": "gpt-4.1-nano",
                    "provider": "OpenAI"
                  },
                  {
                    "category": "OpenAI",
                    "icon": "OpenAI",
                    "metadata": {
                      "api_key_param": "api_key",
                      "context_length": 128000,
                      "model_class": "ChatOpenAI",
                      "model_name_param": "model",
                      "reasoning_models": [
                        "gpt-5",
                        "gpt-5-mini",
                        "gpt-5-nano",
                        "gpt-5-chat-latest",
                        "o1",
                        "o3-mini",
                        "o3",
                        "o3-pro",
                        "o4-mini",
                        "o4-mini-high"
                      ]
                    },
                    "name": "gpt-4-turbo",
                    "provider": "OpenAI"
                  },
                  {
                    "category": "OpenAI",
                    "icon": "OpenAI",
                    "metadata": {
                      "api_key_param": "api_key",
                      "context_length": 128000,
                      "model_class": "ChatOpenAI",
                      "model_name_param": "model",
                      "reasoning_models": [
                        "gpt-5",
                        "gpt-5-mini",
                        "gpt-5-nano",
                        "gpt-5-chat-latest",
                        "o1",
                        "o3-mini",
                        "o3",
                        "o3-pro",
                        "o4-mini",
                        "o4-mini-high"
                      ]
                    },
                    "name": "gpt-4-turbo-preview",
                    "provider": "OpenAI"
                  },
                  {
                    "category": "OpenAI",
                    "icon": "OpenAI",
                    "metadata": {
                      "api_key_param": "api_key",
                      "context_length": 128000,
                      "model_class": "ChatOpenAI",
                      "model_name_param": "model",
                      "reasoning_models": [
                        "gpt-5",
                        "gpt-5-mini",
                        "gpt-5-nano",
                        "gpt-5-chat-latest",
                        "o1",
                        "o3-mini",
                        "o3",
                        "o3-pro",
                        "o4-mini",
                        "o4-mini-high"
                      ]
                    },
                    "name": "gpt-4",
                    "provider": "OpenAI"
                  },
                  {
                    "category": "OpenAI",
                    "icon": "OpenAI",
                    "metadata": {
                      "api_key_param": "api_key",
                      "context_length": 128000,
                      "model_class": "ChatOpenAI",
                      "model_name_param": "model",
                      "reasoning_models": [
                        "gpt-5",
                        "gpt-5-mini",
                        "gpt-5-nano",
                        "gpt-5-chat-latest",
                        "o1",
                        "o3-mini",
                        "o3",
                        "o3-pro",
                        "o4-mini",
                        "o4-mini-high"
                      ]
                    },
                    "name": "gpt-3.5-turbo",
                    "provider": "OpenAI"
                  },
                  {
                    "category": "Anthropic",
                    "icon": "Anthropic",
                    "metadata": {
                      "api_key_param": "api_key",
                      "context_length": 200000,
                      "model_class": "ChatAnthropic",
                      "model_name_param": "model"
                    },
                    "name": "claude-sonnet-4-5-20250929",
                    "provider": "Anthropic"
                  },
                  {
                    "category": "Anthropic",
                    "icon": "Anthropic",
                    "metadata": {
                      "api_key_param": "api_key",
                      "context_length": 200000,
                      "model_class": "ChatAnthropic",
                      "model_name_param": "model"
                    },
                    "name": "claude-opus-4-1-20250805",
                    "provider": "Anthropic"
                  },
                  {
                    "category": "Anthropic",
                    "icon": "Anthropic",
                    "metadata": {
                      "api_key_param": "api_key",
                      "context_length": 200000,
                      "model_class": "ChatAnthropic",
                      "model_name_param": "model"
                    },
                    "name": "claude-opus-4-20250514",
                    "provider": "Anthropic"
                  },
                  {
                    "category": "Anthropic",
                    "icon": "Anthropic",
                    "metadata": {
                      "api_key_param": "api_key",
                      "context_length": 200000,
                      "model_class": "ChatAnthropic",
                      "model_name_param": "model"
                    },
                    "name": "claude-sonnet-4-20250514",
                    "provider": "Anthropic"
                  },
                  {
                    "category": "Anthropic",
                    "icon": "Anthropic",
                    "metadata": {
                      "api_key_param": "api_key",
                      "context_length": 200000,
                      "model_class": "ChatAnthropic",
                      "model_name_param": "model"
                    },
                    "name": "claude-3-7-sonnet-latest",
                    "provider": "Anthropic"
                  },
                  {
                    "category": "Anthropic",
                    "icon": "Anthropic",
                    "metadata": {
                      "api_key_param": "api_key",
                      "context_length": 200000,
                      "model_class": "ChatAnthropic",
                      "model_name_param": "model"
                    },
                    "name": "claude-3-5-sonnet-latest",
                    "provider": "Anthropic"
                  },
                  {
                    "category": "Anthropic",
                    "icon": "Anthropic",
                    "metadata": {
                      "api_key_param": "api_key",
                      "context_length": 200000,
                      "model_class": "ChatAnthropic",
                      "model_name_param": "model"
                    },
                    "name": "claude-3-5-haiku-latest",
                    "provider": "Anthropic"
                  },
                  {
                    "category": "Anthropic",
                    "icon": "Anthropic",
                    "metadata": {
                      "api_key_param": "api_key",
                      "context_length": 200000,
                      "model_class": "ChatAnthropic",
                      "model_name_param": "model"
                    },
                    "name": "claude-3-opus-latest",
                    "provider": "Anthropic"
                  },
                  {
                    "category": "Google",
                    "icon": "GoogleGenerativeAI",
                    "metadata": {
                      "api_key_param": "google_api_key",
                      "context_length": 32768,
                      "model_class": "ChatGoogleGenerativeAIFixed",
                      "model_name_param": "model"
                    },
                    "name": "gemini-1.5-pro",
                    "provider": "Google"
                  },
                  {
                    "category": "Google",
                    "icon": "GoogleGenerativeAI",
                    "metadata": {
                      "api_key_param": "google_api_key",
                      "context_length": 32768,
                      "model_class": "ChatGoogleGenerativeAIFixed",
                      "model_name_param": "model"
                    },
                    "name": "gemini-1.5-flash",
                    "provider": "Google"
                  },
                  {
                    "category": "Google",
                    "icon": "GoogleGenerativeAI",
                    "metadata": {
                      "api_key_param": "google_api_key",
                      "context_length": 32768,
                      "model_class": "ChatGoogleGenerativeAIFixed",
                      "model_name_param": "model"
                    },
                    "name": "gemini-1.5-flash-8b",
                    "provider": "Google"
                  },
                  {
                    "category": "Google",
                    "icon": "GoogleGenerativeAI",
                    "metadata": {
                      "api_key_param": "google_api_key",
                      "context_length": 32768,
                      "model_class": "ChatGoogleGenerativeAIFixed",
                      "model_name_param": "model"
                    },
                    "name": "gemini-2.5-pro",
                    "provider": "Google"
                  },
                  {
                    "category": "Google",
                    "icon": "GoogleGenerativeAI",
                    "metadata": {
                      "api_key_param": "google_api_key",
                      "context_length": 32768,
                      "model_class": "ChatGoogleGenerativeAIFixed",
                      "model_name_param": "model"
                    },
                    "name": "gemini-2.5-flash",
                    "provider": "Google"
                  },
                  {
                    "category": "Google",
                    "icon": "GoogleGenerativeAI",
                    "metadata": {
                      "api_key_param": "google_api_key",
                      "context_length": 32768,
                      "model_class": "ChatGoogleGenerativeAIFixed",
                      "model_name_param": "model"
                    },
                    "name": "gemini-2.5-flash-lite",
                    "provider": "Google"
                  },
                  {
                    "category": "Google",
                    "icon": "GoogleGenerativeAI",
                    "metadata": {
                      "api_key_param": "google_api_key",
                      "context_length": 32768,
                      "model_class": "ChatGoogleGenerativeAIFixed",
                      "model_name_param": "model"
                    },
                    "name": "gemini-2.0-flash-lite",
                    "provider": "Google"
                  },
                  {
                    "category": "Google",
                    "icon": "GoogleGenerativeAI",
                    "metadata": {
                      "api_key_param": "google_api_key",
                      "context_length": 32768,
                      "model_class": "ChatGoogleGenerativeAIFixed",
                      "model_name_param": "model"
                    },
                    "name": "gemini-2.0-flash",
                    "provider": "Google"
                  },
                  {
                    "category": "Google",
                    "icon": "GoogleGenerativeAI",
                    "metadata": {
                      "api_key_param": "google_api_key",
                      "context_length": 32768,
                      "model_class": "ChatGoogleGenerativeAIFixed",
                      "model_name_param": "model"
                    },
                    "name": "gemini-exp-1206",
                    "provider": "Google"
                  },
                  {
                    "category": "Google",
                    "icon": "GoogleGenerativeAI",
                    "metadata": {
                      "api_key_param": "google_api_key",
                      "context_length": 32768,
                      "model_class": "ChatGoogleGenerativeAIFixed",
                      "model_name_param": "model"
                    },
                    "name": "gemini-2.0-flash-thinking-exp-01-21",
                    "provider": "Google"
                  },
                  {
                    "category": "Google",
                    "icon": "GoogleGenerativeAI",
                    "metadata": {
                      "api_key_param": "google_api_key",
                      "context_length": 32768,
                      "model_class": "ChatGoogleGenerativeAIFixed",
                      "model_name_param": "model"
                    },
                    "name": "learnlm-1.5-pro-experimental",
                    "provider": "Google"
                  },
                  {
                    "category": "Google",
                    "icon": "GoogleGenerativeAI",
                    "metadata": {
                      "api_key_param": "google_api_key",
                      "context_length": 32768,
                      "model_class": "ChatGoogleGenerativeAIFixed",
                      "model_name_param": "model"
                    },
                    "name": "gemma-2-2b",
                    "provider": "Google"
                  },
                  {
                    "category": "Google",
                    "icon": "GoogleGenerativeAI",
                    "metadata": {
                      "api_key_param": "google_api_key",
                      "context_length": 32768,
                      "model_class": "ChatGoogleGenerativeAIFixed",
                      "model_name_param": "model"
                    },
                    "name": "gemma-2-9b",
                    "provider": "Google"
                  },
                  {
                    "category": "Google",
                    "icon": "GoogleGenerativeAI",
                    "metadata": {
                      "api_key_param": "google_api_key",
                      "context_length": 32768,
                      "model_class": "ChatGoogleGenerativeAIFixed",
                      "model_name_param": "model"
                    },
                    "name": "gemma-2-27b",
                    "provider": "Google"
                  },
                  {
                    "category": "Ollama",
                    "icon": "Ollama",
                    "metadata": {
                      "base_url_param": "base_url",
                      "context_length": 8192,
                      "model_class": "ChatOllama",
                      "model_name_param": "model"
                    },
                    "name": "ChatOllama",
                    "provider": "Ollama"
                  },
                  {
                    "category": "IBM WatsonX",
                    "icon": "WatsonxAI",
                    "metadata": {
                      "api_key_param": "apikey",
                      "context_length": 8192,
                      "model_class": "ChatWatsonx",
                      "model_name_param": "model_id",
                      "project_id_param": "project_id",
                      "url_param": "url"
                    },
                    "name": "ChatWatsonx",
                    "provider": "IBM WatsonX"
                  }
                ],
                "placeholder": "",
                "providers": [
                  "OpenAI",
                  "OpenAI",
                  "OpenAI",
                  "OpenAI",
                  "OpenAI",
                  "OpenAI",
                  "OpenAI",
                  "OpenAI",
                  "OpenAI",
                  "Anthropic",
                  "Anthropic",
                  "Anthropic",
                  "Anthropic",
                  "Anthropic",
                  "Anthropic",
                  "Anthropic",
                  "Anthropic",
                  "Google",
                  "Google",
                  "Google",
                  "Google",
                  "Google",
                  "Google",
                  "Google",
                  "Google",
                  "Google",
                  "Google",
                  "Google",
                  "Google",
                  "Google",
                  "Google",
                  "Ollama",
                  "IBM WatsonX"
                ],
                "real_time_refresh": true,
                "required": false,
                "show": true,
                "title_case": false,
                "tool_mode": false,
                "trace_as_input": true,
                "type": "model",
                "value": [
                  {
                    "icon": "OpenAI",
                    "metadata": {
                      "api_key_param": "api_key",
                      "context_length": 128000,
                      "model_class": "ChatOpenAI",
                      "model_name_param": "model",
                      "reasoning_models": [
                        "gpt-5",
                        "gpt-5-mini",
                        "gpt-5-nano",
                        "gpt-5-chat-latest",
                        "o1",
                        "o3-mini",
                        "o3",
                        "o3-pro",
                        "o4-mini",
                        "o4-mini-high"
                      ]
                    },
                    "name": "gpt-4o-mini",
                    "provider": "OpenAI"
                  }
                ]
              },
              "stream": {
                "_input_type": "BoolInput",
                "advanced": true,
                "display_name": "Stream",
                "dynamic": false,
                "info": "Whether to stream the response",
                "list": false,
                "list_add_label": "Add More",
                "name": "stream",
                "placeholder": "",
                "required": false,
                "show": true,
                "title_case": false,
                "tool_mode": false,
                "trace_as_metadata": true,
                "type": "bool",
                "value": false
              },
              "system_message": {
                "_input_type": "MultilineInput",
                "advanced": false,
                "copy_field": false,
                "display_name": "System Message",
                "dynamic": false,
                "info": "A system message that helps set the behavior of the assistant",
                "input_types": [
                  "Message"
                ],
                "list": false,
                "list_add_label": "Add More",
                "load_from_db": false,
                "multiline": true,
                "name": "system_message",
                "placeholder": "",
                "required": false,
                "show": true,
                "title_case": false,
                "tool_mode": false,
                "trace_as_input": true,
                "trace_as_metadata": true,
                "type": "str",
                "value": ""
              },
              "temperature": {
                "_input_type": "SliderInput",
                "advanced": true,
                "display_name": "Temperature",
                "dynamic": false,
                "info": "Controls randomness in responses",
                "max_label": "",
                "max_label_icon": "",
                "min_label": "",
                "min_label_icon": "",
                "name": "temperature",
                "placeholder": "",
                "range_spec": {
                  "max": 1,
                  "min": 0,
                  "step": 0.01,
                  "step_type": "float"
                },
                "required": false,
                "show": true,
                "slider_buttons": false,
                "slider_buttons_options": [],
                "slider_input": false,
                "title_case": false,
                "tool_mode": false,
                "type": "slider",
                "value": 0.1
              }
            },
            "tool_mode": false
          },
          "selected_output": "text_output",
          "showNode": true,
          "type": "LanguageModelComponent"
        },
        "dragging": false,
        "id": "LanguageModelComponent-qSym8",
        "measured": {
          "height": 369,
          "width": 320
        },
        "position": {
          "x": 2174.039477731712,
          "y": 606.8174655138396
        },
        "selected": false,
        "type": "genericNode"
      }
    ],
    "viewport": {
      "x": -180.11551118002217,
      "y": -78.86575594880992,
      "zoom": 0.5772523509747262
    }
  },
  "description": "This template transforms PDF or TXT resume documents into structured JSON, generating a portfolio website HTML code from the structured data.",
  "endpoint_name": null,
  "id": "fbdc6438-e7f5-44c7-a598-d9dd96bc4f82",
  "is_component": false,
  "last_tested_version": "1.6.4",
  "name": "Portfolio Website Code Generator",
  "tags": [
    "chatbots",
    "coding"
  ]
}<|MERGE_RESOLUTION|>--- conflicted
+++ resolved
@@ -1312,7 +1312,7 @@
                 "dependencies": [
                   {
                     "name": "pydantic",
-                    "version": "2.10.6"
+                    "version": "2.11.10"
                   },
                   {
                     "name": "trustcall",
@@ -1878,7 +1878,6 @@
                     "provider": "OpenAI"
                   },
                   {
-<<<<<<< HEAD
                     "category": "OpenAI",
                     "icon": "OpenAI",
                     "metadata": {
@@ -1901,10 +1900,6 @@
                     },
                     "name": "gpt-4.1-mini",
                     "provider": "OpenAI"
-=======
-                    "name": "pydantic",
-                    "version": "2.11.10"
->>>>>>> 86891d5f
                   },
                   {
                     "category": "OpenAI",

--- conflicted
+++ resolved
@@ -1563,15 +1563,9 @@
                 "advanced": false,
                 "display_name": "Composio API Key",
                 "dynamic": false,
-<<<<<<< HEAD
-                "info": "",
-                "input_types": [],
-                "load_from_db": false,
-=======
                 "info": "Refer to https://docs.composio.dev/faq/api_key/api_key",
                 "input_types": [],
                 "load_from_db": true,
->>>>>>> d84ae71e
                 "name": "api_key",
                 "password": true,
                 "placeholder": "",

--- conflicted
+++ resolved
@@ -7,11 +7,7 @@
         "data": {
           "sourceHandle": {
             "dataType": "TextInput",
-<<<<<<< HEAD
             "id": "TextInput-NWSqL",
-=======
-            "id": "TextInput-i5Z2Y",
->>>>>>> f04e336f
             "name": "text",
             "output_types": [
               "Message"
@@ -19,32 +15,19 @@
           },
           "targetHandle": {
             "fieldName": "CONTENT_GUIDELINES",
-<<<<<<< HEAD
             "id": "Prompt-aR6j4",
-=======
-            "id": "Prompt-JXzxV",
->>>>>>> f04e336f
             "inputTypes": [
               "Message"
             ],
             "type": "str"
           }
         },
-<<<<<<< HEAD
         "id": "reactflow__edge-TextInput-NWSqL{œdataTypeœ:œTextInputœ,œidœ:œTextInput-NWSqLœ,œnameœ:œtextœ,œoutput_typesœ:[œMessageœ]}-Prompt-aR6j4{œfieldNameœ:œCONTENT_GUIDELINESœ,œidœ:œPrompt-aR6j4œ,œinputTypesœ:[œMessageœ],œtypeœ:œstrœ}",
         "selected": false,
         "source": "TextInput-NWSqL",
         "sourceHandle": "{œdataTypeœ: œTextInputœ, œidœ: œTextInput-NWSqLœ, œnameœ: œtextœ, œoutput_typesœ: [œMessageœ]}",
         "target": "Prompt-aR6j4",
         "targetHandle": "{œfieldNameœ: œCONTENT_GUIDELINESœ, œidœ: œPrompt-aR6j4œ, œinputTypesœ: [œMessageœ], œtypeœ: œstrœ}"
-=======
-        "id": "reactflow__edge-TextInput-i5Z2Y{œdataTypeœ:œTextInputœ,œidœ:œTextInput-i5Z2Yœ,œnameœ:œtextœ,œoutput_typesœ:[œMessageœ]}-Prompt-JXzxV{œfieldNameœ:œCONTENT_GUIDELINESœ,œidœ:œPrompt-JXzxVœ,œinputTypesœ:[œMessageœ],œtypeœ:œstrœ}",
-        "selected": false,
-        "source": "TextInput-i5Z2Y",
-        "sourceHandle": "{œdataTypeœ: œTextInputœ, œidœ: œTextInput-i5Z2Yœ, œnameœ: œtextœ, œoutput_typesœ: [œMessageœ]}",
-        "target": "Prompt-JXzxV",
-        "targetHandle": "{œfieldNameœ: œCONTENT_GUIDELINESœ, œidœ: œPrompt-JXzxVœ, œinputTypesœ: [œMessageœ], œtypeœ: œstrœ}"
->>>>>>> f04e336f
       },
       {
         "animated": false,
@@ -52,11 +35,7 @@
         "data": {
           "sourceHandle": {
             "dataType": "TextInput",
-<<<<<<< HEAD
             "id": "TextInput-fJIkh",
-=======
-            "id": "TextInput-OAt8o",
->>>>>>> f04e336f
             "name": "text",
             "output_types": [
               "Message"
@@ -64,32 +43,19 @@
           },
           "targetHandle": {
             "fieldName": "OUTPUT_FORMAT",
-<<<<<<< HEAD
             "id": "Prompt-aR6j4",
-=======
-            "id": "Prompt-JXzxV",
->>>>>>> f04e336f
             "inputTypes": [
               "Message"
             ],
             "type": "str"
           }
         },
-<<<<<<< HEAD
         "id": "reactflow__edge-TextInput-fJIkh{œdataTypeœ:œTextInputœ,œidœ:œTextInput-fJIkhœ,œnameœ:œtextœ,œoutput_typesœ:[œMessageœ]}-Prompt-aR6j4{œfieldNameœ:œOUTPUT_FORMATœ,œidœ:œPrompt-aR6j4œ,œinputTypesœ:[œMessageœ],œtypeœ:œstrœ}",
         "selected": false,
         "source": "TextInput-fJIkh",
         "sourceHandle": "{œdataTypeœ: œTextInputœ, œidœ: œTextInput-fJIkhœ, œnameœ: œtextœ, œoutput_typesœ: [œMessageœ]}",
         "target": "Prompt-aR6j4",
         "targetHandle": "{œfieldNameœ: œOUTPUT_FORMATœ, œidœ: œPrompt-aR6j4œ, œinputTypesœ: [œMessageœ], œtypeœ: œstrœ}"
-=======
-        "id": "reactflow__edge-TextInput-OAt8o{œdataTypeœ:œTextInputœ,œidœ:œTextInput-OAt8oœ,œnameœ:œtextœ,œoutput_typesœ:[œMessageœ]}-Prompt-JXzxV{œfieldNameœ:œOUTPUT_FORMATœ,œidœ:œPrompt-JXzxVœ,œinputTypesœ:[œMessageœ],œtypeœ:œstrœ}",
-        "selected": false,
-        "source": "TextInput-OAt8o",
-        "sourceHandle": "{œdataTypeœ: œTextInputœ, œidœ: œTextInput-OAt8oœ, œnameœ: œtextœ, œoutput_typesœ: [œMessageœ]}",
-        "target": "Prompt-JXzxV",
-        "targetHandle": "{œfieldNameœ: œOUTPUT_FORMATœ, œidœ: œPrompt-JXzxVœ, œinputTypesœ: [œMessageœ], œtypeœ: œstrœ}"
->>>>>>> f04e336f
       },
       {
         "animated": false,
@@ -97,11 +63,7 @@
         "data": {
           "sourceHandle": {
             "dataType": "TextInput",
-<<<<<<< HEAD
             "id": "TextInput-l0OiF",
-=======
-            "id": "TextInput-58oH9",
->>>>>>> f04e336f
             "name": "text",
             "output_types": [
               "Message"
@@ -109,32 +71,19 @@
           },
           "targetHandle": {
             "fieldName": "OUTPUT_LANGUAGE",
-<<<<<<< HEAD
             "id": "Prompt-aR6j4",
-=======
-            "id": "Prompt-JXzxV",
->>>>>>> f04e336f
             "inputTypes": [
               "Message"
             ],
             "type": "str"
           }
         },
-<<<<<<< HEAD
         "id": "reactflow__edge-TextInput-l0OiF{œdataTypeœ:œTextInputœ,œidœ:œTextInput-l0OiFœ,œnameœ:œtextœ,œoutput_typesœ:[œMessageœ]}-Prompt-aR6j4{œfieldNameœ:œOUTPUT_LANGUAGEœ,œidœ:œPrompt-aR6j4œ,œinputTypesœ:[œMessageœ],œtypeœ:œstrœ}",
         "selected": false,
         "source": "TextInput-l0OiF",
         "sourceHandle": "{œdataTypeœ: œTextInputœ, œidœ: œTextInput-l0OiFœ, œnameœ: œtextœ, œoutput_typesœ: [œMessageœ]}",
         "target": "Prompt-aR6j4",
         "targetHandle": "{œfieldNameœ: œOUTPUT_LANGUAGEœ, œidœ: œPrompt-aR6j4œ, œinputTypesœ: [œMessageœ], œtypeœ: œstrœ}"
-=======
-        "id": "reactflow__edge-TextInput-58oH9{œdataTypeœ:œTextInputœ,œidœ:œTextInput-58oH9œ,œnameœ:œtextœ,œoutput_typesœ:[œMessageœ]}-Prompt-JXzxV{œfieldNameœ:œOUTPUT_LANGUAGEœ,œidœ:œPrompt-JXzxVœ,œinputTypesœ:[œMessageœ],œtypeœ:œstrœ}",
-        "selected": false,
-        "source": "TextInput-58oH9",
-        "sourceHandle": "{œdataTypeœ: œTextInputœ, œidœ: œTextInput-58oH9œ, œnameœ: œtextœ, œoutput_typesœ: [œMessageœ]}",
-        "target": "Prompt-JXzxV",
-        "targetHandle": "{œfieldNameœ: œOUTPUT_LANGUAGEœ, œidœ: œPrompt-JXzxVœ, œinputTypesœ: [œMessageœ], œtypeœ: œstrœ}"
->>>>>>> f04e336f
       },
       {
         "animated": false,
@@ -142,11 +91,7 @@
         "data": {
           "sourceHandle": {
             "dataType": "TextInput",
-<<<<<<< HEAD
             "id": "TextInput-S8V0r",
-=======
-            "id": "TextInput-3nKXg",
->>>>>>> f04e336f
             "name": "text",
             "output_types": [
               "Message"
@@ -154,32 +99,19 @@
           },
           "targetHandle": {
             "fieldName": "PROFILE_DETAILS",
-<<<<<<< HEAD
             "id": "Prompt-aR6j4",
-=======
-            "id": "Prompt-JXzxV",
->>>>>>> f04e336f
             "inputTypes": [
               "Message"
             ],
             "type": "str"
           }
         },
-<<<<<<< HEAD
         "id": "reactflow__edge-TextInput-S8V0r{œdataTypeœ:œTextInputœ,œidœ:œTextInput-S8V0rœ,œnameœ:œtextœ,œoutput_typesœ:[œMessageœ]}-Prompt-aR6j4{œfieldNameœ:œPROFILE_DETAILSœ,œidœ:œPrompt-aR6j4œ,œinputTypesœ:[œMessageœ],œtypeœ:œstrœ}",
         "selected": false,
         "source": "TextInput-S8V0r",
         "sourceHandle": "{œdataTypeœ: œTextInputœ, œidœ: œTextInput-S8V0rœ, œnameœ: œtextœ, œoutput_typesœ: [œMessageœ]}",
         "target": "Prompt-aR6j4",
         "targetHandle": "{œfieldNameœ: œPROFILE_DETAILSœ, œidœ: œPrompt-aR6j4œ, œinputTypesœ: [œMessageœ], œtypeœ: œstrœ}"
-=======
-        "id": "reactflow__edge-TextInput-3nKXg{œdataTypeœ:œTextInputœ,œidœ:œTextInput-3nKXgœ,œnameœ:œtextœ,œoutput_typesœ:[œMessageœ]}-Prompt-JXzxV{œfieldNameœ:œPROFILE_DETAILSœ,œidœ:œPrompt-JXzxVœ,œinputTypesœ:[œMessageœ],œtypeœ:œstrœ}",
-        "selected": false,
-        "source": "TextInput-3nKXg",
-        "sourceHandle": "{œdataTypeœ: œTextInputœ, œidœ: œTextInput-3nKXgœ, œnameœ: œtextœ, œoutput_typesœ: [œMessageœ]}",
-        "target": "Prompt-JXzxV",
-        "targetHandle": "{œfieldNameœ: œPROFILE_DETAILSœ, œidœ: œPrompt-JXzxVœ, œinputTypesœ: [œMessageœ], œtypeœ: œstrœ}"
->>>>>>> f04e336f
       },
       {
         "animated": false,
@@ -187,11 +119,7 @@
         "data": {
           "sourceHandle": {
             "dataType": "TextInput",
-<<<<<<< HEAD
             "id": "TextInput-tGHaw",
-=======
-            "id": "TextInput-MlxGC",
->>>>>>> f04e336f
             "name": "text",
             "output_types": [
               "Message"
@@ -199,32 +127,19 @@
           },
           "targetHandle": {
             "fieldName": "PROFILE_TYPE",
-<<<<<<< HEAD
             "id": "Prompt-aR6j4",
-=======
-            "id": "Prompt-JXzxV",
->>>>>>> f04e336f
             "inputTypes": [
               "Message"
             ],
             "type": "str"
           }
         },
-<<<<<<< HEAD
         "id": "reactflow__edge-TextInput-tGHaw{œdataTypeœ:œTextInputœ,œidœ:œTextInput-tGHawœ,œnameœ:œtextœ,œoutput_typesœ:[œMessageœ]}-Prompt-aR6j4{œfieldNameœ:œPROFILE_TYPEœ,œidœ:œPrompt-aR6j4œ,œinputTypesœ:[œMessageœ],œtypeœ:œstrœ}",
         "selected": false,
         "source": "TextInput-tGHaw",
         "sourceHandle": "{œdataTypeœ: œTextInputœ, œidœ: œTextInput-tGHawœ, œnameœ: œtextœ, œoutput_typesœ: [œMessageœ]}",
         "target": "Prompt-aR6j4",
         "targetHandle": "{œfieldNameœ: œPROFILE_TYPEœ, œidœ: œPrompt-aR6j4œ, œinputTypesœ: [œMessageœ], œtypeœ: œstrœ}"
-=======
-        "id": "reactflow__edge-TextInput-MlxGC{œdataTypeœ:œTextInputœ,œidœ:œTextInput-MlxGCœ,œnameœ:œtextœ,œoutput_typesœ:[œMessageœ]}-Prompt-JXzxV{œfieldNameœ:œPROFILE_TYPEœ,œidœ:œPrompt-JXzxVœ,œinputTypesœ:[œMessageœ],œtypeœ:œstrœ}",
-        "selected": false,
-        "source": "TextInput-MlxGC",
-        "sourceHandle": "{œdataTypeœ: œTextInputœ, œidœ: œTextInput-MlxGCœ, œnameœ: œtextœ, œoutput_typesœ: [œMessageœ]}",
-        "target": "Prompt-JXzxV",
-        "targetHandle": "{œfieldNameœ: œPROFILE_TYPEœ, œidœ: œPrompt-JXzxVœ, œinputTypesœ: [œMessageœ], œtypeœ: œstrœ}"
->>>>>>> f04e336f
       },
       {
         "animated": false,
@@ -232,11 +147,7 @@
         "data": {
           "sourceHandle": {
             "dataType": "TextInput",
-<<<<<<< HEAD
             "id": "TextInput-LlbHe",
-=======
-            "id": "TextInput-rIJMY",
->>>>>>> f04e336f
             "name": "text",
             "output_types": [
               "Message"
@@ -244,18 +155,13 @@
           },
           "targetHandle": {
             "fieldName": "TONE_AND_STYLE",
-<<<<<<< HEAD
             "id": "Prompt-aR6j4",
-=======
-            "id": "Prompt-JXzxV",
->>>>>>> f04e336f
             "inputTypes": [
               "Message"
             ],
             "type": "str"
           }
         },
-<<<<<<< HEAD
         "id": "reactflow__edge-TextInput-LlbHe{œdataTypeœ:œTextInputœ,œidœ:œTextInput-LlbHeœ,œnameœ:œtextœ,œoutput_typesœ:[œMessageœ]}-Prompt-aR6j4{œfieldNameœ:œTONE_AND_STYLEœ,œidœ:œPrompt-aR6j4œ,œinputTypesœ:[œMessageœ],œtypeœ:œstrœ}",
         "selected": false,
         "source": "TextInput-LlbHe",
@@ -270,21 +176,6 @@
           "sourceHandle": {
             "dataType": "Prompt",
             "id": "Prompt-aR6j4",
-=======
-        "id": "reactflow__edge-TextInput-rIJMY{œdataTypeœ:œTextInputœ,œidœ:œTextInput-rIJMYœ,œnameœ:œtextœ,œoutput_typesœ:[œMessageœ]}-Prompt-JXzxV{œfieldNameœ:œTONE_AND_STYLEœ,œidœ:œPrompt-JXzxVœ,œinputTypesœ:[œMessageœ],œtypeœ:œstrœ}",
-        "selected": false,
-        "source": "TextInput-rIJMY",
-        "sourceHandle": "{œdataTypeœ: œTextInputœ, œidœ: œTextInput-rIJMYœ, œnameœ: œtextœ, œoutput_typesœ: [œMessageœ]}",
-        "target": "Prompt-JXzxV",
-        "targetHandle": "{œfieldNameœ: œTONE_AND_STYLEœ, œidœ: œPrompt-JXzxVœ, œinputTypesœ: [œMessageœ], œtypeœ: œstrœ}"
-      },
-      {
-        "animated": false,
-        "data": {
-          "sourceHandle": {
-            "dataType": "Prompt",
-            "id": "Prompt-JXzxV",
->>>>>>> f04e336f
             "name": "prompt",
             "output_types": [
               "Message"
@@ -292,18 +183,13 @@
           },
           "targetHandle": {
             "fieldName": "system_message",
-<<<<<<< HEAD
             "id": "LanguageModelComponent-w1FLB",
-=======
-            "id": "LanguageModelComponent-URKKz",
->>>>>>> f04e336f
             "inputTypes": [
               "Message"
             ],
             "type": "str"
           }
         },
-<<<<<<< HEAD
         "id": "reactflow__edge-Prompt-aR6j4{œdataTypeœ:œPromptœ,œidœ:œPrompt-aR6j4œ,œnameœ:œpromptœ,œoutput_typesœ:[œMessageœ]}-LanguageModelComponent-w1FLB{œfieldNameœ:œsystem_messageœ,œidœ:œLanguageModelComponent-w1FLBœ,œinputTypesœ:[œMessageœ],œtypeœ:œstrœ}",
         "selected": false,
         "source": "Prompt-aR6j4",
@@ -318,21 +204,6 @@
           "sourceHandle": {
             "dataType": "ChatInput",
             "id": "ChatInput-mWVSr",
-=======
-        "id": "xy-edge__Prompt-JXzxV{œdataTypeœ:œPromptœ,œidœ:œPrompt-JXzxVœ,œnameœ:œpromptœ,œoutput_typesœ:[œMessageœ]}-LanguageModelComponent-URKKz{œfieldNameœ:œsystem_messageœ,œidœ:œLanguageModelComponent-URKKzœ,œinputTypesœ:[œMessageœ],œtypeœ:œstrœ}",
-        "selected": false,
-        "source": "Prompt-JXzxV",
-        "sourceHandle": "{œdataTypeœ: œPromptœ, œidœ: œPrompt-JXzxVœ, œnameœ: œpromptœ, œoutput_typesœ: [œMessageœ]}",
-        "target": "LanguageModelComponent-URKKz",
-        "targetHandle": "{œfieldNameœ: œsystem_messageœ, œidœ: œLanguageModelComponent-URKKzœ, œinputTypesœ: [œMessageœ], œtypeœ: œstrœ}"
-      },
-      {
-        "animated": false,
-        "data": {
-          "sourceHandle": {
-            "dataType": "ChatInput",
-            "id": "ChatInput-JpNZb",
->>>>>>> f04e336f
             "name": "message",
             "output_types": [
               "Message"
@@ -340,18 +211,13 @@
           },
           "targetHandle": {
             "fieldName": "input_value",
-<<<<<<< HEAD
             "id": "LanguageModelComponent-w1FLB",
-=======
-            "id": "LanguageModelComponent-URKKz",
->>>>>>> f04e336f
             "inputTypes": [
               "Message"
             ],
             "type": "str"
           }
         },
-<<<<<<< HEAD
         "id": "reactflow__edge-ChatInput-mWVSr{œdataTypeœ:œChatInputœ,œidœ:œChatInput-mWVSrœ,œnameœ:œmessageœ,œoutput_typesœ:[œMessageœ]}-LanguageModelComponent-w1FLB{œfieldNameœ:œinput_valueœ,œidœ:œLanguageModelComponent-w1FLBœ,œinputTypesœ:[œMessageœ],œtypeœ:œstrœ}",
         "selected": false,
         "source": "ChatInput-mWVSr",
@@ -366,21 +232,6 @@
           "sourceHandle": {
             "dataType": "LanguageModelComponent",
             "id": "LanguageModelComponent-w1FLB",
-=======
-        "id": "xy-edge__ChatInput-JpNZb{œdataTypeœ:œChatInputœ,œidœ:œChatInput-JpNZbœ,œnameœ:œmessageœ,œoutput_typesœ:[œMessageœ]}-LanguageModelComponent-URKKz{œfieldNameœ:œinput_valueœ,œidœ:œLanguageModelComponent-URKKzœ,œinputTypesœ:[œMessageœ],œtypeœ:œstrœ}",
-        "selected": false,
-        "source": "ChatInput-JpNZb",
-        "sourceHandle": "{œdataTypeœ: œChatInputœ, œidœ: œChatInput-JpNZbœ, œnameœ: œmessageœ, œoutput_typesœ: [œMessageœ]}",
-        "target": "LanguageModelComponent-URKKz",
-        "targetHandle": "{œfieldNameœ: œinput_valueœ, œidœ: œLanguageModelComponent-URKKzœ, œinputTypesœ: [œMessageœ], œtypeœ: œstrœ}"
-      },
-      {
-        "animated": false,
-        "data": {
-          "sourceHandle": {
-            "dataType": "LanguageModelComponent",
-            "id": "LanguageModelComponent-URKKz",
->>>>>>> f04e336f
             "name": "text_output",
             "output_types": [
               "Message"
@@ -388,11 +239,7 @@
           },
           "targetHandle": {
             "fieldName": "input_value",
-<<<<<<< HEAD
             "id": "ChatOutput-Tl4Or",
-=======
-            "id": "ChatOutput-GgTGu",
->>>>>>> f04e336f
             "inputTypes": [
               "Data",
               "DataFrame",
@@ -401,31 +248,18 @@
             "type": "other"
           }
         },
-<<<<<<< HEAD
         "id": "reactflow__edge-LanguageModelComponent-w1FLB{œdataTypeœ:œLanguageModelComponentœ,œidœ:œLanguageModelComponent-w1FLBœ,œnameœ:œtext_outputœ,œoutput_typesœ:[œMessageœ]}-ChatOutput-Tl4Or{œfieldNameœ:œinput_valueœ,œidœ:œChatOutput-Tl4Orœ,œinputTypesœ:[œDataœ,œDataFrameœ,œMessageœ],œtypeœ:œotherœ}",
         "selected": false,
         "source": "LanguageModelComponent-w1FLB",
         "sourceHandle": "{œdataTypeœ: œLanguageModelComponentœ, œidœ: œLanguageModelComponent-w1FLBœ, œnameœ: œtext_outputœ, œoutput_typesœ: [œMessageœ]}",
         "target": "ChatOutput-Tl4Or",
         "targetHandle": "{œfieldNameœ: œinput_valueœ, œidœ: œChatOutput-Tl4Orœ, œinputTypesœ: [œDataœ, œDataFrameœ, œMessageœ], œtypeœ: œotherœ}"
-=======
-        "id": "xy-edge__LanguageModelComponent-URKKz{œdataTypeœ:œLanguageModelComponentœ,œidœ:œLanguageModelComponent-URKKzœ,œnameœ:œtext_outputœ,œoutput_typesœ:[œMessageœ]}-ChatOutput-GgTGu{œfieldNameœ:œinput_valueœ,œidœ:œChatOutput-GgTGuœ,œinputTypesœ:[œDataœ,œDataFrameœ,œMessageœ],œtypeœ:œotherœ}",
-        "selected": false,
-        "source": "LanguageModelComponent-URKKz",
-        "sourceHandle": "{œdataTypeœ: œLanguageModelComponentœ, œidœ: œLanguageModelComponent-URKKzœ, œnameœ: œtext_outputœ, œoutput_typesœ: [œMessageœ]}",
-        "target": "ChatOutput-GgTGu",
-        "targetHandle": "{œfieldNameœ: œinput_valueœ, œidœ: œChatOutput-GgTGuœ, œinputTypesœ: [œDataœ, œDataFrameœ, œMessageœ], œtypeœ: œotherœ}"
->>>>>>> f04e336f
       }
     ],
     "nodes": [
       {
         "data": {
-<<<<<<< HEAD
           "id": "ChatInput-mWVSr",
-=======
-          "id": "ChatInput-JpNZb",
->>>>>>> f04e336f
           "node": {
             "base_classes": [
               "Message"
@@ -722,11 +556,7 @@
         },
         "dragging": false,
         "height": 234,
-<<<<<<< HEAD
         "id": "ChatInput-mWVSr",
-=======
-        "id": "ChatInput-JpNZb",
->>>>>>> f04e336f
         "measured": {
           "height": 234,
           "width": 320
@@ -745,11 +575,7 @@
       },
       {
         "data": {
-<<<<<<< HEAD
           "id": "TextInput-NWSqL",
-=======
-          "id": "TextInput-i5Z2Y",
->>>>>>> f04e336f
           "node": {
             "base_classes": [
               "Message"
@@ -835,11 +661,7 @@
         },
         "dragging": false,
         "height": 234,
-<<<<<<< HEAD
         "id": "TextInput-NWSqL",
-=======
-        "id": "TextInput-i5Z2Y",
->>>>>>> f04e336f
         "measured": {
           "height": 234,
           "width": 320
@@ -860,11 +682,7 @@
         "data": {
           "description": "Display a chat message in the Playground.",
           "display_name": "Chat Output",
-<<<<<<< HEAD
           "id": "ChatOutput-Tl4Or",
-=======
-          "id": "ChatOutput-GgTGu",
->>>>>>> f04e336f
           "node": {
             "base_classes": [
               "Message"
@@ -1154,20 +972,12 @@
             },
             "tool_mode": false
           },
-<<<<<<< HEAD
           "showNode": true,
-=======
-          "showNode": false,
->>>>>>> f04e336f
           "type": "ChatOutput"
         },
         "dragging": false,
         "height": 234,
-<<<<<<< HEAD
         "id": "ChatOutput-Tl4Or",
-=======
-        "id": "ChatOutput-GgTGu",
->>>>>>> f04e336f
         "measured": {
           "height": 234,
           "width": 192
@@ -1186,11 +996,7 @@
       },
       {
         "data": {
-<<<<<<< HEAD
           "id": "TextInput-fJIkh",
-=======
-          "id": "TextInput-OAt8o",
->>>>>>> f04e336f
           "node": {
             "base_classes": [
               "Message"
@@ -1276,11 +1082,7 @@
         },
         "dragging": false,
         "height": 234,
-<<<<<<< HEAD
         "id": "TextInput-fJIkh",
-=======
-        "id": "TextInput-OAt8o",
->>>>>>> f04e336f
         "measured": {
           "height": 234,
           "width": 320
@@ -1299,11 +1101,7 @@
       },
       {
         "data": {
-<<<<<<< HEAD
           "id": "TextInput-l0OiF",
-=======
-          "id": "TextInput-58oH9",
->>>>>>> f04e336f
           "node": {
             "base_classes": [
               "Message"
@@ -1389,11 +1187,7 @@
         },
         "dragging": false,
         "height": 234,
-<<<<<<< HEAD
         "id": "TextInput-l0OiF",
-=======
-        "id": "TextInput-58oH9",
->>>>>>> f04e336f
         "measured": {
           "height": 234,
           "width": 320
@@ -1412,11 +1206,7 @@
       },
       {
         "data": {
-<<<<<<< HEAD
           "id": "TextInput-S8V0r",
-=======
-          "id": "TextInput-3nKXg",
->>>>>>> f04e336f
           "node": {
             "base_classes": [
               "Message"
@@ -1502,11 +1292,7 @@
         },
         "dragging": false,
         "height": 234,
-<<<<<<< HEAD
         "id": "TextInput-S8V0r",
-=======
-        "id": "TextInput-3nKXg",
->>>>>>> f04e336f
         "measured": {
           "height": 234,
           "width": 320
@@ -1525,11 +1311,7 @@
       },
       {
         "data": {
-<<<<<<< HEAD
           "id": "TextInput-LlbHe",
-=======
-          "id": "TextInput-rIJMY",
->>>>>>> f04e336f
           "node": {
             "base_classes": [
               "Message"
@@ -1615,11 +1397,7 @@
         },
         "dragging": false,
         "height": 234,
-<<<<<<< HEAD
         "id": "TextInput-LlbHe",
-=======
-        "id": "TextInput-rIJMY",
->>>>>>> f04e336f
         "measured": {
           "height": 234,
           "width": 320
@@ -1638,11 +1416,7 @@
       },
       {
         "data": {
-<<<<<<< HEAD
           "id": "TextInput-tGHaw",
-=======
-          "id": "TextInput-MlxGC",
->>>>>>> f04e336f
           "node": {
             "base_classes": [
               "Message"
@@ -1728,11 +1502,7 @@
         },
         "dragging": false,
         "height": 234,
-<<<<<<< HEAD
         "id": "TextInput-tGHaw",
-=======
-        "id": "TextInput-MlxGC",
->>>>>>> f04e336f
         "measured": {
           "height": 234,
           "width": 320
@@ -1751,11 +1521,7 @@
       },
       {
         "data": {
-<<<<<<< HEAD
           "id": "note-PtxT6",
-=======
-          "id": "note-RMLbR",
->>>>>>> f04e336f
           "node": {
             "description": "# Twitter Thread Generator\n\nWelcome to the Twitter Thread Generator! This flow helps you create compelling Twitter threads by transforming your structured inputs into engaging content.\n\n## Instructions\n\n1. Prepare Your Inputs\n   - Fill in the \"Context\" with your main message or story\n   - Define \"Content Guidelines\" for thread structure and style\n   - Specify \"Profile Type\" and \"Profile Details\" to reflect your brand identity\n   - Set \"Tone and Style\" to guide the communication approach\n   - Choose \"Output Format\" (thread) and desired language\n\n2. Configure the Prompt\n   - The flow uses a specialized prompt template to generate content\n   - Ensure all input fields are connected to the prompt node\n\n3. Run the Generation\n   - Execute the flow to process your inputs\n   - The OpenAI model will create the thread based on your specifications\n\n4. Review and Refine\n   - Examine the output in the Chat Output node\n   - If needed, adjust your inputs and re-run for better results\n\n5. Finalize and Post\n   - Once satisfied, copy the generated thread\n   - Post to Twitter, maintaining the structure and flow\n\nRemember: Be specific in your context and guidelines for the best results! 🚀\n",
             "display_name": "",
@@ -1768,11 +1534,7 @@
         },
         "dragging": false,
         "height": 800,
-<<<<<<< HEAD
         "id": "note-PtxT6",
-=======
-        "id": "note-RMLbR",
->>>>>>> f04e336f
         "measured": {
           "height": 800,
           "width": 325
@@ -1798,11 +1560,7 @@
         "data": {
           "description": "Create a prompt template with dynamic variables.",
           "display_name": "Prompt",
-<<<<<<< HEAD
           "id": "Prompt-aR6j4",
-=======
-          "id": "Prompt-JXzxV",
->>>>>>> f04e336f
           "node": {
             "base_classes": [
               "Message"
@@ -2051,11 +1809,7 @@
         },
         "dragging": false,
         "height": 779,
-<<<<<<< HEAD
         "id": "Prompt-aR6j4",
-=======
-        "id": "Prompt-JXzxV",
->>>>>>> f04e336f
         "measured": {
           "height": 779,
           "width": 320
@@ -2074,11 +1828,7 @@
       },
       {
         "data": {
-<<<<<<< HEAD
           "id": "LanguageModelComponent-w1FLB",
-=======
-          "id": "LanguageModelComponent-URKKz",
->>>>>>> f04e336f
           "node": {
             "base_classes": [
               "LanguageModel",
@@ -2352,11 +2102,7 @@
           "type": "LanguageModelComponent"
         },
         "dragging": false,
-<<<<<<< HEAD
         "id": "LanguageModelComponent-w1FLB",
-=======
-        "id": "LanguageModelComponent-URKKz",
->>>>>>> f04e336f
         "measured": {
           "height": 534,
           "width": 320
@@ -2370,23 +2116,14 @@
       }
     ],
     "viewport": {
-<<<<<<< HEAD
       "x": -251.55579182785857,
       "y": -82.90852790656527,
-=======
-      "x": -575.4285404980087,
-      "y": -63.90852790656527,
->>>>>>> f04e336f
       "zoom": 0.5526991979710968
     }
   },
   "description": "Transform structured inputs into engaging Twitter threads with this prompt-based flow, maintaining brand voice and technical accuracy.",
   "endpoint_name": null,
-<<<<<<< HEAD
   "id": "f6da0c42-4127-4fd7-a7c3-c737e8025967",
-=======
-  "id": "0c3995a1-e452-43cf-8fc9-a3d3338e5eca",
->>>>>>> f04e336f
   "is_component": false,
   "last_tested_version": "1.4.3",
   "name": "Twitter Thread Generator",

--- conflicted
+++ resolved
@@ -253,14 +253,10 @@
                 "method": "message_response",
                 "name": "message",
                 "selected": "Message",
-<<<<<<< HEAD
-                "types": ["Message"],
-=======
                 "tool_mode": true,
                 "types": [
                   "Message"
                 ],
->>>>>>> b00ab3ae
                 "value": "__UNDEFINED__"
               }
             ],
@@ -525,14 +521,10 @@
                 "method": "text_response",
                 "name": "text",
                 "selected": "Message",
-<<<<<<< HEAD
-                "types": ["Message"],
-=======
                 "tool_mode": true,
                 "types": [
                   "Message"
                 ],
->>>>>>> b00ab3ae
                 "value": "__UNDEFINED__"
               }
             ],
@@ -639,14 +631,10 @@
                 "method": "message_response",
                 "name": "message",
                 "selected": "Message",
-<<<<<<< HEAD
-                "types": ["Message"],
-=======
                 "tool_mode": true,
                 "types": [
                   "Message"
                 ],
->>>>>>> b00ab3ae
                 "value": "__UNDEFINED__"
               }
             ],
@@ -895,14 +883,10 @@
                 "method": "text_response",
                 "name": "text",
                 "selected": "Message",
-<<<<<<< HEAD
-                "types": ["Message"],
-=======
                 "tool_mode": true,
                 "types": [
                   "Message"
                 ],
->>>>>>> b00ab3ae
                 "value": "__UNDEFINED__"
               }
             ],
@@ -997,14 +981,10 @@
                 "method": "text_response",
                 "name": "text",
                 "selected": "Message",
-<<<<<<< HEAD
-                "types": ["Message"],
-=======
                 "tool_mode": true,
                 "types": [
                   "Message"
                 ],
->>>>>>> b00ab3ae
                 "value": "__UNDEFINED__"
               }
             ],
@@ -1099,14 +1079,10 @@
                 "method": "text_response",
                 "name": "text",
                 "selected": "Message",
-<<<<<<< HEAD
-                "types": ["Message"],
-=======
                 "tool_mode": true,
                 "types": [
                   "Message"
                 ],
->>>>>>> b00ab3ae
                 "value": "__UNDEFINED__"
               }
             ],
@@ -1201,14 +1177,10 @@
                 "method": "text_response",
                 "name": "text",
                 "selected": "Message",
-<<<<<<< HEAD
-                "types": ["Message"],
-=======
                 "tool_mode": true,
                 "types": [
                   "Message"
                 ],
->>>>>>> b00ab3ae
                 "value": "__UNDEFINED__"
               }
             ],
@@ -1303,14 +1275,10 @@
                 "method": "text_response",
                 "name": "text",
                 "selected": "Message",
-<<<<<<< HEAD
-                "types": ["Message"],
-=======
                 "tool_mode": true,
                 "types": [
                   "Message"
                 ],
->>>>>>> b00ab3ae
                 "value": "__UNDEFINED__"
               }
             ],
@@ -1453,14 +1421,10 @@
                 "method": "build_prompt",
                 "name": "prompt",
                 "selected": "Message",
-<<<<<<< HEAD
-                "types": ["Message"],
-=======
                 "tool_mode": true,
                 "types": [
                   "Message"
                 ],
->>>>>>> b00ab3ae
                 "value": "__UNDEFINED__"
               }
             ],
@@ -1709,14 +1673,10 @@
                 "name": "text_output",
                 "required_inputs": [],
                 "selected": "Message",
-<<<<<<< HEAD
-                "types": ["Message"],
-=======
                 "tool_mode": true,
                 "types": [
                   "Message"
                 ],
->>>>>>> b00ab3ae
                 "value": "__UNDEFINED__"
               },
               {
@@ -1727,14 +1687,10 @@
                 "name": "model_output",
                 "required_inputs": ["api_key"],
                 "selected": "LanguageModel",
-<<<<<<< HEAD
-                "types": ["LanguageModel"],
-=======
                 "tool_mode": true,
                 "types": [
                   "LanguageModel"
                 ],
->>>>>>> b00ab3ae
                 "value": "__UNDEFINED__"
               }
             ],

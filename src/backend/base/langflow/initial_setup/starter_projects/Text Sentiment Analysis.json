{
  "data": {
    "edges": [
      {
        "animated": false,
        "className": "",
        "data": {
          "sourceHandle": {
            "dataType": "Prompt",
            "id": "Prompt-AJxY8",
            "name": "prompt",
            "output_types": [
              "Message"
            ]
          },
          "targetHandle": {
            "fieldName": "system_message",
            "id": "OpenAIModel-zVeWr",
            "inputTypes": [
              "Message"
            ],
            "type": "str"
          }
        },
        "id": "reactflow__edge-Prompt-AJxY8{œdataTypeœ:œPromptœ,œidœ:œPrompt-AJxY8œ,œnameœ:œpromptœ,œoutput_typesœ:[œMessageœ]}-OpenAIModel-zVeWr{œfieldNameœ:œsystem_messageœ,œidœ:œOpenAIModel-zVeWrœ,œinputTypesœ:[œMessageœ],œtypeœ:œstrœ}",
        "selected": false,
        "source": "Prompt-AJxY8",
        "sourceHandle": "{œdataTypeœ: œPromptœ, œidœ: œPrompt-AJxY8œ, œnameœ: œpromptœ, œoutput_typesœ: [œMessageœ]}",
        "target": "OpenAIModel-zVeWr",
        "targetHandle": "{œfieldNameœ: œsystem_messageœ, œidœ: œOpenAIModel-zVeWrœ, œinputTypesœ: [œMessageœ], œtypeœ: œstrœ}"
      },
      {
        "animated": false,
        "className": "",
        "data": {
          "sourceHandle": {
            "dataType": "OpenAIModel",
            "id": "OpenAIModel-zVeWr",
            "name": "text_output",
            "output_types": [
              "Message"
            ]
          },
          "targetHandle": {
            "fieldName": "summary",
            "id": "Prompt-nmNbi",
            "inputTypes": [
              "Message"
            ],
            "type": "str"
          }
        },
        "id": "reactflow__edge-OpenAIModel-zVeWr{œdataTypeœ:œOpenAIModelœ,œidœ:œOpenAIModel-zVeWrœ,œnameœ:œtext_outputœ,œoutput_typesœ:[œMessageœ]}-Prompt-nmNbi{œfieldNameœ:œsummaryœ,œidœ:œPrompt-nmNbiœ,œinputTypesœ:[œMessageœ],œtypeœ:œstrœ}",
        "selected": false,
        "source": "OpenAIModel-zVeWr",
        "sourceHandle": "{œdataTypeœ: œOpenAIModelœ, œidœ: œOpenAIModel-zVeWrœ, œnameœ: œtext_outputœ, œoutput_typesœ: [œMessageœ]}",
        "target": "Prompt-nmNbi",
        "targetHandle": "{œfieldNameœ: œsummaryœ, œidœ: œPrompt-nmNbiœ, œinputTypesœ: [œMessageœ], œtypeœ: œstrœ}"
      },
      {
        "animated": false,
        "className": "",
        "data": {
          "sourceHandle": {
            "dataType": "Prompt",
            "id": "Prompt-nmNbi",
            "name": "prompt",
            "output_types": [
              "Message"
            ]
          },
          "targetHandle": {
            "fieldName": "system_message",
            "id": "OpenAIModel-Izkdb",
            "inputTypes": [
              "Message"
            ],
            "type": "str"
          }
        },
        "id": "reactflow__edge-Prompt-nmNbi{œdataTypeœ:œPromptœ,œidœ:œPrompt-nmNbiœ,œnameœ:œpromptœ,œoutput_typesœ:[œMessageœ]}-OpenAIModel-Izkdb{œfieldNameœ:œsystem_messageœ,œidœ:œOpenAIModel-Izkdbœ,œinputTypesœ:[œMessageœ],œtypeœ:œstrœ}",
        "selected": false,
        "source": "Prompt-nmNbi",
        "sourceHandle": "{œdataTypeœ: œPromptœ, œidœ: œPrompt-nmNbiœ, œnameœ: œpromptœ, œoutput_typesœ: [œMessageœ]}",
        "target": "OpenAIModel-Izkdb",
        "targetHandle": "{œfieldNameœ: œsystem_messageœ, œidœ: œOpenAIModel-Izkdbœ, œinputTypesœ: [œMessageœ], œtypeœ: œstrœ}"
      },
      {
        "animated": false,
        "className": "",
        "data": {
          "sourceHandle": {
            "dataType": "Prompt",
            "id": "Prompt-LXvg7",
            "name": "prompt",
            "output_types": [
              "Message"
            ]
          },
          "targetHandle": {
            "fieldName": "system_message",
            "id": "OpenAIModel-Hl8vG",
            "inputTypes": [
              "Message"
            ],
            "type": "str"
          }
        },
        "id": "reactflow__edge-Prompt-LXvg7{œdataTypeœ:œPromptœ,œidœ:œPrompt-LXvg7œ,œnameœ:œpromptœ,œoutput_typesœ:[œMessageœ]}-OpenAIModel-Hl8vG{œfieldNameœ:œsystem_messageœ,œidœ:œOpenAIModel-Hl8vGœ,œinputTypesœ:[œMessageœ],œtypeœ:œstrœ}",
        "selected": false,
        "source": "Prompt-LXvg7",
        "sourceHandle": "{œdataTypeœ: œPromptœ, œidœ: œPrompt-LXvg7œ, œnameœ: œpromptœ, œoutput_typesœ: [œMessageœ]}",
        "target": "OpenAIModel-Hl8vG",
        "targetHandle": "{œfieldNameœ: œsystem_messageœ, œidœ: œOpenAIModel-Hl8vGœ, œinputTypesœ: [œMessageœ], œtypeœ: œstrœ}"
      },
      {
        "animated": false,
        "className": "",
        "data": {
          "sourceHandle": {
            "dataType": "OpenAIModel",
            "id": "OpenAIModel-Hl8vG",
            "name": "text_output",
            "output_types": [
              "Message"
            ]
          },
          "targetHandle": {
            "fieldName": "input_value",
            "id": "ChatOutput-NS8z5",
            "inputTypes": [
              "Data",
              "DataFrame",
              "Message"
            ],
            "type": "other"
          }
        },
        "id": "reactflow__edge-OpenAIModel-Hl8vG{œdataTypeœ:œOpenAIModelœ,œidœ:œOpenAIModel-Hl8vGœ,œnameœ:œtext_outputœ,œoutput_typesœ:[œMessageœ]}-ChatOutput-NS8z5{œfieldNameœ:œinput_valueœ,œidœ:œChatOutput-NS8z5œ,œinputTypesœ:[œDataœ,œDataFrameœ,œMessageœ],œtypeœ:œotherœ}",
        "selected": false,
        "source": "OpenAIModel-Hl8vG",
        "sourceHandle": "{œdataTypeœ: œOpenAIModelœ, œidœ: œOpenAIModel-Hl8vGœ, œnameœ: œtext_outputœ, œoutput_typesœ: [œMessageœ]}",
        "target": "ChatOutput-NS8z5",
        "targetHandle": "{œfieldNameœ: œinput_valueœ, œidœ: œChatOutput-NS8z5œ, œinputTypesœ: [œDataœ, œDataFrameœ, œMessageœ], œtypeœ: œotherœ}"
      },
      {
        "animated": false,
        "className": "",
        "data": {
          "sourceHandle": {
            "dataType": "OpenAIModel",
            "id": "OpenAIModel-Izkdb",
            "name": "text_output",
            "output_types": [
              "Message"
            ]
          },
          "targetHandle": {
            "fieldName": "input_value",
            "id": "ChatOutput-GzAXT",
            "inputTypes": [
              "Data",
              "DataFrame",
              "Message"
            ],
            "type": "other"
          }
        },
        "id": "reactflow__edge-OpenAIModel-Izkdb{œdataTypeœ:œOpenAIModelœ,œidœ:œOpenAIModel-Izkdbœ,œnameœ:œtext_outputœ,œoutput_typesœ:[œMessageœ]}-ChatOutput-GzAXT{œfieldNameœ:œinput_valueœ,œidœ:œChatOutput-GzAXTœ,œinputTypesœ:[œDataœ,œDataFrameœ,œMessageœ],œtypeœ:œotherœ}",
        "selected": false,
        "source": "OpenAIModel-Izkdb",
        "sourceHandle": "{œdataTypeœ: œOpenAIModelœ, œidœ: œOpenAIModel-Izkdbœ, œnameœ: œtext_outputœ, œoutput_typesœ: [œMessageœ]}",
        "target": "ChatOutput-GzAXT",
        "targetHandle": "{œfieldNameœ: œinput_valueœ, œidœ: œChatOutput-GzAXTœ, œinputTypesœ: [œDataœ, œDataFrameœ, œMessageœ], œtypeœ: œotherœ}"
      },
      {
        "animated": false,
        "className": "",
        "data": {
          "sourceHandle": {
            "dataType": "File",
            "id": "File-m5GWE",
            "name": "message",
<<<<<<< HEAD
            "output_types": [
              "Message"
            ]
=======
            "output_types": []
>>>>>>> 5e9994bf
          },
          "targetHandle": {
            "fieldName": "input_value",
            "id": "OpenAIModel-Hl8vG",
            "inputTypes": [
              "Message"
            ],
            "type": "str"
          }
        },
        "id": "xy-edge__File-m5GWE{œdataTypeœ:œFileœ,œidœ:œFile-m5GWEœ,œnameœ:œmessageœ,œoutput_typesœ:[œMessageœ]}-OpenAIModel-Hl8vG{œfieldNameœ:œinput_valueœ,œidœ:œOpenAIModel-Hl8vGœ,œinputTypesœ:[œMessageœ],œtypeœ:œstrœ}",
        "selected": false,
        "source": "File-m5GWE",
        "sourceHandle": "{œdataTypeœ: œFileœ, œidœ: œFile-m5GWEœ, œnameœ: œmessageœ, œoutput_typesœ: []}",
        "target": "OpenAIModel-Hl8vG",
        "targetHandle": "{œfieldNameœ: œinput_valueœ, œidœ: œOpenAIModel-Hl8vGœ, œinputTypesœ: [œMessageœ], œtypeœ: œstrœ}"
      },
      {
        "animated": false,
        "className": "",
        "data": {
          "sourceHandle": {
            "dataType": "File",
            "id": "File-m5GWE",
            "name": "message",
<<<<<<< HEAD
            "output_types": [
              "Message"
            ]
=======
            "output_types": []
>>>>>>> 5e9994bf
          },
          "targetHandle": {
            "fieldName": "text",
            "id": "Prompt-AJxY8",
            "inputTypes": [
              "Message"
            ],
            "type": "str"
          }
        },
        "id": "xy-edge__File-m5GWE{œdataTypeœ:œFileœ,œidœ:œFile-m5GWEœ,œnameœ:œmessageœ,œoutput_typesœ:[œMessageœ]}-Prompt-AJxY8{œfieldNameœ:œtextœ,œidœ:œPrompt-AJxY8œ,œinputTypesœ:[œMessageœ],œtypeœ:œstrœ}",
        "selected": false,
        "source": "File-m5GWE",
        "sourceHandle": "{œdataTypeœ: œFileœ, œidœ: œFile-m5GWEœ, œnameœ: œmessageœ, œoutput_typesœ: []}",
        "target": "Prompt-AJxY8",
        "targetHandle": "{œfieldNameœ: œtextœ, œidœ: œPrompt-AJxY8œ, œinputTypesœ: [œMessageœ], œtypeœ: œstrœ}"
      }
    ],
    "nodes": [
      {
        "data": {
          "id": "File-m5GWE",
          "node": {
            "base_classes": [
              "Data"
            ],
            "beta": false,
            "category": "data",
            "conditional_paths": [],
            "custom_fields": {},
            "description": "Loads content from one or more files as a DataFrame.",
            "display_name": "File",
            "documentation": "",
            "edited": false,
            "field_order": [
              "path",
              "file_path",
              "silent_errors",
              "delete_server_file_after_processing",
              "ignore_unsupported_extensions",
              "ignore_unspecified_files",
              "use_multithreading",
              "concurrency_multithreading"
            ],
            "frozen": false,
            "icon": "file-text",
            "key": "File",
            "legacy": false,
            "lf_version": "1.2.0",
            "metadata": {},
            "minimized": false,
            "output_types": [],
            "outputs": [
              {
                "allows_loop": false,
                "cache": true,
<<<<<<< HEAD
                "display_name": "Data",
                "method": "load_files",
                "name": "data",
                "required_inputs": [],
                "selected": "Data",
                "tool_mode": true,
                "types": [
                  "Data"
                ],
                "value": "__UNDEFINED__"
              },
              {
                "allows_loop": false,
                "cache": true,
                "display_name": "DataFrame",
=======
                "display_name": "Loaded Files",
>>>>>>> 5e9994bf
                "method": "load_dataframe",
                "name": "dataframe",
                "required_inputs": [],
                "selected": "DataFrame",
                "tool_mode": true,
                "types": [
                  "DataFrame"
                ],
<<<<<<< HEAD
                "value": "__UNDEFINED__"
              },
              {
                "allows_loop": false,
                "cache": true,
                "display_name": "Message",
                "method": "load_message",
                "name": "message",
                "required_inputs": [],
                "selected": "Message",
                "tool_mode": true,
                "types": [
                  "Message"
                ],
=======
>>>>>>> 5e9994bf
                "value": "__UNDEFINED__"
              }
            ],
            "pinned": false,
            "score": 0.0004124940109183525,
            "template": {
              "_type": "Component",
              "code": {
                "advanced": true,
                "dynamic": true,
                "fileTypes": [],
                "file_path": "",
                "info": "",
                "list": false,
                "load_from_db": false,
                "multiline": true,
                "name": "code",
                "password": false,
                "placeholder": "",
                "required": true,
                "show": true,
                "title_case": false,
                "type": "code",
                "value": "from langflow.base.data import BaseFileComponent\nfrom langflow.base.data.utils import TEXT_FILE_TYPES, parallel_load_data, parse_text_file_to_data\nfrom langflow.io import BoolInput, IntInput\nfrom langflow.schema import Data\n\n\nclass FileComponent(BaseFileComponent):\n    \"\"\"Handles loading and processing of individual or zipped text files.\n\n    This component supports processing multiple valid files within a zip archive,\n    resolving paths, validating file types, and optionally using multithreading for processing.\n    \"\"\"\n\n    display_name = \"File\"\n    description = \"Loads content from one or more files as a DataFrame.\"\n    icon = \"file-text\"\n    name = \"File\"\n\n    VALID_EXTENSIONS = TEXT_FILE_TYPES\n\n    inputs = [\n        *BaseFileComponent._base_inputs,\n        BoolInput(\n            name=\"use_multithreading\",\n            display_name=\"[Deprecated] Use Multithreading\",\n            advanced=True,\n            value=True,\n            info=\"Set 'Processing Concurrency' greater than 1 to enable multithreading.\",\n        ),\n        IntInput(\n            name=\"concurrency_multithreading\",\n            display_name=\"Processing Concurrency\",\n            advanced=True,\n            info=\"When multiple files are being processed, the number of files to process concurrently.\",\n            value=1,\n        ),\n    ]\n\n    outputs = [\n        *BaseFileComponent._base_outputs,\n    ]\n\n    def process_files(self, file_list: list[BaseFileComponent.BaseFile]) -> list[BaseFileComponent.BaseFile]:\n        \"\"\"Processes files either sequentially or in parallel, depending on concurrency settings.\n\n        Args:\n            file_list (list[BaseFileComponent.BaseFile]): List of files to process.\n\n        Returns:\n            list[BaseFileComponent.BaseFile]: Updated list of files with merged data.\n        \"\"\"\n\n        def process_file(file_path: str, *, silent_errors: bool = False) -> Data | None:\n            \"\"\"Processes a single file and returns its Data object.\"\"\"\n            try:\n                return parse_text_file_to_data(file_path, silent_errors=silent_errors)\n            except FileNotFoundError as e:\n                msg = f\"File not found: {file_path}. Error: {e}\"\n                self.log(msg)\n                if not silent_errors:\n                    raise\n                return None\n            except Exception as e:\n                msg = f\"Unexpected error processing {file_path}: {e}\"\n                self.log(msg)\n                if not silent_errors:\n                    raise\n                return None\n\n        if not file_list:\n            msg = \"No files to process.\"\n            raise ValueError(msg)\n\n        concurrency = 1 if not self.use_multithreading else max(1, self.concurrency_multithreading)\n        file_count = len(file_list)\n\n        parallel_processing_threshold = 2\n        if concurrency < parallel_processing_threshold or file_count < parallel_processing_threshold:\n            if file_count > 1:\n                self.log(f\"Processing {file_count} files sequentially.\")\n            processed_data = [process_file(str(file.path), silent_errors=self.silent_errors) for file in file_list]\n        else:\n            self.log(f\"Starting parallel processing of {file_count} files with concurrency: {concurrency}.\")\n            file_paths = [str(file.path) for file in file_list]\n            processed_data = parallel_load_data(\n                file_paths,\n                silent_errors=self.silent_errors,\n                load_function=process_file,\n                max_concurrency=concurrency,\n            )\n\n        # Use rollup_basefile_data to merge processed data with BaseFile objects\n        return self.rollup_data(file_list, processed_data)\n"
              },
              "concurrency_multithreading": {
                "_input_type": "IntInput",
                "advanced": true,
                "display_name": "Processing Concurrency",
                "dynamic": false,
                "info": "When multiple files are being processed, the number of files to process concurrently.",
                "list": false,
                "list_add_label": "Add More",
                "name": "concurrency_multithreading",
                "placeholder": "",
                "required": false,
                "show": true,
                "title_case": false,
                "tool_mode": false,
                "trace_as_metadata": true,
                "type": "int",
                "value": 1
              },
              "delete_server_file_after_processing": {
                "_input_type": "BoolInput",
                "advanced": true,
                "display_name": "Delete Server File After Processing",
                "dynamic": false,
                "info": "If true, the Server File Path will be deleted after processing.",
                "list": false,
                "list_add_label": "Add More",
                "name": "delete_server_file_after_processing",
                "placeholder": "",
                "required": false,
                "show": true,
                "title_case": false,
                "tool_mode": false,
                "trace_as_metadata": true,
                "type": "bool",
                "value": true
              },
              "file_path": {
                "_input_type": "HandleInput",
                "advanced": true,
                "display_name": "Server File Path",
                "dynamic": false,
                "info": "Data object with a 'file_path' property pointing to server file or a Message object with a path to the file. Supercedes 'Path' but supports same file types.",
                "input_types": [
                  "Data",
                  "Message"
                ],
                "list": true,
                "list_add_label": "Add More",
                "name": "file_path",
                "placeholder": "",
                "required": false,
                "show": true,
                "title_case": false,
                "trace_as_metadata": true,
                "type": "other",
                "value": ""
              },
              "ignore_unspecified_files": {
                "_input_type": "BoolInput",
                "advanced": true,
                "display_name": "Ignore Unspecified Files",
                "dynamic": false,
                "info": "If true, Data with no 'file_path' property will be ignored.",
                "list": false,
                "list_add_label": "Add More",
                "name": "ignore_unspecified_files",
                "placeholder": "",
                "required": false,
                "show": true,
                "title_case": false,
                "tool_mode": false,
                "trace_as_metadata": true,
                "type": "bool",
                "value": false
              },
              "ignore_unsupported_extensions": {
                "_input_type": "BoolInput",
                "advanced": true,
                "display_name": "Ignore Unsupported Extensions",
                "dynamic": false,
                "info": "If true, files with unsupported extensions will not be processed.",
                "list": false,
                "list_add_label": "Add More",
                "name": "ignore_unsupported_extensions",
                "placeholder": "",
                "required": false,
                "show": true,
                "title_case": false,
                "tool_mode": false,
                "trace_as_metadata": true,
                "type": "bool",
                "value": true
              },
              "path": {
                "_input_type": "FileInput",
                "advanced": false,
                "display_name": "Files",
                "dynamic": false,
                "fileTypes": [
                  "txt",
                  "md",
                  "mdx",
                  "csv",
                  "json",
                  "yaml",
                  "yml",
                  "xml",
                  "html",
                  "htm",
                  "pdf",
                  "docx",
                  "py",
                  "sh",
                  "sql",
                  "js",
                  "ts",
                  "tsx",
                  "zip",
                  "tar",
                  "tgz",
                  "bz2",
                  "gz"
                ],
                "file_path": [],
                "info": "Supported file extensions: txt, md, mdx, csv, json, yaml, yml, xml, html, htm, pdf, docx, py, sh, sql, js, ts, tsx; optionally bundled in file extensions: zip, tar, tgz, bz2, gz",
                "list": true,
                "list_add_label": "Add More",
                "name": "path",
                "placeholder": "",
                "required": false,
                "show": true,
                "temp_file": false,
                "title_case": false,
                "trace_as_metadata": true,
                "type": "file",
                "value": ""
              },
              "separator": {
                "_input_type": "StrInput",
                "advanced": true,
                "display_name": "Separator",
                "dynamic": false,
                "info": "Specify the separator to use between multiple outputs in Message format.",
                "list": false,
                "list_add_label": "Add More",
                "load_from_db": false,
                "name": "separator",
                "placeholder": "",
                "required": false,
                "show": true,
                "title_case": false,
                "tool_mode": false,
                "trace_as_metadata": true,
                "type": "str",
                "value": "\n\n"
              },
              "silent_errors": {
                "_input_type": "BoolInput",
                "advanced": true,
                "display_name": "Silent Errors",
                "dynamic": false,
                "info": "If true, errors will not raise an exception.",
                "list": false,
                "list_add_label": "Add More",
                "name": "silent_errors",
                "placeholder": "",
                "required": false,
                "show": true,
                "title_case": false,
                "tool_mode": false,
                "trace_as_metadata": true,
                "type": "bool",
                "value": false
              },
              "use_multithreading": {
                "_input_type": "BoolInput",
                "advanced": true,
                "display_name": "[Deprecated] Use Multithreading",
                "dynamic": false,
                "info": "Set 'Processing Concurrency' greater than 1 to enable multithreading.",
                "list": false,
                "list_add_label": "Add More",
                "name": "use_multithreading",
                "placeholder": "",
                "required": false,
                "show": true,
                "title_case": false,
                "tool_mode": false,
                "trace_as_metadata": true,
                "type": "bool",
                "value": true
              }
            },
            "tool_mode": false
          },
          "showNode": true,
          "type": "File"
        },
        "dragging": false,
        "id": "File-m5GWE",
        "measured": {
          "height": 336,
          "width": 320
        },
        "position": {
          "x": -2283.1962393600293,
          "y": 660.3497479382216
        },
        "selected": false,
        "type": "genericNode"
      },
      {
        "data": {
          "id": "Prompt-nmNbi",
          "node": {
            "base_classes": [
              "Message"
            ],
            "beta": false,
            "conditional_paths": [],
            "custom_fields": {
              "template": [
                "summary"
              ]
            },
            "description": "Create a prompt template with dynamic variables.",
            "display_name": "Prompt",
            "documentation": "",
            "edited": false,
            "error": null,
            "field_order": [
              "template",
              "tool_placeholder"
            ],
            "frozen": false,
            "full_path": null,
            "icon": "braces",
            "is_composition": null,
            "is_input": null,
            "is_output": null,
            "legacy": false,
            "lf_version": "1.2.0",
            "metadata": {},
            "minimized": false,
            "name": "",
            "output_types": [],
            "outputs": [
              {
                "allows_loop": false,
                "cache": true,
                "display_name": "Prompt",
                "method": "build_prompt",
                "name": "prompt",
                "selected": "Message",
                "tool_mode": true,
                "types": [
                  "Message"
                ],
                "value": "__UNDEFINED__"
              }
            ],
            "pinned": false,
            "template": {
              "_type": "Component",
              "code": {
                "advanced": true,
                "dynamic": true,
                "fileTypes": [],
                "file_path": "",
                "info": "",
                "list": false,
                "load_from_db": false,
                "multiline": true,
                "name": "code",
                "password": false,
                "placeholder": "",
                "required": true,
                "show": true,
                "title_case": false,
                "type": "code",
                "value": "from langflow.base.prompts.api_utils import process_prompt_template\nfrom langflow.custom import Component\nfrom langflow.inputs.inputs import DefaultPromptField\nfrom langflow.io import MessageTextInput, Output, PromptInput\nfrom langflow.schema.message import Message\nfrom langflow.template.utils import update_template_values\n\n\nclass PromptComponent(Component):\n    display_name: str = \"Prompt\"\n    description: str = \"Create a prompt template with dynamic variables.\"\n    icon = \"braces\"\n    trace_type = \"prompt\"\n    name = \"Prompt\"\n\n    inputs = [\n        PromptInput(name=\"template\", display_name=\"Template\"),\n        MessageTextInput(\n            name=\"tool_placeholder\",\n            display_name=\"Tool Placeholder\",\n            tool_mode=True,\n            advanced=True,\n            info=\"A placeholder input for tool mode.\",\n        ),\n    ]\n\n    outputs = [\n        Output(display_name=\"Prompt\", name=\"prompt\", method=\"build_prompt\"),\n    ]\n\n    async def build_prompt(self) -> Message:\n        prompt = Message.from_template(**self._attributes)\n        self.status = prompt.text\n        return prompt\n\n    def _update_template(self, frontend_node: dict):\n        prompt_template = frontend_node[\"template\"][\"template\"][\"value\"]\n        custom_fields = frontend_node[\"custom_fields\"]\n        frontend_node_template = frontend_node[\"template\"]\n        _ = process_prompt_template(\n            template=prompt_template,\n            name=\"template\",\n            custom_fields=custom_fields,\n            frontend_node_template=frontend_node_template,\n        )\n        return frontend_node\n\n    async def update_frontend_node(self, new_frontend_node: dict, current_frontend_node: dict):\n        \"\"\"This function is called after the code validation is done.\"\"\"\n        frontend_node = await super().update_frontend_node(new_frontend_node, current_frontend_node)\n        template = frontend_node[\"template\"][\"template\"][\"value\"]\n        # Kept it duplicated for backwards compatibility\n        _ = process_prompt_template(\n            template=template,\n            name=\"template\",\n            custom_fields=frontend_node[\"custom_fields\"],\n            frontend_node_template=frontend_node[\"template\"],\n        )\n        # Now that template is updated, we need to grab any values that were set in the current_frontend_node\n        # and update the frontend_node with those values\n        update_template_values(new_template=frontend_node, previous_template=current_frontend_node[\"template\"])\n        return frontend_node\n\n    def _get_fallback_input(self, **kwargs):\n        return DefaultPromptField(**kwargs)\n"
              },
              "summary": {
                "advanced": false,
                "display_name": "summary",
                "dynamic": false,
                "field_type": "str",
                "fileTypes": [],
                "file_path": "",
                "info": "",
                "input_types": [
                  "Message"
                ],
                "list": false,
                "load_from_db": false,
                "multiline": true,
                "name": "summary",
                "placeholder": "",
                "required": false,
                "show": true,
                "title_case": false,
                "type": "str",
                "value": ""
              },
              "template": {
                "_input_type": "PromptInput",
                "advanced": false,
                "display_name": "Template",
                "dynamic": false,
                "info": "",
                "list": false,
                "list_add_label": "Add More",
                "name": "template",
                "placeholder": "",
                "required": false,
                "show": true,
                "title_case": false,
                "tool_mode": false,
                "trace_as_input": true,
                "type": "prompt",
                "value": "Based on the following summary of discussions in the Langflow community, generate a well-structured and actionable technical recommendation for the development team. The recommendation should be clear, precise, and directly applicable to improve Langflow.\n\nGuidelines for the Action Item:\nBe Specific: Clearly define the issue, feature request, or improvement.\nProvide Context: Briefly justify why this action is necessary based on user discussions.\nSuggest a Next Step: Outline what the technical team should do to address the issue or enhance the platform.\nPrioritize if Relevant: If multiple issues are discussed, focus on the most urgent or impactful one.\n\nSummary:\n{summary}\n\nProvide a concise, structured, and technically sound action item that the Langflow team can implement.\n\nreturn:\n- {summary}\n- [action item]\n- [sentiment]\n- [start_date]\n- [end_date]\n\nyou need to return the data in json format\n\nReturn Format:\nEnsure that both \"summary\" and \"action_item\" are single string values, not lists and without nested objects or additional keys.\n\n"
              },
              "tool_placeholder": {
                "_input_type": "MessageTextInput",
                "advanced": true,
                "display_name": "Tool Placeholder",
                "dynamic": false,
                "info": "A placeholder input for tool mode.",
                "input_types": [
                  "Message"
                ],
                "list": false,
                "list_add_label": "Add More",
                "load_from_db": false,
                "name": "tool_placeholder",
                "placeholder": "",
                "required": false,
                "show": true,
                "title_case": false,
                "tool_mode": true,
                "trace_as_input": true,
                "trace_as_metadata": true,
                "type": "str",
                "value": ""
              }
            },
            "tool_mode": false
          },
          "showNode": true,
          "type": "Prompt"
        },
        "dragging": false,
        "id": "Prompt-nmNbi",
        "measured": {
          "height": 413,
          "width": 320
        },
        "position": {
          "x": -973.805557188769,
          "y": 1081.112870159395
        },
        "selected": false,
        "type": "genericNode"
      },
      {
        "data": {
          "id": "Prompt-AJxY8",
          "node": {
            "base_classes": [
              "Message"
            ],
            "beta": false,
            "conditional_paths": [],
            "custom_fields": {
              "template": [
                "text"
              ]
            },
            "description": "Create a prompt template with dynamic variables.",
            "display_name": "Prompt",
            "documentation": "",
            "edited": false,
            "error": null,
            "field_order": [
              "template",
              "tool_placeholder"
            ],
            "frozen": false,
            "full_path": null,
            "icon": "braces",
            "is_composition": null,
            "is_input": null,
            "is_output": null,
            "legacy": false,
            "lf_version": "1.2.0",
            "metadata": {},
            "minimized": false,
            "name": "",
            "output_types": [],
            "outputs": [
              {
                "allows_loop": false,
                "cache": true,
                "display_name": "Prompt",
                "method": "build_prompt",
                "name": "prompt",
                "selected": "Message",
                "tool_mode": true,
                "types": [
                  "Message"
                ],
                "value": "__UNDEFINED__"
              }
            ],
            "pinned": false,
            "template": {
              "_type": "Component",
              "code": {
                "advanced": true,
                "dynamic": true,
                "fileTypes": [],
                "file_path": "",
                "info": "",
                "list": false,
                "load_from_db": false,
                "multiline": true,
                "name": "code",
                "password": false,
                "placeholder": "",
                "required": true,
                "show": true,
                "title_case": false,
                "type": "code",
                "value": "from langflow.base.prompts.api_utils import process_prompt_template\nfrom langflow.custom import Component\nfrom langflow.inputs.inputs import DefaultPromptField\nfrom langflow.io import MessageTextInput, Output, PromptInput\nfrom langflow.schema.message import Message\nfrom langflow.template.utils import update_template_values\n\n\nclass PromptComponent(Component):\n    display_name: str = \"Prompt\"\n    description: str = \"Create a prompt template with dynamic variables.\"\n    icon = \"braces\"\n    trace_type = \"prompt\"\n    name = \"Prompt\"\n\n    inputs = [\n        PromptInput(name=\"template\", display_name=\"Template\"),\n        MessageTextInput(\n            name=\"tool_placeholder\",\n            display_name=\"Tool Placeholder\",\n            tool_mode=True,\n            advanced=True,\n            info=\"A placeholder input for tool mode.\",\n        ),\n    ]\n\n    outputs = [\n        Output(display_name=\"Prompt\", name=\"prompt\", method=\"build_prompt\"),\n    ]\n\n    async def build_prompt(self) -> Message:\n        prompt = Message.from_template(**self._attributes)\n        self.status = prompt.text\n        return prompt\n\n    def _update_template(self, frontend_node: dict):\n        prompt_template = frontend_node[\"template\"][\"template\"][\"value\"]\n        custom_fields = frontend_node[\"custom_fields\"]\n        frontend_node_template = frontend_node[\"template\"]\n        _ = process_prompt_template(\n            template=prompt_template,\n            name=\"template\",\n            custom_fields=custom_fields,\n            frontend_node_template=frontend_node_template,\n        )\n        return frontend_node\n\n    async def update_frontend_node(self, new_frontend_node: dict, current_frontend_node: dict):\n        \"\"\"This function is called after the code validation is done.\"\"\"\n        frontend_node = await super().update_frontend_node(new_frontend_node, current_frontend_node)\n        template = frontend_node[\"template\"][\"template\"][\"value\"]\n        # Kept it duplicated for backwards compatibility\n        _ = process_prompt_template(\n            template=template,\n            name=\"template\",\n            custom_fields=frontend_node[\"custom_fields\"],\n            frontend_node_template=frontend_node[\"template\"],\n        )\n        # Now that template is updated, we need to grab any values that were set in the current_frontend_node\n        # and update the frontend_node with those values\n        update_template_values(new_template=frontend_node, previous_template=current_frontend_node[\"template\"])\n        return frontend_node\n\n    def _get_fallback_input(self, **kwargs):\n        return DefaultPromptField(**kwargs)\n"
              },
              "template": {
                "_input_type": "PromptInput",
                "advanced": false,
                "display_name": "Template",
                "dynamic": false,
                "info": "",
                "list": false,
                "list_add_label": "Add More",
                "name": "template",
                "placeholder": "",
                "required": false,
                "show": true,
                "title_case": false,
                "tool_mode": false,
                "trace_as_input": true,
                "type": "prompt",
                "value": "You are analyzing messages from an online community or discussion platform. Your task is to generate a well-structured, concise, and informative summary of the key discussions that took place in a specific channel or group during a given time period. This summary will provide actionable insights for community managers, stakeholders, or decision-makers.  \n\nYou will receive a list of messages containing **message_id, created_at, and message_content**.  \n\n### **Task 1: Summarization**  \nFrom the **message_content**, generate a cohesive, flowing summary in paragraph form, avoiding bullet points or fragmented structures. The summary should be written in clear, professional English, ensuring a natural reading experience.  \n\nFocus on the following key discussion areas (if applicable):  \n- **Feature Requests & Enhancements**: Suggestions for new features, improvements, or emerging use cases.  \n- **Issues & Problems**: Reports of challenges, technical difficulties, or troubleshooting discussions.  \n- **Community Feedback**: Reactions to updates, usability concerns, and overall user sentiment.  \n- **General Topics**: Broader discussions relevant to the platform, industry trends, or key interests of the community.  \n\nMessages may be written in different languages, depending on the community. However, the summary must always be in English and should be structured as a natural, flowing narrative rather than a list of points.  \n\n### **Task 2: Sentiment Analysis**  \nAnalyze the overall **sentiment** of the summary based on user feedback, discussions, and general tone. The sentiment should reflect how the community perceives recent updates, issues, or the overall experience.  \n\n#### **Classification Criteria:**  \n- **Positive**: The discussion contains mostly favorable feedback, enthusiasm about new topics, successful problem resolutions, or constructive engagement.  \n- **Neutral**: The discussion is balanced, with a mix of praise, constructive criticism, and open-ended conversations without strong emotions.  \n- **Negative**: The discussion is dominated by frustrations, unresolved issues, strong criticisms, or concerns about the platform's direction.  \n\n### **Input:**  \nHere is the list of messages:  \n{text}  \n\n### **Return Format:**  \n- **summary**: A cohesive, well-structured summary written in continuous prose, without bullet points.  \n- **sentiment**: One of the sentiment categories (**Positive, Neutral, or Negative**).  \n- **start_date**: The earliest message timestamp in the format **'yyyy-mm-dd'**.  \n- **end_date**: The most recent message timestamp in the format **'yyyy-mm-dd'**.  \n"
              },
              "text": {
                "advanced": false,
                "display_name": "text",
                "dynamic": false,
                "field_type": "str",
                "fileTypes": [],
                "file_path": "",
                "info": "",
                "input_types": [
                  "Message"
                ],
                "list": false,
                "load_from_db": false,
                "multiline": true,
                "name": "text",
                "placeholder": "",
                "required": false,
                "show": true,
                "title_case": false,
                "type": "str",
                "value": ""
              },
              "tool_placeholder": {
                "_input_type": "MessageTextInput",
                "advanced": true,
                "display_name": "Tool Placeholder",
                "dynamic": false,
                "info": "A placeholder input for tool mode.",
                "input_types": [
                  "Message"
                ],
                "list": false,
                "list_add_label": "Add More",
                "load_from_db": false,
                "name": "tool_placeholder",
                "placeholder": "",
                "required": false,
                "show": true,
                "title_case": false,
                "tool_mode": true,
                "trace_as_input": true,
                "trace_as_metadata": true,
                "type": "str",
                "value": ""
              }
            },
            "tool_mode": false
          },
          "showNode": true,
          "type": "Prompt"
        },
        "dragging": false,
        "id": "Prompt-AJxY8",
        "measured": {
          "height": 413,
          "width": 320
        },
        "position": {
          "x": -1662.7141678649673,
          "y": 1010.953782441708
        },
        "selected": false,
        "type": "genericNode"
      },
      {
        "data": {
          "id": "OpenAIModel-zVeWr",
          "node": {
            "base_classes": [
              "LanguageModel",
              "Message"
            ],
            "beta": false,
            "conditional_paths": [],
            "custom_fields": {},
            "description": "Generates text using OpenAI LLMs.",
            "display_name": "OpenAI",
            "documentation": "",
            "edited": false,
            "field_order": [
              "input_value",
              "system_message",
              "stream",
              "max_tokens",
              "model_kwargs",
              "json_mode",
              "model_name",
              "openai_api_base",
              "api_key",
              "temperature",
              "seed",
              "max_retries",
              "timeout"
            ],
            "frozen": false,
            "icon": "OpenAI",
            "legacy": false,
            "lf_version": "1.2.0",
            "metadata": {
              "keywords": [
                "model",
                "llm",
                "language model",
                "large language model"
              ]
            },
            "minimized": false,
            "output_types": [],
            "outputs": [
              {
                "allows_loop": false,
                "cache": true,
                "display_name": "Message",
                "method": "text_response",
                "name": "text_output",
                "required_inputs": [],
                "selected": "Message",
                "tool_mode": true,
                "types": [
                  "Message"
                ],
                "value": "__UNDEFINED__"
              },
              {
                "allows_loop": false,
                "cache": true,
                "display_name": "Language Model",
                "method": "build_model",
                "name": "model_output",
                "required_inputs": [
                  "api_key"
                ],
                "selected": "LanguageModel",
                "tool_mode": true,
                "types": [
                  "LanguageModel"
                ],
                "value": "__UNDEFINED__"
              }
            ],
            "pinned": false,
            "template": {
              "_type": "Component",
              "api_key": {
                "_input_type": "SecretStrInput",
                "advanced": false,
                "display_name": "OpenAI API Key",
                "dynamic": false,
                "info": "The OpenAI API Key to use for the OpenAI model.",
                "input_types": [],
                "load_from_db": true,
                "name": "api_key",
                "password": true,
                "placeholder": "",
                "required": true,
                "show": true,
                "title_case": false,
                "type": "str",
                "value": "OPENAI_API_KEY"
              },
              "code": {
                "advanced": true,
                "dynamic": true,
                "fileTypes": [],
                "file_path": "",
                "info": "",
                "list": false,
                "load_from_db": false,
                "multiline": true,
                "name": "code",
                "password": false,
                "placeholder": "",
                "required": true,
                "show": true,
                "title_case": false,
                "type": "code",
                "value": "from typing import Any\n\nfrom langchain_openai import ChatOpenAI\nfrom pydantic.v1 import SecretStr\n\nfrom langflow.base.models.model import LCModelComponent\nfrom langflow.base.models.openai_constants import (\n    OPENAI_MODEL_NAMES,\n    OPENAI_REASONING_MODEL_NAMES,\n)\nfrom langflow.field_typing import LanguageModel\nfrom langflow.field_typing.range_spec import RangeSpec\nfrom langflow.inputs import BoolInput, DictInput, DropdownInput, IntInput, SecretStrInput, SliderInput, StrInput\nfrom langflow.logging import logger\n\n\nclass OpenAIModelComponent(LCModelComponent):\n    display_name = \"OpenAI\"\n    description = \"Generates text using OpenAI LLMs.\"\n    icon = \"OpenAI\"\n    name = \"OpenAIModel\"\n\n    inputs = [\n        *LCModelComponent._base_inputs,\n        IntInput(\n            name=\"max_tokens\",\n            display_name=\"Max Tokens\",\n            advanced=True,\n            info=\"The maximum number of tokens to generate. Set to 0 for unlimited tokens.\",\n            range_spec=RangeSpec(min=0, max=128000),\n        ),\n        DictInput(\n            name=\"model_kwargs\",\n            display_name=\"Model Kwargs\",\n            advanced=True,\n            info=\"Additional keyword arguments to pass to the model.\",\n        ),\n        BoolInput(\n            name=\"json_mode\",\n            display_name=\"JSON Mode\",\n            advanced=True,\n            info=\"If True, it will output JSON regardless of passing a schema.\",\n        ),\n        DropdownInput(\n            name=\"model_name\",\n            display_name=\"Model Name\",\n            advanced=False,\n            options=OPENAI_MODEL_NAMES + OPENAI_REASONING_MODEL_NAMES,\n            value=OPENAI_MODEL_NAMES[1],\n            combobox=True,\n            real_time_refresh=True,\n        ),\n        StrInput(\n            name=\"openai_api_base\",\n            display_name=\"OpenAI API Base\",\n            advanced=True,\n            info=\"The base URL of the OpenAI API. \"\n            \"Defaults to https://api.openai.com/v1. \"\n            \"You can change this to use other APIs like JinaChat, LocalAI and Prem.\",\n        ),\n        SecretStrInput(\n            name=\"api_key\",\n            display_name=\"OpenAI API Key\",\n            info=\"The OpenAI API Key to use for the OpenAI model.\",\n            advanced=False,\n            value=\"OPENAI_API_KEY\",\n            required=True,\n        ),\n        SliderInput(\n            name=\"temperature\",\n            display_name=\"Temperature\",\n            value=0.1,\n            range_spec=RangeSpec(min=0, max=1, step=0.01),\n            show=True,\n        ),\n        IntInput(\n            name=\"seed\",\n            display_name=\"Seed\",\n            info=\"The seed controls the reproducibility of the job.\",\n            advanced=True,\n            value=1,\n        ),\n        IntInput(\n            name=\"max_retries\",\n            display_name=\"Max Retries\",\n            info=\"The maximum number of retries to make when generating.\",\n            advanced=True,\n            value=5,\n        ),\n        IntInput(\n            name=\"timeout\",\n            display_name=\"Timeout\",\n            info=\"The timeout for requests to OpenAI completion API.\",\n            advanced=True,\n            value=700,\n        ),\n    ]\n\n    def build_model(self) -> LanguageModel:  # type: ignore[type-var]\n        parameters = {\n            \"api_key\": SecretStr(self.api_key).get_secret_value() if self.api_key else None,\n            \"model_name\": self.model_name,\n            \"max_tokens\": self.max_tokens or None,\n            \"model_kwargs\": self.model_kwargs or {},\n            \"base_url\": self.openai_api_base or \"https://api.openai.com/v1\",\n            \"seed\": self.seed,\n            \"max_retries\": self.max_retries,\n            \"timeout\": self.timeout,\n            \"temperature\": self.temperature if self.temperature is not None else 0.1,\n        }\n\n        logger.info(f\"Model name: {self.model_name}\")\n        if self.model_name in OPENAI_REASONING_MODEL_NAMES:\n            logger.info(\"Getting reasoning model parameters\")\n            parameters.pop(\"temperature\")\n            parameters.pop(\"seed\")\n        output = ChatOpenAI(**parameters)\n        if self.json_mode:\n            output = output.bind(response_format={\"type\": \"json_object\"})\n\n        return output\n\n    def _get_exception_message(self, e: Exception):\n        \"\"\"Get a message from an OpenAI exception.\n\n        Args:\n            e (Exception): The exception to get the message from.\n\n        Returns:\n            str: The message from the exception.\n        \"\"\"\n        try:\n            from openai import BadRequestError\n        except ImportError:\n            return None\n        if isinstance(e, BadRequestError):\n            message = e.body.get(\"message\")\n            if message:\n                return message\n        return None\n\n    def update_build_config(self, build_config: dict, field_value: Any, field_name: str | None = None) -> dict:\n        if field_name in {\"base_url\", \"model_name\", \"api_key\"} and field_value in OPENAI_REASONING_MODEL_NAMES:\n            build_config[\"temperature\"][\"show\"] = False\n            build_config[\"seed\"][\"show\"] = False\n        if field_name in {\"base_url\", \"model_name\", \"api_key\"} and field_value in OPENAI_MODEL_NAMES:\n            build_config[\"temperature\"][\"show\"] = True\n            build_config[\"seed\"][\"show\"] = True\n        return build_config\n"
              },
              "input_value": {
                "_input_type": "MessageInput",
                "advanced": false,
                "display_name": "Input",
                "dynamic": false,
                "info": "",
                "input_types": [
                  "Message"
                ],
                "list": false,
                "list_add_label": "Add More",
                "load_from_db": false,
                "name": "input_value",
                "placeholder": "",
                "required": false,
                "show": true,
                "title_case": false,
                "tool_mode": false,
                "trace_as_input": true,
                "trace_as_metadata": true,
                "type": "str",
                "value": ""
              },
              "json_mode": {
                "_input_type": "BoolInput",
                "advanced": true,
                "display_name": "JSON Mode",
                "dynamic": false,
                "info": "If True, it will output JSON regardless of passing a schema.",
                "list": false,
                "list_add_label": "Add More",
                "name": "json_mode",
                "placeholder": "",
                "required": false,
                "show": true,
                "title_case": false,
                "tool_mode": false,
                "trace_as_metadata": true,
                "type": "bool",
                "value": false
              },
              "max_retries": {
                "_input_type": "IntInput",
                "advanced": true,
                "display_name": "Max Retries",
                "dynamic": false,
                "info": "The maximum number of retries to make when generating.",
                "list": false,
                "list_add_label": "Add More",
                "name": "max_retries",
                "placeholder": "",
                "required": false,
                "show": true,
                "title_case": false,
                "tool_mode": false,
                "trace_as_metadata": true,
                "type": "int",
                "value": 5
              },
              "max_tokens": {
                "_input_type": "IntInput",
                "advanced": true,
                "display_name": "Max Tokens",
                "dynamic": false,
                "info": "The maximum number of tokens to generate. Set to 0 for unlimited tokens.",
                "list": false,
                "list_add_label": "Add More",
                "name": "max_tokens",
                "placeholder": "",
                "range_spec": {
                  "max": 128000,
                  "min": 0,
                  "step": 0.1,
                  "step_type": "float"
                },
                "required": false,
                "show": true,
                "title_case": false,
                "tool_mode": false,
                "trace_as_metadata": true,
                "type": "int",
                "value": ""
              },
              "model_kwargs": {
                "_input_type": "DictInput",
                "advanced": true,
                "display_name": "Model Kwargs",
                "dynamic": false,
                "info": "Additional keyword arguments to pass to the model.",
                "list": false,
                "list_add_label": "Add More",
                "name": "model_kwargs",
                "placeholder": "",
                "required": false,
                "show": true,
                "title_case": false,
                "tool_mode": false,
                "trace_as_input": true,
                "type": "dict",
                "value": {}
              },
              "model_name": {
                "_input_type": "DropdownInput",
                "advanced": false,
                "combobox": true,
                "dialog_inputs": {},
                "display_name": "Model Name",
                "dynamic": false,
                "info": "",
                "name": "model_name",
                "options": [
                  "gpt-4o-mini",
                  "gpt-4o",
                  "gpt-4.1",
                  "gpt-4.1-mini",
                  "gpt-4.1-nano",
                  "gpt-4.5-preview",
                  "gpt-4-turbo",
                  "gpt-4-turbo-preview",
                  "gpt-4",
                  "gpt-3.5-turbo",
                  "o1"
                ],
                "options_metadata": [],
                "placeholder": "",
                "required": false,
                "show": true,
                "title_case": false,
                "tool_mode": false,
                "trace_as_metadata": true,
                "type": "str",
                "value": "gpt-4.1-mini"
              },
              "openai_api_base": {
                "_input_type": "StrInput",
                "advanced": true,
                "display_name": "OpenAI API Base",
                "dynamic": false,
                "info": "The base URL of the OpenAI API. Defaults to https://api.openai.com/v1. You can change this to use other APIs like JinaChat, LocalAI and Prem.",
                "list": false,
                "list_add_label": "Add More",
                "load_from_db": false,
                "name": "openai_api_base",
                "placeholder": "",
                "required": false,
                "show": true,
                "title_case": false,
                "tool_mode": false,
                "trace_as_metadata": true,
                "type": "str",
                "value": ""
              },
              "seed": {
                "_input_type": "IntInput",
                "advanced": true,
                "display_name": "Seed",
                "dynamic": false,
                "info": "The seed controls the reproducibility of the job.",
                "list": false,
                "list_add_label": "Add More",
                "name": "seed",
                "placeholder": "",
                "required": false,
                "show": true,
                "title_case": false,
                "tool_mode": false,
                "trace_as_metadata": true,
                "type": "int",
                "value": 1
              },
              "stream": {
                "_input_type": "BoolInput",
                "advanced": true,
                "display_name": "Stream",
                "dynamic": false,
                "info": "Stream the response from the model. Streaming works only in Chat.",
                "list": false,
                "list_add_label": "Add More",
                "name": "stream",
                "placeholder": "",
                "required": false,
                "show": true,
                "title_case": false,
                "tool_mode": false,
                "trace_as_metadata": true,
                "type": "bool",
                "value": false
              },
              "system_message": {
                "_input_type": "MultilineInput",
                "advanced": false,
                "display_name": "System Message",
                "dynamic": false,
                "info": "System message to pass to the model.",
                "input_types": [
                  "Message"
                ],
                "list": false,
                "list_add_label": "Add More",
                "load_from_db": false,
                "multiline": true,
                "name": "system_message",
                "placeholder": "",
                "required": false,
                "show": true,
                "title_case": false,
                "tool_mode": false,
                "trace_as_input": true,
                "trace_as_metadata": true,
                "type": "str",
                "value": ""
              },
              "temperature": {
                "_input_type": "SliderInput",
                "advanced": false,
                "display_name": "Temperature",
                "dynamic": false,
                "info": "",
                "max_label": "",
                "max_label_icon": "",
                "min_label": "",
                "min_label_icon": "",
                "name": "temperature",
                "placeholder": "",
                "range_spec": {
                  "max": 1,
                  "min": 0,
                  "step": 0.01,
                  "step_type": "float"
                },
                "required": false,
                "show": true,
                "slider_buttons": false,
                "slider_buttons_options": [],
                "slider_input": false,
                "title_case": false,
                "tool_mode": false,
                "type": "slider",
                "value": 0.1
              },
              "timeout": {
                "_input_type": "IntInput",
                "advanced": true,
                "display_name": "Timeout",
                "dynamic": false,
                "info": "The timeout for requests to OpenAI completion API.",
                "list": false,
                "list_add_label": "Add More",
                "name": "timeout",
                "placeholder": "",
                "required": false,
                "show": true,
                "title_case": false,
                "tool_mode": false,
                "trace_as_metadata": true,
                "type": "int",
                "value": 700
              }
            },
            "tool_mode": false
          },
          "showNode": true,
          "type": "OpenAIModel"
        },
        "dragging": false,
        "id": "OpenAIModel-zVeWr",
        "measured": {
          "height": 525,
          "width": 320
        },
        "position": {
          "x": -1310.5197628463882,
          "y": 973.1747844967928
        },
        "selected": false,
        "type": "genericNode"
      },
      {
        "data": {
          "id": "OpenAIModel-Izkdb",
          "node": {
            "base_classes": [
              "LanguageModel",
              "Message"
            ],
            "beta": false,
            "conditional_paths": [],
            "custom_fields": {},
            "description": "Generates text using OpenAI LLMs.",
            "display_name": "OpenAI",
            "documentation": "",
            "edited": false,
            "field_order": [
              "input_value",
              "system_message",
              "stream",
              "max_tokens",
              "model_kwargs",
              "json_mode",
              "model_name",
              "openai_api_base",
              "api_key",
              "temperature",
              "seed",
              "max_retries",
              "timeout"
            ],
            "frozen": false,
            "icon": "OpenAI",
            "legacy": false,
            "lf_version": "1.2.0",
            "metadata": {
              "keywords": [
                "model",
                "llm",
                "language model",
                "large language model"
              ]
            },
            "minimized": false,
            "output_types": [],
            "outputs": [
              {
                "allows_loop": false,
                "cache": true,
                "display_name": "Message",
                "method": "text_response",
                "name": "text_output",
                "required_inputs": [],
                "selected": "Message",
                "tool_mode": true,
                "types": [
                  "Message"
                ],
                "value": "__UNDEFINED__"
              },
              {
                "allows_loop": false,
                "cache": true,
                "display_name": "Language Model",
                "method": "build_model",
                "name": "model_output",
                "required_inputs": [
                  "api_key"
                ],
                "selected": "LanguageModel",
                "tool_mode": true,
                "types": [
                  "LanguageModel"
                ],
                "value": "__UNDEFINED__"
              }
            ],
            "pinned": false,
            "template": {
              "_type": "Component",
              "api_key": {
                "_input_type": "SecretStrInput",
                "advanced": false,
                "display_name": "OpenAI API Key",
                "dynamic": false,
                "info": "The OpenAI API Key to use for the OpenAI model.",
                "input_types": [],
                "load_from_db": true,
                "name": "api_key",
                "password": true,
                "placeholder": "",
                "required": true,
                "show": true,
                "title_case": false,
                "type": "str",
                "value": "OPENAI_API_KEY"
              },
              "code": {
                "advanced": true,
                "dynamic": true,
                "fileTypes": [],
                "file_path": "",
                "info": "",
                "list": false,
                "load_from_db": false,
                "multiline": true,
                "name": "code",
                "password": false,
                "placeholder": "",
                "required": true,
                "show": true,
                "title_case": false,
                "type": "code",
                "value": "from typing import Any\n\nfrom langchain_openai import ChatOpenAI\nfrom pydantic.v1 import SecretStr\n\nfrom langflow.base.models.model import LCModelComponent\nfrom langflow.base.models.openai_constants import (\n    OPENAI_MODEL_NAMES,\n    OPENAI_REASONING_MODEL_NAMES,\n)\nfrom langflow.field_typing import LanguageModel\nfrom langflow.field_typing.range_spec import RangeSpec\nfrom langflow.inputs import BoolInput, DictInput, DropdownInput, IntInput, SecretStrInput, SliderInput, StrInput\nfrom langflow.logging import logger\n\n\nclass OpenAIModelComponent(LCModelComponent):\n    display_name = \"OpenAI\"\n    description = \"Generates text using OpenAI LLMs.\"\n    icon = \"OpenAI\"\n    name = \"OpenAIModel\"\n\n    inputs = [\n        *LCModelComponent._base_inputs,\n        IntInput(\n            name=\"max_tokens\",\n            display_name=\"Max Tokens\",\n            advanced=True,\n            info=\"The maximum number of tokens to generate. Set to 0 for unlimited tokens.\",\n            range_spec=RangeSpec(min=0, max=128000),\n        ),\n        DictInput(\n            name=\"model_kwargs\",\n            display_name=\"Model Kwargs\",\n            advanced=True,\n            info=\"Additional keyword arguments to pass to the model.\",\n        ),\n        BoolInput(\n            name=\"json_mode\",\n            display_name=\"JSON Mode\",\n            advanced=True,\n            info=\"If True, it will output JSON regardless of passing a schema.\",\n        ),\n        DropdownInput(\n            name=\"model_name\",\n            display_name=\"Model Name\",\n            advanced=False,\n            options=OPENAI_MODEL_NAMES + OPENAI_REASONING_MODEL_NAMES,\n            value=OPENAI_MODEL_NAMES[1],\n            combobox=True,\n            real_time_refresh=True,\n        ),\n        StrInput(\n            name=\"openai_api_base\",\n            display_name=\"OpenAI API Base\",\n            advanced=True,\n            info=\"The base URL of the OpenAI API. \"\n            \"Defaults to https://api.openai.com/v1. \"\n            \"You can change this to use other APIs like JinaChat, LocalAI and Prem.\",\n        ),\n        SecretStrInput(\n            name=\"api_key\",\n            display_name=\"OpenAI API Key\",\n            info=\"The OpenAI API Key to use for the OpenAI model.\",\n            advanced=False,\n            value=\"OPENAI_API_KEY\",\n            required=True,\n        ),\n        SliderInput(\n            name=\"temperature\",\n            display_name=\"Temperature\",\n            value=0.1,\n            range_spec=RangeSpec(min=0, max=1, step=0.01),\n            show=True,\n        ),\n        IntInput(\n            name=\"seed\",\n            display_name=\"Seed\",\n            info=\"The seed controls the reproducibility of the job.\",\n            advanced=True,\n            value=1,\n        ),\n        IntInput(\n            name=\"max_retries\",\n            display_name=\"Max Retries\",\n            info=\"The maximum number of retries to make when generating.\",\n            advanced=True,\n            value=5,\n        ),\n        IntInput(\n            name=\"timeout\",\n            display_name=\"Timeout\",\n            info=\"The timeout for requests to OpenAI completion API.\",\n            advanced=True,\n            value=700,\n        ),\n    ]\n\n    def build_model(self) -> LanguageModel:  # type: ignore[type-var]\n        parameters = {\n            \"api_key\": SecretStr(self.api_key).get_secret_value() if self.api_key else None,\n            \"model_name\": self.model_name,\n            \"max_tokens\": self.max_tokens or None,\n            \"model_kwargs\": self.model_kwargs or {},\n            \"base_url\": self.openai_api_base or \"https://api.openai.com/v1\",\n            \"seed\": self.seed,\n            \"max_retries\": self.max_retries,\n            \"timeout\": self.timeout,\n            \"temperature\": self.temperature if self.temperature is not None else 0.1,\n        }\n\n        logger.info(f\"Model name: {self.model_name}\")\n        if self.model_name in OPENAI_REASONING_MODEL_NAMES:\n            logger.info(\"Getting reasoning model parameters\")\n            parameters.pop(\"temperature\")\n            parameters.pop(\"seed\")\n        output = ChatOpenAI(**parameters)\n        if self.json_mode:\n            output = output.bind(response_format={\"type\": \"json_object\"})\n\n        return output\n\n    def _get_exception_message(self, e: Exception):\n        \"\"\"Get a message from an OpenAI exception.\n\n        Args:\n            e (Exception): The exception to get the message from.\n\n        Returns:\n            str: The message from the exception.\n        \"\"\"\n        try:\n            from openai import BadRequestError\n        except ImportError:\n            return None\n        if isinstance(e, BadRequestError):\n            message = e.body.get(\"message\")\n            if message:\n                return message\n        return None\n\n    def update_build_config(self, build_config: dict, field_value: Any, field_name: str | None = None) -> dict:\n        if field_name in {\"base_url\", \"model_name\", \"api_key\"} and field_value in OPENAI_REASONING_MODEL_NAMES:\n            build_config[\"temperature\"][\"show\"] = False\n            build_config[\"seed\"][\"show\"] = False\n        if field_name in {\"base_url\", \"model_name\", \"api_key\"} and field_value in OPENAI_MODEL_NAMES:\n            build_config[\"temperature\"][\"show\"] = True\n            build_config[\"seed\"][\"show\"] = True\n        return build_config\n"
              },
              "input_value": {
                "_input_type": "MessageInput",
                "advanced": false,
                "display_name": "Input",
                "dynamic": false,
                "info": "",
                "input_types": [
                  "Message"
                ],
                "list": false,
                "list_add_label": "Add More",
                "load_from_db": false,
                "name": "input_value",
                "placeholder": "",
                "required": false,
                "show": true,
                "title_case": false,
                "tool_mode": false,
                "trace_as_input": true,
                "trace_as_metadata": true,
                "type": "str",
                "value": ""
              },
              "json_mode": {
                "_input_type": "BoolInput",
                "advanced": true,
                "display_name": "JSON Mode",
                "dynamic": false,
                "info": "If True, it will output JSON regardless of passing a schema.",
                "list": false,
                "list_add_label": "Add More",
                "name": "json_mode",
                "placeholder": "",
                "required": false,
                "show": true,
                "title_case": false,
                "tool_mode": false,
                "trace_as_metadata": true,
                "type": "bool",
                "value": false
              },
              "max_retries": {
                "_input_type": "IntInput",
                "advanced": true,
                "display_name": "Max Retries",
                "dynamic": false,
                "info": "The maximum number of retries to make when generating.",
                "list": false,
                "list_add_label": "Add More",
                "name": "max_retries",
                "placeholder": "",
                "required": false,
                "show": true,
                "title_case": false,
                "tool_mode": false,
                "trace_as_metadata": true,
                "type": "int",
                "value": 5
              },
              "max_tokens": {
                "_input_type": "IntInput",
                "advanced": true,
                "display_name": "Max Tokens",
                "dynamic": false,
                "info": "The maximum number of tokens to generate. Set to 0 for unlimited tokens.",
                "list": false,
                "list_add_label": "Add More",
                "name": "max_tokens",
                "placeholder": "",
                "range_spec": {
                  "max": 128000,
                  "min": 0,
                  "step": 0.1,
                  "step_type": "float"
                },
                "required": false,
                "show": true,
                "title_case": false,
                "tool_mode": false,
                "trace_as_metadata": true,
                "type": "int",
                "value": ""
              },
              "model_kwargs": {
                "_input_type": "DictInput",
                "advanced": true,
                "display_name": "Model Kwargs",
                "dynamic": false,
                "info": "Additional keyword arguments to pass to the model.",
                "list": false,
                "list_add_label": "Add More",
                "name": "model_kwargs",
                "placeholder": "",
                "required": false,
                "show": true,
                "title_case": false,
                "tool_mode": false,
                "trace_as_input": true,
                "type": "dict",
                "value": {}
              },
              "model_name": {
                "_input_type": "DropdownInput",
                "advanced": false,
                "combobox": true,
                "dialog_inputs": {},
                "display_name": "Model Name",
                "dynamic": false,
                "info": "",
                "name": "model_name",
                "options": [
                  "gpt-4o-mini",
                  "gpt-4o",
                  "gpt-4.1",
                  "gpt-4.1-mini",
                  "gpt-4.1-nano",
                  "gpt-4.5-preview",
                  "gpt-4-turbo",
                  "gpt-4-turbo-preview",
                  "gpt-4",
                  "gpt-3.5-turbo",
                  "o1"
                ],
                "options_metadata": [],
                "placeholder": "",
                "required": false,
                "show": true,
                "title_case": false,
                "tool_mode": false,
                "trace_as_metadata": true,
                "type": "str",
                "value": "gpt-4.1-mini"
              },
              "openai_api_base": {
                "_input_type": "StrInput",
                "advanced": true,
                "display_name": "OpenAI API Base",
                "dynamic": false,
                "info": "The base URL of the OpenAI API. Defaults to https://api.openai.com/v1. You can change this to use other APIs like JinaChat, LocalAI and Prem.",
                "list": false,
                "list_add_label": "Add More",
                "load_from_db": false,
                "name": "openai_api_base",
                "placeholder": "",
                "required": false,
                "show": true,
                "title_case": false,
                "tool_mode": false,
                "trace_as_metadata": true,
                "type": "str",
                "value": ""
              },
              "seed": {
                "_input_type": "IntInput",
                "advanced": true,
                "display_name": "Seed",
                "dynamic": false,
                "info": "The seed controls the reproducibility of the job.",
                "list": false,
                "list_add_label": "Add More",
                "name": "seed",
                "placeholder": "",
                "required": false,
                "show": true,
                "title_case": false,
                "tool_mode": false,
                "trace_as_metadata": true,
                "type": "int",
                "value": 1
              },
              "stream": {
                "_input_type": "BoolInput",
                "advanced": true,
                "display_name": "Stream",
                "dynamic": false,
                "info": "Stream the response from the model. Streaming works only in Chat.",
                "list": false,
                "list_add_label": "Add More",
                "name": "stream",
                "placeholder": "",
                "required": false,
                "show": true,
                "title_case": false,
                "tool_mode": false,
                "trace_as_metadata": true,
                "type": "bool",
                "value": false
              },
              "system_message": {
                "_input_type": "MultilineInput",
                "advanced": false,
                "display_name": "System Message",
                "dynamic": false,
                "info": "System message to pass to the model.",
                "input_types": [
                  "Message"
                ],
                "list": false,
                "list_add_label": "Add More",
                "load_from_db": false,
                "multiline": true,
                "name": "system_message",
                "placeholder": "",
                "required": false,
                "show": true,
                "title_case": false,
                "tool_mode": false,
                "trace_as_input": true,
                "trace_as_metadata": true,
                "type": "str",
                "value": ""
              },
              "temperature": {
                "_input_type": "SliderInput",
                "advanced": false,
                "display_name": "Temperature",
                "dynamic": false,
                "info": "",
                "max_label": "",
                "max_label_icon": "",
                "min_label": "",
                "min_label_icon": "",
                "name": "temperature",
                "placeholder": "",
                "range_spec": {
                  "max": 1,
                  "min": 0,
                  "step": 0.01,
                  "step_type": "float"
                },
                "required": false,
                "show": true,
                "slider_buttons": false,
                "slider_buttons_options": [],
                "slider_input": false,
                "title_case": false,
                "tool_mode": false,
                "type": "slider",
                "value": 0.1
              },
              "timeout": {
                "_input_type": "IntInput",
                "advanced": true,
                "display_name": "Timeout",
                "dynamic": false,
                "info": "The timeout for requests to OpenAI completion API.",
                "list": false,
                "list_add_label": "Add More",
                "name": "timeout",
                "placeholder": "",
                "required": false,
                "show": true,
                "title_case": false,
                "tool_mode": false,
                "trace_as_metadata": true,
                "type": "int",
                "value": 700
              }
            },
            "tool_mode": false
          },
          "showNode": true,
          "type": "OpenAIModel"
        },
        "dragging": false,
        "id": "OpenAIModel-Izkdb",
        "measured": {
          "height": 525,
          "width": 320
        },
        "position": {
          "x": -618.8663500710704,
          "y": 974.1327278776446
        },
        "selected": false,
        "type": "genericNode"
      },
      {
        "data": {
          "id": "Prompt-LXvg7",
          "node": {
            "base_classes": [
              "Message"
            ],
            "beta": false,
            "conditional_paths": [],
            "custom_fields": {
              "template": []
            },
            "description": "Create a prompt template with dynamic variables.",
            "display_name": "Prompt",
            "documentation": "",
            "edited": false,
            "error": null,
            "field_order": [
              "template",
              "tool_placeholder"
            ],
            "frozen": false,
            "full_path": null,
            "icon": "braces",
            "is_composition": null,
            "is_input": null,
            "is_output": null,
            "legacy": false,
            "lf_version": "1.2.0",
            "metadata": {},
            "minimized": false,
            "name": "",
            "output_types": [],
            "outputs": [
              {
                "allows_loop": false,
                "cache": true,
                "display_name": "Prompt",
                "method": "build_prompt",
                "name": "prompt",
                "selected": "Message",
                "tool_mode": true,
                "types": [
                  "Message"
                ],
                "value": "__UNDEFINED__"
              }
            ],
            "pinned": false,
            "template": {
              "_type": "Component",
              "code": {
                "advanced": true,
                "dynamic": true,
                "fileTypes": [],
                "file_path": "",
                "info": "",
                "list": false,
                "load_from_db": false,
                "multiline": true,
                "name": "code",
                "password": false,
                "placeholder": "",
                "required": true,
                "show": true,
                "title_case": false,
                "type": "code",
                "value": "from langflow.base.prompts.api_utils import process_prompt_template\nfrom langflow.custom import Component\nfrom langflow.inputs.inputs import DefaultPromptField\nfrom langflow.io import MessageTextInput, Output, PromptInput\nfrom langflow.schema.message import Message\nfrom langflow.template.utils import update_template_values\n\n\nclass PromptComponent(Component):\n    display_name: str = \"Prompt\"\n    description: str = \"Create a prompt template with dynamic variables.\"\n    icon = \"braces\"\n    trace_type = \"prompt\"\n    name = \"Prompt\"\n\n    inputs = [\n        PromptInput(name=\"template\", display_name=\"Template\"),\n        MessageTextInput(\n            name=\"tool_placeholder\",\n            display_name=\"Tool Placeholder\",\n            tool_mode=True,\n            advanced=True,\n            info=\"A placeholder input for tool mode.\",\n        ),\n    ]\n\n    outputs = [\n        Output(display_name=\"Prompt\", name=\"prompt\", method=\"build_prompt\"),\n    ]\n\n    async def build_prompt(self) -> Message:\n        prompt = Message.from_template(**self._attributes)\n        self.status = prompt.text\n        return prompt\n\n    def _update_template(self, frontend_node: dict):\n        prompt_template = frontend_node[\"template\"][\"template\"][\"value\"]\n        custom_fields = frontend_node[\"custom_fields\"]\n        frontend_node_template = frontend_node[\"template\"]\n        _ = process_prompt_template(\n            template=prompt_template,\n            name=\"template\",\n            custom_fields=custom_fields,\n            frontend_node_template=frontend_node_template,\n        )\n        return frontend_node\n\n    async def update_frontend_node(self, new_frontend_node: dict, current_frontend_node: dict):\n        \"\"\"This function is called after the code validation is done.\"\"\"\n        frontend_node = await super().update_frontend_node(new_frontend_node, current_frontend_node)\n        template = frontend_node[\"template\"][\"template\"][\"value\"]\n        # Kept it duplicated for backwards compatibility\n        _ = process_prompt_template(\n            template=template,\n            name=\"template\",\n            custom_fields=frontend_node[\"custom_fields\"],\n            frontend_node_template=frontend_node[\"template\"],\n        )\n        # Now that template is updated, we need to grab any values that were set in the current_frontend_node\n        # and update the frontend_node with those values\n        update_template_values(new_template=frontend_node, previous_template=current_frontend_node[\"template\"])\n        return frontend_node\n\n    def _get_fallback_input(self, **kwargs):\n        return DefaultPromptField(**kwargs)\n"
              },
              "template": {
                "_input_type": "PromptInput",
                "advanced": false,
                "display_name": "Template",
                "dynamic": false,
                "info": "",
                "list": false,
                "list_add_label": "Add More",
                "name": "template",
                "placeholder": "",
                "required": false,
                "show": true,
                "title_case": false,
                "tool_mode": false,
                "trace_as_input": true,
                "type": "prompt",
                "value": "You are an NLP expert assisting the technical team in analyzing user messages. The analysis will be used by the team to make decisions more effectively.\n\n**Task 1:**\n#### **1. Message Classification **\nClassify the message into a **single category** that best describes its purpose. Choose the category from the predefined list below. This classification will help the technical team identify specific themes and make decisions faster.\n\n- **Release Notes**: A message announcing updates, new features, integrations, important information about new versions for users.\n- **Feature Request**: A suggestion or idea for a new feature or enhancement.\n- **Bug Report**: A message reporting a clear technical failure, malfunction, or unexpected behavior in Langflow. The user explicitly describes an issue where: A feature does not work as expected; The system crashes, freezes, or behaves unpredictably.\n- **User Question**: Any question or uncertainty regarding  features, functionality, implementation, or general use. This includes both technical questions and general doubts, regardless of complexity or specificity.\n- **Complaint**: A message expressing dissatisfaction or frustration with a feature or issue.\n- **Positive Feedback**: Messages expressing gratitude alongside useful feedback, such as confirming that an issue has been resolved or a feature works as intended.\n\n\n##### **Important Instructions for Classification:**\n- Ensure each message is classified into **only one category** based on its primary intent or purpose. If multiple intents are detected, select the most relevant category that reflects the user's main goal.\n- Do not create new categories or use freeform text for classification. Always use one of the predefined categories exactly as they appear in the list above.\n\n**task 2**\nAnalyze the sentiment of the message and classify it into one of the following categories:\n- **Positive**: The message conveys positivity, satisfaction, gratitude, or encouragement.\n- **Neutral**: The message is factual, descriptive, or lacks any emotional tone.\n- **Negative**: The message conveys frustration, dissatisfaction, or criticism.\n\n\nreturn:\n- [message_id]\n- [message_category] \n- [message_sentiment]\n\nYou need to output the results in JSON format.\n"
              },
              "tool_placeholder": {
                "_input_type": "MessageTextInput",
                "advanced": true,
                "display_name": "Tool Placeholder",
                "dynamic": false,
                "info": "A placeholder input for tool mode.",
                "input_types": [
                  "Message"
                ],
                "list": false,
                "list_add_label": "Add More",
                "load_from_db": false,
                "name": "tool_placeholder",
                "placeholder": "",
                "required": false,
                "show": true,
                "title_case": false,
                "tool_mode": true,
                "trace_as_input": true,
                "trace_as_metadata": true,
                "type": "str",
                "value": ""
              }
            },
            "tool_mode": false
          },
          "showNode": true,
          "type": "Prompt"
        },
        "dragging": false,
        "id": "Prompt-LXvg7",
        "measured": {
          "height": 330,
          "width": 320
        },
        "position": {
          "x": -1668.597994833308,
          "y": 651.6625805464743
        },
        "selected": false,
        "type": "genericNode"
      },
      {
        "data": {
          "id": "OpenAIModel-Hl8vG",
          "node": {
            "base_classes": [
              "LanguageModel",
              "Message"
            ],
            "beta": false,
            "conditional_paths": [],
            "custom_fields": {},
            "description": "Generates text using OpenAI LLMs.",
            "display_name": "OpenAI",
            "documentation": "",
            "edited": false,
            "field_order": [
              "input_value",
              "system_message",
              "stream",
              "max_tokens",
              "model_kwargs",
              "json_mode",
              "model_name",
              "openai_api_base",
              "api_key",
              "temperature",
              "seed",
              "max_retries",
              "timeout"
            ],
            "frozen": false,
            "icon": "OpenAI",
            "legacy": false,
            "lf_version": "1.2.0",
            "metadata": {
              "keywords": [
                "model",
                "llm",
                "language model",
                "large language model"
              ]
            },
            "minimized": false,
            "output_types": [],
            "outputs": [
              {
                "allows_loop": false,
                "cache": true,
                "display_name": "Message",
                "method": "text_response",
                "name": "text_output",
                "required_inputs": [],
                "selected": "Message",
                "tool_mode": true,
                "types": [
                  "Message"
                ],
                "value": "__UNDEFINED__"
              },
              {
                "allows_loop": false,
                "cache": true,
                "display_name": "Language Model",
                "method": "build_model",
                "name": "model_output",
                "required_inputs": [
                  "api_key"
                ],
                "selected": "LanguageModel",
                "tool_mode": true,
                "types": [
                  "LanguageModel"
                ],
                "value": "__UNDEFINED__"
              }
            ],
            "pinned": false,
            "template": {
              "_type": "Component",
              "api_key": {
                "_input_type": "SecretStrInput",
                "advanced": false,
                "display_name": "OpenAI API Key",
                "dynamic": false,
                "info": "The OpenAI API Key to use for the OpenAI model.",
                "input_types": [],
                "load_from_db": true,
                "name": "api_key",
                "password": true,
                "placeholder": "",
                "required": true,
                "show": true,
                "title_case": false,
                "type": "str",
                "value": "OPENAI_API_KEY"
              },
              "code": {
                "advanced": true,
                "dynamic": true,
                "fileTypes": [],
                "file_path": "",
                "info": "",
                "list": false,
                "load_from_db": false,
                "multiline": true,
                "name": "code",
                "password": false,
                "placeholder": "",
                "required": true,
                "show": true,
                "title_case": false,
                "type": "code",
                "value": "from typing import Any\n\nfrom langchain_openai import ChatOpenAI\nfrom pydantic.v1 import SecretStr\n\nfrom langflow.base.models.model import LCModelComponent\nfrom langflow.base.models.openai_constants import (\n    OPENAI_MODEL_NAMES,\n    OPENAI_REASONING_MODEL_NAMES,\n)\nfrom langflow.field_typing import LanguageModel\nfrom langflow.field_typing.range_spec import RangeSpec\nfrom langflow.inputs import BoolInput, DictInput, DropdownInput, IntInput, SecretStrInput, SliderInput, StrInput\nfrom langflow.logging import logger\n\n\nclass OpenAIModelComponent(LCModelComponent):\n    display_name = \"OpenAI\"\n    description = \"Generates text using OpenAI LLMs.\"\n    icon = \"OpenAI\"\n    name = \"OpenAIModel\"\n\n    inputs = [\n        *LCModelComponent._base_inputs,\n        IntInput(\n            name=\"max_tokens\",\n            display_name=\"Max Tokens\",\n            advanced=True,\n            info=\"The maximum number of tokens to generate. Set to 0 for unlimited tokens.\",\n            range_spec=RangeSpec(min=0, max=128000),\n        ),\n        DictInput(\n            name=\"model_kwargs\",\n            display_name=\"Model Kwargs\",\n            advanced=True,\n            info=\"Additional keyword arguments to pass to the model.\",\n        ),\n        BoolInput(\n            name=\"json_mode\",\n            display_name=\"JSON Mode\",\n            advanced=True,\n            info=\"If True, it will output JSON regardless of passing a schema.\",\n        ),\n        DropdownInput(\n            name=\"model_name\",\n            display_name=\"Model Name\",\n            advanced=False,\n            options=OPENAI_MODEL_NAMES + OPENAI_REASONING_MODEL_NAMES,\n            value=OPENAI_MODEL_NAMES[1],\n            combobox=True,\n            real_time_refresh=True,\n        ),\n        StrInput(\n            name=\"openai_api_base\",\n            display_name=\"OpenAI API Base\",\n            advanced=True,\n            info=\"The base URL of the OpenAI API. \"\n            \"Defaults to https://api.openai.com/v1. \"\n            \"You can change this to use other APIs like JinaChat, LocalAI and Prem.\",\n        ),\n        SecretStrInput(\n            name=\"api_key\",\n            display_name=\"OpenAI API Key\",\n            info=\"The OpenAI API Key to use for the OpenAI model.\",\n            advanced=False,\n            value=\"OPENAI_API_KEY\",\n            required=True,\n        ),\n        SliderInput(\n            name=\"temperature\",\n            display_name=\"Temperature\",\n            value=0.1,\n            range_spec=RangeSpec(min=0, max=1, step=0.01),\n            show=True,\n        ),\n        IntInput(\n            name=\"seed\",\n            display_name=\"Seed\",\n            info=\"The seed controls the reproducibility of the job.\",\n            advanced=True,\n            value=1,\n        ),\n        IntInput(\n            name=\"max_retries\",\n            display_name=\"Max Retries\",\n            info=\"The maximum number of retries to make when generating.\",\n            advanced=True,\n            value=5,\n        ),\n        IntInput(\n            name=\"timeout\",\n            display_name=\"Timeout\",\n            info=\"The timeout for requests to OpenAI completion API.\",\n            advanced=True,\n            value=700,\n        ),\n    ]\n\n    def build_model(self) -> LanguageModel:  # type: ignore[type-var]\n        parameters = {\n            \"api_key\": SecretStr(self.api_key).get_secret_value() if self.api_key else None,\n            \"model_name\": self.model_name,\n            \"max_tokens\": self.max_tokens or None,\n            \"model_kwargs\": self.model_kwargs or {},\n            \"base_url\": self.openai_api_base or \"https://api.openai.com/v1\",\n            \"seed\": self.seed,\n            \"max_retries\": self.max_retries,\n            \"timeout\": self.timeout,\n            \"temperature\": self.temperature if self.temperature is not None else 0.1,\n        }\n\n        logger.info(f\"Model name: {self.model_name}\")\n        if self.model_name in OPENAI_REASONING_MODEL_NAMES:\n            logger.info(\"Getting reasoning model parameters\")\n            parameters.pop(\"temperature\")\n            parameters.pop(\"seed\")\n        output = ChatOpenAI(**parameters)\n        if self.json_mode:\n            output = output.bind(response_format={\"type\": \"json_object\"})\n\n        return output\n\n    def _get_exception_message(self, e: Exception):\n        \"\"\"Get a message from an OpenAI exception.\n\n        Args:\n            e (Exception): The exception to get the message from.\n\n        Returns:\n            str: The message from the exception.\n        \"\"\"\n        try:\n            from openai import BadRequestError\n        except ImportError:\n            return None\n        if isinstance(e, BadRequestError):\n            message = e.body.get(\"message\")\n            if message:\n                return message\n        return None\n\n    def update_build_config(self, build_config: dict, field_value: Any, field_name: str | None = None) -> dict:\n        if field_name in {\"base_url\", \"model_name\", \"api_key\"} and field_value in OPENAI_REASONING_MODEL_NAMES:\n            build_config[\"temperature\"][\"show\"] = False\n            build_config[\"seed\"][\"show\"] = False\n        if field_name in {\"base_url\", \"model_name\", \"api_key\"} and field_value in OPENAI_MODEL_NAMES:\n            build_config[\"temperature\"][\"show\"] = True\n            build_config[\"seed\"][\"show\"] = True\n        return build_config\n"
              },
              "input_value": {
                "_input_type": "MessageInput",
                "advanced": false,
                "display_name": "Input",
                "dynamic": false,
                "info": "",
                "input_types": [
                  "Message"
                ],
                "list": false,
                "list_add_label": "Add More",
                "load_from_db": false,
                "name": "input_value",
                "placeholder": "",
                "required": false,
                "show": true,
                "title_case": false,
                "tool_mode": false,
                "trace_as_input": true,
                "trace_as_metadata": true,
                "type": "str",
                "value": ""
              },
              "json_mode": {
                "_input_type": "BoolInput",
                "advanced": true,
                "display_name": "JSON Mode",
                "dynamic": false,
                "info": "If True, it will output JSON regardless of passing a schema.",
                "list": false,
                "list_add_label": "Add More",
                "name": "json_mode",
                "placeholder": "",
                "required": false,
                "show": true,
                "title_case": false,
                "tool_mode": false,
                "trace_as_metadata": true,
                "type": "bool",
                "value": false
              },
              "max_retries": {
                "_input_type": "IntInput",
                "advanced": true,
                "display_name": "Max Retries",
                "dynamic": false,
                "info": "The maximum number of retries to make when generating.",
                "list": false,
                "list_add_label": "Add More",
                "name": "max_retries",
                "placeholder": "",
                "required": false,
                "show": true,
                "title_case": false,
                "tool_mode": false,
                "trace_as_metadata": true,
                "type": "int",
                "value": 5
              },
              "max_tokens": {
                "_input_type": "IntInput",
                "advanced": true,
                "display_name": "Max Tokens",
                "dynamic": false,
                "info": "The maximum number of tokens to generate. Set to 0 for unlimited tokens.",
                "list": false,
                "list_add_label": "Add More",
                "name": "max_tokens",
                "placeholder": "",
                "range_spec": {
                  "max": 128000,
                  "min": 0,
                  "step": 0.1,
                  "step_type": "float"
                },
                "required": false,
                "show": true,
                "title_case": false,
                "tool_mode": false,
                "trace_as_metadata": true,
                "type": "int",
                "value": ""
              },
              "model_kwargs": {
                "_input_type": "DictInput",
                "advanced": true,
                "display_name": "Model Kwargs",
                "dynamic": false,
                "info": "Additional keyword arguments to pass to the model.",
                "list": false,
                "list_add_label": "Add More",
                "name": "model_kwargs",
                "placeholder": "",
                "required": false,
                "show": true,
                "title_case": false,
                "tool_mode": false,
                "trace_as_input": true,
                "type": "dict",
                "value": {}
              },
              "model_name": {
                "_input_type": "DropdownInput",
                "advanced": false,
                "combobox": true,
                "dialog_inputs": {},
                "display_name": "Model Name",
                "dynamic": false,
                "info": "",
                "name": "model_name",
                "options": [
                  "gpt-4o-mini",
                  "gpt-4o",
                  "gpt-4.1",
                  "gpt-4.1-mini",
                  "gpt-4.1-nano",
                  "gpt-4.5-preview",
                  "gpt-4-turbo",
                  "gpt-4-turbo-preview",
                  "gpt-4",
                  "gpt-3.5-turbo",
                  "o1"
                ],
                "options_metadata": [],
                "placeholder": "",
                "required": false,
                "show": true,
                "title_case": false,
                "tool_mode": false,
                "trace_as_metadata": true,
                "type": "str",
                "value": "gpt-4.1-mini"
              },
              "openai_api_base": {
                "_input_type": "StrInput",
                "advanced": true,
                "display_name": "OpenAI API Base",
                "dynamic": false,
                "info": "The base URL of the OpenAI API. Defaults to https://api.openai.com/v1. You can change this to use other APIs like JinaChat, LocalAI and Prem.",
                "list": false,
                "list_add_label": "Add More",
                "load_from_db": false,
                "name": "openai_api_base",
                "placeholder": "",
                "required": false,
                "show": true,
                "title_case": false,
                "tool_mode": false,
                "trace_as_metadata": true,
                "type": "str",
                "value": ""
              },
              "seed": {
                "_input_type": "IntInput",
                "advanced": true,
                "display_name": "Seed",
                "dynamic": false,
                "info": "The seed controls the reproducibility of the job.",
                "list": false,
                "list_add_label": "Add More",
                "name": "seed",
                "placeholder": "",
                "required": false,
                "show": true,
                "title_case": false,
                "tool_mode": false,
                "trace_as_metadata": true,
                "type": "int",
                "value": 1
              },
              "stream": {
                "_input_type": "BoolInput",
                "advanced": true,
                "display_name": "Stream",
                "dynamic": false,
                "info": "Stream the response from the model. Streaming works only in Chat.",
                "list": false,
                "list_add_label": "Add More",
                "name": "stream",
                "placeholder": "",
                "required": false,
                "show": true,
                "title_case": false,
                "tool_mode": false,
                "trace_as_metadata": true,
                "type": "bool",
                "value": false
              },
              "system_message": {
                "_input_type": "MultilineInput",
                "advanced": false,
                "display_name": "System Message",
                "dynamic": false,
                "info": "System message to pass to the model.",
                "input_types": [
                  "Message"
                ],
                "list": false,
                "list_add_label": "Add More",
                "load_from_db": false,
                "multiline": true,
                "name": "system_message",
                "placeholder": "",
                "required": false,
                "show": true,
                "title_case": false,
                "tool_mode": false,
                "trace_as_input": true,
                "trace_as_metadata": true,
                "type": "str",
                "value": ""
              },
              "temperature": {
                "_input_type": "SliderInput",
                "advanced": false,
                "display_name": "Temperature",
                "dynamic": false,
                "info": "",
                "max_label": "",
                "max_label_icon": "",
                "min_label": "",
                "min_label_icon": "",
                "name": "temperature",
                "placeholder": "",
                "range_spec": {
                  "max": 1,
                  "min": 0,
                  "step": 0.01,
                  "step_type": "float"
                },
                "required": false,
                "show": true,
                "slider_buttons": false,
                "slider_buttons_options": [],
                "slider_input": false,
                "title_case": false,
                "tool_mode": false,
                "type": "slider",
                "value": 0.1
              },
              "timeout": {
                "_input_type": "IntInput",
                "advanced": true,
                "display_name": "Timeout",
                "dynamic": false,
                "info": "The timeout for requests to OpenAI completion API.",
                "list": false,
                "list_add_label": "Add More",
                "name": "timeout",
                "placeholder": "",
                "required": false,
                "show": true,
                "title_case": false,
                "tool_mode": false,
                "trace_as_metadata": true,
                "type": "int",
                "value": 700
              }
            },
            "tool_mode": false
          },
          "showNode": true,
          "type": "OpenAIModel"
        },
        "dragging": false,
        "id": "OpenAIModel-Hl8vG",
        "measured": {
          "height": 525,
          "width": 320
        },
        "position": {
          "x": -1297.2469651919287,
          "y": 254.12590003703684
        },
        "selected": false,
        "type": "genericNode"
      },
      {
        "data": {
          "id": "note-D3g3A",
          "node": {
            "description": "# Sentiment Analysis Flow  \n\nThis flow processes text data, analyzes sentiment, and provides structured insights.  \n\n## Prerequisite\n\n* [OpenAI API key](https://platform.openai.com/docs/)\n\n## Quickstart\n\n1. Add your [OpenAI API key](https://platform.openai.com/docs/) to the OpenAI model components.\n2. In the **File Component**, load text data in `.txt`, `.csv`, or `.json` formats.\n3. Open the **Playground** to see the analysis and recommendation the flow constructs.\n\n## How It Works  \n\n1. The **Data to Message** component converts raw data into structured messages. \n\n2. The **NLP expert** prompt provides sentiment analysis, while the **Analyzing messages** prompt summarizes messages from a discussion board.\n\n3. The final **Prompt Component** creates a structured recommendation prompt to ensure that the AI model receives well-formatted input.  \n\n4. The **OpenAI Model Component** processes the text and classifies the sentiment as **Positive, Neutral, or Negative**.  \n\n",
            "display_name": "",
            "documentation": "",
            "template": {}
          },
          "type": "note"
        },
        "dragging": false,
        "height": 574,
        "id": "note-D3g3A",
        "measured": {
          "height": 574,
          "width": 413
        },
        "position": {
          "x": -2891.3528304066394,
          "y": 384.370168260918
        },
        "resizing": false,
        "selected": false,
        "type": "noteNode",
        "width": 412
      },
      {
        "data": {
          "id": "ChatOutput-NS8z5",
          "node": {
            "base_classes": [
              "Message"
            ],
            "beta": false,
            "conditional_paths": [],
            "custom_fields": {},
            "description": "Display a chat message in the Playground.",
            "display_name": "Chat Output",
            "documentation": "",
            "edited": false,
            "field_order": [
              "input_value",
              "should_store_message",
              "sender",
              "sender_name",
              "session_id",
              "data_template",
              "background_color",
              "chat_icon",
              "text_color",
              "clean_data"
            ],
            "frozen": false,
            "icon": "MessagesSquare",
            "legacy": false,
            "lf_version": "1.2.0",
            "metadata": {},
            "minimized": true,
            "output_types": [],
            "outputs": [
              {
                "allows_loop": false,
                "cache": true,
                "display_name": "Message",
                "method": "message_response",
                "name": "message",
                "selected": "Message",
                "tool_mode": true,
                "types": [
                  "Message"
                ],
                "value": "__UNDEFINED__"
              }
            ],
            "pinned": false,
            "template": {
              "_type": "Component",
              "background_color": {
                "_input_type": "MessageTextInput",
                "advanced": true,
                "display_name": "Background Color",
                "dynamic": false,
                "info": "The background color of the icon.",
                "input_types": [
                  "Message"
                ],
                "list": false,
                "list_add_label": "Add More",
                "load_from_db": false,
                "name": "background_color",
                "placeholder": "",
                "required": false,
                "show": true,
                "title_case": false,
                "tool_mode": false,
                "trace_as_input": true,
                "trace_as_metadata": true,
                "type": "str",
                "value": ""
              },
              "chat_icon": {
                "_input_type": "MessageTextInput",
                "advanced": true,
                "display_name": "Icon",
                "dynamic": false,
                "info": "The icon of the message.",
                "input_types": [
                  "Message"
                ],
                "list": false,
                "list_add_label": "Add More",
                "load_from_db": false,
                "name": "chat_icon",
                "placeholder": "",
                "required": false,
                "show": true,
                "title_case": false,
                "tool_mode": false,
                "trace_as_input": true,
                "trace_as_metadata": true,
                "type": "str",
                "value": ""
              },
              "clean_data": {
                "_input_type": "BoolInput",
                "advanced": true,
                "display_name": "Basic Clean Data",
                "dynamic": false,
                "info": "Whether to clean the data",
                "list": false,
                "list_add_label": "Add More",
                "name": "clean_data",
                "placeholder": "",
                "required": false,
                "show": true,
                "title_case": false,
                "tool_mode": false,
                "trace_as_metadata": true,
                "type": "bool",
                "value": true
              },
              "code": {
                "advanced": true,
                "dynamic": true,
                "fileTypes": [],
                "file_path": "",
                "info": "",
                "list": false,
                "load_from_db": false,
                "multiline": true,
                "name": "code",
                "password": false,
                "placeholder": "",
                "required": true,
                "show": true,
                "title_case": false,
                "type": "code",
                "value": "from collections.abc import Generator\nfrom typing import Any\n\nimport orjson\nfrom fastapi.encoders import jsonable_encoder\n\nfrom langflow.base.io.chat import ChatComponent\nfrom langflow.helpers.data import safe_convert\nfrom langflow.inputs import BoolInput\nfrom langflow.inputs.inputs import HandleInput\nfrom langflow.io import DropdownInput, MessageTextInput, Output\nfrom langflow.schema.data import Data\nfrom langflow.schema.dataframe import DataFrame\nfrom langflow.schema.message import Message\nfrom langflow.schema.properties import Source\nfrom langflow.utils.constants import (\n    MESSAGE_SENDER_AI,\n    MESSAGE_SENDER_NAME_AI,\n    MESSAGE_SENDER_USER,\n)\n\n\nclass ChatOutput(ChatComponent):\n    display_name = \"Chat Output\"\n    description = \"Display a chat message in the Playground.\"\n    icon = \"MessagesSquare\"\n    name = \"ChatOutput\"\n    minimized = True\n\n    inputs = [\n        HandleInput(\n            name=\"input_value\",\n            display_name=\"Text\",\n            info=\"Message to be passed as output.\",\n            input_types=[\"Data\", \"DataFrame\", \"Message\"],\n            required=True,\n        ),\n        BoolInput(\n            name=\"should_store_message\",\n            display_name=\"Store Messages\",\n            info=\"Store the message in the history.\",\n            value=True,\n            advanced=True,\n        ),\n        DropdownInput(\n            name=\"sender\",\n            display_name=\"Sender Type\",\n            options=[MESSAGE_SENDER_AI, MESSAGE_SENDER_USER],\n            value=MESSAGE_SENDER_AI,\n            advanced=True,\n            info=\"Type of sender.\",\n        ),\n        MessageTextInput(\n            name=\"sender_name\",\n            display_name=\"Sender Name\",\n            info=\"Name of the sender.\",\n            value=MESSAGE_SENDER_NAME_AI,\n            advanced=True,\n        ),\n        MessageTextInput(\n            name=\"session_id\",\n            display_name=\"Session ID\",\n            info=\"The session ID of the chat. If empty, the current session ID parameter will be used.\",\n            advanced=True,\n        ),\n        MessageTextInput(\n            name=\"data_template\",\n            display_name=\"Data Template\",\n            value=\"{text}\",\n            advanced=True,\n            info=\"Template to convert Data to Text. If left empty, it will be dynamically set to the Data's text key.\",\n        ),\n        MessageTextInput(\n            name=\"background_color\",\n            display_name=\"Background Color\",\n            info=\"The background color of the icon.\",\n            advanced=True,\n        ),\n        MessageTextInput(\n            name=\"chat_icon\",\n            display_name=\"Icon\",\n            info=\"The icon of the message.\",\n            advanced=True,\n        ),\n        MessageTextInput(\n            name=\"text_color\",\n            display_name=\"Text Color\",\n            info=\"The text color of the name\",\n            advanced=True,\n        ),\n        BoolInput(\n            name=\"clean_data\",\n            display_name=\"Basic Clean Data\",\n            value=True,\n            info=\"Whether to clean the data\",\n            advanced=True,\n        ),\n    ]\n    outputs = [\n        Output(\n            display_name=\"Message\",\n            name=\"message\",\n            method=\"message_response\",\n        ),\n    ]\n\n    def _build_source(self, id_: str | None, display_name: str | None, source: str | None) -> Source:\n        source_dict = {}\n        if id_:\n            source_dict[\"id\"] = id_\n        if display_name:\n            source_dict[\"display_name\"] = display_name\n        if source:\n            # Handle case where source is a ChatOpenAI object\n            if hasattr(source, \"model_name\"):\n                source_dict[\"source\"] = source.model_name\n            elif hasattr(source, \"model\"):\n                source_dict[\"source\"] = str(source.model)\n            else:\n                source_dict[\"source\"] = str(source)\n        return Source(**source_dict)\n\n    async def message_response(self) -> Message:\n        # First convert the input to string if needed\n        text = self.convert_to_string()\n\n        # Get source properties\n        source, icon, display_name, source_id = self.get_properties_from_source_component()\n        background_color = self.background_color\n        text_color = self.text_color\n        if self.chat_icon:\n            icon = self.chat_icon\n\n        # Create or use existing Message object\n        if isinstance(self.input_value, Message):\n            message = self.input_value\n            # Update message properties\n            message.text = text\n        else:\n            message = Message(text=text)\n\n        # Set message properties\n        message.sender = self.sender\n        message.sender_name = self.sender_name\n        message.session_id = self.session_id\n        message.flow_id = self.graph.flow_id if hasattr(self, \"graph\") else None\n        message.properties.source = self._build_source(source_id, display_name, source)\n        message.properties.icon = icon\n        message.properties.background_color = background_color\n        message.properties.text_color = text_color\n\n        # Store message if needed\n        if self.session_id and self.should_store_message:\n            stored_message = await self.send_message(message)\n            self.message.value = stored_message\n            message = stored_message\n\n        self.status = message\n        return message\n\n    def _serialize_data(self, data: Data) -> str:\n        \"\"\"Serialize Data object to JSON string.\"\"\"\n        # Convert data.data to JSON-serializable format\n        serializable_data = jsonable_encoder(data.data)\n        # Serialize with orjson, enabling pretty printing with indentation\n        json_bytes = orjson.dumps(serializable_data, option=orjson.OPT_INDENT_2)\n        # Convert bytes to string and wrap in Markdown code blocks\n        return \"```json\\n\" + json_bytes.decode(\"utf-8\") + \"\\n```\"\n\n    def _validate_input(self) -> None:\n        \"\"\"Validate the input data and raise ValueError if invalid.\"\"\"\n        if self.input_value is None:\n            msg = \"Input data cannot be None\"\n            raise ValueError(msg)\n        if isinstance(self.input_value, list) and not all(\n            isinstance(item, Message | Data | DataFrame | str) for item in self.input_value\n        ):\n            invalid_types = [\n                type(item).__name__\n                for item in self.input_value\n                if not isinstance(item, Message | Data | DataFrame | str)\n            ]\n            msg = f\"Expected Data or DataFrame or Message or str, got {invalid_types}\"\n            raise TypeError(msg)\n        if not isinstance(\n            self.input_value,\n            Message | Data | DataFrame | str | list | Generator | type(None),\n        ):\n            type_name = type(self.input_value).__name__\n            msg = f\"Expected Data or DataFrame or Message or str, Generator or None, got {type_name}\"\n            raise TypeError(msg)\n\n    def convert_to_string(self) -> str | Generator[Any, None, None]:\n        \"\"\"Convert input data to string with proper error handling.\"\"\"\n        self._validate_input()\n        if isinstance(self.input_value, list):\n            return \"\\n\".join([safe_convert(item, clean_data=self.clean_data) for item in self.input_value])\n        if isinstance(self.input_value, Generator):\n            return self.input_value\n        return safe_convert(self.input_value)\n"
              },
              "data_template": {
                "_input_type": "MessageTextInput",
                "advanced": true,
                "display_name": "Data Template",
                "dynamic": false,
                "info": "Template to convert Data to Text. If left empty, it will be dynamically set to the Data's text key.",
                "input_types": [
                  "Message"
                ],
                "list": false,
                "list_add_label": "Add More",
                "load_from_db": false,
                "name": "data_template",
                "placeholder": "",
                "required": false,
                "show": true,
                "title_case": false,
                "tool_mode": false,
                "trace_as_input": true,
                "trace_as_metadata": true,
                "type": "str",
                "value": "{text}"
              },
              "input_value": {
                "_input_type": "HandleInput",
                "advanced": false,
                "display_name": "Text",
                "dynamic": false,
                "info": "Message to be passed as output.",
                "input_types": [
                  "Data",
                  "DataFrame",
                  "Message"
                ],
                "list": false,
                "list_add_label": "Add More",
                "name": "input_value",
                "placeholder": "",
                "required": true,
                "show": true,
                "title_case": false,
                "trace_as_metadata": true,
                "type": "other",
                "value": ""
              },
              "sender": {
                "_input_type": "DropdownInput",
                "advanced": true,
                "combobox": false,
                "dialog_inputs": {},
                "display_name": "Sender Type",
                "dynamic": false,
                "info": "Type of sender.",
                "name": "sender",
                "options": [
                  "Machine",
                  "User"
                ],
                "options_metadata": [],
                "placeholder": "",
                "required": false,
                "show": true,
                "title_case": false,
                "tool_mode": false,
                "trace_as_metadata": true,
                "type": "str",
                "value": "Machine"
              },
              "sender_name": {
                "_input_type": "MessageTextInput",
                "advanced": true,
                "display_name": "Sender Name",
                "dynamic": false,
                "info": "Name of the sender.",
                "input_types": [
                  "Message"
                ],
                "list": false,
                "list_add_label": "Add More",
                "load_from_db": false,
                "name": "sender_name",
                "placeholder": "",
                "required": false,
                "show": true,
                "title_case": false,
                "tool_mode": false,
                "trace_as_input": true,
                "trace_as_metadata": true,
                "type": "str",
                "value": "AI"
              },
              "session_id": {
                "_input_type": "MessageTextInput",
                "advanced": true,
                "display_name": "Session ID",
                "dynamic": false,
                "info": "The session ID of the chat. If empty, the current session ID parameter will be used.",
                "input_types": [
                  "Message"
                ],
                "list": false,
                "list_add_label": "Add More",
                "load_from_db": false,
                "name": "session_id",
                "placeholder": "",
                "required": false,
                "show": true,
                "title_case": false,
                "tool_mode": false,
                "trace_as_input": true,
                "trace_as_metadata": true,
                "type": "str",
                "value": ""
              },
              "should_store_message": {
                "_input_type": "BoolInput",
                "advanced": true,
                "display_name": "Store Messages",
                "dynamic": false,
                "info": "Store the message in the history.",
                "list": false,
                "list_add_label": "Add More",
                "name": "should_store_message",
                "placeholder": "",
                "required": false,
                "show": true,
                "title_case": false,
                "tool_mode": false,
                "trace_as_metadata": true,
                "type": "bool",
                "value": true
              },
              "text_color": {
                "_input_type": "MessageTextInput",
                "advanced": true,
                "display_name": "Text Color",
                "dynamic": false,
                "info": "The text color of the name",
                "input_types": [
                  "Message"
                ],
                "list": false,
                "list_add_label": "Add More",
                "load_from_db": false,
                "name": "text_color",
                "placeholder": "",
                "required": false,
                "show": true,
                "title_case": false,
                "tool_mode": false,
                "trace_as_input": true,
                "trace_as_metadata": true,
                "type": "str",
                "value": ""
              }
            },
            "tool_mode": false
          },
          "showNode": true,
          "type": "ChatOutput"
        },
        "dragging": false,
        "id": "ChatOutput-NS8z5",
        "measured": {
          "height": 192,
          "width": 320
        },
        "position": {
          "x": -957.5187396354046,
          "y": 574.7669946378641
        },
        "selected": false,
        "type": "genericNode"
      },
      {
        "data": {
          "id": "ChatOutput-GzAXT",
          "node": {
            "base_classes": [
              "Message"
            ],
            "beta": false,
            "conditional_paths": [],
            "custom_fields": {},
            "description": "Display a chat message in the Playground.",
            "display_name": "Chat Output",
            "documentation": "",
            "edited": false,
            "field_order": [
              "input_value",
              "should_store_message",
              "sender",
              "sender_name",
              "session_id",
              "data_template",
              "background_color",
              "chat_icon",
              "text_color",
              "clean_data"
            ],
            "frozen": false,
            "icon": "MessagesSquare",
            "legacy": false,
            "lf_version": "1.2.0",
            "metadata": {},
            "minimized": true,
            "output_types": [],
            "outputs": [
              {
                "allows_loop": false,
                "cache": true,
                "display_name": "Message",
                "method": "message_response",
                "name": "message",
                "selected": "Message",
                "tool_mode": true,
                "types": [
                  "Message"
                ],
                "value": "__UNDEFINED__"
              }
            ],
            "pinned": false,
            "template": {
              "_type": "Component",
              "background_color": {
                "_input_type": "MessageTextInput",
                "advanced": true,
                "display_name": "Background Color",
                "dynamic": false,
                "info": "The background color of the icon.",
                "input_types": [
                  "Message"
                ],
                "list": false,
                "list_add_label": "Add More",
                "load_from_db": false,
                "name": "background_color",
                "placeholder": "",
                "required": false,
                "show": true,
                "title_case": false,
                "tool_mode": false,
                "trace_as_input": true,
                "trace_as_metadata": true,
                "type": "str",
                "value": ""
              },
              "chat_icon": {
                "_input_type": "MessageTextInput",
                "advanced": true,
                "display_name": "Icon",
                "dynamic": false,
                "info": "The icon of the message.",
                "input_types": [
                  "Message"
                ],
                "list": false,
                "list_add_label": "Add More",
                "load_from_db": false,
                "name": "chat_icon",
                "placeholder": "",
                "required": false,
                "show": true,
                "title_case": false,
                "tool_mode": false,
                "trace_as_input": true,
                "trace_as_metadata": true,
                "type": "str",
                "value": ""
              },
              "clean_data": {
                "_input_type": "BoolInput",
                "advanced": true,
                "display_name": "Basic Clean Data",
                "dynamic": false,
                "info": "Whether to clean the data",
                "list": false,
                "list_add_label": "Add More",
                "name": "clean_data",
                "placeholder": "",
                "required": false,
                "show": true,
                "title_case": false,
                "tool_mode": false,
                "trace_as_metadata": true,
                "type": "bool",
                "value": true
              },
              "code": {
                "advanced": true,
                "dynamic": true,
                "fileTypes": [],
                "file_path": "",
                "info": "",
                "list": false,
                "load_from_db": false,
                "multiline": true,
                "name": "code",
                "password": false,
                "placeholder": "",
                "required": true,
                "show": true,
                "title_case": false,
                "type": "code",
                "value": "from collections.abc import Generator\nfrom typing import Any\n\nimport orjson\nfrom fastapi.encoders import jsonable_encoder\n\nfrom langflow.base.io.chat import ChatComponent\nfrom langflow.helpers.data import safe_convert\nfrom langflow.inputs import BoolInput\nfrom langflow.inputs.inputs import HandleInput\nfrom langflow.io import DropdownInput, MessageTextInput, Output\nfrom langflow.schema.data import Data\nfrom langflow.schema.dataframe import DataFrame\nfrom langflow.schema.message import Message\nfrom langflow.schema.properties import Source\nfrom langflow.utils.constants import (\n    MESSAGE_SENDER_AI,\n    MESSAGE_SENDER_NAME_AI,\n    MESSAGE_SENDER_USER,\n)\n\n\nclass ChatOutput(ChatComponent):\n    display_name = \"Chat Output\"\n    description = \"Display a chat message in the Playground.\"\n    icon = \"MessagesSquare\"\n    name = \"ChatOutput\"\n    minimized = True\n\n    inputs = [\n        HandleInput(\n            name=\"input_value\",\n            display_name=\"Text\",\n            info=\"Message to be passed as output.\",\n            input_types=[\"Data\", \"DataFrame\", \"Message\"],\n            required=True,\n        ),\n        BoolInput(\n            name=\"should_store_message\",\n            display_name=\"Store Messages\",\n            info=\"Store the message in the history.\",\n            value=True,\n            advanced=True,\n        ),\n        DropdownInput(\n            name=\"sender\",\n            display_name=\"Sender Type\",\n            options=[MESSAGE_SENDER_AI, MESSAGE_SENDER_USER],\n            value=MESSAGE_SENDER_AI,\n            advanced=True,\n            info=\"Type of sender.\",\n        ),\n        MessageTextInput(\n            name=\"sender_name\",\n            display_name=\"Sender Name\",\n            info=\"Name of the sender.\",\n            value=MESSAGE_SENDER_NAME_AI,\n            advanced=True,\n        ),\n        MessageTextInput(\n            name=\"session_id\",\n            display_name=\"Session ID\",\n            info=\"The session ID of the chat. If empty, the current session ID parameter will be used.\",\n            advanced=True,\n        ),\n        MessageTextInput(\n            name=\"data_template\",\n            display_name=\"Data Template\",\n            value=\"{text}\",\n            advanced=True,\n            info=\"Template to convert Data to Text. If left empty, it will be dynamically set to the Data's text key.\",\n        ),\n        MessageTextInput(\n            name=\"background_color\",\n            display_name=\"Background Color\",\n            info=\"The background color of the icon.\",\n            advanced=True,\n        ),\n        MessageTextInput(\n            name=\"chat_icon\",\n            display_name=\"Icon\",\n            info=\"The icon of the message.\",\n            advanced=True,\n        ),\n        MessageTextInput(\n            name=\"text_color\",\n            display_name=\"Text Color\",\n            info=\"The text color of the name\",\n            advanced=True,\n        ),\n        BoolInput(\n            name=\"clean_data\",\n            display_name=\"Basic Clean Data\",\n            value=True,\n            info=\"Whether to clean the data\",\n            advanced=True,\n        ),\n    ]\n    outputs = [\n        Output(\n            display_name=\"Message\",\n            name=\"message\",\n            method=\"message_response\",\n        ),\n    ]\n\n    def _build_source(self, id_: str | None, display_name: str | None, source: str | None) -> Source:\n        source_dict = {}\n        if id_:\n            source_dict[\"id\"] = id_\n        if display_name:\n            source_dict[\"display_name\"] = display_name\n        if source:\n            # Handle case where source is a ChatOpenAI object\n            if hasattr(source, \"model_name\"):\n                source_dict[\"source\"] = source.model_name\n            elif hasattr(source, \"model\"):\n                source_dict[\"source\"] = str(source.model)\n            else:\n                source_dict[\"source\"] = str(source)\n        return Source(**source_dict)\n\n    async def message_response(self) -> Message:\n        # First convert the input to string if needed\n        text = self.convert_to_string()\n\n        # Get source properties\n        source, icon, display_name, source_id = self.get_properties_from_source_component()\n        background_color = self.background_color\n        text_color = self.text_color\n        if self.chat_icon:\n            icon = self.chat_icon\n\n        # Create or use existing Message object\n        if isinstance(self.input_value, Message):\n            message = self.input_value\n            # Update message properties\n            message.text = text\n        else:\n            message = Message(text=text)\n\n        # Set message properties\n        message.sender = self.sender\n        message.sender_name = self.sender_name\n        message.session_id = self.session_id\n        message.flow_id = self.graph.flow_id if hasattr(self, \"graph\") else None\n        message.properties.source = self._build_source(source_id, display_name, source)\n        message.properties.icon = icon\n        message.properties.background_color = background_color\n        message.properties.text_color = text_color\n\n        # Store message if needed\n        if self.session_id and self.should_store_message:\n            stored_message = await self.send_message(message)\n            self.message.value = stored_message\n            message = stored_message\n\n        self.status = message\n        return message\n\n    def _serialize_data(self, data: Data) -> str:\n        \"\"\"Serialize Data object to JSON string.\"\"\"\n        # Convert data.data to JSON-serializable format\n        serializable_data = jsonable_encoder(data.data)\n        # Serialize with orjson, enabling pretty printing with indentation\n        json_bytes = orjson.dumps(serializable_data, option=orjson.OPT_INDENT_2)\n        # Convert bytes to string and wrap in Markdown code blocks\n        return \"```json\\n\" + json_bytes.decode(\"utf-8\") + \"\\n```\"\n\n    def _validate_input(self) -> None:\n        \"\"\"Validate the input data and raise ValueError if invalid.\"\"\"\n        if self.input_value is None:\n            msg = \"Input data cannot be None\"\n            raise ValueError(msg)\n        if isinstance(self.input_value, list) and not all(\n            isinstance(item, Message | Data | DataFrame | str) for item in self.input_value\n        ):\n            invalid_types = [\n                type(item).__name__\n                for item in self.input_value\n                if not isinstance(item, Message | Data | DataFrame | str)\n            ]\n            msg = f\"Expected Data or DataFrame or Message or str, got {invalid_types}\"\n            raise TypeError(msg)\n        if not isinstance(\n            self.input_value,\n            Message | Data | DataFrame | str | list | Generator | type(None),\n        ):\n            type_name = type(self.input_value).__name__\n            msg = f\"Expected Data or DataFrame or Message or str, Generator or None, got {type_name}\"\n            raise TypeError(msg)\n\n    def convert_to_string(self) -> str | Generator[Any, None, None]:\n        \"\"\"Convert input data to string with proper error handling.\"\"\"\n        self._validate_input()\n        if isinstance(self.input_value, list):\n            return \"\\n\".join([safe_convert(item, clean_data=self.clean_data) for item in self.input_value])\n        if isinstance(self.input_value, Generator):\n            return self.input_value\n        return safe_convert(self.input_value)\n"
              },
              "data_template": {
                "_input_type": "MessageTextInput",
                "advanced": true,
                "display_name": "Data Template",
                "dynamic": false,
                "info": "Template to convert Data to Text. If left empty, it will be dynamically set to the Data's text key.",
                "input_types": [
                  "Message"
                ],
                "list": false,
                "list_add_label": "Add More",
                "load_from_db": false,
                "name": "data_template",
                "placeholder": "",
                "required": false,
                "show": true,
                "title_case": false,
                "tool_mode": false,
                "trace_as_input": true,
                "trace_as_metadata": true,
                "type": "str",
                "value": "{text}"
              },
              "input_value": {
                "_input_type": "HandleInput",
                "advanced": false,
                "display_name": "Text",
                "dynamic": false,
                "info": "Message to be passed as output.",
                "input_types": [
                  "Data",
                  "DataFrame",
                  "Message"
                ],
                "list": false,
                "list_add_label": "Add More",
                "name": "input_value",
                "placeholder": "",
                "required": true,
                "show": true,
                "title_case": false,
                "trace_as_metadata": true,
                "type": "other",
                "value": ""
              },
              "sender": {
                "_input_type": "DropdownInput",
                "advanced": true,
                "combobox": false,
                "dialog_inputs": {},
                "display_name": "Sender Type",
                "dynamic": false,
                "info": "Type of sender.",
                "name": "sender",
                "options": [
                  "Machine",
                  "User"
                ],
                "options_metadata": [],
                "placeholder": "",
                "required": false,
                "show": true,
                "title_case": false,
                "tool_mode": false,
                "trace_as_metadata": true,
                "type": "str",
                "value": "Machine"
              },
              "sender_name": {
                "_input_type": "MessageTextInput",
                "advanced": true,
                "display_name": "Sender Name",
                "dynamic": false,
                "info": "Name of the sender.",
                "input_types": [
                  "Message"
                ],
                "list": false,
                "list_add_label": "Add More",
                "load_from_db": false,
                "name": "sender_name",
                "placeholder": "",
                "required": false,
                "show": true,
                "title_case": false,
                "tool_mode": false,
                "trace_as_input": true,
                "trace_as_metadata": true,
                "type": "str",
                "value": "AI"
              },
              "session_id": {
                "_input_type": "MessageTextInput",
                "advanced": true,
                "display_name": "Session ID",
                "dynamic": false,
                "info": "The session ID of the chat. If empty, the current session ID parameter will be used.",
                "input_types": [
                  "Message"
                ],
                "list": false,
                "list_add_label": "Add More",
                "load_from_db": false,
                "name": "session_id",
                "placeholder": "",
                "required": false,
                "show": true,
                "title_case": false,
                "tool_mode": false,
                "trace_as_input": true,
                "trace_as_metadata": true,
                "type": "str",
                "value": ""
              },
              "should_store_message": {
                "_input_type": "BoolInput",
                "advanced": true,
                "display_name": "Store Messages",
                "dynamic": false,
                "info": "Store the message in the history.",
                "list": false,
                "list_add_label": "Add More",
                "name": "should_store_message",
                "placeholder": "",
                "required": false,
                "show": true,
                "title_case": false,
                "tool_mode": false,
                "trace_as_metadata": true,
                "type": "bool",
                "value": true
              },
              "text_color": {
                "_input_type": "MessageTextInput",
                "advanced": true,
                "display_name": "Text Color",
                "dynamic": false,
                "info": "The text color of the name",
                "input_types": [
                  "Message"
                ],
                "list": false,
                "list_add_label": "Add More",
                "load_from_db": false,
                "name": "text_color",
                "placeholder": "",
                "required": false,
                "show": true,
                "title_case": false,
                "tool_mode": false,
                "trace_as_input": true,
                "trace_as_metadata": true,
                "type": "str",
                "value": ""
              }
            },
            "tool_mode": false
          },
          "showNode": true,
          "type": "ChatOutput"
        },
        "dragging": false,
        "id": "ChatOutput-GzAXT",
        "measured": {
          "height": 192,
          "width": 320
        },
        "position": {
          "x": -278.71239101147415,
          "y": 1127.8168564025477
        },
        "selected": false,
        "type": "genericNode"
      },
      {
        "data": {
          "id": "note-Sg6zZ",
          "node": {
            "description": "### 💡 Add your OpenAI API key here 👇",
            "display_name": "",
            "documentation": "",
            "template": {
              "backgroundColor": "transparent"
            }
          },
          "type": "note"
        },
        "dragging": false,
        "height": 326,
        "id": "note-Sg6zZ",
        "measured": {
          "height": 326,
          "width": 352
        },
        "position": {
          "x": -1296.8149861584823,
          "y": 204.32200781235414
        },
        "resizing": false,
        "selected": false,
        "type": "noteNode",
        "width": 353
      },
      {
        "data": {
          "id": "note-oCG60",
          "node": {
            "description": "### 💡 Add your OpenAI API key here 👇",
            "display_name": "",
            "documentation": "",
            "template": {
              "backgroundColor": "transparent"
            }
          },
          "type": "note"
        },
        "dragging": false,
        "id": "note-oCG60",
        "measured": {
          "height": 324,
          "width": 324
        },
        "position": {
          "x": -628.2217875041375,
          "y": 923.6296541872401
        },
        "selected": false,
        "type": "noteNode"
      },
      {
        "data": {
          "id": "note-hEufz",
          "node": {
            "description": "### 💡 Add your OpenAI API key here 👇",
            "display_name": "",
            "documentation": "",
            "template": {
              "backgroundColor": "transparent"
            }
          },
          "type": "note"
        },
        "dragging": false,
        "id": "note-hEufz",
        "measured": {
          "height": 324,
          "width": 324
        },
        "position": {
          "x": -1309.8036340068625,
          "y": 925.6888138443481
        },
        "selected": false,
        "type": "noteNode"
      }
    ],
    "viewport": {
      "x": 1195.5900912340421,
      "y": 170.90395042473165,
      "zoom": 0.5503258036709812
    }
  },
  "description": "Load text data from various file formats, process it into structured messages, and analyze sentiment using AI-powered classification.",
  "endpoint_name": null,
  "id": "ee875a1c-3b8a-4500-8a6b-bb5d1534b5de",
  "is_component": false,
  "last_tested_version": "1.2.0",
  "name": "Text Sentiment Analysis",
  "tags": [
    "classification"
  ]
}<|MERGE_RESOLUTION|>--- conflicted
+++ resolved
@@ -181,13 +181,7 @@
             "dataType": "File",
             "id": "File-m5GWE",
             "name": "message",
-<<<<<<< HEAD
-            "output_types": [
-              "Message"
-            ]
-=======
             "output_types": []
->>>>>>> 5e9994bf
           },
           "targetHandle": {
             "fieldName": "input_value",
@@ -213,13 +207,7 @@
             "dataType": "File",
             "id": "File-m5GWE",
             "name": "message",
-<<<<<<< HEAD
-            "output_types": [
-              "Message"
-            ]
-=======
             "output_types": []
->>>>>>> 5e9994bf
           },
           "targetHandle": {
             "fieldName": "text",
@@ -276,25 +264,7 @@
               {
                 "allows_loop": false,
                 "cache": true,
-<<<<<<< HEAD
-                "display_name": "Data",
-                "method": "load_files",
-                "name": "data",
-                "required_inputs": [],
-                "selected": "Data",
-                "tool_mode": true,
-                "types": [
-                  "Data"
-                ],
-                "value": "__UNDEFINED__"
-              },
-              {
-                "allows_loop": false,
-                "cache": true,
-                "display_name": "DataFrame",
-=======
                 "display_name": "Loaded Files",
->>>>>>> 5e9994bf
                 "method": "load_dataframe",
                 "name": "dataframe",
                 "required_inputs": [],
@@ -303,23 +273,6 @@
                 "types": [
                   "DataFrame"
                 ],
-<<<<<<< HEAD
-                "value": "__UNDEFINED__"
-              },
-              {
-                "allows_loop": false,
-                "cache": true,
-                "display_name": "Message",
-                "method": "load_message",
-                "name": "message",
-                "required_inputs": [],
-                "selected": "Message",
-                "tool_mode": true,
-                "types": [
-                  "Message"
-                ],
-=======
->>>>>>> 5e9994bf
                 "value": "__UNDEFINED__"
               }
             ],

{
  "data": {
    "edges": [
      {
        "animated": false,
        "className": "",
        "data": {
          "sourceHandle": {
            "dataType": "Prompt",
            "id": "Prompt-RaLHB",
            "name": "prompt",
            "output_types": [
              "Message"
            ]
          },
          "targetHandle": {
            "fieldName": "input_value",
            "id": "LanguageModelComponent-qFXT1",
            "inputTypes": [
              "Message"
            ],
            "type": "str"
          }
        },
        "id": "reactflow__edge-Prompt-RaLHB{œdataTypeœ:œPromptœ,œidœ:œPrompt-RaLHBœ,œnameœ:œpromptœ,œoutput_typesœ:[œMessageœ]}-LanguageModelComponent-qFXT1{œfieldNameœ:œinput_valueœ,œidœ:œLanguageModelComponent-qFXT1œ,œinputTypesœ:[œMessageœ],œtypeœ:œstrœ}",
        "selected": false,
        "source": "Prompt-RaLHB",
        "sourceHandle": "{œdataTypeœ: œPromptœ, œidœ: œPrompt-RaLHBœ, œnameœ: œpromptœ, œoutput_typesœ: [œMessageœ]}",
        "target": "LanguageModelComponent-qFXT1",
        "targetHandle": "{œfieldNameœ: œinput_valueœ, œidœ: œLanguageModelComponent-qFXT1œ, œinputTypesœ: [œMessageœ], œtypeœ: œstrœ}"
      },
      {
        "animated": false,
        "className": "",
        "data": {
          "sourceHandle": {
            "dataType": "LanguageModelComponent",
            "id": "LanguageModelComponent-qFXT1",
            "name": "text_output",
            "output_types": [
              "Message"
            ]
          },
          "targetHandle": {
            "fieldName": "summary",
            "id": "Prompt-C5FYM",
            "inputTypes": [
              "Message"
            ],
            "type": "str"
          }
        },
        "id": "reactflow__edge-LanguageModelComponent-qFXT1{œdataTypeœ:œLanguageModelComponentœ,œidœ:œLanguageModelComponent-qFXT1œ,œnameœ:œtext_outputœ,œoutput_typesœ:[œMessageœ]}-Prompt-C5FYM{œfieldNameœ:œsummaryœ,œidœ:œPrompt-C5FYMœ,œinputTypesœ:[œMessageœ],œtypeœ:œstrœ}",
        "selected": false,
        "source": "LanguageModelComponent-qFXT1",
        "sourceHandle": "{œdataTypeœ: œLanguageModelComponentœ, œidœ: œLanguageModelComponent-qFXT1œ, œnameœ: œtext_outputœ, œoutput_typesœ: [œMessageœ]}",
        "target": "Prompt-C5FYM",
        "targetHandle": "{œfieldNameœ: œsummaryœ, œidœ: œPrompt-C5FYMœ, œinputTypesœ: [œMessageœ], œtypeœ: œstrœ}"
      },
      {
        "animated": false,
        "className": "",
        "data": {
          "sourceHandle": {
            "dataType": "Prompt",
            "id": "Prompt-C5FYM",
            "name": "prompt",
            "output_types": [
              "Message"
            ]
          },
          "targetHandle": {
            "fieldName": "input_value",
            "id": "LanguageModelComponent-Wp3pC",
            "inputTypes": [
              "Message"
            ],
            "type": "str"
          }
        },
        "id": "reactflow__edge-Prompt-C5FYM{œdataTypeœ:œPromptœ,œidœ:œPrompt-C5FYMœ,œnameœ:œpromptœ,œoutput_typesœ:[œMessageœ]}-LanguageModelComponent-Wp3pC{œfieldNameœ:œinput_valueœ,œidœ:œLanguageModelComponent-Wp3pCœ,œinputTypesœ:[œMessageœ],œtypeœ:œstrœ}",
        "selected": false,
        "source": "Prompt-C5FYM",
        "sourceHandle": "{œdataTypeœ: œPromptœ, œidœ: œPrompt-C5FYMœ, œnameœ: œpromptœ, œoutput_typesœ: [œMessageœ]}",
        "target": "LanguageModelComponent-Wp3pC",
        "targetHandle": "{œfieldNameœ: œinput_valueœ, œidœ: œLanguageModelComponent-Wp3pCœ, œinputTypesœ: [œMessageœ], œtypeœ: œstrœ}"
      },
      {
        "animated": false,
        "className": "",
        "data": {
          "sourceHandle": {
            "dataType": "LanguageModelComponent",
            "id": "LanguageModelComponent-Wp3pC",
            "name": "text_output",
            "output_types": [
              "Message"
            ]
          },
          "targetHandle": {
            "fieldName": "input_value",
            "id": "ChatOutput-K40Du",
            "inputTypes": [
              "Data",
              "DataFrame",
              "Message"
            ],
            "type": "other"
          }
        },
        "id": "reactflow__edge-LanguageModelComponent-Wp3pC{œdataTypeœ:œLanguageModelComponentœ,œidœ:œLanguageModelComponent-Wp3pCœ,œnameœ:œtext_outputœ,œoutput_typesœ:[œMessageœ]}-ChatOutput-K40Du{œfieldNameœ:œinput_valueœ,œidœ:œChatOutput-K40Duœ,œinputTypesœ:[œDataœ,œDataFrameœ,œMessageœ],œtypeœ:œotherœ}",
        "selected": false,
        "source": "LanguageModelComponent-Wp3pC",
        "sourceHandle": "{œdataTypeœ: œLanguageModelComponentœ, œidœ: œLanguageModelComponent-Wp3pCœ, œnameœ: œtext_outputœ, œoutput_typesœ: [œMessageœ]}",
        "target": "ChatOutput-K40Du",
        "targetHandle": "{œfieldNameœ: œinput_valueœ, œidœ: œChatOutput-K40Duœ, œinputTypesœ: [œDataœ, œDataFrameœ, œMessageœ], œtypeœ: œotherœ}"
      },
      {
        "animated": false,
        "className": "",
        "data": {
          "sourceHandle": {
            "dataType": "Prompt",
            "id": "Prompt-dabhh",
            "name": "prompt",
            "output_types": [
              "Message"
            ]
          },
          "targetHandle": {
            "fieldName": "system_message",
            "id": "LanguageModelComponent-gYAmH",
            "inputTypes": [
              "Message"
            ],
            "type": "str"
          }
        },
        "id": "reactflow__edge-Prompt-dabhh{œdataTypeœ:œPromptœ,œidœ:œPrompt-dabhhœ,œnameœ:œpromptœ,œoutput_typesœ:[œMessageœ]}-LanguageModelComponent-gYAmH{œfieldNameœ:œsystem_messageœ,œidœ:œLanguageModelComponent-gYAmHœ,œinputTypesœ:[œMessageœ],œtypeœ:œstrœ}",
        "selected": false,
        "source": "Prompt-dabhh",
        "sourceHandle": "{œdataTypeœ: œPromptœ, œidœ: œPrompt-dabhhœ, œnameœ: œpromptœ, œoutput_typesœ: [œMessageœ]}",
        "target": "LanguageModelComponent-gYAmH",
        "targetHandle": "{œfieldNameœ: œsystem_messageœ, œidœ: œLanguageModelComponent-gYAmHœ, œinputTypesœ: [œMessageœ], œtypeœ: œstrœ}"
      },
      {
        "animated": false,
        "className": "",
        "data": {
          "sourceHandle": {
            "dataType": "LanguageModelComponent",
            "id": "LanguageModelComponent-gYAmH",
            "name": "text_output",
            "output_types": [
              "Message"
            ]
          },
          "targetHandle": {
            "fieldName": "input_value",
            "id": "ChatOutput-yiSgq",
            "inputTypes": [
              "Data",
              "DataFrame",
              "Message"
            ],
            "type": "other"
          }
        },
        "id": "reactflow__edge-LanguageModelComponent-gYAmH{œdataTypeœ:œLanguageModelComponentœ,œidœ:œLanguageModelComponent-gYAmHœ,œnameœ:œtext_outputœ,œoutput_typesœ:[œMessageœ]}-ChatOutput-yiSgq{œfieldNameœ:œinput_valueœ,œidœ:œChatOutput-yiSgqœ,œinputTypesœ:[œDataœ,œDataFrameœ,œMessageœ],œtypeœ:œotherœ}",
        "selected": false,
        "source": "LanguageModelComponent-gYAmH",
        "sourceHandle": "{œdataTypeœ: œLanguageModelComponentœ, œidœ: œLanguageModelComponent-gYAmHœ, œnameœ: œtext_outputœ, œoutput_typesœ: [œMessageœ]}",
        "target": "ChatOutput-yiSgq",
        "targetHandle": "{œfieldNameœ: œinput_valueœ, œidœ: œChatOutput-yiSgqœ, œinputTypesœ: [œDataœ, œDataFrameœ, œMessageœ], œtypeœ: œotherœ}"
      },
      {
        "className": "",
        "data": {
          "sourceHandle": {
            "dataType": "File",
            "id": "File-oAEuF",
            "name": "message",
            "output_types": [
              "Message"
            ]
          },
          "targetHandle": {
            "fieldName": "input_value",
            "id": "LanguageModelComponent-gYAmH",
            "inputTypes": [
              "Message"
            ],
            "type": "str"
          }
        },
        "id": "xy-edge__File-oAEuF{œdataTypeœ:œFileœ,œidœ:œFile-oAEuFœ,œnameœ:œmessageœ,œoutput_typesœ:[œMessageœ]}-LanguageModelComponent-gYAmH{œfieldNameœ:œinput_valueœ,œidœ:œLanguageModelComponent-gYAmHœ,œinputTypesœ:[œMessageœ],œtypeœ:œstrœ}",
        "source": "File-oAEuF",
        "sourceHandle": "{œdataTypeœ: œFileœ, œidœ: œFile-oAEuFœ, œnameœ: œmessageœ, œoutput_typesœ: [œMessageœ]}",
        "target": "LanguageModelComponent-gYAmH",
        "targetHandle": "{œfieldNameœ: œinput_valueœ, œidœ: œLanguageModelComponent-gYAmHœ, œinputTypesœ: [œMessageœ], œtypeœ: œstrœ}"
      },
      {
        "className": "",
        "data": {
          "sourceHandle": {
            "dataType": "File",
            "id": "File-oAEuF",
            "name": "message",
            "output_types": [
              "Message"
            ]
          },
          "targetHandle": {
            "fieldName": "text",
            "id": "Prompt-RaLHB",
            "inputTypes": [
              "Message"
            ],
            "type": "str"
          }
        },
        "id": "xy-edge__File-oAEuF{œdataTypeœ:œFileœ,œidœ:œFile-oAEuFœ,œnameœ:œmessageœ,œoutput_typesœ:[œMessageœ]}-Prompt-RaLHB{œfieldNameœ:œtextœ,œidœ:œPrompt-RaLHBœ,œinputTypesœ:[œMessageœ],œtypeœ:œstrœ}",
        "source": "File-oAEuF",
        "sourceHandle": "{œdataTypeœ: œFileœ, œidœ: œFile-oAEuFœ, œnameœ: œmessageœ, œoutput_typesœ: [œMessageœ]}",
        "target": "Prompt-RaLHB",
        "targetHandle": "{œfieldNameœ: œtextœ, œidœ: œPrompt-RaLHBœ, œinputTypesœ: [œMessageœ], œtypeœ: œstrœ}"
      }
    ],
    "nodes": [
      {
        "data": {
          "id": "Prompt-C5FYM",
          "node": {
            "base_classes": [
              "Message"
            ],
            "beta": false,
            "conditional_paths": [],
            "custom_fields": {
              "template": [
                "summary"
              ]
            },
            "description": "Create a prompt template with dynamic variables.",
            "display_name": "Prompt",
            "documentation": "",
            "edited": false,
            "field_order": [
              "template",
              "tool_placeholder"
            ],
            "frozen": false,
            "icon": "braces",
            "legacy": false,
            "metadata": {},
            "minimized": false,
            "output_types": [],
            "outputs": [
              {
                "allows_loop": false,
                "cache": true,
                "display_name": "Prompt",
                "group_outputs": false,
                "method": "build_prompt",
                "name": "prompt",
                "selected": "Message",
                "tool_mode": true,
                "types": [
                  "Message"
                ],
                "value": "__UNDEFINED__"
              }
            ],
            "pinned": false,
            "template": {
              "_type": "Component",
              "code": {
                "advanced": true,
                "dynamic": true,
                "fileTypes": [],
                "file_path": "",
                "info": "",
                "list": false,
                "load_from_db": false,
                "multiline": true,
                "name": "code",
                "password": false,
                "placeholder": "",
                "required": true,
                "show": true,
                "title_case": false,
                "type": "code",
                "value": "from langflow.base.prompts.api_utils import process_prompt_template\nfrom langflow.custom.custom_component.component import Component\nfrom langflow.inputs.inputs import DefaultPromptField\nfrom langflow.io import MessageTextInput, Output, PromptInput\nfrom langflow.schema.message import Message\nfrom langflow.template.utils import update_template_values\n\n\nclass PromptComponent(Component):\n    display_name: str = \"Prompt\"\n    description: str = \"Create a prompt template with dynamic variables.\"\n    icon = \"braces\"\n    trace_type = \"prompt\"\n    name = \"Prompt\"\n\n    inputs = [\n        PromptInput(name=\"template\", display_name=\"Template\"),\n        MessageTextInput(\n            name=\"tool_placeholder\",\n            display_name=\"Tool Placeholder\",\n            tool_mode=True,\n            advanced=True,\n            info=\"A placeholder input for tool mode.\",\n        ),\n    ]\n\n    outputs = [\n        Output(display_name=\"Prompt\", name=\"prompt\", method=\"build_prompt\"),\n    ]\n\n    async def build_prompt(self) -> Message:\n        prompt = Message.from_template(**self._attributes)\n        self.status = prompt.text\n        return prompt\n\n    def _update_template(self, frontend_node: dict):\n        prompt_template = frontend_node[\"template\"][\"template\"][\"value\"]\n        custom_fields = frontend_node[\"custom_fields\"]\n        frontend_node_template = frontend_node[\"template\"]\n        _ = process_prompt_template(\n            template=prompt_template,\n            name=\"template\",\n            custom_fields=custom_fields,\n            frontend_node_template=frontend_node_template,\n        )\n        return frontend_node\n\n    async def update_frontend_node(self, new_frontend_node: dict, current_frontend_node: dict):\n        \"\"\"This function is called after the code validation is done.\"\"\"\n        frontend_node = await super().update_frontend_node(new_frontend_node, current_frontend_node)\n        template = frontend_node[\"template\"][\"template\"][\"value\"]\n        # Kept it duplicated for backwards compatibility\n        _ = process_prompt_template(\n            template=template,\n            name=\"template\",\n            custom_fields=frontend_node[\"custom_fields\"],\n            frontend_node_template=frontend_node[\"template\"],\n        )\n        # Now that template is updated, we need to grab any values that were set in the current_frontend_node\n        # and update the frontend_node with those values\n        update_template_values(new_template=frontend_node, previous_template=current_frontend_node[\"template\"])\n        return frontend_node\n\n    def _get_fallback_input(self, **kwargs):\n        return DefaultPromptField(**kwargs)\n"
              },
              "summary": {
                "advanced": false,
                "display_name": "summary",
                "dynamic": false,
                "field_type": "str",
                "fileTypes": [],
                "file_path": "",
                "info": "",
                "input_types": [
                  "Message"
                ],
                "list": false,
                "load_from_db": false,
                "multiline": true,
                "name": "summary",
                "placeholder": "",
                "required": false,
                "show": true,
                "title_case": false,
                "type": "str",
                "value": ""
              },
              "template": {
                "_input_type": "PromptInput",
                "advanced": false,
                "display_name": "Template",
                "dynamic": false,
                "info": "",
                "list": false,
                "list_add_label": "Add More",
                "load_from_db": false,
                "name": "template",
                "placeholder": "",
                "required": false,
                "show": true,
                "title_case": false,
                "tool_mode": false,
                "trace_as_input": true,
                "type": "prompt",
                "value": "Based on the following summary of discussions in the Langflow community, generate a well-structured and actionable technical recommendation for the development team. The recommendation should be clear, precise, and directly applicable to improve Langflow.\n\nGuidelines for the Action Item:\nBe Specific: Clearly define the issue, feature request, or improvement.\nProvide Context: Briefly justify why this action is necessary based on user discussions.\nSuggest a Next Step: Outline what the technical team should do to address the issue or enhance the platform.\nPrioritize if Relevant: If multiple issues are discussed, focus on the most urgent or impactful one.\n\nSummary:\n{summary}\n\nProvide a concise, structured, and technically sound action item that the Langflow team can implement.\n\nreturn:\n- {summary}\n- [action item]\n- [sentiment]\n- [start_date]\n- [end_date]\n\nyou need to return the data in json format\n\nReturn Format:\nEnsure that both \"summary\" and \"action_item\" are single string values, not lists and without nested objects or additional keys.\n\n"
              },
              "tool_placeholder": {
                "_input_type": "MessageTextInput",
                "advanced": true,
                "display_name": "Tool Placeholder",
                "dynamic": false,
                "info": "A placeholder input for tool mode.",
                "input_types": [
                  "Message"
                ],
                "list": false,
                "list_add_label": "Add More",
                "load_from_db": false,
                "name": "tool_placeholder",
                "placeholder": "",
                "required": false,
                "show": true,
                "title_case": false,
                "tool_mode": true,
                "trace_as_input": true,
                "trace_as_metadata": true,
                "type": "str",
                "value": ""
              }
            },
            "tool_mode": false
          },
          "selected_output": "prompt",
          "showNode": true,
          "type": "Prompt"
        },
        "dragging": false,
        "id": "Prompt-C5FYM",
        "measured": {
          "height": 366,
          "width": 320
        },
        "position": {
          "x": -973.805557188769,
          "y": 1081.112870159395
        },
        "selected": false,
        "type": "genericNode"
      },
      {
        "data": {
          "id": "Prompt-RaLHB",
          "node": {
            "base_classes": [
              "Message"
            ],
            "beta": false,
            "conditional_paths": [],
            "custom_fields": {
              "template": [
                "text"
              ]
            },
            "description": "Create a prompt template with dynamic variables.",
            "display_name": "Prompt",
            "documentation": "",
            "edited": false,
            "error": null,
            "field_order": [
              "template",
              "tool_placeholder"
            ],
            "frozen": false,
            "full_path": null,
            "icon": "braces",
            "is_composition": null,
            "is_input": null,
            "is_output": null,
            "legacy": false,
            "metadata": {},
            "minimized": false,
            "name": "",
            "output_types": [],
            "outputs": [
              {
                "allows_loop": false,
                "cache": true,
                "display_name": "Prompt",
                "group_outputs": false,
                "method": "build_prompt",
                "name": "prompt",
                "selected": "Message",
                "tool_mode": true,
                "types": [
                  "Message"
                ],
                "value": "__UNDEFINED__"
              }
            ],
            "pinned": false,
            "priority": null,
            "template": {
              "_type": "Component",
              "code": {
                "advanced": true,
                "dynamic": true,
                "fileTypes": [],
                "file_path": "",
                "info": "",
                "list": false,
                "load_from_db": false,
                "multiline": true,
                "name": "code",
                "password": false,
                "placeholder": "",
                "required": true,
                "show": true,
                "title_case": false,
                "type": "code",
                "value": "from langflow.base.prompts.api_utils import process_prompt_template\nfrom langflow.custom.custom_component.component import Component\nfrom langflow.inputs.inputs import DefaultPromptField\nfrom langflow.io import MessageTextInput, Output, PromptInput\nfrom langflow.schema.message import Message\nfrom langflow.template.utils import update_template_values\n\n\nclass PromptComponent(Component):\n    display_name: str = \"Prompt\"\n    description: str = \"Create a prompt template with dynamic variables.\"\n    icon = \"braces\"\n    trace_type = \"prompt\"\n    name = \"Prompt\"\n\n    inputs = [\n        PromptInput(name=\"template\", display_name=\"Template\"),\n        MessageTextInput(\n            name=\"tool_placeholder\",\n            display_name=\"Tool Placeholder\",\n            tool_mode=True,\n            advanced=True,\n            info=\"A placeholder input for tool mode.\",\n        ),\n    ]\n\n    outputs = [\n        Output(display_name=\"Prompt\", name=\"prompt\", method=\"build_prompt\"),\n    ]\n\n    async def build_prompt(self) -> Message:\n        prompt = Message.from_template(**self._attributes)\n        self.status = prompt.text\n        return prompt\n\n    def _update_template(self, frontend_node: dict):\n        prompt_template = frontend_node[\"template\"][\"template\"][\"value\"]\n        custom_fields = frontend_node[\"custom_fields\"]\n        frontend_node_template = frontend_node[\"template\"]\n        _ = process_prompt_template(\n            template=prompt_template,\n            name=\"template\",\n            custom_fields=custom_fields,\n            frontend_node_template=frontend_node_template,\n        )\n        return frontend_node\n\n    async def update_frontend_node(self, new_frontend_node: dict, current_frontend_node: dict):\n        \"\"\"This function is called after the code validation is done.\"\"\"\n        frontend_node = await super().update_frontend_node(new_frontend_node, current_frontend_node)\n        template = frontend_node[\"template\"][\"template\"][\"value\"]\n        # Kept it duplicated for backwards compatibility\n        _ = process_prompt_template(\n            template=template,\n            name=\"template\",\n            custom_fields=frontend_node[\"custom_fields\"],\n            frontend_node_template=frontend_node[\"template\"],\n        )\n        # Now that template is updated, we need to grab any values that were set in the current_frontend_node\n        # and update the frontend_node with those values\n        update_template_values(new_template=frontend_node, previous_template=current_frontend_node[\"template\"])\n        return frontend_node\n\n    def _get_fallback_input(self, **kwargs):\n        return DefaultPromptField(**kwargs)\n"
              },
              "template": {
                "_input_type": "PromptInput",
                "advanced": false,
                "display_name": "Template",
                "dynamic": false,
                "info": "",
                "list": false,
                "list_add_label": "Add More",
                "load_from_db": false,
                "name": "template",
                "placeholder": "",
                "required": false,
                "show": true,
                "title_case": false,
                "tool_mode": false,
                "trace_as_input": true,
                "type": "prompt",
                "value": "You are analyzing messages from an online community or discussion platform. Your task is to generate a well-structured, concise, and informative summary of the key discussions that took place in a specific channel or group during a given time period. This summary will provide actionable insights for community managers, stakeholders, or decision-makers.  \n\nYou will receive a list of messages containing **message_id, created_at, and message_content**.  \n\n### **Task 1: Summarization**  \nFrom the **message_content**, generate a cohesive, flowing summary in paragraph form, avoiding bullet points or fragmented structures. The summary should be written in clear, professional English, ensuring a natural reading experience.  \n\nFocus on the following key discussion areas (if applicable):  \n- **Feature Requests & Enhancements**: Suggestions for new features, improvements, or emerging use cases.  \n- **Issues & Problems**: Reports of challenges, technical difficulties, or troubleshooting discussions.  \n- **Community Feedback**: Reactions to updates, usability concerns, and overall user sentiment.  \n- **General Topics**: Broader discussions relevant to the platform, industry trends, or key interests of the community.  \n\nMessages may be written in different languages, depending on the community. However, the summary must always be in English and should be structured as a natural, flowing narrative rather than a list of points.  \n\n### **Task 2: Sentiment Analysis**  \nAnalyze the overall **sentiment** of the summary based on user feedback, discussions, and general tone. The sentiment should reflect how the community perceives recent updates, issues, or the overall experience.  \n\n#### **Classification Criteria:**  \n- **Positive**: The discussion contains mostly favorable feedback, enthusiasm about new topics, successful problem resolutions, or constructive engagement.  \n- **Neutral**: The discussion is balanced, with a mix of praise, constructive criticism, and open-ended conversations without strong emotions.  \n- **Negative**: The discussion is dominated by frustrations, unresolved issues, strong criticisms, or concerns about the platform's direction.  \n\n### **Input:**  \nHere is the list of messages:  \n{text}  \n\n### **Return Format:**  \n- **summary**: A cohesive, well-structured summary written in continuous prose, without bullet points.  \n- **sentiment**: One of the sentiment categories (**Positive, Neutral, or Negative**).  \n- **start_date**: The earliest message timestamp in the format **'yyyy-mm-dd'**.  \n- **end_date**: The most recent message timestamp in the format **'yyyy-mm-dd'**.  \n"
              },
              "text": {
                "advanced": false,
                "display_name": "text",
                "dynamic": false,
                "field_type": "str",
                "fileTypes": [],
                "file_path": "",
                "info": "",
                "input_types": [
                  "Message"
                ],
                "list": false,
                "load_from_db": false,
                "multiline": true,
                "name": "text",
                "placeholder": "",
                "required": false,
                "show": true,
                "title_case": false,
                "type": "str",
                "value": ""
              },
              "tool_placeholder": {
                "_input_type": "MessageTextInput",
                "advanced": true,
                "display_name": "Tool Placeholder",
                "dynamic": false,
                "info": "A placeholder input for tool mode.",
                "input_types": [
                  "Message"
                ],
                "list": false,
                "list_add_label": "Add More",
                "load_from_db": false,
                "name": "tool_placeholder",
                "placeholder": "",
                "required": false,
                "show": true,
                "title_case": false,
                "tool_mode": true,
                "trace_as_input": true,
                "trace_as_metadata": true,
                "type": "str",
                "value": ""
              }
            },
            "tool_mode": false
          },
          "selected_output": "prompt",
          "showNode": true,
          "type": "Prompt"
        },
        "dragging": false,
        "id": "Prompt-RaLHB",
        "measured": {
          "height": 366,
          "width": 320
        },
        "position": {
          "x": -1691.3505617322087,
          "y": 1010.953782441708
        },
        "selected": false,
        "type": "genericNode"
      },
      {
        "data": {
          "id": "Prompt-dabhh",
          "node": {
            "base_classes": [
              "Message"
            ],
            "beta": false,
            "conditional_paths": [],
            "custom_fields": {
              "template": []
            },
            "description": "Create a prompt template with dynamic variables.",
            "display_name": "Prompt",
            "documentation": "",
            "edited": false,
            "field_order": [
              "template",
              "tool_placeholder"
            ],
            "frozen": false,
            "icon": "braces",
            "legacy": false,
            "metadata": {},
            "minimized": false,
            "output_types": [],
            "outputs": [
              {
                "allows_loop": false,
                "cache": true,
                "display_name": "Prompt",
                "group_outputs": false,
                "method": "build_prompt",
                "name": "prompt",
                "selected": "Message",
                "tool_mode": true,
                "types": [
                  "Message"
                ],
                "value": "__UNDEFINED__"
              }
            ],
            "pinned": false,
            "template": {
              "_type": "Component",
              "code": {
                "advanced": true,
                "dynamic": true,
                "fileTypes": [],
                "file_path": "",
                "info": "",
                "list": false,
                "load_from_db": false,
                "multiline": true,
                "name": "code",
                "password": false,
                "placeholder": "",
                "required": true,
                "show": true,
                "title_case": false,
                "type": "code",
                "value": "from langflow.base.prompts.api_utils import process_prompt_template\nfrom langflow.custom.custom_component.component import Component\nfrom langflow.inputs.inputs import DefaultPromptField\nfrom langflow.io import MessageTextInput, Output, PromptInput\nfrom langflow.schema.message import Message\nfrom langflow.template.utils import update_template_values\n\n\nclass PromptComponent(Component):\n    display_name: str = \"Prompt\"\n    description: str = \"Create a prompt template with dynamic variables.\"\n    icon = \"braces\"\n    trace_type = \"prompt\"\n    name = \"Prompt\"\n\n    inputs = [\n        PromptInput(name=\"template\", display_name=\"Template\"),\n        MessageTextInput(\n            name=\"tool_placeholder\",\n            display_name=\"Tool Placeholder\",\n            tool_mode=True,\n            advanced=True,\n            info=\"A placeholder input for tool mode.\",\n        ),\n    ]\n\n    outputs = [\n        Output(display_name=\"Prompt\", name=\"prompt\", method=\"build_prompt\"),\n    ]\n\n    async def build_prompt(self) -> Message:\n        prompt = Message.from_template(**self._attributes)\n        self.status = prompt.text\n        return prompt\n\n    def _update_template(self, frontend_node: dict):\n        prompt_template = frontend_node[\"template\"][\"template\"][\"value\"]\n        custom_fields = frontend_node[\"custom_fields\"]\n        frontend_node_template = frontend_node[\"template\"]\n        _ = process_prompt_template(\n            template=prompt_template,\n            name=\"template\",\n            custom_fields=custom_fields,\n            frontend_node_template=frontend_node_template,\n        )\n        return frontend_node\n\n    async def update_frontend_node(self, new_frontend_node: dict, current_frontend_node: dict):\n        \"\"\"This function is called after the code validation is done.\"\"\"\n        frontend_node = await super().update_frontend_node(new_frontend_node, current_frontend_node)\n        template = frontend_node[\"template\"][\"template\"][\"value\"]\n        # Kept it duplicated for backwards compatibility\n        _ = process_prompt_template(\n            template=template,\n            name=\"template\",\n            custom_fields=frontend_node[\"custom_fields\"],\n            frontend_node_template=frontend_node[\"template\"],\n        )\n        # Now that template is updated, we need to grab any values that were set in the current_frontend_node\n        # and update the frontend_node with those values\n        update_template_values(new_template=frontend_node, previous_template=current_frontend_node[\"template\"])\n        return frontend_node\n\n    def _get_fallback_input(self, **kwargs):\n        return DefaultPromptField(**kwargs)\n"
              },
              "template": {
                "_input_type": "PromptInput",
                "advanced": false,
                "display_name": "Template",
                "dynamic": false,
                "info": "",
                "list": false,
                "list_add_label": "Add More",
                "load_from_db": false,
                "name": "template",
                "placeholder": "",
                "required": false,
                "show": true,
                "title_case": false,
                "tool_mode": false,
                "trace_as_input": true,
                "type": "prompt",
                "value": "You are an NLP expert assisting the technical team in analyzing user messages. The analysis will be used by the team to make decisions more effectively.\n\n**Task 1:**\n#### **1. Message Classification **\nClassify the message into a **single category** that best describes its purpose. Choose the category from the predefined list below. This classification will help the technical team identify specific themes and make decisions faster.\n\n- **Release Notes**: A message announcing updates, new features, integrations, important information about new versions for users.\n- **Feature Request**: A suggestion or idea for a new feature or enhancement.\n- **Bug Report**: A message reporting a clear technical failure, malfunction, or unexpected behavior in Langflow. The user explicitly describes an issue where: A feature does not work as expected; The system crashes, freezes, or behaves unpredictably.\n- **User Question**: Any question or uncertainty regarding  features, functionality, implementation, or general use. This includes both technical questions and general doubts, regardless of complexity or specificity.\n- **Complaint**: A message expressing dissatisfaction or frustration with a feature or issue.\n- **Positive Feedback**: Messages expressing gratitude alongside useful feedback, such as confirming that an issue has been resolved or a feature works as intended.\n\n\n##### **Important Instructions for Classification:**\n- Ensure each message is classified into **only one category** based on its primary intent or purpose. If multiple intents are detected, select the most relevant category that reflects the user's main goal.\n- Do not create new categories or use freeform text for classification. Always use one of the predefined categories exactly as they appear in the list above.\n\n**task 2**\nAnalyze the sentiment of the message and classify it into one of the following categories:\n- **Positive**: The message conveys positivity, satisfaction, gratitude, or encouragement.\n- **Neutral**: The message is factual, descriptive, or lacks any emotional tone.\n- **Negative**: The message conveys frustration, dissatisfaction, or criticism.\n\n\nreturn:\n- [message_id]\n- [message_category] \n- [message_sentiment]\n\nYou need to output the results in JSON format.\n"
              },
              "tool_placeholder": {
                "_input_type": "MessageTextInput",
                "advanced": true,
                "display_name": "Tool Placeholder",
                "dynamic": false,
                "info": "A placeholder input for tool mode.",
                "input_types": [
                  "Message"
                ],
                "list": false,
                "list_add_label": "Add More",
                "load_from_db": false,
                "name": "tool_placeholder",
                "placeholder": "",
                "required": false,
                "show": true,
                "title_case": false,
                "tool_mode": true,
                "trace_as_input": true,
                "trace_as_metadata": true,
                "type": "str",
                "value": ""
              }
            },
            "tool_mode": false
          },
          "showNode": true,
          "type": "Prompt"
        },
        "dragging": false,
        "id": "Prompt-dabhh",
        "measured": {
          "height": 283,
          "width": 320
        },
        "position": {
          "x": -1668.597994833308,
          "y": 651.6625805464743
        },
        "selected": false,
        "type": "genericNode"
      },
      {
        "data": {
          "id": "note-VyXUq",
          "node": {
            "description": "# Sentiment Analysis Flow  \n\nThis flow processes text data, analyzes sentiment, and provides structured insights.  \n\n## Prerequisite\n\n* [OpenAI API key](https://platform.openai.com/docs/)\n\n## Quickstart\n\n1. Add your [OpenAI API key](https://platform.openai.com/docs/) to the OpenAI model components.\n2. In the **File Component**, load text data in `.txt`, `.csv`, or `.json` formats.\n3. Open the **Playground** to see the analysis and recommendation the flow constructs.\n\n## How It Works  \n\n1. The **Data to Message** component converts raw data into structured messages. \n\n2. The **NLP expert** prompt provides sentiment analysis, while the **Analyzing messages** prompt summarizes messages from a discussion board.\n\n3. The final **Prompt Component** creates a structured recommendation prompt to ensure that the AI model receives well-formatted input.  \n\n4. The **OpenAI Model Component** processes the text and classifies the sentiment as **Positive, Neutral, or Negative**.  \n\n",
            "display_name": "",
            "documentation": "",
            "template": {}
          },
          "type": "note"
        },
        "dragging": false,
        "height": 574,
        "id": "note-VyXUq",
        "measured": {
          "height": 574,
          "width": 412
        },
        "position": {
          "x": -2540.3162463532744,
          "y": 678.7879484347079
        },
        "resizing": false,
        "selected": false,
        "type": "noteNode",
        "width": 412
      },
      {
        "data": {
          "id": "ChatOutput-yiSgq",
          "node": {
            "base_classes": [
              "Message"
            ],
            "beta": false,
            "conditional_paths": [],
            "custom_fields": {},
            "description": "Display a chat message in the Playground.",
            "display_name": "Chat Output",
            "documentation": "",
            "edited": false,
            "field_order": [
              "input_value",
              "should_store_message",
              "sender",
              "sender_name",
              "session_id",
              "data_template",
              "background_color",
              "chat_icon",
              "text_color",
              "clean_data"
            ],
            "frozen": false,
            "icon": "MessagesSquare",
            "legacy": false,
            "metadata": {
              "code_hash": "4848ad3e35d5",
              "dependencies": {
<<<<<<< HEAD
                "dependencies": [],
                "total_dependencies": 0
=======
                "dependencies": [
                  {
                    "name": "orjson",
                    "version": "3.10.15"
                  },
                  {
                    "name": "fastapi",
                    "version": "0.120.0"
                  },
                  {
                    "name": "lfx",
                    "version": null
                  }
                ],
                "total_dependencies": 3
>>>>>>> 7460ee9f
              },
              "module": "lfx.components.input_output.chat_output.ChatOutput"
            },
            "minimized": true,
            "output_types": [],
            "outputs": [
              {
                "allows_loop": false,
                "cache": true,
                "display_name": "Output Message",
                "group_outputs": false,
                "method": "message_response",
                "name": "message",
                "selected": "Message",
                "tool_mode": true,
                "types": [
                  "Message"
                ],
                "value": "__UNDEFINED__"
              }
            ],
            "pinned": false,
            "template": {
              "_type": "Component",
              "clean_data": {
                "_input_type": "BoolInput",
                "advanced": true,
                "display_name": "Basic Clean Data",
                "dynamic": false,
                "info": "Whether to clean data before converting to string.",
                "list": false,
                "list_add_label": "Add More",
                "name": "clean_data",
                "placeholder": "",
                "required": false,
                "show": true,
                "title_case": false,
                "tool_mode": false,
                "trace_as_metadata": true,
                "type": "bool",
                "value": true
              },
              "code": {
                "advanced": true,
                "dynamic": true,
                "fileTypes": [],
                "file_path": "",
                "info": "",
                "list": false,
                "load_from_db": false,
                "multiline": true,
                "name": "code",
                "password": false,
                "placeholder": "",
                "required": true,
                "show": true,
                "title_case": false,
                "type": "code",
                "value": "from collections.abc import Generator\nfrom typing import Any\n\nimport orjson\nfrom fastapi.encoders import jsonable_encoder\n\nfrom lfx.base.io.chat import ChatComponent\nfrom lfx.helpers.data import safe_convert\nfrom lfx.inputs.inputs import BoolInput, DropdownInput, HandleInput, MessageTextInput\nfrom lfx.schema.data import Data\nfrom lfx.schema.dataframe import DataFrame\nfrom lfx.schema.message import Message\nfrom lfx.schema.properties import Source\nfrom lfx.template.field.base import Output\nfrom lfx.utils.constants import (\n    MESSAGE_SENDER_AI,\n    MESSAGE_SENDER_NAME_AI,\n    MESSAGE_SENDER_USER,\n)\n\n\nclass ChatOutput(ChatComponent):\n    display_name = \"Chat Output\"\n    description = \"Display a chat message in the Playground.\"\n    documentation: str = \"https://docs.langflow.org/components-io#chat-output\"\n    icon = \"MessagesSquare\"\n    name = \"ChatOutput\"\n    minimized = True\n\n    inputs = [\n        HandleInput(\n            name=\"input_value\",\n            display_name=\"Inputs\",\n            info=\"Message to be passed as output.\",\n            input_types=[\"Data\", \"DataFrame\", \"Message\"],\n            required=True,\n        ),\n        BoolInput(\n            name=\"should_store_message\",\n            display_name=\"Store Messages\",\n            info=\"Store the message in the history.\",\n            value=True,\n            advanced=True,\n        ),\n        DropdownInput(\n            name=\"sender\",\n            display_name=\"Sender Type\",\n            options=[MESSAGE_SENDER_AI, MESSAGE_SENDER_USER],\n            value=MESSAGE_SENDER_AI,\n            advanced=True,\n            info=\"Type of sender.\",\n        ),\n        MessageTextInput(\n            name=\"sender_name\",\n            display_name=\"Sender Name\",\n            info=\"Name of the sender.\",\n            value=MESSAGE_SENDER_NAME_AI,\n            advanced=True,\n        ),\n        MessageTextInput(\n            name=\"session_id\",\n            display_name=\"Session ID\",\n            info=\"The session ID of the chat. If empty, the current session ID parameter will be used.\",\n            advanced=True,\n        ),\n        MessageTextInput(\n            name=\"context_id\",\n            display_name=\"Context ID\",\n            info=\"The context ID of the chat. Adds an extra layer to the local memory.\",\n            value=\"\",\n            advanced=True,\n        ),\n        MessageTextInput(\n            name=\"data_template\",\n            display_name=\"Data Template\",\n            value=\"{text}\",\n            advanced=True,\n            info=\"Template to convert Data to Text. If left empty, it will be dynamically set to the Data's text key.\",\n        ),\n        BoolInput(\n            name=\"clean_data\",\n            display_name=\"Basic Clean Data\",\n            value=True,\n            advanced=True,\n            info=\"Whether to clean data before converting to string.\",\n        ),\n    ]\n    outputs = [\n        Output(\n            display_name=\"Output Message\",\n            name=\"message\",\n            method=\"message_response\",\n        ),\n    ]\n\n    def _build_source(self, id_: str | None, display_name: str | None, source: str | None) -> Source:\n        source_dict = {}\n        if id_:\n            source_dict[\"id\"] = id_\n        if display_name:\n            source_dict[\"display_name\"] = display_name\n        if source:\n            # Handle case where source is a ChatOpenAI object\n            if hasattr(source, \"model_name\"):\n                source_dict[\"source\"] = source.model_name\n            elif hasattr(source, \"model\"):\n                source_dict[\"source\"] = str(source.model)\n            else:\n                source_dict[\"source\"] = str(source)\n        return Source(**source_dict)\n\n    async def message_response(self) -> Message:\n        # First convert the input to string if needed\n        text = self.convert_to_string()\n\n        # Get source properties\n        source, _, display_name, source_id = self.get_properties_from_source_component()\n\n        # Create or use existing Message object\n        if isinstance(self.input_value, Message):\n            message = self.input_value\n            # Update message properties\n            message.text = text\n        else:\n            message = Message(text=text)\n\n        # Set message properties\n        message.sender = self.sender\n        message.sender_name = self.sender_name\n        message.session_id = self.session_id\n        message.context_id = self.context_id\n        message.flow_id = self.graph.flow_id if hasattr(self, \"graph\") else None\n        message.properties.source = self._build_source(source_id, display_name, source)\n\n        # Store message if needed\n        if self.session_id and self.should_store_message:\n            stored_message = await self.send_message(message)\n            self.message.value = stored_message\n            message = stored_message\n\n        self.status = message\n        return message\n\n    def _serialize_data(self, data: Data) -> str:\n        \"\"\"Serialize Data object to JSON string.\"\"\"\n        # Convert data.data to JSON-serializable format\n        serializable_data = jsonable_encoder(data.data)\n        # Serialize with orjson, enabling pretty printing with indentation\n        json_bytes = orjson.dumps(serializable_data, option=orjson.OPT_INDENT_2)\n        # Convert bytes to string and wrap in Markdown code blocks\n        return \"```json\\n\" + json_bytes.decode(\"utf-8\") + \"\\n```\"\n\n    def _validate_input(self) -> None:\n        \"\"\"Validate the input data and raise ValueError if invalid.\"\"\"\n        if self.input_value is None:\n            msg = \"Input data cannot be None\"\n            raise ValueError(msg)\n        if isinstance(self.input_value, list) and not all(\n            isinstance(item, Message | Data | DataFrame | str) for item in self.input_value\n        ):\n            invalid_types = [\n                type(item).__name__\n                for item in self.input_value\n                if not isinstance(item, Message | Data | DataFrame | str)\n            ]\n            msg = f\"Expected Data or DataFrame or Message or str, got {invalid_types}\"\n            raise TypeError(msg)\n        if not isinstance(\n            self.input_value,\n            Message | Data | DataFrame | str | list | Generator | type(None),\n        ):\n            type_name = type(self.input_value).__name__\n            msg = f\"Expected Data or DataFrame or Message or str, Generator or None, got {type_name}\"\n            raise TypeError(msg)\n\n    def convert_to_string(self) -> str | Generator[Any, None, None]:\n        \"\"\"Convert input data to string with proper error handling.\"\"\"\n        self._validate_input()\n        if isinstance(self.input_value, list):\n            clean_data: bool = getattr(self, \"clean_data\", False)\n            return \"\\n\".join([safe_convert(item, clean_data=clean_data) for item in self.input_value])\n        if isinstance(self.input_value, Generator):\n            return self.input_value\n        return safe_convert(self.input_value)\n"
              },
              "context_id": {
                "_input_type": "MessageTextInput",
                "advanced": true,
                "display_name": "Context ID",
                "dynamic": false,
                "info": "The context ID of the chat. Adds an extra layer to the local memory.",
                "input_types": [
                  "Message"
                ],
                "list": false,
                "list_add_label": "Add More",
                "load_from_db": false,
                "name": "context_id",
                "placeholder": "",
                "required": false,
                "show": true,
                "title_case": false,
                "tool_mode": false,
                "trace_as_input": true,
                "trace_as_metadata": true,
                "type": "str",
                "value": ""
              },
              "data_template": {
                "_input_type": "MessageTextInput",
                "advanced": true,
                "display_name": "Data Template",
                "dynamic": false,
                "info": "Template to convert Data to Text. If left empty, it will be dynamically set to the Data's text key.",
                "input_types": [
                  "Message"
                ],
                "list": false,
                "list_add_label": "Add More",
                "load_from_db": false,
                "name": "data_template",
                "placeholder": "",
                "required": false,
                "show": true,
                "title_case": false,
                "tool_mode": false,
                "trace_as_input": true,
                "trace_as_metadata": true,
                "type": "str",
                "value": "{text}"
              },
              "input_value": {
                "_input_type": "HandleInput",
                "advanced": false,
                "display_name": "Inputs",
                "dynamic": false,
                "info": "Message to be passed as output.",
                "input_types": [
                  "Data",
                  "DataFrame",
                  "Message"
                ],
                "list": false,
                "list_add_label": "Add More",
                "name": "input_value",
                "placeholder": "",
                "required": true,
                "show": true,
                "title_case": false,
                "trace_as_metadata": true,
                "type": "other",
                "value": ""
              },
              "sender": {
                "_input_type": "DropdownInput",
                "advanced": true,
                "combobox": false,
                "dialog_inputs": {},
                "display_name": "Sender Type",
                "dynamic": false,
                "info": "Type of sender.",
                "name": "sender",
                "options": [
                  "Machine",
                  "User"
                ],
                "options_metadata": [],
                "placeholder": "",
                "required": false,
                "show": true,
                "title_case": false,
                "toggle": false,
                "tool_mode": false,
                "trace_as_metadata": true,
                "type": "str",
                "value": "Machine"
              },
              "sender_name": {
                "_input_type": "MessageTextInput",
                "advanced": true,
                "display_name": "Sender Name",
                "dynamic": false,
                "info": "Name of the sender.",
                "input_types": [
                  "Message"
                ],
                "list": false,
                "list_add_label": "Add More",
                "load_from_db": false,
                "name": "sender_name",
                "placeholder": "",
                "required": false,
                "show": true,
                "title_case": false,
                "tool_mode": false,
                "trace_as_input": true,
                "trace_as_metadata": true,
                "type": "str",
                "value": "AI"
              },
              "session_id": {
                "_input_type": "MessageTextInput",
                "advanced": true,
                "display_name": "Session ID",
                "dynamic": false,
                "info": "The session ID of the chat. If empty, the current session ID parameter will be used.",
                "input_types": [
                  "Message"
                ],
                "list": false,
                "list_add_label": "Add More",
                "load_from_db": false,
                "name": "session_id",
                "placeholder": "",
                "required": false,
                "show": true,
                "title_case": false,
                "tool_mode": false,
                "trace_as_input": true,
                "trace_as_metadata": true,
                "type": "str",
                "value": ""
              },
              "should_store_message": {
                "_input_type": "BoolInput",
                "advanced": true,
                "display_name": "Store Messages",
                "dynamic": false,
                "info": "Store the message in the history.",
                "list": false,
                "list_add_label": "Add More",
                "name": "should_store_message",
                "placeholder": "",
                "required": false,
                "show": true,
                "title_case": false,
                "tool_mode": false,
                "trace_as_metadata": true,
                "type": "bool",
                "value": true
              }
            },
            "tool_mode": false
          },
          "showNode": false,
          "type": "ChatOutput"
        },
        "dragging": false,
        "id": "ChatOutput-yiSgq",
        "measured": {
          "height": 48,
          "width": 192
        },
        "position": {
          "x": -729.8594083908358,
          "y": 571.9033552511398
        },
        "selected": false,
        "type": "genericNode"
      },
      {
        "data": {
          "id": "ChatOutput-K40Du",
          "node": {
            "base_classes": [
              "Message"
            ],
            "beta": false,
            "conditional_paths": [],
            "custom_fields": {},
            "description": "Display a chat message in the Playground.",
            "display_name": "Chat Output",
            "documentation": "",
            "edited": false,
            "field_order": [
              "input_value",
              "should_store_message",
              "sender",
              "sender_name",
              "session_id",
              "data_template",
              "background_color",
              "chat_icon",
              "text_color",
              "clean_data"
            ],
            "frozen": false,
            "icon": "MessagesSquare",
            "legacy": false,
            "metadata": {
              "code_hash": "4848ad3e35d5",
              "dependencies": {
<<<<<<< HEAD
                "dependencies": [],
                "total_dependencies": 0
=======
                "dependencies": [
                  {
                    "name": "orjson",
                    "version": "3.10.15"
                  },
                  {
                    "name": "fastapi",
                    "version": "0.120.0"
                  },
                  {
                    "name": "lfx",
                    "version": null
                  }
                ],
                "total_dependencies": 3
>>>>>>> 7460ee9f
              },
              "module": "lfx.components.input_output.chat_output.ChatOutput"
            },
            "minimized": true,
            "output_types": [],
            "outputs": [
              {
                "allows_loop": false,
                "cache": true,
                "display_name": "Output Message",
                "group_outputs": false,
                "method": "message_response",
                "name": "message",
                "selected": "Message",
                "tool_mode": true,
                "types": [
                  "Message"
                ],
                "value": "__UNDEFINED__"
              }
            ],
            "pinned": false,
            "template": {
              "_type": "Component",
              "clean_data": {
                "_input_type": "BoolInput",
                "advanced": true,
                "display_name": "Basic Clean Data",
                "dynamic": false,
                "info": "Whether to clean data before converting to string.",
                "list": false,
                "list_add_label": "Add More",
                "name": "clean_data",
                "placeholder": "",
                "required": false,
                "show": true,
                "title_case": false,
                "tool_mode": false,
                "trace_as_metadata": true,
                "type": "bool",
                "value": true
              },
              "code": {
                "advanced": true,
                "dynamic": true,
                "fileTypes": [],
                "file_path": "",
                "info": "",
                "list": false,
                "load_from_db": false,
                "multiline": true,
                "name": "code",
                "password": false,
                "placeholder": "",
                "required": true,
                "show": true,
                "title_case": false,
                "type": "code",
                "value": "from collections.abc import Generator\nfrom typing import Any\n\nimport orjson\nfrom fastapi.encoders import jsonable_encoder\n\nfrom lfx.base.io.chat import ChatComponent\nfrom lfx.helpers.data import safe_convert\nfrom lfx.inputs.inputs import BoolInput, DropdownInput, HandleInput, MessageTextInput\nfrom lfx.schema.data import Data\nfrom lfx.schema.dataframe import DataFrame\nfrom lfx.schema.message import Message\nfrom lfx.schema.properties import Source\nfrom lfx.template.field.base import Output\nfrom lfx.utils.constants import (\n    MESSAGE_SENDER_AI,\n    MESSAGE_SENDER_NAME_AI,\n    MESSAGE_SENDER_USER,\n)\n\n\nclass ChatOutput(ChatComponent):\n    display_name = \"Chat Output\"\n    description = \"Display a chat message in the Playground.\"\n    documentation: str = \"https://docs.langflow.org/components-io#chat-output\"\n    icon = \"MessagesSquare\"\n    name = \"ChatOutput\"\n    minimized = True\n\n    inputs = [\n        HandleInput(\n            name=\"input_value\",\n            display_name=\"Inputs\",\n            info=\"Message to be passed as output.\",\n            input_types=[\"Data\", \"DataFrame\", \"Message\"],\n            required=True,\n        ),\n        BoolInput(\n            name=\"should_store_message\",\n            display_name=\"Store Messages\",\n            info=\"Store the message in the history.\",\n            value=True,\n            advanced=True,\n        ),\n        DropdownInput(\n            name=\"sender\",\n            display_name=\"Sender Type\",\n            options=[MESSAGE_SENDER_AI, MESSAGE_SENDER_USER],\n            value=MESSAGE_SENDER_AI,\n            advanced=True,\n            info=\"Type of sender.\",\n        ),\n        MessageTextInput(\n            name=\"sender_name\",\n            display_name=\"Sender Name\",\n            info=\"Name of the sender.\",\n            value=MESSAGE_SENDER_NAME_AI,\n            advanced=True,\n        ),\n        MessageTextInput(\n            name=\"session_id\",\n            display_name=\"Session ID\",\n            info=\"The session ID of the chat. If empty, the current session ID parameter will be used.\",\n            advanced=True,\n        ),\n        MessageTextInput(\n            name=\"context_id\",\n            display_name=\"Context ID\",\n            info=\"The context ID of the chat. Adds an extra layer to the local memory.\",\n            value=\"\",\n            advanced=True,\n        ),\n        MessageTextInput(\n            name=\"data_template\",\n            display_name=\"Data Template\",\n            value=\"{text}\",\n            advanced=True,\n            info=\"Template to convert Data to Text. If left empty, it will be dynamically set to the Data's text key.\",\n        ),\n        BoolInput(\n            name=\"clean_data\",\n            display_name=\"Basic Clean Data\",\n            value=True,\n            advanced=True,\n            info=\"Whether to clean data before converting to string.\",\n        ),\n    ]\n    outputs = [\n        Output(\n            display_name=\"Output Message\",\n            name=\"message\",\n            method=\"message_response\",\n        ),\n    ]\n\n    def _build_source(self, id_: str | None, display_name: str | None, source: str | None) -> Source:\n        source_dict = {}\n        if id_:\n            source_dict[\"id\"] = id_\n        if display_name:\n            source_dict[\"display_name\"] = display_name\n        if source:\n            # Handle case where source is a ChatOpenAI object\n            if hasattr(source, \"model_name\"):\n                source_dict[\"source\"] = source.model_name\n            elif hasattr(source, \"model\"):\n                source_dict[\"source\"] = str(source.model)\n            else:\n                source_dict[\"source\"] = str(source)\n        return Source(**source_dict)\n\n    async def message_response(self) -> Message:\n        # First convert the input to string if needed\n        text = self.convert_to_string()\n\n        # Get source properties\n        source, _, display_name, source_id = self.get_properties_from_source_component()\n\n        # Create or use existing Message object\n        if isinstance(self.input_value, Message):\n            message = self.input_value\n            # Update message properties\n            message.text = text\n        else:\n            message = Message(text=text)\n\n        # Set message properties\n        message.sender = self.sender\n        message.sender_name = self.sender_name\n        message.session_id = self.session_id\n        message.context_id = self.context_id\n        message.flow_id = self.graph.flow_id if hasattr(self, \"graph\") else None\n        message.properties.source = self._build_source(source_id, display_name, source)\n\n        # Store message if needed\n        if self.session_id and self.should_store_message:\n            stored_message = await self.send_message(message)\n            self.message.value = stored_message\n            message = stored_message\n\n        self.status = message\n        return message\n\n    def _serialize_data(self, data: Data) -> str:\n        \"\"\"Serialize Data object to JSON string.\"\"\"\n        # Convert data.data to JSON-serializable format\n        serializable_data = jsonable_encoder(data.data)\n        # Serialize with orjson, enabling pretty printing with indentation\n        json_bytes = orjson.dumps(serializable_data, option=orjson.OPT_INDENT_2)\n        # Convert bytes to string and wrap in Markdown code blocks\n        return \"```json\\n\" + json_bytes.decode(\"utf-8\") + \"\\n```\"\n\n    def _validate_input(self) -> None:\n        \"\"\"Validate the input data and raise ValueError if invalid.\"\"\"\n        if self.input_value is None:\n            msg = \"Input data cannot be None\"\n            raise ValueError(msg)\n        if isinstance(self.input_value, list) and not all(\n            isinstance(item, Message | Data | DataFrame | str) for item in self.input_value\n        ):\n            invalid_types = [\n                type(item).__name__\n                for item in self.input_value\n                if not isinstance(item, Message | Data | DataFrame | str)\n            ]\n            msg = f\"Expected Data or DataFrame or Message or str, got {invalid_types}\"\n            raise TypeError(msg)\n        if not isinstance(\n            self.input_value,\n            Message | Data | DataFrame | str | list | Generator | type(None),\n        ):\n            type_name = type(self.input_value).__name__\n            msg = f\"Expected Data or DataFrame or Message or str, Generator or None, got {type_name}\"\n            raise TypeError(msg)\n\n    def convert_to_string(self) -> str | Generator[Any, None, None]:\n        \"\"\"Convert input data to string with proper error handling.\"\"\"\n        self._validate_input()\n        if isinstance(self.input_value, list):\n            clean_data: bool = getattr(self, \"clean_data\", False)\n            return \"\\n\".join([safe_convert(item, clean_data=clean_data) for item in self.input_value])\n        if isinstance(self.input_value, Generator):\n            return self.input_value\n        return safe_convert(self.input_value)\n"
              },
              "context_id": {
                "_input_type": "MessageTextInput",
                "advanced": true,
                "display_name": "Context ID",
                "dynamic": false,
                "info": "The context ID of the chat. Adds an extra layer to the local memory.",
                "input_types": [
                  "Message"
                ],
                "list": false,
                "list_add_label": "Add More",
                "load_from_db": false,
                "name": "context_id",
                "placeholder": "",
                "required": false,
                "show": true,
                "title_case": false,
                "tool_mode": false,
                "trace_as_input": true,
                "trace_as_metadata": true,
                "type": "str",
                "value": ""
              },
              "data_template": {
                "_input_type": "MessageTextInput",
                "advanced": true,
                "display_name": "Data Template",
                "dynamic": false,
                "info": "Template to convert Data to Text. If left empty, it will be dynamically set to the Data's text key.",
                "input_types": [
                  "Message"
                ],
                "list": false,
                "list_add_label": "Add More",
                "load_from_db": false,
                "name": "data_template",
                "placeholder": "",
                "required": false,
                "show": true,
                "title_case": false,
                "tool_mode": false,
                "trace_as_input": true,
                "trace_as_metadata": true,
                "type": "str",
                "value": "{text}"
              },
              "input_value": {
                "_input_type": "HandleInput",
                "advanced": false,
                "display_name": "Inputs",
                "dynamic": false,
                "info": "Message to be passed as output.",
                "input_types": [
                  "Data",
                  "DataFrame",
                  "Message"
                ],
                "list": false,
                "list_add_label": "Add More",
                "name": "input_value",
                "placeholder": "",
                "required": true,
                "show": true,
                "title_case": false,
                "trace_as_metadata": true,
                "type": "other",
                "value": ""
              },
              "sender": {
                "_input_type": "DropdownInput",
                "advanced": true,
                "combobox": false,
                "dialog_inputs": {},
                "display_name": "Sender Type",
                "dynamic": false,
                "info": "Type of sender.",
                "name": "sender",
                "options": [
                  "Machine",
                  "User"
                ],
                "options_metadata": [],
                "placeholder": "",
                "required": false,
                "show": true,
                "title_case": false,
                "toggle": false,
                "tool_mode": false,
                "trace_as_metadata": true,
                "type": "str",
                "value": "Machine"
              },
              "sender_name": {
                "_input_type": "MessageTextInput",
                "advanced": true,
                "display_name": "Sender Name",
                "dynamic": false,
                "info": "Name of the sender.",
                "input_types": [
                  "Message"
                ],
                "list": false,
                "list_add_label": "Add More",
                "load_from_db": false,
                "name": "sender_name",
                "placeholder": "",
                "required": false,
                "show": true,
                "title_case": false,
                "tool_mode": false,
                "trace_as_input": true,
                "trace_as_metadata": true,
                "type": "str",
                "value": "AI"
              },
              "session_id": {
                "_input_type": "MessageTextInput",
                "advanced": true,
                "display_name": "Session ID",
                "dynamic": false,
                "info": "The session ID of the chat. If empty, the current session ID parameter will be used.",
                "input_types": [
                  "Message"
                ],
                "list": false,
                "list_add_label": "Add More",
                "load_from_db": false,
                "name": "session_id",
                "placeholder": "",
                "required": false,
                "show": true,
                "title_case": false,
                "tool_mode": false,
                "trace_as_input": true,
                "trace_as_metadata": true,
                "type": "str",
                "value": ""
              },
              "should_store_message": {
                "_input_type": "BoolInput",
                "advanced": true,
                "display_name": "Store Messages",
                "dynamic": false,
                "info": "Store the message in the history.",
                "list": false,
                "list_add_label": "Add More",
                "name": "should_store_message",
                "placeholder": "",
                "required": false,
                "show": true,
                "title_case": false,
                "tool_mode": false,
                "trace_as_metadata": true,
                "type": "bool",
                "value": true
              }
            },
            "tool_mode": false
          },
          "showNode": false,
          "type": "ChatOutput"
        },
        "dragging": false,
        "id": "ChatOutput-K40Du",
        "measured": {
          "height": 48,
          "width": 192
        },
        "position": {
          "x": -155.57589738233636,
          "y": 1127.8168564025477
        },
        "selected": false,
        "type": "genericNode"
      },
      {
        "data": {
          "id": "note-S1pun",
          "node": {
            "description": "### 💡 Add your OpenAI API key here 👇",
            "display_name": "",
            "documentation": "",
            "template": {
              "backgroundColor": "transparent"
            }
          },
          "type": "note"
        },
        "dragging": false,
        "height": 326,
        "id": "note-S1pun",
        "measured": {
          "height": 326,
          "width": 353
        },
        "position": {
          "x": -1279.8293449946098,
          "y": 253.39163784131915
        },
        "resizing": false,
        "selected": false,
        "type": "noteNode",
        "width": 353
      },
      {
        "data": {
          "id": "note-ZAMRC",
          "node": {
            "description": "### 💡 Add your OpenAI API key here 👇",
            "display_name": "",
            "documentation": "",
            "template": {
              "backgroundColor": "transparent"
            }
          },
          "type": "note"
        },
        "dragging": false,
        "id": "note-ZAMRC",
        "measured": {
          "height": 324,
          "width": 324
        },
        "position": {
          "x": -619.6308693439651,
          "y": 957.9933268279298
        },
        "selected": false,
        "type": "noteNode"
      },
      {
        "data": {
          "id": "note-KreFC",
          "node": {
            "description": "### 💡 Add your OpenAI API key here 👇",
            "display_name": "",
            "documentation": "",
            "template": {
              "backgroundColor": "transparent"
            }
          },
          "type": "note"
        },
        "dragging": false,
        "id": "note-KreFC",
        "measured": {
          "height": 324,
          "width": 324
        },
        "position": {
          "x": -1309.8036340068625,
          "y": 925.6888138443481
        },
        "selected": false,
        "type": "noteNode"
      },
      {
        "data": {
          "id": "LanguageModelComponent-qFXT1",
          "node": {
            "base_classes": [
              "LanguageModel",
              "Message"
            ],
            "beta": false,
            "category": "models",
            "conditional_paths": [],
            "custom_fields": {},
            "description": "Runs a language model given a specified provider.",
            "display_name": "Language Model",
            "documentation": "",
            "edited": false,
            "field_order": [
              "provider",
              "model_name",
              "api_key",
              "input_value",
              "system_message",
              "stream",
              "temperature"
            ],
            "frozen": false,
            "icon": "brain-circuit",
            "key": "LanguageModelComponent",
            "legacy": false,
            "metadata": {
              "code_hash": "bb5f8714781b",
              "dependencies": {
                "dependencies": [
                  {
                    "name": "langchain_anthropic",
                    "version": "0.3.14"
                  },
                  {
                    "name": "langchain_google_genai",
                    "version": "2.0.6"
                  },
                  {
                    "name": "langchain_openai",
                    "version": "0.3.23"
                  },
                  {
                    "name": "lfx",
                    "version": null
                  }
                ],
                "total_dependencies": 4
              },
              "keywords": [
                "model",
                "llm",
                "language model",
                "large language model"
              ],
              "module": "lfx.components.models.language_model.LanguageModelComponent"
            },
            "minimized": false,
            "output_types": [],
            "outputs": [
              {
                "allows_loop": false,
                "cache": true,
                "display_name": "Model Response",
                "group_outputs": false,
                "method": "text_response",
                "name": "text_output",
                "options": null,
                "required_inputs": null,
                "selected": "Message",
                "tool_mode": true,
                "types": [
                  "Message"
                ],
                "value": "__UNDEFINED__"
              },
              {
                "allows_loop": false,
                "cache": true,
                "display_name": "Language Model",
                "group_outputs": false,
                "method": "build_model",
                "name": "model_output",
                "options": null,
                "required_inputs": null,
                "selected": "LanguageModel",
                "tool_mode": true,
                "types": [
                  "LanguageModel"
                ],
                "value": "__UNDEFINED__"
              }
            ],
            "pinned": false,
            "priority": 0,
            "score": 0.28173906304863156,
            "template": {
              "_type": "Component",
              "api_key": {
                "_input_type": "SecretStrInput",
                "advanced": false,
                "display_name": "OpenAI API Key",
                "dynamic": false,
                "info": "Model Provider API key",
                "input_types": [],
                "load_from_db": true,
                "name": "api_key",
                "password": true,
                "placeholder": "",
                "real_time_refresh": true,
                "required": false,
                "show": true,
                "title_case": false,
                "type": "str",
                "value": "OPENAI_API_KEY"
              },
              "code": {
                "advanced": true,
                "dynamic": true,
                "fileTypes": [],
                "file_path": "",
                "info": "",
                "list": false,
                "load_from_db": false,
                "multiline": true,
                "name": "code",
                "password": false,
                "placeholder": "",
                "required": true,
                "show": true,
                "title_case": false,
                "type": "code",
                "value": "from typing import Any\n\nimport requests\nfrom langchain_anthropic import ChatAnthropic\nfrom langchain_ibm import ChatWatsonx\nfrom langchain_ollama import ChatOllama\nfrom langchain_openai import ChatOpenAI\nfrom pydantic.v1 import SecretStr\n\nfrom lfx.base.models.anthropic_constants import ANTHROPIC_MODELS\nfrom lfx.base.models.google_generative_ai_constants import GOOGLE_GENERATIVE_AI_MODELS\nfrom lfx.base.models.google_generative_ai_model import ChatGoogleGenerativeAIFixed\nfrom lfx.base.models.model import LCModelComponent\nfrom lfx.base.models.model_utils import get_ollama_models, is_valid_ollama_url\nfrom lfx.base.models.openai_constants import OPENAI_CHAT_MODEL_NAMES, OPENAI_REASONING_MODEL_NAMES\nfrom lfx.field_typing import LanguageModel\nfrom lfx.field_typing.range_spec import RangeSpec\nfrom lfx.inputs.inputs import BoolInput, MessageTextInput, StrInput\nfrom lfx.io import DropdownInput, MessageInput, MultilineInput, SecretStrInput, SliderInput\nfrom lfx.log.logger import logger\nfrom lfx.schema.dotdict import dotdict\nfrom lfx.utils.util import transform_localhost_url\n\n# IBM watsonx.ai constants\nIBM_WATSONX_DEFAULT_MODELS = [\"ibm/granite-3-2b-instruct\", \"ibm/granite-3-8b-instruct\", \"ibm/granite-13b-instruct-v2\"]\nIBM_WATSONX_URLS = [\n    \"https://us-south.ml.cloud.ibm.com\",\n    \"https://eu-de.ml.cloud.ibm.com\",\n    \"https://eu-gb.ml.cloud.ibm.com\",\n    \"https://au-syd.ml.cloud.ibm.com\",\n    \"https://jp-tok.ml.cloud.ibm.com\",\n    \"https://ca-tor.ml.cloud.ibm.com\",\n]\n\n# Ollama API constants\nHTTP_STATUS_OK = 200\nJSON_MODELS_KEY = \"models\"\nJSON_NAME_KEY = \"name\"\nJSON_CAPABILITIES_KEY = \"capabilities\"\nDESIRED_CAPABILITY = \"completion\"\nDEFAULT_OLLAMA_URL = \"http://localhost:11434\"\n\n\nclass LanguageModelComponent(LCModelComponent):\n    display_name = \"Language Model\"\n    description = \"Runs a language model given a specified provider.\"\n    documentation: str = \"https://docs.langflow.org/components-models\"\n    icon = \"brain-circuit\"\n    category = \"models\"\n    priority = 0  # Set priority to 0 to make it appear first\n\n    @staticmethod\n    def fetch_ibm_models(base_url: str) -> list[str]:\n        \"\"\"Fetch available models from the watsonx.ai API.\"\"\"\n        try:\n            endpoint = f\"{base_url}/ml/v1/foundation_model_specs\"\n            params = {\"version\": \"2024-09-16\", \"filters\": \"function_text_chat,!lifecycle_withdrawn\"}\n            response = requests.get(endpoint, params=params, timeout=10)\n            response.raise_for_status()\n            data = response.json()\n            models = [model[\"model_id\"] for model in data.get(\"resources\", [])]\n            return sorted(models)\n        except Exception:  # noqa: BLE001\n            logger.exception(\"Error fetching IBM watsonx models. Using default models.\")\n            return IBM_WATSONX_DEFAULT_MODELS\n\n    inputs = [\n        DropdownInput(\n            name=\"provider\",\n            display_name=\"Model Provider\",\n            options=[\"OpenAI\", \"Anthropic\", \"Google\", \"IBM watsonx.ai\", \"Ollama\"],\n            value=\"OpenAI\",\n            info=\"Select the model provider\",\n            real_time_refresh=True,\n            options_metadata=[\n                {\"icon\": \"OpenAI\"},\n                {\"icon\": \"Anthropic\"},\n                {\"icon\": \"GoogleGenerativeAI\"},\n                {\"icon\": \"WatsonxAI\"},\n                {\"icon\": \"Ollama\"},\n            ],\n        ),\n        DropdownInput(\n            name=\"model_name\",\n            display_name=\"Model Name\",\n            options=OPENAI_CHAT_MODEL_NAMES + OPENAI_REASONING_MODEL_NAMES,\n            value=OPENAI_CHAT_MODEL_NAMES[0],\n            info=\"Select the model to use\",\n            real_time_refresh=True,\n            refresh_button=True,\n        ),\n        SecretStrInput(\n            name=\"api_key\",\n            display_name=\"OpenAI API Key\",\n            info=\"Model Provider API key\",\n            required=False,\n            show=True,\n            real_time_refresh=True,\n        ),\n        DropdownInput(\n            name=\"base_url_ibm_watsonx\",\n            display_name=\"watsonx API Endpoint\",\n            info=\"The base URL of the API (IBM watsonx.ai only)\",\n            options=IBM_WATSONX_URLS,\n            value=IBM_WATSONX_URLS[0],\n            show=False,\n            real_time_refresh=True,\n        ),\n        StrInput(\n            name=\"project_id\",\n            display_name=\"watsonx Project ID\",\n            info=\"The project ID associated with the foundation model (IBM watsonx.ai only)\",\n            show=False,\n            required=False,\n        ),\n        MessageTextInput(\n            name=\"ollama_base_url\",\n            display_name=\"Ollama API URL\",\n            info=f\"Endpoint of the Ollama API (Ollama only). Defaults to {DEFAULT_OLLAMA_URL}\",\n            value=DEFAULT_OLLAMA_URL,\n            show=False,\n            real_time_refresh=True,\n            load_from_db=True,\n        ),\n        MessageInput(\n            name=\"input_value\",\n            display_name=\"Input\",\n            info=\"The input text to send to the model\",\n        ),\n        MultilineInput(\n            name=\"system_message\",\n            display_name=\"System Message\",\n            info=\"A system message that helps set the behavior of the assistant\",\n            advanced=False,\n        ),\n        BoolInput(\n            name=\"stream\",\n            display_name=\"Stream\",\n            info=\"Whether to stream the response\",\n            value=False,\n            advanced=True,\n        ),\n        SliderInput(\n            name=\"temperature\",\n            display_name=\"Temperature\",\n            value=0.1,\n            info=\"Controls randomness in responses\",\n            range_spec=RangeSpec(min=0, max=1, step=0.01),\n            advanced=True,\n        ),\n    ]\n\n    def build_model(self) -> LanguageModel:\n        provider = self.provider\n        model_name = self.model_name\n        temperature = self.temperature\n        stream = self.stream\n\n        if provider == \"OpenAI\":\n            if not self.api_key:\n                msg = \"OpenAI API key is required when using OpenAI provider\"\n                raise ValueError(msg)\n\n            if model_name in OPENAI_REASONING_MODEL_NAMES:\n                # reasoning models do not support temperature (yet)\n                temperature = None\n\n            return ChatOpenAI(\n                model_name=model_name,\n                temperature=temperature,\n                streaming=stream,\n                openai_api_key=self.api_key,\n            )\n        if provider == \"Anthropic\":\n            if not self.api_key:\n                msg = \"Anthropic API key is required when using Anthropic provider\"\n                raise ValueError(msg)\n            return ChatAnthropic(\n                model=model_name,\n                temperature=temperature,\n                streaming=stream,\n                anthropic_api_key=self.api_key,\n            )\n        if provider == \"Google\":\n            if not self.api_key:\n                msg = \"Google API key is required when using Google provider\"\n                raise ValueError(msg)\n            return ChatGoogleGenerativeAIFixed(\n                model=model_name,\n                temperature=temperature,\n                streaming=stream,\n                google_api_key=self.api_key,\n            )\n        if provider == \"IBM watsonx.ai\":\n            if not self.api_key:\n                msg = \"IBM API key is required when using IBM watsonx.ai provider\"\n                raise ValueError(msg)\n            if not self.base_url_ibm_watsonx:\n                msg = \"IBM watsonx API Endpoint is required when using IBM watsonx.ai provider\"\n                raise ValueError(msg)\n            if not self.project_id:\n                msg = \"IBM watsonx Project ID is required when using IBM watsonx.ai provider\"\n                raise ValueError(msg)\n            return ChatWatsonx(\n                apikey=SecretStr(self.api_key).get_secret_value(),\n                url=self.base_url_ibm_watsonx,\n                project_id=self.project_id,\n                model_id=model_name,\n                params={\n                    \"temperature\": temperature,\n                },\n                streaming=stream,\n            )\n        if provider == \"Ollama\":\n            if not self.ollama_base_url:\n                msg = \"Ollama API URL is required when using Ollama provider\"\n                raise ValueError(msg)\n            if not model_name:\n                msg = \"Model name is required when using Ollama provider\"\n                raise ValueError(msg)\n\n            transformed_base_url = transform_localhost_url(self.ollama_base_url)\n\n            # Check if URL contains /v1 suffix (OpenAI-compatible mode)\n            if transformed_base_url and transformed_base_url.rstrip(\"/\").endswith(\"/v1\"):\n                # Strip /v1 suffix and log warning\n                transformed_base_url = transformed_base_url.rstrip(\"/\").removesuffix(\"/v1\")\n                logger.warning(\n                    \"Detected '/v1' suffix in base URL. The Ollama component uses the native Ollama API, \"\n                    \"not the OpenAI-compatible API. The '/v1' suffix has been automatically removed. \"\n                    \"If you want to use the OpenAI-compatible API, please use the OpenAI component instead. \"\n                    \"Learn more at https://docs.ollama.com/openai#openai-compatibility\"\n                )\n\n            return ChatOllama(\n                base_url=transformed_base_url,\n                model=model_name,\n                temperature=temperature,\n            )\n        msg = f\"Unknown provider: {provider}\"\n        raise ValueError(msg)\n\n    async def update_build_config(\n        self, build_config: dotdict, field_value: Any, field_name: str | None = None\n    ) -> dotdict:\n        if field_name == \"provider\":\n            if field_value == \"OpenAI\":\n                build_config[\"model_name\"][\"options\"] = OPENAI_CHAT_MODEL_NAMES + OPENAI_REASONING_MODEL_NAMES\n                build_config[\"model_name\"][\"value\"] = OPENAI_CHAT_MODEL_NAMES[0]\n                build_config[\"api_key\"][\"display_name\"] = \"OpenAI API Key\"\n                build_config[\"api_key\"][\"show\"] = True\n                build_config[\"base_url_ibm_watsonx\"][\"show\"] = False\n                build_config[\"project_id\"][\"show\"] = False\n                build_config[\"ollama_base_url\"][\"show\"] = False\n            elif field_value == \"Anthropic\":\n                build_config[\"model_name\"][\"options\"] = ANTHROPIC_MODELS\n                build_config[\"model_name\"][\"value\"] = ANTHROPIC_MODELS[0]\n                build_config[\"api_key\"][\"display_name\"] = \"Anthropic API Key\"\n                build_config[\"api_key\"][\"show\"] = True\n                build_config[\"base_url_ibm_watsonx\"][\"show\"] = False\n                build_config[\"project_id\"][\"show\"] = False\n                build_config[\"ollama_base_url\"][\"show\"] = False\n            elif field_value == \"Google\":\n                build_config[\"model_name\"][\"options\"] = GOOGLE_GENERATIVE_AI_MODELS\n                build_config[\"model_name\"][\"value\"] = GOOGLE_GENERATIVE_AI_MODELS[0]\n                build_config[\"api_key\"][\"display_name\"] = \"Google API Key\"\n                build_config[\"api_key\"][\"show\"] = True\n                build_config[\"base_url_ibm_watsonx\"][\"show\"] = False\n                build_config[\"project_id\"][\"show\"] = False\n                build_config[\"ollama_base_url\"][\"show\"] = False\n            elif field_value == \"IBM watsonx.ai\":\n                build_config[\"model_name\"][\"options\"] = IBM_WATSONX_DEFAULT_MODELS\n                build_config[\"model_name\"][\"value\"] = IBM_WATSONX_DEFAULT_MODELS[0]\n                build_config[\"api_key\"][\"display_name\"] = \"IBM API Key\"\n                build_config[\"api_key\"][\"show\"] = True\n                build_config[\"base_url_ibm_watsonx\"][\"show\"] = True\n                build_config[\"project_id\"][\"show\"] = True\n                build_config[\"ollama_base_url\"][\"show\"] = False\n            elif field_value == \"Ollama\":\n                # Fetch Ollama models from the API\n                build_config[\"api_key\"][\"show\"] = False\n                build_config[\"base_url_ibm_watsonx\"][\"show\"] = False\n                build_config[\"project_id\"][\"show\"] = False\n                build_config[\"ollama_base_url\"][\"show\"] = True\n\n                # Try multiple sources to get the URL (in order of preference):\n                # 1. Instance attribute (already resolved from global/db)\n                # 2. Build config value (may be a global variable reference)\n                # 3. Default value\n                ollama_url = getattr(self, \"ollama_base_url\", None)\n                if not ollama_url:\n                    config_value = build_config[\"ollama_base_url\"].get(\"value\", DEFAULT_OLLAMA_URL)\n                    # If config_value looks like a variable name (all caps with underscores), use default\n                    is_variable_ref = (\n                        config_value\n                        and isinstance(config_value, str)\n                        and config_value.isupper()\n                        and \"_\" in config_value\n                    )\n                    if is_variable_ref:\n                        await logger.adebug(\n                            f\"Config value appears to be a variable reference: {config_value}, using default\"\n                        )\n                        ollama_url = DEFAULT_OLLAMA_URL\n                    else:\n                        ollama_url = config_value\n\n                await logger.adebug(f\"Fetching Ollama models for provider switch. URL: {ollama_url}\")\n                if await is_valid_ollama_url(url=ollama_url):\n                    try:\n                        models = await get_ollama_models(\n                            base_url_value=ollama_url,\n                            desired_capability=DESIRED_CAPABILITY,\n                            json_models_key=JSON_MODELS_KEY,\n                            json_name_key=JSON_NAME_KEY,\n                            json_capabilities_key=JSON_CAPABILITIES_KEY,\n                        )\n                        build_config[\"model_name\"][\"options\"] = models\n                        build_config[\"model_name\"][\"value\"] = models[0] if models else \"\"\n                    except ValueError:\n                        await logger.awarning(\"Failed to fetch Ollama models. Setting empty options.\")\n                        build_config[\"model_name\"][\"options\"] = []\n                        build_config[\"model_name\"][\"value\"] = \"\"\n                else:\n                    await logger.awarning(f\"Invalid Ollama URL: {ollama_url}\")\n                    build_config[\"model_name\"][\"options\"] = []\n                    build_config[\"model_name\"][\"value\"] = \"\"\n        elif (\n            field_name == \"base_url_ibm_watsonx\"\n            and field_value\n            and hasattr(self, \"provider\")\n            and self.provider == \"IBM watsonx.ai\"\n        ):\n            # Fetch IBM models when base_url changes\n            try:\n                models = self.fetch_ibm_models(base_url=field_value)\n                build_config[\"model_name\"][\"options\"] = models\n                build_config[\"model_name\"][\"value\"] = models[0] if models else IBM_WATSONX_DEFAULT_MODELS[0]\n                info_message = f\"Updated model options: {len(models)} models found in {field_value}\"\n                logger.info(info_message)\n            except Exception:  # noqa: BLE001\n                logger.exception(\"Error updating IBM model options.\")\n        elif field_name == \"ollama_base_url\":\n            # Fetch Ollama models when ollama_base_url changes\n            # Use the field_value directly since this is triggered when the field changes\n            logger.debug(\n                f\"Fetching Ollama models from updated URL: {build_config['ollama_base_url']} \\\n                and value {self.ollama_base_url}\",\n            )\n            await logger.adebug(f\"Fetching Ollama models from updated URL: {self.ollama_base_url}\")\n            if await is_valid_ollama_url(url=self.ollama_base_url):\n                try:\n                    models = await get_ollama_models(\n                        base_url_value=self.ollama_base_url,\n                        desired_capability=DESIRED_CAPABILITY,\n                        json_models_key=JSON_MODELS_KEY,\n                        json_name_key=JSON_NAME_KEY,\n                        json_capabilities_key=JSON_CAPABILITIES_KEY,\n                    )\n                    build_config[\"model_name\"][\"options\"] = models\n                    build_config[\"model_name\"][\"value\"] = models[0] if models else \"\"\n                    info_message = f\"Updated model options: {len(models)} models found in {self.ollama_base_url}\"\n                    await logger.ainfo(info_message)\n                except ValueError:\n                    await logger.awarning(\"Error updating Ollama model options.\")\n                    build_config[\"model_name\"][\"options\"] = []\n                    build_config[\"model_name\"][\"value\"] = \"\"\n            else:\n                await logger.awarning(f\"Invalid Ollama URL: {self.ollama_base_url}\")\n                build_config[\"model_name\"][\"options\"] = []\n                build_config[\"model_name\"][\"value\"] = \"\"\n        elif field_name == \"model_name\":\n            # Refresh Ollama models when model_name field is accessed\n            if hasattr(self, \"provider\") and self.provider == \"Ollama\":\n                ollama_url = getattr(self, \"ollama_base_url\", DEFAULT_OLLAMA_URL)\n                if await is_valid_ollama_url(url=ollama_url):\n                    try:\n                        models = await get_ollama_models(\n                            base_url_value=ollama_url,\n                            desired_capability=DESIRED_CAPABILITY,\n                            json_models_key=JSON_MODELS_KEY,\n                            json_name_key=JSON_NAME_KEY,\n                            json_capabilities_key=JSON_CAPABILITIES_KEY,\n                        )\n                        build_config[\"model_name\"][\"options\"] = models\n                    except ValueError:\n                        await logger.awarning(\"Failed to refresh Ollama models.\")\n                        build_config[\"model_name\"][\"options\"] = []\n                else:\n                    build_config[\"model_name\"][\"options\"] = []\n\n            # Hide system_message for o1 models - currently unsupported\n            if field_value and field_value.startswith(\"o1\") and hasattr(self, \"provider\") and self.provider == \"OpenAI\":\n                if \"system_message\" in build_config:\n                    build_config[\"system_message\"][\"show\"] = False\n            elif \"system_message\" in build_config:\n                build_config[\"system_message\"][\"show\"] = True\n        return build_config\n"
              },
              "input_value": {
                "_input_type": "MessageInput",
                "advanced": false,
                "display_name": "Input",
                "dynamic": false,
                "info": "The input text to send to the model",
                "input_types": [
                  "Message"
                ],
                "list": false,
                "list_add_label": "Add More",
                "load_from_db": false,
                "name": "input_value",
                "placeholder": "",
                "required": false,
                "show": true,
                "title_case": false,
                "tool_mode": false,
                "trace_as_input": true,
                "trace_as_metadata": true,
                "type": "str",
                "value": ""
              },
              "model_name": {
                "_input_type": "DropdownInput",
                "advanced": false,
                "combobox": false,
                "dialog_inputs": {},
                "display_name": "Model Name",
                "dynamic": false,
                "info": "Select the model to use",
                "name": "model_name",
                "options": [
                  "gpt-4o-mini",
                  "gpt-4o",
                  "gpt-4.1",
                  "gpt-4.1-mini",
                  "gpt-4.1-nano",
                  "gpt-4-turbo",
                  "gpt-4-turbo-preview",
                  "gpt-4",
                  "gpt-3.5-turbo",
                  "gpt-5",
                  "gpt-5-mini",
                  "gpt-5-nano",
                  "gpt-5-chat-latest",
                  "o1",
                  "o3-mini",
                  "o3",
                  "o3-pro",
                  "o4-mini",
                  "o4-mini-high"
                ],
                "options_metadata": [],
                "placeholder": "",
                "required": false,
                "show": true,
                "title_case": false,
                "toggle": false,
                "tool_mode": false,
                "trace_as_metadata": true,
                "type": "str",
                "value": "gpt-4o-mini"
              },
              "provider": {
                "_input_type": "DropdownInput",
                "advanced": false,
                "combobox": false,
                "dialog_inputs": {},
                "display_name": "Model Provider",
                "dynamic": false,
                "info": "Select the model provider",
                "name": "provider",
                "options": [
                  "OpenAI",
                  "Anthropic",
                  "Google"
                ],
                "options_metadata": [
                  {
                    "icon": "OpenAI"
                  },
                  {
                    "icon": "Anthropic"
                  },
                  {
                    "icon": "Google"
                  }
                ],
                "placeholder": "",
                "real_time_refresh": true,
                "required": false,
                "show": true,
                "title_case": false,
                "toggle": false,
                "tool_mode": false,
                "trace_as_metadata": true,
                "type": "str",
                "value": "OpenAI"
              },
              "stream": {
                "_input_type": "BoolInput",
                "advanced": true,
                "display_name": "Stream",
                "dynamic": false,
                "info": "Whether to stream the response",
                "list": false,
                "list_add_label": "Add More",
                "name": "stream",
                "placeholder": "",
                "required": false,
                "show": true,
                "title_case": false,
                "tool_mode": false,
                "trace_as_metadata": true,
                "type": "bool",
                "value": false
              },
              "system_message": {
                "_input_type": "MultilineInput",
                "advanced": true,
                "copy_field": false,
                "display_name": "System Message",
                "dynamic": false,
                "info": "A system message that helps set the behavior of the assistant",
                "input_types": [
                  "Message"
                ],
                "list": false,
                "list_add_label": "Add More",
                "load_from_db": false,
                "multiline": true,
                "name": "system_message",
                "placeholder": "",
                "required": false,
                "show": true,
                "title_case": false,
                "tool_mode": false,
                "trace_as_input": true,
                "trace_as_metadata": true,
                "type": "str",
                "value": ""
              },
              "temperature": {
                "_input_type": "SliderInput",
                "advanced": true,
                "display_name": "Temperature",
                "dynamic": false,
                "info": "Controls randomness in responses",
                "max_label": "",
                "max_label_icon": "",
                "min_label": "",
                "min_label_icon": "",
                "name": "temperature",
                "placeholder": "",
                "range_spec": {
                  "max": 1,
                  "min": 0,
                  "step": 0.01,
                  "step_type": "float"
                },
                "required": false,
                "show": true,
                "slider_buttons": false,
                "slider_buttons_options": [],
                "slider_input": false,
                "title_case": false,
                "tool_mode": false,
                "type": "slider",
                "value": 0.1
              }
            },
            "tool_mode": false
          },
          "selected_output": "text_output",
          "showNode": true,
          "type": "LanguageModelComponent"
        },
        "dragging": false,
        "id": "LanguageModelComponent-qFXT1",
        "measured": {
          "height": 450,
          "width": 320
        },
        "position": {
          "x": -1319.462305610481,
          "y": 976.7543982544241
        },
        "selected": false,
        "type": "genericNode"
      },
      {
        "data": {
          "id": "LanguageModelComponent-Wp3pC",
          "node": {
            "base_classes": [
              "LanguageModel",
              "Message"
            ],
            "beta": false,
            "category": "models",
            "conditional_paths": [],
            "custom_fields": {},
            "description": "Runs a language model given a specified provider.",
            "display_name": "Language Model",
            "documentation": "",
            "edited": false,
            "field_order": [
              "provider",
              "model_name",
              "api_key",
              "input_value",
              "system_message",
              "stream",
              "temperature"
            ],
            "frozen": false,
            "icon": "brain-circuit",
            "key": "LanguageModelComponent",
            "legacy": false,
            "metadata": {
              "code_hash": "bb5f8714781b",
              "dependencies": {
                "dependencies": [
                  {
                    "name": "langchain_anthropic",
                    "version": "0.3.14"
                  },
                  {
                    "name": "langchain_google_genai",
                    "version": "2.0.6"
                  },
                  {
                    "name": "langchain_openai",
                    "version": "0.3.23"
                  },
                  {
                    "name": "lfx",
                    "version": null
                  }
                ],
                "total_dependencies": 4
              },
              "keywords": [
                "model",
                "llm",
                "language model",
                "large language model"
              ],
              "module": "lfx.components.models.language_model.LanguageModelComponent"
            },
            "minimized": false,
            "output_types": [],
            "outputs": [
              {
                "allows_loop": false,
                "cache": true,
                "display_name": "Model Response",
                "group_outputs": false,
                "method": "text_response",
                "name": "text_output",
                "options": null,
                "required_inputs": null,
                "selected": "Message",
                "tool_mode": true,
                "types": [
                  "Message"
                ],
                "value": "__UNDEFINED__"
              },
              {
                "allows_loop": false,
                "cache": true,
                "display_name": "Language Model",
                "group_outputs": false,
                "method": "build_model",
                "name": "model_output",
                "options": null,
                "required_inputs": null,
                "selected": "LanguageModel",
                "tool_mode": true,
                "types": [
                  "LanguageModel"
                ],
                "value": "__UNDEFINED__"
              }
            ],
            "pinned": false,
            "priority": 0,
            "score": 0.28173906304863156,
            "template": {
              "_type": "Component",
              "api_key": {
                "_input_type": "SecretStrInput",
                "advanced": false,
                "display_name": "OpenAI API Key",
                "dynamic": false,
                "info": "Model Provider API key",
                "input_types": [],
                "load_from_db": true,
                "name": "api_key",
                "password": true,
                "placeholder": "",
                "real_time_refresh": true,
                "required": false,
                "show": true,
                "title_case": false,
                "type": "str",
                "value": "OPENAI_API_KEY"
              },
              "code": {
                "advanced": true,
                "dynamic": true,
                "fileTypes": [],
                "file_path": "",
                "info": "",
                "list": false,
                "load_from_db": false,
                "multiline": true,
                "name": "code",
                "password": false,
                "placeholder": "",
                "required": true,
                "show": true,
                "title_case": false,
                "type": "code",
                "value": "from typing import Any\n\nimport requests\nfrom langchain_anthropic import ChatAnthropic\nfrom langchain_ibm import ChatWatsonx\nfrom langchain_ollama import ChatOllama\nfrom langchain_openai import ChatOpenAI\nfrom pydantic.v1 import SecretStr\n\nfrom lfx.base.models.anthropic_constants import ANTHROPIC_MODELS\nfrom lfx.base.models.google_generative_ai_constants import GOOGLE_GENERATIVE_AI_MODELS\nfrom lfx.base.models.google_generative_ai_model import ChatGoogleGenerativeAIFixed\nfrom lfx.base.models.model import LCModelComponent\nfrom lfx.base.models.model_utils import get_ollama_models, is_valid_ollama_url\nfrom lfx.base.models.openai_constants import OPENAI_CHAT_MODEL_NAMES, OPENAI_REASONING_MODEL_NAMES\nfrom lfx.field_typing import LanguageModel\nfrom lfx.field_typing.range_spec import RangeSpec\nfrom lfx.inputs.inputs import BoolInput, MessageTextInput, StrInput\nfrom lfx.io import DropdownInput, MessageInput, MultilineInput, SecretStrInput, SliderInput\nfrom lfx.log.logger import logger\nfrom lfx.schema.dotdict import dotdict\nfrom lfx.utils.util import transform_localhost_url\n\n# IBM watsonx.ai constants\nIBM_WATSONX_DEFAULT_MODELS = [\"ibm/granite-3-2b-instruct\", \"ibm/granite-3-8b-instruct\", \"ibm/granite-13b-instruct-v2\"]\nIBM_WATSONX_URLS = [\n    \"https://us-south.ml.cloud.ibm.com\",\n    \"https://eu-de.ml.cloud.ibm.com\",\n    \"https://eu-gb.ml.cloud.ibm.com\",\n    \"https://au-syd.ml.cloud.ibm.com\",\n    \"https://jp-tok.ml.cloud.ibm.com\",\n    \"https://ca-tor.ml.cloud.ibm.com\",\n]\n\n# Ollama API constants\nHTTP_STATUS_OK = 200\nJSON_MODELS_KEY = \"models\"\nJSON_NAME_KEY = \"name\"\nJSON_CAPABILITIES_KEY = \"capabilities\"\nDESIRED_CAPABILITY = \"completion\"\nDEFAULT_OLLAMA_URL = \"http://localhost:11434\"\n\n\nclass LanguageModelComponent(LCModelComponent):\n    display_name = \"Language Model\"\n    description = \"Runs a language model given a specified provider.\"\n    documentation: str = \"https://docs.langflow.org/components-models\"\n    icon = \"brain-circuit\"\n    category = \"models\"\n    priority = 0  # Set priority to 0 to make it appear first\n\n    @staticmethod\n    def fetch_ibm_models(base_url: str) -> list[str]:\n        \"\"\"Fetch available models from the watsonx.ai API.\"\"\"\n        try:\n            endpoint = f\"{base_url}/ml/v1/foundation_model_specs\"\n            params = {\"version\": \"2024-09-16\", \"filters\": \"function_text_chat,!lifecycle_withdrawn\"}\n            response = requests.get(endpoint, params=params, timeout=10)\n            response.raise_for_status()\n            data = response.json()\n            models = [model[\"model_id\"] for model in data.get(\"resources\", [])]\n            return sorted(models)\n        except Exception:  # noqa: BLE001\n            logger.exception(\"Error fetching IBM watsonx models. Using default models.\")\n            return IBM_WATSONX_DEFAULT_MODELS\n\n    inputs = [\n        DropdownInput(\n            name=\"provider\",\n            display_name=\"Model Provider\",\n            options=[\"OpenAI\", \"Anthropic\", \"Google\", \"IBM watsonx.ai\", \"Ollama\"],\n            value=\"OpenAI\",\n            info=\"Select the model provider\",\n            real_time_refresh=True,\n            options_metadata=[\n                {\"icon\": \"OpenAI\"},\n                {\"icon\": \"Anthropic\"},\n                {\"icon\": \"GoogleGenerativeAI\"},\n                {\"icon\": \"WatsonxAI\"},\n                {\"icon\": \"Ollama\"},\n            ],\n        ),\n        DropdownInput(\n            name=\"model_name\",\n            display_name=\"Model Name\",\n            options=OPENAI_CHAT_MODEL_NAMES + OPENAI_REASONING_MODEL_NAMES,\n            value=OPENAI_CHAT_MODEL_NAMES[0],\n            info=\"Select the model to use\",\n            real_time_refresh=True,\n            refresh_button=True,\n        ),\n        SecretStrInput(\n            name=\"api_key\",\n            display_name=\"OpenAI API Key\",\n            info=\"Model Provider API key\",\n            required=False,\n            show=True,\n            real_time_refresh=True,\n        ),\n        DropdownInput(\n            name=\"base_url_ibm_watsonx\",\n            display_name=\"watsonx API Endpoint\",\n            info=\"The base URL of the API (IBM watsonx.ai only)\",\n            options=IBM_WATSONX_URLS,\n            value=IBM_WATSONX_URLS[0],\n            show=False,\n            real_time_refresh=True,\n        ),\n        StrInput(\n            name=\"project_id\",\n            display_name=\"watsonx Project ID\",\n            info=\"The project ID associated with the foundation model (IBM watsonx.ai only)\",\n            show=False,\n            required=False,\n        ),\n        MessageTextInput(\n            name=\"ollama_base_url\",\n            display_name=\"Ollama API URL\",\n            info=f\"Endpoint of the Ollama API (Ollama only). Defaults to {DEFAULT_OLLAMA_URL}\",\n            value=DEFAULT_OLLAMA_URL,\n            show=False,\n            real_time_refresh=True,\n            load_from_db=True,\n        ),\n        MessageInput(\n            name=\"input_value\",\n            display_name=\"Input\",\n            info=\"The input text to send to the model\",\n        ),\n        MultilineInput(\n            name=\"system_message\",\n            display_name=\"System Message\",\n            info=\"A system message that helps set the behavior of the assistant\",\n            advanced=False,\n        ),\n        BoolInput(\n            name=\"stream\",\n            display_name=\"Stream\",\n            info=\"Whether to stream the response\",\n            value=False,\n            advanced=True,\n        ),\n        SliderInput(\n            name=\"temperature\",\n            display_name=\"Temperature\",\n            value=0.1,\n            info=\"Controls randomness in responses\",\n            range_spec=RangeSpec(min=0, max=1, step=0.01),\n            advanced=True,\n        ),\n    ]\n\n    def build_model(self) -> LanguageModel:\n        provider = self.provider\n        model_name = self.model_name\n        temperature = self.temperature\n        stream = self.stream\n\n        if provider == \"OpenAI\":\n            if not self.api_key:\n                msg = \"OpenAI API key is required when using OpenAI provider\"\n                raise ValueError(msg)\n\n            if model_name in OPENAI_REASONING_MODEL_NAMES:\n                # reasoning models do not support temperature (yet)\n                temperature = None\n\n            return ChatOpenAI(\n                model_name=model_name,\n                temperature=temperature,\n                streaming=stream,\n                openai_api_key=self.api_key,\n            )\n        if provider == \"Anthropic\":\n            if not self.api_key:\n                msg = \"Anthropic API key is required when using Anthropic provider\"\n                raise ValueError(msg)\n            return ChatAnthropic(\n                model=model_name,\n                temperature=temperature,\n                streaming=stream,\n                anthropic_api_key=self.api_key,\n            )\n        if provider == \"Google\":\n            if not self.api_key:\n                msg = \"Google API key is required when using Google provider\"\n                raise ValueError(msg)\n            return ChatGoogleGenerativeAIFixed(\n                model=model_name,\n                temperature=temperature,\n                streaming=stream,\n                google_api_key=self.api_key,\n            )\n        if provider == \"IBM watsonx.ai\":\n            if not self.api_key:\n                msg = \"IBM API key is required when using IBM watsonx.ai provider\"\n                raise ValueError(msg)\n            if not self.base_url_ibm_watsonx:\n                msg = \"IBM watsonx API Endpoint is required when using IBM watsonx.ai provider\"\n                raise ValueError(msg)\n            if not self.project_id:\n                msg = \"IBM watsonx Project ID is required when using IBM watsonx.ai provider\"\n                raise ValueError(msg)\n            return ChatWatsonx(\n                apikey=SecretStr(self.api_key).get_secret_value(),\n                url=self.base_url_ibm_watsonx,\n                project_id=self.project_id,\n                model_id=model_name,\n                params={\n                    \"temperature\": temperature,\n                },\n                streaming=stream,\n            )\n        if provider == \"Ollama\":\n            if not self.ollama_base_url:\n                msg = \"Ollama API URL is required when using Ollama provider\"\n                raise ValueError(msg)\n            if not model_name:\n                msg = \"Model name is required when using Ollama provider\"\n                raise ValueError(msg)\n\n            transformed_base_url = transform_localhost_url(self.ollama_base_url)\n\n            # Check if URL contains /v1 suffix (OpenAI-compatible mode)\n            if transformed_base_url and transformed_base_url.rstrip(\"/\").endswith(\"/v1\"):\n                # Strip /v1 suffix and log warning\n                transformed_base_url = transformed_base_url.rstrip(\"/\").removesuffix(\"/v1\")\n                logger.warning(\n                    \"Detected '/v1' suffix in base URL. The Ollama component uses the native Ollama API, \"\n                    \"not the OpenAI-compatible API. The '/v1' suffix has been automatically removed. \"\n                    \"If you want to use the OpenAI-compatible API, please use the OpenAI component instead. \"\n                    \"Learn more at https://docs.ollama.com/openai#openai-compatibility\"\n                )\n\n            return ChatOllama(\n                base_url=transformed_base_url,\n                model=model_name,\n                temperature=temperature,\n            )\n        msg = f\"Unknown provider: {provider}\"\n        raise ValueError(msg)\n\n    async def update_build_config(\n        self, build_config: dotdict, field_value: Any, field_name: str | None = None\n    ) -> dotdict:\n        if field_name == \"provider\":\n            if field_value == \"OpenAI\":\n                build_config[\"model_name\"][\"options\"] = OPENAI_CHAT_MODEL_NAMES + OPENAI_REASONING_MODEL_NAMES\n                build_config[\"model_name\"][\"value\"] = OPENAI_CHAT_MODEL_NAMES[0]\n                build_config[\"api_key\"][\"display_name\"] = \"OpenAI API Key\"\n                build_config[\"api_key\"][\"show\"] = True\n                build_config[\"base_url_ibm_watsonx\"][\"show\"] = False\n                build_config[\"project_id\"][\"show\"] = False\n                build_config[\"ollama_base_url\"][\"show\"] = False\n            elif field_value == \"Anthropic\":\n                build_config[\"model_name\"][\"options\"] = ANTHROPIC_MODELS\n                build_config[\"model_name\"][\"value\"] = ANTHROPIC_MODELS[0]\n                build_config[\"api_key\"][\"display_name\"] = \"Anthropic API Key\"\n                build_config[\"api_key\"][\"show\"] = True\n                build_config[\"base_url_ibm_watsonx\"][\"show\"] = False\n                build_config[\"project_id\"][\"show\"] = False\n                build_config[\"ollama_base_url\"][\"show\"] = False\n            elif field_value == \"Google\":\n                build_config[\"model_name\"][\"options\"] = GOOGLE_GENERATIVE_AI_MODELS\n                build_config[\"model_name\"][\"value\"] = GOOGLE_GENERATIVE_AI_MODELS[0]\n                build_config[\"api_key\"][\"display_name\"] = \"Google API Key\"\n                build_config[\"api_key\"][\"show\"] = True\n                build_config[\"base_url_ibm_watsonx\"][\"show\"] = False\n                build_config[\"project_id\"][\"show\"] = False\n                build_config[\"ollama_base_url\"][\"show\"] = False\n            elif field_value == \"IBM watsonx.ai\":\n                build_config[\"model_name\"][\"options\"] = IBM_WATSONX_DEFAULT_MODELS\n                build_config[\"model_name\"][\"value\"] = IBM_WATSONX_DEFAULT_MODELS[0]\n                build_config[\"api_key\"][\"display_name\"] = \"IBM API Key\"\n                build_config[\"api_key\"][\"show\"] = True\n                build_config[\"base_url_ibm_watsonx\"][\"show\"] = True\n                build_config[\"project_id\"][\"show\"] = True\n                build_config[\"ollama_base_url\"][\"show\"] = False\n            elif field_value == \"Ollama\":\n                # Fetch Ollama models from the API\n                build_config[\"api_key\"][\"show\"] = False\n                build_config[\"base_url_ibm_watsonx\"][\"show\"] = False\n                build_config[\"project_id\"][\"show\"] = False\n                build_config[\"ollama_base_url\"][\"show\"] = True\n\n                # Try multiple sources to get the URL (in order of preference):\n                # 1. Instance attribute (already resolved from global/db)\n                # 2. Build config value (may be a global variable reference)\n                # 3. Default value\n                ollama_url = getattr(self, \"ollama_base_url\", None)\n                if not ollama_url:\n                    config_value = build_config[\"ollama_base_url\"].get(\"value\", DEFAULT_OLLAMA_URL)\n                    # If config_value looks like a variable name (all caps with underscores), use default\n                    is_variable_ref = (\n                        config_value\n                        and isinstance(config_value, str)\n                        and config_value.isupper()\n                        and \"_\" in config_value\n                    )\n                    if is_variable_ref:\n                        await logger.adebug(\n                            f\"Config value appears to be a variable reference: {config_value}, using default\"\n                        )\n                        ollama_url = DEFAULT_OLLAMA_URL\n                    else:\n                        ollama_url = config_value\n\n                await logger.adebug(f\"Fetching Ollama models for provider switch. URL: {ollama_url}\")\n                if await is_valid_ollama_url(url=ollama_url):\n                    try:\n                        models = await get_ollama_models(\n                            base_url_value=ollama_url,\n                            desired_capability=DESIRED_CAPABILITY,\n                            json_models_key=JSON_MODELS_KEY,\n                            json_name_key=JSON_NAME_KEY,\n                            json_capabilities_key=JSON_CAPABILITIES_KEY,\n                        )\n                        build_config[\"model_name\"][\"options\"] = models\n                        build_config[\"model_name\"][\"value\"] = models[0] if models else \"\"\n                    except ValueError:\n                        await logger.awarning(\"Failed to fetch Ollama models. Setting empty options.\")\n                        build_config[\"model_name\"][\"options\"] = []\n                        build_config[\"model_name\"][\"value\"] = \"\"\n                else:\n                    await logger.awarning(f\"Invalid Ollama URL: {ollama_url}\")\n                    build_config[\"model_name\"][\"options\"] = []\n                    build_config[\"model_name\"][\"value\"] = \"\"\n        elif (\n            field_name == \"base_url_ibm_watsonx\"\n            and field_value\n            and hasattr(self, \"provider\")\n            and self.provider == \"IBM watsonx.ai\"\n        ):\n            # Fetch IBM models when base_url changes\n            try:\n                models = self.fetch_ibm_models(base_url=field_value)\n                build_config[\"model_name\"][\"options\"] = models\n                build_config[\"model_name\"][\"value\"] = models[0] if models else IBM_WATSONX_DEFAULT_MODELS[0]\n                info_message = f\"Updated model options: {len(models)} models found in {field_value}\"\n                logger.info(info_message)\n            except Exception:  # noqa: BLE001\n                logger.exception(\"Error updating IBM model options.\")\n        elif field_name == \"ollama_base_url\":\n            # Fetch Ollama models when ollama_base_url changes\n            # Use the field_value directly since this is triggered when the field changes\n            logger.debug(\n                f\"Fetching Ollama models from updated URL: {build_config['ollama_base_url']} \\\n                and value {self.ollama_base_url}\",\n            )\n            await logger.adebug(f\"Fetching Ollama models from updated URL: {self.ollama_base_url}\")\n            if await is_valid_ollama_url(url=self.ollama_base_url):\n                try:\n                    models = await get_ollama_models(\n                        base_url_value=self.ollama_base_url,\n                        desired_capability=DESIRED_CAPABILITY,\n                        json_models_key=JSON_MODELS_KEY,\n                        json_name_key=JSON_NAME_KEY,\n                        json_capabilities_key=JSON_CAPABILITIES_KEY,\n                    )\n                    build_config[\"model_name\"][\"options\"] = models\n                    build_config[\"model_name\"][\"value\"] = models[0] if models else \"\"\n                    info_message = f\"Updated model options: {len(models)} models found in {self.ollama_base_url}\"\n                    await logger.ainfo(info_message)\n                except ValueError:\n                    await logger.awarning(\"Error updating Ollama model options.\")\n                    build_config[\"model_name\"][\"options\"] = []\n                    build_config[\"model_name\"][\"value\"] = \"\"\n            else:\n                await logger.awarning(f\"Invalid Ollama URL: {self.ollama_base_url}\")\n                build_config[\"model_name\"][\"options\"] = []\n                build_config[\"model_name\"][\"value\"] = \"\"\n        elif field_name == \"model_name\":\n            # Refresh Ollama models when model_name field is accessed\n            if hasattr(self, \"provider\") and self.provider == \"Ollama\":\n                ollama_url = getattr(self, \"ollama_base_url\", DEFAULT_OLLAMA_URL)\n                if await is_valid_ollama_url(url=ollama_url):\n                    try:\n                        models = await get_ollama_models(\n                            base_url_value=ollama_url,\n                            desired_capability=DESIRED_CAPABILITY,\n                            json_models_key=JSON_MODELS_KEY,\n                            json_name_key=JSON_NAME_KEY,\n                            json_capabilities_key=JSON_CAPABILITIES_KEY,\n                        )\n                        build_config[\"model_name\"][\"options\"] = models\n                    except ValueError:\n                        await logger.awarning(\"Failed to refresh Ollama models.\")\n                        build_config[\"model_name\"][\"options\"] = []\n                else:\n                    build_config[\"model_name\"][\"options\"] = []\n\n            # Hide system_message for o1 models - currently unsupported\n            if field_value and field_value.startswith(\"o1\") and hasattr(self, \"provider\") and self.provider == \"OpenAI\":\n                if \"system_message\" in build_config:\n                    build_config[\"system_message\"][\"show\"] = False\n            elif \"system_message\" in build_config:\n                build_config[\"system_message\"][\"show\"] = True\n        return build_config\n"
              },
              "input_value": {
                "_input_type": "MessageInput",
                "advanced": false,
                "display_name": "Input",
                "dynamic": false,
                "info": "The input text to send to the model",
                "input_types": [
                  "Message"
                ],
                "list": false,
                "list_add_label": "Add More",
                "load_from_db": false,
                "name": "input_value",
                "placeholder": "",
                "required": false,
                "show": true,
                "title_case": false,
                "tool_mode": false,
                "trace_as_input": true,
                "trace_as_metadata": true,
                "type": "str",
                "value": ""
              },
              "model_name": {
                "_input_type": "DropdownInput",
                "advanced": false,
                "combobox": false,
                "dialog_inputs": {},
                "display_name": "Model Name",
                "dynamic": false,
                "info": "Select the model to use",
                "name": "model_name",
                "options": [
                  "gpt-4o-mini",
                  "gpt-4o",
                  "gpt-4.1",
                  "gpt-4.1-mini",
                  "gpt-4.1-nano",
                  "gpt-4-turbo",
                  "gpt-4-turbo-preview",
                  "gpt-4",
                  "gpt-3.5-turbo",
                  "gpt-5",
                  "gpt-5-mini",
                  "gpt-5-nano",
                  "gpt-5-chat-latest",
                  "o1",
                  "o3-mini",
                  "o3",
                  "o3-pro",
                  "o4-mini",
                  "o4-mini-high"
                ],
                "options_metadata": [],
                "placeholder": "",
                "required": false,
                "show": true,
                "title_case": false,
                "toggle": false,
                "tool_mode": false,
                "trace_as_metadata": true,
                "type": "str",
                "value": "gpt-4o-mini"
              },
              "provider": {
                "_input_type": "DropdownInput",
                "advanced": false,
                "combobox": false,
                "dialog_inputs": {},
                "display_name": "Model Provider",
                "dynamic": false,
                "info": "Select the model provider",
                "name": "provider",
                "options": [
                  "OpenAI",
                  "Anthropic",
                  "Google"
                ],
                "options_metadata": [
                  {
                    "icon": "OpenAI"
                  },
                  {
                    "icon": "Anthropic"
                  },
                  {
                    "icon": "Google"
                  }
                ],
                "placeholder": "",
                "real_time_refresh": true,
                "required": false,
                "show": true,
                "title_case": false,
                "toggle": false,
                "tool_mode": false,
                "trace_as_metadata": true,
                "type": "str",
                "value": "OpenAI"
              },
              "stream": {
                "_input_type": "BoolInput",
                "advanced": true,
                "display_name": "Stream",
                "dynamic": false,
                "info": "Whether to stream the response",
                "list": false,
                "list_add_label": "Add More",
                "name": "stream",
                "placeholder": "",
                "required": false,
                "show": true,
                "title_case": false,
                "tool_mode": false,
                "trace_as_metadata": true,
                "type": "bool",
                "value": false
              },
              "system_message": {
                "_input_type": "MultilineInput",
                "advanced": true,
                "copy_field": false,
                "display_name": "System Message",
                "dynamic": false,
                "info": "A system message that helps set the behavior of the assistant",
                "input_types": [
                  "Message"
                ],
                "list": false,
                "list_add_label": "Add More",
                "load_from_db": false,
                "multiline": true,
                "name": "system_message",
                "placeholder": "",
                "required": false,
                "show": true,
                "title_case": false,
                "tool_mode": false,
                "trace_as_input": true,
                "trace_as_metadata": true,
                "type": "str",
                "value": ""
              },
              "temperature": {
                "_input_type": "SliderInput",
                "advanced": true,
                "display_name": "Temperature",
                "dynamic": false,
                "info": "Controls randomness in responses",
                "max_label": "",
                "max_label_icon": "",
                "min_label": "",
                "min_label_icon": "",
                "name": "temperature",
                "placeholder": "",
                "range_spec": {
                  "max": 1,
                  "min": 0,
                  "step": 0.01,
                  "step_type": "float"
                },
                "required": false,
                "show": true,
                "slider_buttons": false,
                "slider_buttons_options": [],
                "slider_input": false,
                "title_case": false,
                "tool_mode": false,
                "type": "slider",
                "value": 0.1
              }
            },
            "tool_mode": false
          },
          "showNode": true,
          "type": "LanguageModelComponent"
        },
        "dragging": false,
        "id": "LanguageModelComponent-Wp3pC",
        "measured": {
          "height": 450,
          "width": 320
        },
        "position": {
          "x": -610.7115573962577,
          "y": 1009.6862512017519
        },
        "selected": false,
        "type": "genericNode"
      },
      {
        "data": {
          "id": "LanguageModelComponent-gYAmH",
          "node": {
            "base_classes": [
              "LanguageModel",
              "Message"
            ],
            "beta": false,
            "category": "models",
            "conditional_paths": [],
            "custom_fields": {},
            "description": "Runs a language model given a specified provider.",
            "display_name": "Language Model",
            "documentation": "",
            "edited": false,
            "field_order": [
              "provider",
              "model_name",
              "api_key",
              "input_value",
              "system_message",
              "stream",
              "temperature"
            ],
            "frozen": false,
            "icon": "brain-circuit",
            "key": "LanguageModelComponent",
            "legacy": false,
            "metadata": {
              "code_hash": "bb5f8714781b",
              "dependencies": {
                "dependencies": [
                  {
                    "name": "langchain_anthropic",
                    "version": "0.3.14"
                  },
                  {
                    "name": "langchain_google_genai",
                    "version": "2.0.6"
                  },
                  {
                    "name": "langchain_openai",
                    "version": "0.3.23"
                  },
                  {
                    "name": "lfx",
                    "version": null
                  }
                ],
                "total_dependencies": 4
              },
              "keywords": [
                "model",
                "llm",
                "language model",
                "large language model"
              ],
              "module": "lfx.components.models.language_model.LanguageModelComponent"
            },
            "minimized": false,
            "output_types": [],
            "outputs": [
              {
                "allows_loop": false,
                "cache": true,
                "display_name": "Model Response",
                "group_outputs": false,
                "method": "text_response",
                "name": "text_output",
                "options": null,
                "required_inputs": null,
                "selected": "Message",
                "tool_mode": true,
                "types": [
                  "Message"
                ],
                "value": "__UNDEFINED__"
              },
              {
                "allows_loop": false,
                "cache": true,
                "display_name": "Language Model",
                "group_outputs": false,
                "method": "build_model",
                "name": "model_output",
                "options": null,
                "required_inputs": null,
                "selected": "LanguageModel",
                "tool_mode": true,
                "types": [
                  "LanguageModel"
                ],
                "value": "__UNDEFINED__"
              }
            ],
            "pinned": false,
            "priority": 0,
            "score": 0.28173906304863156,
            "template": {
              "_type": "Component",
              "api_key": {
                "_input_type": "SecretStrInput",
                "advanced": false,
                "display_name": "OpenAI API Key",
                "dynamic": false,
                "info": "Model Provider API key",
                "input_types": [],
                "load_from_db": true,
                "name": "api_key",
                "password": true,
                "placeholder": "",
                "real_time_refresh": true,
                "required": false,
                "show": true,
                "title_case": false,
                "type": "str",
                "value": "OPENAI_API_KEY"
              },
              "code": {
                "advanced": true,
                "dynamic": true,
                "fileTypes": [],
                "file_path": "",
                "info": "",
                "list": false,
                "load_from_db": false,
                "multiline": true,
                "name": "code",
                "password": false,
                "placeholder": "",
                "required": true,
                "show": true,
                "title_case": false,
                "type": "code",
                "value": "from typing import Any\n\nimport requests\nfrom langchain_anthropic import ChatAnthropic\nfrom langchain_ibm import ChatWatsonx\nfrom langchain_ollama import ChatOllama\nfrom langchain_openai import ChatOpenAI\nfrom pydantic.v1 import SecretStr\n\nfrom lfx.base.models.anthropic_constants import ANTHROPIC_MODELS\nfrom lfx.base.models.google_generative_ai_constants import GOOGLE_GENERATIVE_AI_MODELS\nfrom lfx.base.models.google_generative_ai_model import ChatGoogleGenerativeAIFixed\nfrom lfx.base.models.model import LCModelComponent\nfrom lfx.base.models.model_utils import get_ollama_models, is_valid_ollama_url\nfrom lfx.base.models.openai_constants import OPENAI_CHAT_MODEL_NAMES, OPENAI_REASONING_MODEL_NAMES\nfrom lfx.field_typing import LanguageModel\nfrom lfx.field_typing.range_spec import RangeSpec\nfrom lfx.inputs.inputs import BoolInput, MessageTextInput, StrInput\nfrom lfx.io import DropdownInput, MessageInput, MultilineInput, SecretStrInput, SliderInput\nfrom lfx.log.logger import logger\nfrom lfx.schema.dotdict import dotdict\nfrom lfx.utils.util import transform_localhost_url\n\n# IBM watsonx.ai constants\nIBM_WATSONX_DEFAULT_MODELS = [\"ibm/granite-3-2b-instruct\", \"ibm/granite-3-8b-instruct\", \"ibm/granite-13b-instruct-v2\"]\nIBM_WATSONX_URLS = [\n    \"https://us-south.ml.cloud.ibm.com\",\n    \"https://eu-de.ml.cloud.ibm.com\",\n    \"https://eu-gb.ml.cloud.ibm.com\",\n    \"https://au-syd.ml.cloud.ibm.com\",\n    \"https://jp-tok.ml.cloud.ibm.com\",\n    \"https://ca-tor.ml.cloud.ibm.com\",\n]\n\n# Ollama API constants\nHTTP_STATUS_OK = 200\nJSON_MODELS_KEY = \"models\"\nJSON_NAME_KEY = \"name\"\nJSON_CAPABILITIES_KEY = \"capabilities\"\nDESIRED_CAPABILITY = \"completion\"\nDEFAULT_OLLAMA_URL = \"http://localhost:11434\"\n\n\nclass LanguageModelComponent(LCModelComponent):\n    display_name = \"Language Model\"\n    description = \"Runs a language model given a specified provider.\"\n    documentation: str = \"https://docs.langflow.org/components-models\"\n    icon = \"brain-circuit\"\n    category = \"models\"\n    priority = 0  # Set priority to 0 to make it appear first\n\n    @staticmethod\n    def fetch_ibm_models(base_url: str) -> list[str]:\n        \"\"\"Fetch available models from the watsonx.ai API.\"\"\"\n        try:\n            endpoint = f\"{base_url}/ml/v1/foundation_model_specs\"\n            params = {\"version\": \"2024-09-16\", \"filters\": \"function_text_chat,!lifecycle_withdrawn\"}\n            response = requests.get(endpoint, params=params, timeout=10)\n            response.raise_for_status()\n            data = response.json()\n            models = [model[\"model_id\"] for model in data.get(\"resources\", [])]\n            return sorted(models)\n        except Exception:  # noqa: BLE001\n            logger.exception(\"Error fetching IBM watsonx models. Using default models.\")\n            return IBM_WATSONX_DEFAULT_MODELS\n\n    inputs = [\n        DropdownInput(\n            name=\"provider\",\n            display_name=\"Model Provider\",\n            options=[\"OpenAI\", \"Anthropic\", \"Google\", \"IBM watsonx.ai\", \"Ollama\"],\n            value=\"OpenAI\",\n            info=\"Select the model provider\",\n            real_time_refresh=True,\n            options_metadata=[\n                {\"icon\": \"OpenAI\"},\n                {\"icon\": \"Anthropic\"},\n                {\"icon\": \"GoogleGenerativeAI\"},\n                {\"icon\": \"WatsonxAI\"},\n                {\"icon\": \"Ollama\"},\n            ],\n        ),\n        DropdownInput(\n            name=\"model_name\",\n            display_name=\"Model Name\",\n            options=OPENAI_CHAT_MODEL_NAMES + OPENAI_REASONING_MODEL_NAMES,\n            value=OPENAI_CHAT_MODEL_NAMES[0],\n            info=\"Select the model to use\",\n            real_time_refresh=True,\n            refresh_button=True,\n        ),\n        SecretStrInput(\n            name=\"api_key\",\n            display_name=\"OpenAI API Key\",\n            info=\"Model Provider API key\",\n            required=False,\n            show=True,\n            real_time_refresh=True,\n        ),\n        DropdownInput(\n            name=\"base_url_ibm_watsonx\",\n            display_name=\"watsonx API Endpoint\",\n            info=\"The base URL of the API (IBM watsonx.ai only)\",\n            options=IBM_WATSONX_URLS,\n            value=IBM_WATSONX_URLS[0],\n            show=False,\n            real_time_refresh=True,\n        ),\n        StrInput(\n            name=\"project_id\",\n            display_name=\"watsonx Project ID\",\n            info=\"The project ID associated with the foundation model (IBM watsonx.ai only)\",\n            show=False,\n            required=False,\n        ),\n        MessageTextInput(\n            name=\"ollama_base_url\",\n            display_name=\"Ollama API URL\",\n            info=f\"Endpoint of the Ollama API (Ollama only). Defaults to {DEFAULT_OLLAMA_URL}\",\n            value=DEFAULT_OLLAMA_URL,\n            show=False,\n            real_time_refresh=True,\n            load_from_db=True,\n        ),\n        MessageInput(\n            name=\"input_value\",\n            display_name=\"Input\",\n            info=\"The input text to send to the model\",\n        ),\n        MultilineInput(\n            name=\"system_message\",\n            display_name=\"System Message\",\n            info=\"A system message that helps set the behavior of the assistant\",\n            advanced=False,\n        ),\n        BoolInput(\n            name=\"stream\",\n            display_name=\"Stream\",\n            info=\"Whether to stream the response\",\n            value=False,\n            advanced=True,\n        ),\n        SliderInput(\n            name=\"temperature\",\n            display_name=\"Temperature\",\n            value=0.1,\n            info=\"Controls randomness in responses\",\n            range_spec=RangeSpec(min=0, max=1, step=0.01),\n            advanced=True,\n        ),\n    ]\n\n    def build_model(self) -> LanguageModel:\n        provider = self.provider\n        model_name = self.model_name\n        temperature = self.temperature\n        stream = self.stream\n\n        if provider == \"OpenAI\":\n            if not self.api_key:\n                msg = \"OpenAI API key is required when using OpenAI provider\"\n                raise ValueError(msg)\n\n            if model_name in OPENAI_REASONING_MODEL_NAMES:\n                # reasoning models do not support temperature (yet)\n                temperature = None\n\n            return ChatOpenAI(\n                model_name=model_name,\n                temperature=temperature,\n                streaming=stream,\n                openai_api_key=self.api_key,\n            )\n        if provider == \"Anthropic\":\n            if not self.api_key:\n                msg = \"Anthropic API key is required when using Anthropic provider\"\n                raise ValueError(msg)\n            return ChatAnthropic(\n                model=model_name,\n                temperature=temperature,\n                streaming=stream,\n                anthropic_api_key=self.api_key,\n            )\n        if provider == \"Google\":\n            if not self.api_key:\n                msg = \"Google API key is required when using Google provider\"\n                raise ValueError(msg)\n            return ChatGoogleGenerativeAIFixed(\n                model=model_name,\n                temperature=temperature,\n                streaming=stream,\n                google_api_key=self.api_key,\n            )\n        if provider == \"IBM watsonx.ai\":\n            if not self.api_key:\n                msg = \"IBM API key is required when using IBM watsonx.ai provider\"\n                raise ValueError(msg)\n            if not self.base_url_ibm_watsonx:\n                msg = \"IBM watsonx API Endpoint is required when using IBM watsonx.ai provider\"\n                raise ValueError(msg)\n            if not self.project_id:\n                msg = \"IBM watsonx Project ID is required when using IBM watsonx.ai provider\"\n                raise ValueError(msg)\n            return ChatWatsonx(\n                apikey=SecretStr(self.api_key).get_secret_value(),\n                url=self.base_url_ibm_watsonx,\n                project_id=self.project_id,\n                model_id=model_name,\n                params={\n                    \"temperature\": temperature,\n                },\n                streaming=stream,\n            )\n        if provider == \"Ollama\":\n            if not self.ollama_base_url:\n                msg = \"Ollama API URL is required when using Ollama provider\"\n                raise ValueError(msg)\n            if not model_name:\n                msg = \"Model name is required when using Ollama provider\"\n                raise ValueError(msg)\n\n            transformed_base_url = transform_localhost_url(self.ollama_base_url)\n\n            # Check if URL contains /v1 suffix (OpenAI-compatible mode)\n            if transformed_base_url and transformed_base_url.rstrip(\"/\").endswith(\"/v1\"):\n                # Strip /v1 suffix and log warning\n                transformed_base_url = transformed_base_url.rstrip(\"/\").removesuffix(\"/v1\")\n                logger.warning(\n                    \"Detected '/v1' suffix in base URL. The Ollama component uses the native Ollama API, \"\n                    \"not the OpenAI-compatible API. The '/v1' suffix has been automatically removed. \"\n                    \"If you want to use the OpenAI-compatible API, please use the OpenAI component instead. \"\n                    \"Learn more at https://docs.ollama.com/openai#openai-compatibility\"\n                )\n\n            return ChatOllama(\n                base_url=transformed_base_url,\n                model=model_name,\n                temperature=temperature,\n            )\n        msg = f\"Unknown provider: {provider}\"\n        raise ValueError(msg)\n\n    async def update_build_config(\n        self, build_config: dotdict, field_value: Any, field_name: str | None = None\n    ) -> dotdict:\n        if field_name == \"provider\":\n            if field_value == \"OpenAI\":\n                build_config[\"model_name\"][\"options\"] = OPENAI_CHAT_MODEL_NAMES + OPENAI_REASONING_MODEL_NAMES\n                build_config[\"model_name\"][\"value\"] = OPENAI_CHAT_MODEL_NAMES[0]\n                build_config[\"api_key\"][\"display_name\"] = \"OpenAI API Key\"\n                build_config[\"api_key\"][\"show\"] = True\n                build_config[\"base_url_ibm_watsonx\"][\"show\"] = False\n                build_config[\"project_id\"][\"show\"] = False\n                build_config[\"ollama_base_url\"][\"show\"] = False\n            elif field_value == \"Anthropic\":\n                build_config[\"model_name\"][\"options\"] = ANTHROPIC_MODELS\n                build_config[\"model_name\"][\"value\"] = ANTHROPIC_MODELS[0]\n                build_config[\"api_key\"][\"display_name\"] = \"Anthropic API Key\"\n                build_config[\"api_key\"][\"show\"] = True\n                build_config[\"base_url_ibm_watsonx\"][\"show\"] = False\n                build_config[\"project_id\"][\"show\"] = False\n                build_config[\"ollama_base_url\"][\"show\"] = False\n            elif field_value == \"Google\":\n                build_config[\"model_name\"][\"options\"] = GOOGLE_GENERATIVE_AI_MODELS\n                build_config[\"model_name\"][\"value\"] = GOOGLE_GENERATIVE_AI_MODELS[0]\n                build_config[\"api_key\"][\"display_name\"] = \"Google API Key\"\n                build_config[\"api_key\"][\"show\"] = True\n                build_config[\"base_url_ibm_watsonx\"][\"show\"] = False\n                build_config[\"project_id\"][\"show\"] = False\n                build_config[\"ollama_base_url\"][\"show\"] = False\n            elif field_value == \"IBM watsonx.ai\":\n                build_config[\"model_name\"][\"options\"] = IBM_WATSONX_DEFAULT_MODELS\n                build_config[\"model_name\"][\"value\"] = IBM_WATSONX_DEFAULT_MODELS[0]\n                build_config[\"api_key\"][\"display_name\"] = \"IBM API Key\"\n                build_config[\"api_key\"][\"show\"] = True\n                build_config[\"base_url_ibm_watsonx\"][\"show\"] = True\n                build_config[\"project_id\"][\"show\"] = True\n                build_config[\"ollama_base_url\"][\"show\"] = False\n            elif field_value == \"Ollama\":\n                # Fetch Ollama models from the API\n                build_config[\"api_key\"][\"show\"] = False\n                build_config[\"base_url_ibm_watsonx\"][\"show\"] = False\n                build_config[\"project_id\"][\"show\"] = False\n                build_config[\"ollama_base_url\"][\"show\"] = True\n\n                # Try multiple sources to get the URL (in order of preference):\n                # 1. Instance attribute (already resolved from global/db)\n                # 2. Build config value (may be a global variable reference)\n                # 3. Default value\n                ollama_url = getattr(self, \"ollama_base_url\", None)\n                if not ollama_url:\n                    config_value = build_config[\"ollama_base_url\"].get(\"value\", DEFAULT_OLLAMA_URL)\n                    # If config_value looks like a variable name (all caps with underscores), use default\n                    is_variable_ref = (\n                        config_value\n                        and isinstance(config_value, str)\n                        and config_value.isupper()\n                        and \"_\" in config_value\n                    )\n                    if is_variable_ref:\n                        await logger.adebug(\n                            f\"Config value appears to be a variable reference: {config_value}, using default\"\n                        )\n                        ollama_url = DEFAULT_OLLAMA_URL\n                    else:\n                        ollama_url = config_value\n\n                await logger.adebug(f\"Fetching Ollama models for provider switch. URL: {ollama_url}\")\n                if await is_valid_ollama_url(url=ollama_url):\n                    try:\n                        models = await get_ollama_models(\n                            base_url_value=ollama_url,\n                            desired_capability=DESIRED_CAPABILITY,\n                            json_models_key=JSON_MODELS_KEY,\n                            json_name_key=JSON_NAME_KEY,\n                            json_capabilities_key=JSON_CAPABILITIES_KEY,\n                        )\n                        build_config[\"model_name\"][\"options\"] = models\n                        build_config[\"model_name\"][\"value\"] = models[0] if models else \"\"\n                    except ValueError:\n                        await logger.awarning(\"Failed to fetch Ollama models. Setting empty options.\")\n                        build_config[\"model_name\"][\"options\"] = []\n                        build_config[\"model_name\"][\"value\"] = \"\"\n                else:\n                    await logger.awarning(f\"Invalid Ollama URL: {ollama_url}\")\n                    build_config[\"model_name\"][\"options\"] = []\n                    build_config[\"model_name\"][\"value\"] = \"\"\n        elif (\n            field_name == \"base_url_ibm_watsonx\"\n            and field_value\n            and hasattr(self, \"provider\")\n            and self.provider == \"IBM watsonx.ai\"\n        ):\n            # Fetch IBM models when base_url changes\n            try:\n                models = self.fetch_ibm_models(base_url=field_value)\n                build_config[\"model_name\"][\"options\"] = models\n                build_config[\"model_name\"][\"value\"] = models[0] if models else IBM_WATSONX_DEFAULT_MODELS[0]\n                info_message = f\"Updated model options: {len(models)} models found in {field_value}\"\n                logger.info(info_message)\n            except Exception:  # noqa: BLE001\n                logger.exception(\"Error updating IBM model options.\")\n        elif field_name == \"ollama_base_url\":\n            # Fetch Ollama models when ollama_base_url changes\n            # Use the field_value directly since this is triggered when the field changes\n            logger.debug(\n                f\"Fetching Ollama models from updated URL: {build_config['ollama_base_url']} \\\n                and value {self.ollama_base_url}\",\n            )\n            await logger.adebug(f\"Fetching Ollama models from updated URL: {self.ollama_base_url}\")\n            if await is_valid_ollama_url(url=self.ollama_base_url):\n                try:\n                    models = await get_ollama_models(\n                        base_url_value=self.ollama_base_url,\n                        desired_capability=DESIRED_CAPABILITY,\n                        json_models_key=JSON_MODELS_KEY,\n                        json_name_key=JSON_NAME_KEY,\n                        json_capabilities_key=JSON_CAPABILITIES_KEY,\n                    )\n                    build_config[\"model_name\"][\"options\"] = models\n                    build_config[\"model_name\"][\"value\"] = models[0] if models else \"\"\n                    info_message = f\"Updated model options: {len(models)} models found in {self.ollama_base_url}\"\n                    await logger.ainfo(info_message)\n                except ValueError:\n                    await logger.awarning(\"Error updating Ollama model options.\")\n                    build_config[\"model_name\"][\"options\"] = []\n                    build_config[\"model_name\"][\"value\"] = \"\"\n            else:\n                await logger.awarning(f\"Invalid Ollama URL: {self.ollama_base_url}\")\n                build_config[\"model_name\"][\"options\"] = []\n                build_config[\"model_name\"][\"value\"] = \"\"\n        elif field_name == \"model_name\":\n            # Refresh Ollama models when model_name field is accessed\n            if hasattr(self, \"provider\") and self.provider == \"Ollama\":\n                ollama_url = getattr(self, \"ollama_base_url\", DEFAULT_OLLAMA_URL)\n                if await is_valid_ollama_url(url=ollama_url):\n                    try:\n                        models = await get_ollama_models(\n                            base_url_value=ollama_url,\n                            desired_capability=DESIRED_CAPABILITY,\n                            json_models_key=JSON_MODELS_KEY,\n                            json_name_key=JSON_NAME_KEY,\n                            json_capabilities_key=JSON_CAPABILITIES_KEY,\n                        )\n                        build_config[\"model_name\"][\"options\"] = models\n                    except ValueError:\n                        await logger.awarning(\"Failed to refresh Ollama models.\")\n                        build_config[\"model_name\"][\"options\"] = []\n                else:\n                    build_config[\"model_name\"][\"options\"] = []\n\n            # Hide system_message for o1 models - currently unsupported\n            if field_value and field_value.startswith(\"o1\") and hasattr(self, \"provider\") and self.provider == \"OpenAI\":\n                if \"system_message\" in build_config:\n                    build_config[\"system_message\"][\"show\"] = False\n            elif \"system_message\" in build_config:\n                build_config[\"system_message\"][\"show\"] = True\n        return build_config\n"
              },
              "input_value": {
                "_input_type": "MessageInput",
                "advanced": false,
                "display_name": "Input",
                "dynamic": false,
                "info": "The input text to send to the model",
                "input_types": [
                  "Message"
                ],
                "list": false,
                "list_add_label": "Add More",
                "load_from_db": false,
                "name": "input_value",
                "placeholder": "",
                "required": false,
                "show": true,
                "title_case": false,
                "tool_mode": false,
                "trace_as_input": true,
                "trace_as_metadata": true,
                "type": "str",
                "value": ""
              },
              "model_name": {
                "_input_type": "DropdownInput",
                "advanced": false,
                "combobox": false,
                "dialog_inputs": {},
                "display_name": "Model Name",
                "dynamic": false,
                "info": "Select the model to use",
                "name": "model_name",
                "options": [
                  "gpt-4o-mini",
                  "gpt-4o",
                  "gpt-4.1",
                  "gpt-4.1-mini",
                  "gpt-4.1-nano",
                  "gpt-4-turbo",
                  "gpt-4-turbo-preview",
                  "gpt-4",
                  "gpt-3.5-turbo",
                  "gpt-5",
                  "gpt-5-mini",
                  "gpt-5-nano",
                  "gpt-5-chat-latest",
                  "o1",
                  "o3-mini",
                  "o3",
                  "o3-pro",
                  "o4-mini",
                  "o4-mini-high"
                ],
                "options_metadata": [],
                "placeholder": "",
                "required": false,
                "show": true,
                "title_case": false,
                "toggle": false,
                "tool_mode": false,
                "trace_as_metadata": true,
                "type": "str",
                "value": "gpt-4o-mini"
              },
              "provider": {
                "_input_type": "DropdownInput",
                "advanced": false,
                "combobox": false,
                "dialog_inputs": {},
                "display_name": "Model Provider",
                "dynamic": false,
                "info": "Select the model provider",
                "name": "provider",
                "options": [
                  "OpenAI",
                  "Anthropic",
                  "Google"
                ],
                "options_metadata": [
                  {
                    "icon": "OpenAI"
                  },
                  {
                    "icon": "Anthropic"
                  },
                  {
                    "icon": "Google"
                  }
                ],
                "placeholder": "",
                "real_time_refresh": true,
                "required": false,
                "show": true,
                "title_case": false,
                "toggle": false,
                "tool_mode": false,
                "trace_as_metadata": true,
                "type": "str",
                "value": "OpenAI"
              },
              "stream": {
                "_input_type": "BoolInput",
                "advanced": true,
                "display_name": "Stream",
                "dynamic": false,
                "info": "Whether to stream the response",
                "list": false,
                "list_add_label": "Add More",
                "name": "stream",
                "placeholder": "",
                "required": false,
                "show": true,
                "title_case": false,
                "tool_mode": false,
                "trace_as_metadata": true,
                "type": "bool",
                "value": false
              },
              "system_message": {
                "_input_type": "MultilineInput",
                "advanced": false,
                "copy_field": false,
                "display_name": "System Message",
                "dynamic": false,
                "info": "A system message that helps set the behavior of the assistant",
                "input_types": [
                  "Message"
                ],
                "list": false,
                "list_add_label": "Add More",
                "load_from_db": false,
                "multiline": true,
                "name": "system_message",
                "placeholder": "",
                "required": false,
                "show": true,
                "title_case": false,
                "tool_mode": false,
                "trace_as_input": true,
                "trace_as_metadata": true,
                "type": "str",
                "value": ""
              },
              "temperature": {
                "_input_type": "SliderInput",
                "advanced": true,
                "display_name": "Temperature",
                "dynamic": false,
                "info": "Controls randomness in responses",
                "max_label": "",
                "max_label_icon": "",
                "min_label": "",
                "min_label_icon": "",
                "name": "temperature",
                "placeholder": "",
                "range_spec": {
                  "max": 1,
                  "min": 0,
                  "step": 0.01,
                  "step_type": "float"
                },
                "required": false,
                "show": true,
                "slider_buttons": false,
                "slider_buttons_options": [],
                "slider_input": false,
                "title_case": false,
                "tool_mode": false,
                "type": "slider",
                "value": 0.1
              }
            },
            "tool_mode": false
          },
          "showNode": true,
          "type": "LanguageModelComponent"
        },
        "dragging": false,
        "id": "LanguageModelComponent-gYAmH",
        "measured": {
          "height": 532,
          "width": 320
        },
        "position": {
          "x": -1273.6440754228947,
          "y": 303.799142374253
        },
        "selected": false,
        "type": "genericNode"
      },
      {
        "data": {
          "id": "File-oAEuF",
          "node": {
            "base_classes": [
              "Message"
            ],
            "beta": false,
            "conditional_paths": [],
            "custom_fields": {},
            "description": "Loads content from one or more files.",
            "display_name": "File",
            "documentation": "",
            "edited": false,
            "field_order": [
              "path",
              "file_path",
              "separator",
              "silent_errors",
              "delete_server_file_after_processing",
              "ignore_unsupported_extensions",
              "ignore_unspecified_files",
              "use_multithreading",
              "concurrency_multithreading"
            ],
            "frozen": false,
            "icon": "file-text",
            "legacy": false,
            "metadata": {
              "code_hash": "85abc1094130",
              "dependencies": {
                "dependencies": [],
                "total_dependencies": 0
              },
              "module": "lfx.components.files_and_knowledge.file.FileComponent"
            },
            "minimized": false,
            "output_types": [],
            "outputs": [
              {
                "allows_loop": false,
                "cache": true,
                "display_name": "Raw Content",
                "group_outputs": false,
                "method": "load_files_message",
                "name": "message",
                "selected": "Message",
                "tool_mode": true,
                "types": [
                  "Message"
                ],
                "value": "__UNDEFINED__"
              }
            ],
            "pinned": false,
            "template": {
              "_type": "Component",
              "advanced_mode": {
                "_input_type": "BoolInput",
                "advanced": false,
                "display_name": "Advanced Parser",
                "dynamic": false,
                "info": "Enable advanced document processing and export with Docling for PDFs, images, and office documents. Note that advanced document processing can consume significant resources.",
                "list": false,
                "list_add_label": "Add More",
                "name": "advanced_mode",
                "placeholder": "",
                "real_time_refresh": true,
                "required": false,
                "show": false,
                "title_case": false,
                "tool_mode": false,
                "trace_as_metadata": true,
                "type": "bool",
                "value": false
              },
              "code": {
                "advanced": true,
                "dynamic": true,
                "fileTypes": [],
                "file_path": "",
                "info": "",
                "list": false,
                "load_from_db": false,
                "multiline": true,
                "name": "code",
                "password": false,
                "placeholder": "",
                "required": true,
                "show": true,
                "title_case": false,
                "type": "code",
                "value": "\"\"\"Enhanced file component with Docling support and process isolation.\n\nNotes:\n-----\n- ALL Docling parsing/export runs in a separate OS process to prevent memory\n  growth and native library state from impacting the main Langflow process.\n- Standard text/structured parsing continues to use existing BaseFileComponent\n  utilities (and optional threading via `parallel_load_data`).\n\"\"\"\n\nfrom __future__ import annotations\n\nimport json\nimport subprocess\nimport sys\nimport textwrap\nfrom copy import deepcopy\nfrom typing import Any\n\nfrom lfx.base.data.base_file import BaseFileComponent\nfrom lfx.base.data.utils import TEXT_FILE_TYPES, parallel_load_data, parse_text_file_to_data\nfrom lfx.inputs.inputs import DropdownInput, MessageTextInput, StrInput\nfrom lfx.io import BoolInput, FileInput, IntInput, Output\nfrom lfx.schema.data import Data\nfrom lfx.schema.dataframe import DataFrame  # noqa: TC001\nfrom lfx.schema.message import Message\n\n\nclass FileComponent(BaseFileComponent):\n    \"\"\"File component with optional Docling processing (isolated in a subprocess).\"\"\"\n\n    display_name = \"Read File\"\n    description = \"Loads content from one or more files.\"\n    documentation: str = \"https://docs.langflow.org/components-data#file\"\n    icon = \"file-text\"\n    name = \"File\"\n\n    # Docling-supported/compatible extensions; TEXT_FILE_TYPES are supported by the base loader.\n    VALID_EXTENSIONS = [\n        *TEXT_FILE_TYPES,\n        \"adoc\",\n        \"asciidoc\",\n        \"asc\",\n        \"bmp\",\n        \"dotx\",\n        \"dotm\",\n        \"docm\",\n        \"jpg\",\n        \"jpeg\",\n        \"png\",\n        \"potx\",\n        \"ppsx\",\n        \"pptm\",\n        \"potm\",\n        \"ppsm\",\n        \"pptx\",\n        \"tiff\",\n        \"xls\",\n        \"xlsx\",\n        \"xhtml\",\n        \"webp\",\n    ]\n\n    # Fixed export settings used when markdown export is requested.\n    EXPORT_FORMAT = \"Markdown\"\n    IMAGE_MODE = \"placeholder\"\n\n    _base_inputs = deepcopy(BaseFileComponent.get_base_inputs())\n\n    for input_item in _base_inputs:\n        if isinstance(input_item, FileInput) and input_item.name == \"path\":\n            input_item.real_time_refresh = True\n            break\n\n    inputs = [\n        *_base_inputs,\n        BoolInput(\n            name=\"advanced_mode\",\n            display_name=\"Advanced Parser\",\n            value=False,\n            real_time_refresh=True,\n            info=(\n                \"Enable advanced document processing and export with Docling for PDFs, images, and office documents. \"\n                \"Note that advanced document processing can consume significant resources.\"\n            ),\n            show=True,\n        ),\n        DropdownInput(\n            name=\"pipeline\",\n            display_name=\"Pipeline\",\n            info=\"Docling pipeline to use\",\n            options=[\"standard\", \"vlm\"],\n            value=\"standard\",\n            advanced=True,\n            real_time_refresh=True,\n        ),\n        DropdownInput(\n            name=\"ocr_engine\",\n            display_name=\"OCR Engine\",\n            info=\"OCR engine to use. Only available when pipeline is set to 'standard'.\",\n            options=[\"None\", \"easyocr\"],\n            value=\"easyocr\",\n            show=False,\n            advanced=True,\n        ),\n        StrInput(\n            name=\"md_image_placeholder\",\n            display_name=\"Image placeholder\",\n            info=\"Specify the image placeholder for markdown exports.\",\n            value=\"<!-- image -->\",\n            advanced=True,\n            show=False,\n        ),\n        StrInput(\n            name=\"md_page_break_placeholder\",\n            display_name=\"Page break placeholder\",\n            info=\"Add this placeholder between pages in the markdown output.\",\n            value=\"\",\n            advanced=True,\n            show=False,\n        ),\n        MessageTextInput(\n            name=\"doc_key\",\n            display_name=\"Doc Key\",\n            info=\"The key to use for the DoclingDocument column.\",\n            value=\"doc\",\n            advanced=True,\n            show=False,\n        ),\n        # Deprecated input retained for backward-compatibility.\n        BoolInput(\n            name=\"use_multithreading\",\n            display_name=\"[Deprecated] Use Multithreading\",\n            advanced=True,\n            value=True,\n            info=\"Set 'Processing Concurrency' greater than 1 to enable multithreading.\",\n        ),\n        IntInput(\n            name=\"concurrency_multithreading\",\n            display_name=\"Processing Concurrency\",\n            advanced=True,\n            info=\"When multiple files are being processed, the number of files to process concurrently.\",\n            value=1,\n        ),\n        BoolInput(\n            name=\"markdown\",\n            display_name=\"Markdown Export\",\n            info=\"Export processed documents to Markdown format. Only available when advanced mode is enabled.\",\n            value=False,\n            show=False,\n        ),\n    ]\n\n    outputs = [\n        Output(display_name=\"Raw Content\", name=\"message\", method=\"load_files_message\"),\n    ]\n\n    # ------------------------------ UI helpers --------------------------------------\n\n    def _path_value(self, template: dict) -> list[str]:\n        \"\"\"Return the list of currently selected file paths from the template.\"\"\"\n        return template.get(\"path\", {}).get(\"file_path\", [])\n\n    def update_build_config(\n        self,\n        build_config: dict[str, Any],\n        field_value: Any,\n        field_name: str | None = None,\n    ) -> dict[str, Any]:\n        \"\"\"Show/hide Advanced Parser and related fields based on selection context.\"\"\"\n        if field_name == \"path\":\n            paths = self._path_value(build_config)\n\n            # If all files can be processed by docling, do so\n            allow_advanced = all(not file_path.endswith((\".csv\", \".xlsx\", \".parquet\")) for file_path in paths)\n            build_config[\"advanced_mode\"][\"show\"] = allow_advanced\n            if not allow_advanced:\n                build_config[\"advanced_mode\"][\"value\"] = False\n                for f in (\"pipeline\", \"ocr_engine\", \"doc_key\", \"md_image_placeholder\", \"md_page_break_placeholder\"):\n                    if f in build_config:\n                        build_config[f][\"show\"] = False\n\n        # Docling Processing\n        elif field_name == \"advanced_mode\":\n            for f in (\"pipeline\", \"ocr_engine\", \"doc_key\", \"md_image_placeholder\", \"md_page_break_placeholder\"):\n                if f in build_config:\n                    build_config[f][\"show\"] = bool(field_value)\n                    if f == \"pipeline\":\n                        build_config[f][\"advanced\"] = not bool(field_value)\n\n        elif field_name == \"pipeline\":\n            if field_value == \"standard\":\n                build_config[\"ocr_engine\"][\"show\"] = True\n                build_config[\"ocr_engine\"][\"value\"] = \"easyocr\"\n            else:\n                build_config[\"ocr_engine\"][\"show\"] = False\n                build_config[\"ocr_engine\"][\"value\"] = \"None\"\n\n        return build_config\n\n    def update_outputs(self, frontend_node: dict[str, Any], field_name: str, field_value: Any) -> dict[str, Any]:  # noqa: ARG002\n        \"\"\"Dynamically show outputs based on file count/type and advanced mode.\"\"\"\n        if field_name not in [\"path\", \"advanced_mode\", \"pipeline\"]:\n            return frontend_node\n\n        template = frontend_node.get(\"template\", {})\n        paths = self._path_value(template)\n        if not paths:\n            return frontend_node\n\n        frontend_node[\"outputs\"] = []\n        if len(paths) == 1:\n            file_path = paths[0] if field_name == \"path\" else frontend_node[\"template\"][\"path\"][\"file_path\"][0]\n            if file_path.endswith((\".csv\", \".xlsx\", \".parquet\")):\n                frontend_node[\"outputs\"].append(\n                    Output(display_name=\"Structured Content\", name=\"dataframe\", method=\"load_files_structured\"),\n                )\n            elif file_path.endswith(\".json\"):\n                frontend_node[\"outputs\"].append(\n                    Output(display_name=\"Structured Content\", name=\"json\", method=\"load_files_json\"),\n                )\n\n            advanced_mode = frontend_node.get(\"template\", {}).get(\"advanced_mode\", {}).get(\"value\", False)\n            if advanced_mode:\n                frontend_node[\"outputs\"].append(\n                    Output(display_name=\"Structured Output\", name=\"advanced_dataframe\", method=\"load_files_dataframe\"),\n                )\n                frontend_node[\"outputs\"].append(\n                    Output(display_name=\"Markdown\", name=\"advanced_markdown\", method=\"load_files_markdown\"),\n                )\n                frontend_node[\"outputs\"].append(\n                    Output(display_name=\"File Path\", name=\"path\", method=\"load_files_path\"),\n                )\n            else:\n                frontend_node[\"outputs\"].append(\n                    Output(display_name=\"Raw Content\", name=\"message\", method=\"load_files_message\"),\n                )\n                frontend_node[\"outputs\"].append(\n                    Output(display_name=\"File Path\", name=\"path\", method=\"load_files_path\"),\n                )\n        else:\n            # Multiple files => DataFrame output; advanced parser disabled\n            frontend_node[\"outputs\"].append(Output(display_name=\"Files\", name=\"dataframe\", method=\"load_files\"))\n\n        return frontend_node\n\n    # ------------------------------ Core processing ----------------------------------\n\n    def _is_docling_compatible(self, file_path: str) -> bool:\n        \"\"\"Lightweight extension gate for Docling-compatible types.\"\"\"\n        docling_exts = (\n            \".adoc\",\n            \".asciidoc\",\n            \".asc\",\n            \".bmp\",\n            \".csv\",\n            \".dotx\",\n            \".dotm\",\n            \".docm\",\n            \".docx\",\n            \".htm\",\n            \".html\",\n            \".jpg\",\n            \".jpeg\",\n            \".json\",\n            \".md\",\n            \".pdf\",\n            \".png\",\n            \".potx\",\n            \".ppsx\",\n            \".pptm\",\n            \".potm\",\n            \".ppsm\",\n            \".pptx\",\n            \".tiff\",\n            \".txt\",\n            \".xls\",\n            \".xlsx\",\n            \".xhtml\",\n            \".xml\",\n            \".webp\",\n        )\n        return file_path.lower().endswith(docling_exts)\n\n    def _process_docling_in_subprocess(self, file_path: str) -> Data | None:\n        \"\"\"Run Docling in a separate OS process and map the result to a Data object.\n\n        We avoid multiprocessing pickling by launching `python -c \"<script>\"` and\n        passing JSON config via stdin. The child prints a JSON result to stdout.\n        \"\"\"\n        if not file_path:\n            return None\n\n        args: dict[str, Any] = {\n            \"file_path\": file_path,\n            \"markdown\": bool(self.markdown),\n            \"image_mode\": str(self.IMAGE_MODE),\n            \"md_image_placeholder\": str(self.md_image_placeholder),\n            \"md_page_break_placeholder\": str(self.md_page_break_placeholder),\n            \"pipeline\": str(self.pipeline),\n            \"ocr_engine\": (\n                self.ocr_engine if self.ocr_engine and self.ocr_engine != \"None\" and self.pipeline != \"vlm\" else None\n            ),\n        }\n\n        self.log(f\"Starting Docling subprocess for file: {file_path}\")\n        self.log(args)\n\n        # Child script for isolating the docling processing\n        child_script = textwrap.dedent(\n            r\"\"\"\n            import json, sys\n\n            def try_imports():\n                try:\n                    from docling.datamodel.base_models import ConversionStatus, InputFormat  # type: ignore\n                    from docling.document_converter import DocumentConverter  # type: ignore\n                    from docling_core.types.doc import ImageRefMode  # type: ignore\n                    return ConversionStatus, InputFormat, DocumentConverter, ImageRefMode, \"latest\"\n                except Exception as e:\n                    raise e\n\n            def create_converter(strategy, input_format, DocumentConverter, pipeline, ocr_engine):\n                # --- Standard PDF/IMAGE pipeline (your existing behavior), with optional OCR ---\n                if pipeline == \"standard\":\n                    try:\n                        from docling.datamodel.pipeline_options import PdfPipelineOptions  # type: ignore\n                        from docling.document_converter import PdfFormatOption  # type: ignore\n\n                        pipe = PdfPipelineOptions()\n                        pipe.do_ocr = False\n\n                        if ocr_engine:\n                            try:\n                                from docling.models.factories import get_ocr_factory  # type: ignore\n                                pipe.do_ocr = True\n                                fac = get_ocr_factory(allow_external_plugins=False)\n                                pipe.ocr_options = fac.create_options(kind=ocr_engine)\n                            except Exception:\n                                # If OCR setup fails, disable it\n                                pipe.do_ocr = False\n\n                        fmt = {}\n                        if hasattr(input_format, \"PDF\"):\n                            fmt[getattr(input_format, \"PDF\")] = PdfFormatOption(pipeline_options=pipe)\n                        if hasattr(input_format, \"IMAGE\"):\n                            fmt[getattr(input_format, \"IMAGE\")] = PdfFormatOption(pipeline_options=pipe)\n\n                        return DocumentConverter(format_options=fmt)\n                    except Exception:\n                        return DocumentConverter()\n\n                # --- Vision-Language Model (VLM) pipeline ---\n                if pipeline == \"vlm\":\n                    try:\n                        from docling.datamodel.pipeline_options import VlmPipelineOptions\n                        from docling.datamodel.vlm_model_specs import GRANITEDOCLING_MLX, GRANITEDOCLING_TRANSFORMERS\n                        from docling.document_converter import PdfFormatOption\n                        from docling.pipeline.vlm_pipeline import VlmPipeline\n\n                        vl_pipe = VlmPipelineOptions(\n                            vlm_options=GRANITEDOCLING_TRANSFORMERS,\n                        )\n\n                        if sys.platform == \"darwin\":\n                            try:\n                                import mlx_vlm\n                                vl_pipe.vlm_options = GRANITEDOCLING_MLX\n                            except ImportError as e:\n                                raise e\n\n                        # VLM paths generally don't need OCR; keep OCR off by default here.\n                        fmt = {}\n                        if hasattr(input_format, \"PDF\"):\n                            fmt[getattr(input_format, \"PDF\")] = PdfFormatOption(\n                            pipeline_cls=VlmPipeline,\n                            pipeline_options=vl_pipe\n                        )\n                        if hasattr(input_format, \"IMAGE\"):\n                            fmt[getattr(input_format, \"IMAGE\")] = PdfFormatOption(\n                            pipeline_cls=VlmPipeline,\n                            pipeline_options=vl_pipe\n                        )\n\n                        return DocumentConverter(format_options=fmt)\n                    except Exception as e:\n                        raise e\n\n                # --- Fallback: default converter with no special options ---\n                return DocumentConverter()\n\n            def export_markdown(document, ImageRefMode, image_mode, img_ph, pg_ph):\n                try:\n                    mode = getattr(ImageRefMode, image_mode.upper(), image_mode)\n                    return document.export_to_markdown(\n                        image_mode=mode,\n                        image_placeholder=img_ph,\n                        page_break_placeholder=pg_ph,\n                    )\n                except Exception:\n                    try:\n                        return document.export_to_text()\n                    except Exception:\n                        return str(document)\n\n            def to_rows(doc_dict):\n                rows = []\n                for t in doc_dict.get(\"texts\", []):\n                    prov = t.get(\"prov\") or []\n                    page_no = None\n                    if prov and isinstance(prov, list) and isinstance(prov[0], dict):\n                        page_no = prov[0].get(\"page_no\")\n                    rows.append({\n                        \"page_no\": page_no,\n                        \"label\": t.get(\"label\"),\n                        \"text\": t.get(\"text\"),\n                        \"level\": t.get(\"level\"),\n                    })\n                return rows\n\n            def main():\n                cfg = json.loads(sys.stdin.read())\n                file_path = cfg[\"file_path\"]\n                markdown = cfg[\"markdown\"]\n                image_mode = cfg[\"image_mode\"]\n                img_ph = cfg[\"md_image_placeholder\"]\n                pg_ph = cfg[\"md_page_break_placeholder\"]\n                pipeline = cfg[\"pipeline\"]\n                ocr_engine = cfg.get(\"ocr_engine\")\n                meta = {\"file_path\": file_path}\n\n                try:\n                    ConversionStatus, InputFormat, DocumentConverter, ImageRefMode, strategy = try_imports()\n                    converter = create_converter(strategy, InputFormat, DocumentConverter, pipeline, ocr_engine)\n                    try:\n                        res = converter.convert(file_path)\n                    except Exception as e:\n                        print(json.dumps({\"ok\": False, \"error\": f\"Docling conversion error: {e}\", \"meta\": meta}))\n                        return\n\n                    ok = False\n                    if hasattr(res, \"status\"):\n                        try:\n                            ok = (res.status == ConversionStatus.SUCCESS) or (str(res.status).lower() == \"success\")\n                        except Exception:\n                            ok = (str(res.status).lower() == \"success\")\n                    if not ok and hasattr(res, \"document\"):\n                        ok = getattr(res, \"document\", None) is not None\n                    if not ok:\n                        print(json.dumps({\"ok\": False, \"error\": \"Docling conversion failed\", \"meta\": meta}))\n                        return\n\n                    doc = getattr(res, \"document\", None)\n                    if doc is None:\n                        print(json.dumps({\"ok\": False, \"error\": \"Docling produced no document\", \"meta\": meta}))\n                        return\n\n                    if markdown:\n                        text = export_markdown(doc, ImageRefMode, image_mode, img_ph, pg_ph)\n                        print(json.dumps({\"ok\": True, \"mode\": \"markdown\", \"text\": text, \"meta\": meta}))\n                        return\n\n                    # structured\n                    try:\n                        doc_dict = doc.export_to_dict()\n                    except Exception as e:\n                        print(json.dumps({\"ok\": False, \"error\": f\"Docling export_to_dict failed: {e}\", \"meta\": meta}))\n                        return\n\n                    rows = to_rows(doc_dict)\n                    print(json.dumps({\"ok\": True, \"mode\": \"structured\", \"doc\": rows, \"meta\": meta}))\n                except Exception as e:\n                    print(\n                        json.dumps({\n                            \"ok\": False,\n                            \"error\": f\"Docling processing error: {e}\",\n                            \"meta\": {\"file_path\": file_path},\n                        })\n                    )\n\n            if __name__ == \"__main__\":\n                main()\n            \"\"\"\n        )\n\n        # Validate file_path to avoid command injection or unsafe input\n        if not isinstance(args[\"file_path\"], str) or any(c in args[\"file_path\"] for c in [\";\", \"|\", \"&\", \"$\", \"`\"]):\n            return Data(data={\"error\": \"Unsafe file path detected.\", \"file_path\": args[\"file_path\"]})\n\n        proc = subprocess.run(  # noqa: S603\n            [sys.executable, \"-u\", \"-c\", child_script],\n            input=json.dumps(args).encode(\"utf-8\"),\n            capture_output=True,\n            check=False,\n        )\n\n        if not proc.stdout:\n            err_msg = proc.stderr.decode(\"utf-8\", errors=\"replace\") or \"no output from child process\"\n            return Data(data={\"error\": f\"Docling subprocess error: {err_msg}\", \"file_path\": file_path})\n\n        try:\n            result = json.loads(proc.stdout.decode(\"utf-8\"))\n        except Exception as e:  # noqa: BLE001\n            err_msg = proc.stderr.decode(\"utf-8\", errors=\"replace\")\n            return Data(\n                data={\"error\": f\"Invalid JSON from Docling subprocess: {e}. stderr={err_msg}\", \"file_path\": file_path},\n            )\n\n        if not result.get(\"ok\"):\n            return Data(data={\"error\": result.get(\"error\", \"Unknown Docling error\"), **result.get(\"meta\", {})})\n\n        meta = result.get(\"meta\", {})\n        if result.get(\"mode\") == \"markdown\":\n            exported_content = str(result.get(\"text\", \"\"))\n            return Data(\n                text=exported_content,\n                data={\"exported_content\": exported_content, \"export_format\": self.EXPORT_FORMAT, **meta},\n            )\n\n        rows = list(result.get(\"doc\", []))\n        return Data(data={\"doc\": rows, \"export_format\": self.EXPORT_FORMAT, **meta})\n\n    def process_files(\n        self,\n        file_list: list[BaseFileComponent.BaseFile],\n    ) -> list[BaseFileComponent.BaseFile]:\n        \"\"\"Process input files.\n\n        - advanced_mode => Docling in a separate process.\n        - Otherwise => standard parsing in current process (optionally threaded).\n        \"\"\"\n        if not file_list:\n            msg = \"No files to process.\"\n            raise ValueError(msg)\n\n        def process_file_standard(file_path: str, *, silent_errors: bool = False) -> Data | None:\n            try:\n                return parse_text_file_to_data(file_path, silent_errors=silent_errors)\n            except FileNotFoundError as e:\n                self.log(f\"File not found: {file_path}. Error: {e}\")\n                if not silent_errors:\n                    raise\n                return None\n            except Exception as e:\n                self.log(f\"Unexpected error processing {file_path}: {e}\")\n                if not silent_errors:\n                    raise\n                return None\n\n        docling_compatible = all(self._is_docling_compatible(str(f.path)) for f in file_list)\n\n        # Advanced path: Check if ALL files are compatible with Docling\n        if self.advanced_mode and docling_compatible:\n            final_return: list[BaseFileComponent.BaseFile] = []\n            for file in file_list:\n                file_path = str(file.path)\n                advanced_data: Data | None = self._process_docling_in_subprocess(file_path)\n\n                # --- UNNEST: expand each element in `doc` to its own Data row\n                payload = getattr(advanced_data, \"data\", {}) or {}\n                doc_rows = payload.get(\"doc\")\n                if isinstance(doc_rows, list):\n                    rows: list[Data | None] = [\n                        Data(\n                            data={\n                                \"file_path\": file_path,\n                                **(item if isinstance(item, dict) else {\"value\": item}),\n                            },\n                        )\n                        for item in doc_rows\n                    ]\n                    final_return.extend(self.rollup_data(file_list, rows))\n                else:\n                    # If not structured, keep as-is (e.g., markdown export or error dict)\n                    final_return.extend(self.rollup_data(file_list, [advanced_data]))\n            return final_return\n\n        # Standard multi-file (or single non-advanced) path\n        concurrency = 1 if not self.use_multithreading else max(1, self.concurrency_multithreading)\n        file_paths = [str(f.path) for f in file_list]\n        self.log(f\"Starting parallel processing of {len(file_paths)} files with concurrency: {concurrency}.\")\n        my_data = parallel_load_data(\n            file_paths,\n            silent_errors=self.silent_errors,\n            load_function=process_file_standard,\n            max_concurrency=concurrency,\n        )\n        return self.rollup_data(file_list, my_data)\n\n    # ------------------------------ Output helpers -----------------------------------\n\n    def load_files_helper(self) -> DataFrame:\n        result = self.load_files()\n\n        # Error condition - raise error if no text and an error is present\n        if not hasattr(result, \"text\"):\n            if hasattr(result, \"error\"):\n                raise ValueError(result.error[0])\n            msg = \"Could not extract content from the provided file(s).\"\n            raise ValueError(msg)\n\n        return result\n\n    def load_files_dataframe(self) -> DataFrame:\n        \"\"\"Load files using advanced Docling processing and export to DataFrame format.\"\"\"\n        self.markdown = False\n        return self.load_files_helper()\n\n    def load_files_markdown(self) -> Message:\n        \"\"\"Load files using advanced Docling processing and export to Markdown format.\"\"\"\n        self.markdown = True\n        result = self.load_files_helper()\n        return Message(text=str(result.text[0]))\n"
              },
              "concurrency_multithreading": {
                "_input_type": "IntInput",
                "advanced": true,
                "display_name": "Processing Concurrency",
                "dynamic": false,
                "info": "When multiple files are being processed, the number of files to process concurrently.",
                "list": false,
                "list_add_label": "Add More",
                "name": "concurrency_multithreading",
                "placeholder": "",
                "required": false,
                "show": true,
                "title_case": false,
                "tool_mode": false,
                "trace_as_metadata": true,
                "type": "int",
                "value": 1
              },
              "delete_server_file_after_processing": {
                "_input_type": "BoolInput",
                "advanced": true,
                "display_name": "Delete Server File After Processing",
                "dynamic": false,
                "info": "If true, the Server File Path will be deleted after processing.",
                "list": false,
                "list_add_label": "Add More",
                "name": "delete_server_file_after_processing",
                "placeholder": "",
                "required": false,
                "show": true,
                "title_case": false,
                "tool_mode": false,
                "trace_as_metadata": true,
                "type": "bool",
                "value": true
              },
              "doc_key": {
                "_input_type": "MessageTextInput",
                "advanced": true,
                "display_name": "Doc Key",
                "dynamic": false,
                "info": "The key to use for the DoclingDocument column.",
                "input_types": [
                  "Message"
                ],
                "list": false,
                "list_add_label": "Add More",
                "load_from_db": false,
                "name": "doc_key",
                "placeholder": "",
                "required": false,
                "show": false,
                "title_case": false,
                "tool_mode": false,
                "trace_as_input": true,
                "trace_as_metadata": true,
                "type": "str",
                "value": "doc"
              },
              "file_path": {
                "_input_type": "HandleInput",
                "advanced": true,
                "display_name": "Server File Path",
                "dynamic": false,
                "info": "Data object with a 'file_path' property pointing to server file or a Message object with a path to the file. Supercedes 'Path' but supports same file types.",
                "input_types": [
                  "Data",
                  "Message"
                ],
                "list": true,
                "list_add_label": "Add More",
                "name": "file_path",
                "placeholder": "",
                "required": false,
                "show": true,
                "title_case": false,
                "trace_as_metadata": true,
                "type": "other",
                "value": ""
              },
              "ignore_unspecified_files": {
                "_input_type": "BoolInput",
                "advanced": true,
                "display_name": "Ignore Unspecified Files",
                "dynamic": false,
                "info": "If true, Data with no 'file_path' property will be ignored.",
                "list": false,
                "list_add_label": "Add More",
                "name": "ignore_unspecified_files",
                "placeholder": "",
                "required": false,
                "show": true,
                "title_case": false,
                "tool_mode": false,
                "trace_as_metadata": true,
                "type": "bool",
                "value": false
              },
              "ignore_unsupported_extensions": {
                "_input_type": "BoolInput",
                "advanced": true,
                "display_name": "Ignore Unsupported Extensions",
                "dynamic": false,
                "info": "If true, files with unsupported extensions will not be processed.",
                "list": false,
                "list_add_label": "Add More",
                "name": "ignore_unsupported_extensions",
                "placeholder": "",
                "required": false,
                "show": true,
                "title_case": false,
                "tool_mode": false,
                "trace_as_metadata": true,
                "type": "bool",
                "value": true
              },
              "markdown": {
                "_input_type": "BoolInput",
                "advanced": false,
                "display_name": "Markdown Export",
                "dynamic": false,
                "info": "Export processed documents to Markdown format. Only available when advanced mode is enabled.",
                "list": false,
                "list_add_label": "Add More",
                "name": "markdown",
                "placeholder": "",
                "required": false,
                "show": false,
                "title_case": false,
                "tool_mode": false,
                "trace_as_metadata": true,
                "type": "bool",
                "value": false
              },
              "md_image_placeholder": {
                "_input_type": "StrInput",
                "advanced": true,
                "display_name": "Image placeholder",
                "dynamic": false,
                "info": "Specify the image placeholder for markdown exports.",
                "list": false,
                "list_add_label": "Add More",
                "load_from_db": false,
                "name": "md_image_placeholder",
                "placeholder": "",
                "required": false,
                "show": false,
                "title_case": false,
                "tool_mode": false,
                "trace_as_metadata": true,
                "type": "str",
                "value": "<!-- image -->"
              },
              "md_page_break_placeholder": {
                "_input_type": "StrInput",
                "advanced": true,
                "display_name": "Page break placeholder",
                "dynamic": false,
                "info": "Add this placeholder between pages in the markdown output.",
                "list": false,
                "list_add_label": "Add More",
                "load_from_db": false,
                "name": "md_page_break_placeholder",
                "placeholder": "",
                "required": false,
                "show": false,
                "title_case": false,
                "tool_mode": false,
                "trace_as_metadata": true,
                "type": "str",
                "value": ""
              },
              "ocr_engine": {
                "_input_type": "DropdownInput",
                "advanced": true,
                "combobox": false,
                "dialog_inputs": {},
                "display_name": "OCR Engine",
                "dynamic": false,
                "external_options": {},
                "info": "OCR engine to use. Only available when pipeline is set to 'standard'.",
                "name": "ocr_engine",
                "options": [
                  "None",
                  "easyocr"
                ],
                "options_metadata": [],
                "placeholder": "",
                "required": false,
                "show": false,
                "title_case": false,
                "toggle": false,
                "tool_mode": false,
                "trace_as_metadata": true,
                "type": "str",
                "value": "easyocr"
              },
              "path": {
                "_input_type": "FileInput",
                "advanced": false,
                "display_name": "Files",
                "dynamic": false,
                "fileTypes": [
                  "csv",
                  "json",
                  "pdf",
                  "txt",
                  "md",
                  "mdx",
                  "yaml",
                  "yml",
                  "xml",
                  "html",
                  "htm",
                  "docx",
                  "py",
                  "sh",
                  "sql",
                  "js",
                  "ts",
                  "tsx",
                  "adoc",
                  "asciidoc",
                  "asc",
                  "bmp",
                  "dotx",
                  "dotm",
                  "docm",
                  "jpg",
                  "jpeg",
                  "png",
                  "potx",
                  "ppsx",
                  "pptm",
                  "potm",
                  "ppsm",
                  "pptx",
                  "tiff",
                  "xls",
                  "xlsx",
                  "xhtml",
                  "webp",
                  "zip",
                  "tar",
                  "tgz",
                  "bz2",
                  "gz"
                ],
                "file_path": [],
                "info": "Supported file extensions: csv, json, pdf, txt, md, mdx, yaml, yml, xml, html, htm, docx, py, sh, sql, js, ts, tsx, adoc, asciidoc, asc, bmp, dotx, dotm, docm, jpg, jpeg, png, potx, ppsx, pptm, potm, ppsm, pptx, tiff, xls, xlsx, xhtml, webp; optionally bundled in file extensions: zip, tar, tgz, bz2, gz",
                "list": true,
                "list_add_label": "Add More",
                "name": "path",
                "placeholder": "",
                "real_time_refresh": true,
                "required": false,
                "show": true,
                "temp_file": false,
                "title_case": false,
                "trace_as_metadata": true,
                "type": "file",
                "value": ""
              },
              "pipeline": {
                "_input_type": "DropdownInput",
                "advanced": true,
                "combobox": false,
                "dialog_inputs": {},
                "display_name": "Pipeline",
                "dynamic": false,
                "external_options": {},
                "info": "Docling pipeline to use",
                "name": "pipeline",
                "options": [
                  "standard",
                  "vlm"
                ],
                "options_metadata": [],
                "placeholder": "",
                "real_time_refresh": true,
                "required": false,
                "show": true,
                "title_case": false,
                "toggle": false,
                "tool_mode": false,
                "trace_as_metadata": true,
                "type": "str",
                "value": "standard"
              },
              "separator": {
                "_input_type": "StrInput",
                "advanced": true,
                "display_name": "Separator",
                "dynamic": false,
                "info": "Specify the separator to use between multiple outputs in Message format.",
                "list": false,
                "list_add_label": "Add More",
                "load_from_db": false,
                "name": "separator",
                "placeholder": "",
                "required": false,
                "show": true,
                "title_case": false,
                "tool_mode": false,
                "trace_as_metadata": true,
                "type": "str",
                "value": "\n\n"
              },
              "silent_errors": {
                "_input_type": "BoolInput",
                "advanced": true,
                "display_name": "Silent Errors",
                "dynamic": false,
                "info": "If true, errors will not raise an exception.",
                "list": false,
                "list_add_label": "Add More",
                "name": "silent_errors",
                "placeholder": "",
                "required": false,
                "show": true,
                "title_case": false,
                "tool_mode": false,
                "trace_as_metadata": true,
                "type": "bool",
                "value": false
              },
              "use_multithreading": {
                "_input_type": "BoolInput",
                "advanced": true,
                "display_name": "[Deprecated] Use Multithreading",
                "dynamic": false,
                "info": "Set 'Processing Concurrency' greater than 1 to enable multithreading.",
                "list": false,
                "list_add_label": "Add More",
                "name": "use_multithreading",
                "placeholder": "",
                "required": false,
                "show": true,
                "title_case": false,
                "tool_mode": false,
                "trace_as_metadata": true,
                "type": "bool",
                "value": true
              }
            },
            "tool_mode": false
          },
          "showNode": true,
          "type": "File"
        },
        "dragging": false,
        "id": "File-oAEuF",
        "measured": {
          "height": 229,
          "width": 320
        },
        "position": {
          "x": -2084.702607272029,
          "y": 876.5761449064685
        },
        "selected": false,
        "type": "genericNode"
      }
    ],
    "viewport": {
      "x": 1531.333069410271,
      "y": -51.51956711530852,
      "zoom": 0.5298593037007338
    }
  },
  "description": "Load text data from various file formats, process it into structured messages, and analyze sentiment using AI-powered classification.",
  "endpoint_name": null,
  "id": "dc9f3c5d-b43a-493e-9dee-8e6d0c55a9ca",
  "is_component": false,
  "last_tested_version": "1.4.3",
  "name": "Text Sentiment Analysis",
  "tags": [
    "classification"
  ]
}<|MERGE_RESOLUTION|>--- conflicted
+++ resolved
@@ -715,10 +715,6 @@
             "metadata": {
               "code_hash": "4848ad3e35d5",
               "dependencies": {
-<<<<<<< HEAD
-                "dependencies": [],
-                "total_dependencies": 0
-=======
                 "dependencies": [
                   {
                     "name": "orjson",
@@ -734,7 +730,6 @@
                   }
                 ],
                 "total_dependencies": 3
->>>>>>> 7460ee9f
               },
               "module": "lfx.components.input_output.chat_output.ChatOutput"
             },
@@ -1002,10 +997,6 @@
             "metadata": {
               "code_hash": "4848ad3e35d5",
               "dependencies": {
-<<<<<<< HEAD
-                "dependencies": [],
-                "total_dependencies": 0
-=======
                 "dependencies": [
                   {
                     "name": "orjson",
@@ -1021,7 +1012,6 @@
                   }
                 ],
                 "total_dependencies": 3
->>>>>>> 7460ee9f
               },
               "module": "lfx.components.input_output.chat_output.ChatOutput"
             },

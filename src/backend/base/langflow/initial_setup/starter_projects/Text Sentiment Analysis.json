--- conflicted
+++ resolved
@@ -713,10 +713,6 @@
             "icon": "MessagesSquare",
             "legacy": false,
             "metadata": {
-<<<<<<< HEAD
-              "code_hash": "9619107fecd1",
-              "module": "lfx.components.input_output.chat_output.ChatOutput"
-=======
               "code_hash": "6f74e04e39d5",
               "dependencies": {
                 "dependencies": [
@@ -736,7 +732,6 @@
                 "total_dependencies": 3
               },
               "module": "langflow.components.input_output.chat_output.ChatOutput"
->>>>>>> 0191d1a5
             },
             "minimized": true,
             "output_types": [],
@@ -1046,10 +1041,6 @@
             "icon": "MessagesSquare",
             "legacy": false,
             "metadata": {
-<<<<<<< HEAD
-              "code_hash": "9619107fecd1",
-              "module": "lfx.components.input_output.chat_output.ChatOutput"
-=======
               "code_hash": "6f74e04e39d5",
               "dependencies": {
                 "dependencies": [
@@ -1069,7 +1060,6 @@
                 "total_dependencies": 3
               },
               "module": "langflow.components.input_output.chat_output.ChatOutput"
->>>>>>> 0191d1a5
             },
             "minimized": true,
             "output_types": [],

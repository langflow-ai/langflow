{
  "data": {
    "edges": [
      {
        "animated": false,
        "className": "",
        "data": {
          "sourceHandle": {
            "dataType": "Prompt",
            "id": "Prompt-RaLHB",
            "name": "prompt",
            "output_types": [
              "Message"
            ]
          },
          "targetHandle": {
            "fieldName": "input_value",
            "id": "LanguageModelComponent-qFXT1",
            "inputTypes": [
              "Message"
            ],
            "type": "str"
          }
        },
        "id": "reactflow__edge-Prompt-RaLHB{œdataTypeœ:œPromptœ,œidœ:œPrompt-RaLHBœ,œnameœ:œpromptœ,œoutput_typesœ:[œMessageœ]}-LanguageModelComponent-qFXT1{œfieldNameœ:œinput_valueœ,œidœ:œLanguageModelComponent-qFXT1œ,œinputTypesœ:[œMessageœ],œtypeœ:œstrœ}",
        "selected": false,
        "source": "Prompt-RaLHB",
        "sourceHandle": "{œdataTypeœ: œPromptœ, œidœ: œPrompt-RaLHBœ, œnameœ: œpromptœ, œoutput_typesœ: [œMessageœ]}",
        "target": "LanguageModelComponent-qFXT1",
        "targetHandle": "{œfieldNameœ: œinput_valueœ, œidœ: œLanguageModelComponent-qFXT1œ, œinputTypesœ: [œMessageœ], œtypeœ: œstrœ}"
      },
      {
        "animated": false,
        "className": "",
        "data": {
          "sourceHandle": {
            "dataType": "LanguageModelComponent",
            "id": "LanguageModelComponent-qFXT1",
            "name": "text_output",
            "output_types": [
              "Message"
            ]
          },
          "targetHandle": {
            "fieldName": "summary",
            "id": "Prompt-C5FYM",
            "inputTypes": [
              "Message"
            ],
            "type": "str"
          }
        },
        "id": "reactflow__edge-LanguageModelComponent-qFXT1{œdataTypeœ:œLanguageModelComponentœ,œidœ:œLanguageModelComponent-qFXT1œ,œnameœ:œtext_outputœ,œoutput_typesœ:[œMessageœ]}-Prompt-C5FYM{œfieldNameœ:œsummaryœ,œidœ:œPrompt-C5FYMœ,œinputTypesœ:[œMessageœ],œtypeœ:œstrœ}",
        "selected": false,
        "source": "LanguageModelComponent-qFXT1",
        "sourceHandle": "{œdataTypeœ: œLanguageModelComponentœ, œidœ: œLanguageModelComponent-qFXT1œ, œnameœ: œtext_outputœ, œoutput_typesœ: [œMessageœ]}",
        "target": "Prompt-C5FYM",
        "targetHandle": "{œfieldNameœ: œsummaryœ, œidœ: œPrompt-C5FYMœ, œinputTypesœ: [œMessageœ], œtypeœ: œstrœ}"
      },
      {
        "animated": false,
        "className": "",
        "data": {
          "sourceHandle": {
            "dataType": "Prompt",
            "id": "Prompt-C5FYM",
            "name": "prompt",
            "output_types": [
              "Message"
            ]
          },
          "targetHandle": {
            "fieldName": "input_value",
            "id": "LanguageModelComponent-Wp3pC",
            "inputTypes": [
              "Message"
            ],
            "type": "str"
          }
        },
        "id": "reactflow__edge-Prompt-C5FYM{œdataTypeœ:œPromptœ,œidœ:œPrompt-C5FYMœ,œnameœ:œpromptœ,œoutput_typesœ:[œMessageœ]}-LanguageModelComponent-Wp3pC{œfieldNameœ:œinput_valueœ,œidœ:œLanguageModelComponent-Wp3pCœ,œinputTypesœ:[œMessageœ],œtypeœ:œstrœ}",
        "selected": false,
        "source": "Prompt-C5FYM",
        "sourceHandle": "{œdataTypeœ: œPromptœ, œidœ: œPrompt-C5FYMœ, œnameœ: œpromptœ, œoutput_typesœ: [œMessageœ]}",
        "target": "LanguageModelComponent-Wp3pC",
        "targetHandle": "{œfieldNameœ: œinput_valueœ, œidœ: œLanguageModelComponent-Wp3pCœ, œinputTypesœ: [œMessageœ], œtypeœ: œstrœ}"
      },
      {
        "animated": false,
        "className": "",
        "data": {
          "sourceHandle": {
            "dataType": "LanguageModelComponent",
            "id": "LanguageModelComponent-Wp3pC",
            "name": "text_output",
            "output_types": [
              "Message"
            ]
          },
          "targetHandle": {
            "fieldName": "input_value",
            "id": "ChatOutput-K40Du",
            "inputTypes": [
              "Data",
              "DataFrame",
              "Message"
            ],
            "type": "other"
          }
        },
        "id": "reactflow__edge-LanguageModelComponent-Wp3pC{œdataTypeœ:œLanguageModelComponentœ,œidœ:œLanguageModelComponent-Wp3pCœ,œnameœ:œtext_outputœ,œoutput_typesœ:[œMessageœ]}-ChatOutput-K40Du{œfieldNameœ:œinput_valueœ,œidœ:œChatOutput-K40Duœ,œinputTypesœ:[œDataœ,œDataFrameœ,œMessageœ],œtypeœ:œotherœ}",
        "selected": false,
        "source": "LanguageModelComponent-Wp3pC",
        "sourceHandle": "{œdataTypeœ: œLanguageModelComponentœ, œidœ: œLanguageModelComponent-Wp3pCœ, œnameœ: œtext_outputœ, œoutput_typesœ: [œMessageœ]}",
        "target": "ChatOutput-K40Du",
        "targetHandle": "{œfieldNameœ: œinput_valueœ, œidœ: œChatOutput-K40Duœ, œinputTypesœ: [œDataœ, œDataFrameœ, œMessageœ], œtypeœ: œotherœ}"
      },
      {
        "animated": false,
        "className": "",
        "data": {
          "sourceHandle": {
            "dataType": "Prompt",
            "id": "Prompt-dabhh",
            "name": "prompt",
            "output_types": [
              "Message"
            ]
          },
          "targetHandle": {
            "fieldName": "system_message",
            "id": "LanguageModelComponent-gYAmH",
            "inputTypes": [
              "Message"
            ],
            "type": "str"
          }
        },
        "id": "reactflow__edge-Prompt-dabhh{œdataTypeœ:œPromptœ,œidœ:œPrompt-dabhhœ,œnameœ:œpromptœ,œoutput_typesœ:[œMessageœ]}-LanguageModelComponent-gYAmH{œfieldNameœ:œsystem_messageœ,œidœ:œLanguageModelComponent-gYAmHœ,œinputTypesœ:[œMessageœ],œtypeœ:œstrœ}",
        "selected": false,
        "source": "Prompt-dabhh",
        "sourceHandle": "{œdataTypeœ: œPromptœ, œidœ: œPrompt-dabhhœ, œnameœ: œpromptœ, œoutput_typesœ: [œMessageœ]}",
        "target": "LanguageModelComponent-gYAmH",
        "targetHandle": "{œfieldNameœ: œsystem_messageœ, œidœ: œLanguageModelComponent-gYAmHœ, œinputTypesœ: [œMessageœ], œtypeœ: œstrœ}"
      },
      {
        "animated": false,
        "className": "",
        "data": {
          "sourceHandle": {
            "dataType": "LanguageModelComponent",
            "id": "LanguageModelComponent-gYAmH",
            "name": "text_output",
            "output_types": [
              "Message"
            ]
          },
          "targetHandle": {
            "fieldName": "input_value",
            "id": "ChatOutput-yiSgq",
            "inputTypes": [
              "Data",
              "DataFrame",
              "Message"
            ],
            "type": "other"
          }
        },
        "id": "reactflow__edge-LanguageModelComponent-gYAmH{œdataTypeœ:œLanguageModelComponentœ,œidœ:œLanguageModelComponent-gYAmHœ,œnameœ:œtext_outputœ,œoutput_typesœ:[œMessageœ]}-ChatOutput-yiSgq{œfieldNameœ:œinput_valueœ,œidœ:œChatOutput-yiSgqœ,œinputTypesœ:[œDataœ,œDataFrameœ,œMessageœ],œtypeœ:œotherœ}",
        "selected": false,
        "source": "LanguageModelComponent-gYAmH",
        "sourceHandle": "{œdataTypeœ: œLanguageModelComponentœ, œidœ: œLanguageModelComponent-gYAmHœ, œnameœ: œtext_outputœ, œoutput_typesœ: [œMessageœ]}",
        "target": "ChatOutput-yiSgq",
        "targetHandle": "{œfieldNameœ: œinput_valueœ, œidœ: œChatOutput-yiSgqœ, œinputTypesœ: [œDataœ, œDataFrameœ, œMessageœ], œtypeœ: œotherœ}"
      },
      {
        "className": "",
        "data": {
          "sourceHandle": {
            "dataType": "File",
            "id": "File-oAEuF",
            "name": "message",
            "output_types": [
              "Message"
            ]
          },
          "targetHandle": {
            "fieldName": "input_value",
            "id": "LanguageModelComponent-gYAmH",
            "inputTypes": [
              "Message"
            ],
            "type": "str"
          }
        },
        "id": "xy-edge__File-oAEuF{œdataTypeœ:œFileœ,œidœ:œFile-oAEuFœ,œnameœ:œmessageœ,œoutput_typesœ:[œMessageœ]}-LanguageModelComponent-gYAmH{œfieldNameœ:œinput_valueœ,œidœ:œLanguageModelComponent-gYAmHœ,œinputTypesœ:[œMessageœ],œtypeœ:œstrœ}",
        "source": "File-oAEuF",
        "sourceHandle": "{œdataTypeœ: œFileœ, œidœ: œFile-oAEuFœ, œnameœ: œmessageœ, œoutput_typesœ: [œMessageœ]}",
        "target": "LanguageModelComponent-gYAmH",
        "targetHandle": "{œfieldNameœ: œinput_valueœ, œidœ: œLanguageModelComponent-gYAmHœ, œinputTypesœ: [œMessageœ], œtypeœ: œstrœ}"
      },
      {
        "className": "",
        "data": {
          "sourceHandle": {
            "dataType": "File",
            "id": "File-oAEuF",
            "name": "message",
            "output_types": [
              "Message"
            ]
          },
          "targetHandle": {
            "fieldName": "text",
            "id": "Prompt-RaLHB",
            "inputTypes": [
              "Message"
            ],
            "type": "str"
          }
        },
        "id": "xy-edge__File-oAEuF{œdataTypeœ:œFileœ,œidœ:œFile-oAEuFœ,œnameœ:œmessageœ,œoutput_typesœ:[œMessageœ]}-Prompt-RaLHB{œfieldNameœ:œtextœ,œidœ:œPrompt-RaLHBœ,œinputTypesœ:[œMessageœ],œtypeœ:œstrœ}",
        "source": "File-oAEuF",
        "sourceHandle": "{œdataTypeœ: œFileœ, œidœ: œFile-oAEuFœ, œnameœ: œmessageœ, œoutput_typesœ: [œMessageœ]}",
        "target": "Prompt-RaLHB",
        "targetHandle": "{œfieldNameœ: œtextœ, œidœ: œPrompt-RaLHBœ, œinputTypesœ: [œMessageœ], œtypeœ: œstrœ}"
      }
    ],
    "nodes": [
      {
        "data": {
          "id": "Prompt-C5FYM",
          "node": {
            "base_classes": [
              "Message"
            ],
            "beta": false,
            "conditional_paths": [],
            "custom_fields": {
              "template": [
                "summary"
              ]
            },
            "description": "Create a prompt template with dynamic variables.",
            "display_name": "Prompt",
            "documentation": "",
            "edited": false,
            "field_order": [
              "template",
              "tool_placeholder"
            ],
            "frozen": false,
            "icon": "braces",
            "legacy": false,
            "metadata": {
              "code_hash": "0c57c835f136",
              "module": "langflow.components.data.file.FileComponent"
            },
            "minimized": false,
            "output_types": [],
            "outputs": [
              {
                "allows_loop": false,
                "cache": true,
                "display_name": "Prompt",
                "group_outputs": false,
                "method": "build_prompt",
                "name": "prompt",
                "selected": "Message",
                "tool_mode": true,
                "types": [
                  "Message"
                ],
                "value": "__UNDEFINED__"
              }
            ],
            "pinned": false,
            "template": {
              "_type": "Component",
              "code": {
                "advanced": true,
                "dynamic": true,
                "fileTypes": [],
                "file_path": "",
                "info": "",
                "list": false,
                "load_from_db": false,
                "multiline": true,
                "name": "code",
                "password": false,
                "placeholder": "",
                "required": true,
                "show": true,
                "title_case": false,
                "type": "code",
                "value": "from langflow.base.prompts.api_utils import process_prompt_template\nfrom langflow.custom.custom_component.component import Component\nfrom langflow.inputs.inputs import DefaultPromptField\nfrom langflow.io import MessageTextInput, Output, PromptInput\nfrom langflow.schema.message import Message\nfrom langflow.template.utils import update_template_values\n\n\nclass PromptComponent(Component):\n    display_name: str = \"Prompt\"\n    description: str = \"Create a prompt template with dynamic variables.\"\n    icon = \"braces\"\n    trace_type = \"prompt\"\n    name = \"Prompt\"\n\n    inputs = [\n        PromptInput(name=\"template\", display_name=\"Template\"),\n        MessageTextInput(\n            name=\"tool_placeholder\",\n            display_name=\"Tool Placeholder\",\n            tool_mode=True,\n            advanced=True,\n            info=\"A placeholder input for tool mode.\",\n        ),\n    ]\n\n    outputs = [\n        Output(display_name=\"Prompt\", name=\"prompt\", method=\"build_prompt\"),\n    ]\n\n    async def build_prompt(self) -> Message:\n        prompt = Message.from_template(**self._attributes)\n        self.status = prompt.text\n        return prompt\n\n    def _update_template(self, frontend_node: dict):\n        prompt_template = frontend_node[\"template\"][\"template\"][\"value\"]\n        custom_fields = frontend_node[\"custom_fields\"]\n        frontend_node_template = frontend_node[\"template\"]\n        _ = process_prompt_template(\n            template=prompt_template,\n            name=\"template\",\n            custom_fields=custom_fields,\n            frontend_node_template=frontend_node_template,\n        )\n        return frontend_node\n\n    async def update_frontend_node(self, new_frontend_node: dict, current_frontend_node: dict):\n        \"\"\"This function is called after the code validation is done.\"\"\"\n        frontend_node = await super().update_frontend_node(new_frontend_node, current_frontend_node)\n        template = frontend_node[\"template\"][\"template\"][\"value\"]\n        # Kept it duplicated for backwards compatibility\n        _ = process_prompt_template(\n            template=template,\n            name=\"template\",\n            custom_fields=frontend_node[\"custom_fields\"],\n            frontend_node_template=frontend_node[\"template\"],\n        )\n        # Now that template is updated, we need to grab any values that were set in the current_frontend_node\n        # and update the frontend_node with those values\n        update_template_values(new_template=frontend_node, previous_template=current_frontend_node[\"template\"])\n        return frontend_node\n\n    def _get_fallback_input(self, **kwargs):\n        return DefaultPromptField(**kwargs)\n"
              },
              "summary": {
                "advanced": false,
                "display_name": "summary",
                "dynamic": false,
                "field_type": "str",
                "fileTypes": [],
                "file_path": "",
                "info": "",
                "input_types": [
                  "Message"
                ],
                "list": false,
                "load_from_db": false,
                "multiline": true,
                "name": "summary",
                "placeholder": "",
                "required": false,
                "show": true,
                "title_case": false,
                "type": "str",
                "value": ""
              },
              "template": {
                "_input_type": "PromptInput",
                "advanced": false,
                "display_name": "Template",
                "dynamic": false,
                "info": "",
                "list": false,
                "list_add_label": "Add More",
                "load_from_db": false,
                "name": "template",
                "placeholder": "",
                "required": false,
                "show": true,
                "title_case": false,
                "tool_mode": false,
                "trace_as_input": true,
                "type": "prompt",
                "value": "Based on the following summary of discussions in the Langflow community, generate a well-structured and actionable technical recommendation for the development team. The recommendation should be clear, precise, and directly applicable to improve Langflow.\n\nGuidelines for the Action Item:\nBe Specific: Clearly define the issue, feature request, or improvement.\nProvide Context: Briefly justify why this action is necessary based on user discussions.\nSuggest a Next Step: Outline what the technical team should do to address the issue or enhance the platform.\nPrioritize if Relevant: If multiple issues are discussed, focus on the most urgent or impactful one.\n\nSummary:\n{summary}\n\nProvide a concise, structured, and technically sound action item that the Langflow team can implement.\n\nreturn:\n- {summary}\n- [action item]\n- [sentiment]\n- [start_date]\n- [end_date]\n\nyou need to return the data in json format\n\nReturn Format:\nEnsure that both \"summary\" and \"action_item\" are single string values, not lists and without nested objects or additional keys.\n\n"
              },
              "tool_placeholder": {
                "_input_type": "MessageTextInput",
                "advanced": true,
                "display_name": "Tool Placeholder",
                "dynamic": false,
                "info": "A placeholder input for tool mode.",
                "input_types": [
                  "Message"
                ],
                "list": false,
                "list_add_label": "Add More",
                "load_from_db": false,
                "name": "tool_placeholder",
                "placeholder": "",
                "required": false,
                "show": true,
                "title_case": false,
                "tool_mode": true,
                "trace_as_input": true,
                "trace_as_metadata": true,
                "type": "str",
                "value": ""
              }
            },
            "tool_mode": false
          },
          "selected_output": "prompt",
          "showNode": true,
          "type": "Prompt"
        },
        "dragging": false,
        "id": "Prompt-C5FYM",
        "measured": {
          "height": 366,
          "width": 320
        },
        "position": {
          "x": -973.805557188769,
          "y": 1081.112870159395
        },
        "selected": false,
        "type": "genericNode"
      },
      {
        "data": {
          "id": "Prompt-RaLHB",
          "node": {
            "base_classes": [
              "Message"
            ],
            "beta": false,
            "conditional_paths": [],
            "custom_fields": {
              "template": [
                "text"
              ]
            },
            "description": "Create a prompt template with dynamic variables.",
            "display_name": "Prompt",
            "documentation": "",
            "edited": false,
            "error": null,
            "field_order": [
              "template",
              "tool_placeholder"
            ],
            "frozen": false,
            "full_path": null,
            "icon": "braces",
            "is_composition": null,
            "is_input": null,
            "is_output": null,
            "legacy": false,
            "metadata": {},
            "minimized": false,
            "name": "",
            "output_types": [],
            "outputs": [
              {
                "allows_loop": false,
                "cache": true,
                "display_name": "Prompt",
                "group_outputs": false,
                "method": "build_prompt",
                "name": "prompt",
                "selected": "Message",
                "tool_mode": true,
                "types": [
                  "Message"
                ],
                "value": "__UNDEFINED__"
              }
            ],
            "pinned": false,
            "priority": null,
            "template": {
              "_type": "Component",
              "code": {
                "advanced": true,
                "dynamic": true,
                "fileTypes": [],
                "file_path": "",
                "info": "",
                "list": false,
                "load_from_db": false,
                "multiline": true,
                "name": "code",
                "password": false,
                "placeholder": "",
                "required": true,
                "show": true,
                "title_case": false,
                "type": "code",
                "value": "from langflow.base.prompts.api_utils import process_prompt_template\nfrom langflow.custom.custom_component.component import Component\nfrom langflow.inputs.inputs import DefaultPromptField\nfrom langflow.io import MessageTextInput, Output, PromptInput\nfrom langflow.schema.message import Message\nfrom langflow.template.utils import update_template_values\n\n\nclass PromptComponent(Component):\n    display_name: str = \"Prompt\"\n    description: str = \"Create a prompt template with dynamic variables.\"\n    icon = \"braces\"\n    trace_type = \"prompt\"\n    name = \"Prompt\"\n\n    inputs = [\n        PromptInput(name=\"template\", display_name=\"Template\"),\n        MessageTextInput(\n            name=\"tool_placeholder\",\n            display_name=\"Tool Placeholder\",\n            tool_mode=True,\n            advanced=True,\n            info=\"A placeholder input for tool mode.\",\n        ),\n    ]\n\n    outputs = [\n        Output(display_name=\"Prompt\", name=\"prompt\", method=\"build_prompt\"),\n    ]\n\n    async def build_prompt(self) -> Message:\n        prompt = Message.from_template(**self._attributes)\n        self.status = prompt.text\n        return prompt\n\n    def _update_template(self, frontend_node: dict):\n        prompt_template = frontend_node[\"template\"][\"template\"][\"value\"]\n        custom_fields = frontend_node[\"custom_fields\"]\n        frontend_node_template = frontend_node[\"template\"]\n        _ = process_prompt_template(\n            template=prompt_template,\n            name=\"template\",\n            custom_fields=custom_fields,\n            frontend_node_template=frontend_node_template,\n        )\n        return frontend_node\n\n    async def update_frontend_node(self, new_frontend_node: dict, current_frontend_node: dict):\n        \"\"\"This function is called after the code validation is done.\"\"\"\n        frontend_node = await super().update_frontend_node(new_frontend_node, current_frontend_node)\n        template = frontend_node[\"template\"][\"template\"][\"value\"]\n        # Kept it duplicated for backwards compatibility\n        _ = process_prompt_template(\n            template=template,\n            name=\"template\",\n            custom_fields=frontend_node[\"custom_fields\"],\n            frontend_node_template=frontend_node[\"template\"],\n        )\n        # Now that template is updated, we need to grab any values that were set in the current_frontend_node\n        # and update the frontend_node with those values\n        update_template_values(new_template=frontend_node, previous_template=current_frontend_node[\"template\"])\n        return frontend_node\n\n    def _get_fallback_input(self, **kwargs):\n        return DefaultPromptField(**kwargs)\n"
              },
              "template": {
                "_input_type": "PromptInput",
                "advanced": false,
                "display_name": "Template",
                "dynamic": false,
                "info": "",
                "list": false,
                "list_add_label": "Add More",
                "load_from_db": false,
                "name": "template",
                "placeholder": "",
                "required": false,
                "show": true,
                "title_case": false,
                "tool_mode": false,
                "trace_as_input": true,
                "type": "prompt",
                "value": "You are analyzing messages from an online community or discussion platform. Your task is to generate a well-structured, concise, and informative summary of the key discussions that took place in a specific channel or group during a given time period. This summary will provide actionable insights for community managers, stakeholders, or decision-makers.  \n\nYou will receive a list of messages containing **message_id, created_at, and message_content**.  \n\n### **Task 1: Summarization**  \nFrom the **message_content**, generate a cohesive, flowing summary in paragraph form, avoiding bullet points or fragmented structures. The summary should be written in clear, professional English, ensuring a natural reading experience.  \n\nFocus on the following key discussion areas (if applicable):  \n- **Feature Requests & Enhancements**: Suggestions for new features, improvements, or emerging use cases.  \n- **Issues & Problems**: Reports of challenges, technical difficulties, or troubleshooting discussions.  \n- **Community Feedback**: Reactions to updates, usability concerns, and overall user sentiment.  \n- **General Topics**: Broader discussions relevant to the platform, industry trends, or key interests of the community.  \n\nMessages may be written in different languages, depending on the community. However, the summary must always be in English and should be structured as a natural, flowing narrative rather than a list of points.  \n\n### **Task 2: Sentiment Analysis**  \nAnalyze the overall **sentiment** of the summary based on user feedback, discussions, and general tone. The sentiment should reflect how the community perceives recent updates, issues, or the overall experience.  \n\n#### **Classification Criteria:**  \n- **Positive**: The discussion contains mostly favorable feedback, enthusiasm about new topics, successful problem resolutions, or constructive engagement.  \n- **Neutral**: The discussion is balanced, with a mix of praise, constructive criticism, and open-ended conversations without strong emotions.  \n- **Negative**: The discussion is dominated by frustrations, unresolved issues, strong criticisms, or concerns about the platform's direction.  \n\n### **Input:**  \nHere is the list of messages:  \n{text}  \n\n### **Return Format:**  \n- **summary**: A cohesive, well-structured summary written in continuous prose, without bullet points.  \n- **sentiment**: One of the sentiment categories (**Positive, Neutral, or Negative**).  \n- **start_date**: The earliest message timestamp in the format **'yyyy-mm-dd'**.  \n- **end_date**: The most recent message timestamp in the format **'yyyy-mm-dd'**.  \n"
              },
              "text": {
                "advanced": false,
                "display_name": "text",
                "dynamic": false,
                "field_type": "str",
                "fileTypes": [],
                "file_path": "",
                "info": "",
                "input_types": [
                  "Message"
                ],
                "list": false,
                "load_from_db": false,
                "multiline": true,
                "name": "text",
                "placeholder": "",
                "required": false,
                "show": true,
                "title_case": false,
                "type": "str",
                "value": ""
              },
              "tool_placeholder": {
                "_input_type": "MessageTextInput",
                "advanced": true,
                "display_name": "Tool Placeholder",
                "dynamic": false,
                "info": "A placeholder input for tool mode.",
                "input_types": [
                  "Message"
                ],
                "list": false,
                "list_add_label": "Add More",
                "load_from_db": false,
                "name": "tool_placeholder",
                "placeholder": "",
                "required": false,
                "show": true,
                "title_case": false,
                "tool_mode": true,
                "trace_as_input": true,
                "trace_as_metadata": true,
                "type": "str",
                "value": ""
              }
            },
            "tool_mode": false
          },
          "selected_output": "prompt",
          "showNode": true,
          "type": "Prompt"
        },
        "dragging": false,
        "id": "Prompt-RaLHB",
        "measured": {
          "height": 366,
          "width": 320
        },
        "position": {
          "x": -1691.3505617322087,
          "y": 1010.953782441708
        },
        "selected": false,
        "type": "genericNode"
      },
      {
        "data": {
          "id": "Prompt-dabhh",
          "node": {
            "base_classes": [
              "Message"
            ],
            "beta": false,
            "conditional_paths": [],
            "custom_fields": {
              "template": []
            },
            "description": "Create a prompt template with dynamic variables.",
            "display_name": "Prompt",
            "documentation": "",
            "edited": false,
            "field_order": [
              "template",
              "tool_placeholder"
            ],
            "frozen": false,
            "icon": "braces",
            "legacy": false,
            "metadata": {
              "code_hash": "3bf0b511e227",
              "module": "langflow.components.prompts.prompt.PromptComponent"
            },
            "minimized": false,
            "output_types": [],
            "outputs": [
              {
                "allows_loop": false,
                "cache": true,
                "display_name": "Prompt",
                "group_outputs": false,
                "method": "build_prompt",
                "name": "prompt",
                "selected": "Message",
                "tool_mode": true,
                "types": [
                  "Message"
                ],
                "value": "__UNDEFINED__"
              }
            ],
            "pinned": false,
            "template": {
              "_type": "Component",
              "code": {
                "advanced": true,
                "dynamic": true,
                "fileTypes": [],
                "file_path": "",
                "info": "",
                "list": false,
                "load_from_db": false,
                "multiline": true,
                "name": "code",
                "password": false,
                "placeholder": "",
                "required": true,
                "show": true,
                "title_case": false,
                "type": "code",
                "value": "from langflow.base.prompts.api_utils import process_prompt_template\nfrom langflow.custom.custom_component.component import Component\nfrom langflow.inputs.inputs import DefaultPromptField\nfrom langflow.io import MessageTextInput, Output, PromptInput\nfrom langflow.schema.message import Message\nfrom langflow.template.utils import update_template_values\n\n\nclass PromptComponent(Component):\n    display_name: str = \"Prompt\"\n    description: str = \"Create a prompt template with dynamic variables.\"\n    icon = \"braces\"\n    trace_type = \"prompt\"\n    name = \"Prompt\"\n\n    inputs = [\n        PromptInput(name=\"template\", display_name=\"Template\"),\n        MessageTextInput(\n            name=\"tool_placeholder\",\n            display_name=\"Tool Placeholder\",\n            tool_mode=True,\n            advanced=True,\n            info=\"A placeholder input for tool mode.\",\n        ),\n    ]\n\n    outputs = [\n        Output(display_name=\"Prompt\", name=\"prompt\", method=\"build_prompt\"),\n    ]\n\n    async def build_prompt(self) -> Message:\n        prompt = Message.from_template(**self._attributes)\n        self.status = prompt.text\n        return prompt\n\n    def _update_template(self, frontend_node: dict):\n        prompt_template = frontend_node[\"template\"][\"template\"][\"value\"]\n        custom_fields = frontend_node[\"custom_fields\"]\n        frontend_node_template = frontend_node[\"template\"]\n        _ = process_prompt_template(\n            template=prompt_template,\n            name=\"template\",\n            custom_fields=custom_fields,\n            frontend_node_template=frontend_node_template,\n        )\n        return frontend_node\n\n    async def update_frontend_node(self, new_frontend_node: dict, current_frontend_node: dict):\n        \"\"\"This function is called after the code validation is done.\"\"\"\n        frontend_node = await super().update_frontend_node(new_frontend_node, current_frontend_node)\n        template = frontend_node[\"template\"][\"template\"][\"value\"]\n        # Kept it duplicated for backwards compatibility\n        _ = process_prompt_template(\n            template=template,\n            name=\"template\",\n            custom_fields=frontend_node[\"custom_fields\"],\n            frontend_node_template=frontend_node[\"template\"],\n        )\n        # Now that template is updated, we need to grab any values that were set in the current_frontend_node\n        # and update the frontend_node with those values\n        update_template_values(new_template=frontend_node, previous_template=current_frontend_node[\"template\"])\n        return frontend_node\n\n    def _get_fallback_input(self, **kwargs):\n        return DefaultPromptField(**kwargs)\n"
              },
              "template": {
                "_input_type": "PromptInput",
                "advanced": false,
                "display_name": "Template",
                "dynamic": false,
                "info": "",
                "list": false,
                "list_add_label": "Add More",
                "load_from_db": false,
                "name": "template",
                "placeholder": "",
                "required": false,
                "show": true,
                "title_case": false,
                "tool_mode": false,
                "trace_as_input": true,
                "type": "prompt",
                "value": "You are an NLP expert assisting the technical team in analyzing user messages. The analysis will be used by the team to make decisions more effectively.\n\n**Task 1:**\n#### **1. Message Classification **\nClassify the message into a **single category** that best describes its purpose. Choose the category from the predefined list below. This classification will help the technical team identify specific themes and make decisions faster.\n\n- **Release Notes**: A message announcing updates, new features, integrations, important information about new versions for users.\n- **Feature Request**: A suggestion or idea for a new feature or enhancement.\n- **Bug Report**: A message reporting a clear technical failure, malfunction, or unexpected behavior in Langflow. The user explicitly describes an issue where: A feature does not work as expected; The system crashes, freezes, or behaves unpredictably.\n- **User Question**: Any question or uncertainty regarding  features, functionality, implementation, or general use. This includes both technical questions and general doubts, regardless of complexity or specificity.\n- **Complaint**: A message expressing dissatisfaction or frustration with a feature or issue.\n- **Positive Feedback**: Messages expressing gratitude alongside useful feedback, such as confirming that an issue has been resolved or a feature works as intended.\n\n\n##### **Important Instructions for Classification:**\n- Ensure each message is classified into **only one category** based on its primary intent or purpose. If multiple intents are detected, select the most relevant category that reflects the user's main goal.\n- Do not create new categories or use freeform text for classification. Always use one of the predefined categories exactly as they appear in the list above.\n\n**task 2**\nAnalyze the sentiment of the message and classify it into one of the following categories:\n- **Positive**: The message conveys positivity, satisfaction, gratitude, or encouragement.\n- **Neutral**: The message is factual, descriptive, or lacks any emotional tone.\n- **Negative**: The message conveys frustration, dissatisfaction, or criticism.\n\n\nreturn:\n- [message_id]\n- [message_category] \n- [message_sentiment]\n\nYou need to output the results in JSON format.\n"
              },
              "tool_placeholder": {
                "_input_type": "MessageTextInput",
                "advanced": true,
                "display_name": "Tool Placeholder",
                "dynamic": false,
                "info": "A placeholder input for tool mode.",
                "input_types": [
                  "Message"
                ],
                "list": false,
                "list_add_label": "Add More",
                "load_from_db": false,
                "name": "tool_placeholder",
                "placeholder": "",
                "required": false,
                "show": true,
                "title_case": false,
                "tool_mode": true,
                "trace_as_input": true,
                "trace_as_metadata": true,
                "type": "str",
                "value": ""
              }
            },
            "tool_mode": false
          },
          "showNode": true,
          "type": "Prompt"
        },
        "dragging": false,
        "id": "Prompt-dabhh",
        "measured": {
          "height": 283,
          "width": 320
        },
        "position": {
          "x": -1668.597994833308,
          "y": 651.6625805464743
        },
        "selected": false,
        "type": "genericNode"
      },
      {
        "data": {
          "id": "note-VyXUq",
          "node": {
            "description": "# Sentiment Analysis Flow  \n\nThis flow processes text data, analyzes sentiment, and provides structured insights.  \n\n## Prerequisite\n\n* [OpenAI API key](https://platform.openai.com/docs/)\n\n## Quickstart\n\n1. Add your [OpenAI API key](https://platform.openai.com/docs/) to the OpenAI model components.\n2. In the **File Component**, load text data in `.txt`, `.csv`, or `.json` formats.\n3. Open the **Playground** to see the analysis and recommendation the flow constructs.\n\n## How It Works  \n\n1. The **Data to Message** component converts raw data into structured messages. \n\n2. The **NLP expert** prompt provides sentiment analysis, while the **Analyzing messages** prompt summarizes messages from a discussion board.\n\n3. The final **Prompt Component** creates a structured recommendation prompt to ensure that the AI model receives well-formatted input.  \n\n4. The **OpenAI Model Component** processes the text and classifies the sentiment as **Positive, Neutral, or Negative**.  \n\n",
            "display_name": "",
            "documentation": "",
            "template": {}
          },
          "type": "note"
        },
        "dragging": false,
        "height": 574,
        "id": "note-VyXUq",
        "measured": {
          "height": 574,
          "width": 412
        },
        "position": {
          "x": -2540.3162463532744,
          "y": 678.7879484347079
        },
        "resizing": false,
        "selected": false,
        "type": "noteNode",
        "width": 412
      },
      {
        "data": {
          "id": "ChatOutput-yiSgq",
          "node": {
            "base_classes": [
              "Message"
            ],
            "beta": false,
            "conditional_paths": [],
            "custom_fields": {},
            "description": "Display a chat message in the Playground.",
            "display_name": "Chat Output",
            "documentation": "",
            "edited": false,
            "field_order": [
              "input_value",
              "should_store_message",
              "sender",
              "sender_name",
              "session_id",
              "data_template",
              "background_color",
              "chat_icon",
              "text_color",
              "clean_data"
            ],
            "frozen": false,
            "icon": "MessagesSquare",
            "legacy": false,
<<<<<<< HEAD
            "metadata": {
              "code_hash": "3bf0b511e227",
              "module": "langflow.components.prompts.prompt.PromptComponent"
            },
            "minimized": false,
=======
            "metadata": {},
            "minimized": true,
>>>>>>> d9f3ced8
            "output_types": [],
            "outputs": [
              {
                "allows_loop": false,
                "cache": true,
                "display_name": "Output Message",
                "group_outputs": false,
                "method": "message_response",
                "name": "message",
                "selected": "Message",
                "tool_mode": true,
                "types": [
                  "Message"
                ],
                "value": "__UNDEFINED__"
              }
            ],
            "pinned": false,
            "template": {
              "_type": "Component",
              "background_color": {
                "_input_type": "MessageTextInput",
                "advanced": true,
                "display_name": "Background Color",
                "dynamic": false,
                "info": "The background color of the icon.",
                "input_types": [
                  "Message"
                ],
                "list": false,
                "list_add_label": "Add More",
                "load_from_db": false,
                "name": "background_color",
                "placeholder": "",
                "required": false,
                "show": true,
                "title_case": false,
                "tool_mode": false,
                "trace_as_input": true,
                "trace_as_metadata": true,
                "type": "str",
                "value": ""
              },
              "chat_icon": {
                "_input_type": "MessageTextInput",
                "advanced": true,
                "display_name": "Icon",
                "dynamic": false,
                "info": "The icon of the message.",
                "input_types": [
                  "Message"
                ],
                "list": false,
                "list_add_label": "Add More",
                "load_from_db": false,
                "name": "chat_icon",
                "placeholder": "",
                "required": false,
                "show": true,
                "title_case": false,
                "tool_mode": false,
                "trace_as_input": true,
                "trace_as_metadata": true,
                "type": "str",
                "value": ""
              },
              "clean_data": {
                "_input_type": "BoolInput",
                "advanced": true,
                "display_name": "Basic Clean Data",
                "dynamic": false,
                "info": "Whether to clean the data",
                "list": false,
                "list_add_label": "Add More",
                "name": "clean_data",
                "placeholder": "",
                "required": false,
                "show": true,
                "title_case": false,
                "tool_mode": false,
                "trace_as_metadata": true,
                "type": "bool",
                "value": true
              },
              "code": {
                "advanced": true,
                "dynamic": true,
                "fileTypes": [],
                "file_path": "",
                "info": "",
                "list": false,
                "load_from_db": false,
                "multiline": true,
                "name": "code",
                "password": false,
                "placeholder": "",
                "required": true,
                "show": true,
                "title_case": false,
                "type": "code",
                "value": "from collections.abc import Generator\nfrom typing import Any\n\nimport orjson\nfrom fastapi.encoders import jsonable_encoder\n\nfrom langflow.base.io.chat import ChatComponent\nfrom langflow.helpers.data import safe_convert\nfrom langflow.inputs.inputs import BoolInput, DropdownInput, HandleInput, MessageTextInput\nfrom langflow.schema.data import Data\nfrom langflow.schema.dataframe import DataFrame\nfrom langflow.schema.message import Message\nfrom langflow.schema.properties import Source\nfrom langflow.template.field.base import Output\nfrom langflow.utils.constants import (\n    MESSAGE_SENDER_AI,\n    MESSAGE_SENDER_NAME_AI,\n    MESSAGE_SENDER_USER,\n)\n\n\nclass ChatOutput(ChatComponent):\n    display_name = \"Chat Output\"\n    description = \"Display a chat message in the Playground.\"\n    documentation: str = \"https://docs.langflow.org/components-io#chat-output\"\n    icon = \"MessagesSquare\"\n    name = \"ChatOutput\"\n    minimized = True\n\n    inputs = [\n        HandleInput(\n            name=\"input_value\",\n            display_name=\"Inputs\",\n            info=\"Message to be passed as output.\",\n            input_types=[\"Data\", \"DataFrame\", \"Message\"],\n            required=True,\n        ),\n        BoolInput(\n            name=\"should_store_message\",\n            display_name=\"Store Messages\",\n            info=\"Store the message in the history.\",\n            value=True,\n            advanced=True,\n        ),\n        DropdownInput(\n            name=\"sender\",\n            display_name=\"Sender Type\",\n            options=[MESSAGE_SENDER_AI, MESSAGE_SENDER_USER],\n            value=MESSAGE_SENDER_AI,\n            advanced=True,\n            info=\"Type of sender.\",\n        ),\n        MessageTextInput(\n            name=\"sender_name\",\n            display_name=\"Sender Name\",\n            info=\"Name of the sender.\",\n            value=MESSAGE_SENDER_NAME_AI,\n            advanced=True,\n        ),\n        MessageTextInput(\n            name=\"session_id\",\n            display_name=\"Session ID\",\n            info=\"The session ID of the chat. If empty, the current session ID parameter will be used.\",\n            advanced=True,\n        ),\n        MessageTextInput(\n            name=\"data_template\",\n            display_name=\"Data Template\",\n            value=\"{text}\",\n            advanced=True,\n            info=\"Template to convert Data to Text. If left empty, it will be dynamically set to the Data's text key.\",\n        ),\n        MessageTextInput(\n            name=\"background_color\",\n            display_name=\"Background Color\",\n            info=\"The background color of the icon.\",\n            advanced=True,\n        ),\n        MessageTextInput(\n            name=\"chat_icon\",\n            display_name=\"Icon\",\n            info=\"The icon of the message.\",\n            advanced=True,\n        ),\n        MessageTextInput(\n            name=\"text_color\",\n            display_name=\"Text Color\",\n            info=\"The text color of the name\",\n            advanced=True,\n        ),\n        BoolInput(\n            name=\"clean_data\",\n            display_name=\"Basic Clean Data\",\n            value=True,\n            info=\"Whether to clean the data\",\n            advanced=True,\n        ),\n    ]\n    outputs = [\n        Output(\n            display_name=\"Output Message\",\n            name=\"message\",\n            method=\"message_response\",\n        ),\n    ]\n\n    def _build_source(self, id_: str | None, display_name: str | None, source: str | None) -> Source:\n        source_dict = {}\n        if id_:\n            source_dict[\"id\"] = id_\n        if display_name:\n            source_dict[\"display_name\"] = display_name\n        if source:\n            # Handle case where source is a ChatOpenAI object\n            if hasattr(source, \"model_name\"):\n                source_dict[\"source\"] = source.model_name\n            elif hasattr(source, \"model\"):\n                source_dict[\"source\"] = str(source.model)\n            else:\n                source_dict[\"source\"] = str(source)\n        return Source(**source_dict)\n\n    async def message_response(self) -> Message:\n        # First convert the input to string if needed\n        text = self.convert_to_string()\n\n        # Get source properties\n        source, icon, display_name, source_id = self.get_properties_from_source_component()\n        background_color = self.background_color\n        text_color = self.text_color\n        if self.chat_icon:\n            icon = self.chat_icon\n\n        # Create or use existing Message object\n        if isinstance(self.input_value, Message):\n            message = self.input_value\n            # Update message properties\n            message.text = text\n        else:\n            message = Message(text=text)\n\n        # Set message properties\n        message.sender = self.sender\n        message.sender_name = self.sender_name\n        message.session_id = self.session_id\n        message.flow_id = self.graph.flow_id if hasattr(self, \"graph\") else None\n        message.properties.source = self._build_source(source_id, display_name, source)\n        message.properties.icon = icon\n        message.properties.background_color = background_color\n        message.properties.text_color = text_color\n\n        # Store message if needed\n        if self.session_id and self.should_store_message:\n            stored_message = await self.send_message(message)\n            self.message.value = stored_message\n            message = stored_message\n\n        self.status = message\n        return message\n\n    def _serialize_data(self, data: Data) -> str:\n        \"\"\"Serialize Data object to JSON string.\"\"\"\n        # Convert data.data to JSON-serializable format\n        serializable_data = jsonable_encoder(data.data)\n        # Serialize with orjson, enabling pretty printing with indentation\n        json_bytes = orjson.dumps(serializable_data, option=orjson.OPT_INDENT_2)\n        # Convert bytes to string and wrap in Markdown code blocks\n        return \"```json\\n\" + json_bytes.decode(\"utf-8\") + \"\\n```\"\n\n    def _validate_input(self) -> None:\n        \"\"\"Validate the input data and raise ValueError if invalid.\"\"\"\n        if self.input_value is None:\n            msg = \"Input data cannot be None\"\n            raise ValueError(msg)\n        if isinstance(self.input_value, list) and not all(\n            isinstance(item, Message | Data | DataFrame | str) for item in self.input_value\n        ):\n            invalid_types = [\n                type(item).__name__\n                for item in self.input_value\n                if not isinstance(item, Message | Data | DataFrame | str)\n            ]\n            msg = f\"Expected Data or DataFrame or Message or str, got {invalid_types}\"\n            raise TypeError(msg)\n        if not isinstance(\n            self.input_value,\n            Message | Data | DataFrame | str | list | Generator | type(None),\n        ):\n            type_name = type(self.input_value).__name__\n            msg = f\"Expected Data or DataFrame or Message or str, Generator or None, got {type_name}\"\n            raise TypeError(msg)\n\n    def convert_to_string(self) -> str | Generator[Any, None, None]:\n        \"\"\"Convert input data to string with proper error handling.\"\"\"\n        self._validate_input()\n        if isinstance(self.input_value, list):\n            return \"\\n\".join([safe_convert(item, clean_data=self.clean_data) for item in self.input_value])\n        if isinstance(self.input_value, Generator):\n            return self.input_value\n        return safe_convert(self.input_value)\n"
              },
              "data_template": {
                "_input_type": "MessageTextInput",
                "advanced": true,
                "display_name": "Data Template",
                "dynamic": false,
                "info": "Template to convert Data to Text. If left empty, it will be dynamically set to the Data's text key.",
                "input_types": [
                  "Message"
                ],
                "list": false,
                "list_add_label": "Add More",
                "load_from_db": false,
                "name": "data_template",
                "placeholder": "",
                "required": false,
                "show": true,
                "title_case": false,
                "tool_mode": false,
                "trace_as_input": true,
                "trace_as_metadata": true,
                "type": "str",
                "value": "{text}"
              },
              "input_value": {
                "_input_type": "HandleInput",
                "advanced": false,
                "display_name": "Inputs",
                "dynamic": false,
                "info": "Message to be passed as output.",
                "input_types": [
                  "Data",
                  "DataFrame",
                  "Message"
                ],
                "list": false,
                "list_add_label": "Add More",
                "name": "input_value",
                "placeholder": "",
                "required": true,
                "show": true,
                "title_case": false,
                "trace_as_metadata": true,
                "type": "other",
                "value": ""
              },
              "sender": {
                "_input_type": "DropdownInput",
                "advanced": true,
                "combobox": false,
                "dialog_inputs": {},
                "display_name": "Sender Type",
                "dynamic": false,
                "info": "Type of sender.",
                "name": "sender",
                "options": [
                  "Machine",
                  "User"
                ],
                "options_metadata": [],
                "placeholder": "",
                "required": false,
                "show": true,
                "title_case": false,
                "toggle": false,
                "tool_mode": false,
                "trace_as_metadata": true,
                "type": "str",
                "value": "Machine"
              },
              "sender_name": {
                "_input_type": "MessageTextInput",
                "advanced": true,
                "display_name": "Sender Name",
                "dynamic": false,
                "info": "Name of the sender.",
                "input_types": [
                  "Message"
                ],
                "list": false,
                "list_add_label": "Add More",
                "load_from_db": false,
                "name": "sender_name",
                "placeholder": "",
                "required": false,
                "show": true,
                "title_case": false,
                "tool_mode": false,
                "trace_as_input": true,
                "trace_as_metadata": true,
                "type": "str",
<<<<<<< HEAD
                "value": ""
              }
            },
            "tool_mode": false
          },
          "showNode": true,
          "type": "Prompt"
        },
        "dragging": false,
        "id": "Prompt-3IzFz",
        "measured": {
          "height": 367,
          "width": 320
        },
        "position": {
          "x": -1691.3505617322087,
          "y": 1010.953782441708
        },
        "selected": false,
        "type": "genericNode"
      },
      {
        "data": {
          "id": "Prompt-ryDcq",
          "node": {
            "base_classes": [
              "Message"
            ],
            "beta": false,
            "conditional_paths": [],
            "custom_fields": {
              "template": []
            },
            "description": "Create a prompt template with dynamic variables.",
            "display_name": "Prompt",
            "documentation": "",
            "edited": false,
            "field_order": [
              "template",
              "tool_placeholder"
            ],
            "frozen": false,
            "icon": "braces",
            "legacy": false,
            "metadata": {
              "code_hash": "3bf0b511e227",
              "module": "langflow.components.prompts.prompt.PromptComponent"
            },
            "minimized": false,
            "output_types": [],
            "outputs": [
              {
                "allows_loop": false,
                "cache": true,
                "display_name": "Prompt",
                "group_outputs": false,
                "method": "build_prompt",
                "name": "prompt",
                "selected": "Message",
                "tool_mode": true,
                "types": [
=======
                "value": "AI"
              },
              "session_id": {
                "_input_type": "MessageTextInput",
                "advanced": true,
                "display_name": "Session ID",
                "dynamic": false,
                "info": "The session ID of the chat. If empty, the current session ID parameter will be used.",
                "input_types": [
>>>>>>> d9f3ced8
                  "Message"
                ],
                "list": false,
                "list_add_label": "Add More",
                "load_from_db": false,
                "name": "session_id",
                "placeholder": "",
                "required": false,
                "show": true,
                "title_case": false,
                "tool_mode": false,
                "trace_as_input": true,
                "trace_as_metadata": true,
                "type": "str",
                "value": ""
              },
              "should_store_message": {
                "_input_type": "BoolInput",
                "advanced": true,
                "display_name": "Store Messages",
                "dynamic": false,
                "info": "Store the message in the history.",
                "list": false,
                "list_add_label": "Add More",
                "name": "should_store_message",
                "placeholder": "",
                "required": false,
                "show": true,
                "title_case": false,
                "tool_mode": false,
                "trace_as_metadata": true,
                "type": "bool",
                "value": true
              },
              "text_color": {
                "_input_type": "MessageTextInput",
                "advanced": true,
                "display_name": "Text Color",
                "dynamic": false,
                "info": "The text color of the name",
                "input_types": [
                  "Message"
                ],
                "list": false,
                "list_add_label": "Add More",
                "load_from_db": false,
                "name": "text_color",
                "placeholder": "",
                "required": false,
                "show": true,
                "title_case": false,
                "tool_mode": false,
                "trace_as_input": true,
                "trace_as_metadata": true,
                "type": "str",
                "value": ""
              }
            },
            "tool_mode": false
          },
          "showNode": false,
          "type": "ChatOutput"
        },
        "dragging": false,
        "id": "ChatOutput-yiSgq",
        "measured": {
          "height": 48,
          "width": 192
        },
        "position": {
          "x": -729.8594083908358,
          "y": 571.9033552511398
        },
        "selected": false,
        "type": "genericNode"
      },
      {
        "data": {
          "id": "ChatOutput-K40Du",
          "node": {
            "base_classes": [
              "Message"
            ],
            "beta": false,
            "conditional_paths": [],
            "custom_fields": {},
            "description": "Display a chat message in the Playground.",
            "display_name": "Chat Output",
            "documentation": "",
            "edited": false,
            "field_order": [
              "input_value",
              "should_store_message",
              "sender",
              "sender_name",
              "session_id",
              "data_template",
              "background_color",
              "chat_icon",
              "text_color",
              "clean_data"
            ],
            "frozen": false,
            "icon": "MessagesSquare",
            "legacy": false,
            "metadata": {
              "code_hash": "ac7bebb9ed88",
              "module": "langflow.components.input_output.chat_output.ChatOutput"
            },
            "minimized": true,
            "output_types": [],
            "outputs": [
              {
                "allows_loop": false,
                "cache": true,
                "display_name": "Output Message",
                "group_outputs": false,
                "method": "message_response",
                "name": "message",
                "selected": "Message",
                "tool_mode": true,
                "types": [
                  "Message"
                ],
                "value": "__UNDEFINED__"
              }
            ],
            "pinned": false,
            "template": {
              "_type": "Component",
              "background_color": {
                "_input_type": "MessageTextInput",
                "advanced": true,
                "display_name": "Background Color",
                "dynamic": false,
                "info": "The background color of the icon.",
                "input_types": [
                  "Message"
                ],
                "list": false,
                "list_add_label": "Add More",
                "load_from_db": false,
                "name": "background_color",
                "placeholder": "",
                "required": false,
                "show": true,
                "title_case": false,
                "tool_mode": false,
                "trace_as_input": true,
                "trace_as_metadata": true,
                "type": "str",
                "value": ""
              },
              "chat_icon": {
                "_input_type": "MessageTextInput",
                "advanced": true,
                "display_name": "Icon",
                "dynamic": false,
                "info": "The icon of the message.",
                "input_types": [
                  "Message"
                ],
                "list": false,
                "list_add_label": "Add More",
                "load_from_db": false,
                "name": "chat_icon",
                "placeholder": "",
                "required": false,
                "show": true,
                "title_case": false,
                "tool_mode": false,
                "trace_as_input": true,
                "trace_as_metadata": true,
                "type": "str",
                "value": ""
              },
              "clean_data": {
                "_input_type": "BoolInput",
                "advanced": true,
                "display_name": "Basic Clean Data",
                "dynamic": false,
                "info": "Whether to clean the data",
                "list": false,
                "list_add_label": "Add More",
                "name": "clean_data",
                "placeholder": "",
                "required": false,
                "show": true,
                "title_case": false,
                "tool_mode": false,
                "trace_as_metadata": true,
                "type": "bool",
                "value": true
              },
              "code": {
                "advanced": true,
                "dynamic": true,
                "fileTypes": [],
                "file_path": "",
                "info": "",
                "list": false,
                "load_from_db": false,
                "multiline": true,
                "name": "code",
                "password": false,
                "placeholder": "",
                "required": true,
                "show": true,
                "title_case": false,
                "type": "code",
                "value": "from collections.abc import Generator\nfrom typing import Any\n\nimport orjson\nfrom fastapi.encoders import jsonable_encoder\n\nfrom langflow.base.io.chat import ChatComponent\nfrom langflow.helpers.data import safe_convert\nfrom langflow.inputs.inputs import BoolInput, DropdownInput, HandleInput, MessageTextInput\nfrom langflow.schema.data import Data\nfrom langflow.schema.dataframe import DataFrame\nfrom langflow.schema.message import Message\nfrom langflow.schema.properties import Source\nfrom langflow.template.field.base import Output\nfrom langflow.utils.constants import (\n    MESSAGE_SENDER_AI,\n    MESSAGE_SENDER_NAME_AI,\n    MESSAGE_SENDER_USER,\n)\n\n\nclass ChatOutput(ChatComponent):\n    display_name = \"Chat Output\"\n    description = \"Display a chat message in the Playground.\"\n    documentation: str = \"https://docs.langflow.org/components-io#chat-output\"\n    icon = \"MessagesSquare\"\n    name = \"ChatOutput\"\n    minimized = True\n\n    inputs = [\n        HandleInput(\n            name=\"input_value\",\n            display_name=\"Inputs\",\n            info=\"Message to be passed as output.\",\n            input_types=[\"Data\", \"DataFrame\", \"Message\"],\n            required=True,\n        ),\n        BoolInput(\n            name=\"should_store_message\",\n            display_name=\"Store Messages\",\n            info=\"Store the message in the history.\",\n            value=True,\n            advanced=True,\n        ),\n        DropdownInput(\n            name=\"sender\",\n            display_name=\"Sender Type\",\n            options=[MESSAGE_SENDER_AI, MESSAGE_SENDER_USER],\n            value=MESSAGE_SENDER_AI,\n            advanced=True,\n            info=\"Type of sender.\",\n        ),\n        MessageTextInput(\n            name=\"sender_name\",\n            display_name=\"Sender Name\",\n            info=\"Name of the sender.\",\n            value=MESSAGE_SENDER_NAME_AI,\n            advanced=True,\n        ),\n        MessageTextInput(\n            name=\"session_id\",\n            display_name=\"Session ID\",\n            info=\"The session ID of the chat. If empty, the current session ID parameter will be used.\",\n            advanced=True,\n        ),\n        MessageTextInput(\n            name=\"data_template\",\n            display_name=\"Data Template\",\n            value=\"{text}\",\n            advanced=True,\n            info=\"Template to convert Data to Text. If left empty, it will be dynamically set to the Data's text key.\",\n        ),\n        MessageTextInput(\n            name=\"background_color\",\n            display_name=\"Background Color\",\n            info=\"The background color of the icon.\",\n            advanced=True,\n        ),\n        MessageTextInput(\n            name=\"chat_icon\",\n            display_name=\"Icon\",\n            info=\"The icon of the message.\",\n            advanced=True,\n        ),\n        MessageTextInput(\n            name=\"text_color\",\n            display_name=\"Text Color\",\n            info=\"The text color of the name\",\n            advanced=True,\n        ),\n        BoolInput(\n            name=\"clean_data\",\n            display_name=\"Basic Clean Data\",\n            value=True,\n            info=\"Whether to clean the data\",\n            advanced=True,\n        ),\n    ]\n    outputs = [\n        Output(\n            display_name=\"Output Message\",\n            name=\"message\",\n            method=\"message_response\",\n        ),\n    ]\n\n    def _build_source(self, id_: str | None, display_name: str | None, source: str | None) -> Source:\n        source_dict = {}\n        if id_:\n            source_dict[\"id\"] = id_\n        if display_name:\n            source_dict[\"display_name\"] = display_name\n        if source:\n            # Handle case where source is a ChatOpenAI object\n            if hasattr(source, \"model_name\"):\n                source_dict[\"source\"] = source.model_name\n            elif hasattr(source, \"model\"):\n                source_dict[\"source\"] = str(source.model)\n            else:\n                source_dict[\"source\"] = str(source)\n        return Source(**source_dict)\n\n    async def message_response(self) -> Message:\n        # First convert the input to string if needed\n        text = self.convert_to_string()\n\n        # Get source properties\n        source, icon, display_name, source_id = self.get_properties_from_source_component()\n        background_color = self.background_color\n        text_color = self.text_color\n        if self.chat_icon:\n            icon = self.chat_icon\n\n        # Create or use existing Message object\n        if isinstance(self.input_value, Message):\n            message = self.input_value\n            # Update message properties\n            message.text = text\n        else:\n            message = Message(text=text)\n\n        # Set message properties\n        message.sender = self.sender\n        message.sender_name = self.sender_name\n        message.session_id = self.session_id\n        message.flow_id = self.graph.flow_id if hasattr(self, \"graph\") else None\n        message.properties.source = self._build_source(source_id, display_name, source)\n        message.properties.icon = icon\n        message.properties.background_color = background_color\n        message.properties.text_color = text_color\n\n        # Store message if needed\n        if self.session_id and self.should_store_message:\n            stored_message = await self.send_message(message)\n            self.message.value = stored_message\n            message = stored_message\n\n        self.status = message\n        return message\n\n    def _serialize_data(self, data: Data) -> str:\n        \"\"\"Serialize Data object to JSON string.\"\"\"\n        # Convert data.data to JSON-serializable format\n        serializable_data = jsonable_encoder(data.data)\n        # Serialize with orjson, enabling pretty printing with indentation\n        json_bytes = orjson.dumps(serializable_data, option=orjson.OPT_INDENT_2)\n        # Convert bytes to string and wrap in Markdown code blocks\n        return \"```json\\n\" + json_bytes.decode(\"utf-8\") + \"\\n```\"\n\n    def _validate_input(self) -> None:\n        \"\"\"Validate the input data and raise ValueError if invalid.\"\"\"\n        if self.input_value is None:\n            msg = \"Input data cannot be None\"\n            raise ValueError(msg)\n        if isinstance(self.input_value, list) and not all(\n            isinstance(item, Message | Data | DataFrame | str) for item in self.input_value\n        ):\n            invalid_types = [\n                type(item).__name__\n                for item in self.input_value\n                if not isinstance(item, Message | Data | DataFrame | str)\n            ]\n            msg = f\"Expected Data or DataFrame or Message or str, got {invalid_types}\"\n            raise TypeError(msg)\n        if not isinstance(\n            self.input_value,\n            Message | Data | DataFrame | str | list | Generator | type(None),\n        ):\n            type_name = type(self.input_value).__name__\n            msg = f\"Expected Data or DataFrame or Message or str, Generator or None, got {type_name}\"\n            raise TypeError(msg)\n\n    def convert_to_string(self) -> str | Generator[Any, None, None]:\n        \"\"\"Convert input data to string with proper error handling.\"\"\"\n        self._validate_input()\n        if isinstance(self.input_value, list):\n            return \"\\n\".join([safe_convert(item, clean_data=self.clean_data) for item in self.input_value])\n        if isinstance(self.input_value, Generator):\n            return self.input_value\n        return safe_convert(self.input_value)\n"
              },
              "data_template": {
                "_input_type": "MessageTextInput",
                "advanced": true,
                "display_name": "Data Template",
                "dynamic": false,
                "info": "Template to convert Data to Text. If left empty, it will be dynamically set to the Data's text key.",
                "input_types": [
                  "Message"
                ],
                "list": false,
                "list_add_label": "Add More",
                "load_from_db": false,
                "name": "data_template",
                "placeholder": "",
                "required": false,
                "show": true,
                "title_case": false,
                "tool_mode": false,
                "trace_as_input": true,
                "trace_as_metadata": true,
                "type": "str",
                "value": "{text}"
              },
              "input_value": {
                "_input_type": "HandleInput",
                "advanced": false,
                "display_name": "Inputs",
                "dynamic": false,
                "info": "Message to be passed as output.",
                "input_types": [
                  "Data",
                  "DataFrame",
                  "Message"
                ],
                "list": false,
                "list_add_label": "Add More",
                "name": "input_value",
                "placeholder": "",
                "required": true,
                "show": true,
                "title_case": false,
                "trace_as_metadata": true,
                "type": "other",
                "value": ""
              },
              "sender": {
                "_input_type": "DropdownInput",
                "advanced": true,
                "combobox": false,
                "dialog_inputs": {},
                "display_name": "Sender Type",
                "dynamic": false,
                "info": "Type of sender.",
                "name": "sender",
                "options": [
                  "Machine",
                  "User"
                ],
                "options_metadata": [],
                "placeholder": "",
                "required": false,
                "show": true,
                "title_case": false,
                "toggle": false,
                "tool_mode": false,
                "trace_as_metadata": true,
                "type": "str",
                "value": "Machine"
              },
              "sender_name": {
                "_input_type": "MessageTextInput",
                "advanced": true,
                "display_name": "Sender Name",
                "dynamic": false,
                "info": "Name of the sender.",
                "input_types": [
                  "Message"
                ],
                "list": false,
                "list_add_label": "Add More",
                "load_from_db": false,
                "name": "sender_name",
                "placeholder": "",
                "required": false,
                "show": true,
                "title_case": false,
                "tool_mode": false,
                "trace_as_input": true,
                "trace_as_metadata": true,
                "type": "str",
                "value": "AI"
              },
              "session_id": {
                "_input_type": "MessageTextInput",
                "advanced": true,
                "display_name": "Session ID",
                "dynamic": false,
                "info": "The session ID of the chat. If empty, the current session ID parameter will be used.",
                "input_types": [
                  "Message"
                ],
                "list": false,
                "list_add_label": "Add More",
                "load_from_db": false,
                "name": "session_id",
                "placeholder": "",
                "required": false,
                "show": true,
                "title_case": false,
                "tool_mode": false,
                "trace_as_input": true,
                "trace_as_metadata": true,
                "type": "str",
                "value": ""
              },
              "should_store_message": {
                "_input_type": "BoolInput",
                "advanced": true,
                "display_name": "Store Messages",
                "dynamic": false,
                "info": "Store the message in the history.",
                "list": false,
                "list_add_label": "Add More",
                "name": "should_store_message",
                "placeholder": "",
                "required": false,
                "show": true,
                "title_case": false,
                "tool_mode": false,
                "trace_as_metadata": true,
                "type": "bool",
                "value": true
              },
              "text_color": {
                "_input_type": "MessageTextInput",
                "advanced": true,
                "display_name": "Text Color",
                "dynamic": false,
                "info": "The text color of the name",
                "input_types": [
                  "Message"
                ],
                "list": false,
                "list_add_label": "Add More",
                "load_from_db": false,
                "name": "text_color",
                "placeholder": "",
                "required": false,
                "show": true,
                "title_case": false,
                "tool_mode": false,
                "trace_as_input": true,
                "trace_as_metadata": true,
                "type": "str",
                "value": ""
              }
            },
            "tool_mode": false
          },
          "showNode": false,
          "type": "ChatOutput"
        },
        "dragging": false,
        "id": "ChatOutput-K40Du",
        "measured": {
          "height": 48,
          "width": 192
        },
        "position": {
          "x": -155.57589738233636,
          "y": 1127.8168564025477
        },
        "selected": false,
        "type": "genericNode"
      },
      {
        "data": {
          "id": "note-S1pun",
          "node": {
            "description": "### 💡 Add your OpenAI API key here 👇",
            "display_name": "",
            "documentation": "",
            "template": {
              "backgroundColor": "transparent"
            }
          },
          "type": "note"
        },
        "dragging": false,
        "height": 326,
        "id": "note-S1pun",
        "measured": {
          "height": 326,
          "width": 353
        },
        "position": {
          "x": -1279.8293449946098,
          "y": 253.39163784131915
        },
        "resizing": false,
        "selected": false,
        "type": "noteNode",
        "width": 353
      },
      {
        "data": {
          "id": "note-ZAMRC",
          "node": {
            "description": "### 💡 Add your OpenAI API key here 👇",
            "display_name": "",
            "documentation": "",
            "template": {
              "backgroundColor": "transparent"
            }
          },
          "type": "note"
        },
        "dragging": false,
        "id": "note-ZAMRC",
        "measured": {
          "height": 324,
          "width": 324
        },
        "position": {
          "x": -619.6308693439651,
          "y": 957.9933268279298
        },
        "selected": false,
        "type": "noteNode"
      },
      {
        "data": {
          "id": "note-KreFC",
          "node": {
            "description": "### 💡 Add your OpenAI API key here 👇",
            "display_name": "",
            "documentation": "",
            "template": {
              "backgroundColor": "transparent"
            }
          },
          "type": "note"
        },
        "dragging": false,
        "id": "note-KreFC",
        "measured": {
          "height": 324,
          "width": 324
        },
        "position": {
          "x": -1309.8036340068625,
          "y": 925.6888138443481
        },
        "selected": false,
        "type": "noteNode"
      },
      {
        "data": {
          "id": "LanguageModelComponent-qFXT1",
          "node": {
            "base_classes": [
              "LanguageModel",
              "Message"
            ],
            "beta": false,
            "category": "models",
            "conditional_paths": [],
            "custom_fields": {},
            "description": "Runs a language model given a specified provider. ",
            "display_name": "Language Model",
            "documentation": "",
            "edited": false,
            "field_order": [
              "provider",
              "model_name",
              "api_key",
              "input_value",
              "system_message",
              "stream",
              "temperature"
            ],
            "frozen": false,
            "icon": "brain-circuit",
            "key": "LanguageModelComponent",
            "legacy": false,
            "metadata": {
<<<<<<< HEAD
              "code_hash": "ac7bebb9ed88",
              "module": "langflow.components.input_output.chat_output.ChatOutput"
            },
            "minimized": true,
=======
              "keywords": [
                "model",
                "llm",
                "language model",
                "large language model"
              ]
            },
            "minimized": false,
>>>>>>> d9f3ced8
            "output_types": [],
            "outputs": [
              {
                "allows_loop": false,
                "cache": true,
                "display_name": "Model Response",
                "group_outputs": false,
                "method": "text_response",
                "name": "text_output",
                "options": null,
                "required_inputs": null,
                "selected": "Message",
                "tool_mode": true,
                "types": [
                  "Message"
                ],
                "value": "__UNDEFINED__"
              },
              {
                "allows_loop": false,
                "cache": true,
                "display_name": "Language Model",
                "group_outputs": false,
                "method": "build_model",
                "name": "model_output",
                "options": null,
                "required_inputs": null,
                "selected": "LanguageModel",
                "tool_mode": true,
                "types": [
                  "LanguageModel"
                ],
                "value": "__UNDEFINED__"
              }
            ],
            "pinned": false,
            "priority": 0,
            "score": 0.28173906304863156,
            "template": {
              "_type": "Component",
              "api_key": {
                "_input_type": "SecretStrInput",
                "advanced": false,
                "display_name": "OpenAI API Key",
                "dynamic": false,
                "info": "Model Provider API key",
                "input_types": [],
                "load_from_db": true,
                "name": "api_key",
                "password": true,
                "placeholder": "",
                "real_time_refresh": true,
                "required": false,
                "show": true,
                "title_case": false,
                "type": "str",
                "value": "OPENAI_API_KEY"
              },
              "code": {
                "advanced": true,
                "dynamic": true,
                "fileTypes": [],
                "file_path": "",
                "info": "",
                "list": false,
                "load_from_db": false,
                "multiline": true,
                "name": "code",
                "password": false,
                "placeholder": "",
                "required": true,
                "show": true,
                "title_case": false,
                "type": "code",
                "value": "from typing import Any\n\nfrom langchain_anthropic import ChatAnthropic\nfrom langchain_google_genai import ChatGoogleGenerativeAI\nfrom langchain_openai import ChatOpenAI\n\nfrom langflow.base.models.anthropic_constants import ANTHROPIC_MODELS\nfrom langflow.base.models.google_generative_ai_constants import GOOGLE_GENERATIVE_AI_MODELS\nfrom langflow.base.models.model import LCModelComponent\nfrom langflow.base.models.openai_constants import OPENAI_CHAT_MODEL_NAMES, OPENAI_REASONING_MODEL_NAMES\nfrom langflow.field_typing import LanguageModel\nfrom langflow.field_typing.range_spec import RangeSpec\nfrom langflow.inputs.inputs import BoolInput\nfrom langflow.io import DropdownInput, MessageInput, MultilineInput, SecretStrInput, SliderInput\nfrom langflow.schema.dotdict import dotdict\n\n\nclass LanguageModelComponent(LCModelComponent):\n    display_name = \"Language Model\"\n    description = \"Runs a language model given a specified provider.\"\n    documentation: str = \"https://docs.langflow.org/components-models\"\n    icon = \"brain-circuit\"\n    category = \"models\"\n    priority = 0  # Set priority to 0 to make it appear first\n\n    inputs = [\n        DropdownInput(\n            name=\"provider\",\n            display_name=\"Model Provider\",\n            options=[\"OpenAI\", \"Anthropic\", \"Google\"],\n            value=\"OpenAI\",\n            info=\"Select the model provider\",\n            real_time_refresh=True,\n            options_metadata=[{\"icon\": \"OpenAI\"}, {\"icon\": \"Anthropic\"}, {\"icon\": \"GoogleGenerativeAI\"}],\n        ),\n        DropdownInput(\n            name=\"model_name\",\n            display_name=\"Model Name\",\n            options=OPENAI_CHAT_MODEL_NAMES + OPENAI_REASONING_MODEL_NAMES,\n            value=OPENAI_CHAT_MODEL_NAMES[0],\n            info=\"Select the model to use\",\n            real_time_refresh=True,\n        ),\n        SecretStrInput(\n            name=\"api_key\",\n            display_name=\"OpenAI API Key\",\n            info=\"Model Provider API key\",\n            required=False,\n            show=True,\n            real_time_refresh=True,\n        ),\n        MessageInput(\n            name=\"input_value\",\n            display_name=\"Input\",\n            info=\"The input text to send to the model\",\n        ),\n        MultilineInput(\n            name=\"system_message\",\n            display_name=\"System Message\",\n            info=\"A system message that helps set the behavior of the assistant\",\n            advanced=False,\n        ),\n        BoolInput(\n            name=\"stream\",\n            display_name=\"Stream\",\n            info=\"Whether to stream the response\",\n            value=False,\n            advanced=True,\n        ),\n        SliderInput(\n            name=\"temperature\",\n            display_name=\"Temperature\",\n            value=0.1,\n            info=\"Controls randomness in responses\",\n            range_spec=RangeSpec(min=0, max=1, step=0.01),\n            advanced=True,\n        ),\n    ]\n\n    def build_model(self) -> LanguageModel:\n        provider = self.provider\n        model_name = self.model_name\n        temperature = self.temperature\n        stream = self.stream\n\n        if provider == \"OpenAI\":\n            if not self.api_key:\n                msg = \"OpenAI API key is required when using OpenAI provider\"\n                raise ValueError(msg)\n\n            if model_name in OPENAI_REASONING_MODEL_NAMES:\n                # reasoning models do not support temperature (yet)\n                temperature = None\n\n            return ChatOpenAI(\n                model_name=model_name,\n                temperature=temperature,\n                streaming=stream,\n                openai_api_key=self.api_key,\n            )\n        if provider == \"Anthropic\":\n            if not self.api_key:\n                msg = \"Anthropic API key is required when using Anthropic provider\"\n                raise ValueError(msg)\n            return ChatAnthropic(\n                model=model_name,\n                temperature=temperature,\n                streaming=stream,\n                anthropic_api_key=self.api_key,\n            )\n        if provider == \"Google\":\n            if not self.api_key:\n                msg = \"Google API key is required when using Google provider\"\n                raise ValueError(msg)\n            return ChatGoogleGenerativeAI(\n                model=model_name,\n                temperature=temperature,\n                streaming=stream,\n                google_api_key=self.api_key,\n            )\n        msg = f\"Unknown provider: {provider}\"\n        raise ValueError(msg)\n\n    def update_build_config(self, build_config: dotdict, field_value: Any, field_name: str | None = None) -> dotdict:\n        if field_name == \"provider\":\n            if field_value == \"OpenAI\":\n                build_config[\"model_name\"][\"options\"] = OPENAI_CHAT_MODEL_NAMES + OPENAI_REASONING_MODEL_NAMES\n                build_config[\"model_name\"][\"value\"] = OPENAI_CHAT_MODEL_NAMES[0]\n                build_config[\"api_key\"][\"display_name\"] = \"OpenAI API Key\"\n            elif field_value == \"Anthropic\":\n                build_config[\"model_name\"][\"options\"] = ANTHROPIC_MODELS\n                build_config[\"model_name\"][\"value\"] = ANTHROPIC_MODELS[0]\n                build_config[\"api_key\"][\"display_name\"] = \"Anthropic API Key\"\n            elif field_value == \"Google\":\n                build_config[\"model_name\"][\"options\"] = GOOGLE_GENERATIVE_AI_MODELS\n                build_config[\"model_name\"][\"value\"] = GOOGLE_GENERATIVE_AI_MODELS[0]\n                build_config[\"api_key\"][\"display_name\"] = \"Google API Key\"\n        elif field_name == \"model_name\" and field_value.startswith(\"o1\") and self.provider == \"OpenAI\":\n            # Hide system_message for o1 models - currently unsupported\n            if \"system_message\" in build_config:\n                build_config[\"system_message\"][\"show\"] = False\n        elif field_name == \"model_name\" and not field_value.startswith(\"o1\") and \"system_message\" in build_config:\n            build_config[\"system_message\"][\"show\"] = True\n        return build_config\n"
              },
              "input_value": {
                "_input_type": "MessageInput",
                "advanced": false,
                "display_name": "Input",
                "dynamic": false,
                "info": "The input text to send to the model",
                "input_types": [
                  "Message"
                ],
                "list": false,
                "list_add_label": "Add More",
                "load_from_db": false,
                "name": "input_value",
                "placeholder": "",
                "required": false,
                "show": true,
                "title_case": false,
                "tool_mode": false,
                "trace_as_input": true,
                "trace_as_metadata": true,
                "type": "str",
                "value": ""
              },
              "model_name": {
                "_input_type": "DropdownInput",
                "advanced": false,
                "combobox": false,
                "dialog_inputs": {},
                "display_name": "Model Name",
                "dynamic": false,
                "info": "Select the model to use",
                "name": "model_name",
                "options": [
                  "gpt-4o-mini",
                  "gpt-4o",
                  "gpt-4.1",
                  "gpt-4.1-mini",
                  "gpt-4.1-nano",
                  "gpt-4.5-preview",
                  "gpt-4-turbo",
                  "gpt-4-turbo-preview",
                  "gpt-4",
                  "gpt-3.5-turbo"
                ],
                "options_metadata": [],
                "placeholder": "",
                "required": false,
                "show": true,
                "title_case": false,
                "toggle": false,
                "tool_mode": false,
                "trace_as_metadata": true,
                "type": "str",
                "value": "gpt-4o-mini"
              },
              "provider": {
                "_input_type": "DropdownInput",
                "advanced": false,
                "combobox": false,
                "dialog_inputs": {},
                "display_name": "Model Provider",
                "dynamic": false,
                "info": "Select the model provider",
                "name": "provider",
                "options": [
                  "OpenAI",
                  "Anthropic",
                  "Google"
                ],
                "options_metadata": [
                  {
                    "icon": "OpenAI"
                  },
                  {
                    "icon": "Anthropic"
                  },
                  {
                    "icon": "Google"
                  }
                ],
                "placeholder": "",
                "real_time_refresh": true,
                "required": false,
                "show": true,
                "title_case": false,
                "toggle": false,
                "tool_mode": false,
                "trace_as_metadata": true,
                "type": "str",
                "value": "OpenAI"
              },
              "stream": {
                "_input_type": "BoolInput",
                "advanced": true,
                "display_name": "Stream",
                "dynamic": false,
                "info": "Whether to stream the response",
                "list": false,
                "list_add_label": "Add More",
                "name": "stream",
                "placeholder": "",
                "required": false,
                "show": true,
                "title_case": false,
                "tool_mode": false,
                "trace_as_metadata": true,
                "type": "bool",
                "value": false
              },
              "system_message": {
                "_input_type": "MultilineInput",
                "advanced": true,
                "copy_field": false,
                "display_name": "System Message",
                "dynamic": false,
                "info": "A system message that helps set the behavior of the assistant",
                "input_types": [
                  "Message"
                ],
                "list": false,
                "list_add_label": "Add More",
                "load_from_db": false,
                "multiline": true,
                "name": "system_message",
                "placeholder": "",
                "required": false,
                "show": true,
                "title_case": false,
                "tool_mode": false,
                "trace_as_input": true,
                "trace_as_metadata": true,
                "type": "str",
                "value": ""
              },
              "temperature": {
                "_input_type": "SliderInput",
                "advanced": true,
                "display_name": "Temperature",
                "dynamic": false,
                "info": "Controls randomness in responses",
                "max_label": "",
                "max_label_icon": "",
                "min_label": "",
                "min_label_icon": "",
                "name": "temperature",
                "placeholder": "",
                "range_spec": {
                  "max": 1,
                  "min": 0,
                  "step": 0.01,
                  "step_type": "float"
                },
                "required": false,
                "show": true,
                "slider_buttons": false,
                "slider_buttons_options": [],
                "slider_input": false,
                "title_case": false,
                "tool_mode": false,
                "type": "slider",
                "value": 0.1
              }
            },
            "tool_mode": false
          },
          "selected_output": "text_output",
          "showNode": true,
          "type": "LanguageModelComponent"
        },
        "dragging": false,
        "id": "LanguageModelComponent-qFXT1",
        "measured": {
          "height": 450,
          "width": 320
        },
        "position": {
          "x": -1319.462305610481,
          "y": 976.7543982544241
        },
        "selected": false,
        "type": "genericNode"
      },
      {
        "data": {
          "id": "LanguageModelComponent-Wp3pC",
          "node": {
            "base_classes": [
              "LanguageModel",
              "Message"
            ],
            "beta": false,
            "category": "models",
            "conditional_paths": [],
            "custom_fields": {},
            "description": "Runs a language model given a specified provider. ",
            "display_name": "Language Model",
            "documentation": "",
            "edited": false,
            "field_order": [
              "provider",
              "model_name",
              "api_key",
              "input_value",
              "system_message",
              "stream",
              "temperature"
            ],
            "frozen": false,
            "icon": "brain-circuit",
            "key": "LanguageModelComponent",
            "legacy": false,
            "metadata": {
              "keywords": [
                "model",
                "llm",
                "language model",
                "large language model"
              ]
            },
            "minimized": false,
            "output_types": [],
            "outputs": [
              {
                "allows_loop": false,
                "cache": true,
                "display_name": "Model Response",
                "group_outputs": false,
                "method": "text_response",
                "name": "text_output",
                "options": null,
                "required_inputs": null,
                "selected": "Message",
                "tool_mode": true,
                "types": [
                  "Message"
                ],
                "value": "__UNDEFINED__"
              },
              {
                "allows_loop": false,
                "cache": true,
                "display_name": "Language Model",
                "group_outputs": false,
                "method": "build_model",
                "name": "model_output",
                "options": null,
                "required_inputs": null,
                "selected": "LanguageModel",
                "tool_mode": true,
                "types": [
                  "LanguageModel"
                ],
                "value": "__UNDEFINED__"
              }
            ],
            "pinned": false,
            "priority": 0,
            "score": 0.28173906304863156,
            "template": {
              "_type": "Component",
              "api_key": {
                "_input_type": "SecretStrInput",
                "advanced": false,
                "display_name": "OpenAI API Key",
                "dynamic": false,
                "info": "Model Provider API key",
                "input_types": [],
                "load_from_db": true,
                "name": "api_key",
                "password": true,
                "placeholder": "",
                "real_time_refresh": true,
                "required": false,
                "show": true,
                "title_case": false,
                "type": "str",
                "value": "OPENAI_API_KEY"
              },
              "code": {
                "advanced": true,
                "dynamic": true,
                "fileTypes": [],
                "file_path": "",
                "info": "",
                "list": false,
                "load_from_db": false,
                "multiline": true,
                "name": "code",
                "password": false,
                "placeholder": "",
                "required": true,
                "show": true,
                "title_case": false,
                "type": "code",
                "value": "from typing import Any\n\nfrom langchain_anthropic import ChatAnthropic\nfrom langchain_google_genai import ChatGoogleGenerativeAI\nfrom langchain_openai import ChatOpenAI\n\nfrom langflow.base.models.anthropic_constants import ANTHROPIC_MODELS\nfrom langflow.base.models.google_generative_ai_constants import GOOGLE_GENERATIVE_AI_MODELS\nfrom langflow.base.models.model import LCModelComponent\nfrom langflow.base.models.openai_constants import OPENAI_CHAT_MODEL_NAMES, OPENAI_REASONING_MODEL_NAMES\nfrom langflow.field_typing import LanguageModel\nfrom langflow.field_typing.range_spec import RangeSpec\nfrom langflow.inputs.inputs import BoolInput\nfrom langflow.io import DropdownInput, MessageInput, MultilineInput, SecretStrInput, SliderInput\nfrom langflow.schema.dotdict import dotdict\n\n\nclass LanguageModelComponent(LCModelComponent):\n    display_name = \"Language Model\"\n    description = \"Runs a language model given a specified provider.\"\n    documentation: str = \"https://docs.langflow.org/components-models\"\n    icon = \"brain-circuit\"\n    category = \"models\"\n    priority = 0  # Set priority to 0 to make it appear first\n\n    inputs = [\n        DropdownInput(\n            name=\"provider\",\n            display_name=\"Model Provider\",\n            options=[\"OpenAI\", \"Anthropic\", \"Google\"],\n            value=\"OpenAI\",\n            info=\"Select the model provider\",\n            real_time_refresh=True,\n            options_metadata=[{\"icon\": \"OpenAI\"}, {\"icon\": \"Anthropic\"}, {\"icon\": \"GoogleGenerativeAI\"}],\n        ),\n        DropdownInput(\n            name=\"model_name\",\n            display_name=\"Model Name\",\n            options=OPENAI_CHAT_MODEL_NAMES + OPENAI_REASONING_MODEL_NAMES,\n            value=OPENAI_CHAT_MODEL_NAMES[0],\n            info=\"Select the model to use\",\n            real_time_refresh=True,\n        ),\n        SecretStrInput(\n            name=\"api_key\",\n            display_name=\"OpenAI API Key\",\n            info=\"Model Provider API key\",\n            required=False,\n            show=True,\n            real_time_refresh=True,\n        ),\n        MessageInput(\n            name=\"input_value\",\n            display_name=\"Input\",\n            info=\"The input text to send to the model\",\n        ),\n        MultilineInput(\n            name=\"system_message\",\n            display_name=\"System Message\",\n            info=\"A system message that helps set the behavior of the assistant\",\n            advanced=False,\n        ),\n        BoolInput(\n            name=\"stream\",\n            display_name=\"Stream\",\n            info=\"Whether to stream the response\",\n            value=False,\n            advanced=True,\n        ),\n        SliderInput(\n            name=\"temperature\",\n            display_name=\"Temperature\",\n            value=0.1,\n            info=\"Controls randomness in responses\",\n            range_spec=RangeSpec(min=0, max=1, step=0.01),\n            advanced=True,\n        ),\n    ]\n\n    def build_model(self) -> LanguageModel:\n        provider = self.provider\n        model_name = self.model_name\n        temperature = self.temperature\n        stream = self.stream\n\n        if provider == \"OpenAI\":\n            if not self.api_key:\n                msg = \"OpenAI API key is required when using OpenAI provider\"\n                raise ValueError(msg)\n\n            if model_name in OPENAI_REASONING_MODEL_NAMES:\n                # reasoning models do not support temperature (yet)\n                temperature = None\n\n            return ChatOpenAI(\n                model_name=model_name,\n                temperature=temperature,\n                streaming=stream,\n                openai_api_key=self.api_key,\n            )\n        if provider == \"Anthropic\":\n            if not self.api_key:\n                msg = \"Anthropic API key is required when using Anthropic provider\"\n                raise ValueError(msg)\n            return ChatAnthropic(\n                model=model_name,\n                temperature=temperature,\n                streaming=stream,\n                anthropic_api_key=self.api_key,\n            )\n        if provider == \"Google\":\n            if not self.api_key:\n                msg = \"Google API key is required when using Google provider\"\n                raise ValueError(msg)\n            return ChatGoogleGenerativeAI(\n                model=model_name,\n                temperature=temperature,\n                streaming=stream,\n                google_api_key=self.api_key,\n            )\n        msg = f\"Unknown provider: {provider}\"\n        raise ValueError(msg)\n\n    def update_build_config(self, build_config: dotdict, field_value: Any, field_name: str | None = None) -> dotdict:\n        if field_name == \"provider\":\n            if field_value == \"OpenAI\":\n                build_config[\"model_name\"][\"options\"] = OPENAI_CHAT_MODEL_NAMES + OPENAI_REASONING_MODEL_NAMES\n                build_config[\"model_name\"][\"value\"] = OPENAI_CHAT_MODEL_NAMES[0]\n                build_config[\"api_key\"][\"display_name\"] = \"OpenAI API Key\"\n            elif field_value == \"Anthropic\":\n                build_config[\"model_name\"][\"options\"] = ANTHROPIC_MODELS\n                build_config[\"model_name\"][\"value\"] = ANTHROPIC_MODELS[0]\n                build_config[\"api_key\"][\"display_name\"] = \"Anthropic API Key\"\n            elif field_value == \"Google\":\n                build_config[\"model_name\"][\"options\"] = GOOGLE_GENERATIVE_AI_MODELS\n                build_config[\"model_name\"][\"value\"] = GOOGLE_GENERATIVE_AI_MODELS[0]\n                build_config[\"api_key\"][\"display_name\"] = \"Google API Key\"\n        elif field_name == \"model_name\" and field_value.startswith(\"o1\") and self.provider == \"OpenAI\":\n            # Hide system_message for o1 models - currently unsupported\n            if \"system_message\" in build_config:\n                build_config[\"system_message\"][\"show\"] = False\n        elif field_name == \"model_name\" and not field_value.startswith(\"o1\") and \"system_message\" in build_config:\n            build_config[\"system_message\"][\"show\"] = True\n        return build_config\n"
              },
              "input_value": {
                "_input_type": "MessageInput",
                "advanced": false,
                "display_name": "Input",
                "dynamic": false,
                "info": "The input text to send to the model",
                "input_types": [
                  "Message"
                ],
                "list": false,
                "list_add_label": "Add More",
                "load_from_db": false,
                "name": "input_value",
                "placeholder": "",
                "required": false,
                "show": true,
                "title_case": false,
                "tool_mode": false,
                "trace_as_input": true,
                "trace_as_metadata": true,
                "type": "str",
                "value": ""
              },
              "model_name": {
                "_input_type": "DropdownInput",
                "advanced": false,
                "combobox": false,
                "dialog_inputs": {},
                "display_name": "Model Name",
                "dynamic": false,
                "info": "Select the model to use",
                "name": "model_name",
                "options": [
                  "gpt-4o-mini",
                  "gpt-4o",
                  "gpt-4.1",
                  "gpt-4.1-mini",
                  "gpt-4.1-nano",
                  "gpt-4.5-preview",
                  "gpt-4-turbo",
                  "gpt-4-turbo-preview",
                  "gpt-4",
                  "gpt-3.5-turbo"
                ],
                "options_metadata": [],
                "placeholder": "",
                "required": false,
                "show": true,
                "title_case": false,
                "toggle": false,
                "tool_mode": false,
                "trace_as_metadata": true,
                "type": "str",
                "value": "gpt-4o-mini"
              },
              "provider": {
                "_input_type": "DropdownInput",
                "advanced": false,
                "combobox": false,
                "dialog_inputs": {},
                "display_name": "Model Provider",
                "dynamic": false,
                "info": "Select the model provider",
                "name": "provider",
                "options": [
                  "OpenAI",
                  "Anthropic",
                  "Google"
                ],
                "options_metadata": [
                  {
                    "icon": "OpenAI"
                  },
                  {
                    "icon": "Anthropic"
                  },
                  {
                    "icon": "Google"
                  }
                ],
                "placeholder": "",
                "real_time_refresh": true,
                "required": false,
                "show": true,
                "title_case": false,
                "toggle": false,
                "tool_mode": false,
                "trace_as_metadata": true,
                "type": "str",
                "value": "OpenAI"
              },
              "stream": {
                "_input_type": "BoolInput",
                "advanced": true,
                "display_name": "Stream",
                "dynamic": false,
                "info": "Whether to stream the response",
                "list": false,
                "list_add_label": "Add More",
                "name": "stream",
                "placeholder": "",
                "required": false,
                "show": true,
                "title_case": false,
                "tool_mode": false,
                "trace_as_metadata": true,
                "type": "bool",
                "value": false
              },
              "system_message": {
                "_input_type": "MultilineInput",
                "advanced": true,
                "copy_field": false,
                "display_name": "System Message",
                "dynamic": false,
                "info": "A system message that helps set the behavior of the assistant",
                "input_types": [
                  "Message"
                ],
                "list": false,
                "list_add_label": "Add More",
                "load_from_db": false,
                "multiline": true,
                "name": "system_message",
                "placeholder": "",
                "required": false,
                "show": true,
                "title_case": false,
                "tool_mode": false,
                "trace_as_input": true,
                "trace_as_metadata": true,
                "type": "str",
                "value": ""
              },
              "temperature": {
                "_input_type": "SliderInput",
                "advanced": true,
                "display_name": "Temperature",
                "dynamic": false,
                "info": "Controls randomness in responses",
                "max_label": "",
                "max_label_icon": "",
                "min_label": "",
                "min_label_icon": "",
                "name": "temperature",
                "placeholder": "",
                "range_spec": {
                  "max": 1,
                  "min": 0,
                  "step": 0.01,
                  "step_type": "float"
                },
                "required": false,
                "show": true,
                "slider_buttons": false,
                "slider_buttons_options": [],
                "slider_input": false,
                "title_case": false,
                "tool_mode": false,
                "type": "slider",
                "value": 0.1
              }
            },
            "tool_mode": false
          },
          "showNode": true,
          "type": "LanguageModelComponent"
        },
        "dragging": false,
        "id": "LanguageModelComponent-Wp3pC",
        "measured": {
          "height": 450,
          "width": 320
        },
        "position": {
          "x": -610.7115573962577,
          "y": 1009.6862512017519
        },
        "selected": false,
        "type": "genericNode"
      },
      {
        "data": {
          "id": "LanguageModelComponent-gYAmH",
          "node": {
            "base_classes": [
              "LanguageModel",
              "Message"
            ],
            "beta": false,
            "category": "models",
            "conditional_paths": [],
            "custom_fields": {},
            "description": "Runs a language model given a specified provider. ",
            "display_name": "Language Model",
            "documentation": "",
            "edited": false,
            "field_order": [
              "provider",
              "model_name",
              "api_key",
              "input_value",
              "system_message",
              "stream",
              "temperature"
            ],
            "frozen": false,
            "icon": "brain-circuit",
            "key": "LanguageModelComponent",
            "legacy": false,
            "metadata": {
              "keywords": [
                "model",
                "llm",
                "language model",
                "large language model"
              ]
            },
            "minimized": false,
            "output_types": [],
            "outputs": [
              {
                "allows_loop": false,
                "cache": true,
                "display_name": "Model Response",
                "group_outputs": false,
                "method": "text_response",
                "name": "text_output",
                "options": null,
                "required_inputs": null,
                "selected": "Message",
                "tool_mode": true,
                "types": [
                  "Message"
                ],
                "value": "__UNDEFINED__"
              },
              {
                "allows_loop": false,
                "cache": true,
                "display_name": "Language Model",
                "group_outputs": false,
                "method": "build_model",
                "name": "model_output",
                "options": null,
                "required_inputs": null,
                "selected": "LanguageModel",
                "tool_mode": true,
                "types": [
                  "LanguageModel"
                ],
                "value": "__UNDEFINED__"
              }
            ],
            "pinned": false,
            "priority": 0,
            "score": 0.28173906304863156,
            "template": {
              "_type": "Component",
              "api_key": {
                "_input_type": "SecretStrInput",
                "advanced": false,
                "display_name": "OpenAI API Key",
                "dynamic": false,
                "info": "Model Provider API key",
                "input_types": [],
                "load_from_db": true,
                "name": "api_key",
                "password": true,
                "placeholder": "",
                "real_time_refresh": true,
                "required": false,
                "show": true,
                "title_case": false,
                "type": "str",
                "value": "OPENAI_API_KEY"
              },
              "code": {
                "advanced": true,
                "dynamic": true,
                "fileTypes": [],
                "file_path": "",
                "info": "",
                "list": false,
                "load_from_db": false,
                "multiline": true,
                "name": "code",
                "password": false,
                "placeholder": "",
                "required": true,
                "show": true,
                "title_case": false,
                "type": "code",
                "value": "from typing import Any\n\nfrom langchain_anthropic import ChatAnthropic\nfrom langchain_google_genai import ChatGoogleGenerativeAI\nfrom langchain_openai import ChatOpenAI\n\nfrom langflow.base.models.anthropic_constants import ANTHROPIC_MODELS\nfrom langflow.base.models.google_generative_ai_constants import GOOGLE_GENERATIVE_AI_MODELS\nfrom langflow.base.models.model import LCModelComponent\nfrom langflow.base.models.openai_constants import OPENAI_CHAT_MODEL_NAMES, OPENAI_REASONING_MODEL_NAMES\nfrom langflow.field_typing import LanguageModel\nfrom langflow.field_typing.range_spec import RangeSpec\nfrom langflow.inputs.inputs import BoolInput\nfrom langflow.io import DropdownInput, MessageInput, MultilineInput, SecretStrInput, SliderInput\nfrom langflow.schema.dotdict import dotdict\n\n\nclass LanguageModelComponent(LCModelComponent):\n    display_name = \"Language Model\"\n    description = \"Runs a language model given a specified provider.\"\n    documentation: str = \"https://docs.langflow.org/components-models\"\n    icon = \"brain-circuit\"\n    category = \"models\"\n    priority = 0  # Set priority to 0 to make it appear first\n\n    inputs = [\n        DropdownInput(\n            name=\"provider\",\n            display_name=\"Model Provider\",\n            options=[\"OpenAI\", \"Anthropic\", \"Google\"],\n            value=\"OpenAI\",\n            info=\"Select the model provider\",\n            real_time_refresh=True,\n            options_metadata=[{\"icon\": \"OpenAI\"}, {\"icon\": \"Anthropic\"}, {\"icon\": \"GoogleGenerativeAI\"}],\n        ),\n        DropdownInput(\n            name=\"model_name\",\n            display_name=\"Model Name\",\n            options=OPENAI_CHAT_MODEL_NAMES + OPENAI_REASONING_MODEL_NAMES,\n            value=OPENAI_CHAT_MODEL_NAMES[0],\n            info=\"Select the model to use\",\n            real_time_refresh=True,\n        ),\n        SecretStrInput(\n            name=\"api_key\",\n            display_name=\"OpenAI API Key\",\n            info=\"Model Provider API key\",\n            required=False,\n            show=True,\n            real_time_refresh=True,\n        ),\n        MessageInput(\n            name=\"input_value\",\n            display_name=\"Input\",\n            info=\"The input text to send to the model\",\n        ),\n        MultilineInput(\n            name=\"system_message\",\n            display_name=\"System Message\",\n            info=\"A system message that helps set the behavior of the assistant\",\n            advanced=False,\n        ),\n        BoolInput(\n            name=\"stream\",\n            display_name=\"Stream\",\n            info=\"Whether to stream the response\",\n            value=False,\n            advanced=True,\n        ),\n        SliderInput(\n            name=\"temperature\",\n            display_name=\"Temperature\",\n            value=0.1,\n            info=\"Controls randomness in responses\",\n            range_spec=RangeSpec(min=0, max=1, step=0.01),\n            advanced=True,\n        ),\n    ]\n\n    def build_model(self) -> LanguageModel:\n        provider = self.provider\n        model_name = self.model_name\n        temperature = self.temperature\n        stream = self.stream\n\n        if provider == \"OpenAI\":\n            if not self.api_key:\n                msg = \"OpenAI API key is required when using OpenAI provider\"\n                raise ValueError(msg)\n\n            if model_name in OPENAI_REASONING_MODEL_NAMES:\n                # reasoning models do not support temperature (yet)\n                temperature = None\n\n            return ChatOpenAI(\n                model_name=model_name,\n                temperature=temperature,\n                streaming=stream,\n                openai_api_key=self.api_key,\n            )\n        if provider == \"Anthropic\":\n            if not self.api_key:\n                msg = \"Anthropic API key is required when using Anthropic provider\"\n                raise ValueError(msg)\n            return ChatAnthropic(\n                model=model_name,\n                temperature=temperature,\n                streaming=stream,\n                anthropic_api_key=self.api_key,\n            )\n        if provider == \"Google\":\n            if not self.api_key:\n                msg = \"Google API key is required when using Google provider\"\n                raise ValueError(msg)\n            return ChatGoogleGenerativeAI(\n                model=model_name,\n                temperature=temperature,\n                streaming=stream,\n                google_api_key=self.api_key,\n            )\n        msg = f\"Unknown provider: {provider}\"\n        raise ValueError(msg)\n\n    def update_build_config(self, build_config: dotdict, field_value: Any, field_name: str | None = None) -> dotdict:\n        if field_name == \"provider\":\n            if field_value == \"OpenAI\":\n                build_config[\"model_name\"][\"options\"] = OPENAI_CHAT_MODEL_NAMES + OPENAI_REASONING_MODEL_NAMES\n                build_config[\"model_name\"][\"value\"] = OPENAI_CHAT_MODEL_NAMES[0]\n                build_config[\"api_key\"][\"display_name\"] = \"OpenAI API Key\"\n            elif field_value == \"Anthropic\":\n                build_config[\"model_name\"][\"options\"] = ANTHROPIC_MODELS\n                build_config[\"model_name\"][\"value\"] = ANTHROPIC_MODELS[0]\n                build_config[\"api_key\"][\"display_name\"] = \"Anthropic API Key\"\n            elif field_value == \"Google\":\n                build_config[\"model_name\"][\"options\"] = GOOGLE_GENERATIVE_AI_MODELS\n                build_config[\"model_name\"][\"value\"] = GOOGLE_GENERATIVE_AI_MODELS[0]\n                build_config[\"api_key\"][\"display_name\"] = \"Google API Key\"\n        elif field_name == \"model_name\" and field_value.startswith(\"o1\") and self.provider == \"OpenAI\":\n            # Hide system_message for o1 models - currently unsupported\n            if \"system_message\" in build_config:\n                build_config[\"system_message\"][\"show\"] = False\n        elif field_name == \"model_name\" and not field_value.startswith(\"o1\") and \"system_message\" in build_config:\n            build_config[\"system_message\"][\"show\"] = True\n        return build_config\n"
              },
              "input_value": {
                "_input_type": "MessageInput",
                "advanced": false,
                "display_name": "Input",
                "dynamic": false,
                "info": "The input text to send to the model",
                "input_types": [
                  "Message"
                ],
                "list": false,
                "list_add_label": "Add More",
                "load_from_db": false,
                "name": "input_value",
                "placeholder": "",
                "required": false,
                "show": true,
                "title_case": false,
                "tool_mode": false,
                "trace_as_input": true,
                "trace_as_metadata": true,
                "type": "str",
                "value": ""
              },
              "model_name": {
                "_input_type": "DropdownInput",
                "advanced": false,
                "combobox": false,
                "dialog_inputs": {},
                "display_name": "Model Name",
                "dynamic": false,
                "info": "Select the model to use",
                "name": "model_name",
                "options": [
                  "gpt-4o-mini",
                  "gpt-4o",
                  "gpt-4.1",
                  "gpt-4.1-mini",
                  "gpt-4.1-nano",
                  "gpt-4.5-preview",
                  "gpt-4-turbo",
                  "gpt-4-turbo-preview",
                  "gpt-4",
                  "gpt-3.5-turbo"
                ],
                "options_metadata": [],
                "placeholder": "",
                "required": false,
                "show": true,
                "title_case": false,
                "toggle": false,
                "tool_mode": false,
                "trace_as_metadata": true,
                "type": "str",
                "value": "gpt-4o-mini"
              },
              "provider": {
                "_input_type": "DropdownInput",
                "advanced": false,
                "combobox": false,
                "dialog_inputs": {},
                "display_name": "Model Provider",
                "dynamic": false,
                "info": "Select the model provider",
                "name": "provider",
                "options": [
                  "OpenAI",
                  "Anthropic",
                  "Google"
                ],
                "options_metadata": [
                  {
                    "icon": "OpenAI"
                  },
                  {
                    "icon": "Anthropic"
                  },
                  {
                    "icon": "Google"
                  }
                ],
                "placeholder": "",
                "real_time_refresh": true,
                "required": false,
                "show": true,
                "title_case": false,
                "toggle": false,
                "tool_mode": false,
                "trace_as_metadata": true,
                "type": "str",
                "value": "OpenAI"
              },
              "stream": {
                "_input_type": "BoolInput",
                "advanced": true,
                "display_name": "Stream",
                "dynamic": false,
                "info": "Whether to stream the response",
                "list": false,
                "list_add_label": "Add More",
                "name": "stream",
                "placeholder": "",
                "required": false,
                "show": true,
                "title_case": false,
                "tool_mode": false,
                "trace_as_metadata": true,
                "type": "bool",
                "value": false
              },
              "system_message": {
                "_input_type": "MultilineInput",
                "advanced": false,
                "copy_field": false,
                "display_name": "System Message",
                "dynamic": false,
                "info": "A system message that helps set the behavior of the assistant",
                "input_types": [
                  "Message"
                ],
                "list": false,
                "list_add_label": "Add More",
                "load_from_db": false,
                "multiline": true,
                "name": "system_message",
                "placeholder": "",
                "required": false,
                "show": true,
                "title_case": false,
                "tool_mode": false,
                "trace_as_input": true,
                "trace_as_metadata": true,
                "type": "str",
                "value": ""
              },
              "temperature": {
                "_input_type": "SliderInput",
                "advanced": true,
                "display_name": "Temperature",
                "dynamic": false,
                "info": "Controls randomness in responses",
                "max_label": "",
                "max_label_icon": "",
                "min_label": "",
                "min_label_icon": "",
                "name": "temperature",
                "placeholder": "",
                "range_spec": {
                  "max": 1,
                  "min": 0,
                  "step": 0.01,
                  "step_type": "float"
                },
                "required": false,
                "show": true,
                "slider_buttons": false,
                "slider_buttons_options": [],
                "slider_input": false,
                "title_case": false,
                "tool_mode": false,
                "type": "slider",
                "value": 0.1
              }
            },
            "tool_mode": false
          },
          "showNode": true,
          "type": "LanguageModelComponent"
        },
        "dragging": false,
        "id": "LanguageModelComponent-gYAmH",
        "measured": {
          "height": 532,
          "width": 320
        },
        "position": {
          "x": -1273.6440754228947,
          "y": 303.799142374253
        },
        "selected": false,
        "type": "genericNode"
      },
      {
        "data": {
          "id": "File-oAEuF",
          "node": {
            "base_classes": [
              "Message"
            ],
            "beta": false,
            "conditional_paths": [],
            "custom_fields": {},
            "description": "Loads content from one or more files as a DataFrame.",
            "display_name": "File",
            "documentation": "",
            "edited": false,
            "field_order": [
              "path",
              "file_path",
              "separator",
              "silent_errors",
              "delete_server_file_after_processing",
              "ignore_unsupported_extensions",
              "ignore_unspecified_files",
              "use_multithreading",
              "concurrency_multithreading"
            ],
            "frozen": false,
            "icon": "file-text",
            "legacy": false,
            "metadata": {},
            "minimized": false,
            "output_types": [],
            "outputs": [
              {
                "allows_loop": false,
                "cache": true,
                "display_name": "Raw Content",
                "group_outputs": false,
                "method": "load_files_message",
                "name": "message",
                "selected": "Message",
                "tool_mode": true,
                "types": [
                  "Message"
                ],
                "value": "__UNDEFINED__"
              }
            ],
            "pinned": false,
            "template": {
              "_type": "Component",
              "code": {
                "advanced": true,
                "dynamic": true,
                "fileTypes": [],
                "file_path": "",
                "info": "",
                "list": false,
                "load_from_db": false,
                "multiline": true,
                "name": "code",
                "password": false,
                "placeholder": "",
                "required": true,
                "show": true,
                "title_case": false,
                "type": "code",
                "value": "from copy import deepcopy\nfrom typing import Any\n\nfrom langflow.base.data.base_file import BaseFileComponent\nfrom langflow.base.data.utils import TEXT_FILE_TYPES, parallel_load_data, parse_text_file_to_data\nfrom langflow.io import BoolInput, FileInput, IntInput, Output\nfrom langflow.schema.data import Data\n\n\nclass FileComponent(BaseFileComponent):\n    \"\"\"Handles loading and processing of individual or zipped text files.\n\n    This component supports processing multiple valid files within a zip archive,\n    resolving paths, validating file types, and optionally using multithreading for processing.\n    \"\"\"\n\n    display_name = \"File\"\n    description = \"Loads content from one or more files.\"\n    documentation: str = \"https://docs.langflow.org/components-data#file\"\n    icon = \"file-text\"\n    name = \"File\"\n\n    VALID_EXTENSIONS = TEXT_FILE_TYPES\n\n    _base_inputs = deepcopy(BaseFileComponent._base_inputs)\n\n    for input_item in _base_inputs:\n        if isinstance(input_item, FileInput) and input_item.name == \"path\":\n            input_item.real_time_refresh = True\n            break\n\n    inputs = [\n        *_base_inputs,\n        BoolInput(\n            name=\"use_multithreading\",\n            display_name=\"[Deprecated] Use Multithreading\",\n            advanced=True,\n            value=True,\n            info=\"Set 'Processing Concurrency' greater than 1 to enable multithreading.\",\n        ),\n        IntInput(\n            name=\"concurrency_multithreading\",\n            display_name=\"Processing Concurrency\",\n            advanced=True,\n            info=\"When multiple files are being processed, the number of files to process concurrently.\",\n            value=1,\n        ),\n    ]\n\n    outputs = [\n        Output(display_name=\"Raw Content\", name=\"message\", method=\"load_files_message\"),\n    ]\n\n    def update_outputs(self, frontend_node: dict, field_name: str, field_value: Any) -> dict:\n        \"\"\"Dynamically show only the relevant output based on the number of files processed.\"\"\"\n        if field_name == \"path\":\n            # Add outputs based on the number of files in the path\n            if len(field_value) == 0:\n                return frontend_node\n\n            frontend_node[\"outputs\"] = []\n\n            if len(field_value) == 1:\n                # We need to check if the file is structured content\n                file_path = frontend_node[\"template\"][\"path\"][\"file_path\"][0]\n                if file_path.endswith((\".csv\", \".xlsx\", \".parquet\")):\n                    frontend_node[\"outputs\"].append(\n                        Output(display_name=\"Structured Content\", name=\"dataframe\", method=\"load_files_structured\"),\n                    )\n                elif file_path.endswith(\".json\"):\n                    frontend_node[\"outputs\"].append(\n                        Output(display_name=\"Structured Content\", name=\"json\", method=\"load_files_json\"),\n                    )\n\n                # All files get the raw content and path outputs\n                frontend_node[\"outputs\"].append(\n                    Output(display_name=\"Raw Content\", name=\"message\", method=\"load_files_message\"),\n                )\n                frontend_node[\"outputs\"].append(\n                    Output(display_name=\"File Path\", name=\"path\", method=\"load_files_path\"),\n                )\n            else:\n                # For multiple files, we only show the files output\n                frontend_node[\"outputs\"].append(\n                    Output(display_name=\"Files\", name=\"dataframe\", method=\"load_files\"),\n                )\n\n        return frontend_node\n\n    def process_files(self, file_list: list[BaseFileComponent.BaseFile]) -> list[BaseFileComponent.BaseFile]:\n        \"\"\"Processes files either sequentially or in parallel, depending on concurrency settings.\n\n        Args:\n            file_list (list[BaseFileComponent.BaseFile]): List of files to process.\n\n        Returns:\n            list[BaseFileComponent.BaseFile]: Updated list of files with merged data.\n        \"\"\"\n\n        def process_file(file_path: str, *, silent_errors: bool = False) -> Data | None:\n            \"\"\"Processes a single file and returns its Data object.\"\"\"\n            try:\n                return parse_text_file_to_data(file_path, silent_errors=silent_errors)\n            except FileNotFoundError as e:\n                msg = f\"File not found: {file_path}. Error: {e}\"\n                self.log(msg)\n                if not silent_errors:\n                    raise\n                return None\n            except Exception as e:\n                msg = f\"Unexpected error processing {file_path}: {e}\"\n                self.log(msg)\n                if not silent_errors:\n                    raise\n                return None\n\n        if not file_list:\n            msg = \"No files to process.\"\n            raise ValueError(msg)\n\n        concurrency = 1 if not self.use_multithreading else max(1, self.concurrency_multithreading)\n        file_count = len(file_list)\n\n        parallel_processing_threshold = 2\n        if concurrency < parallel_processing_threshold or file_count < parallel_processing_threshold:\n            if file_count > 1:\n                self.log(f\"Processing {file_count} files sequentially.\")\n            processed_data = [process_file(str(file.path), silent_errors=self.silent_errors) for file in file_list]\n        else:\n            self.log(f\"Starting parallel processing of {file_count} files with concurrency: {concurrency}.\")\n            file_paths = [str(file.path) for file in file_list]\n            processed_data = parallel_load_data(\n                file_paths,\n                silent_errors=self.silent_errors,\n                load_function=process_file,\n                max_concurrency=concurrency,\n            )\n\n        # Use rollup_basefile_data to merge processed data with BaseFile objects\n        return self.rollup_data(file_list, processed_data)\n"
              },
              "concurrency_multithreading": {
                "_input_type": "IntInput",
                "advanced": true,
                "display_name": "Processing Concurrency",
                "dynamic": false,
                "info": "When multiple files are being processed, the number of files to process concurrently.",
                "list": false,
                "list_add_label": "Add More",
                "name": "concurrency_multithreading",
                "placeholder": "",
                "required": false,
                "show": true,
                "title_case": false,
                "tool_mode": false,
                "trace_as_metadata": true,
                "type": "int",
                "value": 1
              },
              "delete_server_file_after_processing": {
                "_input_type": "BoolInput",
                "advanced": true,
                "display_name": "Delete Server File After Processing",
                "dynamic": false,
                "info": "If true, the Server File Path will be deleted after processing.",
                "list": false,
                "list_add_label": "Add More",
                "name": "delete_server_file_after_processing",
                "placeholder": "",
                "required": false,
                "show": true,
                "title_case": false,
                "tool_mode": false,
                "trace_as_metadata": true,
                "type": "bool",
                "value": true
              },
              "file_path": {
                "_input_type": "HandleInput",
                "advanced": true,
                "display_name": "Server File Path",
                "dynamic": false,
                "info": "Data object with a 'file_path' property pointing to server file or a Message object with a path to the file. Supercedes 'Path' but supports same file types.",
                "input_types": [
                  "Data",
                  "Message"
                ],
                "list": true,
                "list_add_label": "Add More",
                "name": "file_path",
                "placeholder": "",
                "required": false,
                "show": true,
                "title_case": false,
                "trace_as_metadata": true,
                "type": "other",
                "value": ""
              },
              "ignore_unspecified_files": {
                "_input_type": "BoolInput",
                "advanced": true,
                "display_name": "Ignore Unspecified Files",
                "dynamic": false,
                "info": "If true, Data with no 'file_path' property will be ignored.",
                "list": false,
                "list_add_label": "Add More",
                "name": "ignore_unspecified_files",
                "placeholder": "",
                "required": false,
                "show": true,
                "title_case": false,
                "tool_mode": false,
                "trace_as_metadata": true,
                "type": "bool",
                "value": false
              },
              "ignore_unsupported_extensions": {
                "_input_type": "BoolInput",
                "advanced": true,
                "display_name": "Ignore Unsupported Extensions",
                "dynamic": false,
                "info": "If true, files with unsupported extensions will not be processed.",
                "list": false,
                "list_add_label": "Add More",
                "name": "ignore_unsupported_extensions",
                "placeholder": "",
                "required": false,
                "show": true,
                "title_case": false,
                "tool_mode": false,
                "trace_as_metadata": true,
                "type": "bool",
                "value": true
              },
              "path": {
                "_input_type": "FileInput",
                "advanced": false,
                "display_name": "Files",
                "dynamic": false,
                "fileTypes": [
                  "txt",
                  "md",
                  "mdx",
                  "csv",
                  "json",
                  "yaml",
                  "yml",
                  "xml",
                  "html",
                  "htm",
                  "pdf",
                  "docx",
                  "py",
                  "sh",
                  "sql",
                  "js",
                  "ts",
                  "tsx",
                  "zip",
                  "tar",
                  "tgz",
                  "bz2",
                  "gz"
                ],
                "file_path": [],
                "info": "Supported file extensions: txt, md, mdx, csv, json, yaml, yml, xml, html, htm, pdf, docx, py, sh, sql, js, ts, tsx; optionally bundled in file extensions: zip, tar, tgz, bz2, gz",
                "list": true,
                "list_add_label": "Add More",
                "name": "path",
                "placeholder": "",
                "real_time_refresh": true,
                "required": false,
                "show": true,
                "temp_file": false,
                "title_case": false,
                "trace_as_metadata": true,
                "type": "file",
                "value": ""
              },
              "separator": {
                "_input_type": "StrInput",
                "advanced": true,
                "display_name": "Separator",
                "dynamic": false,
                "info": "Specify the separator to use between multiple outputs in Message format.",
                "list": false,
                "list_add_label": "Add More",
                "load_from_db": false,
                "name": "separator",
                "placeholder": "",
                "required": false,
                "show": true,
                "title_case": false,
                "tool_mode": false,
                "trace_as_metadata": true,
                "type": "str",
                "value": "\n\n"
              },
              "silent_errors": {
                "_input_type": "BoolInput",
                "advanced": true,
                "display_name": "Silent Errors",
                "dynamic": false,
                "info": "If true, errors will not raise an exception.",
                "list": false,
                "list_add_label": "Add More",
                "name": "silent_errors",
                "placeholder": "",
                "required": false,
                "show": true,
                "title_case": false,
                "tool_mode": false,
                "trace_as_metadata": true,
                "type": "bool",
                "value": false
              },
              "use_multithreading": {
                "_input_type": "BoolInput",
                "advanced": true,
                "display_name": "[Deprecated] Use Multithreading",
                "dynamic": false,
                "info": "Set 'Processing Concurrency' greater than 1 to enable multithreading.",
                "list": false,
                "list_add_label": "Add More",
                "name": "use_multithreading",
                "placeholder": "",
                "required": false,
                "show": true,
                "title_case": false,
                "tool_mode": false,
                "trace_as_metadata": true,
                "type": "bool",
                "value": true
              }
            },
            "tool_mode": false
          },
          "showNode": true,
          "type": "File"
        },
        "dragging": false,
        "id": "File-oAEuF",
        "measured": {
          "height": 229,
          "width": 320
        },
        "position": {
          "x": -2084.702607272029,
          "y": 876.5761449064685
        },
        "selected": false,
        "type": "genericNode"
      }
    ],
    "viewport": {
      "x": 1531.333069410271,
      "y": -51.51956711530852,
      "zoom": 0.5298593037007338
    }
  },
  "description": "Load text data from various file formats, process it into structured messages, and analyze sentiment using AI-powered classification.",
  "endpoint_name": null,
  "id": "dc9f3c5d-b43a-493e-9dee-8e6d0c55a9ca",
  "is_component": false,
  "last_tested_version": "1.4.3",
  "name": "Text Sentiment Analysis",
  "tags": [
    "classification"
  ]
}<|MERGE_RESOLUTION|>--- conflicted
+++ resolved
@@ -252,10 +252,7 @@
             "frozen": false,
             "icon": "braces",
             "legacy": false,
-            "metadata": {
-              "code_hash": "0c57c835f136",
-              "module": "langflow.components.data.file.FileComponent"
-            },
+            "metadata": {},
             "minimized": false,
             "output_types": [],
             "outputs": [
@@ -558,10 +555,7 @@
             "frozen": false,
             "icon": "braces",
             "legacy": false,
-            "metadata": {
-              "code_hash": "3bf0b511e227",
-              "module": "langflow.components.prompts.prompt.PromptComponent"
-            },
+            "metadata": {},
             "minimized": false,
             "output_types": [],
             "outputs": [
@@ -718,16 +712,8 @@
             "frozen": false,
             "icon": "MessagesSquare",
             "legacy": false,
-<<<<<<< HEAD
-            "metadata": {
-              "code_hash": "3bf0b511e227",
-              "module": "langflow.components.prompts.prompt.PromptComponent"
-            },
-            "minimized": false,
-=======
             "metadata": {},
             "minimized": true,
->>>>>>> d9f3ced8
             "output_types": [],
             "outputs": [
               {
@@ -920,69 +906,6 @@
                 "trace_as_input": true,
                 "trace_as_metadata": true,
                 "type": "str",
-<<<<<<< HEAD
-                "value": ""
-              }
-            },
-            "tool_mode": false
-          },
-          "showNode": true,
-          "type": "Prompt"
-        },
-        "dragging": false,
-        "id": "Prompt-3IzFz",
-        "measured": {
-          "height": 367,
-          "width": 320
-        },
-        "position": {
-          "x": -1691.3505617322087,
-          "y": 1010.953782441708
-        },
-        "selected": false,
-        "type": "genericNode"
-      },
-      {
-        "data": {
-          "id": "Prompt-ryDcq",
-          "node": {
-            "base_classes": [
-              "Message"
-            ],
-            "beta": false,
-            "conditional_paths": [],
-            "custom_fields": {
-              "template": []
-            },
-            "description": "Create a prompt template with dynamic variables.",
-            "display_name": "Prompt",
-            "documentation": "",
-            "edited": false,
-            "field_order": [
-              "template",
-              "tool_placeholder"
-            ],
-            "frozen": false,
-            "icon": "braces",
-            "legacy": false,
-            "metadata": {
-              "code_hash": "3bf0b511e227",
-              "module": "langflow.components.prompts.prompt.PromptComponent"
-            },
-            "minimized": false,
-            "output_types": [],
-            "outputs": [
-              {
-                "allows_loop": false,
-                "cache": true,
-                "display_name": "Prompt",
-                "group_outputs": false,
-                "method": "build_prompt",
-                "name": "prompt",
-                "selected": "Message",
-                "tool_mode": true,
-                "types": [
-=======
                 "value": "AI"
               },
               "session_id": {
@@ -992,7 +915,6 @@
                 "dynamic": false,
                 "info": "The session ID of the chat. If empty, the current session ID parameter will be used.",
                 "input_types": [
->>>>>>> d9f3ced8
                   "Message"
                 ],
                 "list": false,
@@ -1098,10 +1020,7 @@
             "frozen": false,
             "icon": "MessagesSquare",
             "legacy": false,
-            "metadata": {
-              "code_hash": "ac7bebb9ed88",
-              "module": "langflow.components.input_output.chat_output.ChatOutput"
-            },
+            "metadata": {},
             "minimized": true,
             "output_types": [],
             "outputs": [
@@ -1464,309 +1383,6 @@
       {
         "data": {
           "id": "LanguageModelComponent-qFXT1",
-          "node": {
-            "base_classes": [
-              "LanguageModel",
-              "Message"
-            ],
-            "beta": false,
-            "category": "models",
-            "conditional_paths": [],
-            "custom_fields": {},
-            "description": "Runs a language model given a specified provider. ",
-            "display_name": "Language Model",
-            "documentation": "",
-            "edited": false,
-            "field_order": [
-              "provider",
-              "model_name",
-              "api_key",
-              "input_value",
-              "system_message",
-              "stream",
-              "temperature"
-            ],
-            "frozen": false,
-            "icon": "brain-circuit",
-            "key": "LanguageModelComponent",
-            "legacy": false,
-            "metadata": {
-<<<<<<< HEAD
-              "code_hash": "ac7bebb9ed88",
-              "module": "langflow.components.input_output.chat_output.ChatOutput"
-            },
-            "minimized": true,
-=======
-              "keywords": [
-                "model",
-                "llm",
-                "language model",
-                "large language model"
-              ]
-            },
-            "minimized": false,
->>>>>>> d9f3ced8
-            "output_types": [],
-            "outputs": [
-              {
-                "allows_loop": false,
-                "cache": true,
-                "display_name": "Model Response",
-                "group_outputs": false,
-                "method": "text_response",
-                "name": "text_output",
-                "options": null,
-                "required_inputs": null,
-                "selected": "Message",
-                "tool_mode": true,
-                "types": [
-                  "Message"
-                ],
-                "value": "__UNDEFINED__"
-              },
-              {
-                "allows_loop": false,
-                "cache": true,
-                "display_name": "Language Model",
-                "group_outputs": false,
-                "method": "build_model",
-                "name": "model_output",
-                "options": null,
-                "required_inputs": null,
-                "selected": "LanguageModel",
-                "tool_mode": true,
-                "types": [
-                  "LanguageModel"
-                ],
-                "value": "__UNDEFINED__"
-              }
-            ],
-            "pinned": false,
-            "priority": 0,
-            "score": 0.28173906304863156,
-            "template": {
-              "_type": "Component",
-              "api_key": {
-                "_input_type": "SecretStrInput",
-                "advanced": false,
-                "display_name": "OpenAI API Key",
-                "dynamic": false,
-                "info": "Model Provider API key",
-                "input_types": [],
-                "load_from_db": true,
-                "name": "api_key",
-                "password": true,
-                "placeholder": "",
-                "real_time_refresh": true,
-                "required": false,
-                "show": true,
-                "title_case": false,
-                "type": "str",
-                "value": "OPENAI_API_KEY"
-              },
-              "code": {
-                "advanced": true,
-                "dynamic": true,
-                "fileTypes": [],
-                "file_path": "",
-                "info": "",
-                "list": false,
-                "load_from_db": false,
-                "multiline": true,
-                "name": "code",
-                "password": false,
-                "placeholder": "",
-                "required": true,
-                "show": true,
-                "title_case": false,
-                "type": "code",
-                "value": "from typing import Any\n\nfrom langchain_anthropic import ChatAnthropic\nfrom langchain_google_genai import ChatGoogleGenerativeAI\nfrom langchain_openai import ChatOpenAI\n\nfrom langflow.base.models.anthropic_constants import ANTHROPIC_MODELS\nfrom langflow.base.models.google_generative_ai_constants import GOOGLE_GENERATIVE_AI_MODELS\nfrom langflow.base.models.model import LCModelComponent\nfrom langflow.base.models.openai_constants import OPENAI_CHAT_MODEL_NAMES, OPENAI_REASONING_MODEL_NAMES\nfrom langflow.field_typing import LanguageModel\nfrom langflow.field_typing.range_spec import RangeSpec\nfrom langflow.inputs.inputs import BoolInput\nfrom langflow.io import DropdownInput, MessageInput, MultilineInput, SecretStrInput, SliderInput\nfrom langflow.schema.dotdict import dotdict\n\n\nclass LanguageModelComponent(LCModelComponent):\n    display_name = \"Language Model\"\n    description = \"Runs a language model given a specified provider.\"\n    documentation: str = \"https://docs.langflow.org/components-models\"\n    icon = \"brain-circuit\"\n    category = \"models\"\n    priority = 0  # Set priority to 0 to make it appear first\n\n    inputs = [\n        DropdownInput(\n            name=\"provider\",\n            display_name=\"Model Provider\",\n            options=[\"OpenAI\", \"Anthropic\", \"Google\"],\n            value=\"OpenAI\",\n            info=\"Select the model provider\",\n            real_time_refresh=True,\n            options_metadata=[{\"icon\": \"OpenAI\"}, {\"icon\": \"Anthropic\"}, {\"icon\": \"GoogleGenerativeAI\"}],\n        ),\n        DropdownInput(\n            name=\"model_name\",\n            display_name=\"Model Name\",\n            options=OPENAI_CHAT_MODEL_NAMES + OPENAI_REASONING_MODEL_NAMES,\n            value=OPENAI_CHAT_MODEL_NAMES[0],\n            info=\"Select the model to use\",\n            real_time_refresh=True,\n        ),\n        SecretStrInput(\n            name=\"api_key\",\n            display_name=\"OpenAI API Key\",\n            info=\"Model Provider API key\",\n            required=False,\n            show=True,\n            real_time_refresh=True,\n        ),\n        MessageInput(\n            name=\"input_value\",\n            display_name=\"Input\",\n            info=\"The input text to send to the model\",\n        ),\n        MultilineInput(\n            name=\"system_message\",\n            display_name=\"System Message\",\n            info=\"A system message that helps set the behavior of the assistant\",\n            advanced=False,\n        ),\n        BoolInput(\n            name=\"stream\",\n            display_name=\"Stream\",\n            info=\"Whether to stream the response\",\n            value=False,\n            advanced=True,\n        ),\n        SliderInput(\n            name=\"temperature\",\n            display_name=\"Temperature\",\n            value=0.1,\n            info=\"Controls randomness in responses\",\n            range_spec=RangeSpec(min=0, max=1, step=0.01),\n            advanced=True,\n        ),\n    ]\n\n    def build_model(self) -> LanguageModel:\n        provider = self.provider\n        model_name = self.model_name\n        temperature = self.temperature\n        stream = self.stream\n\n        if provider == \"OpenAI\":\n            if not self.api_key:\n                msg = \"OpenAI API key is required when using OpenAI provider\"\n                raise ValueError(msg)\n\n            if model_name in OPENAI_REASONING_MODEL_NAMES:\n                # reasoning models do not support temperature (yet)\n                temperature = None\n\n            return ChatOpenAI(\n                model_name=model_name,\n                temperature=temperature,\n                streaming=stream,\n                openai_api_key=self.api_key,\n            )\n        if provider == \"Anthropic\":\n            if not self.api_key:\n                msg = \"Anthropic API key is required when using Anthropic provider\"\n                raise ValueError(msg)\n            return ChatAnthropic(\n                model=model_name,\n                temperature=temperature,\n                streaming=stream,\n                anthropic_api_key=self.api_key,\n            )\n        if provider == \"Google\":\n            if not self.api_key:\n                msg = \"Google API key is required when using Google provider\"\n                raise ValueError(msg)\n            return ChatGoogleGenerativeAI(\n                model=model_name,\n                temperature=temperature,\n                streaming=stream,\n                google_api_key=self.api_key,\n            )\n        msg = f\"Unknown provider: {provider}\"\n        raise ValueError(msg)\n\n    def update_build_config(self, build_config: dotdict, field_value: Any, field_name: str | None = None) -> dotdict:\n        if field_name == \"provider\":\n            if field_value == \"OpenAI\":\n                build_config[\"model_name\"][\"options\"] = OPENAI_CHAT_MODEL_NAMES + OPENAI_REASONING_MODEL_NAMES\n                build_config[\"model_name\"][\"value\"] = OPENAI_CHAT_MODEL_NAMES[0]\n                build_config[\"api_key\"][\"display_name\"] = \"OpenAI API Key\"\n            elif field_value == \"Anthropic\":\n                build_config[\"model_name\"][\"options\"] = ANTHROPIC_MODELS\n                build_config[\"model_name\"][\"value\"] = ANTHROPIC_MODELS[0]\n                build_config[\"api_key\"][\"display_name\"] = \"Anthropic API Key\"\n            elif field_value == \"Google\":\n                build_config[\"model_name\"][\"options\"] = GOOGLE_GENERATIVE_AI_MODELS\n                build_config[\"model_name\"][\"value\"] = GOOGLE_GENERATIVE_AI_MODELS[0]\n                build_config[\"api_key\"][\"display_name\"] = \"Google API Key\"\n        elif field_name == \"model_name\" and field_value.startswith(\"o1\") and self.provider == \"OpenAI\":\n            # Hide system_message for o1 models - currently unsupported\n            if \"system_message\" in build_config:\n                build_config[\"system_message\"][\"show\"] = False\n        elif field_name == \"model_name\" and not field_value.startswith(\"o1\") and \"system_message\" in build_config:\n            build_config[\"system_message\"][\"show\"] = True\n        return build_config\n"
-              },
-              "input_value": {
-                "_input_type": "MessageInput",
-                "advanced": false,
-                "display_name": "Input",
-                "dynamic": false,
-                "info": "The input text to send to the model",
-                "input_types": [
-                  "Message"
-                ],
-                "list": false,
-                "list_add_label": "Add More",
-                "load_from_db": false,
-                "name": "input_value",
-                "placeholder": "",
-                "required": false,
-                "show": true,
-                "title_case": false,
-                "tool_mode": false,
-                "trace_as_input": true,
-                "trace_as_metadata": true,
-                "type": "str",
-                "value": ""
-              },
-              "model_name": {
-                "_input_type": "DropdownInput",
-                "advanced": false,
-                "combobox": false,
-                "dialog_inputs": {},
-                "display_name": "Model Name",
-                "dynamic": false,
-                "info": "Select the model to use",
-                "name": "model_name",
-                "options": [
-                  "gpt-4o-mini",
-                  "gpt-4o",
-                  "gpt-4.1",
-                  "gpt-4.1-mini",
-                  "gpt-4.1-nano",
-                  "gpt-4.5-preview",
-                  "gpt-4-turbo",
-                  "gpt-4-turbo-preview",
-                  "gpt-4",
-                  "gpt-3.5-turbo"
-                ],
-                "options_metadata": [],
-                "placeholder": "",
-                "required": false,
-                "show": true,
-                "title_case": false,
-                "toggle": false,
-                "tool_mode": false,
-                "trace_as_metadata": true,
-                "type": "str",
-                "value": "gpt-4o-mini"
-              },
-              "provider": {
-                "_input_type": "DropdownInput",
-                "advanced": false,
-                "combobox": false,
-                "dialog_inputs": {},
-                "display_name": "Model Provider",
-                "dynamic": false,
-                "info": "Select the model provider",
-                "name": "provider",
-                "options": [
-                  "OpenAI",
-                  "Anthropic",
-                  "Google"
-                ],
-                "options_metadata": [
-                  {
-                    "icon": "OpenAI"
-                  },
-                  {
-                    "icon": "Anthropic"
-                  },
-                  {
-                    "icon": "Google"
-                  }
-                ],
-                "placeholder": "",
-                "real_time_refresh": true,
-                "required": false,
-                "show": true,
-                "title_case": false,
-                "toggle": false,
-                "tool_mode": false,
-                "trace_as_metadata": true,
-                "type": "str",
-                "value": "OpenAI"
-              },
-              "stream": {
-                "_input_type": "BoolInput",
-                "advanced": true,
-                "display_name": "Stream",
-                "dynamic": false,
-                "info": "Whether to stream the response",
-                "list": false,
-                "list_add_label": "Add More",
-                "name": "stream",
-                "placeholder": "",
-                "required": false,
-                "show": true,
-                "title_case": false,
-                "tool_mode": false,
-                "trace_as_metadata": true,
-                "type": "bool",
-                "value": false
-              },
-              "system_message": {
-                "_input_type": "MultilineInput",
-                "advanced": true,
-                "copy_field": false,
-                "display_name": "System Message",
-                "dynamic": false,
-                "info": "A system message that helps set the behavior of the assistant",
-                "input_types": [
-                  "Message"
-                ],
-                "list": false,
-                "list_add_label": "Add More",
-                "load_from_db": false,
-                "multiline": true,
-                "name": "system_message",
-                "placeholder": "",
-                "required": false,
-                "show": true,
-                "title_case": false,
-                "tool_mode": false,
-                "trace_as_input": true,
-                "trace_as_metadata": true,
-                "type": "str",
-                "value": ""
-              },
-              "temperature": {
-                "_input_type": "SliderInput",
-                "advanced": true,
-                "display_name": "Temperature",
-                "dynamic": false,
-                "info": "Controls randomness in responses",
-                "max_label": "",
-                "max_label_icon": "",
-                "min_label": "",
-                "min_label_icon": "",
-                "name": "temperature",
-                "placeholder": "",
-                "range_spec": {
-                  "max": 1,
-                  "min": 0,
-                  "step": 0.01,
-                  "step_type": "float"
-                },
-                "required": false,
-                "show": true,
-                "slider_buttons": false,
-                "slider_buttons_options": [],
-                "slider_input": false,
-                "title_case": false,
-                "tool_mode": false,
-                "type": "slider",
-                "value": 0.1
-              }
-            },
-            "tool_mode": false
-          },
-          "selected_output": "text_output",
-          "showNode": true,
-          "type": "LanguageModelComponent"
-        },
-        "dragging": false,
-        "id": "LanguageModelComponent-qFXT1",
-        "measured": {
-          "height": 450,
-          "width": 320
-        },
-        "position": {
-          "x": -1319.462305610481,
-          "y": 976.7543982544241
-        },
-        "selected": false,
-        "type": "genericNode"
-      },
-      {
-        "data": {
-          "id": "LanguageModelComponent-Wp3pC",
           "node": {
             "base_classes": [
               "LanguageModel",
@@ -2043,25 +1659,26 @@
             },
             "tool_mode": false
           },
+          "selected_output": "text_output",
           "showNode": true,
           "type": "LanguageModelComponent"
         },
         "dragging": false,
-        "id": "LanguageModelComponent-Wp3pC",
+        "id": "LanguageModelComponent-qFXT1",
         "measured": {
           "height": 450,
           "width": 320
         },
         "position": {
-          "x": -610.7115573962577,
-          "y": 1009.6862512017519
+          "x": -1319.462305610481,
+          "y": 976.7543982544241
         },
         "selected": false,
         "type": "genericNode"
       },
       {
         "data": {
-          "id": "LanguageModelComponent-gYAmH",
+          "id": "LanguageModelComponent-Wp3pC",
           "node": {
             "base_classes": [
               "LanguageModel",
@@ -2284,6 +1901,301 @@
               },
               "system_message": {
                 "_input_type": "MultilineInput",
+                "advanced": true,
+                "copy_field": false,
+                "display_name": "System Message",
+                "dynamic": false,
+                "info": "A system message that helps set the behavior of the assistant",
+                "input_types": [
+                  "Message"
+                ],
+                "list": false,
+                "list_add_label": "Add More",
+                "load_from_db": false,
+                "multiline": true,
+                "name": "system_message",
+                "placeholder": "",
+                "required": false,
+                "show": true,
+                "title_case": false,
+                "tool_mode": false,
+                "trace_as_input": true,
+                "trace_as_metadata": true,
+                "type": "str",
+                "value": ""
+              },
+              "temperature": {
+                "_input_type": "SliderInput",
+                "advanced": true,
+                "display_name": "Temperature",
+                "dynamic": false,
+                "info": "Controls randomness in responses",
+                "max_label": "",
+                "max_label_icon": "",
+                "min_label": "",
+                "min_label_icon": "",
+                "name": "temperature",
+                "placeholder": "",
+                "range_spec": {
+                  "max": 1,
+                  "min": 0,
+                  "step": 0.01,
+                  "step_type": "float"
+                },
+                "required": false,
+                "show": true,
+                "slider_buttons": false,
+                "slider_buttons_options": [],
+                "slider_input": false,
+                "title_case": false,
+                "tool_mode": false,
+                "type": "slider",
+                "value": 0.1
+              }
+            },
+            "tool_mode": false
+          },
+          "showNode": true,
+          "type": "LanguageModelComponent"
+        },
+        "dragging": false,
+        "id": "LanguageModelComponent-Wp3pC",
+        "measured": {
+          "height": 450,
+          "width": 320
+        },
+        "position": {
+          "x": -610.7115573962577,
+          "y": 1009.6862512017519
+        },
+        "selected": false,
+        "type": "genericNode"
+      },
+      {
+        "data": {
+          "id": "LanguageModelComponent-gYAmH",
+          "node": {
+            "base_classes": [
+              "LanguageModel",
+              "Message"
+            ],
+            "beta": false,
+            "category": "models",
+            "conditional_paths": [],
+            "custom_fields": {},
+            "description": "Runs a language model given a specified provider. ",
+            "display_name": "Language Model",
+            "documentation": "",
+            "edited": false,
+            "field_order": [
+              "provider",
+              "model_name",
+              "api_key",
+              "input_value",
+              "system_message",
+              "stream",
+              "temperature"
+            ],
+            "frozen": false,
+            "icon": "brain-circuit",
+            "key": "LanguageModelComponent",
+            "legacy": false,
+            "metadata": {
+              "keywords": [
+                "model",
+                "llm",
+                "language model",
+                "large language model"
+              ]
+            },
+            "minimized": false,
+            "output_types": [],
+            "outputs": [
+              {
+                "allows_loop": false,
+                "cache": true,
+                "display_name": "Model Response",
+                "group_outputs": false,
+                "method": "text_response",
+                "name": "text_output",
+                "options": null,
+                "required_inputs": null,
+                "selected": "Message",
+                "tool_mode": true,
+                "types": [
+                  "Message"
+                ],
+                "value": "__UNDEFINED__"
+              },
+              {
+                "allows_loop": false,
+                "cache": true,
+                "display_name": "Language Model",
+                "group_outputs": false,
+                "method": "build_model",
+                "name": "model_output",
+                "options": null,
+                "required_inputs": null,
+                "selected": "LanguageModel",
+                "tool_mode": true,
+                "types": [
+                  "LanguageModel"
+                ],
+                "value": "__UNDEFINED__"
+              }
+            ],
+            "pinned": false,
+            "priority": 0,
+            "score": 0.28173906304863156,
+            "template": {
+              "_type": "Component",
+              "api_key": {
+                "_input_type": "SecretStrInput",
+                "advanced": false,
+                "display_name": "OpenAI API Key",
+                "dynamic": false,
+                "info": "Model Provider API key",
+                "input_types": [],
+                "load_from_db": true,
+                "name": "api_key",
+                "password": true,
+                "placeholder": "",
+                "real_time_refresh": true,
+                "required": false,
+                "show": true,
+                "title_case": false,
+                "type": "str",
+                "value": "OPENAI_API_KEY"
+              },
+              "code": {
+                "advanced": true,
+                "dynamic": true,
+                "fileTypes": [],
+                "file_path": "",
+                "info": "",
+                "list": false,
+                "load_from_db": false,
+                "multiline": true,
+                "name": "code",
+                "password": false,
+                "placeholder": "",
+                "required": true,
+                "show": true,
+                "title_case": false,
+                "type": "code",
+                "value": "from typing import Any\n\nfrom langchain_anthropic import ChatAnthropic\nfrom langchain_google_genai import ChatGoogleGenerativeAI\nfrom langchain_openai import ChatOpenAI\n\nfrom langflow.base.models.anthropic_constants import ANTHROPIC_MODELS\nfrom langflow.base.models.google_generative_ai_constants import GOOGLE_GENERATIVE_AI_MODELS\nfrom langflow.base.models.model import LCModelComponent\nfrom langflow.base.models.openai_constants import OPENAI_CHAT_MODEL_NAMES, OPENAI_REASONING_MODEL_NAMES\nfrom langflow.field_typing import LanguageModel\nfrom langflow.field_typing.range_spec import RangeSpec\nfrom langflow.inputs.inputs import BoolInput\nfrom langflow.io import DropdownInput, MessageInput, MultilineInput, SecretStrInput, SliderInput\nfrom langflow.schema.dotdict import dotdict\n\n\nclass LanguageModelComponent(LCModelComponent):\n    display_name = \"Language Model\"\n    description = \"Runs a language model given a specified provider.\"\n    documentation: str = \"https://docs.langflow.org/components-models\"\n    icon = \"brain-circuit\"\n    category = \"models\"\n    priority = 0  # Set priority to 0 to make it appear first\n\n    inputs = [\n        DropdownInput(\n            name=\"provider\",\n            display_name=\"Model Provider\",\n            options=[\"OpenAI\", \"Anthropic\", \"Google\"],\n            value=\"OpenAI\",\n            info=\"Select the model provider\",\n            real_time_refresh=True,\n            options_metadata=[{\"icon\": \"OpenAI\"}, {\"icon\": \"Anthropic\"}, {\"icon\": \"GoogleGenerativeAI\"}],\n        ),\n        DropdownInput(\n            name=\"model_name\",\n            display_name=\"Model Name\",\n            options=OPENAI_CHAT_MODEL_NAMES + OPENAI_REASONING_MODEL_NAMES,\n            value=OPENAI_CHAT_MODEL_NAMES[0],\n            info=\"Select the model to use\",\n            real_time_refresh=True,\n        ),\n        SecretStrInput(\n            name=\"api_key\",\n            display_name=\"OpenAI API Key\",\n            info=\"Model Provider API key\",\n            required=False,\n            show=True,\n            real_time_refresh=True,\n        ),\n        MessageInput(\n            name=\"input_value\",\n            display_name=\"Input\",\n            info=\"The input text to send to the model\",\n        ),\n        MultilineInput(\n            name=\"system_message\",\n            display_name=\"System Message\",\n            info=\"A system message that helps set the behavior of the assistant\",\n            advanced=False,\n        ),\n        BoolInput(\n            name=\"stream\",\n            display_name=\"Stream\",\n            info=\"Whether to stream the response\",\n            value=False,\n            advanced=True,\n        ),\n        SliderInput(\n            name=\"temperature\",\n            display_name=\"Temperature\",\n            value=0.1,\n            info=\"Controls randomness in responses\",\n            range_spec=RangeSpec(min=0, max=1, step=0.01),\n            advanced=True,\n        ),\n    ]\n\n    def build_model(self) -> LanguageModel:\n        provider = self.provider\n        model_name = self.model_name\n        temperature = self.temperature\n        stream = self.stream\n\n        if provider == \"OpenAI\":\n            if not self.api_key:\n                msg = \"OpenAI API key is required when using OpenAI provider\"\n                raise ValueError(msg)\n\n            if model_name in OPENAI_REASONING_MODEL_NAMES:\n                # reasoning models do not support temperature (yet)\n                temperature = None\n\n            return ChatOpenAI(\n                model_name=model_name,\n                temperature=temperature,\n                streaming=stream,\n                openai_api_key=self.api_key,\n            )\n        if provider == \"Anthropic\":\n            if not self.api_key:\n                msg = \"Anthropic API key is required when using Anthropic provider\"\n                raise ValueError(msg)\n            return ChatAnthropic(\n                model=model_name,\n                temperature=temperature,\n                streaming=stream,\n                anthropic_api_key=self.api_key,\n            )\n        if provider == \"Google\":\n            if not self.api_key:\n                msg = \"Google API key is required when using Google provider\"\n                raise ValueError(msg)\n            return ChatGoogleGenerativeAI(\n                model=model_name,\n                temperature=temperature,\n                streaming=stream,\n                google_api_key=self.api_key,\n            )\n        msg = f\"Unknown provider: {provider}\"\n        raise ValueError(msg)\n\n    def update_build_config(self, build_config: dotdict, field_value: Any, field_name: str | None = None) -> dotdict:\n        if field_name == \"provider\":\n            if field_value == \"OpenAI\":\n                build_config[\"model_name\"][\"options\"] = OPENAI_CHAT_MODEL_NAMES + OPENAI_REASONING_MODEL_NAMES\n                build_config[\"model_name\"][\"value\"] = OPENAI_CHAT_MODEL_NAMES[0]\n                build_config[\"api_key\"][\"display_name\"] = \"OpenAI API Key\"\n            elif field_value == \"Anthropic\":\n                build_config[\"model_name\"][\"options\"] = ANTHROPIC_MODELS\n                build_config[\"model_name\"][\"value\"] = ANTHROPIC_MODELS[0]\n                build_config[\"api_key\"][\"display_name\"] = \"Anthropic API Key\"\n            elif field_value == \"Google\":\n                build_config[\"model_name\"][\"options\"] = GOOGLE_GENERATIVE_AI_MODELS\n                build_config[\"model_name\"][\"value\"] = GOOGLE_GENERATIVE_AI_MODELS[0]\n                build_config[\"api_key\"][\"display_name\"] = \"Google API Key\"\n        elif field_name == \"model_name\" and field_value.startswith(\"o1\") and self.provider == \"OpenAI\":\n            # Hide system_message for o1 models - currently unsupported\n            if \"system_message\" in build_config:\n                build_config[\"system_message\"][\"show\"] = False\n        elif field_name == \"model_name\" and not field_value.startswith(\"o1\") and \"system_message\" in build_config:\n            build_config[\"system_message\"][\"show\"] = True\n        return build_config\n"
+              },
+              "input_value": {
+                "_input_type": "MessageInput",
+                "advanced": false,
+                "display_name": "Input",
+                "dynamic": false,
+                "info": "The input text to send to the model",
+                "input_types": [
+                  "Message"
+                ],
+                "list": false,
+                "list_add_label": "Add More",
+                "load_from_db": false,
+                "name": "input_value",
+                "placeholder": "",
+                "required": false,
+                "show": true,
+                "title_case": false,
+                "tool_mode": false,
+                "trace_as_input": true,
+                "trace_as_metadata": true,
+                "type": "str",
+                "value": ""
+              },
+              "model_name": {
+                "_input_type": "DropdownInput",
+                "advanced": false,
+                "combobox": false,
+                "dialog_inputs": {},
+                "display_name": "Model Name",
+                "dynamic": false,
+                "info": "Select the model to use",
+                "name": "model_name",
+                "options": [
+                  "gpt-4o-mini",
+                  "gpt-4o",
+                  "gpt-4.1",
+                  "gpt-4.1-mini",
+                  "gpt-4.1-nano",
+                  "gpt-4.5-preview",
+                  "gpt-4-turbo",
+                  "gpt-4-turbo-preview",
+                  "gpt-4",
+                  "gpt-3.5-turbo"
+                ],
+                "options_metadata": [],
+                "placeholder": "",
+                "required": false,
+                "show": true,
+                "title_case": false,
+                "toggle": false,
+                "tool_mode": false,
+                "trace_as_metadata": true,
+                "type": "str",
+                "value": "gpt-4o-mini"
+              },
+              "provider": {
+                "_input_type": "DropdownInput",
+                "advanced": false,
+                "combobox": false,
+                "dialog_inputs": {},
+                "display_name": "Model Provider",
+                "dynamic": false,
+                "info": "Select the model provider",
+                "name": "provider",
+                "options": [
+                  "OpenAI",
+                  "Anthropic",
+                  "Google"
+                ],
+                "options_metadata": [
+                  {
+                    "icon": "OpenAI"
+                  },
+                  {
+                    "icon": "Anthropic"
+                  },
+                  {
+                    "icon": "Google"
+                  }
+                ],
+                "placeholder": "",
+                "real_time_refresh": true,
+                "required": false,
+                "show": true,
+                "title_case": false,
+                "toggle": false,
+                "tool_mode": false,
+                "trace_as_metadata": true,
+                "type": "str",
+                "value": "OpenAI"
+              },
+              "stream": {
+                "_input_type": "BoolInput",
+                "advanced": true,
+                "display_name": "Stream",
+                "dynamic": false,
+                "info": "Whether to stream the response",
+                "list": false,
+                "list_add_label": "Add More",
+                "name": "stream",
+                "placeholder": "",
+                "required": false,
+                "show": true,
+                "title_case": false,
+                "tool_mode": false,
+                "trace_as_metadata": true,
+                "type": "bool",
+                "value": false
+              },
+              "system_message": {
+                "_input_type": "MultilineInput",
                 "advanced": false,
                 "copy_field": false,
                 "display_name": "System Message",
@@ -2382,7 +2294,10 @@
             "frozen": false,
             "icon": "file-text",
             "legacy": false,
-            "metadata": {},
+            "metadata": {
+              "code_hash": "0c57c835f136",
+              "module": "langflow.components.data.file.FileComponent"
+            },
             "minimized": false,
             "output_types": [],
             "outputs": [

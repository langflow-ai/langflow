{
  "data": {
    "edges": [
      {
        "animated": false,
        "className": "",
        "data": {
          "sourceHandle": {
            "dataType": "Prompt",
            "id": "Prompt-AJxY8",
            "name": "prompt",
            "output_types": [
              "Message"
            ]
          },
          "targetHandle": {
            "fieldName": "system_message",
            "id": "OpenAIModel-zVeWr",
            "inputTypes": [
              "Message"
            ],
            "type": "str"
          }
        },
        "id": "reactflow__edge-Prompt-AJxY8{œdataTypeœ:œPromptœ,œidœ:œPrompt-AJxY8œ,œnameœ:œpromptœ,œoutput_typesœ:[œMessageœ]}-OpenAIModel-zVeWr{œfieldNameœ:œsystem_messageœ,œidœ:œOpenAIModel-zVeWrœ,œinputTypesœ:[œMessageœ],œtypeœ:œstrœ}",
        "selected": false,
        "source": "Prompt-AJxY8",
        "sourceHandle": "{œdataTypeœ: œPromptœ, œidœ: œPrompt-AJxY8œ, œnameœ: œpromptœ, œoutput_typesœ: [œMessageœ]}",
        "target": "OpenAIModel-zVeWr",
        "targetHandle": "{œfieldNameœ: œsystem_messageœ, œidœ: œOpenAIModel-zVeWrœ, œinputTypesœ: [œMessageœ], œtypeœ: œstrœ}"
      },
      {
        "animated": false,
        "className": "",
        "data": {
          "sourceHandle": {
            "dataType": "OpenAIModel",
            "id": "OpenAIModel-zVeWr",
            "name": "text_output",
            "output_types": [
              "Message"
            ]
          },
          "targetHandle": {
            "fieldName": "summary",
            "id": "Prompt-nmNbi",
            "inputTypes": [
              "Message"
            ],
            "type": "str"
          }
        },
        "id": "reactflow__edge-OpenAIModel-zVeWr{œdataTypeœ:œOpenAIModelœ,œidœ:œOpenAIModel-zVeWrœ,œnameœ:œtext_outputœ,œoutput_typesœ:[œMessageœ]}-Prompt-nmNbi{œfieldNameœ:œsummaryœ,œidœ:œPrompt-nmNbiœ,œinputTypesœ:[œMessageœ],œtypeœ:œstrœ}",
        "selected": false,
        "source": "OpenAIModel-zVeWr",
        "sourceHandle": "{œdataTypeœ: œOpenAIModelœ, œidœ: œOpenAIModel-zVeWrœ, œnameœ: œtext_outputœ, œoutput_typesœ: [œMessageœ]}",
        "target": "Prompt-nmNbi",
        "targetHandle": "{œfieldNameœ: œsummaryœ, œidœ: œPrompt-nmNbiœ, œinputTypesœ: [œMessageœ], œtypeœ: œstrœ}"
      },
      {
        "animated": false,
        "className": "",
        "data": {
          "sourceHandle": {
            "dataType": "Prompt",
            "id": "Prompt-nmNbi",
            "name": "prompt",
            "output_types": [
              "Message"
            ]
          },
          "targetHandle": {
            "fieldName": "system_message",
            "id": "OpenAIModel-Izkdb",
            "inputTypes": [
              "Message"
            ],
            "type": "str"
          }
        },
        "id": "reactflow__edge-Prompt-nmNbi{œdataTypeœ:œPromptœ,œidœ:œPrompt-nmNbiœ,œnameœ:œpromptœ,œoutput_typesœ:[œMessageœ]}-OpenAIModel-Izkdb{œfieldNameœ:œsystem_messageœ,œidœ:œOpenAIModel-Izkdbœ,œinputTypesœ:[œMessageœ],œtypeœ:œstrœ}",
        "selected": false,
        "source": "Prompt-nmNbi",
        "sourceHandle": "{œdataTypeœ: œPromptœ, œidœ: œPrompt-nmNbiœ, œnameœ: œpromptœ, œoutput_typesœ: [œMessageœ]}",
        "target": "OpenAIModel-Izkdb",
        "targetHandle": "{œfieldNameœ: œsystem_messageœ, œidœ: œOpenAIModel-Izkdbœ, œinputTypesœ: [œMessageœ], œtypeœ: œstrœ}"
      },
      {
        "animated": false,
        "className": "",
        "data": {
          "sourceHandle": {
            "dataType": "Prompt",
            "id": "Prompt-LXvg7",
            "name": "prompt",
            "output_types": [
              "Message"
            ]
          },
          "targetHandle": {
            "fieldName": "system_message",
            "id": "OpenAIModel-Hl8vG",
            "inputTypes": [
              "Message"
            ],
            "type": "str"
          }
        },
        "id": "reactflow__edge-Prompt-LXvg7{œdataTypeœ:œPromptœ,œidœ:œPrompt-LXvg7œ,œnameœ:œpromptœ,œoutput_typesœ:[œMessageœ]}-OpenAIModel-Hl8vG{œfieldNameœ:œsystem_messageœ,œidœ:œOpenAIModel-Hl8vGœ,œinputTypesœ:[œMessageœ],œtypeœ:œstrœ}",
        "selected": false,
        "source": "Prompt-LXvg7",
        "sourceHandle": "{œdataTypeœ: œPromptœ, œidœ: œPrompt-LXvg7œ, œnameœ: œpromptœ, œoutput_typesœ: [œMessageœ]}",
        "target": "OpenAIModel-Hl8vG",
        "targetHandle": "{œfieldNameœ: œsystem_messageœ, œidœ: œOpenAIModel-Hl8vGœ, œinputTypesœ: [œMessageœ], œtypeœ: œstrœ}"
      },
      {
        "animated": false,
        "className": "",
        "data": {
          "sourceHandle": {
            "dataType": "OpenAIModel",
            "id": "OpenAIModel-Hl8vG",
            "name": "text_output",
            "output_types": [
              "Message"
            ]
          },
          "targetHandle": {
            "fieldName": "input_value",
            "id": "ChatOutput-NS8z5",
            "inputTypes": [
              "Data",
              "DataFrame",
              "Message"
            ],
            "type": "other"
          }
        },
        "id": "reactflow__edge-OpenAIModel-Hl8vG{œdataTypeœ:œOpenAIModelœ,œidœ:œOpenAIModel-Hl8vGœ,œnameœ:œtext_outputœ,œoutput_typesœ:[œMessageœ]}-ChatOutput-NS8z5{œfieldNameœ:œinput_valueœ,œidœ:œChatOutput-NS8z5œ,œinputTypesœ:[œDataœ,œDataFrameœ,œMessageœ],œtypeœ:œotherœ}",
        "selected": false,
        "source": "OpenAIModel-Hl8vG",
        "sourceHandle": "{œdataTypeœ: œOpenAIModelœ, œidœ: œOpenAIModel-Hl8vGœ, œnameœ: œtext_outputœ, œoutput_typesœ: [œMessageœ]}",
        "target": "ChatOutput-NS8z5",
        "targetHandle": "{œfieldNameœ: œinput_valueœ, œidœ: œChatOutput-NS8z5œ, œinputTypesœ: [œDataœ, œDataFrameœ, œMessageœ], œtypeœ: œotherœ}"
      },
      {
        "animated": false,
        "className": "",
        "data": {
          "sourceHandle": {
            "dataType": "OpenAIModel",
            "id": "OpenAIModel-Izkdb",
            "name": "text_output",
            "output_types": [
              "Message"
            ]
          },
          "targetHandle": {
            "fieldName": "input_value",
            "id": "ChatOutput-GzAXT",
            "inputTypes": [
              "Data",
              "DataFrame",
              "Message"
            ],
            "type": "other"
          }
        },
        "id": "reactflow__edge-OpenAIModel-Izkdb{œdataTypeœ:œOpenAIModelœ,œidœ:œOpenAIModel-Izkdbœ,œnameœ:œtext_outputœ,œoutput_typesœ:[œMessageœ]}-ChatOutput-GzAXT{œfieldNameœ:œinput_valueœ,œidœ:œChatOutput-GzAXTœ,œinputTypesœ:[œDataœ,œDataFrameœ,œMessageœ],œtypeœ:œotherœ}",
        "selected": false,
        "source": "OpenAIModel-Izkdb",
        "sourceHandle": "{œdataTypeœ: œOpenAIModelœ, œidœ: œOpenAIModel-Izkdbœ, œnameœ: œtext_outputœ, œoutput_typesœ: [œMessageœ]}",
        "target": "ChatOutput-GzAXT",
        "targetHandle": "{œfieldNameœ: œinput_valueœ, œidœ: œChatOutput-GzAXTœ, œinputTypesœ: [œDataœ, œDataFrameœ, œMessageœ], œtypeœ: œotherœ}"
      },
      {
        "animated": false,
        "className": "",
        "data": {
          "sourceHandle": {
            "dataType": "File",
            "id": "File-m5GWE",
            "name": "message",
<<<<<<< HEAD
            "output_types": [
              "Message"
            ]
=======
            "output_types": []
>>>>>>> fd73cdcd
          },
          "targetHandle": {
            "fieldName": "input_value",
            "id": "OpenAIModel-Hl8vG",
            "inputTypes": [
              "Message"
            ],
            "type": "str"
          }
        },
        "id": "xy-edge__File-m5GWE{œdataTypeœ:œFileœ,œidœ:œFile-m5GWEœ,œnameœ:œmessageœ,œoutput_typesœ:[œMessageœ]}-OpenAIModel-Hl8vG{œfieldNameœ:œinput_valueœ,œidœ:œOpenAIModel-Hl8vGœ,œinputTypesœ:[œMessageœ],œtypeœ:œstrœ}",
        "selected": false,
        "source": "File-m5GWE",
        "sourceHandle": "{œdataTypeœ: œFileœ, œidœ: œFile-m5GWEœ, œnameœ: œmessageœ, œoutput_typesœ: []}",
        "target": "OpenAIModel-Hl8vG",
        "targetHandle": "{œfieldNameœ: œinput_valueœ, œidœ: œOpenAIModel-Hl8vGœ, œinputTypesœ: [œMessageœ], œtypeœ: œstrœ}"
      },
      {
        "animated": false,
        "className": "",
        "data": {
          "sourceHandle": {
            "dataType": "File",
            "id": "File-m5GWE",
            "name": "message",
<<<<<<< HEAD
            "output_types": [
              "Message"
            ]
=======
            "output_types": []
>>>>>>> fd73cdcd
          },
          "targetHandle": {
            "fieldName": "text",
            "id": "Prompt-AJxY8",
            "inputTypes": [
              "Message"
            ],
            "type": "str"
          }
        },
        "id": "xy-edge__File-m5GWE{œdataTypeœ:œFileœ,œidœ:œFile-m5GWEœ,œnameœ:œmessageœ,œoutput_typesœ:[œMessageœ]}-Prompt-AJxY8{œfieldNameœ:œtextœ,œidœ:œPrompt-AJxY8œ,œinputTypesœ:[œMessageœ],œtypeœ:œstrœ}",
        "selected": false,
        "source": "File-m5GWE",
        "sourceHandle": "{œdataTypeœ: œFileœ, œidœ: œFile-m5GWEœ, œnameœ: œmessageœ, œoutput_typesœ: []}",
        "target": "Prompt-AJxY8",
        "targetHandle": "{œfieldNameœ: œtextœ, œidœ: œPrompt-AJxY8œ, œinputTypesœ: [œMessageœ], œtypeœ: œstrœ}"
      }
    ],
    "nodes": [
      {
        "data": {
          "id": "File-m5GWE",
          "node": {
            "base_classes": [
              "Data"
            ],
            "beta": false,
            "category": "data",
            "conditional_paths": [],
            "custom_fields": {},
            "description": "Loads content from one or more files as a DataFrame.",
            "display_name": "File",
            "documentation": "",
            "edited": false,
            "field_order": [
              "path",
              "file_path",
              "silent_errors",
              "delete_server_file_after_processing",
              "ignore_unsupported_extensions",
              "ignore_unspecified_files",
              "use_multithreading",
              "concurrency_multithreading"
            ],
            "frozen": false,
            "icon": "file-text",
            "key": "File",
            "legacy": false,
            "lf_version": "1.2.0",
            "metadata": {},
            "minimized": false,
            "output_types": [],
            "outputs": [
              {
                "allows_loop": false,
                "cache": true,
<<<<<<< HEAD
                "display_name": "Data",
                "method": "load_files",
                "name": "data",
                "required_inputs": [],
                "selected": "Data",
                "tool_mode": true,
                "types": [
                  "Data"
                ],
                "value": "__UNDEFINED__"
              },
              {
                "allows_loop": false,
                "cache": true,
                "display_name": "DataFrame",
=======
                "display_name": "Loaded Files",
>>>>>>> fd73cdcd
                "method": "load_dataframe",
                "name": "dataframe",
                "required_inputs": [],
                "selected": "DataFrame",
                "tool_mode": true,
                "types": [
                  "DataFrame"
                ],
<<<<<<< HEAD
                "value": "__UNDEFINED__"
              },
              {
                "allows_loop": false,
                "cache": true,
                "display_name": "Message",
                "method": "load_message",
                "name": "message",
                "required_inputs": [],
                "selected": "Message",
                "tool_mode": true,
                "types": [
                  "Message"
                ],
=======
>>>>>>> fd73cdcd
                "value": "__UNDEFINED__"
              }
            ],
            "pinned": false,
            "score": 0.0004124940109183525,
            "template": {
              "_type": "Component",
              "code": {
                "advanced": true,
                "dynamic": true,
                "fileTypes": [],
                "file_path": "",
                "info": "",
                "list": false,
                "load_from_db": false,
                "multiline": true,
                "name": "code",
                "password": false,
                "placeholder": "",
                "required": true,
                "show": true,
                "title_case": false,
                "type": "code",
                "value": "from langflow.base.data import BaseFileComponent\nfrom langflow.base.data.utils import TEXT_FILE_TYPES, parallel_load_data, parse_text_file_to_data\nfrom langflow.io import BoolInput, IntInput\nfrom langflow.schema import Data\n\n\nclass FileComponent(BaseFileComponent):\n    \"\"\"Handles loading and processing of individual or zipped text files.\n\n    This component supports processing multiple valid files within a zip archive,\n    resolving paths, validating file types, and optionally using multithreading for processing.\n    \"\"\"\n\n    display_name = \"File\"\n    description = \"Loads content from one or more files as a DataFrame.\"\n    icon = \"file-text\"\n    name = \"File\"\n\n    VALID_EXTENSIONS = TEXT_FILE_TYPES\n\n    inputs = [\n        *BaseFileComponent._base_inputs,\n        BoolInput(\n            name=\"use_multithreading\",\n            display_name=\"[Deprecated] Use Multithreading\",\n            advanced=True,\n            value=True,\n            info=\"Set 'Processing Concurrency' greater than 1 to enable multithreading.\",\n        ),\n        IntInput(\n            name=\"concurrency_multithreading\",\n            display_name=\"Processing Concurrency\",\n            advanced=True,\n            info=\"When multiple files are being processed, the number of files to process concurrently.\",\n            value=1,\n        ),\n    ]\n\n    outputs = [\n        *BaseFileComponent._base_outputs,\n    ]\n\n    def process_files(self, file_list: list[BaseFileComponent.BaseFile]) -> list[BaseFileComponent.BaseFile]:\n        \"\"\"Processes files either sequentially or in parallel, depending on concurrency settings.\n\n        Args:\n            file_list (list[BaseFileComponent.BaseFile]): List of files to process.\n\n        Returns:\n            list[BaseFileComponent.BaseFile]: Updated list of files with merged data.\n        \"\"\"\n\n        def process_file(file_path: str, *, silent_errors: bool = False) -> Data | None:\n            \"\"\"Processes a single file and returns its Data object.\"\"\"\n            try:\n                return parse_text_file_to_data(file_path, silent_errors=silent_errors)\n            except FileNotFoundError as e:\n                msg = f\"File not found: {file_path}. Error: {e}\"\n                self.log(msg)\n                if not silent_errors:\n                    raise\n                return None\n            except Exception as e:\n                msg = f\"Unexpected error processing {file_path}: {e}\"\n                self.log(msg)\n                if not silent_errors:\n                    raise\n                return None\n\n        if not file_list:\n            msg = \"No files to process.\"\n            raise ValueError(msg)\n\n        concurrency = 1 if not self.use_multithreading else max(1, self.concurrency_multithreading)\n        file_count = len(file_list)\n\n        parallel_processing_threshold = 2\n        if concurrency < parallel_processing_threshold or file_count < parallel_processing_threshold:\n            if file_count > 1:\n                self.log(f\"Processing {file_count} files sequentially.\")\n            processed_data = [process_file(str(file.path), silent_errors=self.silent_errors) for file in file_list]\n        else:\n            self.log(f\"Starting parallel processing of {file_count} files with concurrency: {concurrency}.\")\n            file_paths = [str(file.path) for file in file_list]\n            processed_data = parallel_load_data(\n                file_paths,\n                silent_errors=self.silent_errors,\n                load_function=process_file,\n                max_concurrency=concurrency,\n            )\n\n        # Use rollup_basefile_data to merge processed data with BaseFile objects\n        return self.rollup_data(file_list, processed_data)\n"
              },
              "concurrency_multithreading": {
                "_input_type": "IntInput",
                "advanced": true,
                "display_name": "Processing Concurrency",
                "dynamic": false,
                "info": "When multiple files are being processed, the number of files to process concurrently.",
                "list": false,
                "list_add_label": "Add More",
                "name": "concurrency_multithreading",
                "placeholder": "",
                "required": false,
                "show": true,
                "title_case": false,
                "tool_mode": false,
                "trace_as_metadata": true,
                "type": "int",
                "value": 1
              },
              "delete_server_file_after_processing": {
                "_input_type": "BoolInput",
                "advanced": true,
                "display_name": "Delete Server File After Processing",
                "dynamic": false,
                "info": "If true, the Server File Path will be deleted after processing.",
                "list": false,
                "list_add_label": "Add More",
                "name": "delete_server_file_after_processing",
                "placeholder": "",
                "required": false,
                "show": true,
                "title_case": false,
                "tool_mode": false,
                "trace_as_metadata": true,
                "type": "bool",
                "value": true
              },
              "file_path": {
                "_input_type": "HandleInput",
                "advanced": true,
                "display_name": "Server File Path",
                "dynamic": false,
                "info": "Data object with a 'file_path' property pointing to server file or a Message object with a path to the file. Supercedes 'Path' but supports same file types.",
                "input_types": [
                  "Data",
                  "Message"
                ],
                "list": true,
                "list_add_label": "Add More",
                "name": "file_path",
                "placeholder": "",
                "required": false,
                "show": true,
                "title_case": false,
                "trace_as_metadata": true,
                "type": "other",
                "value": ""
              },
              "ignore_unspecified_files": {
                "_input_type": "BoolInput",
                "advanced": true,
                "display_name": "Ignore Unspecified Files",
                "dynamic": false,
                "info": "If true, Data with no 'file_path' property will be ignored.",
                "list": false,
                "list_add_label": "Add More",
                "name": "ignore_unspecified_files",
                "placeholder": "",
                "required": false,
                "show": true,
                "title_case": false,
                "tool_mode": false,
                "trace_as_metadata": true,
                "type": "bool",
                "value": false
              },
              "ignore_unsupported_extensions": {
                "_input_type": "BoolInput",
                "advanced": true,
                "display_name": "Ignore Unsupported Extensions",
                "dynamic": false,
                "info": "If true, files with unsupported extensions will not be processed.",
                "list": false,
                "list_add_label": "Add More",
                "name": "ignore_unsupported_extensions",
                "placeholder": "",
                "required": false,
                "show": true,
                "title_case": false,
                "tool_mode": false,
                "trace_as_metadata": true,
                "type": "bool",
                "value": true
              },
              "path": {
                "_input_type": "FileInput",
                "advanced": false,
                "display_name": "Files",
                "dynamic": false,
                "fileTypes": [
                  "txt",
                  "md",
                  "mdx",
                  "csv",
                  "json",
                  "yaml",
                  "yml",
                  "xml",
                  "html",
                  "htm",
                  "pdf",
                  "docx",
                  "py",
                  "sh",
                  "sql",
                  "js",
                  "ts",
                  "tsx",
                  "zip",
                  "tar",
                  "tgz",
                  "bz2",
                  "gz"
                ],
                "file_path": [],
                "info": "Supported file extensions: txt, md, mdx, csv, json, yaml, yml, xml, html, htm, pdf, docx, py, sh, sql, js, ts, tsx; optionally bundled in file extensions: zip, tar, tgz, bz2, gz",
                "list": true,
                "list_add_label": "Add More",
                "name": "path",
                "placeholder": "",
                "required": false,
                "show": true,
                "temp_file": false,
                "title_case": false,
                "trace_as_metadata": true,
                "type": "file",
                "value": ""
              },
              "separator": {
                "_input_type": "StrInput",
                "advanced": true,
                "display_name": "Separator",
                "dynamic": false,
                "info": "Specify the separator to use between multiple outputs in Message format.",
                "list": false,
                "list_add_label": "Add More",
                "load_from_db": false,
                "name": "separator",
                "placeholder": "",
                "required": false,
                "show": true,
                "title_case": false,
                "tool_mode": false,
                "trace_as_metadata": true,
                "type": "str",
                "value": "\n\n"
              },
              "silent_errors": {
                "_input_type": "BoolInput",
                "advanced": true,
                "display_name": "Silent Errors",
                "dynamic": false,
                "info": "If true, errors will not raise an exception.",
                "list": false,
                "list_add_label": "Add More",
                "name": "silent_errors",
                "placeholder": "",
                "required": false,
                "show": true,
                "title_case": false,
                "tool_mode": false,
                "trace_as_metadata": true,
                "type": "bool",
                "value": false
              },
              "use_multithreading": {
                "_input_type": "BoolInput",
                "advanced": true,
                "display_name": "[Deprecated] Use Multithreading",
                "dynamic": false,
                "info": "Set 'Processing Concurrency' greater than 1 to enable multithreading.",
                "list": false,
                "list_add_label": "Add More",
                "name": "use_multithreading",
                "placeholder": "",
                "required": false,
                "show": true,
                "title_case": false,
                "tool_mode": false,
                "trace_as_metadata": true,
                "type": "bool",
                "value": true
              }
            },
            "tool_mode": false
          },
          "showNode": true,
          "type": "File"
        },
        "dragging": false,
        "id": "File-m5GWE",
        "measured": {
          "height": 336,
          "width": 320
        },
        "position": {
          "x": -2283.1962393600293,
          "y": 660.3497479382216
        },
        "selected": false,
        "type": "genericNode"
      },
      {
        "data": {
          "id": "Prompt-nmNbi",
          "node": {
            "base_classes": [
              "Message"
            ],
            "beta": false,
            "conditional_paths": [],
            "custom_fields": {
              "template": [
                "summary"
              ]
            },
            "description": "Create a prompt template with dynamic variables.",
            "display_name": "Prompt",
            "documentation": "",
            "edited": false,
            "error": null,
            "field_order": [
              "template",
              "tool_placeholder"
            ],
            "frozen": false,
            "full_path": null,
            "icon": "braces",
            "is_composition": null,
            "is_input": null,
            "is_output": null,
            "legacy": false,
            "lf_version": "1.2.0",
            "metadata": {},
            "minimized": false,
            "name": "",
            "output_types": [],
            "outputs": [
              {
                "allows_loop": false,
                "cache": true,
                "display_name": "Prompt",
                "method": "build_prompt",
                "name": "prompt",
                "selected": "Message",
                "tool_mode": true,
                "types": [
                  "Message"
                ],
                "value": "__UNDEFINED__"
              }
            ],
            "pinned": false,
            "template": {
              "_type": "Component",
              "code": {
                "advanced": true,
                "dynamic": true,
                "fileTypes": [],
                "file_path": "",
                "info": "",
                "list": false,
                "load_from_db": false,
                "multiline": true,
                "name": "code",
                "password": false,
                "placeholder": "",
                "required": true,
                "show": true,
                "title_case": false,
                "type": "code",
                "value": "from langflow.base.prompts.api_utils import process_prompt_template\nfrom langflow.custom import Component\nfrom langflow.inputs.inputs import DefaultPromptField\nfrom langflow.io import MessageTextInput, Output, PromptInput\nfrom langflow.schema.message import Message\nfrom langflow.template.utils import update_template_values\n\n\nclass PromptComponent(Component):\n    display_name: str = \"Prompt\"\n    description: str = \"Create a prompt template with dynamic variables.\"\n    icon = \"braces\"\n    trace_type = \"prompt\"\n    name = \"Prompt\"\n\n    inputs = [\n        PromptInput(name=\"template\", display_name=\"Template\"),\n        MessageTextInput(\n            name=\"tool_placeholder\",\n            display_name=\"Tool Placeholder\",\n            tool_mode=True,\n            advanced=True,\n            info=\"A placeholder input for tool mode.\",\n        ),\n    ]\n\n    outputs = [\n        Output(display_name=\"Prompt\", name=\"prompt\", method=\"build_prompt\"),\n    ]\n\n    async def build_prompt(self) -> Message:\n        prompt = Message.from_template(**self._attributes)\n        self.status = prompt.text\n        return prompt\n\n    def _update_template(self, frontend_node: dict):\n        prompt_template = frontend_node[\"template\"][\"template\"][\"value\"]\n        custom_fields = frontend_node[\"custom_fields\"]\n        frontend_node_template = frontend_node[\"template\"]\n        _ = process_prompt_template(\n            template=prompt_template,\n            name=\"template\",\n            custom_fields=custom_fields,\n            frontend_node_template=frontend_node_template,\n        )\n        return frontend_node\n\n    async def update_frontend_node(self, new_frontend_node: dict, current_frontend_node: dict):\n        \"\"\"This function is called after the code validation is done.\"\"\"\n        frontend_node = await super().update_frontend_node(new_frontend_node, current_frontend_node)\n        template = frontend_node[\"template\"][\"template\"][\"value\"]\n        # Kept it duplicated for backwards compatibility\n        _ = process_prompt_template(\n            template=template,\n            name=\"template\",\n            custom_fields=frontend_node[\"custom_fields\"],\n            frontend_node_template=frontend_node[\"template\"],\n        )\n        # Now that template is updated, we need to grab any values that were set in the current_frontend_node\n        # and update the frontend_node with those values\n        update_template_values(new_template=frontend_node, previous_template=current_frontend_node[\"template\"])\n        return frontend_node\n\n    def _get_fallback_input(self, **kwargs):\n        return DefaultPromptField(**kwargs)\n"
              },
              "summary": {
                "advanced": false,
                "display_name": "summary",
                "dynamic": false,
                "field_type": "str",
                "fileTypes": [],
                "file_path": "",
                "info": "",
                "input_types": [
                  "Message"
                ],
                "list": false,
                "load_from_db": false,
                "multiline": true,
                "name": "summary",
                "placeholder": "",
                "required": false,
                "show": true,
                "title_case": false,
                "type": "str",
                "value": ""
              },
              "template": {
                "_input_type": "PromptInput",
                "advanced": false,
                "display_name": "Template",
                "dynamic": false,
                "info": "",
                "list": false,
                "list_add_label": "Add More",
                "name": "template",
                "placeholder": "",
                "required": false,
                "show": true,
                "title_case": false,
                "tool_mode": false,
                "trace_as_input": true,
                "type": "prompt",
                "value": "Based on the following summary of discussions in the Langflow community, generate a well-structured and actionable technical recommendation for the development team. The recommendation should be clear, precise, and directly applicable to improve Langflow.\n\nGuidelines for the Action Item:\nBe Specific: Clearly define the issue, feature request, or improvement.\nProvide Context: Briefly justify why this action is necessary based on user discussions.\nSuggest a Next Step: Outline what the technical team should do to address the issue or enhance the platform.\nPrioritize if Relevant: If multiple issues are discussed, focus on the most urgent or impactful one.\n\nSummary:\n{summary}\n\nProvide a concise, structured, and technically sound action item that the Langflow team can implement.\n\nreturn:\n- {summary}\n- [action item]\n- [sentiment]\n- [start_date]\n- [end_date]\n\nyou need to return the data in json format\n\nReturn Format:\nEnsure that both \"summary\" and \"action_item\" are single string values, not lists and without nested objects or additional keys.\n\n"
              },
              "tool_placeholder": {
                "_input_type": "MessageTextInput",
                "advanced": true,
                "display_name": "Tool Placeholder",
                "dynamic": false,
                "info": "A placeholder input for tool mode.",
                "input_types": [
                  "Message"
                ],
                "list": false,
                "list_add_label": "Add More",
                "load_from_db": false,
                "name": "tool_placeholder",
                "placeholder": "",
                "required": false,
                "show": true,
                "title_case": false,
                "tool_mode": true,
                "trace_as_input": true,
                "trace_as_metadata": true,
                "type": "str",
                "value": ""
              }
            },
            "tool_mode": false
          },
          "showNode": true,
          "type": "Prompt"
        },
        "dragging": false,
        "id": "Prompt-nmNbi",
        "measured": {
          "height": 413,
          "width": 320
        },
        "position": {
          "x": -973.805557188769,
          "y": 1081.112870159395
        },
        "selected": false,
        "type": "genericNode"
      },
      {
        "data": {
          "id": "Prompt-AJxY8",
          "node": {
            "base_classes": [
              "Message"
            ],
            "beta": false,
            "conditional_paths": [],
            "custom_fields": {
              "template": [
                "text"
              ]
            },
            "description": "Create a prompt template with dynamic variables.",
            "display_name": "Prompt",
            "documentation": "",
            "edited": false,
            "error": null,
            "field_order": [
              "template",
              "tool_placeholder"
            ],
            "frozen": false,
            "full_path": null,
            "icon": "braces",
            "is_composition": null,
            "is_input": null,
            "is_output": null,
            "legacy": false,
            "lf_version": "1.2.0",
            "metadata": {},
            "minimized": false,
            "name": "",
            "output_types": [],
            "outputs": [
              {
                "allows_loop": false,
                "cache": true,
                "display_name": "Prompt",
                "method": "build_prompt",
                "name": "prompt",
                "selected": "Message",
                "tool_mode": true,
                "types": [
                  "Message"
                ],
                "value": "__UNDEFINED__"
              }
            ],
            "pinned": false,
            "template": {
              "_type": "Component",
              "code": {
                "advanced": true,
                "dynamic": true,
                "fileTypes": [],
                "file_path": "",
                "info": "",
                "list": false,
                "load_from_db": false,
                "multiline": true,
                "name": "code",
                "password": false,
                "placeholder": "",
                "required": true,
                "show": true,
                "title_case": false,
                "type": "code",
                "value": "from langflow.base.prompts.api_utils import process_prompt_template\nfrom langflow.custom import Component\nfrom langflow.inputs.inputs import DefaultPromptField\nfrom langflow.io import MessageTextInput, Output, PromptInput\nfrom langflow.schema.message import Message\nfrom langflow.template.utils import update_template_values\n\n\nclass PromptComponent(Component):\n    display_name: str = \"Prompt\"\n    description: str = \"Create a prompt template with dynamic variables.\"\n    icon = \"braces\"\n    trace_type = \"prompt\"\n    name = \"Prompt\"\n\n    inputs = [\n        PromptInput(name=\"template\", display_name=\"Template\"),\n        MessageTextInput(\n            name=\"tool_placeholder\",\n            display_name=\"Tool Placeholder\",\n            tool_mode=True,\n            advanced=True,\n            info=\"A placeholder input for tool mode.\",\n        ),\n    ]\n\n    outputs = [\n        Output(display_name=\"Prompt\", name=\"prompt\", method=\"build_prompt\"),\n    ]\n\n    async def build_prompt(self) -> Message:\n        prompt = Message.from_template(**self._attributes)\n        self.status = prompt.text\n        return prompt\n\n    def _update_template(self, frontend_node: dict):\n        prompt_template = frontend_node[\"template\"][\"template\"][\"value\"]\n        custom_fields = frontend_node[\"custom_fields\"]\n        frontend_node_template = frontend_node[\"template\"]\n        _ = process_prompt_template(\n            template=prompt_template,\n            name=\"template\",\n            custom_fields=custom_fields,\n            frontend_node_template=frontend_node_template,\n        )\n        return frontend_node\n\n    async def update_frontend_node(self, new_frontend_node: dict, current_frontend_node: dict):\n        \"\"\"This function is called after the code validation is done.\"\"\"\n        frontend_node = await super().update_frontend_node(new_frontend_node, current_frontend_node)\n        template = frontend_node[\"template\"][\"template\"][\"value\"]\n        # Kept it duplicated for backwards compatibility\n        _ = process_prompt_template(\n            template=template,\n            name=\"template\",\n            custom_fields=frontend_node[\"custom_fields\"],\n            frontend_node_template=frontend_node[\"template\"],\n        )\n        # Now that template is updated, we need to grab any values that were set in the current_frontend_node\n        # and update the frontend_node with those values\n        update_template_values(new_template=frontend_node, previous_template=current_frontend_node[\"template\"])\n        return frontend_node\n\n    def _get_fallback_input(self, **kwargs):\n        return DefaultPromptField(**kwargs)\n"
              },
              "template": {
                "_input_type": "PromptInput",
                "advanced": false,
                "display_name": "Template",
                "dynamic": false,
                "info": "",
                "list": false,
                "list_add_label": "Add More",
                "name": "template",
                "placeholder": "",
                "required": false,
                "show": true,
                "title_case": false,
                "tool_mode": false,
                "trace_as_input": true,
                "type": "prompt",
                "value": "You are analyzing messages from an online community or discussion platform. Your task is to generate a well-structured, concise, and informative summary of the key discussions that took place in a specific channel or group during a given time period. This summary will provide actionable insights for community managers, stakeholders, or decision-makers.  \n\nYou will receive a list of messages containing **message_id, created_at, and message_content**.  \n\n### **Task 1: Summarization**  \nFrom the **message_content**, generate a cohesive, flowing summary in paragraph form, avoiding bullet points or fragmented structures. The summary should be written in clear, professional English, ensuring a natural reading experience.  \n\nFocus on the following key discussion areas (if applicable):  \n- **Feature Requests & Enhancements**: Suggestions for new features, improvements, or emerging use cases.  \n- **Issues & Problems**: Reports of challenges, technical difficulties, or troubleshooting discussions.  \n- **Community Feedback**: Reactions to updates, usability concerns, and overall user sentiment.  \n- **General Topics**: Broader discussions relevant to the platform, industry trends, or key interests of the community.  \n\nMessages may be written in different languages, depending on the community. However, the summary must always be in English and should be structured as a natural, flowing narrative rather than a list of points.  \n\n### **Task 2: Sentiment Analysis**  \nAnalyze the overall **sentiment** of the summary based on user feedback, discussions, and general tone. The sentiment should reflect how the community perceives recent updates, issues, or the overall experience.  \n\n#### **Classification Criteria:**  \n- **Positive**: The discussion contains mostly favorable feedback, enthusiasm about new topics, successful problem resolutions, or constructive engagement.  \n- **Neutral**: The discussion is balanced, with a mix of praise, constructive criticism, and open-ended conversations without strong emotions.  \n- **Negative**: The discussion is dominated by frustrations, unresolved issues, strong criticisms, or concerns about the platform's direction.  \n\n### **Input:**  \nHere is the list of messages:  \n{text}  \n\n### **Return Format:**  \n- **summary**: A cohesive, well-structured summary written in continuous prose, without bullet points.  \n- **sentiment**: One of the sentiment categories (**Positive, Neutral, or Negative**).  \n- **start_date**: The earliest message timestamp in the format **'yyyy-mm-dd'**.  \n- **end_date**: The most recent message timestamp in the format **'yyyy-mm-dd'**.  \n"
              },
              "text": {
                "advanced": false,
                "display_name": "text",
                "dynamic": false,
                "field_type": "str",
                "fileTypes": [],
                "file_path": "",
                "info": "",
                "input_types": [
                  "Message"
                ],
                "list": false,
                "load_from_db": false,
                "multiline": true,
                "name": "text",
                "placeholder": "",
                "required": false,
                "show": true,
                "title_case": false,
                "type": "str",
                "value": ""
              },
              "tool_placeholder": {
                "_input_type": "MessageTextInput",
                "advanced": true,
                "display_name": "Tool Placeholder",
                "dynamic": false,
                "info": "A placeholder input for tool mode.",
                "input_types": [
                  "Message"
                ],
                "list": false,
                "list_add_label": "Add More",
                "load_from_db": false,
                "name": "tool_placeholder",
                "placeholder": "",
                "required": false,
                "show": true,
                "title_case": false,
                "tool_mode": true,
                "trace_as_input": true,
                "trace_as_metadata": true,
                "type": "str",
                "value": ""
              }
            },
            "tool_mode": false
          },
          "showNode": true,
          "type": "Prompt"
        },
        "dragging": false,
        "id": "Prompt-AJxY8",
        "measured": {
          "height": 413,
          "width": 320
        },
        "position": {
          "x": -1662.7141678649673,
          "y": 1010.953782441708
        },
        "selected": false,
        "type": "genericNode"
      },
      {
        "data": {
          "id": "OpenAIModel-zVeWr",
          "node": {
            "base_classes": [
              "LanguageModel",
              "Message"
            ],
            "beta": false,
            "conditional_paths": [],
            "custom_fields": {},
            "description": "Generates text using OpenAI LLMs.",
            "display_name": "OpenAI",
            "documentation": "",
            "edited": false,
            "field_order": [
              "input_value",
              "system_message",
              "stream",
              "max_tokens",
              "model_kwargs",
              "json_mode",
              "model_name",
              "openai_api_base",
              "api_key",
              "temperature",
              "seed",
              "max_retries",
              "timeout"
            ],
            "frozen": false,
            "icon": "OpenAI",
            "legacy": false,
            "lf_version": "1.2.0",
            "metadata": {
              "keywords": [
                "model",
                "llm",
                "language model",
                "large language model"
              ]
            },
            "minimized": false,
            "output_types": [],
            "outputs": [
              {
                "allows_loop": false,
                "cache": true,
                "display_name": "Message",
                "method": "text_response",
                "name": "text_output",
                "required_inputs": [],
                "selected": "Message",
                "tool_mode": true,
                "types": [
                  "Message"
                ],
                "value": "__UNDEFINED__"
              },
              {
                "allows_loop": false,
                "cache": true,
                "display_name": "Language Model",
                "method": "build_model",
                "name": "model_output",
                "required_inputs": [
                  "api_key"
                ],
                "selected": "LanguageModel",
                "tool_mode": true,
                "types": [
                  "LanguageModel"
                ],
                "value": "__UNDEFINED__"
              }
            ],
            "pinned": false,
            "template": {
              "_type": "Component",
              "api_key": {
                "_input_type": "SecretStrInput",
                "advanced": false,
                "display_name": "OpenAI API Key",
                "dynamic": false,
                "info": "The OpenAI API Key to use for the OpenAI model.",
                "input_types": [],
                "load_from_db": true,
                "name": "api_key",
                "password": true,
                "placeholder": "",
                "required": true,
                "show": true,
                "title_case": false,
                "type": "str",
                "value": "OPENAI_API_KEY"
              },
              "code": {
                "advanced": true,
                "dynamic": true,
                "fileTypes": [],
                "file_path": "",
                "info": "",
                "list": false,
                "load_from_db": false,
                "multiline": true,
                "name": "code",
                "password": false,
                "placeholder": "",
                "required": true,
                "show": true,
                "title_case": false,
                "type": "code",
                "value": "from typing import Any\n\nfrom langchain_openai import ChatOpenAI\nfrom pydantic.v1 import SecretStr\n\nfrom langflow.base.models.model import LCModelComponent\nfrom langflow.base.models.openai_constants import (\n    OPENAI_MODEL_NAMES,\n    OPENAI_REASONING_MODEL_NAMES,\n)\nfrom langflow.field_typing import LanguageModel\nfrom langflow.field_typing.range_spec import RangeSpec\nfrom langflow.inputs import BoolInput, DictInput, DropdownInput, IntInput, SecretStrInput, SliderInput, StrInput\nfrom langflow.logging import logger\n\n\nclass OpenAIModelComponent(LCModelComponent):\n    display_name = \"OpenAI\"\n    description = \"Generates text using OpenAI LLMs.\"\n    icon = \"OpenAI\"\n    name = \"OpenAIModel\"\n\n    inputs = [\n        *LCModelComponent._base_inputs,\n        IntInput(\n            name=\"max_tokens\",\n            display_name=\"Max Tokens\",\n            advanced=True,\n            info=\"The maximum number of tokens to generate. Set to 0 for unlimited tokens.\",\n            range_spec=RangeSpec(min=0, max=128000),\n        ),\n        DictInput(\n            name=\"model_kwargs\",\n            display_name=\"Model Kwargs\",\n            advanced=True,\n            info=\"Additional keyword arguments to pass to the model.\",\n        ),\n        BoolInput(\n            name=\"json_mode\",\n            display_name=\"JSON Mode\",\n            advanced=True,\n            info=\"If True, it will output JSON regardless of passing a schema.\",\n        ),\n        DropdownInput(\n            name=\"model_name\",\n            display_name=\"Model Name\",\n            advanced=False,\n            options=OPENAI_MODEL_NAMES + OPENAI_REASONING_MODEL_NAMES,\n            value=OPENAI_MODEL_NAMES[1],\n            combobox=True,\n            real_time_refresh=True,\n        ),\n        StrInput(\n            name=\"openai_api_base\",\n            display_name=\"OpenAI API Base\",\n            advanced=True,\n            info=\"The base URL of the OpenAI API. \"\n            \"Defaults to https://api.openai.com/v1. \"\n            \"You can change this to use other APIs like JinaChat, LocalAI and Prem.\",\n        ),\n        SecretStrInput(\n            name=\"api_key\",\n            display_name=\"OpenAI API Key\",\n            info=\"The OpenAI API Key to use for the OpenAI model.\",\n            advanced=False,\n            value=\"OPENAI_API_KEY\",\n            required=True,\n        ),\n        SliderInput(\n            name=\"temperature\",\n            display_name=\"Temperature\",\n            value=0.1,\n            range_spec=RangeSpec(min=0, max=1, step=0.01),\n            show=True,\n        ),\n        IntInput(\n            name=\"seed\",\n            display_name=\"Seed\",\n            info=\"The seed controls the reproducibility of the job.\",\n            advanced=True,\n            value=1,\n        ),\n        IntInput(\n            name=\"max_retries\",\n            display_name=\"Max Retries\",\n            info=\"The maximum number of retries to make when generating.\",\n            advanced=True,\n            value=5,\n        ),\n        IntInput(\n            name=\"timeout\",\n            display_name=\"Timeout\",\n            info=\"The timeout for requests to OpenAI completion API.\",\n            advanced=True,\n            value=700,\n        ),\n    ]\n\n    def build_model(self) -> LanguageModel:  # type: ignore[type-var]\n        parameters = {\n            \"api_key\": SecretStr(self.api_key).get_secret_value() if self.api_key else None,\n            \"model_name\": self.model_name,\n            \"max_tokens\": self.max_tokens or None,\n            \"model_kwargs\": self.model_kwargs or {},\n            \"base_url\": self.openai_api_base or \"https://api.openai.com/v1\",\n            \"seed\": self.seed,\n            \"max_retries\": self.max_retries,\n            \"timeout\": self.timeout,\n            \"temperature\": self.temperature if self.temperature is not None else 0.1,\n        }\n\n        logger.info(f\"Model name: {self.model_name}\")\n        if self.model_name in OPENAI_REASONING_MODEL_NAMES:\n            logger.info(\"Getting reasoning model parameters\")\n            parameters.pop(\"temperature\")\n            parameters.pop(\"seed\")\n        output = ChatOpenAI(**parameters)\n        if self.json_mode:\n            output = output.bind(response_format={\"type\": \"json_object\"})\n\n        return output\n\n    def _get_exception_message(self, e: Exception):\n        \"\"\"Get a message from an OpenAI exception.\n\n        Args:\n            e (Exception): The exception to get the message from.\n\n        Returns:\n            str: The message from the exception.\n        \"\"\"\n        try:\n            from openai import BadRequestError\n        except ImportError:\n            return None\n        if isinstance(e, BadRequestError):\n            message = e.body.get(\"message\")\n            if message:\n                return message\n        return None\n\n    def update_build_config(self, build_config: dict, field_value: Any, field_name: str | None = None) -> dict:\n        if field_name in {\"base_url\", \"model_name\", \"api_key\"} and field_value in OPENAI_REASONING_MODEL_NAMES:\n            build_config[\"temperature\"][\"show\"] = False\n            build_config[\"seed\"][\"show\"] = False\n        if field_name in {\"base_url\", \"model_name\", \"api_key\"} and field_value in OPENAI_MODEL_NAMES:\n            build_config[\"temperature\"][\"show\"] = True\n            build_config[\"seed\"][\"show\"] = True\n        return build_config\n"
              },
              "input_value": {
                "_input_type": "MessageInput",
                "advanced": false,
                "display_name": "Input",
                "dynamic": false,
                "info": "",
                "input_types": [
                  "Message"
                ],
                "list": false,
                "list_add_label": "Add More",
                "load_from_db": false,
                "name": "input_value",
                "placeholder": "",
                "required": false,
                "show": true,
                "title_case": false,
                "tool_mode": false,
                "trace_as_input": true,
                "trace_as_metadata": true,
                "type": "str",
                "value": ""
              },
              "json_mode": {
                "_input_type": "BoolInput",
                "advanced": true,
                "display_name": "JSON Mode",
                "dynamic": false,
                "info": "If True, it will output JSON regardless of passing a schema.",
                "list": false,
                "list_add_label": "Add More",
                "name": "json_mode",
                "placeholder": "",
                "required": false,
                "show": true,
                "title_case": false,
                "tool_mode": false,
                "trace_as_metadata": true,
                "type": "bool",
                "value": false
              },
              "max_retries": {
                "_input_type": "IntInput",
                "advanced": true,
                "display_name": "Max Retries",
                "dynamic": false,
                "info": "The maximum number of retries to make when generating.",
                "list": false,
                "list_add_label": "Add More",
                "name": "max_retries",
                "placeholder": "",
                "required": false,
                "show": true,
                "title_case": false,
                "tool_mode": false,
                "trace_as_metadata": true,
                "type": "int",
                "value": 5
              },
              "max_tokens": {
                "_input_type": "IntInput",
                "advanced": true,
                "display_name": "Max Tokens",
                "dynamic": false,
                "info": "The maximum number of tokens to generate. Set to 0 for unlimited tokens.",
                "list": false,
                "list_add_label": "Add More",
                "name": "max_tokens",
                "placeholder": "",
                "range_spec": {
                  "max": 128000,
                  "min": 0,
                  "step": 0.1,
                  "step_type": "float"
                },
                "required": false,
                "show": true,
                "title_case": false,
                "tool_mode": false,
                "trace_as_metadata": true,
                "type": "int",
                "value": ""
              },
              "model_kwargs": {
                "_input_type": "DictInput",
                "advanced": true,
                "display_name": "Model Kwargs",
                "dynamic": false,
                "info": "Additional keyword arguments to pass to the model.",
                "list": false,
                "list_add_label": "Add More",
                "name": "model_kwargs",
                "placeholder": "",
                "required": false,
                "show": true,
                "title_case": false,
                "tool_mode": false,
                "trace_as_input": true,
                "type": "dict",
                "value": {}
              },
              "model_name": {
                "_input_type": "DropdownInput",
                "advanced": false,
                "combobox": true,
                "dialog_inputs": {},
                "display_name": "Model Name",
                "dynamic": false,
                "info": "",
                "name": "model_name",
                "options": [
                  "gpt-4o-mini",
                  "gpt-4o",
                  "gpt-4.1",
                  "gpt-4.1-mini",
                  "gpt-4.1-nano",
                  "gpt-4.5-preview",
                  "gpt-4-turbo",
                  "gpt-4-turbo-preview",
                  "gpt-4",
                  "gpt-3.5-turbo",
                  "o1"
                ],
                "options_metadata": [],
                "placeholder": "",
                "required": false,
                "show": true,
                "title_case": false,
                "tool_mode": false,
                "trace_as_metadata": true,
                "type": "str",
                "value": "gpt-4.1-mini"
              },
              "openai_api_base": {
                "_input_type": "StrInput",
                "advanced": true,
                "display_name": "OpenAI API Base",
                "dynamic": false,
                "info": "The base URL of the OpenAI API. Defaults to https://api.openai.com/v1. You can change this to use other APIs like JinaChat, LocalAI and Prem.",
                "list": false,
                "list_add_label": "Add More",
                "load_from_db": false,
                "name": "openai_api_base",
                "placeholder": "",
                "required": false,
                "show": true,
                "title_case": false,
                "tool_mode": false,
                "trace_as_metadata": true,
                "type": "str",
                "value": ""
              },
              "seed": {
                "_input_type": "IntInput",
                "advanced": true,
                "display_name": "Seed",
                "dynamic": false,
                "info": "The seed controls the reproducibility of the job.",
                "list": false,
                "list_add_label": "Add More",
                "name": "seed",
                "placeholder": "",
                "required": false,
                "show": true,
                "title_case": false,
                "tool_mode": false,
                "trace_as_metadata": true,
                "type": "int",
                "value": 1
              },
              "stream": {
                "_input_type": "BoolInput",
                "advanced": true,
                "display_name": "Stream",
                "dynamic": false,
                "info": "Stream the response from the model. Streaming works only in Chat.",
                "list": false,
                "list_add_label": "Add More",
                "name": "stream",
                "placeholder": "",
                "required": false,
                "show": true,
                "title_case": false,
                "tool_mode": false,
                "trace_as_metadata": true,
                "type": "bool",
                "value": false
              },
              "system_message": {
                "_input_type": "MultilineInput",
                "advanced": false,
                "display_name": "System Message",
                "dynamic": false,
                "info": "System message to pass to the model.",
                "input_types": [
                  "Message"
                ],
                "list": false,
                "list_add_label": "Add More",
                "load_from_db": false,
                "multiline": true,
                "name": "system_message",
                "placeholder": "",
                "required": false,
                "show": true,
                "title_case": false,
                "tool_mode": false,
                "trace_as_input": true,
                "trace_as_metadata": true,
                "type": "str",
                "value": ""
              },
              "temperature": {
                "_input_type": "SliderInput",
                "advanced": false,
                "display_name": "Temperature",
                "dynamic": false,
                "info": "",
                "max_label": "",
                "max_label_icon": "",
                "min_label": "",
                "min_label_icon": "",
                "name": "temperature",
                "placeholder": "",
                "range_spec": {
                  "max": 1,
                  "min": 0,
                  "step": 0.01,
                  "step_type": "float"
                },
                "required": false,
                "show": true,
                "slider_buttons": false,
                "slider_buttons_options": [],
                "slider_input": false,
                "title_case": false,
                "tool_mode": false,
                "type": "slider",
                "value": 0.1
              },
              "timeout": {
                "_input_type": "IntInput",
                "advanced": true,
                "display_name": "Timeout",
                "dynamic": false,
                "info": "The timeout for requests to OpenAI completion API.",
                "list": false,
                "list_add_label": "Add More",
                "name": "timeout",
                "placeholder": "",
                "required": false,
                "show": true,
                "title_case": false,
                "tool_mode": false,
                "trace_as_metadata": true,
                "type": "int",
                "value": 700
              }
            },
            "tool_mode": false
          },
          "showNode": true,
          "type": "OpenAIModel"
        },
        "dragging": false,
        "id": "OpenAIModel-zVeWr",
        "measured": {
          "height": 525,
          "width": 320
        },
        "position": {
          "x": -1310.5197628463882,
          "y": 973.1747844967928
        },
        "selected": false,
        "type": "genericNode"
      },
      {
        "data": {
          "id": "OpenAIModel-Izkdb",
          "node": {
            "base_classes": [
              "LanguageModel",
              "Message"
            ],
            "beta": false,
            "conditional_paths": [],
            "custom_fields": {},
            "description": "Generates text using OpenAI LLMs.",
            "display_name": "OpenAI",
            "documentation": "",
            "edited": false,
            "field_order": [
              "input_value",
              "system_message",
              "stream",
              "max_tokens",
              "model_kwargs",
              "json_mode",
              "model_name",
              "openai_api_base",
              "api_key",
              "temperature",
              "seed",
              "max_retries",
              "timeout"
            ],
            "frozen": false,
            "icon": "OpenAI",
            "legacy": false,
            "lf_version": "1.2.0",
            "metadata": {
              "keywords": [
                "model",
                "llm",
                "language model",
                "large language model"
              ]
            },
            "minimized": false,
            "output_types": [],
            "outputs": [
              {
                "allows_loop": false,
                "cache": true,
                "display_name": "Message",
                "method": "text_response",
                "name": "text_output",
                "required_inputs": [],
                "selected": "Message",
                "tool_mode": true,
                "types": [
                  "Message"
                ],
                "value": "__UNDEFINED__"
              },
              {
                "allows_loop": false,
                "cache": true,
                "display_name": "Language Model",
                "method": "build_model",
                "name": "model_output",
                "required_inputs": [
                  "api_key"
                ],
                "selected": "LanguageModel",
                "tool_mode": true,
                "types": [
                  "LanguageModel"
                ],
                "value": "__UNDEFINED__"
              }
            ],
            "pinned": false,
            "template": {
              "_type": "Component",
              "api_key": {
                "_input_type": "SecretStrInput",
                "advanced": false,
                "display_name": "OpenAI API Key",
                "dynamic": false,
                "info": "The OpenAI API Key to use for the OpenAI model.",
                "input_types": [],
                "load_from_db": true,
                "name": "api_key",
                "password": true,
                "placeholder": "",
                "required": true,
                "show": true,
                "title_case": false,
                "type": "str",
                "value": "OPENAI_API_KEY"
              },
              "code": {
                "advanced": true,
                "dynamic": true,
                "fileTypes": [],
                "file_path": "",
                "info": "",
                "list": false,
                "load_from_db": false,
                "multiline": true,
                "name": "code",
                "password": false,
                "placeholder": "",
                "required": true,
                "show": true,
                "title_case": false,
                "type": "code",
                "value": "from typing import Any\n\nfrom langchain_openai import ChatOpenAI\nfrom pydantic.v1 import SecretStr\n\nfrom langflow.base.models.model import LCModelComponent\nfrom langflow.base.models.openai_constants import (\n    OPENAI_MODEL_NAMES,\n    OPENAI_REASONING_MODEL_NAMES,\n)\nfrom langflow.field_typing import LanguageModel\nfrom langflow.field_typing.range_spec import RangeSpec\nfrom langflow.inputs import BoolInput, DictInput, DropdownInput, IntInput, SecretStrInput, SliderInput, StrInput\nfrom langflow.logging import logger\n\n\nclass OpenAIModelComponent(LCModelComponent):\n    display_name = \"OpenAI\"\n    description = \"Generates text using OpenAI LLMs.\"\n    icon = \"OpenAI\"\n    name = \"OpenAIModel\"\n\n    inputs = [\n        *LCModelComponent._base_inputs,\n        IntInput(\n            name=\"max_tokens\",\n            display_name=\"Max Tokens\",\n            advanced=True,\n            info=\"The maximum number of tokens to generate. Set to 0 for unlimited tokens.\",\n            range_spec=RangeSpec(min=0, max=128000),\n        ),\n        DictInput(\n            name=\"model_kwargs\",\n            display_name=\"Model Kwargs\",\n            advanced=True,\n            info=\"Additional keyword arguments to pass to the model.\",\n        ),\n        BoolInput(\n            name=\"json_mode\",\n            display_name=\"JSON Mode\",\n            advanced=True,\n            info=\"If True, it will output JSON regardless of passing a schema.\",\n        ),\n        DropdownInput(\n            name=\"model_name\",\n            display_name=\"Model Name\",\n            advanced=False,\n            options=OPENAI_MODEL_NAMES + OPENAI_REASONING_MODEL_NAMES,\n            value=OPENAI_MODEL_NAMES[1],\n            combobox=True,\n            real_time_refresh=True,\n        ),\n        StrInput(\n            name=\"openai_api_base\",\n            display_name=\"OpenAI API Base\",\n            advanced=True,\n            info=\"The base URL of the OpenAI API. \"\n            \"Defaults to https://api.openai.com/v1. \"\n            \"You can change this to use other APIs like JinaChat, LocalAI and Prem.\",\n        ),\n        SecretStrInput(\n            name=\"api_key\",\n            display_name=\"OpenAI API Key\",\n            info=\"The OpenAI API Key to use for the OpenAI model.\",\n            advanced=False,\n            value=\"OPENAI_API_KEY\",\n            required=True,\n        ),\n        SliderInput(\n            name=\"temperature\",\n            display_name=\"Temperature\",\n            value=0.1,\n            range_spec=RangeSpec(min=0, max=1, step=0.01),\n            show=True,\n        ),\n        IntInput(\n            name=\"seed\",\n            display_name=\"Seed\",\n            info=\"The seed controls the reproducibility of the job.\",\n            advanced=True,\n            value=1,\n        ),\n        IntInput(\n            name=\"max_retries\",\n            display_name=\"Max Retries\",\n            info=\"The maximum number of retries to make when generating.\",\n            advanced=True,\n            value=5,\n        ),\n        IntInput(\n            name=\"timeout\",\n            display_name=\"Timeout\",\n            info=\"The timeout for requests to OpenAI completion API.\",\n            advanced=True,\n            value=700,\n        ),\n    ]\n\n    def build_model(self) -> LanguageModel:  # type: ignore[type-var]\n        parameters = {\n            \"api_key\": SecretStr(self.api_key).get_secret_value() if self.api_key else None,\n            \"model_name\": self.model_name,\n            \"max_tokens\": self.max_tokens or None,\n            \"model_kwargs\": self.model_kwargs or {},\n            \"base_url\": self.openai_api_base or \"https://api.openai.com/v1\",\n            \"seed\": self.seed,\n            \"max_retries\": self.max_retries,\n            \"timeout\": self.timeout,\n            \"temperature\": self.temperature if self.temperature is not None else 0.1,\n        }\n\n        logger.info(f\"Model name: {self.model_name}\")\n        if self.model_name in OPENAI_REASONING_MODEL_NAMES:\n            logger.info(\"Getting reasoning model parameters\")\n            parameters.pop(\"temperature\")\n            parameters.pop(\"seed\")\n        output = ChatOpenAI(**parameters)\n        if self.json_mode:\n            output = output.bind(response_format={\"type\": \"json_object\"})\n\n        return output\n\n    def _get_exception_message(self, e: Exception):\n        \"\"\"Get a message from an OpenAI exception.\n\n        Args:\n            e (Exception): The exception to get the message from.\n\n        Returns:\n            str: The message from the exception.\n        \"\"\"\n        try:\n            from openai import BadRequestError\n        except ImportError:\n            return None\n        if isinstance(e, BadRequestError):\n            message = e.body.get(\"message\")\n            if message:\n                return message\n        return None\n\n    def update_build_config(self, build_config: dict, field_value: Any, field_name: str | None = None) -> dict:\n        if field_name in {\"base_url\", \"model_name\", \"api_key\"} and field_value in OPENAI_REASONING_MODEL_NAMES:\n            build_config[\"temperature\"][\"show\"] = False\n            build_config[\"seed\"][\"show\"] = False\n        if field_name in {\"base_url\", \"model_name\", \"api_key\"} and field_value in OPENAI_MODEL_NAMES:\n            build_config[\"temperature\"][\"show\"] = True\n            build_config[\"seed\"][\"show\"] = True\n        return build_config\n"
              },
              "input_value": {
                "_input_type": "MessageInput",
                "advanced": false,
                "display_name": "Input",
                "dynamic": false,
                "info": "",
                "input_types": [
                  "Message"
                ],
                "list": false,
                "list_add_label": "Add More",
                "load_from_db": false,
                "name": "input_value",
                "placeholder": "",
                "required": false,
                "show": true,
                "title_case": false,
                "tool_mode": false,
                "trace_as_input": true,
                "trace_as_metadata": true,
                "type": "str",
                "value": ""
              },
              "json_mode": {
                "_input_type": "BoolInput",
                "advanced": true,
                "display_name": "JSON Mode",
                "dynamic": false,
                "info": "If True, it will output JSON regardless of passing a schema.",
                "list": false,
                "list_add_label": "Add More",
                "name": "json_mode",
                "placeholder": "",
                "required": false,
                "show": true,
                "title_case": false,
                "tool_mode": false,
                "trace_as_metadata": true,
                "type": "bool",
                "value": false
              },
              "max_retries": {
                "_input_type": "IntInput",
                "advanced": true,
                "display_name": "Max Retries",
                "dynamic": false,
                "info": "The maximum number of retries to make when generating.",
                "list": false,
                "list_add_label": "Add More",
                "name": "max_retries",
                "placeholder": "",
                "required": false,
                "show": true,
                "title_case": false,
                "tool_mode": false,
                "trace_as_metadata": true,
                "type": "int",
                "value": 5
              },
              "max_tokens": {
                "_input_type": "IntInput",
                "advanced": true,
                "display_name": "Max Tokens",
                "dynamic": false,
                "info": "The maximum number of tokens to generate. Set to 0 for unlimited tokens.",
                "list": false,
                "list_add_label": "Add More",
                "name": "max_tokens",
                "placeholder": "",
                "range_spec": {
                  "max": 128000,
                  "min": 0,
                  "step": 0.1,
                  "step_type": "float"
                },
                "required": false,
                "show": true,
                "title_case": false,
                "tool_mode": false,
                "trace_as_metadata": true,
                "type": "int",
                "value": ""
              },
              "model_kwargs": {
                "_input_type": "DictInput",
                "advanced": true,
                "display_name": "Model Kwargs",
                "dynamic": false,
                "info": "Additional keyword arguments to pass to the model.",
                "list": false,
                "list_add_label": "Add More",
                "name": "model_kwargs",
                "placeholder": "",
                "required": false,
                "show": true,
                "title_case": false,
                "tool_mode": false,
                "trace_as_input": true,
                "type": "dict",
                "value": {}
              },
              "model_name": {
                "_input_type": "DropdownInput",
                "advanced": false,
                "combobox": true,
                "dialog_inputs": {},
                "display_name": "Model Name",
                "dynamic": false,
                "info": "",
                "name": "model_name",
                "options": [
                  "gpt-4o-mini",
                  "gpt-4o",
                  "gpt-4.1",
                  "gpt-4.1-mini",
                  "gpt-4.1-nano",
                  "gpt-4.5-preview",
                  "gpt-4-turbo",
                  "gpt-4-turbo-preview",
                  "gpt-4",
                  "gpt-3.5-turbo",
                  "o1"
                ],
                "options_metadata": [],
                "placeholder": "",
                "required": false,
                "show": true,
                "title_case": false,
                "tool_mode": false,
                "trace_as_metadata": true,
                "type": "str",
                "value": "gpt-4.1-mini"
              },
              "openai_api_base": {
                "_input_type": "StrInput",
                "advanced": true,
                "display_name": "OpenAI API Base",
                "dynamic": false,
                "info": "The base URL of the OpenAI API. Defaults to https://api.openai.com/v1. You can change this to use other APIs like JinaChat, LocalAI and Prem.",
                "list": false,
                "list_add_label": "Add More",
                "load_from_db": false,
                "name": "openai_api_base",
                "placeholder": "",
                "required": false,
                "show": true,
                "title_case": false,
                "tool_mode": false,
                "trace_as_metadata": true,
                "type": "str",
                "value": ""
              },
              "seed": {
                "_input_type": "IntInput",
                "advanced": true,
                "display_name": "Seed",
                "dynamic": false,
                "info": "The seed controls the reproducibility of the job.",
                "list": false,
                "list_add_label": "Add More",
                "name": "seed",
                "placeholder": "",
                "required": false,
                "show": true,
                "title_case": false,
                "tool_mode": false,
                "trace_as_metadata": true,
                "type": "int",
                "value": 1
              },
              "stream": {
                "_input_type": "BoolInput",
                "advanced": true,
                "display_name": "Stream",
                "dynamic": false,
                "info": "Stream the response from the model. Streaming works only in Chat.",
                "list": false,
                "list_add_label": "Add More",
                "name": "stream",
                "placeholder": "",
                "required": false,
                "show": true,
                "title_case": false,
                "tool_mode": false,
                "trace_as_metadata": true,
                "type": "bool",
                "value": false
              },
              "system_message": {
                "_input_type": "MultilineInput",
                "advanced": false,
                "display_name": "System Message",
                "dynamic": false,
                "info": "System message to pass to the model.",
                "input_types": [
                  "Message"
                ],
                "list": false,
                "list_add_label": "Add More",
                "load_from_db": false,
                "multiline": true,
                "name": "system_message",
                "placeholder": "",
                "required": false,
                "show": true,
                "title_case": false,
                "tool_mode": false,
                "trace_as_input": true,
                "trace_as_metadata": true,
                "type": "str",
                "value": ""
              },
              "temperature": {
                "_input_type": "SliderInput",
                "advanced": false,
                "display_name": "Temperature",
                "dynamic": false,
                "info": "",
                "max_label": "",
                "max_label_icon": "",
                "min_label": "",
                "min_label_icon": "",
                "name": "temperature",
                "placeholder": "",
                "range_spec": {
                  "max": 1,
                  "min": 0,
                  "step": 0.01,
                  "step_type": "float"
                },
                "required": false,
                "show": true,
                "slider_buttons": false,
                "slider_buttons_options": [],
                "slider_input": false,
                "title_case": false,
                "tool_mode": false,
                "type": "slider",
                "value": 0.1
              },
              "timeout": {
                "_input_type": "IntInput",
                "advanced": true,
                "display_name": "Timeout",
                "dynamic": false,
                "info": "The timeout for requests to OpenAI completion API.",
                "list": false,
                "list_add_label": "Add More",
                "name": "timeout",
                "placeholder": "",
                "required": false,
                "show": true,
                "title_case": false,
                "tool_mode": false,
                "trace_as_metadata": true,
                "type": "int",
                "value": 700
              }
            },
            "tool_mode": false
          },
          "showNode": true,
          "type": "OpenAIModel"
        },
        "dragging": false,
        "id": "OpenAIModel-Izkdb",
        "measured": {
          "height": 525,
          "width": 320
        },
        "position": {
          "x": -618.8663500710704,
          "y": 974.1327278776446
        },
        "selected": false,
        "type": "genericNode"
      },
      {
        "data": {
          "id": "Prompt-LXvg7",
          "node": {
            "base_classes": [
              "Message"
            ],
            "beta": false,
            "conditional_paths": [],
            "custom_fields": {
              "template": []
            },
            "description": "Create a prompt template with dynamic variables.",
            "display_name": "Prompt",
            "documentation": "",
            "edited": false,
            "error": null,
            "field_order": [
              "template",
              "tool_placeholder"
            ],
            "frozen": false,
            "full_path": null,
            "icon": "braces",
            "is_composition": null,
            "is_input": null,
            "is_output": null,
            "legacy": false,
            "lf_version": "1.2.0",
            "metadata": {},
            "minimized": false,
            "name": "",
            "output_types": [],
            "outputs": [
              {
                "allows_loop": false,
                "cache": true,
                "display_name": "Prompt",
                "method": "build_prompt",
                "name": "prompt",
                "selected": "Message",
                "tool_mode": true,
                "types": [
                  "Message"
                ],
                "value": "__UNDEFINED__"
              }
            ],
            "pinned": false,
            "template": {
              "_type": "Component",
              "code": {
                "advanced": true,
                "dynamic": true,
                "fileTypes": [],
                "file_path": "",
                "info": "",
                "list": false,
                "load_from_db": false,
                "multiline": true,
                "name": "code",
                "password": false,
                "placeholder": "",
                "required": true,
                "show": true,
                "title_case": false,
                "type": "code",
                "value": "from langflow.base.prompts.api_utils import process_prompt_template\nfrom langflow.custom import Component\nfrom langflow.inputs.inputs import DefaultPromptField\nfrom langflow.io import MessageTextInput, Output, PromptInput\nfrom langflow.schema.message import Message\nfrom langflow.template.utils import update_template_values\n\n\nclass PromptComponent(Component):\n    display_name: str = \"Prompt\"\n    description: str = \"Create a prompt template with dynamic variables.\"\n    icon = \"braces\"\n    trace_type = \"prompt\"\n    name = \"Prompt\"\n\n    inputs = [\n        PromptInput(name=\"template\", display_name=\"Template\"),\n        MessageTextInput(\n            name=\"tool_placeholder\",\n            display_name=\"Tool Placeholder\",\n            tool_mode=True,\n            advanced=True,\n            info=\"A placeholder input for tool mode.\",\n        ),\n    ]\n\n    outputs = [\n        Output(display_name=\"Prompt\", name=\"prompt\", method=\"build_prompt\"),\n    ]\n\n    async def build_prompt(self) -> Message:\n        prompt = Message.from_template(**self._attributes)\n        self.status = prompt.text\n        return prompt\n\n    def _update_template(self, frontend_node: dict):\n        prompt_template = frontend_node[\"template\"][\"template\"][\"value\"]\n        custom_fields = frontend_node[\"custom_fields\"]\n        frontend_node_template = frontend_node[\"template\"]\n        _ = process_prompt_template(\n            template=prompt_template,\n            name=\"template\",\n            custom_fields=custom_fields,\n            frontend_node_template=frontend_node_template,\n        )\n        return frontend_node\n\n    async def update_frontend_node(self, new_frontend_node: dict, current_frontend_node: dict):\n        \"\"\"This function is called after the code validation is done.\"\"\"\n        frontend_node = await super().update_frontend_node(new_frontend_node, current_frontend_node)\n        template = frontend_node[\"template\"][\"template\"][\"value\"]\n        # Kept it duplicated for backwards compatibility\n        _ = process_prompt_template(\n            template=template,\n            name=\"template\",\n            custom_fields=frontend_node[\"custom_fields\"],\n            frontend_node_template=frontend_node[\"template\"],\n        )\n        # Now that template is updated, we need to grab any values that were set in the current_frontend_node\n        # and update the frontend_node with those values\n        update_template_values(new_template=frontend_node, previous_template=current_frontend_node[\"template\"])\n        return frontend_node\n\n    def _get_fallback_input(self, **kwargs):\n        return DefaultPromptField(**kwargs)\n"
              },
              "template": {
                "_input_type": "PromptInput",
                "advanced": false,
                "display_name": "Template",
                "dynamic": false,
                "info": "",
                "list": false,
                "list_add_label": "Add More",
                "name": "template",
                "placeholder": "",
                "required": false,
                "show": true,
                "title_case": false,
                "tool_mode": false,
                "trace_as_input": true,
                "type": "prompt",
                "value": "You are an NLP expert assisting the technical team in analyzing user messages. The analysis will be used by the team to make decisions more effectively.\n\n**Task 1:**\n#### **1. Message Classification **\nClassify the message into a **single category** that best describes its purpose. Choose the category from the predefined list below. This classification will help the technical team identify specific themes and make decisions faster.\n\n- **Release Notes**: A message announcing updates, new features, integrations, important information about new versions for users.\n- **Feature Request**: A suggestion or idea for a new feature or enhancement.\n- **Bug Report**: A message reporting a clear technical failure, malfunction, or unexpected behavior in Langflow. The user explicitly describes an issue where: A feature does not work as expected; The system crashes, freezes, or behaves unpredictably.\n- **User Question**: Any question or uncertainty regarding  features, functionality, implementation, or general use. This includes both technical questions and general doubts, regardless of complexity or specificity.\n- **Complaint**: A message expressing dissatisfaction or frustration with a feature or issue.\n- **Positive Feedback**: Messages expressing gratitude alongside useful feedback, such as confirming that an issue has been resolved or a feature works as intended.\n\n\n##### **Important Instructions for Classification:**\n- Ensure each message is classified into **only one category** based on its primary intent or purpose. If multiple intents are detected, select the most relevant category that reflects the user's main goal.\n- Do not create new categories or use freeform text for classification. Always use one of the predefined categories exactly as they appear in the list above.\n\n**task 2**\nAnalyze the sentiment of the message and classify it into one of the following categories:\n- **Positive**: The message conveys positivity, satisfaction, gratitude, or encouragement.\n- **Neutral**: The message is factual, descriptive, or lacks any emotional tone.\n- **Negative**: The message conveys frustration, dissatisfaction, or criticism.\n\n\nreturn:\n- [message_id]\n- [message_category] \n- [message_sentiment]\n\nYou need to output the results in JSON format.\n"
              },
              "tool_placeholder": {
                "_input_type": "MessageTextInput",
                "advanced": true,
                "display_name": "Tool Placeholder",
                "dynamic": false,
                "info": "A placeholder input for tool mode.",
                "input_types": [
                  "Message"
                ],
                "list": false,
                "list_add_label": "Add More",
                "load_from_db": false,
                "name": "tool_placeholder",
                "placeholder": "",
                "required": false,
                "show": true,
                "title_case": false,
                "tool_mode": true,
                "trace_as_input": true,
                "trace_as_metadata": true,
                "type": "str",
                "value": ""
              }
            },
            "tool_mode": false
          },
          "showNode": true,
          "type": "Prompt"
        },
        "dragging": false,
        "id": "Prompt-LXvg7",
        "measured": {
          "height": 330,
          "width": 320
        },
        "position": {
          "x": -1668.597994833308,
          "y": 651.6625805464743
        },
        "selected": false,
        "type": "genericNode"
      },
      {
        "data": {
          "id": "OpenAIModel-Hl8vG",
          "node": {
            "base_classes": [
              "LanguageModel",
              "Message"
            ],
            "beta": false,
            "conditional_paths": [],
            "custom_fields": {},
            "description": "Generates text using OpenAI LLMs.",
            "display_name": "OpenAI",
            "documentation": "",
            "edited": false,
            "field_order": [
              "input_value",
              "system_message",
              "stream",
              "max_tokens",
              "model_kwargs",
              "json_mode",
              "model_name",
              "openai_api_base",
              "api_key",
              "temperature",
              "seed",
              "max_retries",
              "timeout"
            ],
            "frozen": false,
            "icon": "OpenAI",
            "legacy": false,
            "lf_version": "1.2.0",
            "metadata": {
              "keywords": [
                "model",
                "llm",
                "language model",
                "large language model"
              ]
            },
            "minimized": false,
            "output_types": [],
            "outputs": [
              {
                "allows_loop": false,
                "cache": true,
                "display_name": "Message",
                "method": "text_response",
                "name": "text_output",
                "required_inputs": [],
                "selected": "Message",
                "tool_mode": true,
                "types": [
                  "Message"
                ],
                "value": "__UNDEFINED__"
              },
              {
                "allows_loop": false,
                "cache": true,
                "display_name": "Language Model",
                "method": "build_model",
                "name": "model_output",
                "required_inputs": [
                  "api_key"
                ],
                "selected": "LanguageModel",
                "tool_mode": true,
                "types": [
                  "LanguageModel"
                ],
                "value": "__UNDEFINED__"
              }
            ],
            "pinned": false,
            "template": {
              "_type": "Component",
              "api_key": {
                "_input_type": "SecretStrInput",
                "advanced": false,
                "display_name": "OpenAI API Key",
                "dynamic": false,
                "info": "The OpenAI API Key to use for the OpenAI model.",
                "input_types": [],
                "load_from_db": true,
                "name": "api_key",
                "password": true,
                "placeholder": "",
                "required": true,
                "show": true,
                "title_case": false,
                "type": "str",
                "value": "OPENAI_API_KEY"
              },
              "code": {
                "advanced": true,
                "dynamic": true,
                "fileTypes": [],
                "file_path": "",
                "info": "",
                "list": false,
                "load_from_db": false,
                "multiline": true,
                "name": "code",
                "password": false,
                "placeholder": "",
                "required": true,
                "show": true,
                "title_case": false,
                "type": "code",
                "value": "from typing import Any\n\nfrom langchain_openai import ChatOpenAI\nfrom pydantic.v1 import SecretStr\n\nfrom langflow.base.models.model import LCModelComponent\nfrom langflow.base.models.openai_constants import (\n    OPENAI_MODEL_NAMES,\n    OPENAI_REASONING_MODEL_NAMES,\n)\nfrom langflow.field_typing import LanguageModel\nfrom langflow.field_typing.range_spec import RangeSpec\nfrom langflow.inputs import BoolInput, DictInput, DropdownInput, IntInput, SecretStrInput, SliderInput, StrInput\nfrom langflow.logging import logger\n\n\nclass OpenAIModelComponent(LCModelComponent):\n    display_name = \"OpenAI\"\n    description = \"Generates text using OpenAI LLMs.\"\n    icon = \"OpenAI\"\n    name = \"OpenAIModel\"\n\n    inputs = [\n        *LCModelComponent._base_inputs,\n        IntInput(\n            name=\"max_tokens\",\n            display_name=\"Max Tokens\",\n            advanced=True,\n            info=\"The maximum number of tokens to generate. Set to 0 for unlimited tokens.\",\n            range_spec=RangeSpec(min=0, max=128000),\n        ),\n        DictInput(\n            name=\"model_kwargs\",\n            display_name=\"Model Kwargs\",\n            advanced=True,\n            info=\"Additional keyword arguments to pass to the model.\",\n        ),\n        BoolInput(\n            name=\"json_mode\",\n            display_name=\"JSON Mode\",\n            advanced=True,\n            info=\"If True, it will output JSON regardless of passing a schema.\",\n        ),\n        DropdownInput(\n            name=\"model_name\",\n            display_name=\"Model Name\",\n            advanced=False,\n            options=OPENAI_MODEL_NAMES + OPENAI_REASONING_MODEL_NAMES,\n            value=OPENAI_MODEL_NAMES[1],\n            combobox=True,\n            real_time_refresh=True,\n        ),\n        StrInput(\n            name=\"openai_api_base\",\n            display_name=\"OpenAI API Base\",\n            advanced=True,\n            info=\"The base URL of the OpenAI API. \"\n            \"Defaults to https://api.openai.com/v1. \"\n            \"You can change this to use other APIs like JinaChat, LocalAI and Prem.\",\n        ),\n        SecretStrInput(\n            name=\"api_key\",\n            display_name=\"OpenAI API Key\",\n            info=\"The OpenAI API Key to use for the OpenAI model.\",\n            advanced=False,\n            value=\"OPENAI_API_KEY\",\n            required=True,\n        ),\n        SliderInput(\n            name=\"temperature\",\n            display_name=\"Temperature\",\n            value=0.1,\n            range_spec=RangeSpec(min=0, max=1, step=0.01),\n            show=True,\n        ),\n        IntInput(\n            name=\"seed\",\n            display_name=\"Seed\",\n            info=\"The seed controls the reproducibility of the job.\",\n            advanced=True,\n            value=1,\n        ),\n        IntInput(\n            name=\"max_retries\",\n            display_name=\"Max Retries\",\n            info=\"The maximum number of retries to make when generating.\",\n            advanced=True,\n            value=5,\n        ),\n        IntInput(\n            name=\"timeout\",\n            display_name=\"Timeout\",\n            info=\"The timeout for requests to OpenAI completion API.\",\n            advanced=True,\n            value=700,\n        ),\n    ]\n\n    def build_model(self) -> LanguageModel:  # type: ignore[type-var]\n        parameters = {\n            \"api_key\": SecretStr(self.api_key).get_secret_value() if self.api_key else None,\n            \"model_name\": self.model_name,\n            \"max_tokens\": self.max_tokens or None,\n            \"model_kwargs\": self.model_kwargs or {},\n            \"base_url\": self.openai_api_base or \"https://api.openai.com/v1\",\n            \"seed\": self.seed,\n            \"max_retries\": self.max_retries,\n            \"timeout\": self.timeout,\n            \"temperature\": self.temperature if self.temperature is not None else 0.1,\n        }\n\n        logger.info(f\"Model name: {self.model_name}\")\n        if self.model_name in OPENAI_REASONING_MODEL_NAMES:\n            logger.info(\"Getting reasoning model parameters\")\n            parameters.pop(\"temperature\")\n            parameters.pop(\"seed\")\n        output = ChatOpenAI(**parameters)\n        if self.json_mode:\n            output = output.bind(response_format={\"type\": \"json_object\"})\n\n        return output\n\n    def _get_exception_message(self, e: Exception):\n        \"\"\"Get a message from an OpenAI exception.\n\n        Args:\n            e (Exception): The exception to get the message from.\n\n        Returns:\n            str: The message from the exception.\n        \"\"\"\n        try:\n            from openai import BadRequestError\n        except ImportError:\n            return None\n        if isinstance(e, BadRequestError):\n            message = e.body.get(\"message\")\n            if message:\n                return message\n        return None\n\n    def update_build_config(self, build_config: dict, field_value: Any, field_name: str | None = None) -> dict:\n        if field_name in {\"base_url\", \"model_name\", \"api_key\"} and field_value in OPENAI_REASONING_MODEL_NAMES:\n            build_config[\"temperature\"][\"show\"] = False\n            build_config[\"seed\"][\"show\"] = False\n        if field_name in {\"base_url\", \"model_name\", \"api_key\"} and field_value in OPENAI_MODEL_NAMES:\n            build_config[\"temperature\"][\"show\"] = True\n            build_config[\"seed\"][\"show\"] = True\n        return build_config\n"
              },
              "input_value": {
                "_input_type": "MessageInput",
                "advanced": false,
                "display_name": "Input",
                "dynamic": false,
                "info": "",
                "input_types": [
                  "Message"
                ],
                "list": false,
                "list_add_label": "Add More",
                "load_from_db": false,
                "name": "input_value",
                "placeholder": "",
                "required": false,
                "show": true,
                "title_case": false,
                "tool_mode": false,
                "trace_as_input": true,
                "trace_as_metadata": true,
                "type": "str",
                "value": ""
              },
              "json_mode": {
                "_input_type": "BoolInput",
                "advanced": true,
                "display_name": "JSON Mode",
                "dynamic": false,
                "info": "If True, it will output JSON regardless of passing a schema.",
                "list": false,
                "list_add_label": "Add More",
                "name": "json_mode",
                "placeholder": "",
                "required": false,
                "show": true,
                "title_case": false,
                "tool_mode": false,
                "trace_as_metadata": true,
                "type": "bool",
                "value": false
              },
              "max_retries": {
                "_input_type": "IntInput",
                "advanced": true,
                "display_name": "Max Retries",
                "dynamic": false,
                "info": "The maximum number of retries to make when generating.",
                "list": false,
                "list_add_label": "Add More",
                "name": "max_retries",
                "placeholder": "",
                "required": false,
                "show": true,
                "title_case": false,
                "tool_mode": false,
                "trace_as_metadata": true,
                "type": "int",
                "value": 5
              },
              "max_tokens": {
                "_input_type": "IntInput",
                "advanced": true,
                "display_name": "Max Tokens",
                "dynamic": false,
                "info": "The maximum number of tokens to generate. Set to 0 for unlimited tokens.",
                "list": false,
                "list_add_label": "Add More",
                "name": "max_tokens",
                "placeholder": "",
                "range_spec": {
                  "max": 128000,
                  "min": 0,
                  "step": 0.1,
                  "step_type": "float"
                },
                "required": false,
                "show": true,
                "title_case": false,
                "tool_mode": false,
                "trace_as_metadata": true,
                "type": "int",
                "value": ""
              },
              "model_kwargs": {
                "_input_type": "DictInput",
                "advanced": true,
                "display_name": "Model Kwargs",
                "dynamic": false,
                "info": "Additional keyword arguments to pass to the model.",
                "list": false,
                "list_add_label": "Add More",
                "name": "model_kwargs",
                "placeholder": "",
                "required": false,
                "show": true,
                "title_case": false,
                "tool_mode": false,
                "trace_as_input": true,
                "type": "dict",
                "value": {}
              },
              "model_name": {
                "_input_type": "DropdownInput",
                "advanced": false,
                "combobox": true,
                "dialog_inputs": {},
                "display_name": "Model Name",
                "dynamic": false,
                "info": "",
                "name": "model_name",
                "options": [
                  "gpt-4o-mini",
                  "gpt-4o",
                  "gpt-4.1",
                  "gpt-4.1-mini",
                  "gpt-4.1-nano",
                  "gpt-4.5-preview",
                  "gpt-4-turbo",
                  "gpt-4-turbo-preview",
                  "gpt-4",
                  "gpt-3.5-turbo",
                  "o1"
                ],
                "options_metadata": [],
                "placeholder": "",
                "required": false,
                "show": true,
                "title_case": false,
                "tool_mode": false,
                "trace_as_metadata": true,
                "type": "str",
                "value": "gpt-4.1-mini"
              },
              "openai_api_base": {
                "_input_type": "StrInput",
                "advanced": true,
                "display_name": "OpenAI API Base",
                "dynamic": false,
                "info": "The base URL of the OpenAI API. Defaults to https://api.openai.com/v1. You can change this to use other APIs like JinaChat, LocalAI and Prem.",
                "list": false,
                "list_add_label": "Add More",
                "load_from_db": false,
                "name": "openai_api_base",
                "placeholder": "",
                "required": false,
                "show": true,
                "title_case": false,
                "tool_mode": false,
                "trace_as_metadata": true,
                "type": "str",
                "value": ""
              },
              "seed": {
                "_input_type": "IntInput",
                "advanced": true,
                "display_name": "Seed",
                "dynamic": false,
                "info": "The seed controls the reproducibility of the job.",
                "list": false,
                "list_add_label": "Add More",
                "name": "seed",
                "placeholder": "",
                "required": false,
                "show": true,
                "title_case": false,
                "tool_mode": false,
                "trace_as_metadata": true,
                "type": "int",
                "value": 1
              },
              "stream": {
                "_input_type": "BoolInput",
                "advanced": true,
                "display_name": "Stream",
                "dynamic": false,
                "info": "Stream the response from the model. Streaming works only in Chat.",
                "list": false,
                "list_add_label": "Add More",
                "name": "stream",
                "placeholder": "",
                "required": false,
                "show": true,
                "title_case": false,
                "tool_mode": false,
                "trace_as_metadata": true,
                "type": "bool",
                "value": false
              },
              "system_message": {
                "_input_type": "MultilineInput",
                "advanced": false,
                "display_name": "System Message",
                "dynamic": false,
                "info": "System message to pass to the model.",
                "input_types": [
                  "Message"
                ],
                "list": false,
                "list_add_label": "Add More",
                "load_from_db": false,
                "multiline": true,
                "name": "system_message",
                "placeholder": "",
                "required": false,
                "show": true,
                "title_case": false,
                "tool_mode": false,
                "trace_as_input": true,
                "trace_as_metadata": true,
                "type": "str",
                "value": ""
              },
              "temperature": {
                "_input_type": "SliderInput",
                "advanced": false,
                "display_name": "Temperature",
                "dynamic": false,
                "info": "",
                "max_label": "",
                "max_label_icon": "",
                "min_label": "",
                "min_label_icon": "",
                "name": "temperature",
                "placeholder": "",
                "range_spec": {
                  "max": 1,
                  "min": 0,
                  "step": 0.01,
                  "step_type": "float"
                },
                "required": false,
                "show": true,
                "slider_buttons": false,
                "slider_buttons_options": [],
                "slider_input": false,
                "title_case": false,
                "tool_mode": false,
                "type": "slider",
                "value": 0.1
              },
              "timeout": {
                "_input_type": "IntInput",
                "advanced": true,
                "display_name": "Timeout",
                "dynamic": false,
                "info": "The timeout for requests to OpenAI completion API.",
                "list": false,
                "list_add_label": "Add More",
                "name": "timeout",
                "placeholder": "",
                "required": false,
                "show": true,
                "title_case": false,
                "tool_mode": false,
                "trace_as_metadata": true,
                "type": "int",
                "value": 700
              }
            },
            "tool_mode": false
          },
          "showNode": true,
          "type": "OpenAIModel"
        },
        "dragging": false,
        "id": "OpenAIModel-Hl8vG",
        "measured": {
          "height": 525,
          "width": 320
        },
        "position": {
          "x": -1297.2469651919287,
          "y": 254.12590003703684
        },
        "selected": false,
        "type": "genericNode"
      },
      {
        "data": {
          "id": "note-D3g3A",
          "node": {
            "description": "# Sentiment Analysis Flow  \n\nThis flow processes text data, analyzes sentiment, and provides structured insights.  \n\n## Prerequisite\n\n* [OpenAI API key](https://platform.openai.com/docs/)\n\n## Quickstart\n\n1. Add your [OpenAI API key](https://platform.openai.com/docs/) to the OpenAI model components.\n2. In the **File Component**, load text data in `.txt`, `.csv`, or `.json` formats.\n3. Open the **Playground** to see the analysis and recommendation the flow constructs.\n\n## How It Works  \n\n1. The **Data to Message** component converts raw data into structured messages. \n\n2. The **NLP expert** prompt provides sentiment analysis, while the **Analyzing messages** prompt summarizes messages from a discussion board.\n\n3. The final **Prompt Component** creates a structured recommendation prompt to ensure that the AI model receives well-formatted input.  \n\n4. The **OpenAI Model Component** processes the text and classifies the sentiment as **Positive, Neutral, or Negative**.  \n\n",
            "display_name": "",
            "documentation": "",
            "template": {}
          },
          "type": "note"
        },
        "dragging": false,
        "height": 574,
        "id": "note-D3g3A",
        "measured": {
          "height": 574,
          "width": 413
        },
        "position": {
          "x": -2891.3528304066394,
          "y": 384.370168260918
        },
        "resizing": false,
        "selected": false,
        "type": "noteNode",
        "width": 412
      },
      {
        "data": {
          "id": "ChatOutput-NS8z5",
          "node": {
            "base_classes": [
              "Message"
            ],
            "beta": false,
            "conditional_paths": [],
            "custom_fields": {},
            "description": "Display a chat message in the Playground.",
            "display_name": "Chat Output",
            "documentation": "",
            "edited": false,
            "field_order": [
              "input_value",
              "should_store_message",
              "sender",
              "sender_name",
              "session_id",
              "data_template",
              "background_color",
              "chat_icon",
              "text_color",
              "clean_data"
            ],
            "frozen": false,
            "icon": "MessagesSquare",
            "legacy": false,
            "lf_version": "1.2.0",
            "metadata": {},
            "minimized": true,
            "output_types": [],
            "outputs": [
              {
                "allows_loop": false,
                "cache": true,
                "display_name": "Message",
                "method": "message_response",
                "name": "message",
                "selected": "Message",
                "tool_mode": true,
                "types": [
                  "Message"
                ],
                "value": "__UNDEFINED__"
              }
            ],
            "pinned": false,
            "template": {
              "_type": "Component",
              "background_color": {
                "_input_type": "MessageTextInput",
                "advanced": true,
                "display_name": "Background Color",
                "dynamic": false,
                "info": "The background color of the icon.",
                "input_types": [
                  "Message"
                ],
                "list": false,
                "list_add_label": "Add More",
                "load_from_db": false,
                "name": "background_color",
                "placeholder": "",
                "required": false,
                "show": true,
                "title_case": false,
                "tool_mode": false,
                "trace_as_input": true,
                "trace_as_metadata": true,
                "type": "str",
                "value": ""
              },
              "chat_icon": {
                "_input_type": "MessageTextInput",
                "advanced": true,
                "display_name": "Icon",
                "dynamic": false,
                "info": "The icon of the message.",
                "input_types": [
                  "Message"
                ],
                "list": false,
                "list_add_label": "Add More",
                "load_from_db": false,
                "name": "chat_icon",
                "placeholder": "",
                "required": false,
                "show": true,
                "title_case": false,
                "tool_mode": false,
                "trace_as_input": true,
                "trace_as_metadata": true,
                "type": "str",
                "value": ""
              },
              "clean_data": {
                "_input_type": "BoolInput",
                "advanced": true,
                "display_name": "Basic Clean Data",
                "dynamic": false,
                "info": "Whether to clean the data",
                "list": false,
                "list_add_label": "Add More",
                "name": "clean_data",
                "placeholder": "",
                "required": false,
                "show": true,
                "title_case": false,
                "tool_mode": false,
                "trace_as_metadata": true,
                "type": "bool",
                "value": true
              },
              "code": {
                "advanced": true,
                "dynamic": true,
                "fileTypes": [],
                "file_path": "",
                "info": "",
                "list": false,
                "load_from_db": false,
                "multiline": true,
                "name": "code",
                "password": false,
                "placeholder": "",
                "required": true,
                "show": true,
                "title_case": false,
                "type": "code",
                "value": "from collections.abc import Generator\nfrom typing import Any\n\nimport orjson\nfrom fastapi.encoders import jsonable_encoder\n\nfrom langflow.base.io.chat import ChatComponent\nfrom langflow.helpers.data import safe_convert\nfrom langflow.inputs import BoolInput\nfrom langflow.inputs.inputs import HandleInput\nfrom langflow.io import DropdownInput, MessageTextInput, Output\nfrom langflow.schema.data import Data\nfrom langflow.schema.dataframe import DataFrame\nfrom langflow.schema.message import Message\nfrom langflow.schema.properties import Source\nfrom langflow.utils.constants import (\n    MESSAGE_SENDER_AI,\n    MESSAGE_SENDER_NAME_AI,\n    MESSAGE_SENDER_USER,\n)\n\n\nclass ChatOutput(ChatComponent):\n    display_name = \"Chat Output\"\n    description = \"Display a chat message in the Playground.\"\n    icon = \"MessagesSquare\"\n    name = \"ChatOutput\"\n    minimized = True\n\n    inputs = [\n        HandleInput(\n            name=\"input_value\",\n            display_name=\"Text\",\n            info=\"Message to be passed as output.\",\n            input_types=[\"Data\", \"DataFrame\", \"Message\"],\n            required=True,\n        ),\n        BoolInput(\n            name=\"should_store_message\",\n            display_name=\"Store Messages\",\n            info=\"Store the message in the history.\",\n            value=True,\n            advanced=True,\n        ),\n        DropdownInput(\n            name=\"sender\",\n            display_name=\"Sender Type\",\n            options=[MESSAGE_SENDER_AI, MESSAGE_SENDER_USER],\n            value=MESSAGE_SENDER_AI,\n            advanced=True,\n            info=\"Type of sender.\",\n        ),\n        MessageTextInput(\n            name=\"sender_name\",\n            display_name=\"Sender Name\",\n            info=\"Name of the sender.\",\n            value=MESSAGE_SENDER_NAME_AI,\n            advanced=True,\n        ),\n        MessageTextInput(\n            name=\"session_id\",\n            display_name=\"Session ID\",\n            info=\"The session ID of the chat. If empty, the current session ID parameter will be used.\",\n            advanced=True,\n        ),\n        MessageTextInput(\n            name=\"data_template\",\n            display_name=\"Data Template\",\n            value=\"{text}\",\n            advanced=True,\n            info=\"Template to convert Data to Text. If left empty, it will be dynamically set to the Data's text key.\",\n        ),\n        MessageTextInput(\n            name=\"background_color\",\n            display_name=\"Background Color\",\n            info=\"The background color of the icon.\",\n            advanced=True,\n        ),\n        MessageTextInput(\n            name=\"chat_icon\",\n            display_name=\"Icon\",\n            info=\"The icon of the message.\",\n            advanced=True,\n        ),\n        MessageTextInput(\n            name=\"text_color\",\n            display_name=\"Text Color\",\n            info=\"The text color of the name\",\n            advanced=True,\n        ),\n        BoolInput(\n            name=\"clean_data\",\n            display_name=\"Basic Clean Data\",\n            value=True,\n            info=\"Whether to clean the data\",\n            advanced=True,\n        ),\n    ]\n    outputs = [\n        Output(\n            display_name=\"Message\",\n            name=\"message\",\n            method=\"message_response\",\n        ),\n    ]\n\n    def _build_source(self, id_: str | None, display_name: str | None, source: str | None) -> Source:\n        source_dict = {}\n        if id_:\n            source_dict[\"id\"] = id_\n        if display_name:\n            source_dict[\"display_name\"] = display_name\n        if source:\n            # Handle case where source is a ChatOpenAI object\n            if hasattr(source, \"model_name\"):\n                source_dict[\"source\"] = source.model_name\n            elif hasattr(source, \"model\"):\n                source_dict[\"source\"] = str(source.model)\n            else:\n                source_dict[\"source\"] = str(source)\n        return Source(**source_dict)\n\n    async def message_response(self) -> Message:\n        # First convert the input to string if needed\n        text = self.convert_to_string()\n\n        # Get source properties\n        source, icon, display_name, source_id = self.get_properties_from_source_component()\n        background_color = self.background_color\n        text_color = self.text_color\n        if self.chat_icon:\n            icon = self.chat_icon\n\n        # Create or use existing Message object\n        if isinstance(self.input_value, Message):\n            message = self.input_value\n            # Update message properties\n            message.text = text\n        else:\n            message = Message(text=text)\n\n        # Set message properties\n        message.sender = self.sender\n        message.sender_name = self.sender_name\n        message.session_id = self.session_id\n        message.flow_id = self.graph.flow_id if hasattr(self, \"graph\") else None\n        message.properties.source = self._build_source(source_id, display_name, source)\n        message.properties.icon = icon\n        message.properties.background_color = background_color\n        message.properties.text_color = text_color\n\n        # Store message if needed\n        if self.session_id and self.should_store_message:\n            stored_message = await self.send_message(message)\n            self.message.value = stored_message\n            message = stored_message\n\n        self.status = message\n        return message\n\n    def _serialize_data(self, data: Data) -> str:\n        \"\"\"Serialize Data object to JSON string.\"\"\"\n        # Convert data.data to JSON-serializable format\n        serializable_data = jsonable_encoder(data.data)\n        # Serialize with orjson, enabling pretty printing with indentation\n        json_bytes = orjson.dumps(serializable_data, option=orjson.OPT_INDENT_2)\n        # Convert bytes to string and wrap in Markdown code blocks\n        return \"```json\\n\" + json_bytes.decode(\"utf-8\") + \"\\n```\"\n\n    def _validate_input(self) -> None:\n        \"\"\"Validate the input data and raise ValueError if invalid.\"\"\"\n        if self.input_value is None:\n            msg = \"Input data cannot be None\"\n            raise ValueError(msg)\n        if isinstance(self.input_value, list) and not all(\n            isinstance(item, Message | Data | DataFrame | str) for item in self.input_value\n        ):\n            invalid_types = [\n                type(item).__name__\n                for item in self.input_value\n                if not isinstance(item, Message | Data | DataFrame | str)\n            ]\n            msg = f\"Expected Data or DataFrame or Message or str, got {invalid_types}\"\n            raise TypeError(msg)\n        if not isinstance(\n            self.input_value,\n            Message | Data | DataFrame | str | list | Generator | type(None),\n        ):\n            type_name = type(self.input_value).__name__\n            msg = f\"Expected Data or DataFrame or Message or str, Generator or None, got {type_name}\"\n            raise TypeError(msg)\n\n    def convert_to_string(self) -> str | Generator[Any, None, None]:\n        \"\"\"Convert input data to string with proper error handling.\"\"\"\n        self._validate_input()\n        if isinstance(self.input_value, list):\n            return \"\\n\".join([safe_convert(item, clean_data=self.clean_data) for item in self.input_value])\n        if isinstance(self.input_value, Generator):\n            return self.input_value\n        return safe_convert(self.input_value)\n"
              },
              "data_template": {
                "_input_type": "MessageTextInput",
                "advanced": true,
                "display_name": "Data Template",
                "dynamic": false,
                "info": "Template to convert Data to Text. If left empty, it will be dynamically set to the Data's text key.",
                "input_types": [
                  "Message"
                ],
                "list": false,
                "list_add_label": "Add More",
                "load_from_db": false,
                "name": "data_template",
                "placeholder": "",
                "required": false,
                "show": true,
                "title_case": false,
                "tool_mode": false,
                "trace_as_input": true,
                "trace_as_metadata": true,
                "type": "str",
                "value": "{text}"
              },
              "input_value": {
                "_input_type": "HandleInput",
                "advanced": false,
                "display_name": "Text",
                "dynamic": false,
                "info": "Message to be passed as output.",
                "input_types": [
                  "Data",
                  "DataFrame",
                  "Message"
                ],
                "list": false,
                "list_add_label": "Add More",
                "name": "input_value",
                "placeholder": "",
                "required": true,
                "show": true,
                "title_case": false,
                "trace_as_metadata": true,
                "type": "other",
                "value": ""
              },
              "sender": {
                "_input_type": "DropdownInput",
                "advanced": true,
                "combobox": false,
                "dialog_inputs": {},
                "display_name": "Sender Type",
                "dynamic": false,
                "info": "Type of sender.",
                "name": "sender",
                "options": [
                  "Machine",
                  "User"
                ],
                "options_metadata": [],
                "placeholder": "",
                "required": false,
                "show": true,
                "title_case": false,
                "tool_mode": false,
                "trace_as_metadata": true,
                "type": "str",
                "value": "Machine"
              },
              "sender_name": {
                "_input_type": "MessageTextInput",
                "advanced": true,
                "display_name": "Sender Name",
                "dynamic": false,
                "info": "Name of the sender.",
                "input_types": [
                  "Message"
                ],
                "list": false,
                "list_add_label": "Add More",
                "load_from_db": false,
                "name": "sender_name",
                "placeholder": "",
                "required": false,
                "show": true,
                "title_case": false,
                "tool_mode": false,
                "trace_as_input": true,
                "trace_as_metadata": true,
                "type": "str",
                "value": "AI"
              },
              "session_id": {
                "_input_type": "MessageTextInput",
                "advanced": true,
                "display_name": "Session ID",
                "dynamic": false,
                "info": "The session ID of the chat. If empty, the current session ID parameter will be used.",
                "input_types": [
                  "Message"
                ],
                "list": false,
                "list_add_label": "Add More",
                "load_from_db": false,
                "name": "session_id",
                "placeholder": "",
                "required": false,
                "show": true,
                "title_case": false,
                "tool_mode": false,
                "trace_as_input": true,
                "trace_as_metadata": true,
                "type": "str",
                "value": ""
              },
              "should_store_message": {
                "_input_type": "BoolInput",
                "advanced": true,
                "display_name": "Store Messages",
                "dynamic": false,
                "info": "Store the message in the history.",
                "list": false,
                "list_add_label": "Add More",
                "name": "should_store_message",
                "placeholder": "",
                "required": false,
                "show": true,
                "title_case": false,
                "tool_mode": false,
                "trace_as_metadata": true,
                "type": "bool",
                "value": true
              },
              "text_color": {
                "_input_type": "MessageTextInput",
                "advanced": true,
                "display_name": "Text Color",
                "dynamic": false,
                "info": "The text color of the name",
                "input_types": [
                  "Message"
                ],
                "list": false,
                "list_add_label": "Add More",
                "load_from_db": false,
                "name": "text_color",
                "placeholder": "",
                "required": false,
                "show": true,
                "title_case": false,
                "tool_mode": false,
                "trace_as_input": true,
                "trace_as_metadata": true,
                "type": "str",
                "value": ""
              }
            },
            "tool_mode": false
          },
          "showNode": true,
          "type": "ChatOutput"
        },
        "dragging": false,
        "id": "ChatOutput-NS8z5",
        "measured": {
          "height": 192,
          "width": 320
        },
        "position": {
          "x": -957.5187396354046,
          "y": 574.7669946378641
        },
        "selected": false,
        "type": "genericNode"
      },
      {
        "data": {
          "id": "ChatOutput-GzAXT",
          "node": {
            "base_classes": [
              "Message"
            ],
            "beta": false,
            "conditional_paths": [],
            "custom_fields": {},
            "description": "Display a chat message in the Playground.",
            "display_name": "Chat Output",
            "documentation": "",
            "edited": false,
            "field_order": [
              "input_value",
              "should_store_message",
              "sender",
              "sender_name",
              "session_id",
              "data_template",
              "background_color",
              "chat_icon",
              "text_color",
              "clean_data"
            ],
            "frozen": false,
            "icon": "MessagesSquare",
            "legacy": false,
            "lf_version": "1.2.0",
            "metadata": {},
            "minimized": true,
            "output_types": [],
            "outputs": [
              {
                "allows_loop": false,
                "cache": true,
                "display_name": "Message",
                "method": "message_response",
                "name": "message",
                "selected": "Message",
                "tool_mode": true,
                "types": [
                  "Message"
                ],
                "value": "__UNDEFINED__"
              }
            ],
            "pinned": false,
            "template": {
              "_type": "Component",
              "background_color": {
                "_input_type": "MessageTextInput",
                "advanced": true,
                "display_name": "Background Color",
                "dynamic": false,
                "info": "The background color of the icon.",
                "input_types": [
                  "Message"
                ],
                "list": false,
                "list_add_label": "Add More",
                "load_from_db": false,
                "name": "background_color",
                "placeholder": "",
                "required": false,
                "show": true,
                "title_case": false,
                "tool_mode": false,
                "trace_as_input": true,
                "trace_as_metadata": true,
                "type": "str",
                "value": ""
              },
              "chat_icon": {
                "_input_type": "MessageTextInput",
                "advanced": true,
                "display_name": "Icon",
                "dynamic": false,
                "info": "The icon of the message.",
                "input_types": [
                  "Message"
                ],
                "list": false,
                "list_add_label": "Add More",
                "load_from_db": false,
                "name": "chat_icon",
                "placeholder": "",
                "required": false,
                "show": true,
                "title_case": false,
                "tool_mode": false,
                "trace_as_input": true,
                "trace_as_metadata": true,
                "type": "str",
                "value": ""
              },
              "clean_data": {
                "_input_type": "BoolInput",
                "advanced": true,
                "display_name": "Basic Clean Data",
                "dynamic": false,
                "info": "Whether to clean the data",
                "list": false,
                "list_add_label": "Add More",
                "name": "clean_data",
                "placeholder": "",
                "required": false,
                "show": true,
                "title_case": false,
                "tool_mode": false,
                "trace_as_metadata": true,
                "type": "bool",
                "value": true
              },
              "code": {
                "advanced": true,
                "dynamic": true,
                "fileTypes": [],
                "file_path": "",
                "info": "",
                "list": false,
                "load_from_db": false,
                "multiline": true,
                "name": "code",
                "password": false,
                "placeholder": "",
                "required": true,
                "show": true,
                "title_case": false,
                "type": "code",
                "value": "from collections.abc import Generator\nfrom typing import Any\n\nimport orjson\nfrom fastapi.encoders import jsonable_encoder\n\nfrom langflow.base.io.chat import ChatComponent\nfrom langflow.helpers.data import safe_convert\nfrom langflow.inputs import BoolInput\nfrom langflow.inputs.inputs import HandleInput\nfrom langflow.io import DropdownInput, MessageTextInput, Output\nfrom langflow.schema.data import Data\nfrom langflow.schema.dataframe import DataFrame\nfrom langflow.schema.message import Message\nfrom langflow.schema.properties import Source\nfrom langflow.utils.constants import (\n    MESSAGE_SENDER_AI,\n    MESSAGE_SENDER_NAME_AI,\n    MESSAGE_SENDER_USER,\n)\n\n\nclass ChatOutput(ChatComponent):\n    display_name = \"Chat Output\"\n    description = \"Display a chat message in the Playground.\"\n    icon = \"MessagesSquare\"\n    name = \"ChatOutput\"\n    minimized = True\n\n    inputs = [\n        HandleInput(\n            name=\"input_value\",\n            display_name=\"Text\",\n            info=\"Message to be passed as output.\",\n            input_types=[\"Data\", \"DataFrame\", \"Message\"],\n            required=True,\n        ),\n        BoolInput(\n            name=\"should_store_message\",\n            display_name=\"Store Messages\",\n            info=\"Store the message in the history.\",\n            value=True,\n            advanced=True,\n        ),\n        DropdownInput(\n            name=\"sender\",\n            display_name=\"Sender Type\",\n            options=[MESSAGE_SENDER_AI, MESSAGE_SENDER_USER],\n            value=MESSAGE_SENDER_AI,\n            advanced=True,\n            info=\"Type of sender.\",\n        ),\n        MessageTextInput(\n            name=\"sender_name\",\n            display_name=\"Sender Name\",\n            info=\"Name of the sender.\",\n            value=MESSAGE_SENDER_NAME_AI,\n            advanced=True,\n        ),\n        MessageTextInput(\n            name=\"session_id\",\n            display_name=\"Session ID\",\n            info=\"The session ID of the chat. If empty, the current session ID parameter will be used.\",\n            advanced=True,\n        ),\n        MessageTextInput(\n            name=\"data_template\",\n            display_name=\"Data Template\",\n            value=\"{text}\",\n            advanced=True,\n            info=\"Template to convert Data to Text. If left empty, it will be dynamically set to the Data's text key.\",\n        ),\n        MessageTextInput(\n            name=\"background_color\",\n            display_name=\"Background Color\",\n            info=\"The background color of the icon.\",\n            advanced=True,\n        ),\n        MessageTextInput(\n            name=\"chat_icon\",\n            display_name=\"Icon\",\n            info=\"The icon of the message.\",\n            advanced=True,\n        ),\n        MessageTextInput(\n            name=\"text_color\",\n            display_name=\"Text Color\",\n            info=\"The text color of the name\",\n            advanced=True,\n        ),\n        BoolInput(\n            name=\"clean_data\",\n            display_name=\"Basic Clean Data\",\n            value=True,\n            info=\"Whether to clean the data\",\n            advanced=True,\n        ),\n    ]\n    outputs = [\n        Output(\n            display_name=\"Message\",\n            name=\"message\",\n            method=\"message_response\",\n        ),\n    ]\n\n    def _build_source(self, id_: str | None, display_name: str | None, source: str | None) -> Source:\n        source_dict = {}\n        if id_:\n            source_dict[\"id\"] = id_\n        if display_name:\n            source_dict[\"display_name\"] = display_name\n        if source:\n            # Handle case where source is a ChatOpenAI object\n            if hasattr(source, \"model_name\"):\n                source_dict[\"source\"] = source.model_name\n            elif hasattr(source, \"model\"):\n                source_dict[\"source\"] = str(source.model)\n            else:\n                source_dict[\"source\"] = str(source)\n        return Source(**source_dict)\n\n    async def message_response(self) -> Message:\n        # First convert the input to string if needed\n        text = self.convert_to_string()\n\n        # Get source properties\n        source, icon, display_name, source_id = self.get_properties_from_source_component()\n        background_color = self.background_color\n        text_color = self.text_color\n        if self.chat_icon:\n            icon = self.chat_icon\n\n        # Create or use existing Message object\n        if isinstance(self.input_value, Message):\n            message = self.input_value\n            # Update message properties\n            message.text = text\n        else:\n            message = Message(text=text)\n\n        # Set message properties\n        message.sender = self.sender\n        message.sender_name = self.sender_name\n        message.session_id = self.session_id\n        message.flow_id = self.graph.flow_id if hasattr(self, \"graph\") else None\n        message.properties.source = self._build_source(source_id, display_name, source)\n        message.properties.icon = icon\n        message.properties.background_color = background_color\n        message.properties.text_color = text_color\n\n        # Store message if needed\n        if self.session_id and self.should_store_message:\n            stored_message = await self.send_message(message)\n            self.message.value = stored_message\n            message = stored_message\n\n        self.status = message\n        return message\n\n    def _serialize_data(self, data: Data) -> str:\n        \"\"\"Serialize Data object to JSON string.\"\"\"\n        # Convert data.data to JSON-serializable format\n        serializable_data = jsonable_encoder(data.data)\n        # Serialize with orjson, enabling pretty printing with indentation\n        json_bytes = orjson.dumps(serializable_data, option=orjson.OPT_INDENT_2)\n        # Convert bytes to string and wrap in Markdown code blocks\n        return \"```json\\n\" + json_bytes.decode(\"utf-8\") + \"\\n```\"\n\n    def _validate_input(self) -> None:\n        \"\"\"Validate the input data and raise ValueError if invalid.\"\"\"\n        if self.input_value is None:\n            msg = \"Input data cannot be None\"\n            raise ValueError(msg)\n        if isinstance(self.input_value, list) and not all(\n            isinstance(item, Message | Data | DataFrame | str) for item in self.input_value\n        ):\n            invalid_types = [\n                type(item).__name__\n                for item in self.input_value\n                if not isinstance(item, Message | Data | DataFrame | str)\n            ]\n            msg = f\"Expected Data or DataFrame or Message or str, got {invalid_types}\"\n            raise TypeError(msg)\n        if not isinstance(\n            self.input_value,\n            Message | Data | DataFrame | str | list | Generator | type(None),\n        ):\n            type_name = type(self.input_value).__name__\n            msg = f\"Expected Data or DataFrame or Message or str, Generator or None, got {type_name}\"\n            raise TypeError(msg)\n\n    def convert_to_string(self) -> str | Generator[Any, None, None]:\n        \"\"\"Convert input data to string with proper error handling.\"\"\"\n        self._validate_input()\n        if isinstance(self.input_value, list):\n            return \"\\n\".join([safe_convert(item, clean_data=self.clean_data) for item in self.input_value])\n        if isinstance(self.input_value, Generator):\n            return self.input_value\n        return safe_convert(self.input_value)\n"
              },
              "data_template": {
                "_input_type": "MessageTextInput",
                "advanced": true,
                "display_name": "Data Template",
                "dynamic": false,
                "info": "Template to convert Data to Text. If left empty, it will be dynamically set to the Data's text key.",
                "input_types": [
                  "Message"
                ],
                "list": false,
                "list_add_label": "Add More",
                "load_from_db": false,
                "name": "data_template",
                "placeholder": "",
                "required": false,
                "show": true,
                "title_case": false,
                "tool_mode": false,
                "trace_as_input": true,
                "trace_as_metadata": true,
                "type": "str",
                "value": "{text}"
              },
              "input_value": {
                "_input_type": "HandleInput",
                "advanced": false,
                "display_name": "Text",
                "dynamic": false,
                "info": "Message to be passed as output.",
                "input_types": [
                  "Data",
                  "DataFrame",
                  "Message"
                ],
                "list": false,
                "list_add_label": "Add More",
                "name": "input_value",
                "placeholder": "",
                "required": true,
                "show": true,
                "title_case": false,
                "trace_as_metadata": true,
                "type": "other",
                "value": ""
              },
              "sender": {
                "_input_type": "DropdownInput",
                "advanced": true,
                "combobox": false,
                "dialog_inputs": {},
                "display_name": "Sender Type",
                "dynamic": false,
                "info": "Type of sender.",
                "name": "sender",
                "options": [
                  "Machine",
                  "User"
                ],
                "options_metadata": [],
                "placeholder": "",
                "required": false,
                "show": true,
                "title_case": false,
                "tool_mode": false,
                "trace_as_metadata": true,
                "type": "str",
                "value": "Machine"
              },
              "sender_name": {
                "_input_type": "MessageTextInput",
                "advanced": true,
                "display_name": "Sender Name",
                "dynamic": false,
                "info": "Name of the sender.",
                "input_types": [
                  "Message"
                ],
                "list": false,
                "list_add_label": "Add More",
                "load_from_db": false,
                "name": "sender_name",
                "placeholder": "",
                "required": false,
                "show": true,
                "title_case": false,
                "tool_mode": false,
                "trace_as_input": true,
                "trace_as_metadata": true,
                "type": "str",
                "value": "AI"
              },
              "session_id": {
                "_input_type": "MessageTextInput",
                "advanced": true,
                "display_name": "Session ID",
                "dynamic": false,
                "info": "The session ID of the chat. If empty, the current session ID parameter will be used.",
                "input_types": [
                  "Message"
                ],
                "list": false,
                "list_add_label": "Add More",
                "load_from_db": false,
                "name": "session_id",
                "placeholder": "",
                "required": false,
                "show": true,
                "title_case": false,
                "tool_mode": false,
                "trace_as_input": true,
                "trace_as_metadata": true,
                "type": "str",
                "value": ""
              },
              "should_store_message": {
                "_input_type": "BoolInput",
                "advanced": true,
                "display_name": "Store Messages",
                "dynamic": false,
                "info": "Store the message in the history.",
                "list": false,
                "list_add_label": "Add More",
                "name": "should_store_message",
                "placeholder": "",
                "required": false,
                "show": true,
                "title_case": false,
                "tool_mode": false,
                "trace_as_metadata": true,
                "type": "bool",
                "value": true
              },
              "text_color": {
                "_input_type": "MessageTextInput",
                "advanced": true,
                "display_name": "Text Color",
                "dynamic": false,
                "info": "The text color of the name",
                "input_types": [
                  "Message"
                ],
                "list": false,
                "list_add_label": "Add More",
                "load_from_db": false,
                "name": "text_color",
                "placeholder": "",
                "required": false,
                "show": true,
                "title_case": false,
                "tool_mode": false,
                "trace_as_input": true,
                "trace_as_metadata": true,
                "type": "str",
                "value": ""
              }
            },
            "tool_mode": false
          },
          "showNode": true,
          "type": "ChatOutput"
        },
        "dragging": false,
        "id": "ChatOutput-GzAXT",
        "measured": {
          "height": 192,
          "width": 320
        },
        "position": {
          "x": -278.71239101147415,
          "y": 1127.8168564025477
        },
        "selected": false,
        "type": "genericNode"
      },
      {
        "data": {
          "id": "note-Sg6zZ",
          "node": {
            "description": "### 💡 Add your OpenAI API key here 👇",
            "display_name": "",
            "documentation": "",
            "template": {
              "backgroundColor": "transparent"
            }
          },
          "type": "note"
        },
        "dragging": false,
        "height": 326,
        "id": "note-Sg6zZ",
        "measured": {
          "height": 326,
          "width": 352
        },
        "position": {
          "x": -1296.8149861584823,
          "y": 204.32200781235414
        },
        "resizing": false,
        "selected": false,
        "type": "noteNode",
        "width": 353
      },
      {
        "data": {
          "id": "note-oCG60",
          "node": {
            "description": "### 💡 Add your OpenAI API key here 👇",
            "display_name": "",
            "documentation": "",
            "template": {
              "backgroundColor": "transparent"
            }
          },
          "type": "note"
        },
        "dragging": false,
        "id": "note-oCG60",
        "measured": {
          "height": 324,
          "width": 324
        },
        "position": {
          "x": -628.2217875041375,
          "y": 923.6296541872401
        },
        "selected": false,
        "type": "noteNode"
      },
      {
        "data": {
          "id": "note-hEufz",
          "node": {
            "description": "### 💡 Add your OpenAI API key here 👇",
            "display_name": "",
            "documentation": "",
            "template": {
              "backgroundColor": "transparent"
            }
          },
          "type": "note"
        },
        "dragging": false,
        "id": "note-hEufz",
        "measured": {
          "height": 324,
          "width": 324
        },
        "position": {
          "x": -1309.8036340068625,
          "y": 925.6888138443481
        },
        "selected": false,
        "type": "noteNode"
      }
    ],
    "viewport": {
      "x": 1195.5900912340421,
      "y": 170.90395042473165,
      "zoom": 0.5503258036709812
    }
  },
  "description": "Load text data from various file formats, process it into structured messages, and analyze sentiment using AI-powered classification.",
  "endpoint_name": null,
  "id": "ee875a1c-3b8a-4500-8a6b-bb5d1534b5de",
  "is_component": false,
  "last_tested_version": "1.2.0",
  "name": "Text Sentiment Analysis",
  "tags": [
    "classification"
  ]
}<|MERGE_RESOLUTION|>--- conflicted
+++ resolved
@@ -181,13 +181,7 @@
             "dataType": "File",
             "id": "File-m5GWE",
             "name": "message",
-<<<<<<< HEAD
-            "output_types": [
-              "Message"
-            ]
-=======
             "output_types": []
->>>>>>> fd73cdcd
           },
           "targetHandle": {
             "fieldName": "input_value",
@@ -213,13 +207,7 @@
             "dataType": "File",
             "id": "File-m5GWE",
             "name": "message",
-<<<<<<< HEAD
-            "output_types": [
-              "Message"
-            ]
-=======
             "output_types": []
->>>>>>> fd73cdcd
           },
           "targetHandle": {
             "fieldName": "text",
@@ -276,25 +264,7 @@
               {
                 "allows_loop": false,
                 "cache": true,
-<<<<<<< HEAD
-                "display_name": "Data",
-                "method": "load_files",
-                "name": "data",
-                "required_inputs": [],
-                "selected": "Data",
-                "tool_mode": true,
-                "types": [
-                  "Data"
-                ],
-                "value": "__UNDEFINED__"
-              },
-              {
-                "allows_loop": false,
-                "cache": true,
-                "display_name": "DataFrame",
-=======
                 "display_name": "Loaded Files",
->>>>>>> fd73cdcd
                 "method": "load_dataframe",
                 "name": "dataframe",
                 "required_inputs": [],
@@ -303,23 +273,6 @@
                 "types": [
                   "DataFrame"
                 ],
-<<<<<<< HEAD
-                "value": "__UNDEFINED__"
-              },
-              {
-                "allows_loop": false,
-                "cache": true,
-                "display_name": "Message",
-                "method": "load_message",
-                "name": "message",
-                "required_inputs": [],
-                "selected": "Message",
-                "tool_mode": true,
-                "types": [
-                  "Message"
-                ],
-=======
->>>>>>> fd73cdcd
                 "value": "__UNDEFINED__"
               }
             ],
@@ -581,7 +534,7 @@
             ],
             "frozen": false,
             "full_path": null,
-            "icon": "braces",
+            "icon": "prompts",
             "is_composition": null,
             "is_input": null,
             "is_output": null,
@@ -595,7 +548,7 @@
               {
                 "allows_loop": false,
                 "cache": true,
-                "display_name": "Prompt",
+                "display_name": "Prompt Message",
                 "method": "build_prompt",
                 "name": "prompt",
                 "selected": "Message",
@@ -625,7 +578,7 @@
                 "show": true,
                 "title_case": false,
                 "type": "code",
-                "value": "from langflow.base.prompts.api_utils import process_prompt_template\nfrom langflow.custom import Component\nfrom langflow.inputs.inputs import DefaultPromptField\nfrom langflow.io import MessageTextInput, Output, PromptInput\nfrom langflow.schema.message import Message\nfrom langflow.template.utils import update_template_values\n\n\nclass PromptComponent(Component):\n    display_name: str = \"Prompt\"\n    description: str = \"Create a prompt template with dynamic variables.\"\n    icon = \"braces\"\n    trace_type = \"prompt\"\n    name = \"Prompt\"\n\n    inputs = [\n        PromptInput(name=\"template\", display_name=\"Template\"),\n        MessageTextInput(\n            name=\"tool_placeholder\",\n            display_name=\"Tool Placeholder\",\n            tool_mode=True,\n            advanced=True,\n            info=\"A placeholder input for tool mode.\",\n        ),\n    ]\n\n    outputs = [\n        Output(display_name=\"Prompt\", name=\"prompt\", method=\"build_prompt\"),\n    ]\n\n    async def build_prompt(self) -> Message:\n        prompt = Message.from_template(**self._attributes)\n        self.status = prompt.text\n        return prompt\n\n    def _update_template(self, frontend_node: dict):\n        prompt_template = frontend_node[\"template\"][\"template\"][\"value\"]\n        custom_fields = frontend_node[\"custom_fields\"]\n        frontend_node_template = frontend_node[\"template\"]\n        _ = process_prompt_template(\n            template=prompt_template,\n            name=\"template\",\n            custom_fields=custom_fields,\n            frontend_node_template=frontend_node_template,\n        )\n        return frontend_node\n\n    async def update_frontend_node(self, new_frontend_node: dict, current_frontend_node: dict):\n        \"\"\"This function is called after the code validation is done.\"\"\"\n        frontend_node = await super().update_frontend_node(new_frontend_node, current_frontend_node)\n        template = frontend_node[\"template\"][\"template\"][\"value\"]\n        # Kept it duplicated for backwards compatibility\n        _ = process_prompt_template(\n            template=template,\n            name=\"template\",\n            custom_fields=frontend_node[\"custom_fields\"],\n            frontend_node_template=frontend_node[\"template\"],\n        )\n        # Now that template is updated, we need to grab any values that were set in the current_frontend_node\n        # and update the frontend_node with those values\n        update_template_values(new_template=frontend_node, previous_template=current_frontend_node[\"template\"])\n        return frontend_node\n\n    def _get_fallback_input(self, **kwargs):\n        return DefaultPromptField(**kwargs)\n"
+                "value": "from langflow.base.prompts.api_utils import process_prompt_template\nfrom langflow.custom import Component\nfrom langflow.inputs.inputs import DefaultPromptField\nfrom langflow.io import MessageTextInput, Output, PromptInput\nfrom langflow.schema.message import Message\nfrom langflow.template.utils import update_template_values\n\n\nclass PromptComponent(Component):\n    display_name: str = \"Prompt\"\n    description: str = \"Create a prompt template with dynamic variables.\"\n    icon = \"prompts\"\n    trace_type = \"prompt\"\n    name = \"Prompt\"\n\n    inputs = [\n        PromptInput(name=\"template\", display_name=\"Template\"),\n        MessageTextInput(\n            name=\"tool_placeholder\",\n            display_name=\"Tool Placeholder\",\n            tool_mode=True,\n            advanced=True,\n            info=\"A placeholder input for tool mode.\",\n        ),\n    ]\n\n    outputs = [\n        Output(display_name=\"Prompt Message\", name=\"prompt\", method=\"build_prompt\"),\n    ]\n\n    async def build_prompt(self) -> Message:\n        prompt = Message.from_template(**self._attributes)\n        self.status = prompt.text\n        return prompt\n\n    def _update_template(self, frontend_node: dict):\n        prompt_template = frontend_node[\"template\"][\"template\"][\"value\"]\n        custom_fields = frontend_node[\"custom_fields\"]\n        frontend_node_template = frontend_node[\"template\"]\n        _ = process_prompt_template(\n            template=prompt_template,\n            name=\"template\",\n            custom_fields=custom_fields,\n            frontend_node_template=frontend_node_template,\n        )\n        return frontend_node\n\n    async def update_frontend_node(self, new_frontend_node: dict, current_frontend_node: dict):\n        \"\"\"This function is called after the code validation is done.\"\"\"\n        frontend_node = await super().update_frontend_node(new_frontend_node, current_frontend_node)\n        template = frontend_node[\"template\"][\"template\"][\"value\"]\n        # Kept it duplicated for backwards compatibility\n        _ = process_prompt_template(\n            template=template,\n            name=\"template\",\n            custom_fields=frontend_node[\"custom_fields\"],\n            frontend_node_template=frontend_node[\"template\"],\n        )\n        # Now that template is updated, we need to grab any values that were set in the current_frontend_node\n        # and update the frontend_node with those values\n        update_template_values(new_template=frontend_node, previous_template=current_frontend_node[\"template\"])\n        return frontend_node\n\n    def _get_fallback_input(self, **kwargs):\n        return DefaultPromptField(**kwargs)\n"
               },
               "summary": {
                 "advanced": false,
@@ -734,7 +687,7 @@
             ],
             "frozen": false,
             "full_path": null,
-            "icon": "braces",
+            "icon": "prompts",
             "is_composition": null,
             "is_input": null,
             "is_output": null,
@@ -748,7 +701,7 @@
               {
                 "allows_loop": false,
                 "cache": true,
-                "display_name": "Prompt",
+                "display_name": "Prompt Message",
                 "method": "build_prompt",
                 "name": "prompt",
                 "selected": "Message",
@@ -778,7 +731,7 @@
                 "show": true,
                 "title_case": false,
                 "type": "code",
-                "value": "from langflow.base.prompts.api_utils import process_prompt_template\nfrom langflow.custom import Component\nfrom langflow.inputs.inputs import DefaultPromptField\nfrom langflow.io import MessageTextInput, Output, PromptInput\nfrom langflow.schema.message import Message\nfrom langflow.template.utils import update_template_values\n\n\nclass PromptComponent(Component):\n    display_name: str = \"Prompt\"\n    description: str = \"Create a prompt template with dynamic variables.\"\n    icon = \"braces\"\n    trace_type = \"prompt\"\n    name = \"Prompt\"\n\n    inputs = [\n        PromptInput(name=\"template\", display_name=\"Template\"),\n        MessageTextInput(\n            name=\"tool_placeholder\",\n            display_name=\"Tool Placeholder\",\n            tool_mode=True,\n            advanced=True,\n            info=\"A placeholder input for tool mode.\",\n        ),\n    ]\n\n    outputs = [\n        Output(display_name=\"Prompt\", name=\"prompt\", method=\"build_prompt\"),\n    ]\n\n    async def build_prompt(self) -> Message:\n        prompt = Message.from_template(**self._attributes)\n        self.status = prompt.text\n        return prompt\n\n    def _update_template(self, frontend_node: dict):\n        prompt_template = frontend_node[\"template\"][\"template\"][\"value\"]\n        custom_fields = frontend_node[\"custom_fields\"]\n        frontend_node_template = frontend_node[\"template\"]\n        _ = process_prompt_template(\n            template=prompt_template,\n            name=\"template\",\n            custom_fields=custom_fields,\n            frontend_node_template=frontend_node_template,\n        )\n        return frontend_node\n\n    async def update_frontend_node(self, new_frontend_node: dict, current_frontend_node: dict):\n        \"\"\"This function is called after the code validation is done.\"\"\"\n        frontend_node = await super().update_frontend_node(new_frontend_node, current_frontend_node)\n        template = frontend_node[\"template\"][\"template\"][\"value\"]\n        # Kept it duplicated for backwards compatibility\n        _ = process_prompt_template(\n            template=template,\n            name=\"template\",\n            custom_fields=frontend_node[\"custom_fields\"],\n            frontend_node_template=frontend_node[\"template\"],\n        )\n        # Now that template is updated, we need to grab any values that were set in the current_frontend_node\n        # and update the frontend_node with those values\n        update_template_values(new_template=frontend_node, previous_template=current_frontend_node[\"template\"])\n        return frontend_node\n\n    def _get_fallback_input(self, **kwargs):\n        return DefaultPromptField(**kwargs)\n"
+                "value": "from langflow.base.prompts.api_utils import process_prompt_template\nfrom langflow.custom import Component\nfrom langflow.inputs.inputs import DefaultPromptField\nfrom langflow.io import MessageTextInput, Output, PromptInput\nfrom langflow.schema.message import Message\nfrom langflow.template.utils import update_template_values\n\n\nclass PromptComponent(Component):\n    display_name: str = \"Prompt\"\n    description: str = \"Create a prompt template with dynamic variables.\"\n    icon = \"prompts\"\n    trace_type = \"prompt\"\n    name = \"Prompt\"\n\n    inputs = [\n        PromptInput(name=\"template\", display_name=\"Template\"),\n        MessageTextInput(\n            name=\"tool_placeholder\",\n            display_name=\"Tool Placeholder\",\n            tool_mode=True,\n            advanced=True,\n            info=\"A placeholder input for tool mode.\",\n        ),\n    ]\n\n    outputs = [\n        Output(display_name=\"Prompt Message\", name=\"prompt\", method=\"build_prompt\"),\n    ]\n\n    async def build_prompt(self) -> Message:\n        prompt = Message.from_template(**self._attributes)\n        self.status = prompt.text\n        return prompt\n\n    def _update_template(self, frontend_node: dict):\n        prompt_template = frontend_node[\"template\"][\"template\"][\"value\"]\n        custom_fields = frontend_node[\"custom_fields\"]\n        frontend_node_template = frontend_node[\"template\"]\n        _ = process_prompt_template(\n            template=prompt_template,\n            name=\"template\",\n            custom_fields=custom_fields,\n            frontend_node_template=frontend_node_template,\n        )\n        return frontend_node\n\n    async def update_frontend_node(self, new_frontend_node: dict, current_frontend_node: dict):\n        \"\"\"This function is called after the code validation is done.\"\"\"\n        frontend_node = await super().update_frontend_node(new_frontend_node, current_frontend_node)\n        template = frontend_node[\"template\"][\"template\"][\"value\"]\n        # Kept it duplicated for backwards compatibility\n        _ = process_prompt_template(\n            template=template,\n            name=\"template\",\n            custom_fields=frontend_node[\"custom_fields\"],\n            frontend_node_template=frontend_node[\"template\"],\n        )\n        # Now that template is updated, we need to grab any values that were set in the current_frontend_node\n        # and update the frontend_node with those values\n        update_template_values(new_template=frontend_node, previous_template=current_frontend_node[\"template\"])\n        return frontend_node\n\n    def _get_fallback_input(self, **kwargs):\n        return DefaultPromptField(**kwargs)\n"
               },
               "template": {
                 "_input_type": "PromptInput",
@@ -1667,7 +1620,7 @@
             ],
             "frozen": false,
             "full_path": null,
-            "icon": "braces",
+            "icon": "prompts",
             "is_composition": null,
             "is_input": null,
             "is_output": null,
@@ -1681,7 +1634,7 @@
               {
                 "allows_loop": false,
                 "cache": true,
-                "display_name": "Prompt",
+                "display_name": "Prompt Message",
                 "method": "build_prompt",
                 "name": "prompt",
                 "selected": "Message",
@@ -1711,7 +1664,7 @@
                 "show": true,
                 "title_case": false,
                 "type": "code",
-                "value": "from langflow.base.prompts.api_utils import process_prompt_template\nfrom langflow.custom import Component\nfrom langflow.inputs.inputs import DefaultPromptField\nfrom langflow.io import MessageTextInput, Output, PromptInput\nfrom langflow.schema.message import Message\nfrom langflow.template.utils import update_template_values\n\n\nclass PromptComponent(Component):\n    display_name: str = \"Prompt\"\n    description: str = \"Create a prompt template with dynamic variables.\"\n    icon = \"braces\"\n    trace_type = \"prompt\"\n    name = \"Prompt\"\n\n    inputs = [\n        PromptInput(name=\"template\", display_name=\"Template\"),\n        MessageTextInput(\n            name=\"tool_placeholder\",\n            display_name=\"Tool Placeholder\",\n            tool_mode=True,\n            advanced=True,\n            info=\"A placeholder input for tool mode.\",\n        ),\n    ]\n\n    outputs = [\n        Output(display_name=\"Prompt\", name=\"prompt\", method=\"build_prompt\"),\n    ]\n\n    async def build_prompt(self) -> Message:\n        prompt = Message.from_template(**self._attributes)\n        self.status = prompt.text\n        return prompt\n\n    def _update_template(self, frontend_node: dict):\n        prompt_template = frontend_node[\"template\"][\"template\"][\"value\"]\n        custom_fields = frontend_node[\"custom_fields\"]\n        frontend_node_template = frontend_node[\"template\"]\n        _ = process_prompt_template(\n            template=prompt_template,\n            name=\"template\",\n            custom_fields=custom_fields,\n            frontend_node_template=frontend_node_template,\n        )\n        return frontend_node\n\n    async def update_frontend_node(self, new_frontend_node: dict, current_frontend_node: dict):\n        \"\"\"This function is called after the code validation is done.\"\"\"\n        frontend_node = await super().update_frontend_node(new_frontend_node, current_frontend_node)\n        template = frontend_node[\"template\"][\"template\"][\"value\"]\n        # Kept it duplicated for backwards compatibility\n        _ = process_prompt_template(\n            template=template,\n            name=\"template\",\n            custom_fields=frontend_node[\"custom_fields\"],\n            frontend_node_template=frontend_node[\"template\"],\n        )\n        # Now that template is updated, we need to grab any values that were set in the current_frontend_node\n        # and update the frontend_node with those values\n        update_template_values(new_template=frontend_node, previous_template=current_frontend_node[\"template\"])\n        return frontend_node\n\n    def _get_fallback_input(self, **kwargs):\n        return DefaultPromptField(**kwargs)\n"
+                "value": "from langflow.base.prompts.api_utils import process_prompt_template\nfrom langflow.custom import Component\nfrom langflow.inputs.inputs import DefaultPromptField\nfrom langflow.io import MessageTextInput, Output, PromptInput\nfrom langflow.schema.message import Message\nfrom langflow.template.utils import update_template_values\n\n\nclass PromptComponent(Component):\n    display_name: str = \"Prompt\"\n    description: str = \"Create a prompt template with dynamic variables.\"\n    icon = \"prompts\"\n    trace_type = \"prompt\"\n    name = \"Prompt\"\n\n    inputs = [\n        PromptInput(name=\"template\", display_name=\"Template\"),\n        MessageTextInput(\n            name=\"tool_placeholder\",\n            display_name=\"Tool Placeholder\",\n            tool_mode=True,\n            advanced=True,\n            info=\"A placeholder input for tool mode.\",\n        ),\n    ]\n\n    outputs = [\n        Output(display_name=\"Prompt Message\", name=\"prompt\", method=\"build_prompt\"),\n    ]\n\n    async def build_prompt(self) -> Message:\n        prompt = Message.from_template(**self._attributes)\n        self.status = prompt.text\n        return prompt\n\n    def _update_template(self, frontend_node: dict):\n        prompt_template = frontend_node[\"template\"][\"template\"][\"value\"]\n        custom_fields = frontend_node[\"custom_fields\"]\n        frontend_node_template = frontend_node[\"template\"]\n        _ = process_prompt_template(\n            template=prompt_template,\n            name=\"template\",\n            custom_fields=custom_fields,\n            frontend_node_template=frontend_node_template,\n        )\n        return frontend_node\n\n    async def update_frontend_node(self, new_frontend_node: dict, current_frontend_node: dict):\n        \"\"\"This function is called after the code validation is done.\"\"\"\n        frontend_node = await super().update_frontend_node(new_frontend_node, current_frontend_node)\n        template = frontend_node[\"template\"][\"template\"][\"value\"]\n        # Kept it duplicated for backwards compatibility\n        _ = process_prompt_template(\n            template=template,\n            name=\"template\",\n            custom_fields=frontend_node[\"custom_fields\"],\n            frontend_node_template=frontend_node[\"template\"],\n        )\n        # Now that template is updated, we need to grab any values that were set in the current_frontend_node\n        # and update the frontend_node with those values\n        update_template_values(new_template=frontend_node, previous_template=current_frontend_node[\"template\"])\n        return frontend_node\n\n    def _get_fallback_input(self, **kwargs):\n        return DefaultPromptField(**kwargs)\n"
               },
               "template": {
                 "_input_type": "PromptInput",

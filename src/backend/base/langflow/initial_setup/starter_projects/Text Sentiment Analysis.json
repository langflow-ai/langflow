--- conflicted
+++ resolved
@@ -2316,7 +2316,6 @@
             "pinned": false,
             "template": {
               "_type": "Component",
-<<<<<<< HEAD
               "api_key": {
                 "_input_type": "SecretStrInput",
                 "advanced": false,
@@ -2335,8 +2334,6 @@
                 "type": "str",
                 "value": "OPENAI_API_KEY"
               },
-=======
->>>>>>> f4d761e6
               "code": {
                 "advanced": true,
                 "dynamic": true,

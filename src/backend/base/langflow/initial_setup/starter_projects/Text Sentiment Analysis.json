--- conflicted
+++ resolved
@@ -722,11 +722,7 @@
                   },
                   {
                     "name": "fastapi",
-<<<<<<< HEAD
-                    "version": null
-=======
                     "version": "0.119.1"
->>>>>>> 722c6cc6
                   },
                   {
                     "name": "lfx",
@@ -1008,11 +1004,7 @@
                   },
                   {
                     "name": "fastapi",
-<<<<<<< HEAD
-                    "version": null
-=======
                     "version": "0.119.1"
->>>>>>> 722c6cc6
                   },
                   {
                     "name": "lfx",

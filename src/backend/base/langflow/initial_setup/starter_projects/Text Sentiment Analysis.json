--- conflicted
+++ resolved
@@ -1260,14 +1260,8 @@
             },
             "tool_mode": false
           },
-<<<<<<< HEAD
-          "selected_output": "text_output",
-          "showNode": true,
-          "type": "OpenAIModel"
-=======
           "showNode": false,
           "type": "ChatOutput"
->>>>>>> 3a3e205f
         },
         "dragging": false,
         "id": "ChatOutput-0vZ51",
@@ -1574,14 +1568,8 @@
             },
             "tool_mode": false
           },
-<<<<<<< HEAD
-          "selected_output": "text_output",
-          "showNode": true,
-          "type": "OpenAIModel"
-=======
           "showNode": false,
           "type": "ChatOutput"
->>>>>>> 3a3e205f
         },
         "dragging": false,
         "id": "ChatOutput-C9zZD",
@@ -1607,13 +1595,7 @@
               "backgroundColor": "transparent"
             }
           },
-<<<<<<< HEAD
-          "selected_output": "prompt",
-          "showNode": true,
-          "type": "Prompt"
-=======
           "type": "note"
->>>>>>> 3a3e205f
         },
         "dragging": false,
         "height": 326,
@@ -1960,11 +1942,7 @@
           },
           "selected_output": "text_output",
           "showNode": true,
-<<<<<<< HEAD
-          "type": "OpenAIModel"
-=======
           "type": "LanguageModelComponent"
->>>>>>> 3a3e205f
         },
         "dragging": false,
         "id": "LanguageModelComponent-oBZy3",

{
  "data": {
    "edges": [
      {
        "animated": false,
        "className": "",
        "data": {
          "sourceHandle": {
            "dataType": "SplitText",
            "id": "SplitText-8KLTD",
            "name": "dataframe",
            "output_types": [
              "DataFrame"
            ]
          },
          "targetHandle": {
            "fieldName": "input_df",
            "id": "KBIngestion-j84mv",
            "inputTypes": [
              "DataFrame"
            ],
            "type": "other"
          }
        },
        "id": "xy-edge__SplitText-8KLTD{œdataTypeœ:œSplitTextœ,œidœ:œSplitText-8KLTDœ,œnameœ:œdataframeœ,œoutput_typesœ:[œDataFrameœ]}-KBIngestion-j84mv{œfieldNameœ:œinput_dfœ,œidœ:œKBIngestion-j84mvœ,œinputTypesœ:[œDataFrameœ],œtypeœ:œotherœ}",
        "selected": false,
        "source": "SplitText-8KLTD",
        "sourceHandle": "{œdataTypeœ:œSplitTextœ,œidœ:œSplitText-8KLTDœ,œnameœ:œdataframeœ,œoutput_typesœ:[œDataFrameœ]}",
        "target": "KBIngestion-j84mv",
        "targetHandle": "{œfieldNameœ:œinput_dfœ,œidœ:œKBIngestion-j84mvœ,œinputTypesœ:[œDataFrameœ],œtypeœ:œotherœ}"
      },
      {
        "animated": false,
        "className": "",
        "data": {
          "sourceHandle": {
            "dataType": "URLComponent",
            "id": "URLComponent-o9llb",
            "name": "page_results",
            "output_types": [
              "DataFrame"
            ]
          },
          "targetHandle": {
            "fieldName": "data_inputs",
            "id": "SplitText-8KLTD",
            "inputTypes": [
              "Data",
              "DataFrame",
              "Message"
            ],
            "type": "other"
          }
        },
        "id": "xy-edge__URLComponent-o9llb{œdataTypeœ:œURLComponentœ,œidœ:œURLComponent-o9llbœ,œnameœ:œpage_resultsœ,œoutput_typesœ:[œDataFrameœ]}-SplitText-8KLTD{œfieldNameœ:œdata_inputsœ,œidœ:œSplitText-8KLTDœ,œinputTypesœ:[œDataœ,œDataFrameœ,œMessageœ],œtypeœ:œotherœ}",
        "selected": false,
        "source": "URLComponent-o9llb",
        "sourceHandle": "{œdataTypeœ:œURLComponentœ,œidœ:œURLComponent-o9llbœ,œnameœ:œpage_resultsœ,œoutput_typesœ:[œDataFrameœ]}",
        "target": "SplitText-8KLTD",
        "targetHandle": "{œfieldNameœ:œdata_inputsœ,œidœ:œSplitText-8KLTDœ,œinputTypesœ:[œDataœ,œDataFrameœ,œMessageœ],œtypeœ:œotherœ}"
      },
      {
        "animated": false,
        "className": "",
        "data": {
          "sourceHandle": {
            "dataType": "TextInput",
            "id": "TextInput-wUiGy",
            "name": "text",
            "output_types": [
              "Message"
            ]
          },
          "targetHandle": {
            "fieldName": "search_query",
            "id": "KBRetrieval-mfY0a",
            "inputTypes": [
              "Message"
            ],
            "type": "str"
          }
        },
        "id": "xy-edge__TextInput-wUiGy{œdataTypeœ:œTextInputœ,œidœ:œTextInput-wUiGyœ,œnameœ:œtextœ,œoutput_typesœ:[œMessageœ]}-KBRetrieval-mfY0a{œfieldNameœ:œsearch_queryœ,œidœ:œKBRetrieval-mfY0aœ,œinputTypesœ:[œMessageœ],œtypeœ:œstrœ}",
        "selected": false,
        "source": "TextInput-wUiGy",
        "sourceHandle": "{œdataTypeœ:œTextInputœ,œidœ:œTextInput-wUiGyœ,œnameœ:œtextœ,œoutput_typesœ:[œMessageœ]}",
        "target": "KBRetrieval-mfY0a",
        "targetHandle": "{œfieldNameœ:œsearch_queryœ,œidœ:œKBRetrieval-mfY0aœ,œinputTypesœ:[œMessageœ],œtypeœ:œstrœ}"
      },
      {
        "animated": false,
        "className": "",
        "data": {
          "sourceHandle": {
            "dataType": "KBRetrieval",
            "id": "KBRetrieval-mfY0a",
            "name": "chroma_kb_data",
            "output_types": [
              "DataFrame"
            ]
          },
          "targetHandle": {
            "fieldName": "input_value",
            "id": "ChatOutput-0dDeN",
            "inputTypes": [
              "Data",
              "DataFrame",
              "Message"
            ],
            "type": "other"
          }
        },
        "id": "xy-edge__KBRetrieval-mfY0a{œdataTypeœ:œKBRetrievalœ,œidœ:œKBRetrieval-mfY0aœ,œnameœ:œchroma_kb_dataœ,œoutput_typesœ:[œDataFrameœ]}-ChatOutput-0dDeN{œfieldNameœ:œinput_valueœ,œidœ:œChatOutput-0dDeNœ,œinputTypesœ:[œDataœ,œDataFrameœ,œMessageœ],œtypeœ:œotherœ}",
        "selected": false,
        "source": "KBRetrieval-mfY0a",
        "sourceHandle": "{œdataTypeœ:œKBRetrievalœ,œidœ:œKBRetrieval-mfY0aœ,œnameœ:œchroma_kb_dataœ,œoutput_typesœ:[œDataFrameœ]}",
        "target": "ChatOutput-0dDeN",
        "targetHandle": "{œfieldNameœ:œinput_valueœ,œidœ:œChatOutput-0dDeNœ,œinputTypesœ:[œDataœ,œDataFrameœ,œMessageœ],œtypeœ:œotherœ}"
      }
    ],
    "nodes": [
      {
        "data": {
          "id": "SplitText-8KLTD",
          "node": {
            "base_classes": [
              "DataFrame"
            ],
            "beta": false,
            "conditional_paths": [],
            "custom_fields": {},
            "description": "Split text into chunks based on specified criteria.",
            "display_name": "Split Text",
            "documentation": "https://docs.langflow.org/components-processing#split-text",
            "edited": false,
            "field_order": [
              "data_inputs",
              "chunk_overlap",
              "chunk_size",
              "separator",
              "text_key",
              "keep_separator"
            ],
            "frozen": false,
            "icon": "scissors-line-dashed",
            "legacy": false,
            "lf_version": "1.5.0.post1",
            "metadata": {
              "code_hash": "dbf2e9d2319d",
              "module": "langflow.components.processing.split_text.SplitTextComponent"
            },
            "minimized": false,
            "output_types": [],
            "outputs": [
              {
                "allows_loop": false,
                "cache": true,
                "display_name": "Chunks",
                "group_outputs": false,
                "method": "split_text",
                "name": "dataframe",
                "selected": "DataFrame",
                "tool_mode": true,
                "types": [
                  "DataFrame"
                ],
                "value": "__UNDEFINED__"
              }
            ],
            "pinned": false,
            "template": {
              "_type": "Component",
              "chunk_overlap": {
                "_input_type": "IntInput",
                "advanced": false,
                "display_name": "Chunk Overlap",
                "dynamic": false,
                "info": "Number of characters to overlap between chunks.",
                "list": false,
                "list_add_label": "Add More",
                "name": "chunk_overlap",
                "placeholder": "",
                "required": false,
                "show": true,
                "title_case": false,
                "tool_mode": false,
                "trace_as_metadata": true,
                "type": "int",
                "value": 0
              },
              "chunk_size": {
                "_input_type": "IntInput",
                "advanced": false,
                "display_name": "Chunk Size",
                "dynamic": false,
                "info": "The maximum length of each chunk. Text is first split by separator, then chunks are merged up to this size. Individual splits larger than this won't be further divided.",
                "list": false,
                "list_add_label": "Add More",
                "name": "chunk_size",
                "placeholder": "",
                "required": false,
                "show": true,
                "title_case": false,
                "tool_mode": false,
                "trace_as_metadata": true,
                "type": "int",
                "value": 100
              },
              "code": {
                "advanced": true,
                "dynamic": true,
                "fileTypes": [],
                "file_path": "",
                "info": "",
                "list": false,
                "load_from_db": false,
                "multiline": true,
                "name": "code",
                "password": false,
                "placeholder": "",
                "required": true,
                "show": true,
                "title_case": false,
                "type": "code",
                "value": "from langchain_text_splitters import CharacterTextSplitter\n\nfrom langflow.custom.custom_component.component import Component\nfrom langflow.io import DropdownInput, HandleInput, IntInput, MessageTextInput, Output\nfrom langflow.schema.data import Data\nfrom langflow.schema.dataframe import DataFrame\nfrom langflow.schema.message import Message\nfrom langflow.utils.util import unescape_string\n\n\nclass SplitTextComponent(Component):\n    display_name: str = \"Split Text\"\n    description: str = \"Split text into chunks based on specified criteria.\"\n    documentation: str = \"https://docs.langflow.org/components-processing#split-text\"\n    icon = \"scissors-line-dashed\"\n    name = \"SplitText\"\n\n    inputs = [\n        HandleInput(\n            name=\"data_inputs\",\n            display_name=\"Input\",\n            info=\"The data with texts to split in chunks.\",\n            input_types=[\"Data\", \"DataFrame\", \"Message\"],\n            required=True,\n        ),\n        IntInput(\n            name=\"chunk_overlap\",\n            display_name=\"Chunk Overlap\",\n            info=\"Number of characters to overlap between chunks.\",\n            value=200,\n        ),\n        IntInput(\n            name=\"chunk_size\",\n            display_name=\"Chunk Size\",\n            info=(\n                \"The maximum length of each chunk. Text is first split by separator, \"\n                \"then chunks are merged up to this size. \"\n                \"Individual splits larger than this won't be further divided.\"\n            ),\n            value=1000,\n        ),\n        MessageTextInput(\n            name=\"separator\",\n            display_name=\"Separator\",\n            info=(\n                \"The character to split on. Use \\\\n for newline. \"\n                \"Examples: \\\\n\\\\n for paragraphs, \\\\n for lines, . for sentences\"\n            ),\n            value=\"\\n\",\n        ),\n        MessageTextInput(\n            name=\"text_key\",\n            display_name=\"Text Key\",\n            info=\"The key to use for the text column.\",\n            value=\"text\",\n            advanced=True,\n        ),\n        DropdownInput(\n            name=\"keep_separator\",\n            display_name=\"Keep Separator\",\n            info=\"Whether to keep the separator in the output chunks and where to place it.\",\n            options=[\"False\", \"True\", \"Start\", \"End\"],\n            value=\"False\",\n            advanced=True,\n        ),\n    ]\n\n    outputs = [\n        Output(display_name=\"Chunks\", name=\"dataframe\", method=\"split_text\"),\n    ]\n\n    def _docs_to_data(self, docs) -> list[Data]:\n        return [Data(text=doc.page_content, data=doc.metadata) for doc in docs]\n\n    def _fix_separator(self, separator: str) -> str:\n        \"\"\"Fix common separator issues and convert to proper format.\"\"\"\n        if separator == \"/n\":\n            return \"\\n\"\n        if separator == \"/t\":\n            return \"\\t\"\n        return separator\n\n    def split_text_base(self):\n        separator = self._fix_separator(self.separator)\n        separator = unescape_string(separator)\n\n        if isinstance(self.data_inputs, DataFrame):\n            if not len(self.data_inputs):\n                msg = \"DataFrame is empty\"\n                raise TypeError(msg)\n\n            self.data_inputs.text_key = self.text_key\n            try:\n                documents = self.data_inputs.to_lc_documents()\n            except Exception as e:\n                msg = f\"Error converting DataFrame to documents: {e}\"\n                raise TypeError(msg) from e\n        elif isinstance(self.data_inputs, Message):\n            self.data_inputs = [self.data_inputs.to_data()]\n            return self.split_text_base()\n        else:\n            if not self.data_inputs:\n                msg = \"No data inputs provided\"\n                raise TypeError(msg)\n\n            documents = []\n            if isinstance(self.data_inputs, Data):\n                self.data_inputs.text_key = self.text_key\n                documents = [self.data_inputs.to_lc_document()]\n            else:\n                try:\n                    documents = [input_.to_lc_document() for input_ in self.data_inputs if isinstance(input_, Data)]\n                    if not documents:\n                        msg = f\"No valid Data inputs found in {type(self.data_inputs)}\"\n                        raise TypeError(msg)\n                except AttributeError as e:\n                    msg = f\"Invalid input type in collection: {e}\"\n                    raise TypeError(msg) from e\n        try:\n            # Convert string 'False'/'True' to boolean\n            keep_sep = self.keep_separator\n            if isinstance(keep_sep, str):\n                if keep_sep.lower() == \"false\":\n                    keep_sep = False\n                elif keep_sep.lower() == \"true\":\n                    keep_sep = True\n                # 'start' and 'end' are kept as strings\n\n            splitter = CharacterTextSplitter(\n                chunk_overlap=self.chunk_overlap,\n                chunk_size=self.chunk_size,\n                separator=separator,\n                keep_separator=keep_sep,\n            )\n            return splitter.split_documents(documents)\n        except Exception as e:\n            msg = f\"Error splitting text: {e}\"\n            raise TypeError(msg) from e\n\n    def split_text(self) -> DataFrame:\n        return DataFrame(self._docs_to_data(self.split_text_base()))\n"
              },
              "data_inputs": {
                "_input_type": "HandleInput",
                "advanced": false,
                "display_name": "Input",
                "dynamic": false,
                "info": "The data with texts to split in chunks.",
                "input_types": [
                  "Data",
                  "DataFrame",
                  "Message"
                ],
                "list": false,
                "list_add_label": "Add More",
                "name": "data_inputs",
                "placeholder": "",
                "required": true,
                "show": true,
                "title_case": false,
                "trace_as_metadata": true,
                "type": "other",
                "value": ""
              },
              "keep_separator": {
                "_input_type": "DropdownInput",
                "advanced": true,
                "combobox": false,
                "dialog_inputs": {},
                "display_name": "Keep Separator",
                "dynamic": false,
                "info": "Whether to keep the separator in the output chunks and where to place it.",
                "name": "keep_separator",
                "options": [
                  "False",
                  "True",
                  "Start",
                  "End"
                ],
                "options_metadata": [],
                "placeholder": "",
                "required": false,
                "show": true,
                "title_case": false,
                "toggle": false,
                "tool_mode": false,
                "trace_as_metadata": true,
                "type": "str",
                "value": "False"
              },
              "separator": {
                "_input_type": "MessageTextInput",
                "advanced": false,
                "display_name": "Separator",
                "dynamic": false,
                "info": "The character to split on. Use \\n for newline. Examples: \\n\\n for paragraphs, \\n for lines, . for sentences",
                "input_types": [
                  "Message"
                ],
                "list": false,
                "list_add_label": "Add More",
                "load_from_db": false,
                "name": "separator",
                "placeholder": "",
                "required": false,
                "show": true,
                "title_case": false,
                "tool_mode": false,
                "trace_as_input": true,
                "trace_as_metadata": true,
                "type": "str",
                "value": "\n"
              },
              "text_key": {
                "_input_type": "MessageTextInput",
                "advanced": true,
                "display_name": "Text Key",
                "dynamic": false,
                "info": "The key to use for the text column.",
                "input_types": [
                  "Message"
                ],
                "list": false,
                "list_add_label": "Add More",
                "load_from_db": false,
                "name": "text_key",
                "placeholder": "",
                "required": false,
                "show": true,
                "title_case": false,
                "tool_mode": false,
                "trace_as_input": true,
                "trace_as_metadata": true,
                "type": "str",
                "value": "text"
              }
            },
            "tool_mode": false
          },
          "showNode": true,
          "type": "SplitText"
        },
        "dragging": false,
        "id": "SplitText-8KLTD",
        "measured": {
          "height": 412,
          "width": 320
        },
        "position": {
          "x": 620,
          "y": 69.00284194946289
        },
        "selected": false,
        "type": "genericNode"
      },
      {
        "data": {
          "id": "note-cjSv8",
          "node": {
            "description": "## #2 - Knowledge Retrieval\n\nA separate component handles the retrieval of ingested knowledge from existing knowledge bases. To retrieve knowledge:\n\n1. Select your knowledge base from the Knowledge Base dropdown. If you do not see it, choose \"Refresh List\".\n2. (Optional) Enter a Search Query to be performed against the knowledge base.\n\nNote that by default, 5 results are returned, which can be configured by clicking Controls at the top of the component.\n",
            "display_name": "",
            "documentation": "",
            "template": {}
          },
          "type": "note"
        },
        "dragging": false,
        "height": 384,
        "id": "note-cjSv8",
        "measured": {
          "height": 384,
          "width": 371
        },
        "position": {
          "x": -215.63964109627526,
          "y": -365.1224988685513
        },
        "resizing": false,
        "selected": false,
        "type": "noteNode",
        "width": 371
      },
      {
        "data": {
          "id": "KBIngestion-j84mv",
          "node": {
            "base_classes": [
              "Data"
            ],
            "beta": false,
            "conditional_paths": [],
            "custom_fields": {},
            "description": "Create or append to a Langflow Knowledge Base from a DataFrame.",
            "display_name": "Create Knowledge",
            "documentation": "",
            "edited": true,
            "field_order": [
              "knowledge_base",
              "input_df",
              "column_config",
              "chunk_size",
              "kb_root_path",
              "api_key",
              "allow_duplicates",
              "silent_errors"
            ],
            "frozen": false,
            "icon": "database",
            "legacy": false,
<<<<<<< HEAD
            "metadata": {
              "code_hash": "a1f4151a8e92",
              "module": "langflow.components.data.kb_ingest.KBIngestionComponent"
            },
=======
            "lf_version": "1.5.0.post1",
            "metadata": {},
>>>>>>> 502436de
            "minimized": false,
            "output_types": [],
            "outputs": [
              {
                "allows_loop": false,
                "cache": true,
                "display_name": "Info",
                "group_outputs": false,
                "hidden": null,
                "method": "build_kb_info",
                "name": "kb_info",
                "options": null,
                "required_inputs": null,
                "selected": "Data",
                "tool_mode": true,
                "types": [
                  "Data"
                ],
                "value": "__UNDEFINED__"
              }
            ],
            "pinned": false,
            "template": {
              "_type": "Component",
              "allow_duplicates": {
                "_input_type": "BoolInput",
                "advanced": true,
                "display_name": "Allow Duplicates",
                "dynamic": false,
                "info": "Allow duplicate rows in the knowledge base",
                "list": false,
                "list_add_label": "Add More",
                "name": "allow_duplicates",
                "placeholder": "",
                "required": false,
                "show": true,
                "title_case": false,
                "tool_mode": false,
                "trace_as_metadata": true,
                "type": "bool",
                "value": false
              },
              "api_key": {
                "_input_type": "SecretStrInput",
                "advanced": true,
                "display_name": "Embedding Provider API Key",
                "dynamic": false,
                "info": "API key for the embedding provider to generate embeddings.",
                "input_types": [],
                "load_from_db": true,
                "name": "api_key",
                "password": true,
                "placeholder": "",
                "required": false,
                "show": true,
                "title_case": false,
                "type": "str",
                "value": ""
              },
              "chunk_size": {
                "_input_type": "IntInput",
                "advanced": true,
                "display_name": "Chunk Size",
                "dynamic": false,
                "info": "Batch size for processing embeddings",
                "list": false,
                "list_add_label": "Add More",
                "name": "chunk_size",
                "placeholder": "",
                "required": false,
                "show": true,
                "title_case": false,
                "tool_mode": false,
                "trace_as_metadata": true,
                "type": "int",
                "value": 1000
              },
              "code": {
                "advanced": true,
                "dynamic": true,
                "fileTypes": [],
                "file_path": "",
                "info": "",
                "list": false,
                "load_from_db": false,
                "multiline": true,
                "name": "code",
                "password": false,
                "placeholder": "",
                "required": true,
                "show": true,
                "title_case": false,
                "type": "code",
                "value": "from __future__ import annotations\n\nimport hashlib\nimport json\nimport re\nimport uuid\nfrom dataclasses import asdict, dataclass, field\nfrom datetime import datetime, timezone\nfrom pathlib import Path\nfrom typing import Any\n\nimport pandas as pd\nfrom cryptography.fernet import InvalidToken\nfrom langchain_chroma import Chroma\nfrom loguru import logger\nfrom platformdirs import user_cache_dir\n\nfrom langflow.base.models.openai_constants import OPENAI_EMBEDDING_MODEL_NAMES\nfrom langflow.custom import Component\nfrom langflow.io import (\n    BoolInput,\n    DataFrameInput,\n    DropdownInput,\n    IntInput,\n    Output,\n    SecretStrInput,\n    StrInput,\n    TableInput,\n)\nfrom langflow.schema.data import Data\nfrom langflow.schema.dotdict import dotdict  # noqa: TC001\nfrom langflow.schema.table import EditMode\nfrom langflow.services.auth.utils import decrypt_api_key, encrypt_api_key\nfrom langflow.services.deps import get_settings_service\n\nHUGGINGFACE_MODEL_NAMES = [\"sentence-transformers/all-MiniLM-L6-v2\", \"sentence-transformers/all-mpnet-base-v2\"]\nCOHERE_MODEL_NAMES = [\"embed-english-v3.0\", \"embed-multilingual-v3.0\"]\n\nKNOWLEDGE_BASES_DIR = \"~/.langflow/knowledge_bases\"\nKNOWLEDGE_BASES_ROOT_PATH = Path(KNOWLEDGE_BASES_DIR).expanduser()\n\n\nclass KBIngestionComponent(Component):\n    \"\"\"Create or append to a Langflow Knowledge Base from a DataFrame.\"\"\"\n\n    # ------ UI metadata ---------------------------------------------------\n    display_name = \"Create Knowledge\"\n    description = \"Create or append to a Langflow Knowledge Base from a DataFrame.\"\n    icon = \"database\"\n    name = \"KBIngestion\"\n\n    @dataclass\n    class NewKnowledgeBaseInput:\n        functionality: str = \"create\"\n        fields: dict[str, dict] = field(\n            default_factory=lambda: {\n                \"data\": {\n                    \"node\": {\n                        \"name\": \"create_knowledge_base\",\n                        \"description\": \"Create a new knowledge base in Langflow.\",\n                        \"display_name\": \"Create new knowledge base\",\n                        \"field_order\": [\"01_new_kb_name\", \"02_embedding_model\", \"03_api_key\"],\n                        \"template\": {\n                            \"01_new_kb_name\": StrInput(\n                                name=\"new_kb_name\",\n                                display_name=\"Knowledge Base Name\",\n                                info=\"Name of the new knowledge base to create.\",\n                                required=True,\n                            ),\n                            \"02_embedding_model\": DropdownInput(\n                                name=\"embedding_model\",\n                                display_name=\"Model Name\",\n                                info=\"Select the embedding model to use for this knowledge base.\",\n                                required=True,\n                                options=OPENAI_EMBEDDING_MODEL_NAMES + HUGGINGFACE_MODEL_NAMES + COHERE_MODEL_NAMES,\n                                options_metadata=[{\"icon\": \"OpenAI\"} for _ in OPENAI_EMBEDDING_MODEL_NAMES]\n                                + [{\"icon\": \"HuggingFace\"} for _ in HUGGINGFACE_MODEL_NAMES]\n                                + [{\"icon\": \"Cohere\"} for _ in COHERE_MODEL_NAMES],\n                            ),\n                            \"03_api_key\": SecretStrInput(\n                                name=\"api_key\",\n                                display_name=\"API Key\",\n                                info=\"Provider API key for embedding model\",\n                                required=True,\n                            ),\n                        },\n                    },\n                }\n            }\n        )\n\n    # ------ Inputs --------------------------------------------------------\n    inputs = [\n        DropdownInput(\n            name=\"knowledge_base\",\n            display_name=\"Knowledge Base\",\n            info=\"Select the knowledge base to load files from.\",\n            required=True,\n            options=[\n                str(d.name) for d in KNOWLEDGE_BASES_ROOT_PATH.iterdir() if not d.name.startswith(\".\") and d.is_dir()\n            ]\n            if KNOWLEDGE_BASES_ROOT_PATH.exists()\n            else [],\n            refresh_button=True,\n            dialog_inputs=asdict(NewKnowledgeBaseInput()),\n        ),\n        DataFrameInput(\n            name=\"input_df\",\n            display_name=\"Data\",\n            info=\"Table with all original columns (already chunked / processed).\",\n            required=True,\n        ),\n        TableInput(\n            name=\"column_config\",\n            display_name=\"Column Configuration\",\n            info=\"Configure column behavior for the knowledge base.\",\n            required=True,\n            table_schema=[\n                {\n                    \"name\": \"column_name\",\n                    \"display_name\": \"Column Name\",\n                    \"type\": \"str\",\n                    \"description\": \"Name of the column in the source DataFrame\",\n                    \"edit_mode\": EditMode.INLINE,\n                },\n                {\n                    \"name\": \"vectorize\",\n                    \"display_name\": \"Vectorize\",\n                    \"type\": \"boolean\",\n                    \"description\": \"Create embeddings for this column\",\n                    \"default\": False,\n                    \"edit_mode\": EditMode.INLINE,\n                },\n                {\n                    \"name\": \"identifier\",\n                    \"display_name\": \"Identifier\",\n                    \"type\": \"boolean\",\n                    \"description\": \"Use this column as unique identifier\",\n                    \"default\": False,\n                    \"edit_mode\": EditMode.INLINE,\n                },\n            ],\n            value=[\n                {\n                    \"column_name\": \"text\",\n                    \"vectorize\": True,\n                    \"identifier\": False,\n                }\n            ],\n        ),\n        IntInput(\n            name=\"chunk_size\",\n            display_name=\"Chunk Size\",\n            info=\"Batch size for processing embeddings\",\n            advanced=True,\n            value=1000,\n        ),\n        StrInput(\n            name=\"kb_root_path\",\n            display_name=\"KB Root Path\",\n            info=\"Root directory for knowledge bases (defaults to ~/.langflow/knowledge_bases)\",\n            advanced=True,\n            value=KNOWLEDGE_BASES_DIR,\n        ),\n        SecretStrInput(\n            name=\"api_key\",\n            display_name=\"Embedding Provider API Key\",\n            info=\"API key for the embedding provider to generate embeddings.\",\n            advanced=True,\n            required=False,\n        ),\n        BoolInput(\n            name=\"allow_duplicates\",\n            display_name=\"Allow Duplicates\",\n            info=\"Allow duplicate rows in the knowledge base\",\n            advanced=True,\n            value=False,\n        ),\n        BoolInput(\n            name=\"silent_errors\",\n            display_name=\"Silent Errors\",\n            info=\"Continue processing even if some operations fail\",\n            advanced=True,\n            value=False,\n        ),\n    ]\n\n    # ------ Outputs -------------------------------------------------------\n    outputs = [\n        Output(\n            name=\"kb_info\",\n            display_name=\"Info\",\n            method=\"build_kb_info\",\n            info=\"Returns basic metadata of the newly ingested KB.\",\n        ),\n    ]\n\n    # ------ Internal helpers ---------------------------------------------\n    def _get_kb_root(self) -> Path:\n        \"\"\"Get KB root path with File Component pattern.\"\"\"\n        if self.kb_root_path:\n            return Path(self._resolve_path(self.kb_root_path))\n        return Path.home() / \".langflow\" / \"knowledge_bases\"\n\n    def _resolve_path(self, path: str) -> str:\n        \"\"\"Resolves the path to an absolute path.\"\"\"\n        if not path:\n            return path\n        path_object = Path(path)\n\n        if path_object.parts and path_object.parts[0] == \"~\":\n            path_object = path_object.expanduser()\n        elif path_object.is_relative_to(\".\"):\n            path_object = path_object.resolve()\n        return str(path_object)\n\n    def _validate_column_config(self, df_source: pd.DataFrame) -> list[dict[str, Any]]:\n        \"\"\"Validate column configuration using Structured Output patterns.\"\"\"\n        if not self.column_config:\n            msg = \"Column configuration cannot be empty\"\n            raise ValueError(msg)\n\n        # Convert table input to list of dicts (similar to Structured Output)\n        config_list = self.column_config if isinstance(self.column_config, list) else []\n\n        # Validate column names exist in DataFrame\n        df_columns = set(df_source.columns)\n        for config in config_list:\n            col_name = config.get(\"column_name\")\n            if col_name not in df_columns:\n                msg = f\"Column '{col_name}' not found in DataFrame. Available columns: {sorted(df_columns)}\"\n                if not self.silent_errors:\n                    raise ValueError(msg)\n                self.log(f\"Warning: {msg}\")\n\n        return config_list\n\n    def _get_embedding_provider(self, embedding_model: str) -> str:\n        \"\"\"Get embedding provider by matching model name to lists.\"\"\"\n        if embedding_model in OPENAI_EMBEDDING_MODEL_NAMES:\n            return \"OpenAI\"\n        if embedding_model in HUGGINGFACE_MODEL_NAMES:\n            return \"HuggingFace\"\n        if embedding_model in COHERE_MODEL_NAMES:\n            return \"Cohere\"\n        return \"Custom\"\n\n    def _build_embeddings(self, embedding_model: str, api_key: str):\n        \"\"\"Build embedding model using provider patterns.\"\"\"\n        # Get provider by matching model name to lists\n        provider = self._get_embedding_provider(embedding_model)\n\n        # Validate provider and model\n        if provider == \"OpenAI\":\n            from langchain_openai import OpenAIEmbeddings\n\n            if not api_key:\n                msg = \"OpenAI API key is required when using OpenAI provider\"\n                raise ValueError(msg)\n            return OpenAIEmbeddings(\n                model=embedding_model,\n                api_key=api_key,\n                chunk_size=self.chunk_size,\n            )\n        if provider == \"HuggingFace\":\n            from langchain_huggingface import HuggingFaceEmbeddings\n\n            return HuggingFaceEmbeddings(\n                model=embedding_model,\n            )\n        if provider == \"Cohere\":\n            from langchain_cohere import CohereEmbeddings\n\n            if not api_key:\n                msg = \"Cohere API key is required when using Cohere provider\"\n                raise ValueError(msg)\n            return CohereEmbeddings(\n                model=embedding_model,\n                cohere_api_key=api_key,\n            )\n        if provider == \"Custom\":\n            # For custom embedding models, we would need additional configuration\n            msg = \"Custom embedding models not yet supported\"\n            raise NotImplementedError(msg)\n        msg = f\"Unknown provider: {provider}\"\n        raise ValueError(msg)\n\n    def _build_embedding_metadata(self, embedding_model, api_key) -> dict[str, Any]:\n        \"\"\"Build embedding model metadata.\"\"\"\n        # Get provider by matching model name to lists\n        embedding_provider = self._get_embedding_provider(embedding_model)\n\n        api_key_to_save = None\n        if api_key and hasattr(api_key, \"get_secret_value\"):\n            api_key_to_save = api_key.get_secret_value()\n        elif isinstance(api_key, str):\n            api_key_to_save = api_key\n\n        encrypted_api_key = None\n        if api_key_to_save:\n            settings_service = get_settings_service()\n            try:\n                encrypted_api_key = encrypt_api_key(api_key_to_save, settings_service=settings_service)\n            except (TypeError, ValueError) as e:\n                self.log(f\"Could not encrypt API key: {e}\")\n                logger.error(f\"Could not encrypt API key: {e}\")\n\n        return {\n            \"embedding_provider\": embedding_provider,\n            \"embedding_model\": embedding_model,\n            \"api_key\": encrypted_api_key,\n            \"api_key_used\": bool(api_key),\n            \"chunk_size\": self.chunk_size,\n            \"created_at\": datetime.now(timezone.utc).isoformat(),\n        }\n\n    def _save_embedding_metadata(self, kb_path: Path, embedding_model: str, api_key: str) -> None:\n        \"\"\"Save embedding model metadata.\"\"\"\n        embedding_metadata = self._build_embedding_metadata(embedding_model, api_key)\n        metadata_path = kb_path / \"embedding_metadata.json\"\n        metadata_path.write_text(json.dumps(embedding_metadata, indent=2))\n\n    def _save_kb_files(\n        self,\n        kb_path: Path,\n        df_source: pd.DataFrame,\n        config_list: list[dict[str, Any]],\n    ) -> None:\n        \"\"\"Save KB files using File Component storage patterns.\"\"\"\n        try:\n            # Create directory (following File Component patterns)\n            kb_path.mkdir(parents=True, exist_ok=True)\n\n            # Save updated DataFrame\n            df_path = kb_path / \"source.parquet\"\n            df_source.to_parquet(df_path, index=False)\n\n            # Save column configuration\n            # Only do this if the file doesn't exist already\n            cfg_path = kb_path / \"schema.json\"\n            if not cfg_path.exists():\n                cfg_path.write_text(json.dumps(config_list, indent=2))\n\n        except Exception as e:\n            if not self.silent_errors:\n                raise\n            self.log(f\"Error saving KB files: {e}\")\n\n    def _calculate_text_stats(self, df_source: pd.DataFrame, config_list: list[dict[str, Any]]) -> dict[str, int]:\n        \"\"\"Calculate word and character counts for text columns.\"\"\"\n        total_words = 0\n        total_chars = 0\n\n        for config in config_list:\n            col_name = config.get(\"column_name\")\n\n            # Only count text-based columns\n            if col_name in df_source.columns:\n                col_data = df_source[col_name].astype(str).fillna(\"\")\n\n                # Count characters\n                total_chars += col_data.str.len().sum()\n\n                # Count words (split by whitespace)\n                total_words += col_data.str.split().str.len().fillna(0).sum()\n\n        return {\"word_count\": int(total_words), \"char_count\": int(total_chars)}\n\n    def _build_column_metadata(self, config_list: list[dict[str, Any]], df_source: pd.DataFrame) -> dict[str, Any]:\n        \"\"\"Build detailed column metadata.\"\"\"\n        metadata: dict[str, Any] = {\n            \"total_columns\": len(df_source.columns),\n            \"mapped_columns\": len(config_list),\n            \"unmapped_columns\": len(df_source.columns) - len(config_list),\n            \"columns\": [],\n            \"summary\": {\"vectorized_columns\": [], \"identifier_columns\": []},\n        }\n\n        for config in config_list:\n            col_name = config.get(\"column_name\")\n            vectorize = config.get(\"vectorize\") == \"True\" or config.get(\"vectorize\") is True\n            identifier = config.get(\"identifier\") == \"True\" or config.get(\"identifier\") is True\n\n            # Add to columns list\n            metadata[\"columns\"].append(\n                {\n                    \"name\": col_name,\n                    \"vectorize\": vectorize,\n                    \"identifier\": identifier,\n                }\n            )\n\n            # Update summary\n            if vectorize:\n                metadata[\"summary\"][\"vectorized_columns\"].append(col_name)\n            if identifier:\n                metadata[\"summary\"][\"identifier_columns\"].append(col_name)\n\n        return metadata\n\n    def _create_vector_store(\n        self, df_source: pd.DataFrame, config_list: list[dict[str, Any]], embedding_model: str, api_key: str\n    ) -> None:\n        \"\"\"Create vector store following Local DB component pattern.\"\"\"\n        try:\n            # Set up vector store directory (following Local DB pattern)\n            if self.kb_root_path:\n                base_dir = Path(self._resolve_path(self.kb_root_path))\n            else:\n                base_dir = Path(user_cache_dir(\"langflow\", \"langflow\"))\n\n            vector_store_dir = base_dir / self.knowledge_base\n            vector_store_dir.mkdir(parents=True, exist_ok=True)\n\n            # Create embeddings model\n            embedding_function = self._build_embeddings(embedding_model, api_key)\n\n            # Convert DataFrame to Data objects (following Local DB pattern)\n            data_objects = self._convert_df_to_data_objects(df_source, config_list)\n\n            # Create vector store\n            chroma = Chroma(\n                persist_directory=str(vector_store_dir),\n                embedding_function=embedding_function,\n                collection_name=self.knowledge_base,\n            )\n\n            # Convert Data objects to LangChain Documents\n            documents = []\n            for data_obj in data_objects:\n                doc = data_obj.to_lc_document()\n                documents.append(doc)\n\n            # Add documents to vector store\n            if documents:\n                chroma.add_documents(documents)\n                self.log(f\"Added {len(documents)} documents to vector store '{self.knowledge_base}'\")\n\n        except Exception as e:\n            if not self.silent_errors:\n                raise\n            self.log(f\"Error creating vector store: {e}\")\n\n    def _convert_df_to_data_objects(self, df_source: pd.DataFrame, config_list: list[dict[str, Any]]) -> list[Data]:\n        \"\"\"Convert DataFrame to Data objects for vector store.\"\"\"\n        data_objects: list[Data] = []\n\n        # Set up vector store directory (following Local DB pattern)\n        if self.kb_root_path:\n            base_dir = Path(self._resolve_path(self.kb_root_path))\n        else:\n            base_dir = Path(user_cache_dir(\"langflow\", \"langflow\"))\n\n        # If we don't allow duplicates, we need to get the existing hashes\n        chroma = Chroma(\n            persist_directory=str(base_dir / self.knowledge_base),\n            collection_name=self.knowledge_base,\n        )\n\n        # Get all documents and their metadata\n        all_docs = chroma.get()\n\n        # Extract all _id values from metadata\n        id_list = [metadata.get(\"_id\") for metadata in all_docs[\"metadatas\"] if metadata.get(\"_id\")]\n\n        # Get column roles\n        content_cols = []\n        identifier_cols = []\n\n        for config in config_list:\n            col_name = config.get(\"column_name\")\n            vectorize = config.get(\"vectorize\") == \"True\" or config.get(\"vectorize\") is True\n            identifier = config.get(\"identifier\") == \"True\" or config.get(\"identifier\") is True\n\n            if vectorize:\n                content_cols.append(col_name)\n            elif identifier:\n                identifier_cols.append(col_name)\n\n        # Convert each row to a Data object\n        for _, row in df_source.iterrows():\n            # Build content text from vectorized columns using list comprehension\n            content_parts = [str(row[col]) for col in content_cols if col in row and pd.notna(row[col])]\n\n            page_content = \" \".join(content_parts)\n\n            # Build metadata from NON-vectorized columns only (simple key-value pairs)\n            data_dict = {\n                \"text\": page_content,  # Main content for vectorization\n            }\n\n            # Add metadata columns as simple key-value pairs\n            for col in df_source.columns:\n                if col not in content_cols and col in row and pd.notna(row[col]):\n                    # Convert to simple types for Chroma metadata\n                    value = row[col]\n                    if isinstance(value, str | int | float | bool):\n                        data_dict[col] = str(value)\n                    else:\n                        data_dict[col] = str(value)  # Convert complex types to string\n\n            # Hash the page_content for unique ID\n            page_content_hash = hashlib.sha256(page_content.encode()).hexdigest()\n            data_dict[\"_id\"] = page_content_hash\n\n            # If duplicates are disallowed, and hash exists, prevent adding this row\n            if not self.allow_duplicates and page_content_hash in id_list:\n                self.log(f\"Skipping duplicate row with hash {page_content_hash}\")\n                continue\n\n            # Create Data object - everything except \"text\" becomes metadata\n            data_obj = Data(data=data_dict)\n            data_objects.append(data_obj)\n\n        return data_objects\n\n    def is_valid_collection_name(self, name, min_length: int = 3, max_length: int = 63) -> bool:\n        \"\"\"Validates collection name against conditions 1-3.\n\n        1. Contains 3-63 characters\n        2. Starts and ends with alphanumeric character\n        3. Contains only alphanumeric characters, underscores, or hyphens.\n\n        Args:\n            name (str): Collection name to validate\n            min_length (int): Minimum length of the name\n            max_length (int): Maximum length of the name\n\n        Returns:\n            bool: True if valid, False otherwise\n        \"\"\"\n        # Check length (condition 1)\n        if not (min_length <= len(name) <= max_length):\n            return False\n\n        # Check start/end with alphanumeric (condition 2)\n        if not (name[0].isalnum() and name[-1].isalnum()):\n            return False\n\n        # Check allowed characters (condition 3)\n        return re.match(r\"^[a-zA-Z0-9_-]+$\", name) is not None\n\n    # ---------------------------------------------------------------------\n    #                         OUTPUT METHODS\n    # ---------------------------------------------------------------------\n    def build_kb_info(self) -> Data:\n        \"\"\"Main ingestion routine → returns a dict with KB metadata.\"\"\"\n        try:\n            # Get source DataFrame\n            df_source: pd.DataFrame = self.input_df\n\n            # Validate column configuration (using Structured Output patterns)\n            config_list = self._validate_column_config(df_source)\n\n            # Prepare KB folder (using File Component patterns)\n            kb_root = self._get_kb_root()\n            kb_path = kb_root / self.knowledge_base\n\n            # Save source DataFrame\n            df_path = kb_path / \"source.parquet\"\n\n            # Instead of just overwriting this file, i want to read it and append to it if it exists\n            df_source_combined = df_source.copy()\n            if df_path.exists():\n                # Read existing DataFrame\n                existing_df = pd.read_parquet(df_path)\n                # Append new data\n                df_source_combined = pd.concat([existing_df, df_source_combined], ignore_index=True)\n\n            # Read the embedding info from the knowledge base folder\n            metadata_path = kb_path / \"embedding_metadata.json\"\n\n            # If the API key is not provided, try to read it from the metadata file\n            if metadata_path.exists():\n                settings_service = get_settings_service()\n                metadata = json.loads(metadata_path.read_text())\n                embedding_model = metadata.get(\"embedding_model\")\n            try:\n                api_key = decrypt_api_key(metadata[\"api_key\"], settings_service)\n            except (InvalidToken, TypeError, ValueError) as e:\n                logger.error(f\"Could not decrypt API key. Please provide it manually. Error: {e}\")\n\n            # Check if a custom API key was provided, update metadata if so\n            if self.api_key:\n                api_key = self.api_key\n                self._save_embedding_metadata(\n                    kb_path=kb_path,\n                    embedding_model=embedding_model,\n                    api_key=api_key,\n                )\n\n            # Create vector store following Local DB component pattern\n            self._create_vector_store(df_source, config_list, embedding_model=embedding_model, api_key=api_key)\n\n            # Save KB files (using File Component storage patterns)\n            self._save_kb_files(kb_path, df_source_combined, config_list)\n\n            # Calculate text statistics\n            text_stats = self._calculate_text_stats(df_source_combined, config_list)\n\n            # Build metadata response\n            meta: dict[str, Any] = {\n                \"kb_id\": str(uuid.uuid4()),\n                \"kb_name\": self.knowledge_base,\n                \"timestamp\": datetime.now(tz=timezone.utc).isoformat(),\n                \"rows\": len(df_source),\n                \"word_count\": text_stats[\"word_count\"],\n                \"char_count\": text_stats[\"char_count\"],\n                \"column_metadata\": self._build_column_metadata(config_list, df_source),\n                \"created_or_updated\": True,\n                \"path\": str(kb_path),\n                \"config_columns\": len(config_list),\n            }\n\n            # Set status message\n            self.status = f\"✅ KB **{self.knowledge_base}** saved · {len(df_source)} chunks.\"\n\n            return Data(data=meta)\n\n        except Exception as e:\n            if not self.silent_errors:\n                raise\n            self.log(f\"Error in KB ingestion: {e}\")\n            self.status = f\"❌ KB ingestion failed: {e}\"\n            return Data(data={\"error\": str(e), \"kb_name\": self.knowledge_base})\n\n    def _get_knowledge_bases(self) -> list[str]:\n        \"\"\"Retrieve a list of available knowledge bases.\n\n        Returns:\n            A list of knowledge base names.\n        \"\"\"\n        # Return the list of directories in the knowledge base root path\n        kb_root_path = Path(self.kb_root_path).expanduser()\n\n        if not kb_root_path.exists():\n            return []\n\n        return [str(d.name) for d in kb_root_path.iterdir() if not d.name.startswith(\".\") and d.is_dir()]\n\n    def update_build_config(self, build_config: dotdict, field_value: Any, field_name: str | None = None) -> dotdict:\n        \"\"\"Update build configuration based on provider selection.\"\"\"\n        # Create a new knowledge base\n        if field_name == \"knowledge_base\":\n            if isinstance(field_value, dict) and \"01_new_kb_name\" in field_value:\n                # Validate the knowledge base name - Make sure it follows these rules:\n                if not self.is_valid_collection_name(field_value[\"01_new_kb_name\"]):\n                    msg = f\"Invalid knowledge base name: {field_value['01_new_kb_name']}\"\n                    raise ValueError(msg)\n\n                # We need to test the API Key one time against the embedding model\n                embed_model = self._build_embeddings(\n                    embedding_model=field_value[\"02_embedding_model\"], api_key=field_value[\"03_api_key\"]\n                )\n\n                # Try to generate a dummy embedding to validate the API key\n                embed_model.embed_query(\"test\")\n\n                # Create the new knowledge base directory\n                kb_path = Path(KNOWLEDGE_BASES_ROOT_PATH, field_value[\"01_new_kb_name\"]).expanduser()\n                kb_path.mkdir(parents=True, exist_ok=True)\n\n                # Save the embedding metadata\n                build_config[\"knowledge_base\"][\"value\"] = field_value[\"01_new_kb_name\"]\n                self._save_embedding_metadata(\n                    kb_path=kb_path,\n                    embedding_model=field_value[\"02_embedding_model\"],\n                    api_key=field_value[\"03_api_key\"],\n                )\n\n            # Update the knowledge base options dynamically\n            build_config[\"knowledge_base\"][\"options\"] = self._get_knowledge_bases()\n            if build_config[\"knowledge_base\"][\"value\"] not in build_config[\"knowledge_base\"][\"options\"]:\n                build_config[\"knowledge_base\"][\"value\"] = None\n\n        return build_config\n"
              },
              "column_config": {
                "_input_type": "TableInput",
                "advanced": false,
                "display_name": "Column Configuration",
                "dynamic": false,
                "info": "Configure column behavior for the knowledge base.",
                "is_list": true,
                "list_add_label": "Add More",
                "name": "column_config",
                "placeholder": "",
                "required": true,
                "show": true,
                "table_icon": "Table",
                "table_schema": {
                  "columns": [
                    {
                      "default": "None",
                      "description": "Name of the column in the source DataFrame",
                      "disable_edit": false,
                      "display_name": "Column Name",
                      "edit_mode": "inline",
                      "filterable": true,
                      "formatter": "text",
                      "hidden": false,
                      "name": "column_name",
                      "sortable": true,
                      "type": "str"
                    },
                    {
                      "default": false,
                      "description": "Create embeddings for this column",
                      "disable_edit": false,
                      "display_name": "Vectorize",
                      "edit_mode": "inline",
                      "filterable": true,
                      "formatter": "boolean",
                      "hidden": false,
                      "name": "vectorize",
                      "sortable": true,
                      "type": "boolean"
                    },
                    {
                      "default": false,
                      "description": "Use this column as unique identifier",
                      "disable_edit": false,
                      "display_name": "Identifier",
                      "edit_mode": "inline",
                      "filterable": true,
                      "formatter": "boolean",
                      "hidden": false,
                      "name": "identifier",
                      "sortable": true,
                      "type": "boolean"
                    }
                  ]
                },
                "title_case": false,
                "tool_mode": false,
                "trace_as_metadata": true,
                "trigger_icon": "Table",
                "trigger_text": "Open table",
                "type": "table",
                "value": [
                  {
                    "column_name": "text",
                    "identifier": false,
                    "vectorize": true
                  }
                ]
              },
              "input_df": {
                "_input_type": "DataFrameInput",
                "advanced": false,
                "display_name": "Data",
                "dynamic": false,
                "info": "Table with all original columns (already chunked / processed).",
                "input_types": [
                  "DataFrame"
                ],
                "list": false,
                "list_add_label": "Add More",
                "name": "input_df",
                "placeholder": "",
                "required": true,
                "show": true,
                "title_case": false,
                "tool_mode": false,
                "trace_as_input": true,
                "trace_as_metadata": true,
                "type": "other",
                "value": ""
              },
              "kb_root_path": {
                "_input_type": "StrInput",
                "advanced": true,
                "display_name": "KB Root Path",
                "dynamic": false,
                "info": "Root directory for knowledge bases (defaults to ~/.langflow/knowledge_bases)",
                "list": false,
                "list_add_label": "Add More",
                "load_from_db": false,
                "name": "kb_root_path",
                "placeholder": "",
                "required": false,
                "show": true,
                "title_case": false,
                "tool_mode": false,
                "trace_as_metadata": true,
                "type": "str",
                "value": "~/.langflow/knowledge_bases"
              },
              "knowledge_base": {
                "_input_type": "DropdownInput",
                "advanced": false,
                "combobox": false,
                "dialog_inputs": {
                  "fields": {
                    "data": {
                      "node": {
                        "description": "Create a new knowledge base in Langflow.",
                        "display_name": "Create new knowledge base",
                        "field_order": [
                          "01_new_kb_name",
                          "02_embedding_model",
                          "03_api_key"
                        ],
                        "name": "create_knowledge_base",
                        "template": {
                          "01_new_kb_name": {
                            "_input_type": "StrInput",
                            "advanced": false,
                            "display_name": "Knowledge Base Name",
                            "dynamic": false,
                            "info": "Name of the new knowledge base to create.",
                            "list": false,
                            "list_add_label": "Add More",
                            "load_from_db": false,
                            "name": "new_kb_name",
                            "placeholder": "",
                            "required": true,
                            "show": true,
                            "title_case": false,
                            "tool_mode": false,
                            "trace_as_metadata": true,
                            "type": "str",
                            "value": ""
                          },
                          "02_embedding_model": {
                            "_input_type": "DropdownInput",
                            "advanced": false,
                            "combobox": false,
                            "dialog_inputs": {},
                            "display_name": "Model Name",
                            "dynamic": false,
                            "info": "Select the embedding model to use for this knowledge base.",
                            "name": "embedding_model",
                            "options": [
                              "text-embedding-3-small",
                              "text-embedding-3-large",
                              "text-embedding-ada-002",
                              "sentence-transformers/all-MiniLM-L6-v2",
                              "sentence-transformers/all-mpnet-base-v2",
                              "embed-english-v3.0",
                              "embed-multilingual-v3.0"
                            ],
                            "options_metadata": [
                              {
                                "icon": "OpenAI"
                              },
                              {
                                "icon": "OpenAI"
                              },
                              {
                                "icon": "OpenAI"
                              },
                              {
                                "icon": "HuggingFace"
                              },
                              {
                                "icon": "HuggingFace"
                              },
                              {
                                "icon": "Cohere"
                              },
                              {
                                "icon": "Cohere"
                              }
                            ],
                            "placeholder": "",
                            "required": true,
                            "show": true,
                            "title_case": false,
                            "toggle": false,
                            "tool_mode": false,
                            "trace_as_metadata": true,
                            "type": "str",
                            "value": ""
                          },
                          "03_api_key": {
                            "_input_type": "SecretStrInput",
                            "advanced": false,
                            "display_name": "API Key",
                            "dynamic": false,
                            "info": "Provider API key for embedding model",
                            "input_types": [],
                            "load_from_db": true,
                            "name": "api_key",
                            "password": true,
                            "placeholder": "",
                            "required": true,
                            "show": true,
                            "title_case": false,
                            "type": "str",
                            "value": ""
                          }
                        }
                      }
                    }
                  },
                  "functionality": "create"
                },
                "display_name": "Knowledge Base",
                "dynamic": false,
                "info": "Select the knowledge base to load files from.",
                "load_from_db": false,
                "name": "knowledge_base",
                "options": [],
                "options_metadata": [],
                "placeholder": "",
                "refresh_button": true,
                "required": true,
                "show": true,
                "title_case": false,
                "toggle": false,
                "tool_mode": false,
                "trace_as_metadata": true,
                "type": "str",
                "value": ""
              },
              "silent_errors": {
                "_input_type": "BoolInput",
                "advanced": true,
                "display_name": "Silent Errors",
                "dynamic": false,
                "info": "Continue processing even if some operations fail",
                "list": false,
                "list_add_label": "Add More",
                "name": "silent_errors",
                "placeholder": "",
                "required": false,
                "show": true,
                "title_case": false,
                "tool_mode": false,
                "trace_as_metadata": true,
                "type": "bool",
                "value": false
              }
            },
            "tool_mode": false
          },
          "showNode": true,
          "type": "KBIngestion"
        },
        "dragging": false,
        "id": "KBIngestion-j84mv",
        "measured": {
          "height": 348,
          "width": 320
        },
        "position": {
          "x": 989.140022446094,
          "y": 89.38370242850593
        },
        "selected": false,
        "type": "genericNode"
      },
      {
        "data": {
          "id": "KBRetrieval-mfY0a",
          "node": {
            "base_classes": [
              "DataFrame"
            ],
            "beta": false,
            "conditional_paths": [],
            "custom_fields": {},
            "description": "Retrieve data and perform searches against a particular knowledge base.",
            "display_name": "Retrieve Knowledge",
            "documentation": "",
            "edited": true,
            "field_order": [
              "knowledge_base",
              "kb_root_path",
              "api_key",
              "search_query",
              "top_k",
              "include_embeddings"
            ],
            "frozen": false,
            "icon": "database",
            "last_updated": "2025-07-24T19:36:58.319Z",
            "legacy": false,
            "lf_version": "1.5.0.post1",
            "metadata": {},
            "minimized": false,
            "output_types": [],
            "outputs": [
              {
                "allows_loop": false,
                "cache": true,
                "display_name": "Results",
                "group_outputs": false,
                "hidden": null,
                "method": "get_chroma_kb_data",
                "name": "chroma_kb_data",
                "options": null,
                "required_inputs": null,
                "selected": "DataFrame",
                "tool_mode": true,
                "types": [
                  "DataFrame"
                ],
                "value": "__UNDEFINED__"
              }
            ],
            "pinned": false,
            "template": {
              "_type": "Component",
              "api_key": {
                "_input_type": "SecretStrInput",
                "advanced": true,
                "display_name": "Embedding Provider API Key",
                "dynamic": false,
                "info": "API key for the embedding provider to generate embeddings.",
                "input_types": [],
                "load_from_db": true,
                "name": "api_key",
                "password": true,
                "placeholder": "",
                "required": false,
                "show": true,
                "title_case": false,
                "type": "str",
                "value": ""
              },
              "code": {
                "advanced": true,
                "dynamic": true,
                "fileTypes": [],
                "file_path": "",
                "info": "",
                "list": false,
                "load_from_db": false,
                "multiline": true,
                "name": "code",
                "password": false,
                "placeholder": "",
                "required": true,
                "show": true,
                "title_case": false,
                "type": "code",
                "value": "import json\nfrom pathlib import Path\nfrom typing import Any\n\nfrom cryptography.fernet import InvalidToken\nfrom langchain_chroma import Chroma\nfrom loguru import logger\n\nfrom langflow.custom import Component\nfrom langflow.io import BoolInput, DropdownInput, IntInput, MessageTextInput, Output, SecretStrInput, StrInput\nfrom langflow.schema.data import Data\nfrom langflow.schema.dataframe import DataFrame\nfrom langflow.services.auth.utils import decrypt_api_key\nfrom langflow.services.deps import get_settings_service\n\nKNOWLEDGE_BASES_DIR = \"~/.langflow/knowledge_bases\"\nKNOWLEDGE_BASES_ROOT_PATH = Path(KNOWLEDGE_BASES_DIR).expanduser()\n\n\nclass KBRetrievalComponent(Component):\n    display_name = \"Retrieve Knowledge\"\n    description = \"Retrieve data and perform searches against a particular knowledge base.\"\n    icon = \"database\"\n    name = \"KBRetrieval\"\n\n    inputs = [\n        DropdownInput(\n            name=\"knowledge_base\",\n            display_name=\"Knowledge Base\",\n            info=\"Select the knowledge base to load files from.\",\n            required=True,\n            options=[\n                str(d.name) for d in KNOWLEDGE_BASES_ROOT_PATH.iterdir() if not d.name.startswith(\".\") and d.is_dir()\n            ]\n            if KNOWLEDGE_BASES_ROOT_PATH.exists()\n            else [],\n            refresh_button=True,\n            real_time_refresh=True,\n        ),\n        StrInput(\n            name=\"kb_root_path\",\n            display_name=\"KB Root Path\",\n            info=\"Root directory for knowledge bases (defaults to ~/.langflow/knowledge_bases)\",\n            advanced=True,\n            value=KNOWLEDGE_BASES_DIR,\n        ),\n        SecretStrInput(\n            name=\"api_key\",\n            display_name=\"Embedding Provider API Key\",\n            info=\"API key for the embedding provider to generate embeddings.\",\n            advanced=True,\n            required=False,\n        ),\n        MessageTextInput(\n            name=\"search_query\",\n            display_name=\"Search Query\",\n            info=\"Optional search query to filter knowledge base data.\",\n        ),\n        IntInput(\n            name=\"top_k\",\n            display_name=\"Top K Results\",\n            info=\"Number of top results to return from the knowledge base.\",\n            value=5,\n            advanced=True,\n            required=False,\n        ),\n        BoolInput(\n            name=\"include_embeddings\",\n            display_name=\"Include Embeddings\",\n            info=\"Whether to include embeddings in the output data.\",\n            value=True,\n            advanced=True,\n        ),\n    ]\n\n    outputs = [\n        Output(\n            name=\"chroma_kb_data\",\n            display_name=\"Results\",\n            method=\"get_chroma_kb_data\",\n            info=\"Returns the data from the selected knowledge base.\",\n        ),\n    ]\n\n    def _get_knowledge_bases(self) -> list[str]:\n        \"\"\"Retrieve a list of available knowledge bases.\n\n        Returns:\n            A list of knowledge base names.\n        \"\"\"\n        # Return the list of directories in the knowledge base root path\n        kb_root_path = Path(self.kb_root_path).expanduser()\n\n        if not kb_root_path.exists():\n            return []\n\n        return [str(d.name) for d in kb_root_path.iterdir() if not d.name.startswith(\".\") and d.is_dir()]\n\n    def update_build_config(self, build_config, field_value, field_name=None):  # noqa: ARG002\n        if field_name == \"knowledge_base\":\n            # Update the knowledge base options dynamically\n            build_config[\"knowledge_base\"][\"options\"] = self._get_knowledge_bases()\n\n            # If the selected knowledge base is not available, reset it\n            if build_config[\"knowledge_base\"][\"value\"] not in build_config[\"knowledge_base\"][\"options\"]:\n                build_config[\"knowledge_base\"][\"value\"] = None\n\n        return build_config\n\n    def _get_kb_metadata(self, kb_path: Path) -> dict:\n        \"\"\"Load and process knowledge base metadata.\"\"\"\n        metadata: dict[str, Any] = {}\n        metadata_file = kb_path / \"embedding_metadata.json\"\n        if not metadata_file.exists():\n            logger.warning(f\"Embedding metadata file not found at {metadata_file}\")\n            return metadata\n\n        try:\n            with metadata_file.open(\"r\", encoding=\"utf-8\") as f:\n                metadata = json.load(f)\n        except json.JSONDecodeError:\n            logger.error(f\"Error decoding JSON from {metadata_file}\")\n            return {}\n\n        # Decrypt API key if it exists\n        if \"api_key\" in metadata and metadata.get(\"api_key\"):\n            settings_service = get_settings_service()\n            try:\n                decrypted_key = decrypt_api_key(metadata[\"api_key\"], settings_service)\n                metadata[\"api_key\"] = decrypted_key\n            except (InvalidToken, TypeError, ValueError) as e:\n                logger.error(f\"Could not decrypt API key. Please provide it manually. Error: {e}\")\n                metadata[\"api_key\"] = None\n        return metadata\n\n    def _build_embeddings(self, metadata: dict):\n        \"\"\"Build embedding model from metadata.\"\"\"\n        provider = metadata.get(\"embedding_provider\")\n        model = metadata.get(\"embedding_model\")\n        api_key = metadata.get(\"api_key\")\n        chunk_size = metadata.get(\"chunk_size\")\n\n        # If user provided a key in the input, it overrides the stored one.\n        if self.api_key and self.api_key.get_secret_value():\n            api_key = self.api_key.get_secret_value()\n\n        # Handle various providers\n        if provider == \"OpenAI\":\n            from langchain_openai import OpenAIEmbeddings\n\n            if not api_key:\n                msg = \"OpenAI API key is required. Provide it in the component's advanced settings.\"\n                raise ValueError(msg)\n            return OpenAIEmbeddings(\n                model=model,\n                api_key=api_key,\n                chunk_size=chunk_size,\n            )\n        if provider == \"HuggingFace\":\n            from langchain_huggingface import HuggingFaceEmbeddings\n\n            return HuggingFaceEmbeddings(\n                model=model,\n            )\n        if provider == \"Cohere\":\n            from langchain_cohere import CohereEmbeddings\n\n            if not api_key:\n                msg = \"Cohere API key is required when using Cohere provider\"\n                raise ValueError(msg)\n            return CohereEmbeddings(\n                model=model,\n                cohere_api_key=api_key,\n            )\n        if provider == \"Custom\":\n            # For custom embedding models, we would need additional configuration\n            msg = \"Custom embedding models not yet supported\"\n            raise NotImplementedError(msg)\n        # Add other providers here if they become supported in ingest\n        msg = f\"Embedding provider '{provider}' is not supported for retrieval.\"\n        raise NotImplementedError(msg)\n\n    def get_chroma_kb_data(self) -> DataFrame:\n        \"\"\"Retrieve data from the selected knowledge base by reading the .parquet file in the knowledge base folder.\n\n        Returns:\n            A DataFrame containing the data rows from the knowledge base.\n        \"\"\"\n        kb_root_path = Path(self.kb_root_path).expanduser()\n        kb_path = kb_root_path / self.knowledge_base\n\n        metadata = self._get_kb_metadata(kb_path)\n        if not metadata:\n            msg = f\"Metadata not found for knowledge base: {self.knowledge_base}. Ensure it has been indexed.\"\n            raise ValueError(msg)\n\n        # Build the embedder for the knowledge base\n        embedding_function = self._build_embeddings(metadata)\n\n        # Load vector store\n        chroma = Chroma(\n            persist_directory=str(kb_path),\n            embedding_function=embedding_function,\n            collection_name=self.knowledge_base,\n        )\n\n        # If a search query is provided, perform a similarity search\n        if self.search_query:\n            # Use the search query to perform a similarity search\n            logger.info(f\"Performing similarity search with query: {self.search_query}\")\n            results = chroma.similarity_search_with_score(\n                query=self.search_query or \"\",\n                k=self.top_k,\n            )\n        else:\n            results = chroma.similarity_search(\n                query=self.search_query or \"\",\n                k=self.top_k,\n            )\n\n            # For each result, make it a tuple to match the expected output format\n            results = [(doc, 0) for doc in results]  # Assign a dummy score of 0\n\n        # If enabled, get embeddings for the results\n        if self.include_embeddings:\n            doc_ids = [doc[0].metadata.get(\"_id\") for doc in results]\n\n            # Access underlying client to get embeddings\n            collection = chroma._client.get_collection(name=self.knowledge_base)\n            embeddings_result = collection.get(where={\"_id\": {\"$in\": doc_ids}}, include=[\"embeddings\", \"metadatas\"])\n\n            # Create a mapping from document ID to embedding\n            id_to_embedding = {}\n            for i, metadata in enumerate(embeddings_result.get(\"metadatas\", [])):\n                if metadata and \"_id\" in metadata:\n                    id_to_embedding[metadata[\"_id\"]] = embeddings_result[\"embeddings\"][i]\n\n        # Append embeddings to each element\n        data_list = []\n        for doc in results:\n            kwargs = {\n                \"content\": doc[0].page_content,\n                **doc[0].metadata,\n            }\n            if self.search_query:\n                kwargs[\"_score\"] = -1 * doc[1]\n            if self.include_embeddings:\n                kwargs[\"_embeddings\"] = id_to_embedding.get(doc[0].metadata.get(\"_id\"))\n\n            data_list.append(Data(**kwargs))\n\n        # Return the DataFrame containing the data\n        return DataFrame(data=data_list)\n"
              },
              "include_embeddings": {
                "_input_type": "BoolInput",
                "advanced": true,
                "display_name": "Include Embeddings",
                "dynamic": false,
                "info": "Whether to include embeddings in the output data.",
                "list": false,
                "list_add_label": "Add More",
                "name": "include_embeddings",
                "placeholder": "",
                "required": false,
                "show": true,
                "title_case": false,
                "tool_mode": false,
                "trace_as_metadata": true,
                "type": "bool",
                "value": true
              },
              "kb_root_path": {
                "_input_type": "StrInput",
                "advanced": true,
                "display_name": "KB Root Path",
                "dynamic": false,
                "info": "Root directory for knowledge bases (defaults to ~/.langflow/knowledge_bases)",
                "list": false,
                "list_add_label": "Add More",
                "load_from_db": false,
                "name": "kb_root_path",
                "placeholder": "",
                "required": false,
                "show": true,
                "title_case": false,
                "tool_mode": false,
                "trace_as_metadata": true,
                "type": "str",
                "value": "~/.langflow/knowledge_bases"
              },
              "knowledge_base": {
                "_input_type": "DropdownInput",
                "advanced": false,
                "combobox": false,
                "dialog_inputs": {},
                "display_name": "Knowledge Base",
                "dynamic": false,
                "info": "Select the knowledge base to load files from.",
                "name": "knowledge_base",
                "options": [],
                "options_metadata": [],
                "placeholder": "",
                "real_time_refresh": true,
                "refresh_button": true,
                "required": true,
                "show": true,
                "title_case": false,
                "toggle": false,
                "tool_mode": false,
                "trace_as_metadata": true,
                "type": "str",
                "value": ""
              },
              "search_query": {
                "_input_type": "MessageTextInput",
                "advanced": false,
                "display_name": "Search Query",
                "dynamic": false,
                "info": "Optional search query to filter knowledge base data.",
                "input_types": [
                  "Message"
                ],
                "list": false,
                "list_add_label": "Add More",
                "load_from_db": false,
                "name": "search_query",
                "placeholder": "",
                "required": false,
                "show": true,
                "title_case": false,
                "tool_mode": false,
                "trace_as_input": true,
                "trace_as_metadata": true,
                "type": "str",
                "value": ""
              },
              "top_k": {
                "_input_type": "IntInput",
                "advanced": true,
                "display_name": "Top K Results",
                "dynamic": false,
                "info": "Number of top results to return from the knowledge base.",
                "list": false,
                "list_add_label": "Add More",
                "name": "top_k",
                "placeholder": "",
                "required": false,
                "show": true,
                "title_case": false,
                "tool_mode": false,
                "trace_as_metadata": true,
                "type": "int",
                "value": 5
              }
            },
            "tool_mode": false
          },
          "showNode": true,
          "type": "KBRetrieval"
        },
        "dragging": false,
        "id": "KBRetrieval-mfY0a",
        "measured": {
          "height": 301,
          "width": 320
        },
        "position": {
          "x": 618.4967625113301,
          "y": -326.59318080848357
        },
        "selected": false,
        "type": "genericNode"
      },
      {
        "data": {
          "id": "note-0UDyT",
          "node": {
            "description": "## #1 - Knowledge Creation\n\nThe below flow shows the basics of the creation and ingestion of knowledge bases in Langflow. Here we use the `URL` component to dynamically fetch page data from the Langflow website, split it into chunks of 100 tokens, then ingest into a Knowledge Base.\n\n1. (Optional) Change the URL or switch to a different input data source as desired.\n2. (Optional) Adjust the Chunk Size as desired.\n3. Select or Create a new knowledge base.\n4. Ensure the column you wish to Vectorize is properly reflected in the Column Configuration table.",
            "display_name": "",
            "documentation": "",
            "template": {}
          },
          "type": "note"
        },
        "dragging": false,
        "height": 401,
        "id": "note-0UDyT",
        "measured": {
          "height": 401,
          "width": 388
        },
        "position": {
          "x": -225.94224126537597,
          "y": 75.97023827444744
        },
        "resizing": false,
        "selected": false,
        "type": "noteNode",
        "width": 388
      },
      {
        "data": {
          "id": "URLComponent-o9llb",
          "node": {
            "base_classes": [
              "DataFrame",
              "Message"
            ],
            "beta": false,
            "conditional_paths": [],
            "custom_fields": {},
            "description": "Fetch content from one or more web pages, following links recursively.",
            "display_name": "URL",
            "documentation": "https://docs.langflow.org/components-data#url",
            "edited": false,
            "field_order": [
              "urls",
              "max_depth",
              "prevent_outside",
              "use_async",
              "format",
              "timeout",
              "headers",
              "filter_text_html",
              "continue_on_failure",
              "check_response_status",
              "autoset_encoding"
            ],
            "frozen": false,
            "icon": "layout-template",
            "legacy": false,
            "lf_version": "1.5.0.post1",
            "metadata": {
              "code_hash": "a81817a7f244",
              "module": "langflow.components.data.url.URLComponent"
            },
            "minimized": false,
            "output_types": [],
            "outputs": [
              {
                "allows_loop": false,
                "cache": true,
                "display_name": "Extracted Pages",
                "group_outputs": false,
                "method": "fetch_content",
                "name": "page_results",
                "selected": "DataFrame",
                "tool_mode": true,
                "types": [
                  "DataFrame"
                ],
                "value": "__UNDEFINED__"
              },
              {
                "allows_loop": false,
                "cache": true,
                "display_name": "Raw Content",
                "group_outputs": false,
                "method": "fetch_content_as_message",
                "name": "raw_results",
                "tool_mode": false,
                "types": [
                  "Message"
                ],
                "value": "__UNDEFINED__"
              }
            ],
            "pinned": false,
            "template": {
              "_type": "Component",
              "autoset_encoding": {
                "_input_type": "BoolInput",
                "advanced": true,
                "display_name": "Autoset Encoding",
                "dynamic": false,
                "info": "If enabled, automatically sets the encoding of the request.",
                "list": false,
                "list_add_label": "Add More",
                "name": "autoset_encoding",
                "placeholder": "",
                "required": false,
                "show": true,
                "title_case": false,
                "tool_mode": false,
                "trace_as_metadata": true,
                "type": "bool",
                "value": true
              },
              "check_response_status": {
                "_input_type": "BoolInput",
                "advanced": true,
                "display_name": "Check Response Status",
                "dynamic": false,
                "info": "If enabled, checks the response status of the request.",
                "list": false,
                "list_add_label": "Add More",
                "name": "check_response_status",
                "placeholder": "",
                "required": false,
                "show": true,
                "title_case": false,
                "tool_mode": false,
                "trace_as_metadata": true,
                "type": "bool",
                "value": false
              },
              "code": {
                "advanced": true,
                "dynamic": true,
                "fileTypes": [],
                "file_path": "",
                "info": "",
                "list": false,
                "load_from_db": false,
                "multiline": true,
                "name": "code",
                "password": false,
                "placeholder": "",
                "required": true,
                "show": true,
                "title_case": false,
                "type": "code",
                "value": "import re\n\nimport requests\nfrom bs4 import BeautifulSoup\nfrom langchain_community.document_loaders import RecursiveUrlLoader\nfrom loguru import logger\n\nfrom langflow.custom.custom_component.component import Component\nfrom langflow.field_typing.range_spec import RangeSpec\nfrom langflow.helpers.data import safe_convert\nfrom langflow.io import BoolInput, DropdownInput, IntInput, MessageTextInput, Output, SliderInput, TableInput\nfrom langflow.schema.dataframe import DataFrame\nfrom langflow.schema.message import Message\nfrom langflow.services.deps import get_settings_service\n\n# Constants\nDEFAULT_TIMEOUT = 30\nDEFAULT_MAX_DEPTH = 1\nDEFAULT_FORMAT = \"Text\"\nURL_REGEX = re.compile(\n    r\"^(https?:\\/\\/)?\" r\"(www\\.)?\" r\"([a-zA-Z0-9.-]+)\" r\"(\\.[a-zA-Z]{2,})?\" r\"(:\\d+)?\" r\"(\\/[^\\s]*)?$\",\n    re.IGNORECASE,\n)\n\n\nclass URLComponent(Component):\n    \"\"\"A component that loads and parses content from web pages recursively.\n\n    This component allows fetching content from one or more URLs, with options to:\n    - Control crawl depth\n    - Prevent crawling outside the root domain\n    - Use async loading for better performance\n    - Extract either raw HTML or clean text\n    - Configure request headers and timeouts\n    \"\"\"\n\n    display_name = \"URL\"\n    description = \"Fetch content from one or more web pages, following links recursively.\"\n    documentation: str = \"https://docs.langflow.org/components-data#url\"\n    icon = \"layout-template\"\n    name = \"URLComponent\"\n\n    inputs = [\n        MessageTextInput(\n            name=\"urls\",\n            display_name=\"URLs\",\n            info=\"Enter one or more URLs to crawl recursively, by clicking the '+' button.\",\n            is_list=True,\n            tool_mode=True,\n            placeholder=\"Enter a URL...\",\n            list_add_label=\"Add URL\",\n            input_types=[],\n        ),\n        SliderInput(\n            name=\"max_depth\",\n            display_name=\"Depth\",\n            info=(\n                \"Controls how many 'clicks' away from the initial page the crawler will go:\\n\"\n                \"- depth 1: only the initial page\\n\"\n                \"- depth 2: initial page + all pages linked directly from it\\n\"\n                \"- depth 3: initial page + direct links + links found on those direct link pages\\n\"\n                \"Note: This is about link traversal, not URL path depth.\"\n            ),\n            value=DEFAULT_MAX_DEPTH,\n            range_spec=RangeSpec(min=1, max=5, step=1),\n            required=False,\n            min_label=\" \",\n            max_label=\" \",\n            min_label_icon=\"None\",\n            max_label_icon=\"None\",\n            # slider_input=True\n        ),\n        BoolInput(\n            name=\"prevent_outside\",\n            display_name=\"Prevent Outside\",\n            info=(\n                \"If enabled, only crawls URLs within the same domain as the root URL. \"\n                \"This helps prevent the crawler from going to external websites.\"\n            ),\n            value=True,\n            required=False,\n            advanced=True,\n        ),\n        BoolInput(\n            name=\"use_async\",\n            display_name=\"Use Async\",\n            info=(\n                \"If enabled, uses asynchronous loading which can be significantly faster \"\n                \"but might use more system resources.\"\n            ),\n            value=True,\n            required=False,\n            advanced=True,\n        ),\n        DropdownInput(\n            name=\"format\",\n            display_name=\"Output Format\",\n            info=\"Output Format. Use 'Text' to extract the text from the HTML or 'HTML' for the raw HTML content.\",\n            options=[\"Text\", \"HTML\"],\n            value=DEFAULT_FORMAT,\n            advanced=True,\n        ),\n        IntInput(\n            name=\"timeout\",\n            display_name=\"Timeout\",\n            info=\"Timeout for the request in seconds.\",\n            value=DEFAULT_TIMEOUT,\n            required=False,\n            advanced=True,\n        ),\n        TableInput(\n            name=\"headers\",\n            display_name=\"Headers\",\n            info=\"The headers to send with the request\",\n            table_schema=[\n                {\n                    \"name\": \"key\",\n                    \"display_name\": \"Header\",\n                    \"type\": \"str\",\n                    \"description\": \"Header name\",\n                },\n                {\n                    \"name\": \"value\",\n                    \"display_name\": \"Value\",\n                    \"type\": \"str\",\n                    \"description\": \"Header value\",\n                },\n            ],\n            value=[{\"key\": \"User-Agent\", \"value\": get_settings_service().settings.user_agent}],\n            advanced=True,\n            input_types=[\"DataFrame\"],\n        ),\n        BoolInput(\n            name=\"filter_text_html\",\n            display_name=\"Filter Text/HTML\",\n            info=\"If enabled, filters out text/css content type from the results.\",\n            value=True,\n            required=False,\n            advanced=True,\n        ),\n        BoolInput(\n            name=\"continue_on_failure\",\n            display_name=\"Continue on Failure\",\n            info=\"If enabled, continues crawling even if some requests fail.\",\n            value=True,\n            required=False,\n            advanced=True,\n        ),\n        BoolInput(\n            name=\"check_response_status\",\n            display_name=\"Check Response Status\",\n            info=\"If enabled, checks the response status of the request.\",\n            value=False,\n            required=False,\n            advanced=True,\n        ),\n        BoolInput(\n            name=\"autoset_encoding\",\n            display_name=\"Autoset Encoding\",\n            info=\"If enabled, automatically sets the encoding of the request.\",\n            value=True,\n            required=False,\n            advanced=True,\n        ),\n    ]\n\n    outputs = [\n        Output(display_name=\"Extracted Pages\", name=\"page_results\", method=\"fetch_content\"),\n        Output(display_name=\"Raw Content\", name=\"raw_results\", method=\"fetch_content_as_message\", tool_mode=False),\n    ]\n\n    @staticmethod\n    def validate_url(url: str) -> bool:\n        \"\"\"Validates if the given string matches URL pattern.\n\n        Args:\n            url: The URL string to validate\n\n        Returns:\n            bool: True if the URL is valid, False otherwise\n        \"\"\"\n        return bool(URL_REGEX.match(url))\n\n    def ensure_url(self, url: str) -> str:\n        \"\"\"Ensures the given string is a valid URL.\n\n        Args:\n            url: The URL string to validate and normalize\n\n        Returns:\n            str: The normalized URL\n\n        Raises:\n            ValueError: If the URL is invalid\n        \"\"\"\n        url = url.strip()\n        if not url.startswith((\"http://\", \"https://\")):\n            url = \"https://\" + url\n\n        if not self.validate_url(url):\n            msg = f\"Invalid URL: {url}\"\n            raise ValueError(msg)\n\n        return url\n\n    def _create_loader(self, url: str) -> RecursiveUrlLoader:\n        \"\"\"Creates a RecursiveUrlLoader instance with the configured settings.\n\n        Args:\n            url: The URL to load\n\n        Returns:\n            RecursiveUrlLoader: Configured loader instance\n        \"\"\"\n        headers_dict = {header[\"key\"]: header[\"value\"] for header in self.headers}\n        extractor = (lambda x: x) if self.format == \"HTML\" else (lambda x: BeautifulSoup(x, \"lxml\").get_text())\n\n        return RecursiveUrlLoader(\n            url=url,\n            max_depth=self.max_depth,\n            prevent_outside=self.prevent_outside,\n            use_async=self.use_async,\n            extractor=extractor,\n            timeout=self.timeout,\n            headers=headers_dict,\n            check_response_status=self.check_response_status,\n            continue_on_failure=self.continue_on_failure,\n            base_url=url,  # Add base_url to ensure consistent domain crawling\n            autoset_encoding=self.autoset_encoding,  # Enable automatic encoding detection\n            exclude_dirs=[],  # Allow customization of excluded directories\n            link_regex=None,  # Allow customization of link filtering\n        )\n\n    def fetch_url_contents(self) -> list[dict]:\n        \"\"\"Load documents from the configured URLs.\n\n        Returns:\n            List[Data]: List of Data objects containing the fetched content\n\n        Raises:\n            ValueError: If no valid URLs are provided or if there's an error loading documents\n        \"\"\"\n        try:\n            urls = list({self.ensure_url(url) for url in self.urls if url.strip()})\n            logger.debug(f\"URLs: {urls}\")\n            if not urls:\n                msg = \"No valid URLs provided.\"\n                raise ValueError(msg)\n\n            all_docs = []\n            for url in urls:\n                logger.debug(f\"Loading documents from {url}\")\n\n                try:\n                    loader = self._create_loader(url)\n                    docs = loader.load()\n\n                    if not docs:\n                        logger.warning(f\"No documents found for {url}\")\n                        continue\n\n                    logger.debug(f\"Found {len(docs)} documents from {url}\")\n                    all_docs.extend(docs)\n\n                except requests.exceptions.RequestException as e:\n                    logger.exception(f\"Error loading documents from {url}: {e}\")\n                    continue\n\n            if not all_docs:\n                msg = \"No documents were successfully loaded from any URL\"\n                raise ValueError(msg)\n\n            # data = [Data(text=doc.page_content, **doc.metadata) for doc in all_docs]\n            data = [\n                {\n                    \"text\": safe_convert(doc.page_content, clean_data=True),\n                    \"url\": doc.metadata.get(\"source\", \"\"),\n                    \"title\": doc.metadata.get(\"title\", \"\"),\n                    \"description\": doc.metadata.get(\"description\", \"\"),\n                    \"content_type\": doc.metadata.get(\"content_type\", \"\"),\n                    \"language\": doc.metadata.get(\"language\", \"\"),\n                }\n                for doc in all_docs\n            ]\n        except Exception as e:\n            error_msg = e.message if hasattr(e, \"message\") else e\n            msg = f\"Error loading documents: {error_msg!s}\"\n            logger.exception(msg)\n            raise ValueError(msg) from e\n        return data\n\n    def fetch_content(self) -> DataFrame:\n        \"\"\"Convert the documents to a DataFrame.\"\"\"\n        return DataFrame(data=self.fetch_url_contents())\n\n    def fetch_content_as_message(self) -> Message:\n        \"\"\"Convert the documents to a Message.\"\"\"\n        url_contents = self.fetch_url_contents()\n        return Message(text=\"\\n\\n\".join([x[\"text\"] for x in url_contents]), data={\"data\": url_contents})\n"
              },
              "continue_on_failure": {
                "_input_type": "BoolInput",
                "advanced": true,
                "display_name": "Continue on Failure",
                "dynamic": false,
                "info": "If enabled, continues crawling even if some requests fail.",
                "list": false,
                "list_add_label": "Add More",
                "name": "continue_on_failure",
                "placeholder": "",
                "required": false,
                "show": true,
                "title_case": false,
                "tool_mode": false,
                "trace_as_metadata": true,
                "type": "bool",
                "value": true
              },
              "filter_text_html": {
                "_input_type": "BoolInput",
                "advanced": true,
                "display_name": "Filter Text/HTML",
                "dynamic": false,
                "info": "If enabled, filters out text/css content type from the results.",
                "list": false,
                "list_add_label": "Add More",
                "name": "filter_text_html",
                "placeholder": "",
                "required": false,
                "show": true,
                "title_case": false,
                "tool_mode": false,
                "trace_as_metadata": true,
                "type": "bool",
                "value": true
              },
              "format": {
                "_input_type": "DropdownInput",
                "advanced": true,
                "combobox": false,
                "dialog_inputs": {},
                "display_name": "Output Format",
                "dynamic": false,
                "info": "Output Format. Use 'Text' to extract the text from the HTML or 'HTML' for the raw HTML content.",
                "name": "format",
                "options": [
                  "Text",
                  "HTML"
                ],
                "options_metadata": [],
                "placeholder": "",
                "required": false,
                "show": true,
                "title_case": false,
                "toggle": false,
                "tool_mode": false,
                "trace_as_metadata": true,
                "type": "str",
                "value": "Text"
              },
              "headers": {
                "_input_type": "TableInput",
                "advanced": true,
                "display_name": "Headers",
                "dynamic": false,
                "info": "The headers to send with the request",
                "input_types": [
                  "DataFrame"
                ],
                "is_list": true,
                "list_add_label": "Add More",
                "name": "headers",
                "placeholder": "",
                "required": false,
                "show": true,
                "table_icon": "Table",
                "table_schema": {
                  "columns": [
                    {
                      "default": "None",
                      "description": "Header name",
                      "disable_edit": false,
                      "display_name": "Header",
                      "edit_mode": "popover",
                      "filterable": true,
                      "formatter": "text",
                      "hidden": false,
                      "name": "key",
                      "sortable": true,
                      "type": "str"
                    },
                    {
                      "default": "None",
                      "description": "Header value",
                      "disable_edit": false,
                      "display_name": "Value",
                      "edit_mode": "popover",
                      "filterable": true,
                      "formatter": "text",
                      "hidden": false,
                      "name": "value",
                      "sortable": true,
                      "type": "str"
                    }
                  ]
                },
                "title_case": false,
                "tool_mode": false,
                "trace_as_metadata": true,
                "trigger_icon": "Table",
                "trigger_text": "Open table",
                "type": "table",
                "value": [
                  {
                    "key": "User-Agent",
                    "value": "langflow"
                  }
                ]
              },
              "max_depth": {
                "_input_type": "SliderInput",
                "advanced": false,
                "display_name": "Depth",
                "dynamic": false,
                "info": "Controls how many 'clicks' away from the initial page the crawler will go:\n- depth 1: only the initial page\n- depth 2: initial page + all pages linked directly from it\n- depth 3: initial page + direct links + links found on those direct link pages\nNote: This is about link traversal, not URL path depth.",
                "max_label": " ",
                "max_label_icon": "None",
                "min_label": " ",
                "min_label_icon": "None",
                "name": "max_depth",
                "placeholder": "",
                "range_spec": {
                  "max": 5,
                  "min": 1,
                  "step": 1,
                  "step_type": "float"
                },
                "required": false,
                "show": true,
                "slider_buttons": false,
                "slider_buttons_options": [],
                "slider_input": false,
                "title_case": false,
                "tool_mode": false,
                "type": "slider",
                "value": 2
              },
              "prevent_outside": {
                "_input_type": "BoolInput",
                "advanced": true,
                "display_name": "Prevent Outside",
                "dynamic": false,
                "info": "If enabled, only crawls URLs within the same domain as the root URL. This helps prevent the crawler from going to external websites.",
                "list": false,
                "list_add_label": "Add More",
                "name": "prevent_outside",
                "placeholder": "",
                "required": false,
                "show": true,
                "title_case": false,
                "tool_mode": false,
                "trace_as_metadata": true,
                "type": "bool",
                "value": true
              },
              "timeout": {
                "_input_type": "IntInput",
                "advanced": true,
                "display_name": "Timeout",
                "dynamic": false,
                "info": "Timeout for the request in seconds.",
                "list": false,
                "list_add_label": "Add More",
                "name": "timeout",
                "placeholder": "",
                "required": false,
                "show": true,
                "title_case": false,
                "tool_mode": false,
                "trace_as_metadata": true,
                "type": "int",
                "value": 30
              },
              "urls": {
                "_input_type": "MessageTextInput",
                "advanced": false,
                "display_name": "URLs",
                "dynamic": false,
                "info": "Enter one or more URLs to crawl recursively, by clicking the '+' button.",
                "input_types": [],
                "list": true,
                "list_add_label": "Add URL",
                "load_from_db": false,
                "name": "urls",
                "placeholder": "Enter a URL...",
                "required": false,
                "show": true,
                "title_case": false,
                "tool_mode": true,
                "trace_as_input": true,
                "trace_as_metadata": true,
                "type": "str",
                "value": [
                  "https://langflow.org"
                ]
              },
              "use_async": {
                "_input_type": "BoolInput",
                "advanced": true,
                "display_name": "Use Async",
                "dynamic": false,
                "info": "If enabled, uses asynchronous loading which can be significantly faster but might use more system resources.",
                "list": false,
                "list_add_label": "Add More",
                "name": "use_async",
                "placeholder": "",
                "required": false,
                "show": true,
                "title_case": false,
                "tool_mode": false,
                "trace_as_metadata": true,
                "type": "bool",
                "value": true
              }
            },
            "tool_mode": false
          },
          "selected_output": "page_results",
          "showNode": true,
          "type": "URLComponent"
        },
        "dragging": false,
        "id": "URLComponent-o9llb",
        "measured": {
          "height": 291,
          "width": 320
        },
        "position": {
          "x": 238.30016557701828,
          "y": 132.82375729958179
        },
        "selected": false,
        "type": "genericNode"
      },
      {
        "data": {
          "id": "TextInput-wUiGy",
          "node": {
            "base_classes": [
              "Message"
            ],
            "beta": false,
            "conditional_paths": [],
            "custom_fields": {},
            "description": "Get user text inputs.",
            "display_name": "Text Input",
            "documentation": "https://docs.langflow.org/components-io#text-input",
            "edited": false,
            "field_order": [
              "input_value"
            ],
            "frozen": false,
            "icon": "type",
            "legacy": false,
            "lf_version": "1.5.0.post1",
            "metadata": {
              "code_hash": "efdcba3771af",
              "module": "langflow.components.input_output.text.TextInputComponent"
            },
            "minimized": false,
            "output_types": [],
            "outputs": [
              {
                "allows_loop": false,
                "cache": true,
                "display_name": "Output Text",
                "group_outputs": false,
                "method": "text_response",
                "name": "text",
                "selected": "Message",
                "tool_mode": true,
                "types": [
                  "Message"
                ],
                "value": "__UNDEFINED__"
              }
            ],
            "pinned": false,
            "template": {
              "_type": "Component",
              "code": {
                "advanced": true,
                "dynamic": true,
                "fileTypes": [],
                "file_path": "",
                "info": "",
                "list": false,
                "load_from_db": false,
                "multiline": true,
                "name": "code",
                "password": false,
                "placeholder": "",
                "required": true,
                "show": true,
                "title_case": false,
                "type": "code",
                "value": "from langflow.base.io.text import TextComponent\nfrom langflow.io import MultilineInput, Output\nfrom langflow.schema.message import Message\n\n\nclass TextInputComponent(TextComponent):\n    display_name = \"Text Input\"\n    description = \"Get user text inputs.\"\n    documentation: str = \"https://docs.langflow.org/components-io#text-input\"\n    icon = \"type\"\n    name = \"TextInput\"\n\n    inputs = [\n        MultilineInput(\n            name=\"input_value\",\n            display_name=\"Text\",\n            info=\"Text to be passed as input.\",\n        ),\n    ]\n    outputs = [\n        Output(display_name=\"Output Text\", name=\"text\", method=\"text_response\"),\n    ]\n\n    def text_response(self) -> Message:\n        return Message(\n            text=self.input_value,\n        )\n"
              },
              "input_value": {
                "_input_type": "MultilineInput",
                "advanced": false,
                "copy_field": false,
                "display_name": "Text",
                "dynamic": false,
                "info": "Text to be passed as input.",
                "input_types": [
                  "Message"
                ],
                "list": false,
                "list_add_label": "Add More",
                "load_from_db": false,
                "multiline": true,
                "name": "input_value",
                "placeholder": "",
                "required": false,
                "show": true,
                "title_case": false,
                "tool_mode": false,
                "trace_as_input": true,
                "trace_as_metadata": true,
                "type": "str",
                "value": "IBM Acquires DataStax"
              }
            },
            "tool_mode": false
          },
          "showNode": true,
          "type": "TextInput"
        },
        "dragging": false,
        "id": "TextInput-wUiGy",
        "measured": {
          "height": 203,
          "width": 320
        },
        "position": {
          "x": 234.35280633316273,
          "y": -280.9003423728733
        },
        "selected": true,
        "type": "genericNode"
      },
      {
        "data": {
          "id": "ChatOutput-0dDeN",
          "node": {
            "base_classes": [
              "Message"
            ],
            "beta": false,
            "conditional_paths": [],
            "custom_fields": {},
            "description": "Display a chat message in the Playground.",
            "display_name": "Chat Output",
            "documentation": "https://docs.langflow.org/components-io#chat-output",
            "edited": false,
            "field_order": [
              "input_value",
              "should_store_message",
              "sender",
              "sender_name",
              "session_id",
              "data_template",
              "background_color",
              "chat_icon",
              "text_color",
              "clean_data"
            ],
            "frozen": false,
            "icon": "MessagesSquare",
            "legacy": false,
            "lf_version": "1.5.0.post1",
            "metadata": {
              "code_hash": "6f74e04e39d5",
              "module": "langflow.components.input_output.chat_output.ChatOutput"
            },
            "minimized": true,
            "output_types": [],
            "outputs": [
              {
                "allows_loop": false,
                "cache": true,
                "display_name": "Output Message",
                "group_outputs": false,
                "method": "message_response",
                "name": "message",
                "selected": "Message",
                "tool_mode": true,
                "types": [
                  "Message"
                ],
                "value": "__UNDEFINED__"
              }
            ],
            "pinned": false,
            "template": {
              "_type": "Component",
              "background_color": {
                "_input_type": "MessageTextInput",
                "advanced": true,
                "display_name": "Background Color",
                "dynamic": false,
                "info": "The background color of the icon.",
                "input_types": [
                  "Message"
                ],
                "list": false,
                "list_add_label": "Add More",
                "load_from_db": false,
                "name": "background_color",
                "placeholder": "",
                "required": false,
                "show": true,
                "title_case": false,
                "tool_mode": false,
                "trace_as_input": true,
                "trace_as_metadata": true,
                "type": "str",
                "value": ""
              },
              "chat_icon": {
                "_input_type": "MessageTextInput",
                "advanced": true,
                "display_name": "Icon",
                "dynamic": false,
                "info": "The icon of the message.",
                "input_types": [
                  "Message"
                ],
                "list": false,
                "list_add_label": "Add More",
                "load_from_db": false,
                "name": "chat_icon",
                "placeholder": "",
                "required": false,
                "show": true,
                "title_case": false,
                "tool_mode": false,
                "trace_as_input": true,
                "trace_as_metadata": true,
                "type": "str",
                "value": ""
              },
              "clean_data": {
                "_input_type": "BoolInput",
                "advanced": true,
                "display_name": "Basic Clean Data",
                "dynamic": false,
                "info": "Whether to clean the data",
                "list": false,
                "list_add_label": "Add More",
                "name": "clean_data",
                "placeholder": "",
                "required": false,
                "show": true,
                "title_case": false,
                "tool_mode": false,
                "trace_as_metadata": true,
                "type": "bool",
                "value": true
              },
              "code": {
                "advanced": true,
                "dynamic": true,
                "fileTypes": [],
                "file_path": "",
                "info": "",
                "list": false,
                "load_from_db": false,
                "multiline": true,
                "name": "code",
                "password": false,
                "placeholder": "",
                "required": true,
                "show": true,
                "title_case": false,
                "type": "code",
                "value": "from collections.abc import Generator\nfrom typing import Any\n\nimport orjson\nfrom fastapi.encoders import jsonable_encoder\n\nfrom langflow.base.io.chat import ChatComponent\nfrom langflow.helpers.data import safe_convert\nfrom langflow.inputs.inputs import BoolInput, DropdownInput, HandleInput, MessageTextInput\nfrom langflow.schema.data import Data\nfrom langflow.schema.dataframe import DataFrame\nfrom langflow.schema.message import Message\nfrom langflow.schema.properties import Source\nfrom langflow.template.field.base import Output\nfrom langflow.utils.constants import (\n    MESSAGE_SENDER_AI,\n    MESSAGE_SENDER_NAME_AI,\n    MESSAGE_SENDER_USER,\n)\n\n\nclass ChatOutput(ChatComponent):\n    display_name = \"Chat Output\"\n    description = \"Display a chat message in the Playground.\"\n    documentation: str = \"https://docs.langflow.org/components-io#chat-output\"\n    icon = \"MessagesSquare\"\n    name = \"ChatOutput\"\n    minimized = True\n\n    inputs = [\n        HandleInput(\n            name=\"input_value\",\n            display_name=\"Inputs\",\n            info=\"Message to be passed as output.\",\n            input_types=[\"Data\", \"DataFrame\", \"Message\"],\n            required=True,\n        ),\n        BoolInput(\n            name=\"should_store_message\",\n            display_name=\"Store Messages\",\n            info=\"Store the message in the history.\",\n            value=True,\n            advanced=True,\n        ),\n        DropdownInput(\n            name=\"sender\",\n            display_name=\"Sender Type\",\n            options=[MESSAGE_SENDER_AI, MESSAGE_SENDER_USER],\n            value=MESSAGE_SENDER_AI,\n            advanced=True,\n            info=\"Type of sender.\",\n        ),\n        MessageTextInput(\n            name=\"sender_name\",\n            display_name=\"Sender Name\",\n            info=\"Name of the sender.\",\n            value=MESSAGE_SENDER_NAME_AI,\n            advanced=True,\n        ),\n        MessageTextInput(\n            name=\"session_id\",\n            display_name=\"Session ID\",\n            info=\"The session ID of the chat. If empty, the current session ID parameter will be used.\",\n            advanced=True,\n        ),\n        MessageTextInput(\n            name=\"data_template\",\n            display_name=\"Data Template\",\n            value=\"{text}\",\n            advanced=True,\n            info=\"Template to convert Data to Text. If left empty, it will be dynamically set to the Data's text key.\",\n        ),\n        MessageTextInput(\n            name=\"background_color\",\n            display_name=\"Background Color\",\n            info=\"The background color of the icon.\",\n            advanced=True,\n        ),\n        MessageTextInput(\n            name=\"chat_icon\",\n            display_name=\"Icon\",\n            info=\"The icon of the message.\",\n            advanced=True,\n        ),\n        MessageTextInput(\n            name=\"text_color\",\n            display_name=\"Text Color\",\n            info=\"The text color of the name\",\n            advanced=True,\n        ),\n        BoolInput(\n            name=\"clean_data\",\n            display_name=\"Basic Clean Data\",\n            value=True,\n            info=\"Whether to clean the data\",\n            advanced=True,\n        ),\n    ]\n    outputs = [\n        Output(\n            display_name=\"Output Message\",\n            name=\"message\",\n            method=\"message_response\",\n        ),\n    ]\n\n    def _build_source(self, id_: str | None, display_name: str | None, source: str | None) -> Source:\n        source_dict = {}\n        if id_:\n            source_dict[\"id\"] = id_\n        if display_name:\n            source_dict[\"display_name\"] = display_name\n        if source:\n            # Handle case where source is a ChatOpenAI object\n            if hasattr(source, \"model_name\"):\n                source_dict[\"source\"] = source.model_name\n            elif hasattr(source, \"model\"):\n                source_dict[\"source\"] = str(source.model)\n            else:\n                source_dict[\"source\"] = str(source)\n        return Source(**source_dict)\n\n    async def message_response(self) -> Message:\n        # First convert the input to string if needed\n        text = self.convert_to_string()\n\n        # Get source properties\n        source, icon, display_name, source_id = self.get_properties_from_source_component()\n        background_color = self.background_color\n        text_color = self.text_color\n        if self.chat_icon:\n            icon = self.chat_icon\n\n        # Create or use existing Message object\n        if isinstance(self.input_value, Message):\n            message = self.input_value\n            # Update message properties\n            message.text = text\n        else:\n            message = Message(text=text)\n\n        # Set message properties\n        message.sender = self.sender\n        message.sender_name = self.sender_name\n        message.session_id = self.session_id\n        message.flow_id = self.graph.flow_id if hasattr(self, \"graph\") else None\n        message.properties.source = self._build_source(source_id, display_name, source)\n        message.properties.icon = icon\n        message.properties.background_color = background_color\n        message.properties.text_color = text_color\n\n        # Store message if needed\n        if self.session_id and self.should_store_message:\n            stored_message = await self.send_message(message)\n            self.message.value = stored_message\n            message = stored_message\n\n        self.status = message\n        return message\n\n    def _serialize_data(self, data: Data) -> str:\n        \"\"\"Serialize Data object to JSON string.\"\"\"\n        # Convert data.data to JSON-serializable format\n        serializable_data = jsonable_encoder(data.data)\n        # Serialize with orjson, enabling pretty printing with indentation\n        json_bytes = orjson.dumps(serializable_data, option=orjson.OPT_INDENT_2)\n        # Convert bytes to string and wrap in Markdown code blocks\n        return \"```json\\n\" + json_bytes.decode(\"utf-8\") + \"\\n```\"\n\n    def _validate_input(self) -> None:\n        \"\"\"Validate the input data and raise ValueError if invalid.\"\"\"\n        if self.input_value is None:\n            msg = \"Input data cannot be None\"\n            raise ValueError(msg)\n        if isinstance(self.input_value, list) and not all(\n            isinstance(item, Message | Data | DataFrame | str) for item in self.input_value\n        ):\n            invalid_types = [\n                type(item).__name__\n                for item in self.input_value\n                if not isinstance(item, Message | Data | DataFrame | str)\n            ]\n            msg = f\"Expected Data or DataFrame or Message or str, got {invalid_types}\"\n            raise TypeError(msg)\n        if not isinstance(\n            self.input_value,\n            Message | Data | DataFrame | str | list | Generator | type(None),\n        ):\n            type_name = type(self.input_value).__name__\n            msg = f\"Expected Data or DataFrame or Message or str, Generator or None, got {type_name}\"\n            raise TypeError(msg)\n\n    def convert_to_string(self) -> str | Generator[Any, None, None]:\n        \"\"\"Convert input data to string with proper error handling.\"\"\"\n        self._validate_input()\n        if isinstance(self.input_value, list):\n            return \"\\n\".join([safe_convert(item, clean_data=self.clean_data) for item in self.input_value])\n        if isinstance(self.input_value, Generator):\n            return self.input_value\n        return safe_convert(self.input_value)\n"
              },
              "data_template": {
                "_input_type": "MessageTextInput",
                "advanced": true,
                "display_name": "Data Template",
                "dynamic": false,
                "info": "Template to convert Data to Text. If left empty, it will be dynamically set to the Data's text key.",
                "input_types": [
                  "Message"
                ],
                "list": false,
                "list_add_label": "Add More",
                "load_from_db": false,
                "name": "data_template",
                "placeholder": "",
                "required": false,
                "show": true,
                "title_case": false,
                "tool_mode": false,
                "trace_as_input": true,
                "trace_as_metadata": true,
                "type": "str",
                "value": "{text}"
              },
              "input_value": {
                "_input_type": "HandleInput",
                "advanced": false,
                "display_name": "Inputs",
                "dynamic": false,
                "info": "Message to be passed as output.",
                "input_types": [
                  "Data",
                  "DataFrame",
                  "Message"
                ],
                "list": false,
                "list_add_label": "Add More",
                "name": "input_value",
                "placeholder": "",
                "required": true,
                "show": true,
                "title_case": false,
                "trace_as_metadata": true,
                "type": "other",
                "value": ""
              },
              "sender": {
                "_input_type": "DropdownInput",
                "advanced": true,
                "combobox": false,
                "dialog_inputs": {},
                "display_name": "Sender Type",
                "dynamic": false,
                "info": "Type of sender.",
                "name": "sender",
                "options": [
                  "Machine",
                  "User"
                ],
                "options_metadata": [],
                "placeholder": "",
                "required": false,
                "show": true,
                "title_case": false,
                "toggle": false,
                "tool_mode": false,
                "trace_as_metadata": true,
                "type": "str",
                "value": "Machine"
              },
              "sender_name": {
                "_input_type": "MessageTextInput",
                "advanced": true,
                "display_name": "Sender Name",
                "dynamic": false,
                "info": "Name of the sender.",
                "input_types": [
                  "Message"
                ],
                "list": false,
                "list_add_label": "Add More",
                "load_from_db": false,
                "name": "sender_name",
                "placeholder": "",
                "required": false,
                "show": true,
                "title_case": false,
                "tool_mode": false,
                "trace_as_input": true,
                "trace_as_metadata": true,
                "type": "str",
                "value": "AI"
              },
              "session_id": {
                "_input_type": "MessageTextInput",
                "advanced": true,
                "display_name": "Session ID",
                "dynamic": false,
                "info": "The session ID of the chat. If empty, the current session ID parameter will be used.",
                "input_types": [
                  "Message"
                ],
                "list": false,
                "list_add_label": "Add More",
                "load_from_db": false,
                "name": "session_id",
                "placeholder": "",
                "required": false,
                "show": true,
                "title_case": false,
                "tool_mode": false,
                "trace_as_input": true,
                "trace_as_metadata": true,
                "type": "str",
                "value": ""
              },
              "should_store_message": {
                "_input_type": "BoolInput",
                "advanced": true,
                "display_name": "Store Messages",
                "dynamic": false,
                "info": "Store the message in the history.",
                "list": false,
                "list_add_label": "Add More",
                "name": "should_store_message",
                "placeholder": "",
                "required": false,
                "show": true,
                "title_case": false,
                "tool_mode": false,
                "trace_as_metadata": true,
                "type": "bool",
                "value": true
              },
              "text_color": {
                "_input_type": "MessageTextInput",
                "advanced": true,
                "display_name": "Text Color",
                "dynamic": false,
                "info": "The text color of the name",
                "input_types": [
                  "Message"
                ],
                "list": false,
                "list_add_label": "Add More",
                "load_from_db": false,
                "name": "text_color",
                "placeholder": "",
                "required": false,
                "show": true,
                "title_case": false,
                "tool_mode": false,
                "trace_as_input": true,
                "trace_as_metadata": true,
                "type": "str",
                "value": ""
              }
            },
            "tool_mode": false
          },
          "showNode": false,
          "type": "ChatOutput"
        },
        "dragging": false,
        "id": "ChatOutput-0dDeN",
        "measured": {
          "height": 48,
          "width": 192
        },
        "position": {
          "x": 1043.5413322661916,
          "y": -202.42300688367868
        },
        "selected": false,
        "type": "genericNode"
      }
    ],
    "viewport": {
      "x": 359.12074762084467,
      "y": 368.9026758874582,
      "zoom": 0.7706427388065723
    }
  },
  "description": "Empowering Communication, Enabling Opportunities.",
  "endpoint_name": null,
  "id": "13a8bb39-ef64-4b68-b8c4-95ac700c096d",
  "is_component": false,
  "last_tested_version": "1.5.0.post1",
  "name": "Knowledge Bases",
  "tags": []
}<|MERGE_RESOLUTION|>--- conflicted
+++ resolved
@@ -391,15 +391,10 @@
             "frozen": false,
             "icon": "database",
             "legacy": false,
-<<<<<<< HEAD
             "metadata": {
               "code_hash": "a1f4151a8e92",
               "module": "langflow.components.data.kb_ingest.KBIngestionComponent"
             },
-=======
-            "lf_version": "1.5.0.post1",
-            "metadata": {},
->>>>>>> 502436de
             "minimized": false,
             "output_types": [],
             "outputs": [

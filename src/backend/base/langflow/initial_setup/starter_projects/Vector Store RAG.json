--- conflicted
+++ resolved
@@ -15,11 +15,7 @@
           },
           "targetHandle": {
             "fieldName": "question",
-<<<<<<< HEAD
-            "id": "Prompt-dcKE8",
-=======
             "id": "Prompt-kr3Rx",
->>>>>>> fd73cdcd
             "inputTypes": [
               "Message",
               "Text"
@@ -27,40 +23,7 @@
             "type": "str"
           }
         },
-<<<<<<< HEAD
-        "id": "reactflow__edge-ChatInput-WVuwT{œdataTypeœ:œChatInputœ,œidœ:œChatInput-WVuwTœ,œnameœ:œmessageœ,œoutput_typesœ:[œMessageœ]}-Prompt-dcKE8{œfieldNameœ:œquestionœ,œidœ:œPrompt-dcKE8œ,œinputTypesœ:[œMessageœ,œTextœ],œtypeœ:œstrœ}",
-        "selected": false,
-        "source": "ChatInput-WVuwT",
-        "sourceHandle": "{œdataTypeœ: œChatInputœ, œidœ: œChatInput-WVuwTœ, œnameœ: œmessageœ, œoutput_typesœ: [œMessageœ]}",
-        "target": "Prompt-dcKE8",
-        "targetHandle": "{œfieldNameœ: œquestionœ, œidœ: œPrompt-dcKE8œ, œinputTypesœ: [œMessageœ, œTextœ], œtypeœ: œstrœ}"
-      },
-      {
-        "animated": false,
-        "className": "",
-        "data": {
-          "sourceHandle": {
-            "dataType": "File",
-            "id": "File-CBftc",
-            "name": "data",
-            "output_types": [
-              "Data"
-            ]
-          },
-          "targetHandle": {
-            "fieldName": "data_inputs",
-            "id": "SplitText-gIoap",
-            "inputTypes": [
-              "Data",
-              "DataFrame"
-            ],
-            "type": "other"
-          }
-        },
-        "id": "reactflow__edge-File-CBftc{œdataTypeœ:œFileœ,œidœ:œFile-CBftcœ,œnameœ:œdataœ,œoutput_typesœ:[œDataœ]}-SplitText-gIoap{œfieldNameœ:œdata_inputsœ,œidœ:œSplitText-gIoapœ,œinputTypesœ:[œDataœ,œDataFrameœ],œtypeœ:œotherœ}",
-=======
         "id": "reactflow__edge-ChatInput-FzOTA{œdataTypeœ:œChatInputœ,œidœ:œChatInput-FzOTAœ,œnameœ:œmessageœ,œoutput_typesœ:[œMessageœ]}-Prompt-kr3Rx{œfieldNameœ:œquestionœ,œidœ:œPrompt-kr3Rxœ,œinputTypesœ:[œMessageœ,œTextœ],œtypeœ:œstrœ}",
->>>>>>> fd73cdcd
         "selected": false,
         "source": "ChatInput-FzOTA",
         "sourceHandle": "{œdataTypeœ: œChatInputœ, œidœ: œChatInput-FzOTAœ, œnameœ: œmessageœ, œoutput_typesœ: [œMessageœ]}",
@@ -81,11 +44,7 @@
           },
           "targetHandle": {
             "fieldName": "input_value",
-<<<<<<< HEAD
-            "id": "OpenAIModel-7W8gE",
-=======
             "id": "OpenAIModel-Ej17f",
->>>>>>> fd73cdcd
             "inputTypes": [
               "Message"
             ],
@@ -113,11 +72,7 @@
           },
           "targetHandle": {
             "fieldName": "input_value",
-<<<<<<< HEAD
-            "id": "ChatOutput-mbLiD",
-=======
             "id": "ChatOutput-nGc6Z",
->>>>>>> fd73cdcd
             "inputTypes": [
               "Data",
               "DataFrame",
@@ -147,11 +102,7 @@
           },
           "targetHandle": {
             "fieldName": "context",
-<<<<<<< HEAD
-            "id": "Prompt-dcKE8",
-=======
             "id": "Prompt-kr3Rx",
->>>>>>> fd73cdcd
             "inputTypes": [
               "Message",
               "Text"
@@ -180,11 +131,7 @@
           },
           "targetHandle": {
             "fieldName": "ingest_data",
-<<<<<<< HEAD
-            "id": "AstraDB-xD6ep",
-=======
             "id": "AstraDB-lXzoG",
->>>>>>> fd73cdcd
             "inputTypes": [
               "Data",
               "DataFrame"
@@ -213,11 +160,7 @@
           },
           "targetHandle": {
             "fieldName": "embedding_model",
-<<<<<<< HEAD
-            "id": "AstraDB-xD6ep",
-=======
             "id": "AstraDB-lXzoG",
->>>>>>> fd73cdcd
             "inputTypes": [
               "Embeddings"
             ],
@@ -245,11 +188,7 @@
           },
           "targetHandle": {
             "fieldName": "embedding_model",
-<<<<<<< HEAD
-            "id": "AstraDB-PTTd1",
-=======
             "id": "AstraDB-BRnBB",
->>>>>>> fd73cdcd
             "inputTypes": [
               "Embeddings"
             ],
@@ -277,11 +216,7 @@
           },
           "targetHandle": {
             "fieldName": "search_query",
-<<<<<<< HEAD
-            "id": "AstraDB-PTTd1",
-=======
             "id": "AstraDB-BRnBB",
->>>>>>> fd73cdcd
             "inputTypes": [
               "Message"
             ],
@@ -309,11 +244,7 @@
           },
           "targetHandle": {
             "fieldName": "input_data",
-<<<<<<< HEAD
-            "id": "parser-l9sAS",
-=======
             "id": "parser-YIJGN",
->>>>>>> fd73cdcd
             "inputTypes": [
               "DataFrame",
               "Data"
@@ -672,7 +603,7 @@
             ],
             "frozen": false,
             "full_path": null,
-            "icon": "braces",
+            "icon": "prompts",
             "is_composition": null,
             "is_input": null,
             "is_output": null,
@@ -685,7 +616,7 @@
               {
                 "allows_loop": false,
                 "cache": true,
-                "display_name": "Prompt",
+                "display_name": "Prompt Message",
                 "method": "build_prompt",
                 "name": "prompt",
                 "selected": "Message",
@@ -715,7 +646,7 @@
                 "show": true,
                 "title_case": false,
                 "type": "code",
-                "value": "from langflow.base.prompts.api_utils import process_prompt_template\nfrom langflow.custom import Component\nfrom langflow.inputs.inputs import DefaultPromptField\nfrom langflow.io import MessageTextInput, Output, PromptInput\nfrom langflow.schema.message import Message\nfrom langflow.template.utils import update_template_values\n\n\nclass PromptComponent(Component):\n    display_name: str = \"Prompt\"\n    description: str = \"Create a prompt template with dynamic variables.\"\n    icon = \"braces\"\n    trace_type = \"prompt\"\n    name = \"Prompt\"\n\n    inputs = [\n        PromptInput(name=\"template\", display_name=\"Template\"),\n        MessageTextInput(\n            name=\"tool_placeholder\",\n            display_name=\"Tool Placeholder\",\n            tool_mode=True,\n            advanced=True,\n            info=\"A placeholder input for tool mode.\",\n        ),\n    ]\n\n    outputs = [\n        Output(display_name=\"Prompt\", name=\"prompt\", method=\"build_prompt\"),\n    ]\n\n    async def build_prompt(self) -> Message:\n        prompt = Message.from_template(**self._attributes)\n        self.status = prompt.text\n        return prompt\n\n    def _update_template(self, frontend_node: dict):\n        prompt_template = frontend_node[\"template\"][\"template\"][\"value\"]\n        custom_fields = frontend_node[\"custom_fields\"]\n        frontend_node_template = frontend_node[\"template\"]\n        _ = process_prompt_template(\n            template=prompt_template,\n            name=\"template\",\n            custom_fields=custom_fields,\n            frontend_node_template=frontend_node_template,\n        )\n        return frontend_node\n\n    async def update_frontend_node(self, new_frontend_node: dict, current_frontend_node: dict):\n        \"\"\"This function is called after the code validation is done.\"\"\"\n        frontend_node = await super().update_frontend_node(new_frontend_node, current_frontend_node)\n        template = frontend_node[\"template\"][\"template\"][\"value\"]\n        # Kept it duplicated for backwards compatibility\n        _ = process_prompt_template(\n            template=template,\n            name=\"template\",\n            custom_fields=frontend_node[\"custom_fields\"],\n            frontend_node_template=frontend_node[\"template\"],\n        )\n        # Now that template is updated, we need to grab any values that were set in the current_frontend_node\n        # and update the frontend_node with those values\n        update_template_values(new_template=frontend_node, previous_template=current_frontend_node[\"template\"])\n        return frontend_node\n\n    def _get_fallback_input(self, **kwargs):\n        return DefaultPromptField(**kwargs)\n"
+                "value": "from langflow.base.prompts.api_utils import process_prompt_template\nfrom langflow.custom import Component\nfrom langflow.inputs.inputs import DefaultPromptField\nfrom langflow.io import MessageTextInput, Output, PromptInput\nfrom langflow.schema.message import Message\nfrom langflow.template.utils import update_template_values\n\n\nclass PromptComponent(Component):\n    display_name: str = \"Prompt\"\n    description: str = \"Create a prompt template with dynamic variables.\"\n    icon = \"prompts\"\n    trace_type = \"prompt\"\n    name = \"Prompt\"\n\n    inputs = [\n        PromptInput(name=\"template\", display_name=\"Template\"),\n        MessageTextInput(\n            name=\"tool_placeholder\",\n            display_name=\"Tool Placeholder\",\n            tool_mode=True,\n            advanced=True,\n            info=\"A placeholder input for tool mode.\",\n        ),\n    ]\n\n    outputs = [\n        Output(display_name=\"Prompt Message\", name=\"prompt\", method=\"build_prompt\"),\n    ]\n\n    async def build_prompt(self) -> Message:\n        prompt = Message.from_template(**self._attributes)\n        self.status = prompt.text\n        return prompt\n\n    def _update_template(self, frontend_node: dict):\n        prompt_template = frontend_node[\"template\"][\"template\"][\"value\"]\n        custom_fields = frontend_node[\"custom_fields\"]\n        frontend_node_template = frontend_node[\"template\"]\n        _ = process_prompt_template(\n            template=prompt_template,\n            name=\"template\",\n            custom_fields=custom_fields,\n            frontend_node_template=frontend_node_template,\n        )\n        return frontend_node\n\n    async def update_frontend_node(self, new_frontend_node: dict, current_frontend_node: dict):\n        \"\"\"This function is called after the code validation is done.\"\"\"\n        frontend_node = await super().update_frontend_node(new_frontend_node, current_frontend_node)\n        template = frontend_node[\"template\"][\"template\"][\"value\"]\n        # Kept it duplicated for backwards compatibility\n        _ = process_prompt_template(\n            template=template,\n            name=\"template\",\n            custom_fields=frontend_node[\"custom_fields\"],\n            frontend_node_template=frontend_node[\"template\"],\n        )\n        # Now that template is updated, we need to grab any values that were set in the current_frontend_node\n        # and update the frontend_node with those values\n        update_template_values(new_template=frontend_node, previous_template=current_frontend_node[\"template\"])\n        return frontend_node\n\n    def _get_fallback_input(self, **kwargs):\n        return DefaultPromptField(**kwargs)\n"
               },
               "context": {
                 "advanced": false,
@@ -2480,25 +2411,7 @@
               {
                 "allows_loop": false,
                 "cache": true,
-<<<<<<< HEAD
-                "display_name": "Data",
-                "method": "load_files",
-                "name": "data",
-                "required_inputs": [],
-                "selected": "Data",
-                "tool_mode": true,
-                "types": [
-                  "Data"
-                ],
-                "value": "__UNDEFINED__"
-              },
-              {
-                "allows_loop": false,
-                "cache": true,
-                "display_name": "DataFrame",
-=======
                 "display_name": "Loaded Files",
->>>>>>> fd73cdcd
                 "method": "load_dataframe",
                 "name": "dataframe",
                 "required_inputs": [],
@@ -2507,23 +2420,6 @@
                 "types": [
                   "DataFrame"
                 ],
-<<<<<<< HEAD
-                "value": "__UNDEFINED__"
-              },
-              {
-                "allows_loop": false,
-                "cache": true,
-                "display_name": "Message",
-                "method": "load_message",
-                "name": "message",
-                "required_inputs": [],
-                "selected": "Message",
-                "tool_mode": true,
-                "types": [
-                  "Message"
-                ],
-=======
->>>>>>> fd73cdcd
                 "value": "__UNDEFINED__"
               }
             ],

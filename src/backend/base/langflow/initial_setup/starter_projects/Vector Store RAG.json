--- conflicted
+++ resolved
@@ -2514,16 +2514,8 @@
             "icon": "braces",
             "key": "parser",
             "legacy": false,
-<<<<<<< HEAD
-            "lf_version": "1.1.1",
-            "metadata": {
-              "code_hash": "0c57c835f136",
-              "module": "langflow.components.data.file.FileComponent"
-            },
-=======
             "metadata": {},
             "minimized": false,
->>>>>>> d9f3ced8
             "output_types": [],
             "outputs": [
               {
@@ -2716,20 +2708,10 @@
             "frozen": false,
             "icon": "AstraDB",
             "legacy": false,
-<<<<<<< HEAD
             "metadata": {
-              "code_hash": "3fb5e0925af1",
-              "keywords": [
-                "model",
-                "llm",
-                "language model",
-                "large language model"
-              ],
-              "module": "langflow.components.languagemodels.openai_chat_model.OpenAIModelComponent"
+              "code_hash": "95887517298c",
+              "module": "langflow.components.vectorstores.astradb.AstraDBVectorStoreComponent"
             },
-=======
-            "metadata": {},
->>>>>>> d9f3ced8
             "minimized": false,
             "output_types": [],
             "outputs": [
@@ -4262,10 +4244,7 @@
             "frozen": false,
             "icon": "file-text",
             "legacy": false,
-            "metadata": {
-              "code_hash": "95887517298c",
-              "module": "langflow.components.vectorstores.astradb.AstraDBVectorStoreComponent"
-            },
+            "metadata": {},
             "minimized": false,
             "output_types": [],
             "outputs": [

{
  "name": "Vector Store RAG",
  "description": "Load your data for chat context with Retrieval Augmented Generation.",
  "id": "e120d90a-3ba4-4f53-a551-8b6d94ccb424",
  "is_component": false,
  "endpoint_name": null,
  "last_tested_version": "1.4.2",
  "tags": [
    "openai",
    "astradb",
    "rag",
    "q-a"
  ],
  "data": {
    "nodes": [
      {
        "data": {
          "description": "Get chat inputs from the Playground.",
          "display_name": "Chat Input",
          "id": "ChatInput-FzOTA",
          "node": {
            "base_classes": [
              "Message"
            ],
            "beta": false,
            "conditional_paths": [],
            "custom_fields": {},
            "description": "Get chat inputs from the Playground.",
            "display_name": "Chat Input",
            "documentation": "",
            "edited": false,
            "field_order": [
              "input_value",
              "should_store_message",
              "sender",
              "sender_name",
              "session_id",
              "files"
            ],
            "frozen": false,
            "icon": "MessagesSquare",
            "legacy": false,
            "lf_version": "1.2.0",
            "metadata": {},
            "output_types": [],
            "outputs": [
              {
                "allows_loop": false,
                "cache": true,
                "display_name": "Message",
                "group_outputs": false,
                "method": "message_response",
                "name": "message",
                "selected": "Message",
                "tool_mode": true,
                "types": [
                  "Message"
                ],
                "value": "__UNDEFINED__"
              }
            ],
            "pinned": false,
            "template": {
              "_type": "Component",
              "background_color": {
                "_input_type": "MessageTextInput",
                "advanced": true,
                "display_name": "Background Color",
                "dynamic": false,
                "info": "The background color of the icon.",
                "input_types": [
                  "Message"
                ],
                "list": false,
                "load_from_db": false,
                "name": "background_color",
                "placeholder": "",
                "required": false,
                "show": true,
                "title_case": false,
                "trace_as_input": true,
                "trace_as_metadata": true,
                "type": "str",
                "value": ""
              }
            },
            "tool_mode": false
          },
          "showNode": true,
          "type": "ChatInput"
        },
        "dragging": false,
        "id": "ChatInput-FzOTA",
        "measured": {
          "height": 269,
          "width": 320
        },
        "position": {
          "x": 0,
          "y": 0
        },
        "selected": false,
        "type": "genericNode"
      },
      {
        "data": {
          "description": "Use a Vector Store as a retriever for information from a document database.",
          "display_name": "Astra DB",
          "id": "AstraDB-BRnBB",
          "node": {
            "base_classes": [
              "VectorStore",
              "BaseRetriever"
            ],
            "beta": false,
            "conditional_paths": [],
            "custom_fields": {},
            "description": "Use a Vector Store as a retriever for information from a document database.",
            "display_name": "Astra DB",
            "documentation": "",
            "edited": false,
            "field_order": [
              "token",
              "database_name",
              "api_endpoint",
              "collection_name",
              "keyspace",
              "embedding_model",
              "ingest_data",
              "search_query",
              "search_method",
              "number_of_results",
              "reranker",
              "lexical_terms",
              "search_type",
              "search_score_threshold",
              "content_field",
              "autodetect_collection",
              "ignore_invalid_documents",
              "deletion_field",
              "environment",
              "should_cache_vector_store",
              "astradb_vectorstore_kwargs"
            ],
            "frozen": false,
            "icon": "AstraDB",
            "legacy": false,
            "lf_version": "1.2.0",
            "metadata": {},
            "output_types": [
              "Retriever"
            ],
            "outputs": [
              {
                "allows_loop": false,
                "cache": true,
<<<<<<< HEAD
                "display_name": "Vector Store",
                "method": "build_vector_store",
                "name": "vector_store",
                "selected": "VectorStore",
                "tool_mode": false,
                "types": [
                  "VectorStore"
                ],
                "value": "__UNDEFINED__"
              },
              {
                "allows_loop": false,
                "cache": true,
                "display_name": "Documents",
                "method": "search_documents",
                "name": "documents",
                "selected": "Data",
=======
                "display_name": "Prompt",
                "group_outputs": false,
                "method": "build_prompt",
                "name": "prompt",
                "selected": "Message",
>>>>>>> 8fb9750a
                "tool_mode": true,
                "types": [
                  "Data"
                ],
                "value": "__UNDEFINED__"
              },
              {
                "allows_loop": false,
                "cache": true,
                "display_name": "Retriever",
                "method": "get_retriever",
                "name": "retriever",
                "selected": "BaseRetriever",
                "tool_mode": true,
                "types": [
                  "BaseRetriever"
                ],
                "value": "__UNDEFINED__"
              }
            ],
            "pinned": false,
            "template": {
              "_type": "Component",
              "api_endpoint": {
                "_input_type": "TextInput",
                "advanced": true,
                "display_name": "API Endpoint",
                "dynamic": false,
                "info": "The API endpoint for the Astra DB instance.",
                "list": false,
                "load_from_db": false,
                "name": "api_endpoint",
                "placeholder": "",
                "required": false,
                "show": false,
                "title_case": false,
                "trace_as_metadata": true,
                "type": "str",
                "value": ""
              },
              "astradb_vectorstore_kwargs": {
                "_input_type": "DictInput",
                "advanced": true,
                "display_name": "Astra DB Vector Store Kwargs",
                "dynamic": false,
                "info": "Additional keyword arguments to pass to the AstraDBVectorStore constructor.",
                "list": false,
                "list_add_label": "Add More",
                "name": "astradb_vectorstore_kwargs",
                "placeholder": "",
                "required": false,
                "show": true,
                "title_case": false,
                "tool_mode": false,
                "trace_as_metadata": true,
                "type": "dict",
                "value": {}
              },
              "autodetect_collection": {
                "_input_type": "BoolInput",
                "advanced": true,
                "display_name": "Autodetect Collection",
                "dynamic": false,
                "info": "If True, the collection will be automatically detected. If the collec
tion does not exist, it will be created.",
                "list": false,
                "list_add_label": "Add More",
                "name": "autodetect_collection",
                "placeholder": "",
                "required": false,
                "show": true,
                "title_case": false,
<<<<<<< HEAD
=======
                "tool_mode": true,
                "trace_as_input": true,
                "trace_as_metadata": true,
                "type": "str",
                "value": ""
              }
            },
            "tool_mode": false
          },
          "type": "Prompt"
        },
        "dragging": false,
        "height": 433,
        "id": "Prompt-kr3Rx",
        "measured": {
          "height": 433,
          "width": 320
        },
        "position": {
          "x": 1977.9097981422992,
          "y": 640.5656416923846
        },
        "positionAbsolute": {
          "x": 1977.9097981422992,
          "y": 640.5656416923846
        },
        "selected": false,
        "type": "genericNode",
        "width": 320
      },
      {
        "data": {
          "description": "Split text into chunks based on specified criteria.",
          "display_name": "Split Text",
          "id": "SplitText-aHhAi",
          "node": {
            "base_classes": [
              "Data"
            ],
            "beta": false,
            "conditional_paths": [],
            "custom_fields": {},
            "description": "Split text into chunks based on specified criteria.",
            "display_name": "Split Text",
            "documentation": "",
            "edited": false,
            "field_order": [
              "data_inputs",
              "chunk_overlap",
              "chunk_size",
              "separator"
            ],
            "frozen": false,
            "icon": "scissors-line-dashed",
            "legacy": false,
            "lf_version": "1.1.1",
            "metadata": {},
            "output_types": [],
            "outputs": [
              {
                "allows_loop": false,
                "cache": true,
                "display_name": "Chunks",
                "group_outputs": false,
                "method": "split_text",
                "name": "chunks",
                "selected": "Data",
                "tool_mode": true,
                "types": [
                  "Data"
                ],
                "value": "__UNDEFINED__"
              },
              {
                "allows_loop": false,
                "cache": true,
                "display_name": "DataFrame",
                "group_outputs": false,
                "method": "as_dataframe",
                "name": "dataframe",
                "selected": "DataFrame",
                "tool_mode": true,
                "types": [
                  "DataFrame"
                ],
                "value": "__UNDEFINED__"
              }
            ],
            "pinned": false,
            "template": {
              "_type": "Component",
              "chunk_overlap": {
                "advanced": false,
                "display_name": "Chunk Overlap",
                "dynamic": false,
                "info": "Number of characters to overlap between chunks.",
                "list": false,
                "name": "chunk_overlap",
                "placeholder": "",
                "required": false,
                "show": true,
                "title_case": false,
                "trace_as_metadata": true,
                "type": "int",
                "value": 200
              },
              "chunk_size": {
                "advanced": false,
                "display_name": "Chunk Size",
                "dynamic": false,
                "info": "The maximum length of each chunk. Text is first split by separator, then chunks are merged up to this size. Individual splits larger than this won't be further divided.",
                "list": false,
                "name": "chunk_size",
                "placeholder": "",
                "required": false,
                "show": true,
                "title_case": false,
                "trace_as_metadata": true,
                "type": "int",
                "value": 1000
              },
              "code": {
                "advanced": true,
                "dynamic": true,
                "fileTypes": [],
                "file_path": "",
                "info": "",
                "list": false,
                "load_from_db": false,
                "multiline": true,
                "name": "code",
                "password": false,
                "placeholder": "",
                "required": true,
                "show": true,
                "title_case": false,
                "type": "code",
                "value": "from langchain_text_splitters import CharacterTextSplitter\n\nfrom langflow.custom import Component\nfrom langflow.io import DropdownInput, HandleInput, IntInput, MessageTextInput, Output\nfrom langflow.schema import Data, DataFrame\nfrom langflow.utils.util import unescape_string\n\n\nclass SplitTextComponent(Component):\n    display_name: str = \"Split Text\"\n    description: str = \"Split text into chunks based on specified criteria.\"\n    icon = \"scissors-line-dashed\"\n    name = \"SplitText\"\n\n    inputs = [\n        HandleInput(\n            name=\"data_inputs\",\n            display_name=\"Data or DataFrame\",\n            info=\"The data with texts to split in chunks.\",\n            input_types=[\"Data\", \"DataFrame\"],\n            required=True,\n        ),\n        IntInput(\n            name=\"chunk_overlap\",\n            display_name=\"Chunk Overlap\",\n            info=\"Number of characters to overlap between chunks.\",\n            value=200,\n        ),\n        IntInput(\n            name=\"chunk_size\",\n            display_name=\"Chunk Size\",\n            info=(\n                \"The maximum length of each chunk. Text is first split by separator, \"\n                \"then chunks are merged up to this size. \"\n                \"Individual splits larger than this won't be further divided.\"\n            ),\n            value=1000,\n        ),\n        MessageTextInput(\n            name=\"separator\",\n            display_name=\"Separator\",\n            info=(\n                \"The character to split on. Use \\\\n for newline. \"\n                \"Examples: \\\\n\\\\n for paragraphs, \\\\n for lines, . for sentences\"\n            ),\n            value=\"\\n\",\n        ),\n        MessageTextInput(\n            name=\"text_key\",\n            display_name=\"Text Key\",\n            info=\"The key to use for the text column.\",\n            value=\"text\",\n            advanced=True,\n        ),\n        DropdownInput(\n            name=\"keep_separator\",\n            display_name=\"Keep Separator\",\n            info=\"Whether to keep the separator in the output chunks and where to place it.\",\n            options=[\"False\", \"True\", \"Start\", \"End\"],\n            value=\"False\",\n            advanced=True,\n        ),\n    ]\n\n    outputs = [\n        Output(display_name=\"Chunks\", name=\"chunks\", method=\"split_text\"),\n        Output(display_name=\"DataFrame\", name=\"dataframe\", method=\"as_dataframe\"),\n    ]\n\n    def _docs_to_data(self, docs) -> list[Data]:\n        return [Data(text=doc.page_content, data=doc.metadata) for doc in docs]\n\n    def _fix_separator(self, separator: str) -> str:\n        \"\"\"Fix common separator issues and convert to proper format.\"\"\"\n        if separator == \"/n\":\n            return \"\\n\"\n        if separator == \"/t\":\n            return \"\\t\"\n        return separator\n\n    def split_text_base(self):\n        separator = self._fix_separator(self.separator)\n        separator = unescape_string(separator)\n\n        if isinstance(self.data_inputs, DataFrame):\n            if not len(self.data_inputs):\n                msg = \"DataFrame is empty\"\n                raise TypeError(msg)\n\n            self.data_inputs.text_key = self.text_key\n            try:\n                documents = self.data_inputs.to_lc_documents()\n            except Exception as e:\n                msg = f\"Error converting DataFrame to documents: {e}\"\n                raise TypeError(msg) from e\n        else:\n            if not self.data_inputs:\n                msg = \"No data inputs provided\"\n                raise TypeError(msg)\n\n            documents = []\n            if isinstance(self.data_inputs, Data):\n                self.data_inputs.text_key = self.text_key\n                documents = [self.data_inputs.to_lc_document()]\n            else:\n                try:\n                    documents = [input_.to_lc_document() for input_ in self.data_inputs if isinstance(input_, Data)]\n                    if not documents:\n                        msg = f\"No valid Data inputs found in {type(self.data_inputs)}\"\n                        raise TypeError(msg)\n                except AttributeError as e:\n                    msg = f\"Invalid input type in collection: {e}\"\n                    raise TypeError(msg) from e\n        try:\n            # Convert string 'False'/'True' to boolean\n            keep_sep = self.keep_separator\n            if isinstance(keep_sep, str):\n                if keep_sep.lower() == \"false\":\n                    keep_sep = False\n                elif keep_sep.lower() == \"true\":\n                    keep_sep = True\n                # 'start' and 'end' are kept as strings\n\n            splitter = CharacterTextSplitter(\n                chunk_overlap=self.chunk_overlap,\n                chunk_size=self.chunk_size,\n                separator=separator,\n                keep_separator=keep_sep,\n            )\n            return splitter.split_documents(documents)\n        except Exception as e:\n            msg = f\"Error splitting text: {e}\"\n            raise TypeError(msg) from e\n\n    def split_text(self) -> list[Data]:\n        return self._docs_to_data(self.split_text_base())\n\n    def as_dataframe(self) -> DataFrame:\n        return DataFrame(self.split_text())\n"
              },
              "data_inputs": {
                "advanced": false,
                "display_name": "Data or DataFrame",
                "dynamic": false,
                "info": "The data with texts to split in chunks.",
                "input_types": [
                  "Data",
                  "DataFrame"
                ],
                "list": false,
                "name": "data_inputs",
                "placeholder": "",
                "required": true,
                "show": true,
                "title_case": false,
                "trace_as_metadata": true,
                "type": "other",
                "value": ""
              },
              "keep_separator": {
                "_input_type": "DropdownInput",
                "advanced": true,
                "combobox": false,
                "dialog_inputs": {},
                "display_name": "Keep Separator",
                "dynamic": false,
                "info": "Whether to keep the separator in the output chunks and where to place it.",
                "name": "keep_separator",
                "options": [
                  "False",
                  "True",
                  "Start",
                  "End"
                ],
                "options_metadata": [],
                "placeholder": "",
                "required": false,
                "show": true,
                "title_case": false,
                "tool_mode": false,
                "trace_as_metadata": true,
                "type": "str",
                "value": "False"
              },
              "separator": {
                "advanced": false,
                "display_name": "Separator",
                "dynamic": false,
                "info": "The character to split on. Use \\n for newline. Examples: \\n\\n for paragraphs, \\n for lines, . for sentences",
                "input_types": [
                  "Message"
                ],
                "list": false,
                "load_from_db": false,
                "name": "separator",
                "placeholder": "",
                "required": false,
                "show": true,
                "title_case": false,
                "trace_as_input": true,
                "trace_as_metadata": true,
                "type": "str",
                "value": "\n"
              },
              "text_key": {
                "_input_type": "MessageTextInput",
                "advanced": true,
                "display_name": "Text Key",
                "dynamic": false,
                "info": "The key to use for the text column.",
                "input_types": [
                  "Message"
                ],
                "list": false,
                "list_add_label": "Add More",
                "load_from_db": false,
                "name": "text_key",
                "placeholder": "",
                "required": false,
                "show": true,
                "title_case": false,
                "tool_mode": false,
                "trace_as_input": true,
                "trace_as_metadata": true,
                "type": "str",
                "value": "text"
              }
            }
          },
          "type": "SplitText"
        },
        "dragging": false,
        "height": 475,
        "id": "SplitText-aHhAi",
        "measured": {
          "height": 475,
          "width": 320
        },
        "position": {
          "x": 1692.461995335383,
          "y": 1328.2681481569232
        },
        "positionAbsolute": {
          "x": 1683.4543896546102,
          "y": 1350.7871623588553
        },
        "selected": false,
        "type": "genericNode",
        "width": 320
      },
      {
        "data": {
          "id": "note-eJrcq",
          "node": {
            "description": "## 🐕 2. Retriever Flow\n\nThis flow answers your questions with contextual data retrieved from your vector database.\n\nOpen the **Playground** and ask, \n\n```\nWhat is this document about?\n```\n",
            "display_name": "",
            "documentation": "",
            "template": {
              "backgroundColor": "neutral"
            }
          },
          "type": "note"
        },
        "dragging": false,
        "height": 324,
        "id": "note-eJrcq",
        "measured": {
          "height": 324,
          "width": 325
        },
        "position": {
          "x": 374.388314931542,
          "y": 486.18094072679895
        },
        "positionAbsolute": {
          "x": 374.388314931542,
          "y": 486.18094072679895
        },
        "resizing": false,
        "selected": false,
        "style": {
          "height": 324,
          "width": 324
        },
        "type": "noteNode",
        "width": 324
      },
      {
        "data": {
          "id": "note-oUrKA",
          "node": {
            "description": "## 📖 README\n\nLoad your data into a vector database with the 📚 **Load Data** flow, and then use your data as chat context with the 🐕 **Retriever** flow.\n\n**🚨 Add your OpenAI API key as a global variable to easily add it to all of the OpenAI components in this flow.** \n\n**Quick start**\n1. Run the 📚 **Load Data** flow.\n2. Run the 🐕 **Retriever** flow.\n\n**Next steps** \n\n- Experiment by changing the prompt and the loaded data to see how the bot's responses change. \n\nFor more info, see the [Langflow docs](https://docs.langflow.org/starter-projects-vector-store-rag).",
            "display_name": "Read Me",
            "documentation": "",
            "template": {
              "backgroundColor": "neutral"
            }
          },
          "type": "note"
        },
        "dragging": false,
        "height": 324,
        "id": "note-oUrKA",
        "measured": {
          "height": 324,
          "width": 325
        },
        "position": {
          "x": 191.12162720143235,
          "y": 1157.6038620251531
        },
        "positionAbsolute": {
          "x": 94.28986613312418,
          "y": 907.6428043837066
        },
        "resizing": false,
        "selected": false,
        "style": {
          "height": 324,
          "width": 324
        },
        "type": "noteNode",
        "width": 324
      },
      {
        "data": {
          "description": "Display a chat message in the Playground.",
          "display_name": "Chat Output",
          "id": "ChatOutput-nGc6Z",
          "node": {
            "base_classes": [
              "Message"
            ],
            "beta": false,
            "conditional_paths": [],
            "custom_fields": {},
            "description": "Display a chat message in the Playground.",
            "display_name": "Chat Output",
            "documentation": "",
            "edited": false,
            "field_order": [
              "input_value",
              "should_store_message",
              "sender",
              "sender_name",
              "session_id",
              "data_template",
              "background_color",
              "chat_icon",
              "text_color"
            ],
            "frozen": false,
            "icon": "MessagesSquare",
            "legacy": false,
            "lf_version": "1.1.1",
            "metadata": {},
            "output_types": [],
            "outputs": [
              {
                "allows_loop": false,
                "cache": true,
                "display_name": "Message",
                "group_outputs": false,
                "method": "message_response",
                "name": "message",
                "selected": "Message",
                "tool_mode": true,
                "types": [
                  "Message"
                ],
                "value": "__UNDEFINED__"
              }
            ],
            "pinned": false,
            "template": {
              "_type": "Component",
              "background_color": {
                "_input_type": "MessageTextInput",
                "advanced": true,
                "display_name": "Background Color",
                "dynamic": false,
                "info": "The background color of the icon.",
                "input_types": [
                  "Message"
                ],
                "list": false,
                "load_from_db": false,
                "name": "background_color",
                "placeholder": "",
                "required": false,
                "show": true,
                "title_case": false,
                "tool_mode": false,
                "trace_as_input": true,
                "trace_as_metadata": true,
                "type": "str",
                "value": ""
              },
              "chat_icon": {
                "_input_type": "MessageTextInput",
                "advanced": true,
                "display_name": "Icon",
                "dynamic": false,
                "info": "The icon of the message.",
                "input_types": [
                  "Message"
                ],
                "list": false,
                "load_from_db": false,
                "name": "chat_icon",
                "placeholder": "",
                "required": false,
                "show": true,
                "title_case": false,
                "tool_mode": false,
                "trace_as_input": true,
                "trace_as_metadata": true,
                "type": "str",
                "value": ""
              },
              "clean_data": {
                "_input_type": "BoolInput",
                "advanced": true,
                "display_name": "Basic Clean Data",
                "dynamic": false,
                "info": "Whether to clean the data",
                "list": false,
                "list_add_label": "Add More",
                "name": "clean_data",
                "placeholder": "",
                "required": false,
                "show": true,
                "title_case": false,
                "tool_mode": false,
                "trace_as_metadata": true,
                "type": "bool",
                "value": true
              },
              "code": {
                "advanced": true,
                "dynamic": true,
                "fileTypes": [],
                "file_path": "",
                "info": "",
                "list": false,
                "load_from_db": false,
                "multiline": true,
                "name": "code",
                "password": false,
                "placeholder": "",
                "required": true,
                "show": true,
                "title_case": false,
                "type": "code",
                "value": "from collections.abc import Generator\nfrom typing import Any\n\nimport orjson\nfrom fastapi.encoders import jsonable_encoder\n\nfrom langflow.base.io.chat import ChatComponent\nfrom langflow.helpers.data import safe_convert\nfrom langflow.inputs import BoolInput\nfrom langflow.inputs.inputs import HandleInput\nfrom langflow.io import DropdownInput, MessageTextInput, Output\nfrom langflow.schema.data import Data\nfrom langflow.schema.dataframe import DataFrame\nfrom langflow.schema.message import Message\nfrom langflow.schema.properties import Source\nfrom langflow.utils.constants import (\n    MESSAGE_SENDER_AI,\n    MESSAGE_SENDER_NAME_AI,\n    MESSAGE_SENDER_USER,\n)\n\n\nclass ChatOutput(ChatComponent):\n    display_name = \"Chat Output\"\n    description = \"Display a chat message in the Playground.\"\n    icon = \"MessagesSquare\"\n    name = \"ChatOutput\"\n    minimized = True\n\n    inputs = [\n        HandleInput(\n            name=\"input_value\",\n            display_name=\"Text\",\n            info=\"Message to be passed as output.\",\n            input_types=[\"Data\", \"DataFrame\", \"Message\"],\n            required=True,\n        ),\n        BoolInput(\n            name=\"should_store_message\",\n            display_name=\"Store Messages\",\n            info=\"Store the message in the history.\",\n            value=True,\n            advanced=True,\n        ),\n        DropdownInput(\n            name=\"sender\",\n            display_name=\"Sender Type\",\n            options=[MESSAGE_SENDER_AI, MESSAGE_SENDER_USER],\n            value=MESSAGE_SENDER_AI,\n            advanced=True,\n            info=\"Type of sender.\",\n        ),\n        MessageTextInput(\n            name=\"sender_name\",\n            display_name=\"Sender Name\",\n            info=\"Name of the sender.\",\n            value=MESSAGE_SENDER_NAME_AI,\n            advanced=True,\n        ),\n        MessageTextInput(\n            name=\"session_id\",\n            display_name=\"Session ID\",\n            info=\"The session ID of the chat. If empty, the current session ID parameter will be used.\",\n            advanced=True,\n        ),\n        MessageTextInput(\n            name=\"data_template\",\n            display_name=\"Data Template\",\n            value=\"{text}\",\n            advanced=True,\n            info=\"Template to convert Data to Text. If left empty, it will be dynamically set to the Data's text key.\",\n        ),\n        MessageTextInput(\n            name=\"background_color\",\n            display_name=\"Background Color\",\n            info=\"The background color of the icon.\",\n            advanced=True,\n        ),\n        MessageTextInput(\n            name=\"chat_icon\",\n            display_name=\"Icon\",\n            info=\"The icon of the message.\",\n            advanced=True,\n        ),\n        MessageTextInput(\n            name=\"text_color\",\n            display_name=\"Text Color\",\n            info=\"The text color of the name\",\n            advanced=True,\n        ),\n        BoolInput(\n            name=\"clean_data\",\n            display_name=\"Basic Clean Data\",\n            value=True,\n            info=\"Whether to clean the data\",\n            advanced=True,\n        ),\n    ]\n    outputs = [\n        Output(\n            display_name=\"Message\",\n            name=\"message\",\n            method=\"message_response\",\n        ),\n    ]\n\n    def _build_source(self, id_: str | None, display_name: str | None, source: str | None) -> Source:\n        source_dict = {}\n        if id_:\n            source_dict[\"id\"] = id_\n        if display_name:\n            source_dict[\"display_name\"] = display_name\n        if source:\n            # Handle case where source is a ChatOpenAI object\n            if hasattr(source, \"model_name\"):\n                source_dict[\"source\"] = source.model_name\n            elif hasattr(source, \"model\"):\n                source_dict[\"source\"] = str(source.model)\n            else:\n                source_dict[\"source\"] = str(source)\n        return Source(**source_dict)\n\n    async def message_response(self) -> Message:\n        # First convert the input to string if needed\n        text = self.convert_to_string()\n\n        # Get source properties\n        source, icon, display_name, source_id = self.get_properties_from_source_component()\n        background_color = self.background_color\n        text_color = self.text_color\n        if self.chat_icon:\n            icon = self.chat_icon\n\n        # Create or use existing Message object\n        if isinstance(self.input_value, Message):\n            message = self.input_value\n            # Update message properties\n            message.text = text\n        else:\n            message = Message(text=text)\n\n        # Set message properties\n        message.sender = self.sender\n        message.sender_name = self.sender_name\n        message.session_id = self.session_id\n        message.flow_id = self.graph.flow_id if hasattr(self, \"graph\") else None\n        message.properties.source = self._build_source(source_id, display_name, source)\n        message.properties.icon = icon\n        message.properties.background_color = background_color\n        message.properties.text_color = text_color\n\n        # Store message if needed\n        if self.session_id and self.should_store_message:\n            stored_message = await self.send_message(message)\n            self.message.value = stored_message\n            message = stored_message\n\n        self.status = message\n        return message\n\n    def _serialize_data(self, data: Data) -> str:\n        \"\"\"Serialize Data object to JSON string.\"\"\"\n        # Convert data.data to JSON-serializable format\n        serializable_data = jsonable_encoder(data.data)\n        # Serialize with orjson, enabling pretty printing with indentation\n        json_bytes = orjson.dumps(serializable_data, option=orjson.OPT_INDENT_2)\n        # Convert bytes to string and wrap in Markdown code blocks\n        return \"```json\\n\" + json_bytes.decode(\"utf-8\") + \"\\n```\"\n\n    def _validate_input(self) -> None:\n        \"\"\"Validate the input data and raise ValueError if invalid.\"\"\"\n        if self.input_value is None:\n            msg = \"Input data cannot be None\"\n            raise ValueError(msg)\n        if isinstance(self.input_value, list) and not all(\n            isinstance(item, Message | Data | DataFrame | str) for item in self.input_value\n        ):\n            invalid_types = [\n                type(item).__name__\n                for item in self.input_value\n                if not isinstance(item, Message | Data | DataFrame | str)\n            ]\n            msg = f\"Expected Data or DataFrame or Message or str, got {invalid_types}\"\n            raise TypeError(msg)\n        if not isinstance(\n            self.input_value,\n            Message | Data | DataFrame | str | list | Generator | type(None),\n        ):\n            type_name = type(self.input_value).__name__\n            msg = f\"Expected Data or DataFrame or Message or str, Generator or None, got {type_name}\"\n            raise TypeError(msg)\n\n    def convert_to_string(self) -> str | Generator[Any, None, None]:\n        \"\"\"Convert input data to string with proper error handling.\"\"\"\n        self._validate_input()\n        if isinstance(self.input_value, list):\n            return \"\\n\".join([safe_convert(item, clean_data=self.clean_data) for item in self.input_value])\n        if isinstance(self.input_value, Generator):\n            return self.input_value\n        return safe_convert(self.input_value)\n"
              },
              "data_template": {
                "_input_type": "MessageTextInput",
                "advanced": true,
                "display_name": "Data Template",
                "dynamic": false,
                "info": "Template to convert Data to Text. If left empty, it will be dynamically set to the Data's text key.",
                "input_types": [
                  "Message"
                ],
                "list": false,
                "load_from_db": false,
                "name": "data_template",
                "placeholder": "",
                "required": false,
                "show": true,
                "title_case": false,
                "tool_mode": false,
                "trace_as_input": true,
                "trace_as_metadata": true,
                "type": "str",
                "value": "{text}"
              },
              "input_value": {
                "_input_type": "MessageInput",
                "advanced": false,
                "display_name": "Text",
                "dynamic": false,
                "info": "Message to be passed as output.",
                "input_types": [
                  "Data",
                  "DataFrame",
                  "Message"
                ],
                "list": false,
                "load_from_db": false,
                "name": "input_value",
                "placeholder": "",
                "required": true,
                "show": true,
                "title_case": false,
                "trace_as_input": true,
                "trace_as_metadata": true,
                "type": "str",
                "value": ""
              },
              "sender": {
                "_input_type": "DropdownInput",
                "advanced": true,
                "combobox": false,
                "display_name": "Sender Type",
                "dynamic": false,
                "info": "Type of sender.",
                "name": "sender",
                "options": [
                  "Machine",
                  "User"
                ],
                "placeholder": "",
                "required": false,
                "show": true,
                "title_case": false,
                "tool_mode": false,
                "trace_as_metadata": true,
                "type": "str",
                "value": "Machine"
              },
              "sender_name": {
                "_input_type": "MessageTextInput",
                "advanced": true,
                "display_name": "Sender Name",
                "dynamic": false,
                "info": "Name of the sender.",
                "input_types": [
                  "Message"
                ],
                "list": false,
                "load_from_db": false,
                "name": "sender_name",
                "placeholder": "",
                "required": false,
                "show": true,
                "title_case": false,
                "tool_mode": false,
                "trace_as_input": true,
                "trace_as_metadata": true,
                "type": "str",
                "value": "AI"
              },
              "session_id": {
                "_input_type": "MessageTextInput",
                "advanced": true,
                "display_name": "Session ID",
                "dynamic": false,
                "info": "The session ID of the chat. If empty, the current session ID parameter will be used.",
                "input_types": [
                  "Message"
                ],
                "list": false,
                "load_from_db": false,
                "name": "session_id",
                "placeholder": "",
                "required": false,
                "show": true,
                "title_case": false,
                "tool_mode": false,
                "trace_as_input": true,
                "trace_as_metadata": true,
                "type": "str",
                "value": ""
              },
              "should_store_message": {
                "_input_type": "BoolInput",
                "advanced": true,
                "display_name": "Store Messages",
                "dynamic": false,
                "info": "Store the message in the history.",
                "list": false,
                "name": "should_store_message",
                "placeholder": "",
                "required": false,
                "show": true,
                "title_case": false,
                "trace_as_metadata": true,
                "type": "bool",
                "value": true
              },
              "text_color": {
                "_input_type": "MessageTextInput",
                "advanced": true,
                "display_name": "Text Color",
                "dynamic": false,
                "info": "The text color of the name",
                "input_types": [
                  "Message"
                ],
                "list": false,
                "load_from_db": false,
                "name": "text_color",
                "placeholder": "",
                "required": false,
                "show": true,
                "title_case": false,
                "tool_mode": false,
                "trace_as_input": true,
                "trace_as_metadata": true,
                "type": "str",
                "value": ""
              }
            },
            "tool_mode": false
          },
          "type": "ChatOutput"
        },
        "dragging": false,
        "height": 234,
        "id": "ChatOutput-nGc6Z",
        "measured": {
          "height": 234,
          "width": 320
        },
        "position": {
          "x": 2738.611008351098,
          "y": 829.6219994149209
        },
        "positionAbsolute": {
          "x": 2734.385670401691,
          "y": 810.6079786425926
        },
        "selected": false,
        "type": "genericNode",
        "width": 320
      },
      {
        "data": {
          "id": "OpenAIEmbeddings-M2xTe",
          "node": {
            "base_classes": [
              "Embeddings"
            ],
            "beta": false,
            "conditional_paths": [],
            "custom_fields": {},
            "description": "Generate embeddings using OpenAI models.",
            "display_name": "OpenAI Embeddings",
            "documentation": "",
            "edited": false,
            "field_order": [
              "default_headers",
              "default_query",
              "chunk_size",
              "client",
              "deployment",
              "embedding_ctx_length",
              "max_retries",
              "model",
              "model_kwargs",
              "openai_api_key",
              "openai_api_base",
              "openai_api_type",
              "openai_api_version",
              "openai_organization",
              "openai_proxy",
              "request_timeout",
              "show_progress_bar",
              "skip_empty",
              "tiktoken_model_name",
              "tiktoken_enable",
              "dimensions"
            ],
            "frozen": false,
            "icon": "OpenAI",
            "legacy": false,
            "lf_version": "1.2.0",
            "metadata": {},
            "output_types": [],
            "outputs": [
              {
                "allows_loop": false,
                "cache": true,
                "display_name": "Embeddings",
                "group_outputs": false,
                "method": "build_embeddings",
                "name": "embeddings",
                "required_inputs": [
                  "openai_api_key"
                ],
                "selected": "Embeddings",
                "tool_mode": true,
                "types": [
                  "Embeddings"
                ],
                "value": "__UNDEFINED__"
              }
            ],
            "pinned": false,
            "template": {
              "_type": "Component",
              "chunk_size": {
                "_input_type": "IntInput",
                "advanced": true,
                "display_name": "Chunk Size",
                "dynamic": false,
                "info": "",
                "list": false,
                "name": "chunk_size",
                "placeholder": "",
                "required": false,
                "show": true,
                "title_case": false,
                "trace_as_metadata": true,
                "type": "int",
                "value": 1000
              },
              "client": {
                "_input_type": "MessageTextInput",
                "advanced": true,
                "display_name": "Client",
                "dynamic": false,
                "info": "",
                "input_types": [
                  "Message"
                ],
                "list": false,
                "load_from_db": false,
                "name": "client",
                "placeholder": "",
                "required": false,
                "show": true,
                "title_case": false,
                "tool_mode": false,
                "trace_as_input": true,
                "trace_as_metadata": true,
                "type": "str",
                "value": ""
              },
              "code": {
                "advanced": true,
                "dynamic": true,
                "fileTypes": [],
                "file_path": "",
                "info": "",
                "list": false,
                "load_from_db": false,
                "multiline": true,
                "name": "code",
                "password": false,
                "placeholder": "",
                "required": true,
                "show": true,
                "title_case": false,
                "type": "code",
                "value": "from langchain_openai import OpenAIEmbeddings\n\nfrom langflow.base.embeddings.model import LCEmbeddingsModel\nfrom langflow.base.models.openai_constants import OPENAI_EMBEDDING_MODEL_NAMES\nfrom langflow.field_typing import Embeddings\nfrom langflow.io import BoolInput, DictInput, DropdownInput, FloatInput, IntInput, MessageTextInput, SecretStrInput\n\n\nclass OpenAIEmbeddingsComponent(LCEmbeddingsModel):\n    display_name = \"OpenAI Embeddings\"\n    description = \"Generate embeddings using OpenAI models.\"\n    icon = \"OpenAI\"\n    name = \"OpenAIEmbeddings\"\n\n    inputs = [\n        DictInput(\n            name=\"default_headers\",\n            display_name=\"Default Headers\",\n            advanced=True,\n            info=\"Default headers to use for the API request.\",\n        ),\n        DictInput(\n            name=\"default_query\",\n            display_name=\"Default Query\",\n            advanced=True,\n            info=\"Default query parameters to use for the API request.\",\n        ),\n        IntInput(name=\"chunk_size\", display_name=\"Chunk Size\", advanced=True, value=1000),\n        MessageTextInput(name=\"client\", display_name=\"Client\", advanced=True),\n        MessageTextInput(name=\"deployment\", display_name=\"Deployment\", advanced=True),\n        IntInput(name=\"embedding_ctx_length\", display_name=\"Embedding Context Length\", advanced=True, value=1536),\n        IntInput(name=\"max_retries\", display_name=\"Max Retries\", value=3, advanced=True),\n        DropdownInput(\n            name=\"model\",\n            display_name=\"Model\",\n            advanced=False,\n            options=OPENAI_EMBEDDING_MODEL_NAMES,\n            value=\"text-embedding-3-small\",\n        ),\n        DictInput(name=\"model_kwargs\", display_name=\"Model Kwargs\", advanced=True),\n        SecretStrInput(name=\"openai_api_key\", display_name=\"OpenAI API Key\", value=\"OPENAI_API_KEY\", required=True),\n        MessageTextInput(name=\"openai_api_base\", display_name=\"OpenAI API Base\", advanced=True),\n        MessageTextInput(name=\"openai_api_type\", display_name=\"OpenAI API Type\", advanced=True),\n        MessageTextInput(name=\"openai_api_version\", display_name=\"OpenAI API Version\", advanced=True),\n        MessageTextInput(\n            name=\"openai_organization\",\n            display_name=\"OpenAI Organization\",\n            advanced=True,\n        ),\n        MessageTextInput(name=\"openai_proxy\", display_name=\"OpenAI Proxy\", advanced=True),\n        FloatInput(name=\"request_timeout\", display_name=\"Request Timeout\", advanced=True),\n        BoolInput(name=\"show_progress_bar\", display_name=\"Show Progress Bar\", advanced=True),\n        BoolInput(name=\"skip_empty\", display_name=\"Skip Empty\", advanced=True),\n        MessageTextInput(\n            name=\"tiktoken_model_name\",\n            display_name=\"TikToken Model Name\",\n            advanced=True,\n        ),\n        BoolInput(\n            name=\"tiktoken_enable\",\n            display_name=\"TikToken Enable\",\n            advanced=True,\n            value=True,\n            info=\"If False, you must have transformers installed.\",\n        ),\n        IntInput(\n            name=\"dimensions\",\n            display_name=\"Dimensions\",\n            info=\"The number of dimensions the resulting output embeddings should have. \"\n            \"Only supported by certain models.\",\n            advanced=True,\n        ),\n    ]\n\n    def build_embeddings(self) -> Embeddings:\n        return OpenAIEmbeddings(\n            client=self.client or None,\n            model=self.model,\n            dimensions=self.dimensions or None,\n            deployment=self.deployment or None,\n            api_version=self.openai_api_version or None,\n            base_url=self.openai_api_base or None,\n            openai_api_type=self.openai_api_type or None,\n            openai_proxy=self.openai_proxy or None,\n            embedding_ctx_length=self.embedding_ctx_length,\n            api_key=self.openai_api_key or None,\n            organization=self.openai_organization or None,\n            allowed_special=\"all\",\n            disallowed_special=\"all\",\n            chunk_size=self.chunk_size,\n            max_retries=self.max_retries,\n            timeout=self.request_timeout or None,\n            tiktoken_enabled=self.tiktoken_enable,\n            tiktoken_model_name=self.tiktoken_model_name or None,\n            show_progress_bar=self.show_progress_bar,\n            model_kwargs=self.model_kwargs,\n            skip_empty=self.skip_empty,\n            default_headers=self.default_headers or None,\n            default_query=self.default_query or None,\n        )\n"
              },
              "default_headers": {
                "_input_type": "DictInput",
                "advanced": true,
                "display_name": "Default Headers",
                "dynamic": false,
                "info": "Default headers to use for the API request.",
                "list": false,
                "name": "default_headers",
                "placeholder": "",
                "required": false,
                "show": true,
                "title_case": false,
                "trace_as_input": true,
                "type": "dict",
                "value": {}
              },
              "default_query": {
                "_input_type": "DictInput",
                "advanced": true,
                "display_name": "Default Query",
                "dynamic": false,
                "info": "Default query parameters to use for the API request.",
                "list": false,
                "name": "default_query",
                "placeholder": "",
                "required": false,
                "show": true,
                "title_case": false,
                "trace_as_input": true,
                "type": "dict",
                "value": {}
              },
              "deployment": {
                "_input_type": "MessageTextInput",
                "advanced": true,
                "display_name": "Deployment",
                "dynamic": false,
                "info": "",
                "input_types": [
                  "Message"
                ],
                "list": false,
                "load_from_db": false,
                "name": "deployment",
                "placeholder": "",
                "required": false,
                "show": true,
                "title_case": false,
                "tool_mode": false,
                "trace_as_input": true,
                "trace_as_metadata": true,
                "type": "str",
                "value": ""
              },
              "dimensions": {
                "_input_type": "IntInput",
                "advanced": true,
                "display_name": "Dimensions",
                "dynamic": false,
                "info": "The number of dimensions the resulting output embeddings should have. Only supported by certain models.",
                "list": false,
                "name": "dimensions",
                "placeholder": "",
                "required": false,
                "show": true,
                "title_case": false,
                "trace_as_metadata": true,
                "type": "int",
                "value": ""
              },
              "embedding_ctx_length": {
                "_input_type": "IntInput",
                "advanced": true,
                "display_name": "Embedding Context Length",
                "dynamic": false,
                "info": "",
                "list": false,
                "name": "embedding_ctx_length",
                "placeholder": "",
                "required": false,
                "show": true,
                "title_case": false,
                "trace_as_metadata": true,
                "type": "int",
                "value": 1536
              },
              "max_retries": {
                "_input_type": "IntInput",
                "advanced": true,
                "display_name": "Max Retries",
                "dynamic": false,
                "info": "",
                "list": false,
                "name": "max_retries",
                "placeholder": "",
                "required": false,
                "show": true,
                "title_case": false,
                "trace_as_metadata": true,
                "type": "int",
                "value": 3
              },
              "model": {
                "_input_type": "DropdownInput",
                "advanced": false,
                "combobox": false,
                "display_name": "Model",
                "dynamic": false,
                "info": "",
                "name": "model",
                "options": [
                  "text-embedding-3-small",
                  "text-embedding-3-large",
                  "text-embedding-ada-002"
                ],
                "placeholder": "",
                "required": false,
                "show": true,
                "title_case": false,
                "tool_mode": false,
                "trace_as_metadata": true,
                "type": "str",
                "value": "text-embedding-3-small"
              },
              "model_kwargs": {
                "_input_type": "DictInput",
                "advanced": true,
                "display_name": "Model Kwargs",
                "dynamic": false,
                "info": "",
                "list": false,
                "name": "model_kwargs",
                "placeholder": "",
                "required": false,
                "show": true,
                "title_case": false,
                "trace_as_input": true,
                "type": "dict",
                "value": {}
              },
              "openai_api_base": {
                "_input_type": "MessageTextInput",
                "advanced": true,
                "display_name": "OpenAI API Base",
                "dynamic": false,
                "info": "",
                "input_types": [
                  "Message"
                ],
                "list": false,
                "load_from_db": false,
                "name": "openai_api_base",
                "placeholder": "",
                "required": false,
                "show": true,
                "title_case": false,
                "tool_mode": false,
                "trace_as_input": true,
                "trace_as_metadata": true,
                "type": "str",
                "value": ""
              },
              "openai_api_key": {
                "_input_type": "SecretStrInput",
                "advanced": false,
                "display_name": "OpenAI API Key",
                "dynamic": false,
                "info": "",
                "input_types": [],
                "load_from_db": true,
                "name": "openai_api_key",
                "password": true,
                "placeholder": "",
                "required": true,
                "show": true,
                "title_case": false,
                "type": "str",
                "value": "OPENAI_API_KEY"
              },
              "openai_api_type": {
                "_input_type": "MessageTextInput",
                "advanced": true,
                "display_name": "OpenAI API Type",
                "dynamic": false,
                "info": "",
                "input_types": [
                  "Message"
                ],
                "list": false,
                "load_from_db": false,
                "name": "openai_api_type",
                "placeholder": "",
                "required": false,
                "show": true,
                "title_case": false,
                "tool_mode": false,
                "trace_as_input": true,
                "trace_as_metadata": true,
                "type": "str",
                "value": ""
              },
              "openai_api_version": {
                "_input_type": "MessageTextInput",
                "advanced": true,
                "display_name": "OpenAI API Version",
                "dynamic": false,
                "info": "",
                "input_types": [
                  "Message"
                ],
                "list": false,
                "load_from_db": false,
                "name": "openai_api_version",
                "placeholder": "",
                "required": false,
                "show": true,
                "title_case": false,
                "tool_mode": false,
                "trace_as_input": true,
                "trace_as_metadata": true,
                "type": "str",
                "value": ""
              },
              "openai_organization": {
                "_input_type": "MessageTextInput",
                "advanced": true,
                "display_name": "OpenAI Organization",
                "dynamic": false,
                "info": "",
                "input_types": [
                  "Message"
                ],
                "list": false,
                "load_from_db": false,
                "name": "openai_organization",
                "placeholder": "",
                "required": false,
                "show": true,
                "title_case": false,
                "tool_mode": false,
                "trace_as_input": true,
                "trace_as_metadata": true,
                "type": "str",
                "value": ""
              },
              "openai_proxy": {
                "_input_type": "MessageTextInput",
                "advanced": true,
                "display_name": "OpenAI Proxy",
                "dynamic": false,
                "info": "",
                "input_types": [
                  "Message"
                ],
                "list": false,
                "load_from_db": false,
                "name": "openai_proxy",
                "placeholder": "",
                "required": false,
                "show": true,
                "title_case": false,
                "tool_mode": false,
                "trace_as_input": true,
                "trace_as_metadata": true,
                "type": "str",
                "value": ""
              },
              "request_timeout": {
                "_input_type": "FloatInput",
                "advanced": true,
                "display_name": "Request Timeout",
                "dynamic": false,
                "info": "",
                "list": false,
                "name": "request_timeout",
                "placeholder": "",
                "required": false,
                "show": true,
                "title_case": false,
                "trace_as_metadata": true,
                "type": "float",
                "value": ""
              },
              "show_progress_bar": {
                "_input_type": "BoolInput",
                "advanced": true,
                "display_name": "Show Progress Bar",
                "dynamic": false,
                "info": "",
                "list": false,
                "name": "show_progress_bar",
                "placeholder": "",
                "required": false,
                "show": true,
                "title_case": false,
                "trace_as_metadata": true,
                "type": "bool",
                "value": false
              },
              "skip_empty": {
                "_input_type": "BoolInput",
                "advanced": true,
                "display_name": "Skip Empty",
                "dynamic": false,
                "info": "",
                "list": false,
                "name": "skip_empty",
                "placeholder": "",
                "required": false,
                "show": true,
                "title_case": false,
                "trace_as_metadata": true,
                "type": "bool",
                "value": false
              },
              "tiktoken_enable": {
                "_input_type": "BoolInput",
                "advanced": true,
                "display_name": "TikToken Enable",
                "dynamic": false,
                "info": "If False, you must have transformers installed.",
                "list": false,
                "name": "tiktoken_enable",
                "placeholder": "",
                "required": false,
                "show": true,
                "title_case": false,
                "trace_as_metadata": true,
                "type": "bool",
                "value": true
              },
              "tiktoken_model_name": {
                "_input_type": "MessageTextInput",
                "advanced": true,
                "display_name": "TikToken Model Name",
                "dynamic": false,
                "info": "",
                "input_types": [
                  "Message"
                ],
                "list": false,
                "load_from_db": false,
                "name": "tiktoken_model_name",
                "placeholder": "",
                "required": false,
                "show": true,
                "title_case": false,
                "tool_mode": false,
                "trace_as_input": true,
                "trace_as_metadata": true,
                "type": "str",
                "value": ""
              }
            },
            "tool_mode": false
          },
          "type": "OpenAIEmbeddings"
        },
        "dragging": false,
        "height": 320,
        "id": "OpenAIEmbeddings-M2xTe",
        "measured": {
          "height": 320,
          "width": 320
        },
        "position": {
          "x": 825.435626932521,
          "y": 739.6327999745448
        },
        "positionAbsolute": {
          "x": 825.435626932521,
          "y": 739.6327999745448
        },
        "selected": true,
        "type": "genericNode",
        "width": 320
      },
      {
        "data": {
          "id": "note-cYKfJ",
          "node": {
            "description": "## 📚 1. Load Data Flow\n\nRun this first! Load data from a local file and embed it into the vector database.\n\nSelect a Database and a Collection, or create new ones. \n\nClick ▶️ **Run component** on the **Astra DB** component to load your data.\n\n* If you're using OSS Langflow, add your Astra DB Application Token to the Astra DB component.\n\n#### Next steps:\n Experiment by changing the prompt and the contextual data to see how the retrieval flow's responses change.",
            "display_name": "",
            "documentation": "",
            "template": {
              "backgroundColor": "neutral"
            }
          },
          "type": "note"
        },
        "dragging": false,
        "height": 324,
        "id": "note-cYKfJ",
        "measured": {
          "height": 324,
          "width": 325
        },
        "position": {
          "x": 955.3277857006676,
          "y": 1552.171191793604
        },
        "positionAbsolute": {
          "x": 955.3277857006676,
          "y": 1552.171191793604
        },
        "resizing": false,
        "selected": false,
        "style": {
          "height": 324,
          "width": 324
        },
        "type": "noteNode",
        "width": 324
      },
      {
        "data": {
          "id": "OpenAIEmbeddings-tSZ8A",
          "node": {
            "base_classes": [
              "Embeddings"
            ],
            "beta": false,
            "conditional_paths": [],
            "custom_fields": {},
            "description": "Generate embeddings using OpenAI models.",
            "display_name": "OpenAI Embeddings",
            "documentation": "",
            "edited": false,
            "field_order": [
              "default_headers",
              "default_query",
              "chunk_size",
              "client",
              "deployment",
              "embedding_ctx_length",
              "max_retries",
              "model",
              "model_kwargs",
              "openai_api_key",
              "openai_api_base",
              "openai_api_type",
              "openai_api_version",
              "openai_organization",
              "openai_proxy",
              "request_timeout",
              "show_progress_bar",
              "skip_empty",
              "tiktoken_model_name",
              "tiktoken_enable",
              "dimensions"
            ],
            "frozen": false,
            "icon": "OpenAI",
            "legacy": false,
            "lf_version": "1.1.1",
            "metadata": {},
            "output_types": [],
            "outputs": [
              {
                "allows_loop": false,
                "cache": true,
                "display_name": "Embeddings",
                "group_outputs": false,
                "method": "build_embeddings",
                "name": "embeddings",
                "required_inputs": [
                  "openai_api_key"
                ],
                "selected": "Embeddings",
                "tool_mode": true,
                "types": [
                  "Embeddings"
                ],
                "value": "__UNDEFINED__"
              }
            ],
            "pinned": false,
            "template": {
              "_type": "Component",
              "chunk_size": {
                "_input_type": "IntInput",
                "advanced": true,
                "display_name": "Chunk Size",
                "dynamic": false,
                "info": "",
                "list": false,
                "name": "chunk_size",
                "placeholder": "",
                "required": false,
                "show": true,
                "title_case": false,
                "trace_as_metadata": true,
                "type": "int",
                "value": 1000
              },
              "client": {
                "_input_type": "MessageTextInput",
                "advanced": true,
                "display_name": "Client",
                "dynamic": false,
                "info": "",
                "input_types": [
                  "Message"
                ],
                "list": false,
                "load_from_db": false,
                "name": "client",
                "placeholder": "",
                "required": false,
                "show": true,
                "title_case": false,
                "tool_mode": false,
                "trace_as_input": true,
                "trace_as_metadata": true,
                "type": "str",
                "value": ""
              },
              "code": {
                "advanced": true,
                "dynamic": true,
                "fileTypes": [],
                "file_path": "",
                "info": "",
                "list": false,
                "load_from_db": false,
                "multiline": true,
                "name": "code",
                "password": false,
                "placeholder": "",
                "required": true,
                "show": true,
                "title_case": false,
                "type": "code",
                "value": "from langchain_openai import OpenAIEmbeddings\n\nfrom langflow.base.embeddings.model import LCEmbeddingsModel\nfrom langflow.base.models.openai_constants import OPENAI_EMBEDDING_MODEL_NAMES\nfrom langflow.field_typing import Embeddings\nfrom langflow.io import BoolInput, DictInput, DropdownInput, FloatInput, IntInput, MessageTextInput, SecretStrInput\n\n\nclass OpenAIEmbeddingsComponent(LCEmbeddingsModel):\n    display_name = \"OpenAI Embeddings\"\n    description = \"Generate embeddings using OpenAI models.\"\n    icon = \"OpenAI\"\n    name = \"OpenAIEmbeddings\"\n\n    inputs = [\n        DictInput(\n            name=\"default_headers\",\n            display_name=\"Default Headers\",\n            advanced=True,\n            info=\"Default headers to use for the API request.\",\n        ),\n        DictInput(\n            name=\"default_query\",\n            display_name=\"Default Query\",\n            advanced=True,\n            info=\"Default query parameters to use for the API request.\",\n        ),\n        IntInput(name=\"chunk_size\", display_name=\"Chunk Size\", advanced=True, value=1000),\n        MessageTextInput(name=\"client\", display_name=\"Client\", advanced=True),\n        MessageTextInput(name=\"deployment\", display_name=\"Deployment\", advanced=True),\n        IntInput(name=\"embedding_ctx_length\", display_name=\"Embedding Context Length\", advanced=True, value=1536),\n        IntInput(name=\"max_retries\", display_name=\"Max Retries\", value=3, advanced=True),\n        DropdownInput(\n            name=\"model\",\n            display_name=\"Model\",\n            advanced=False,\n            options=OPENAI_EMBEDDING_MODEL_NAMES,\n            value=\"text-embedding-3-small\",\n        ),\n        DictInput(name=\"model_kwargs\", display_name=\"Model Kwargs\", advanced=True),\n        SecretStrInput(name=\"openai_api_key\", display_name=\"OpenAI API Key\", value=\"OPENAI_API_KEY\", required=True),\n        MessageTextInput(name=\"openai_api_base\", display_name=\"OpenAI API Base\", advanced=True),\n        MessageTextInput(name=\"openai_api_type\", display_name=\"OpenAI API Type\", advanced=True),\n        MessageTextInput(name=\"openai_api_version\", display_name=\"OpenAI API Version\", advanced=True),\n        MessageTextInput(\n            name=\"openai_organization\",\n            display_name=\"OpenAI Organization\",\n            advanced=True,\n        ),\n        MessageTextInput(name=\"openai_proxy\", display_name=\"OpenAI Proxy\", advanced=True),\n        FloatInput(name=\"request_timeout\", display_name=\"Request Timeout\", advanced=True),\n        BoolInput(name=\"show_progress_bar\", display_name=\"Show Progress Bar\", advanced=True),\n        BoolInput(name=\"skip_empty\", display_name=\"Skip Empty\", advanced=True),\n        MessageTextInput(\n            name=\"tiktoken_model_name\",\n            display_name=\"TikToken Model Name\",\n            advanced=True,\n        ),\n        BoolInput(\n            name=\"tiktoken_enable\",\n            display_name=\"TikToken Enable\",\n            advanced=True,\n            value=True,\n            info=\"If False, you must have transformers installed.\",\n        ),\n        IntInput(\n            name=\"dimensions\",\n            display_name=\"Dimensions\",\n            info=\"The number of dimensions the resulting output embeddings should have. \"\n            \"Only supported by certain models.\",\n            advanced=True,\n        ),\n    ]\n\n    def build_embeddings(self) -> Embeddings:\n        return OpenAIEmbeddings(\n            client=self.client or None,\n            model=self.model,\n            dimensions=self.dimensions or None,\n            deployment=self.deployment or None,\n            api_version=self.openai_api_version or None,\n            base_url=self.openai_api_base or None,\n            openai_api_type=self.openai_api_type or None,\n            openai_proxy=self.openai_proxy or None,\n            embedding_ctx_length=self.embedding_ctx_length,\n            api_key=self.openai_api_key or None,\n            organization=self.openai_organization or None,\n            allowed_special=\"all\",\n            disallowed_special=\"all\",\n            chunk_size=self.chunk_size,\n            max_retries=self.max_retries,\n            timeout=self.request_timeout or None,\n            tiktoken_enabled=self.tiktoken_enable,\n            tiktoken_model_name=self.tiktoken_model_name or None,\n            show_progress_bar=self.show_progress_bar,\n            model_kwargs=self.model_kwargs,\n            skip_empty=self.skip_empty,\n            default_headers=self.default_headers or None,\n            default_query=self.default_query or None,\n        )\n"
              },
              "default_headers": {
                "_input_type": "DictInput",
                "advanced": true,
                "display_name": "Default Headers",
                "dynamic": false,
                "info": "Default headers to use for the API request.",
                "list": false,
                "name": "default_headers",
                "placeholder": "",
                "required": false,
                "show": true,
                "title_case": false,
                "trace_as_input": true,
                "type": "dict",
                "value": {}
              },
              "default_query": {
                "_input_type": "DictInput",
                "advanced": true,
                "display_name": "Default Query",
                "dynamic": false,
                "info": "Default query parameters to use for the API request.",
                "list": false,
                "name": "default_query",
                "placeholder": "",
                "required": false,
                "show": true,
                "title_case": false,
                "trace_as_input": true,
                "type": "dict",
                "value": {}
              },
              "deployment": {
                "_input_type": "MessageTextInput",
                "advanced": true,
                "display_name": "Deployment",
                "dynamic": false,
                "info": "",
                "input_types": [
                  "Message"
                ],
                "list": false,
                "load_from_db": false,
                "name": "deployment",
                "placeholder": "",
                "required": false,
                "show": true,
                "title_case": false,
                "tool_mode": false,
                "trace_as_input": true,
                "trace_as_metadata": true,
                "type": "str",
                "value": ""
              },
              "dimensions": {
                "_input_type": "IntInput",
                "advanced": true,
                "display_name": "Dimensions",
                "dynamic": false,
                "info": "The number of dimensions the resulting output embeddings should have. Only supported by certain models.",
                "list": false,
                "name": "dimensions",
                "placeholder": "",
                "required": false,
                "show": true,
                "title_case": false,
                "trace_as_metadata": true,
                "type": "int",
                "value": ""
              },
              "embedding_ctx_length": {
                "_input_type": "IntInput",
                "advanced": true,
                "display_name": "Embedding Context Length",
                "dynamic": false,
                "info": "",
                "list": false,
                "name": "embedding_ctx_length",
                "placeholder": "",
                "required": false,
                "show": true,
                "title_case": false,
                "trace_as_metadata": true,
                "type": "int",
                "value": 1536
              },
              "max_retries": {
                "_input_type": "IntInput",
                "advanced": true,
                "display_name": "Max Retries",
                "dynamic": false,
                "info": "",
                "list": false,
                "name": "max_retries",
                "placeholder": "",
                "required": false,
                "show": true,
                "title_case": false,
                "trace_as_metadata": true,
                "type": "int",
                "value": 3
              },
              "model": {
                "_input_type": "DropdownInput",
                "advanced": false,
                "combobox": false,
                "display_name": "Model",
                "dynamic": false,
                "info": "",
                "name": "model",
                "options": [
                  "text-embedding-3-small",
                  "text-embedding-3-large",
                  "text-embedding-ada-002"
                ],
                "placeholder": "",
                "required": false,
                "show": true,
                "title_case": false,
                "tool_mode": false,
                "trace_as_metadata": true,
                "type": "str",
                "value": "text-embedding-3-small"
              },
              "model_kwargs": {
                "_input_type": "DictInput",
                "advanced": true,
                "display_name": "Model Kwargs",
                "dynamic": false,
                "info": "",
                "list": false,
                "name": "model_kwargs",
                "placeholder": "",
                "required": false,
                "show": true,
                "title_case": false,
                "trace_as_input": true,
                "type": "dict",
                "value": {}
              },
              "openai_api_base": {
                "_input_type": "MessageTextInput",
                "advanced": true,
                "display_name": "OpenAI API Base",
                "dynamic": false,
                "info": "",
                "input_types": [
                  "Message"
                ],
                "list": false,
                "load_from_db": false,
                "name": "openai_api_base",
                "placeholder": "",
                "required": false,
                "show": true,
                "title_case": false,
                "tool_mode": false,
                "trace_as_input": true,
                "trace_as_metadata": true,
                "type": "str",
                "value": ""
              },
              "openai_api_key": {
                "_input_type": "SecretStrInput",
                "advanced": false,
                "display_name": "OpenAI API Key",
                "dynamic": false,
                "info": "",
                "input_types": [],
                "load_from_db": true,
                "name": "openai_api_key",
                "password": true,
                "placeholder": "",
                "required": true,
                "show": true,
                "title_case": false,
                "type": "str",
                "value": "OPENAI_API_KEY"
              },
              "openai_api_type": {
                "_input_type": "MessageTextInput",
                "advanced": true,
                "display_name": "OpenAI API Type",
                "dynamic": false,
                "info": "",
                "input_types": [
                  "Message"
                ],
                "list": false,
                "load_from_db": false,
                "name": "openai_api_type",
                "placeholder": "",
                "required": false,
                "show": true,
                "title_case": false,
                "tool_mode": false,
                "trace_as_input": true,
                "trace_as_metadata": true,
                "type": "str",
                "value": ""
              },
              "openai_api_version": {
                "_input_type": "MessageTextInput",
                "advanced": true,
                "display_name": "OpenAI API Version",
                "dynamic": false,
                "info": "",
                "input_types": [
                  "Message"
                ],
                "list": false,
                "load_from_db": false,
                "name": "openai_api_version",
                "placeholder": "",
                "required": false,
                "show": true,
                "title_case": false,
                "tool_mode": false,
                "trace_as_input": true,
                "trace_as_metadata": true,
                "type": "str",
                "value": ""
              },
              "openai_organization": {
                "_input_type": "MessageTextInput",
                "advanced": true,
                "display_name": "OpenAI Organization",
                "dynamic": false,
                "info": "",
                "input_types": [
                  "Message"
                ],
                "list": false,
                "load_from_db": false,
                "name": "openai_organization",
                "placeholder": "",
                "required": false,
                "show": true,
                "title_case": false,
                "tool_mode": false,
                "trace_as_input": true,
                "trace_as_metadata": true,
                "type": "str",
                "value": ""
              },
              "openai_proxy": {
                "_input_type": "MessageTextInput",
                "advanced": true,
                "display_name": "OpenAI Proxy",
                "dynamic": false,
                "info": "",
                "input_types": [
                  "Message"
                ],
                "list": false,
                "load_from_db": false,
                "name": "openai_proxy",
                "placeholder": "",
                "required": false,
                "show": true,
                "title_case": false,
                "tool_mode": false,
                "trace_as_input": true,
                "trace_as_metadata": true,
                "type": "str",
                "value": ""
              },
              "request_timeout": {
                "_input_type": "FloatInput",
                "advanced": true,
                "display_name": "Request Timeout",
                "dynamic": false,
                "info": "",
                "list": false,
                "name": "request_timeout",
                "placeholder": "",
                "required": false,
                "show": true,
                "title_case": false,
                "trace_as_metadata": true,
                "type": "float",
                "value": ""
              },
              "show_progress_bar": {
                "_input_type": "BoolInput",
                "advanced": true,
                "display_name": "Show Progress Bar",
                "dynamic": false,
                "info": "",
                "list": false,
                "name": "show_progress_bar",
                "placeholder": "",
                "required": false,
                "show": true,
                "title_case": false,
                "trace_as_metadata": true,
                "type": "bool",
                "value": false
              },
              "skip_empty": {
                "_input_type": "BoolInput",
                "advanced": true,
                "display_name": "Skip Empty",
                "dynamic": false,
                "info": "",
                "list": false,
                "name": "skip_empty",
                "placeholder": "",
                "required": false,
                "show": true,
                "title_case": false,
                "trace_as_metadata": true,
                "type": "bool",
                "value": false
              },
              "tiktoken_enable": {
                "_input_type": "BoolInput",
                "advanced": true,
                "display_name": "TikToken Enable",
                "dynamic": false,
                "info": "If False, you must have transformers installed.",
                "list": false,
                "name": "tiktoken_enable",
                "placeholder": "",
                "required": false,
                "show": true,
                "title_case": false,
                "trace_as_metadata": true,
                "type": "bool",
                "value": true
              },
              "tiktoken_model_name": {
                "_input_type": "MessageTextInput",
                "advanced": true,
                "display_name": "TikToken Model Name",
                "dynamic": false,
                "info": "",
                "input_types": [
                  "Message"
                ],
                "list": false,
                "load_from_db": false,
                "name": "tiktoken_model_name",
                "placeholder": "",
                "required": false,
                "show": true,
                "title_case": false,
                "tool_mode": false,
                "trace_as_input": true,
                "trace_as_metadata": true,
                "type": "str",
                "value": ""
              }
            },
            "tool_mode": false
          },
          "type": "OpenAIEmbeddings"
        },
        "dragging": false,
        "height": 320,
        "id": "OpenAIEmbeddings-tSZ8A",
        "measured": {
          "height": 320,
          "width": 320
        },
        "position": {
          "x": 1690.9220896443658,
          "y": 1866.483269483266
        },
        "positionAbsolute": {
          "x": 1690.9220896443658,
          "y": 1866.483269483266
        },
        "selected": false,
        "type": "genericNode",
        "width": 320
      },
      {
        "data": {
          "id": "File-EO8pn",
          "node": {
            "base_classes": [
              "Data"
            ],
            "beta": false,
            "conditional_paths": [],
            "custom_fields": {},
            "description": "Loads content from one or more files as a DataFrame.",
            "display_name": "File",
            "documentation": "",
            "edited": false,
            "field_order": [
              "path",
              "silent_errors",
              "use_multithreading",
              "concurrency_multithreading"
            ],
            "frozen": false,
            "icon": "file-text",
            "legacy": false,
            "lf_version": "1.1.1",
            "metadata": {},
            "output_types": [],
            "outputs": [
              {
                "allows_loop": false,
                "cache": true,
                "display_name": "Loaded Files",
                "group_outputs": false,
                "method": "load_dataframe",
                "name": "dataframe",
                "required_inputs": [],
                "selected": "DataFrame",
                "tool_mode": true,
                "types": [
                  "DataFrame"
                ],
                "value": "__UNDEFINED__"
              }
            ],
            "pinned": false,
            "template": {
              "_type": "Component",
              "code": {
                "advanced": true,
                "dynamic": true,
                "fileTypes": [],
                "file_path": "",
                "info": "",
                "list": false,
                "load_from_db": false,
                "multiline": true,
                "name": "code",
                "password": false,
                "placeholder": "",
                "required": true,
                "show": true,
                "title_case": false,
                "type": "code",
                "value": "from langflow.base.data import BaseFileComponent\nfrom langflow.base.data.utils import TEXT_FILE_TYPES, parallel_load_data, parse_text_file_to_data\nfrom langflow.io import BoolInput, IntInput\nfrom langflow.schema import Data\n\n\nclass FileComponent(BaseFileComponent):\n    \"\"\"Handles loading and processing of individual or zipped text files.\n\n    This component supports processing multiple valid files within a zip archive,\n    resolving paths, validating file types, and optionally using multithreading for processing.\n    \"\"\"\n\n    display_name = \"File\"\n    description = \"Loads content from one or more files as a DataFrame.\"\n    icon = \"file-text\"\n    name = \"File\"\n\n    VALID_EXTENSIONS = TEXT_FILE_TYPES\n\n    inputs = [\n        *BaseFileComponent._base_inputs,\n        BoolInput(\n            name=\"use_multithreading\",\n            display_name=\"[Deprecated] Use Multithreading\",\n            advanced=True,\n            value=True,\n            info=\"Set 'Processing Concurrency' greater than 1 to enable multithreading.\",\n        ),\n        IntInput(\n            name=\"concurrency_multithreading\",\n            display_name=\"Processing Concurrency\",\n            advanced=True,\n            info=\"When multiple files are being processed, the number of files to process concurrently.\",\n            value=1,\n        ),\n    ]\n\n    outputs = [\n        *BaseFileComponent._base_outputs,\n    ]\n\n    def process_files(self, file_list: list[BaseFileComponent.BaseFile]) -> list[BaseFileComponent.BaseFile]:\n        \"\"\"Processes files either sequentially or in parallel, depending on concurrency settings.\n\n        Args:\n            file_list (list[BaseFileComponent.BaseFile]): List of files to process.\n\n        Returns:\n            list[BaseFileComponent.BaseFile]: Updated list of files with merged data.\n        \"\"\"\n\n        def process_file(file_path: str, *, silent_errors: bool = False) -> Data | None:\n            \"\"\"Processes a single file and returns its Data object.\"\"\"\n            try:\n                return parse_text_file_to_data(file_path, silent_errors=silent_errors)\n            except FileNotFoundError as e:\n                msg = f\"File not found: {file_path}. Error: {e}\"\n                self.log(msg)\n                if not silent_errors:\n                    raise\n                return None\n            except Exception as e:\n                msg = f\"Unexpected error processing {file_path}: {e}\"\n                self.log(msg)\n                if not silent_errors:\n                    raise\n                return None\n\n        if not file_list:\n            msg = \"No files to process.\"\n            raise ValueError(msg)\n\n        concurrency = 1 if not self.use_multithreading else max(1, self.concurrency_multithreading)\n        file_count = len(file_list)\n\n        parallel_processing_threshold = 2\n        if concurrency < parallel_processing_threshold or file_count < parallel_processing_threshold:\n            if file_count > 1:\n                self.log(f\"Processing {file_count} files sequentially.\")\n            processed_data = [process_file(str(file.path), silent_errors=self.silent_errors) for file in file_list]\n        else:\n            self.log(f\"Starting parallel processing of {file_count} files with concurrency: {concurrency}.\")\n            file_paths = [str(file.path) for file in file_list]\n            processed_data = parallel_load_data(\n                file_paths,\n                silent_errors=self.silent_errors,\n                load_function=process_file,\n                max_concurrency=concurrency,\n            )\n\n        # Use rollup_basefile_data to merge processed data with BaseFile objects\n        return self.rollup_data(file_list, processed_data)\n"
              },
              "concurrency_multithreading": {
                "_input_type": "IntInput",
                "advanced": true,
                "display_name": "Processing Concurrency",
                "dynamic": false,
                "info": "When multiple files are being processed, the number of files to process concurrently.",
                "list": false,
                "name": "concurrency_multithreading",
                "placeholder": "",
                "required": false,
                "show": true,
                "title_case": false,
                "trace_as_metadata": true,
                "type": "int",
                "value": 4
              },
              "delete_server_file_after_processing": {
                "_input_type": "BoolInput",
                "advanced": true,
                "display_name": "Delete Server File After Processing",
                "dynamic": false,
                "info": "If true, the Server File Path will be deleted after processing.",
                "list": false,
                "name": "delete_server_file_after_processing",
                "placeholder": "",
                "required": false,
                "show": true,
                "title_case": false,
                "trace_as_metadata": true,
                "type": "bool",
                "value": true
              },
              "file_path": {
                "_input_type": "HandleInput",
                "advanced": true,
                "display_name": "Server File Path",
                "dynamic": false,
                "info": "Data object with a 'file_path' property pointing to server file or a Message object with a path to the file. Supercedes 'Path' but supports same file types.",
                "input_types": [
                  "Data",
                  "Message"
                ],
                "list": true,
                "name": "file_path",
                "placeholder": "",
                "required": false,
                "show": true,
                "title_case": false,
                "trace_as_metadata": true,
                "type": "other",
                "value": ""
              },
              "ignore_unspecified_files": {
                "_input_type": "BoolInput",
                "advanced": true,
                "display_name": "Ignore Unspecified Files",
                "dynamic": false,
                "info": "If true, Data with no 'file_path' property will be ignored.",
                "list": false,
                "name": "ignore_unspecified_files",
                "placeholder": "",
                "required": false,
                "show": true,
                "title_case": false,
                "trace_as_metadata": true,
                "type": "bool",
                "value": false
              },
              "ignore_unsupported_extensions": {
                "_input_type": "BoolInput",
                "advanced": true,
                "display_name": "Ignore Unsupported Extensions",
                "dynamic": false,
                "info": "If true, files with unsupported extensions will not be processed.",
                "list": false,
                "name": "ignore_unsupported_extensions",
                "placeholder": "",
                "required": false,
                "show": true,
                "title_case": false,
                "trace_as_metadata": true,
                "type": "bool",
                "value": true
              },
              "path": {
                "_input_type": "FileInput",
                "advanced": false,
                "display_name": "Files",
                "dynamic": false,
                "fileTypes": [
                  "txt",
                  "md",
                  "mdx",
                  "csv",
                  "json",
                  "yaml",
                  "yml",
                  "xml",
                  "html",
                  "htm",
                  "pdf",
                  "docx",
                  "py",
                  "sh",
                  "sql",
                  "js",
                  "ts",
                  "tsx",
                  "zip",
                  "tar",
                  "tgz",
                  "bz2",
                  "gz"
                ],
                "file_path": [],
                "info": "Supported file extensions: txt, md, mdx, csv, json, yaml, yml, xml, html, htm, pdf, docx, py, sh, sql, js, ts, tsx; optionally bundled in file extensions: zip, tar, tgz, bz2, gz",
                "list": true,
                "name": "path",
                "placeholder": "",
                "required": false,
                "show": true,
                "temp_file": false,
                "title_case": false,
                "trace_as_metadata": true,
                "type": "file",
                "value": ""
              },
              "separator": {
                "_input_type": "StrInput",
                "advanced": true,
                "display_name": "Separator",
                "dynamic": false,
                "info": "Specify the separator to use between multiple outputs in Message format.",
                "list": false,
                "list_add_label": "Add More",
                "load_from_db": false,
                "name": "separator",
                "placeholder": "",
                "required": false,
                "show": true,
                "title_case": false,
                "tool_mode": false,
                "trace_as_metadata": true,
                "type": "str",
                "value": "\n\n"
              },
              "silent_errors": {
                "_input_type": "BoolInput",
                "advanced": true,
                "display_name": "Silent Errors",
                "dynamic": false,
                "info": "If true, errors will not raise an exception.",
                "list": false,
                "name": "silent_errors",
                "placeholder": "",
                "required": false,
                "show": true,
                "title_case": false,
                "trace_as_metadata": true,
                "type": "bool",
                "value": false
              },
              "use_multithreading": {
                "_input_type": "BoolInput",
                "advanced": true,
                "display_name": "[Deprecated] Use Multithreading",
                "dynamic": false,
                "info": "Set 'Processing Concurrency' greater than 1 to enable multithreading.",
                "list": false,
                "name": "use_multithreading",
                "placeholder": "",
                "required": false,
                "show": true,
                "title_case": false,
                "trace_as_metadata": true,
                "type": "bool",
                "value": false
              }
            },
            "tool_mode": false
          },
          "type": "File"
        },
        "dragging": false,
        "height": 367,
        "id": "File-EO8pn",
        "measured": {
          "height": 367,
          "width": 320
        },
        "position": {
          "x": 1314.0643184619548,
          "y": 1508.2155181023356
        },
        "positionAbsolute": {
          "x": 1318.9043936921921,
          "y": 1484.0151419511485
        },
        "selected": false,
        "type": "genericNode",
        "width": 320
      },
      {
        "data": {
          "id": "note-NsKYL",
          "node": {
            "description": "### 💡 Add your OpenAI API key here 👇",
            "display_name": "",
            "documentation": "",
            "template": {
              "backgroundColor": "transparent"
            }
          },
          "type": "note"
        },
        "dragging": false,
        "height": 324,
        "id": "note-NsKYL",
        "measured": {
          "height": 324,
          "width": 324
        },
        "position": {
          "x": 1692.2322233423606,
          "y": 1821.9077961087607
        },
        "positionAbsolute": {
          "x": 1692.2322233423606,
          "y": 1821.9077961087607
        },
        "selected": false,
        "type": "noteNode",
        "width": 324
      },
      {
        "data": {
          "id": "note-By1Lm",
          "node": {
            "description": "### 💡 Add your OpenAI API key here 👇",
            "display_name": "",
            "documentation": "",
            "template": {
              "backgroundColor": "transparent"
            }
          },
          "type": "note"
        },
        "dragging": false,
        "height": 324,
        "id": "note-By1Lm",
        "measured": {
          "height": 324,
          "width": 324
        },
        "position": {
          "x": 824.1003268813427,
          "y": 698.6951695764802
        },
        "positionAbsolute": {
          "x": 824.1003268813427,
          "y": 698.6951695764802
        },
        "selected": false,
        "type": "noteNode",
        "width": 324
      },
      {
        "data": {
          "id": "note-iSzAZ",
          "node": {
            "description": "### 💡 Add your OpenAI API key here 👇",
            "display_name": "",
            "documentation": "",
            "template": {
              "backgroundColor": "transparent"
            }
          },
          "type": "note"
        },
        "dragging": false,
        "height": 324,
        "id": "note-iSzAZ",
        "measured": {
          "height": 324,
          "width": 324
        },
        "position": {
          "x": 2350.297636215281,
          "y": 525.0687902842766
        },
        "positionAbsolute": {
          "x": 2350.297636215281,
          "y": 525.0687902842766
        },
        "selected": false,
        "type": "noteNode",
        "width": 324
      },
      {
        "data": {
          "id": "OpenAIModel-Ej17f",
          "node": {
            "base_classes": [
              "LanguageModel",
              "Message"
            ],
            "beta": false,
            "category": "models",
            "conditional_paths": [],
            "custom_fields": {},
            "description": "Generates text using OpenAI LLMs.",
            "display_name": "OpenAI",
            "documentation": "",
            "edited": false,
            "field_order": [
              "input_value",
              "system_message",
              "stream",
              "max_tokens",
              "model_kwargs",
              "json_mode",
              "model_name",
              "openai_api_base",
              "api_key",
              "temperature",
              "seed"
            ],
            "frozen": false,
            "icon": "OpenAI",
            "key": "OpenAIModel",
            "legacy": false,
            "metadata": {
              "keywords": [
                "model",
                "llm",
                "language model",
                "large language model"
              ]
            },
            "minimized": false,
            "output_types": [],
            "outputs": [
              {
                "allows_loop": false,
                "cache": true,
                "display_name": "Message",
                "group_outputs": false,
                "method": "text_response",
                "name": "text_output",
                "required_inputs": [],
                "selected": "Message",
                "tool_mode": true,
                "types": [
                  "Message"
                ],
                "value": "__UNDEFINED__"
              },
              {
                "allows_loop": false,
                "cache": true,
                "display_name": "Language Model",
                "group_outputs": false,
                "method": "build_model",
                "name": "model_output",
                "required_inputs": [
                  "api_key"
                ],
                "selected": "LanguageModel",
                "tool_mode": true,
                "types": [
                  "LanguageModel"
                ],
                "value": "__UNDEFINED__"
              }
            ],
            "pinned": false,
            "score": 0.14285714285714285,
            "template": {
              "_type": "Component",
              "api_key": {
                "_input_type": "SecretStrInput",
                "advanced": false,
                "display_name": "OpenAI API Key",
                "dynamic": false,
                "info": "The OpenAI API Key to use for the OpenAI model.",
                "input_types": [],
                "load_from_db": true,
                "name": "api_key",
                "password": true,
                "placeholder": "",
                "required": true,
                "show": true,
                "title_case": false,
                "type": "str",
                "value": "OPENAI_API_KEY"
              },
              "code": {
                "advanced": true,
                "dynamic": true,
                "fileTypes": [],
                "file_path": "",
                "info": "",
                "list": false,
                "load_from_db": false,
                "multiline": true,
                "name": "code",
                "password": false,
                "placeholder": "",
                "required": true,
                "show": true,
                "title_case": false,
                "type": "code",
                "value": "from typing import Any\n\nfrom langchain_openai import ChatOpenAI\nfrom pydantic.v1 import SecretStr\n\nfrom langflow.base.models.model import LCModelComponent\nfrom langflow.base.models.openai_constants import (\n    OPENAI_MODEL_NAMES,\n    OPENAI_REASONING_MODEL_NAMES,\n)\nfrom langflow.field_typing import LanguageModel\nfrom langflow.field_typing.range_spec import RangeSpec\nfrom langflow.inputs import BoolInput, DictInput, DropdownInput, IntInput, SecretStrInput, SliderInput, StrInput\nfrom langflow.logging import logger\n\n\nclass OpenAIModelComponent(LCModelComponent):\n    display_name = \"OpenAI\"\n    description = \"Generates text using OpenAI LLMs.\"\n    icon = \"OpenAI\"\n    name = \"OpenAIModel\"\n\n    inputs = [\n        *LCModelComponent._base_inputs,\n        IntInput(\n            name=\"max_tokens\",\n            display_name=\"Max Tokens\",\n            advanced=True,\n            info=\"The maximum number of tokens to generate. Set to 0 for unlimited tokens.\",\n            range_spec=RangeSpec(min=0, max=128000),\n        ),\n        DictInput(\n            name=\"model_kwargs\",\n            display_name=\"Model Kwargs\",\n            advanced=True,\n            info=\"Additional keyword arguments to pass to the model.\",\n        ),\n        BoolInput(\n            name=\"json_mode\",\n            display_name=\"JSON Mode\",\n            advanced=True,\n            info=\"If True, it will output JSON regardless of passing a schema.\",\n        ),\n        DropdownInput(\n            name=\"model_name\",\n            display_name=\"Model Name\",\n            advanced=False,\n            options=OPENAI_MODEL_NAMES + OPENAI_REASONING_MODEL_NAMES,\n            value=OPENAI_MODEL_NAMES[1],\n            combobox=True,\n            real_time_refresh=True,\n        ),\n        StrInput(\n            name=\"openai_api_base\",\n            display_name=\"OpenAI API Base\",\n            advanced=True,\n            info=\"The base URL of the OpenAI API. \"\n            \"Defaults to https://api.openai.com/v1. \"\n            \"You can change this to use other APIs like JinaChat, LocalAI and Prem.\",\n        ),\n        SecretStrInput(\n            name=\"api_key\",\n            display_name=\"OpenAI API Key\",\n            info=\"The OpenAI API Key to use for the OpenAI model.\",\n            advanced=False,\n            value=\"OPENAI_API_KEY\",\n            required=True,\n        ),\n        SliderInput(\n            name=\"temperature\",\n            display_name=\"Temperature\",\n            value=0.1,\n            range_spec=RangeSpec(min=0, max=1, step=0.01),\n            show=True,\n        ),\n        IntInput(\n            name=\"seed\",\n            display_name=\"Seed\",\n            info=\"The seed controls the reproducibility of the job.\",\n            advanced=True,\n            value=1,\n        ),\n        IntInput(\n            name=\"max_retries\",\n            display_name=\"Max Retries\",\n            info=\"The maximum number of retries to make when generating.\",\n            advanced=True,\n            value=5,\n        ),\n        IntInput(\n            name=\"timeout\",\n            display_name=\"Timeout\",\n            info=\"The timeout for requests to OpenAI completion API.\",\n            advanced=True,\n            value=700,\n        ),\n    ]\n\n    def build_model(self) -> LanguageModel:  # type: ignore[type-var]\n        parameters = {\n            \"api_key\": SecretStr(self.api_key).get_secret_value() if self.api_key else None,\n            \"model_name\": self.model_name,\n            \"max_tokens\": self.max_tokens or None,\n            \"model_kwargs\": self.model_kwargs or {},\n            \"base_url\": self.openai_api_base or \"https://api.openai.com/v1\",\n            \"seed\": self.seed,\n            \"max_retries\": self.max_retries,\n            \"timeout\": self.timeout,\n            \"temperature\": self.temperature if self.temperature is not None else 0.1,\n        }\n\n        logger.info(f\"Model name: {self.model_name}\")\n        if self.model_name in OPENAI_REASONING_MODEL_NAMES:\n            logger.info(\"Getting reasoning model parameters\")\n            parameters.pop(\"temperature\")\n            parameters.pop(\"seed\")\n        output = ChatOpenAI(**parameters)\n        if self.json_mode:\n            output = output.bind(response_format={\"type\": \"json_object\"})\n\n        return output\n\n    def _get_exception_message(self, e: Exception):\n        \"\"\"Get a message from an OpenAI exception.\n\n        Args:\n            e (Exception): The exception to get the message from.\n\n        Returns:\n            str: The message from the exception.\n        \"\"\"\n        try:\n            from openai import BadRequestError\n        except ImportError:\n            return None\n        if isinstance(e, BadRequestError):\n            message = e.body.get(\"message\")\n            if message:\n                return message\n        return None\n\n    def update_build_config(self, build_config: dict, field_value: Any, field_name: str | None = None) -> dict:\n        if field_name in {\"base_url\", \"model_name\", \"api_key\"} and field_value in OPENAI_REASONING_MODEL_NAMES:\n            build_config[\"temperature\"][\"show\"] = False\n            build_config[\"seed\"][\"show\"] = False\n        if field_name in {\"base_url\", \"model_name\", \"api_key\"} and field_value in OPENAI_MODEL_NAMES:\n            build_config[\"temperature\"][\"show\"] = True\n            build_config[\"seed\"][\"show\"] = True\n        return build_config\n"
              },
              "input_value": {
                "_input_type": "MessageInput",
                "advanced": false,
                "display_name": "Input",
                "dynamic": false,
                "info": "",
                "input_types": [
                  "Message"
                ],
                "list": false,
                "list_add_label": "Add More",
                "load_from_db": false,
                "name": "input_value",
                "placeholder": "",
                "required": false,
                "show": true,
                "title_case": false,
                "tool_mode": false,
                "trace_as_input": true,
                "trace_as_metadata": true,
                "type": "str",
                "value": ""
              },
              "json_mode": {
                "_input_type": "BoolInput",
                "advanced": true,
                "display_name": "JSON Mode",
                "dynamic": false,
                "info": "If True, it will output JSON regardless of passing a schema.",
                "list": false,
                "list_add_label": "Add More",
                "name": "json_mode",
                "placeholder": "",
                "required": false,
                "show": true,
                "title_case": false,
                "tool_mode": false,
                "trace_as_metadata": true,
                "type": "bool",
                "value": false
              },
              "max_retries": {
                "_input_type": "IntInput",
                "advanced": true,
                "display_name": "Max Retries",
                "dynamic": false,
                "info": "The maximum number of retries to make when generating.",
                "list": false,
                "list_add_label": "Add More",
                "name": "max_retries",
                "placeholder": "",
                "required": false,
                "show": true,
                "title_case": false,
                "tool_mode": false,
                "trace_as_metadata": true,
                "type": "int",
                "value": 5
              },
              "max_tokens": {
                "_input_type": "IntInput",
                "advanced": true,
                "display_name": "Max Tokens",
                "dynamic": false,
                "info": "The maximum number of tokens to generate. Set to 0 for unlimited tokens.",
                "list": false,
                "list_add_label": "Add More",
                "name": "max_tokens",
                "placeholder": "",
                "range_spec": {
                  "max": 128000,
                  "min": 0,
                  "step": 0.1,
                  "step_type": "float"
                },
                "required": false,
                "show": true,
                "title_case": false,
                "tool_mode": false,
                "trace_as_metadata": true,
                "type": "int",
                "value": ""
              },
              "model_kwargs": {
                "_input_type": "DictInput",
                "advanced": true,
                "display_name": "Model Kwargs",
                "dynamic": false,
                "info": "Additional keyword arguments to pass to the model.",
                "list": false,
                "list_add_label": "Add More",
                "name": "model_kwargs",
                "placeholder": "",
                "required": false,
                "show": true,
                "title_case": false,
                "tool_mode": false,
                "trace_as_input": true,
                "type": "dict",
                "value": {}
              },
              "model_name": {
                "_input_type": "DropdownInput",
                "advanced": false,
                "combobox": true,
                "dialog_inputs": {},
                "display_name": "Model Name",
                "dynamic": false,
                "info": "",
                "name": "model_name",
                "options": [
                  "gpt-4o-mini",
                  "gpt-4o",
                  "gpt-4.1",
                  "gpt-4.1-mini",
                  "gpt-4.1-nano",
                  "gpt-4.5-preview",
                  "gpt-4-turbo",
                  "gpt-4-turbo-preview",
                  "gpt-4",
                  "gpt-3.5-turbo",
                  "o1"
                ],
                "options_metadata": [],
                "placeholder": "",
                "required": false,
                "show": true,
                "title_case": false,
                "tool_mode": false,
                "trace_as_metadata": true,
                "type": "str",
                "value": "gpt-4.1-mini"
              },
              "openai_api_base": {
                "_input_type": "StrInput",
                "advanced": true,
                "display_name": "OpenAI API Base",
                "dynamic": false,
                "info": "The base URL of the OpenAI API. Defaults to https://api.openai.com/v1. You can change this to use other APIs like JinaChat, LocalAI and Prem.",
                "list": false,
                "list_add_label": "Add More",
                "load_from_db": false,
                "name": "openai_api_base",
                "placeholder": "",
                "required": false,
                "show": true,
                "title_case": false,
                "tool_mode": false,
                "trace_as_metadata": true,
                "type": "str",
                "value": ""
              },
              "seed": {
                "_input_type": "IntInput",
                "advanced": true,
                "display_name": "Seed",
                "dynamic": false,
                "info": "The seed controls the reproducibility of the job.",
                "list": false,
                "list_add_label": "Add More",
                "name": "seed",
                "placeholder": "",
                "required": false,
                "show": true,
                "title_case": false,
                "tool_mode": false,
                "trace_as_metadata": true,
                "type": "int",
                "value": 1
              },
              "stream": {
                "_input_type": "BoolInput",
                "advanced": true,
                "display_name": "Stream",
                "dynamic": false,
                "info": "Stream the response from the model. Streaming works only in Chat.",
                "list": false,
                "list_add_label": "Add More",
                "name": "stream",
                "placeholder": "",
                "required": false,
                "show": true,
                "title_case": false,
                "tool_mode": false,
                "trace_as_metadata": true,
                "type": "bool",
                "value": false
              },
              "system_message": {
                "_input_type": "MultilineInput",
                "advanced": false,
                "display_name": "System Message",
                "dynamic": false,
                "info": "System message to pass to the model.",
                "input_types": [
                  "Message"
                ],
                "list": false,
                "list_add_label": "Add More",
                "load_from_db": false,
                "multiline": true,
                "name": "system_message",
                "placeholder": "",
                "required": false,
                "show": true,
                "title_case": false,
                "tool_mode": false,
                "trace_as_input": true,
                "trace_as_metadata": true,
                "type": "str",
                "value": ""
              },
              "temperature": {
                "_input_type": "SliderInput",
                "advanced": false,
                "display_name": "Temperature",
                "dynamic": false,
                "info": "",
                "max_label": "",
                "max_label_icon": "",
                "min_label": "",
                "min_label_icon": "",
                "name": "temperature",
                "placeholder": "",
                "range_spec": {
                  "max": 1,
                  "min": 0,
                  "step": 0.01,
                  "step_type": "float"
                },
                "required": false,
                "show": true,
                "slider_buttons": false,
                "slider_buttons_options": [],
                "slider_input": false,
                "title_case": false,
                "tool_mode": false,
                "type": "slider",
                "value": 0.1
              },
              "timeout": {
                "_input_type": "IntInput",
                "advanced": true,
                "display_name": "Timeout",
                "dynamic": false,
                "info": "The timeout for requests to OpenAI completion API.",
                "list": false,
                "list_add_label": "Add More",
                "name": "timeout",
                "placeholder": "",
                "required": false,
                "show": true,
                "title_case": false,
                "tool_mode": false,
                "trace_as_metadata": true,
                "type": "int",
                "value": 700
              }
            },
            "tool_mode": false
          },
          "showNode": true,
          "type": "OpenAIModel"
        },
        "dragging": false,
        "id": "OpenAIModel-Ej17f",
        "measured": {
          "height": 614,
          "width": 320
        },
        "position": {
          "x": 2365.714820732046,
          "y": 600.6979286268308
        },
        "selected": false,
        "type": "genericNode"
      },
      {
        "data": {
          "id": "parser-YIJGN",
          "node": {
            "base_classes": [
              "Message"
            ],
            "beta": false,
            "category": "processing",
            "conditional_paths": [],
            "custom_fields": {},
            "description": "Format a DataFrame or Data object into text using a template. Enable 'Stringify' to convert input into a readable string instead.",
            "display_name": "Parser",
            "documentation": "",
            "edited": false,
            "field_order": [
              "mode",
              "pattern",
              "input_data",
              "sep"
            ],
            "frozen": false,
            "icon": "braces",
            "key": "parser",
            "legacy": false,
            "metadata": {},
            "minimized": false,
            "output_types": [],
            "outputs": [
              {
                "allows_loop": false,
                "cache": true,
                "display_name": "Parsed Text",
                "hidden": false,
                "method": "parse_combined_text",
                "name": "parsed_text",
                "selected": "Message",
                "tool_mode": true,
                "types": [
                  "Message"
                ],
                "value": "__UNDEFINED__"
              }
            ],
            "pinned": false,
            "score": 2.220446049250313e-16,
            "template": {
              "_type": "Component",
              "code": {
                "advanced": true,
                "dynamic": true,
                "fileTypes": [],
                "file_path": "",
                "info": "",
                "list": false,
                "load_from_db": false,
                "multiline": true,
                "name": "code",
                "password": false,
                "placeholder": "",
                "required": true,
                "show": true,
                "title_case": false,
                "type": "code",
                "value": "import json\nfrom typing import Any\n\nfrom langflow.custom import Component\nfrom langflow.io import (\n    BoolInput,\n    HandleInput,\n    MessageTextInput,\n    MultilineInput,\n    Output,\n    TabInput,\n)\nfrom langflow.schema import Data, DataFrame\nfrom langflow.schema.message import Message\n\n\nclass ParserComponent(Component):\n    name = \"parser\"\n    display_name = \"Parser\"\n    description = (\n        \"Format a DataFrame or Data object into text using a template. \"\n        \"Enable 'Stringify' to convert input into a readable string instead.\"\n    )\n    icon = \"braces\"\n\n    inputs = [\n        TabInput(\n            name=\"mode\",\n            display_name=\"Mode\",\n            options=[\"Parser\", \"Stringify\"],\n            value=\"Parser\",\n            info=\"Convert into raw string instead of using a template.\",\n            real_time_refresh=True,\n        ),\n        MultilineInput(\n            name=\"pattern\",\n            display_name=\"Template\",\n            info=(\n                \"Use variables within curly brackets to extract column values for DataFrames \"\n                \"or key values for Data.\"\n                \"For example: `Name: {Name}, Age: {Age}, Country: {Country}`\"\n            ),\n            value=\"Text: {text}\",  # Example default\n            dynamic=True,\n            show=True,\n            required=True,\n        ),\n        HandleInput(\n            name=\"input_data\",\n            display_name=\"Data or DataFrame\",\n            input_types=[\"DataFrame\", \"Data\"],\n            info=\"Accepts either a DataFrame or a Data object.\",\n            required=True,\n        ),\n        MessageTextInput(\n            name=\"sep\",\n            display_name=\"Separator\",\n            advanced=True,\n            value=\"\\n\",\n            info=\"String used to separate rows/items.\",\n        ),\n    ]\n\n    outputs = [\n        Output(\n            display_name=\"Parsed Text\",\n            name=\"parsed_text\",\n            info=\"Formatted text output.\",\n            method=\"parse_combined_text\",\n        ),\n    ]\n\n    def update_build_config(self, build_config, field_value, field_name=None):\n        \"\"\"Dynamically hide/show `template` and enforce requirement based on `stringify`.\"\"\"\n        if field_name == \"mode\":\n            build_config[\"pattern\"][\"show\"] = self.mode == \"Parser\"\n            build_config[\"pattern\"][\"required\"] = self.mode == \"Parser\"\n            if field_value:\n                clean_data = BoolInput(\n                    name=\"clean_data\",\n                    display_name=\"Clean Data\",\n                    info=(\n                        \"Enable to clean the data by removing empty rows and lines \"\n                        \"in each cell of the DataFrame/ Data object.\"\n                    ),\n                    value=True,\n                    advanced=True,\n                    required=False,\n                )\n                build_config[\"clean_data\"] = clean_data.to_dict()\n            else:\n                build_config.pop(\"clean_data\", None)\n\n        return build_config\n\n    def _clean_args(self):\n        \"\"\"Prepare arguments based on input type.\"\"\"\n        input_data = self.input_data\n\n        match input_data:\n            case list() if all(isinstance(item, Data) for item in input_data):\n                msg = \"List of Data objects is not supported.\"\n                raise ValueError(msg)\n            case DataFrame():\n                return input_data, None\n            case Data():\n                return None, input_data\n            case dict() if \"data\" in input_data:\n                try:\n                    if \"columns\" in input_data:  # Likely a DataFrame\n                        return DataFrame.from_dict(input_data), None\n                    # Likely a Data object\n                    return None, Data(**input_data)\n                except (TypeError, ValueError, KeyError) as e:\n                    msg = f\"Invalid structured input provided: {e!s}\"\n                    raise ValueError(msg) from e\n            case _:\n                msg = f\"Unsupported input type: {type(input_data)}. Expected DataFrame or Data.\"\n                raise ValueError(msg)\n\n    def parse_combined_text(self) -> Message:\n        \"\"\"Parse all rows/items into a single text or convert input to string if `stringify` is enabled.\"\"\"\n        # Early return for stringify option\n        if self.mode == \"Stringify\":\n            return self.convert_to_string()\n\n        df, data = self._clean_args()\n\n        lines = []\n        if df is not None:\n            for _, row in df.iterrows():\n                formatted_text = self.pattern.format(**row.to_dict())\n                lines.append(formatted_text)\n        elif data is not None:\n            formatted_text = self.pattern.format(**data.data)\n            lines.append(formatted_text)\n\n        combined_text = self.sep.join(lines)\n        self.status = combined_text\n        return Message(text=combined_text)\n\n    def _safe_convert(self, data: Any) -> str:\n        \"\"\"Safely convert input data to string.\"\"\"\n        try:\n            if isinstance(data, str):\n                return data\n            if isinstance(data, Message):\n                return data.get_text()\n            if isinstance(data, Data):\n                return json.dumps(data.data)\n            if isinstance(data, DataFrame):\n                if hasattr(self, \"clean_data\") and self.clean_data:\n                    # Remove empty rows\n                    data = data.dropna(how=\"all\")\n                    # Remove empty lines in each cell\n                    data = data.replace(r\"^\\s*$\", \"\", regex=True)\n                    # Replace multiple newlines with a single newline\n                    data = data.replace(r\"\\n+\", \"\\n\", regex=True)\n                return data.to_markdown(index=False)\n            return str(data)\n        except (ValueError, TypeError, AttributeError) as e:\n            msg = f\"Error converting data: {e!s}\"\n            raise ValueError(msg) from e\n\n    def convert_to_string(self) -> Message:\n        \"\"\"Convert input data to string with proper error handling.\"\"\"\n        result = \"\"\n        if isinstance(self.input_data, list):\n            result = \"\\n\".join([self._safe_convert(item) for item in self.input_data])\n        else:\n            result = self._safe_convert(self.input_data)\n        self.log(f\"Converted to string with length: {len(result)}\")\n\n        message = Message(text=result)\n        self.status = message\n        return message\n"
              },
              "input_data": {
                "_input_type": "HandleInput",
                "advanced": false,
                "display_name": "Data or DataFrame",
                "dynamic": false,
                "info": "Accepts either a DataFrame or a Data object.",
                "input_types": [
                  "DataFrame",
                  "Data"
                ],
                "list": false,
                "list_add_label": "Add More",
                "name": "input_data",
                "placeholder": "",
                "required": true,
                "show": true,
                "title_case": false,
                "trace_as_metadata": true,
                "type": "other",
                "value": ""
              },
              "mode": {
                "_input_type": "TabInput",
                "advanced": false,
                "display_name": "Mode",
                "dynamic": false,
                "info": "Convert into raw string instead of using a template.",
                "name": "mode",
                "options": [
                  "Parser",
                  "Stringify"
                ],
                "placeholder": "",
                "real_time_refresh": true,
                "required": false,
                "show": true,
                "title_case": false,
                "tool_mode": false,
                "trace_as_metadata": true,
                "type": "tab",
                "value": "Parser"
              },
              "pattern": {
                "_input_type": "MultilineInput",
                "advanced": false,
                "copy_field": false,
                "display_name": "Template",
                "dynamic": true,
                "info": "Use variables within curly brackets to extract column values for DataFrames or key values for Data.For example: `Name: {Name}, Age: {Age}, Country: {Country}`",
                "input_types": [
                  "Message"
                ],
                "list": false,
                "list_add_label": "Add More",
                "load_from_db": false,
                "multiline": true,
                "name": "pattern",
                "placeholder": "",
                "required": true,
                "show": true,
                "title_case": false,
                "tool_mode": false,
                "trace_as_input": true,
                "trace_as_metadata": true,
                "type": "str",
                "value": "Text: {text}"
              },
              "sep": {
                "_input_type": "MessageTextInput",
                "advanced": true,
                "display_name": "Separator",
                "dynamic": false,
                "info": "String used to separate rows/items.",
                "input_types": [
                  "Message"
                ],
                "list": false,
                "list_add_label": "Add More",
                "load_from_db": false,
                "name": "sep",
                "placeholder": "",
                "required": false,
                "show": true,
                "title_case": false,
                "tool_mode": false,
                "trace_as_input": true,
                "trace_as_metadata": true,
                "type": "str",
                "value": "\n"
              }
            },
            "tool_mode": false
          },
          "showNode": true,
          "type": "parser"
        },
        "dragging": false,
        "id": "parser-YIJGN",
        "measured": {
          "height": 395,
          "width": 320
        },
        "position": {
          "x": 1583.5982144641368,
          "y": 651.635660385082
        },
        "selected": false,
        "type": "genericNode"
      },
      {
        "data": {
          "id": "AstraDB-BRnBB",
          "node": {
            "base_classes": [
              "Data",
              "DataFrame",
              "VectorStore"
            ],
            "beta": false,
            "conditional_paths": [],
            "custom_fields": {},
            "description": "Ingest and search documents in Astra DB",
            "display_name": "Astra DB",
            "documentation": "https://docs.datastax.com/en/langflow/astra-components.html",
            "edited": false,
            "field_order": [
              "token",
              "environment",
              "database_name",
              "api_endpoint",
              "keyspace",
              "collection_name",
              "embedding_model",
              "ingest_data",
              "search_query",
              "should_cache_vector_store",
              "search_method",
              "reranker",
              "lexical_terms",
              "number_of_results",
              "search_type",
              "search_score_threshold",
              "advanced_search_filter",
              "autodetect_collection",
              "content_field",
              "deletion_field",
              "ignore_invalid_documents",
              "astradb_vectorstore_kwargs"
            ],
            "frozen": false,
            "icon": "AstraDB",
            "legacy": false,
            "metadata": {},
            "minimized": false,
            "output_types": [],
            "outputs": [
              {
                "allows_loop": false,
                "cache": true,
                "display_name": "Search Results",
                "group_outputs": false,
                "method": "search_documents",
                "name": "search_results",
                "required_inputs": [
                  "collection_name",
                  "database_name",
                  "token"
                ],
                "selected": "Data",
                "tool_mode": true,
                "types": [
                  "Data"
                ],
                "value": "__UNDEFINED__"
              },
              {
                "allows_loop": false,
                "cache": true,
                "display_name": "DataFrame",
                "group_outputs": false,
                "method": "as_dataframe",
                "name": "dataframe",
                "required_inputs": [],
                "selected": "DataFrame",
                "tool_mode": true,
                "types": [
                  "DataFrame"
                ],
                "value": "__UNDEFINED__"
              },
              {
                "allows_loop": false,
                "cache": true,
                "display_name": "Vector Store Connection",
                "group_outputs": false,
                "hidden": true,
                "method": "as_vector_store",
                "name": "vectorstoreconnection",
                "selected": "VectorStore",
                "tool_mode": true,
                "types": [
                  "VectorStore"
                ],
                "value": "__UNDEFINED__"
              }
            ],
            "pinned": false,
            "template": {
              "_type": "Component",
              "advanced_search_filter": {
                "_input_type": "NestedDictInput",
                "advanced": true,
                "display_name": "Search Metadata Filter",
                "dynamic": false,
                "info": "Optional dictionary of filters to apply to the search query.",
                "list": false,
                "list_add_label": "Add More",
                "name": "advanced_search_filter",
                "placeholder": "",
                "required": false,
                "show": true,
                "title_case": false,
                "tool_mode": false,
                "trace_as_input": true,
                "trace_as_metadata": true,
                "type": "NestedDict",
                "value": {}
              },
              "api_endpoint": {
                "_input_type": "StrInput",
                "advanced": false,
                "display_name": "Astra DB API Endpoint",
                "dynamic": false,
                "info": "The API Endpoint for the Astra DB instance. Supercedes database selection.",
                "list": false,
                "list_add_label": "Add More",
                "load_from_db": false,
                "name": "api_endpoint",
                "placeholder": "",
                "required": false,
                "show": false,
                "title_case": false,
                "tool_mode": false,
                "trace_as_metadata": true,
                "type": "str",
                "value": ""
              },
              "astradb_vectorstore_kwargs": {
                "_input_type": "NestedDictInput",
                "advanced": true,
                "display_name": "AstraDBVectorStore Parameters",
                "dynamic": false,
                "info": "Optional dictionary of additional parameters for the AstraDBVectorStore.",
                "list": false,
                "list_add_label": "Add More",
                "name": "astradb_vectorstore_kwargs",
                "placeholder": "",
                "required": false,
                "show": true,
                "title_case": false,
                "tool_mode": false,
                "trace_as_input": true,
                "trace_as_metadata": true,
                "type": "NestedDict",
                "value": {}
              },
              "autodetect_collection": {
                "_input_type": "BoolInput",
                "advanced": true,
                "display_name": "Autodetect Collection",
                "dynamic": false,
                "info": "Boolean flag to determine whether to autodetect the collection.",
                "list": false,
                "list_add_label": "Add More",
                "name": "autodetect_collection",
                "placeholder": "",
                "required": false,
                "show": true,
                "title_case": false,
>>>>>>> 8fb9750a
                "tool_mode": false,
                "trace_as_metadata": true,
                "type": "bool",
                "value": true
              },
              "collection_name": {
                "_input_type": "DropdownInput",
                "advanced": false,
                "combobox": true,
                "dialog_inputs": {
                  "fields": {
                    "data": {
                      "node": {
                        "description": "Please allow several seconds for creation to complete.",
                        "display_name": "Create new collection",
                        "field_order": [
                          "01_new_collection_name",
                          "02_embedding_generation_provider",
                          "03_embedding_generation_model",
                          "04_dimension"
                        ],
                        "name": "create_collection",
                        "template": {
                          "01_new_collection_name": {
                            "_input_type": "StrInput",
                            "advanced": false,
                            "display_name": "Name",
                            "dynamic": false,
                            "info": "Name of the new collection to create in Astra DB.",
                            "list": false,
                            "list_add_label": "Add More",
                            "load_from_db": false,
                            "name": "new_collection_name",
                            "placeholder": "",
                            "required": true,
                            "show": true,
                            "title_case": false,
                            "tool_mode": false,
                            "trace_as_metadata": true,
                            "type": "str",
                            "value": ""
                          },
                          "02_embedding_generation_provider": {
                            "_input_type": "DropdownInput",
                            "advanced": false,
                            "combobox": false,
                            "dialog_inputs": {},
                            "display_name": "Embedding generation method",
                            "dynamic": false,
                            "helper_text": "To create collections with more embedding provider options, go to <a class="underline" href="https://astra.datastax.com/" target="_blank" rel="noopener noreferrer">your database in Astra DB</a>",
                            "info": "Provider to use for generating embeddings.",
                            "name": "embedding_generation_provider",
                            "options": [],
                            "options_metadata": [],
                            "placeholder": "",
                            "real_time_refresh": true,
                            "required": true,
                            "show": true,
                            "title_case": false,
                            "tool_mode": false,
                            "trace_as_metadata": true,
                            "type": "str",
                            "value": ""
                          },
                          "03_embedding_generation_model": {
                            "_input_type": "DropdownInput",
                            "advanced": false,
                            "combobox": false,
                            "dialog_inputs": {},
                            "display_name": "Embedding model",
                            "dynamic": false,
                            "info": "Model to use for generating embeddings.",
                            "name": "embedding_generation_model",
                            "options": [],
                            "options_metadata": [],
                            "placeholder": "",
                            "real_time_refresh": true,
                            "required": false,
                            "show": true,
                            "title_case": false,
                            "tool_mode": false,
                            "trace_as_metadata": true,
                            "type": "str",
                            "value": ""
                          },
                          "04_dimension": {
                            "_input_type": "IntInput",
                            "advanced": false,
                            "display_name": "Dimensions",
                            "dynamic": false,
                            "info": "Dimensions of the embeddings to generate.",
                            "list": false,
                            "list_add_label": "Add More",
                            "name": "dimension",
                            "placeholder": "",
                            "required": false,
                            "show": true,
                            "title_case": false,
                            "tool_mode": false,
                            "trace_as_metadata": true,
                            "type": "int"
                          }
                        }
                      }
                    }
                  },
                  "functionality": "create"
                },
                "display_name": "Collection",
                "dynamic": false,
                "info": "The name of the collection within Astra DB where the vectors will be stored.",
                "name": "collection_name",
                "options": [],
                "options_metadata": [],
                "placeholder": "",
                "real_time_refresh": true,
                "refresh_button": true,
                "required": true,
                "show": false,
                "title_case": false,
                "tool_mode": false,
                "trace_as_metadata": true,
                "type": "str",
                "value": ""
              },
              "content_field": {
                "_input_type": "StrInput",
                "advanced": true,
                "display_name": "Content Field",
                "dynamic": false,
                "info": "Field to use as the text content field for the vector store.",
                "list": false,
                "list_add_label": "Add More",
                "load_from_db": false,
                "name": "content_field",
                "placeholder": "",
                "required": false,
                "show": true,
                "title_case": false,
                "tool_mode": false,
                "trace_as_metadata": true,
                "type": "str",
                "value": ""
              },
              "database_name": {
                "_input_type": "DropdownInput",
                "advanced": false,
                "combobox": true,
                "dialog_inputs": {
                  "fields": {
                    "data": {
                      "node": {
                        "description": "Please allow several minutes for creation to complete.",
                        "display_name": "Create new database",
                        "field_order": [
                          "01_new_database_name",
                          "02_cloud_provider",
                          "03_region"
                        ],
                        "name": "create_database",
                        "template": {
                          "01_new_database_name": {
                            "_input_type": "StrInput",
                            "advanced": false,
                            "display_name": "Name",
                            "dynamic": false,
                            "info": "Name of the new database to create in Astra DB.",
                            "list": false,
                            "list_add_label": "Add More",
                            "load_from_db": false,
                            "name": "new_database_name",
                            "placeholder": "",
                            "required": true,
                            "show": true,
                            "title_case": false,
                            "tool_mode": false,
                            "trace_as_metadata": true,
                            "type": "str",
                            "value": ""
                          },
                          "02_cloud_provider": {
                            "_input_type": "DropdownInput",
                            "advanced": false,
                            "combobox": false,
                            "dialog_inputs": {},
                            "display_name": "Cloud provider",
                            "dynamic": false,
                            "info": "Cloud provider for the new database.",
                            "name": "cloud_provider",
                            "options": [
                              "Amazon Web Services",
                              "Google Cloud Platform",
                              "Microsoft Azure"
                            ],
                            "options_metadata": [],
                            "placeholder": "",
                            "real_time_refresh": true,
                            "required": true,
                            "show": true,
                            "title_case": false,
                            "tool_mode": false,
                            "trace_as_metadata": true,
                            "type": "str",
                            "value": ""
                          },
                          "03_region": {
                            "_input_type": "DropdownInput",
                            "advanced": false,
                            "combobox": false,
                            "dialog_inputs": {},
                            "display_name": "Region",
                            "dynamic": false,
                            "info": "Region for the new database.",
                            "name": "region",
                            "options": [],
                            "options_metadata": [],
                            "placeholder": "",
                            "required": true,
                            "show": true,
                            "title_case": false,
                            "tool_mode": false,
                            "trace_as_metadata": true,
                            "type": "str",
                            "value": ""
                          }
                        }
                      }
                    }
                  },
                  "functionality": "create"
                },
                "display_name": "Database",
                "dynamic": false,
                "info": "The Database name for the Astra DB instance.",
                "name": "database_name",
                "options": [],
                "options_metadata": [],
                "placeholder": "",
                "real_time_refresh": true,
                "refresh_button": true,
                "required": true,
                "show": false,
                "title_case": false,
                "tool_mode": false,
                "trace_as_metadata": true,
                "type": "str",
                "value": ""
              },
              "deletion_field": {
                "_input_type": "StrInput",
                "advanced": true,
                "display_name": "Deletion Based On Field",
                "dynamic": false,
                "info": "When this parameter is provided, documents in the target collection with metadata field values matching the input metadata field value will be deleted before new data is loaded.",
                "list": false,
                "list_add_label": "Add More",
                "load_from_db": false,
                "name": "deletion_field",
                "placeholder": "",
                "required": false,
                "show": true,
                "title_case": false,
                "tool_mode": false,
                "trace_as_metadata": true,
                "type": "str",
                "value": ""
              },
              "embedding_model": {
                "_input_type": "HandleInput",
                "advanced": false,
                "display_name": "Embedding Model",
                "dynamic": false,
                "info": "Specify the Embedding Model. Not required for Astra Vectorize collections.",
                "input_types": [
                  "Embeddings"
                ],
                "list": false,
                "list_add_label": "Add More",
                "name": "embedding_model",
                "placeholder": "",
                "required": false,
                "show": true,
                "title_case": false,
                "trace_as_metadata": true,
                "type": "other",
                "value": ""
              },
              "environment": {
                "_input_type": "DropdownInput",
                "advanced": true,
                "combobox": true,
                "dialog_inputs": {},
                "display_name": "Environment",
                "dynamic": false,
                "info": "The environment for the Astra DB API Endpoint.",
                "name": "environment",
                "options": [
                  "prod",
                  "test",
                  "dev"
                ],
                "options_metadata": [],
                "placeholder": "",
                "real_time_refresh": true,
                "required": false,
                "show": true,
                "title_case": false,
                "tool_mode": false,
                "trace_as_metadata": true,
                "type": "str",
                "value": "prod"
              },
              "ignore_invalid_documents": {
                "_input_type": "BoolInput",
                "advanced": true,
                "display_name": "Ignore Invalid Documents",
                "dynamic": false,
                "info": "Boolean flag to determine whether to ignore invalid documents at runtime.",
                "list": false,
                "list_add_label": "Add More",
                "name": "ignore_invalid_documents",
                "placeholder": "",
                "required": false,
                "show": true,
                "title_case": false,
                "tool_mode": false,
                "trace_as_metadata": true,
                "type": "bool",
                "value": false
              },
              "ingest_data": {
                "_input_type": "HandleInput",
                "advanced": false,
                "display_name": "Ingest Data",
                "dynamic": false,
                "info": "",
                "input_types": [
                  "Data",
                  "DataFrame"
                ],
                "list": true,
                "list_add_label": "Add More",
                "name": "ingest_data",
                "placeholder": "",
                "required": false,
                "show": true,
                "title_case": false,
                "trace_as_metadata": true,
                "type": "other",
                "value": ""
              },
              "keyspace": {
                "_input_type": "DropdownInput",
                "advanced": true,
                "combobox": false,
                "dialog_inputs": {},
                "display_name": "Keyspace",
                "dynamic": false,
                "info": "Optional keyspace within Astra DB to use for the collection.",
                "name": "keyspace",
                "options": [],
                "options_metadata": [],
                "placeholder": "",
                "real_time_refresh": true,
                "required": false,
                "show": true,
                "title_case": false,
                "tool_mode": false,
                "trace_as_metadata": true,
                "type": "str",
                "value": ""
              },
              "lexical_terms": {
                "_input_type": "QueryInput",
                "advanced": true,
                "display_name": "Lexical Terms",
                "dynamic": false,
                "info": "Add additional terms/keywords to augment search precision.",
                "input_types": [
                  "Message"
                ],
                "list": false,
                "list_add_label": "Add More",
                "load_from_db": false,
                "name": "lexical_terms",
                "placeholder": "Enter terms to search...",
                "required": false,
                "separator": " ",
                "show": false,
                "title_case": false,
                "tool_mode": false,
                "trace_as_input": true,
                "trace_as_metadata": true,
                "type": "query",
                "value": ""
              },
              "number_of_results": {
                "_input_type": "IntInput",
                "advanced": true,
                "display_name": "Number of Search Results",
                "dynamic": false,
                "info": "Number of search results to return.",
                "list": false,
                "list_add_label": "Add More",
                "name": "number_of_results",
                "placeholder": "",
                "required": false,
                "show": true,
                "title_case": false,
                "tool_mode": false,
                "trace_as_metadata": true,
                "type": "int",
                "value": 4
              },
              "reranker": {
                "_input_type": "DropdownInput",
                "advanced": false,
                "combobox": false,
                "dialog_inputs": {},
                "display_name": "Reranker",
                "dynamic": false,
                "info": "Post-retrieval model that re-scores results for optimal relevance ranking.",
                "name": "reranker",
                "options": [],
                "options_metadata": [],
                "placeholder": "",
                "required": false,
                "show": false,
                "title_case": false,
                "tool_mode": false,
                "trace_as_metadata": true,
                "type": "str",
                "value": ""
              },
              "search_method": {
                "_input_type": "DropdownInput",
                "advanced": true,
                "combobox": false,
                "dialog_inputs": {},
                "display_name": "Search Method",
                "dynamic": false,
                "info": "Determine how your content is matched: Vector finds semantic similarity, and Hybrid Search (suggested) combines both approaches with a reranker.",
                "name": "search_method",
                "options": [
                  "Hybrid Search",
                  "Vector Search"
                ],
                "options_metadata": [],
                "placeholder": "",
                "real_time_refresh": true,
                "required": false,
                "show": true,
                "title_case": false,
                "tool_mode": false,
                "trace_as_metadata": true,
                "type": "str",
                "value": "Vector Search"
              },
              "search_query": {
                "_input_type": "QueryInput",
                "advanced": false,
                "display_name": "Search Query",
                "dynamic": false,
                "info": "Enter a query to run a similarity search.",
                "input_types": [
                  "Message"
                ],
                "list": false,
                "list_add_label": "Add More",
                "load_from_db": false,
                "name": "search_query",
                "placeholder": "Enter a query...",
                "required": false,
                "show": true,
                "title_case": false,
                "tool_mode": true,
                "trace_as_input": true,
                "trace_as_metadata": true,
                "type": "query",
                "value": ""
              },
              "search_score_threshold": {
                "_input_type": "FloatInput",
                "advanced": true,
                "display_name": "Search Score Threshold",
                "dynamic": false,
                "info": "Minimum similarity score threshold for search results. (when using 'Similarity with score threshold')",
                "list": false,
                "list_add_label": "Add More",
                "name": "search_score_threshold",
                "placeholder": "",
                "required": false,
                "show": true,
                "title_case": false,
                "tool_mode": false,
                "trace_as_metadata": true,
                "type": "float",
                "value": 0
              },
              "search_type": {
                "_input_type": "DropdownInput",
                "advanced": true,
                "combobox": false,
                "dialog_inputs": {},
                "display_name": "Search Type",
                "dynamic": false,
                "info": "Search type to use",
                "name": "search_type",
                "options": [
                  "Similarity",
                  "Similarity with score threshold",
                  "MMR (Max Marginal Relevance)"
                ],
                "options_metadata": [],
                "placeholder": "",
                "required": false,
                "show": true,
                "title_case": false,
                "tool_mode": false,
                "trace_as_metadata": true,
                "type": "str",
                "value": "Similarity"
              },
              "should_cache_vector_store": {
                "_input_type": "BoolInput",
                "advanced": true,
                "display_name": "Cache Vector Store",
                "dynamic": false,
                "info": "If True, the vector store will be cached for the current build of the component. This is useful for components that have multiple output methods and want to share the same vector store.",
                "list": false,
                "list_add_label": "Add More",
                "name": "should_cache_vector_store",
                "placeholder": "",
                "required": false,
                "show": true,
                "title_case": false,
                "tool_mode": false,
                "trace_as_metadata": true,
                "type": "bool",
                "value": true
              },
              "token": {
                "_input_type": "SecretStrInput",
                "advanced": false,
                "display_name": "Astra DB Application Token",
                "dynamic": false,
                "info": "Authentication token for accessing Astra DB.",
                "input_types": [],
                "load_from_db": true,
                "name": "token",
                "password": true,
                "placeholder": "",
                "real_time_refresh": true,
                "required": true,
                "show": true,
                "title_case": false,
                "type": "str",
                "value": "ASTRA_DB_APPLICATION_TOKEN"
              }
            },
            "tool_mode": false
          },
          "showNode": true,
          "type": "AstraDB"
        },
        "dragging": false,
        "id": "AstraDB-BRnBB",
        "measured": {
          "height": 449,
          "width": 320
        },
        "position": {
          "x": 2060.799531746744,
          "y": 1507.872099528214
        },
        "selected": false,
        "type": "genericNode"
      },
      {
        "data": {
          "description": "Output text to the Playground.",
          "display_name": "Chat Output",
          "id": "ChatOutput-t0f1f",
          "node": {
            "base_classes": [
              "Message"
            ],
            "beta": false,
            "conditional_paths": [],
            "custom_fields": {},
            "description": "Output text to the Playground.",
            "display_name": "Chat Output",
            "documentation": "",
            "edited": false,
            "field_order": [
              "input_value",
              "should_store_message",
              "sender",
              "sender_name",
              "session_id",
              "files"
            ],
            "frozen": false,
            "icon": "MessagesSquare",
            "legacy": false,
            "lf_version": "1.2.0",
            "metadata": {},
            "output_types": [],
            "outputs": [
              {
                "allows_loop": false,
                "cache": true,
                "display_name": "Text",
                "method": "message_response",
                "name": "message",
                "selected": "Message",
                "tool_mode": true,
                "types": [
                  "Message"
                ],
                "value": "__UNDEFINED__"
              }
            ],
            "pinned": false,
            "template": {
              "_type": "Component",
              "background_color": {
                "_input_type": "MessageTextInput",
                "advanced": true,
                "display_name": "Background Color",
                "dynamic": false,
                "info": "The background color of the icon.",
                "input_types": [
                  "Message"
                ],
                "list": false,
                "load_from_db": false,
                "name": "background_color",
                "placeholder": "",
                "required": false,
                "show": true,
                "title_case": false,
                "trace_as_input": true,
                "trace_as_metadata": true,
                "type": "str",
                "value": ""
              }
            },
            "tool_mode": false
          },
          "showNode": true,
          "type": "ChatOutput"
        },
        "dragging": false,
        "id": "ChatOutput-t0f1f",
        "measured": {
          "height": 269,
          "width": 320
        },
        "position": {
          "x": 2060.799531746744,
          "y": 1507.872099528214
        },
        "selected": false,
        "type": "genericNode"
      },
      {
        "data": {
          "description": "Use a simple prompt template to generate a prompt.",
          "display_name": "Prompt",
          "id": "Prompt-kr3Rx",
          "node": {
            "base_classes": [
              "PromptTemplate"
            ],
            "beta": false,
            "conditional_paths": [],
            "custom_fields": {
              "code": {
                "display_name": "Code",
                "multiline": true,
                "show": false,
                "type": "str"
              },
              "input_variables": {
                "display_name": "Input Variables",
                "field_type": "dict",
                "show": false,
                "type": "list"
              },
              "template": {
                "display_name": "Template",
                "multiline": true,
                "show": true,
                "type": "str"
              }
            },
            "description": "Use a simple prompt template to generate a prompt.",
            "display_name": "Prompt",
            "documentation": "",
            "edited": false,
            "field_order": [
              "template",
              "input_variables",
              "code",
              "prompt_template_plus_kwargs"
            ],
            "frozen": false,
            "icon": "MessageSquareDot",
            "legacy": false,
            "lf_version": "1.2.0",
            "metadata": {},
            "output_types": [
              "PromptTemplate"
            ],
            "outputs": [
              {
                "allows_loop": false,
                "cache": true,
<<<<<<< HEAD
                "display_name": "Prompt Template",
                "method": "build_template",
                "name": "template",
                "selected": "PromptTemplate",
=======
                "display_name": "Search Results",
                "group_outputs": false,
                "method": "search_documents",
                "name": "search_results",
                "required_inputs": [
                  "collection_name",
                  "database_name",
                  "token"
                ],
                "selected": "Data",
                "tool_mode": true,
                "types": [
                  "Data"
                ],
                "value": "__UNDEFINED__"
              },
              {
                "allows_loop": false,
                "cache": true,
                "display_name": "DataFrame",
                "group_outputs": false,
                "method": "as_dataframe",
                "name": "dataframe",
                "required_inputs": [],
                "selected": "DataFrame",
                "tool_mode": true,
                "types": [
                  "DataFrame"
                ],
                "value": "__UNDEFINED__"
              },
              {
                "allows_loop": false,
                "cache": true,
                "display_name": "Vector Store Connection",
                "group_outputs": false,
                "hidden": true,
                "method": "as_vector_store",
                "name": "vectorstoreconnection",
                "selected": "VectorStore",
>>>>>>> 8fb9750a
                "tool_mode": true,
                "types": [
                  "PromptTemplate"
                ],
                "value": "__UNDEFINED__"
              }
            ],
            "pinned": false,
            "template": {
              "_type": "Component",
              "context": {
                "_input_type": "MessageInput",
                "advanced": false,
                "display_name": "Context",
                "dynamic": false,
                "info": "Context for the prompt.",
                "input_types": [
                  "Message",
                  "Text"
                ],
                "list": false,
                "load_from_db": false,
                "name": "context",
                "placeholder": "",
                "required": false,
                "show": true,
                "title_case": false,
                "trace_as_input": true,
                "trace_as_metadata": true,
                "type": "str",
                "value": ""
              },
              "prompt_template_plus_kwargs": {
                "_input_type": "DictInput",
                "advanced": true,
                "display_name": "Prompt Template Plus Kwargs",
                "dynamic": false,
                "info": "Additional keyword arguments to pass to the PromptTemplatePlus constructor.",
                "list": false,
                "list_add_label": "Add More",
                "name": "prompt_template_plus_kwargs",
                "placeholder": "",
                "required": false,
                "show": true,
                "title_case": false,
                "tool_mode": false,
                "trace_as_metadata": true,
                "type": "dict",
                "value": {}
              },
              "question": {
                "_input_type": "MessageInput",
                "advanced": false,
                "display_name": "Question",
                "dynamic": false,
                "info": "The question to be asked.",
                "input_types": [
                  "Message",
                  "Text"
                ],
                "list": false,
                "load_from_db": false,
                "name": "question",
                "placeholder": "",
                "required": false,
                "show": true,
                "title_case": false,
                "trace_as_input": true,
                "trace_as_metadata": true,
                "type": "str",
                "value": ""
              },
              "template": {
                "_input_type": "TextAreaInput",
                "advanced": false,
                "display_name": "Template",
                "dynamic": false,
                "info": "Template for the prompt.",
                "list": false,
                "load_from_db": false,
                "name": "template",
                "placeholder": "",
                "required": true,
                "show": true,
                "title_case": false,
                "tool_mode": false,
                "trace_as_input": true,
                "trace_as_metadata": true,
                "type": "str",
                "value": "Use the following pieces of context to answer the user's question. If you don't know the answer, just say that you don't know, don't try to make up an answer.\n\n{context}\n\nQuestion: {question}\nHelpful Answer:"
              }
            },
            "tool_mode": false
          },
          "showNode": true,
          "type": "Prompt"
        },
        "dragging": false,
        "id": "Prompt-kr3Rx",
        "measured": {
          "height": 269,
          "width": 320
        },
        "position": {
          "x": 2060.799531746744,
          "y": 1507.872099528214
        },
        "selected": false,
        "type": "genericNode"
      },
      {
        "data": {
          "description": "Combine documents into a single string.",
          "display_name": "Combine Documents",
          "id": "CombineDocuments-iJ2bY",
          "node": {
            "base_classes": [
              "Text"
            ],
            "beta": false,
            "conditional_paths": [],
            "custom_fields": {},
            "description": "Combine documents into a single string.",
            "display_name": "Combine Documents",
            "documentation": "",
            "edited": false,
            "field_order": [
              "documents",
              "document_separator",
              "lc_combine_documents_kwargs"
            ],
            "frozen": false,
            "icon": "Files",
            "legacy": false,
            "lf_version": "1.2.0",
            "metadata": {},
            "output_types": [
              "Text"
            ],
            "outputs": [
              {
                "allows_loop": false,
                "cache": true,
                "display_name": "Text",
                "method": "combine_documents",
                "name": "text",
                "selected": "Text",
                "tool_mode": true,
                "types": [
                  "Text"
                ],
                "value": "__UNDEFINED__"
              }
            ],
            "pinned": false,
            "template": {
              "_type": "Component",
              "document_separator": {
                "_input_type": "TextInput",
                "advanced": false,
                "display_name": "Document Separator",
                "dynamic": false,
                "info": "The separator to use between documents.",
                "list": false,
                "load_from_db": false,
                "name": "document_separator",
                "placeholder": "",
                "required": false,
                "show": true,
                "title_case": false,
                "trace_as_metadata": true,
                "type": "str",
                "value": "\n\n"
              },
              "documents": {
                "_input_type": "HandleInput",
                "advanced": false,
                "display_name": "Documents",
                "dynamic": false,
                "info": "Documents to combine.",
                "input_types": [
                  "Document"
                ],
                "list": true,
                "list_add_label": "Add More",
                "name": "documents",
                "placeholder": "",
                "required": true,
                "show": true,
                "title_case": false,
                "trace_as_metadata": true,
                "type": "other",
                "value": ""
              },
              "lc_combine_documents_kwargs": {
                "_input_type": "DictInput",
                "advanced": true,
                "display_name": "Combine Documents Kwargs",
                "dynamic": false,
                "info": "Additional keyword arguments to pass to the CombineDocuments constructor.",
                "list": false,
                "list_add_label": "Add More",
                "name": "lc_combine_documents_kwargs",
                "placeholder": "",
                "required": false,
                "show": true,
                "title_case": false,
                "tool_mode": false,
                "trace_as_metadata": true,
                "type": "dict",
                "value": {}
              }
            },
            "tool_mode": false
          },
          "showNode": true,
          "type": "CombineDocuments"
        },
        "dragging": false,
        "id": "CombineDocuments-iJ2bY",
        "measured": {
          "height": 269,
          "width": 320
        },
        "position": {
          "x": 2060.799531746744,
          "y": 1507.872099528214
        },
        "selected": false,
        "type": "genericNode"
      },
      {
        "data": {
          "description": "Generate text with a Large Language Model.",
          "display_name": "OpenAI",
          "id": "OpenAI-xL3iG",
          "node": {
            "base_classes": [
              "LLM"
            ],
            "beta": false,
            "conditional_paths": [],
            "custom_fields": {},
            "description": "Generate text with a Large Language Model.",
            "display_name": "OpenAI",
            "documentation": "",
            "edited": false,
            "field_order": [
              "openai_api_base",
              "openai_api_key",
              "max_tokens",
              "model_name",
              "temperature",
              "openai_llm_kwargs"
            ],
            "frozen": false,
            "icon": "OpenAI",
            "legacy": false,
            "lf_version": "1.2.0",
            "metadata": {},
            "output_types": [
              "LLM"
            ],
            "outputs": [
              {
                "allows_loop": false,
                "cache": true,
                "display_name": "LLM",
                "method": "build_llm",
                "name": "llm",
                "selected": "LLM",
                "tool_mode": true,
                "types": [
                  "LLM"
                ],
                "value": "__UNDEFINED__"
              }
            ],
            "pinned": false,
            "template": {
              "_type": "Component",
              "max_tokens": {
                "_input_type": "IntInput",
                "advanced": false,
                "display_name": "Max Tokens",
                "dynamic": false,
                "info": "The maximum number of tokens to generate in the completion.",
                "list": false,
                "load_from_db": false,
                "name": "max_tokens",
                "placeholder": "",
                "required": false,
                "show": true,
                "title_case": false,
                "trace_as_metadata": true,
                "type": "int",
                "value": 256
              },
              "model_name": {
                "_input_type": "DropdownInput",
                "advanced": false,
                "combobox": true,
                "dialog_inputs": {},
                "display_name": "Model Name",
                "dynamic": false,
                "info": "Model name to use.",
                "name": "model_name",
                "options": [
                  "gpt-3.5-turbo",
                  "text-davinci-003",
                  "gpt-4",
                  "gpt-4-32k",
                  "gpt-4-turbo-preview",
                  "gpt-4o",
                  "gpt-4o-mini"
                ],
                "options_metadata": [],
                "placeholder": "",
                "real_time_refresh": true,
                "required": false,
                "show": true,
                "title_case": false,
                "tool_mode": false,
                "trace_as_metadata": true,
                "type": "str",
                "value": "gpt-3.5-turbo"
              },
              "openai_api_base": {
                "_input_type": "TextInput",
                "advanced": true,
                "display_name": "OpenAI API Base",
                "dynamic": false,
                "info": "Base URL for OpenAI API.",
                "list": false,
                "load_from_db": false,
                "name": "openai_api_base",
                "placeholder": "",
                "required": false,
                "show": true,
                "title_case": false,
                "trace_as_metadata": true,
                "type": "str",
                "value": ""
              },
              "openai_api_key": {
                "_input_type": "SecretStrInput",
                "advanced": false,
                "display_name": "OpenAI API Key",
                "dynamic": false,
                "info": "OpenAI API Key.",
                "input_types": [],
                "load_from_db": true,
                "name": "openai_api_key",
                "password": true,
                "placeholder": "",
                "required": true,
                "show": true,
                "title_case": false,
                "type": "str",
                "value": "OPENAI_API_KEY"
              },
              "openai_llm_kwargs": {
                "_input_type": "DictInput",
                "advanced": true,
                "display_name": "OpenAI LLM Kwargs",
                "dynamic": false,
                "info": "Additional keyword arguments to pass to the OpenAI LLM constructor.",
                "list": false,
                "list_add_label": "Add More",
                "name": "openai_llm_kwargs",
                "placeholder": "",
                "required": false,
                "show": true,
                "title_case": false,
                "tool_mode": false,
                "trace_as_metadata": true,
                "type": "dict",
                "value": {}
              },
              "temperature": {
                "_input_type": "FloatInput",
                "advanced": false,
                "display_name": "Temperature",
                "dynamic": false,
                "info": "What sampling temperature to use, between 0 and 2. Higher values mean the model will take more risks. Try 0.9 for more creative applications, and 0 for ones with a well-defined answer.",
                "list": false,
                "load_from_db": false,
                "name": "temperature",
                "placeholder": "",
                "required": false,
                "show": true,
                "title_case": false,
                "trace_as_metadata": true,
                "type": "float",
                "value": 0.7
              }
            },
            "tool_mode": false
          },
          "showNode": true,
          "type": "OpenAI"
        },
        "dragging": false,
        "id": "OpenAI-xL3iG",
        "measured": {
          "height": 269,
          "width": 320
        },
        "position": {
          "x": 2060.799531746744,
          "y": 1507.872099528214
        },
        "selected": false,
        "type": "genericNode"
      },
      {
        "data": {
          "description": "Generate embeddings with OpenAI models.",
          "display_name": "OpenAI Embeddings",
          "id": "OpenAIEmbeddings-tSZ8A",
          "node": {
            "base_classes": [
              "Embeddings"
            ],
            "beta": false,
            "conditional_paths": [],
            "custom_fields": {},
            "description": "Generate embeddings with OpenAI models.",
            "display_name": "OpenAI Embeddings",
            "documentation": "",
            "edited": false,
            "field_order": [
              "openai_api_base",
              "openai_api_key",
              "model",
              "embedding_openai_kwargs"
            ],
            "frozen": false,
            "icon": "OpenAI",
            "legacy": false,
            "lf_version": "1.2.0",
            "metadata": {},
            "output_types": [
              "Embeddings"
            ],
            "outputs": [
              {
                "allows_loop": false,
                "cache": true,
                "display_name": "Embeddings",
                "method": "build_embeddings",
                "name": "embeddings",
                "selected": "Embeddings",
                "tool_mode": true,
                "types": [
                  "Embeddings"
                ],
                "value": "__UNDEFINED__"
              }
            ],
            "pinned": false,
            "template": {
              "_type": "Component",
              "embedding_openai_kwargs": {
                "_input_type": "DictInput",
                "advanced": true,
                "display_name": "OpenAI Embeddings Kwargs",
                "dynamic": false,
                "info": "Additional keyword arguments to pass to the OpenAIEmbeddings constructor.",
                "list": false,
                "list_add_label": "Add More",
                "name": "embedding_openai_kwargs",
                "placeholder": "",
                "required": false,
                "show": true,
                "title_case": false,
                "tool_mode": false,
                "trace_as_metadata": true,
                "type": "dict",
                "value": {}
              },
              "model": {
                "_input_type": "DropdownInput",
                "advanced": false,
                "combobox": true,
                "dialog_inputs": {},
                "display_name": "Model",
                "dynamic": false,
                "info": "Model name to use.",
                "name": "model",
                "options": [
                  "text-embedding-ada-002",
                  "text-embedding-3-small",
                  "text-embedding-3-large"
                ],
                "options_metadata": [],
                "placeholder": "",
                "real_time_refresh": true,
                "required": false,
                "show": true,
                "title_case": false,
                "tool_mode": false,
                "trace_as_metadata": true,
                "type": "str",
                "value": "text-embedding-ada-002"
              },
              "openai_api_base": {
                "_input_type": "TextInput",
                "advanced": true,
                "display_name": "OpenAI API Base",
                "dynamic": false,
                "info": "Base URL for OpenAI API.",
                "list": false,
                "load_from_db": false,
                "name": "openai_api_base",
                "placeholder": "",
                "required": false,
                "show": true,
                "title_case": false,
                "trace_as_metadata": true,
                "type": "str",
                "value": ""
              },
              "openai_api_key": {
                "_input_type": "SecretStrInput",
                "advanced": false,
                "display_name": "OpenAI API Key",
                "dynamic": false,
                "info": "OpenAI API Key.",
                "input_types": [],
                "load_from_db": true,
                "name": "openai_api_key",
                "password": true,
                "placeholder": "",
                "required": true,
                "show": true,
                "title_case": false,
                "type": "str",
                "value": "OPENAI_API_KEY"
              }
            },
            "tool_mode": false
          },
          "showNode": true,
          "type": "OpenAIEmbeddings"
        },
        "dragging": false,
        "id": "OpenAIEmbeddings-tSZ8A",
        "measured": {
          "height": 269,
          "width": 320
        },
        "position": {
          "x": 2060.799531746744,
          "y": 1507.872099528214
        },
        "selected": false,
        "type": "genericNode"
      },
      {
        "data": {
          "description": "Split text into chunks.",
          "display_name": "Split Text",
          "id": "SplitText-aHhAi",
          "node": {
            "base_classes": [
              "Document"
            ],
            "beta": false,
            "conditional_paths": [],
            "custom_fields": {},
            "description": "Split text into chunks.",
            "display_name": "Split Text",
            "documentation": "",
            "edited": false,
            "field_order": [
              "data_inputs",
              "text_splitter",
              "split_text_kwargs"
            ],
            "frozen": false,
            "icon": "Split",
            "legacy": false,
            "lf_version": "1.2.0",
            "metadata": {},
            "output_types": [
              "Document"
            ],
            "outputs": [
              {
                "allows_loop": false,
                "cache": true,
                "display_name": "Chunks",
                "method": "split_text",
                "name": "chunks",
                "selected": "Data",
                "tool_mode": true,
                "types": [
                  "Data"
                ],
                "value": "__UNDEFINED__"
              }
            ],
            "pinned": false,
            "template": {
              "_type": "Component",
              "data_inputs": {
                "_input_type": "HandleInput",
                "advanced": false,
                "display_name": "Data",
                "dynamic": false,
                "info": "Data to split.",
                "input_types": [
                  "Data",
                  "DataFrame"
                ],
                "list": true,
                "list_add_label": "Add More",
                "name": "data_inputs",
                "placeholder": "",
                "required": true,
                "show": true,
                "title_case": false,
                "trace_as_metadata": true,
                "type": "other",
                "value": ""
              },
              "split_text_kwargs": {
                "_input_type": "DictInput",
                "advanced": true,
                "display_name": "Split Text Kwargs",
                "dynamic": false,
                "info": "Additional keyword arguments to pass to the SplitText constructor.",
                "list": false,
                "list_add_label": "Add More",
                "name": "split_text_kwargs",
                "placeholder": "",
                "required": false,
                "show": true,
                "title_case": false,
                "tool_mode": false,
                "trace_as_metadata": true,
                "type": "dict",
                "value": {}
              },
              "text_splitter": {
                "_input_type": "HandleInput",
                "advanced": false,
                "display_name": "Text Splitter",
                "dynamic": false,
                "info": "Text splitter to use.",
                "input_types": [
                  "TextSplitter"
                ],
                "list": false,
                "list_add_label": "Add More",
                "name": "text_splitter",
                "placeholder": "",
                "required": true,
                "show": true,
                "title_case": false,
                "trace_as_metadata": true,
                "type": "other",
                "value": ""
              }
            },
            "tool_mode": false
          },
          "showNode": true,
          "type": "SplitText"
        },
        "dragging": false,
        "id": "SplitText-aHhAi",
        "measured": {
          "height": 269,
          "width": 320
        },
        "position": {
          "x": 2060.799531746744,
          "y": 1507.872099528214
        },
        "selected": false,
        "type": "genericNode"
      },
      {
        "data": {
          "description": "Upload a file to the flow.",
          "display_name": "File",
          "id": "File-EO8pn",
          "node": {
            "base_classes": [
              "Data",
              "Document"
            ],
            "beta": false,
            "conditional_paths": [],
            "custom_fields": {},
            "description": "Upload a file to the flow.",
            "display_name": "File",
            "documentation": "",
            "edited": false,
            "field_order": [
              "path",
              "data_type",
              "file_component_kwargs"
            ],
            "frozen": false,
            "icon": "FileText",
            "legacy": false,
            "lf_version": "1.2.0",
            "metadata": {},
            "output_types": [
              "Data",
              "DataFrame"
            ],
            "outputs": [
              {
                "allows_loop": false,
                "cache": true,
                "display_name": "DataFrame",
                "method": "to_dataframe",
                "name": "dataframe",
                "selected": "DataFrame",
                "tool_mode": true,
                "types": [
                  "DataFrame"
                ],
                "value": "__UNDEFINED__"
              },
              {
                "allows_loop": false,
                "cache": true,
                "display_name": "Data",
                "method": "load_file",
                "name": "data",
                "selected": "Data",
                "tool_mode": true,
                "types": [
                  "Data"
                ],
                "value": "__UNDEFINED__"
              }
            ],
            "pinned": false,
            "template": {
              "_type": "Component",
              "data_type": {
                "_input_type": "DropdownInput",
                "advanced": false,
                "combobox": true,
                "dialog_inputs": {},
                "display_name": "Data Type",
                "dynamic": false,
                "info": "The type of data to load from the file.",
                "name": "data_type",
                "options": [
                  "text",
                  "csv",
                  "json",
                  "jsonl",
                  "html",
                  "pdf",
                  "xml",
                  "image",
                  "audio",
                  "video"
                ],
                "options_metadata": [],
                "placeholder": "",
                "real_time_refresh": true,
                "required": false,
                "show": true,
                "title_case": false,
                "tool_mode": false,
                "trace_as_metadata": true,
                "type": "str",
                "value": "text"
              },
              "file_component_kwargs": {
                "_input_type": "DictInput",
                "advanced": true,
                "display_name": "File Component Kwargs",
                "dynamic": false,
                "info": "Additional keyword arguments to pass to the FileComponent constructor.",
                "list": false,
                "list_add_label": "Add More",
                "name": "file_component_kwargs",
                "placeholder": "",
                "required": false,
                "show": true,
                "title_case": false,
                "tool_mode": false,
                "trace_as_metadata": true,
                "type": "dict",
                "value": {}
              },
              "path": {
                "_input_type": "FileInput",
                "advanced": false,
                "display_name": "Path",
                "dynamic": false,
                "info": "Path to the file to upload.",
                "list": false,
                "load_from_db": false,
                "name": "path",
                "placeholder": "",
                "required": true,
                "show": true,
                "title_case": false,
                "tool_mode": false,
                "trace_as_input": true,
                "trace_as_metadata": true,
                "type": "file",
                "value": ""
              }
            },
            "tool_mode": false
          },
          "showNode": true,
          "type": "File"
        },
        "dragging": false,
        "id": "File-EO8pn",
        "measured": {
          "height": 269,
          "width": 320
        },
        "position": {
          "x": 2060.799531746744,
          "y": 1507.872099528214
        },
        "selected": false,
        "type": "genericNode"
      },
      {
        "data": {
          "description": "Output data to the Playground.",
          "display_name": "Document Output",
          "id": "DocumentOutput-k5Z7p",
          "node": {
            "base_classes": [
              "Data"
            ],
            "beta": false,
            "conditional_paths": [],
            "custom_fields": {},
            "description": "Output data to the Playground.",
            "display_name": "Document Output",
            "documentation": "",
            "edited": false,
            "field_order": [
              "input_value",
              "code"
            ],
            "frozen": false,
            "icon": "FileText",
            "legacy": false,
            "lf_version": "1.2.0",
            "metadata": {},
            "output_types": [],
            "outputs": [
              {
                "allows_loop": false,
                "cache": true,
                "display_name": "Document Output",
                "method": "to_data",
                "name": "document",
                "selected": "Data",
                "tool_mode": false,
                "types": [
                  "Data"
                ],
                "value": "__UNDEFINED__"
              }
            ],
            "pinned": false,
            "template": {
              "_type": "Component",
              "code": {
                "_input_type": "Code",
                "advanced": false,
                "dynamic": false,
                "info": "You can use the \"input_value\" variable to reference the input. \n\nThis code will be executed at the end of the build_data method.",
                "list": false,
                "load_from_db": false,
                "name": "code",
                "placeholder": "",
                "required": false,
                "show": true,
                "title_case": false,
                "tool_mode": false,
                "trace_as_metadata": true,
                "type": "code",
                "value": ""
              },
              "input_value": {
                "_input_type": "DataInput",
                "advanced": false,
                "display_name": "Input",
                "dynamic": false,
                "info": "Input data to be processed.",
                "input_types": [
                  "Data"
                ],
                "list": false,
                "load_from_db": false,
                "name": "input_value",
                "placeholder": "",
                "required": true,
                "show": true,
                "title_case": false,
                "tool_mode": false,
                "trace_as_input": true,
                "trace_as_metadata": true,
                "type": "Data",
                "value": ""
              }
            },
            "tool_mode": false
          },
          "showNode": true,
          "type": "DocumentOutput"
        },
        "dragging": false,
        "id": "DocumentOutput-k5Z7p",
        "measured": {
          "height": 269,
          "width": 320
        },
        "position": {
          "x": 2060.799531746744,
          "y": 1507.872099528214
        },
        "selected": false,
        "type": "genericNode"
      }
    ],
    "edges": [
      {
        "animated": false,
        "className": "",
        "data": {
          "sourceHandle": {
            "dataType": "ChatInput",
            "id": "ChatInput-FzOTA",
            "name": "message",
            "output_types": [
              "Message"
            ]
          },
          "targetHandle": {
            "fieldName": "question",
            "id": "Prompt-kr3Rx",
            "inputTypes": [
              "Message",
              "Text"
            ],
            "type": "str"
          }
        },
        "id": "reactflow__edge-ChatInput-FzOTA{œdataTypeœ:œChatInputœ,œidœ:œChatInput-FzOTAœ,œnameœ:œmessageœ,œoutput_typesœ:[œMessageœ]}-Prompt-kr3Rx{œfieldNameœ:œquestionœ,œidœ:œPrompt-kr3Rxœ,œinputTypesœ:[œMessageœ,œTextœ],œtypeœ:œstrœ}",
        "selected": false,
        "source": "ChatInput-FzOTA",
        "sourceHandle": "{"dataType": "ChatInput", "id": "ChatInput-FzOTA", "name": "message", "output_types": ["Message"]}",
        "target": "Prompt-kr3Rx",
        "targetHandle": "{"fieldName": "question", "id": "Prompt-kr3Rx", "inputTypes": ["Message", "Text"], "type": "str"}"
      },
      {
        "animated": false,
        "className": "",
        "data": {
          "sourceHandle": {
            "dataType": "PromptTemplate",
            "id": "Prompt-kr3Rx",
            "name": "template",
            "output_types": [
              "PromptTemplate"
            ]
          },
          "targetHandle": {
            "fieldName": "input_value",
            "id": "OpenAI-xL3iG",
            "inputTypes": [
              "PromptTemplate"
            ],
            "type": "str"
          }
        },
        "id": "reactflow__edge-Prompt-kr3Rx{œdataTypeœ:œPromptTemplateœ,œidœ:œPrompt-kr3Rxœ,œnameœ:œtemplateœ,œoutput_typesœ:[œPromptTemplateœ]}-OpenAI-xL3iG{œfieldNameœ:œinput_valueœ,œidœ:œOpenAI-xL3iGœ,œinputTypesœ:[œPromptTemplateœ],œtypeœ:œstrœ}",
        "selected": false,
        "source": "Prompt-kr3Rx",
        "sourceHandle": "{"dataType": "PromptTemplate", "id": "Prompt-kr3Rx", "name": "template", "output_types": ["PromptTemplate"]}",
        "target": "OpenAI-xL3iG",
        "targetHandle": "{"fieldName": "input_value", "id": "OpenAI-xL3iG", "inputTypes": ["PromptTemplate"], "type": "str"}"
      },
      {
        "animated": false,
        "className": "",
        "data": {
          "sourceHandle": {
            "dataType": "LLM",
            "id": "OpenAI-xL3iG",
            "name": "llm",
            "output_types": [
              "LLM"
            ]
          },
          "targetHandle": {
            "fieldName": "input_value",
            "id": "ChatOutput-t0f1f",
            "inputTypes": [
              "Message"
            ],
            "type": "Message"
          }
        },
        "id": "reactflow__edge-OpenAI-xL3iG{œdataTypeœ:œLLMœ,œidœ:œOpenAI-xL3iGœ,œnameœ:œllmœ,œoutput_typesœ:[œLLMœ]}-ChatOutput-t0f1f{œfieldNameœ:œinput_valueœ,œidœ:œChatOutput-t0f1fœ,œinputTypesœ:[œMessageœ],œtypeœ:œMessageœ}",
        "selected": false,
        "source": "OpenAI-xL3iG",
        "sourceHandle": "{"dataType": "LLM", "id": "OpenAI-xL3iG", "name": "llm", "output_types": ["LLM"]}",
        "target": "ChatOutput-t0f1f",
        "targetHandle": "{"fieldName": "input_value", "id": "ChatOutput-t0f1f", "inputTypes": ["Message"], "type": "Message"}"
      },
      {
        "animated": false,
        "className": "",
        "data": {
          "sourceHandle": {
            "dataType": "Retriever",
            "id": "AstraDB-BRnBB",
            "name": "retriever",
            "output_types": [
              "Retriever"
            ]
          },
          "targetHandle": {
            "fieldName": "documents",
            "id": "CombineDocuments-iJ2bY",
            "inputTypes": [
              "Document"
            ],
            "type": "other"
          }
        },
        "id": "reactflow__edge-AstraDB-BRnBB{œdataTypeœ:œRetrieverœ,œidœ:œAstraDB-BRnBBœ,œnameœ:œretrieverœ,œoutput_typesœ:[œRetrieverœ]}-CombineDocuments-iJ2bY{œfieldNameœ:œdocumentsœ,œidœ:œCombineDocuments-iJ2bYœ,œinputTypesœ:[œDocumentœ],œtypeœ:œotherœ}",
        "selected": false,
        "source": "AstraDB-BRnBB",
        "sourceHandle": "{"dataType": "Retriever", "id": "AstraDB-BRnBB", "name": "retriever", "output_types": ["Retriever"]}",
        "target": "CombineDocuments-iJ2bY",
        "targetHandle": "{"fieldName": "documents", "id": "CombineDocuments-iJ2bY", "inputTypes": ["Document"], "type": "other"}"
      },
      {
        "animated": false,
        "className": "",
        "data": {
          "sourceHandle": {
            "dataType": "Text",
            "id": "CombineDocuments-iJ2bY",
            "name": "text",
            "output_types": [
              "Text"
            ]
          },
          "targetHandle": {
            "fieldName": "context",
            "id": "Prompt-kr3Rx",
            "inputTypes": [
              "Message",
              "Text"
            ],
            "type": "str"
          }
        },
        "id": "reactflow__edge-CombineDocuments-iJ2bY{œdataTypeœ:œTextœ,œidœ:œCombineDocuments-iJ2bYœ,œnameœ:œtextœ,œoutput_typesœ:[œTextœ]}-Prompt-kr3Rx{œfieldNameœ:œcontextœ,œidœ:œPrompt-kr3Rxœ,œinputTypesœ:[œMessageœ,œTextœ],œtypeœ:œstrœ}",
        "selected": false,
        "source": "CombineDocuments-iJ2bY",
        "sourceHandle": "{"dataType": "Text", "id": "CombineDocuments-iJ2bY", "name": "text", "output_types": ["Text"]}",
        "target": "Prompt-kr3Rx",
        "targetHandle": "{"fieldName": "context", "id": "Prompt-kr3Rx", "inputTypes": ["Message", "Text"], "type": "str"}"
      },
      {
        "animated": false,
        "className": "",
        "data": {
          "sourceHandle": {
            "dataType": "File",
            "id": "File-EO8pn",
            "name": "data",
            "output_types": [
              "Data",
              "DataFrame"
            ]
          },
          "targetHandle": {
            "fieldName": "data_inputs",
            "id": "SplitText-aHhAi",
            "inputTypes": [
              "Data",
              "DataFrame"
            ],
            "type": "other"
          }
        },
        "id": "reactflow__edge-File-EO8pn{œdataTypeœ:œFileœ,œidœ:œFile-EO8pnœ,œnameœ:œdataœ,œoutput_typesœ:[œDataœ,œDataFrameœ]}-SplitText-aHhAi{œfieldNameœ:œdata_inputsœ,œidœ:œSplitText-aHhAiœ,œinputTypesœ:[œDataœ,œDataFrameœ],œtypeœ:œotherœ}",
        "selected": false,
        "source": "File-EO8pn",
        "sourceHandle": "{"dataType": "File", "id": "File-EO8pn", "name": "data", "output_types": ["Data", "DataFrame"]}",
        "target": "SplitText-aHhAi",
        "targetHandle": "{"fieldName": "data_inputs", "id": "SplitText-aHhAi", "inputTypes": ["Data", "DataFrame"], "type": "other"}"
      },
      {
        "animated": false,
        "className": "",
        "data": {
          "sourceHandle": {
            "dataType": "Data",
            "id": "SplitText-aHhAi",
            "name": "chunks",
            "output_types": [
              "Data"
            ]
          },
          "targetHandle": {
            "fieldName": "ingest_data",
            "id": "AstraDB-BRnBB",
            "inputTypes": [
              "Data",
              "DataFrame"
            ],
            "type": "other"
          }
        },
        "id": "reactflow__edge-SplitText-aHhAi{œdataTypeœ:œDataœ,œidœ:œSplitText-aHhAiœ,œnameœ:œchunksœ,œoutput_typesœ:[œDataœ]}-AstraDB-BRnBB{œfieldNameœ:œingest_dataœ,œidœ:œAstraDB-BRnBBœ,œinputTypesœ:[œDataœ,œDataFrameœ],œtypeœ:œotherœ}",
        "selected": false,
        "source": "SplitText-aHhAi",
        "sourceHandle": "{"dataType": "Data", "id": "SplitText-aHhAi", "name": "chunks", "output_types": ["Data"]}",
        "target": "AstraDB-BRnBB",
        "targetHandle": "{"fieldName": "ingest_data", "id": "AstraDB-BRnBB", "inputTypes": ["Data", "DataFrame"], "type": "other"}"
      },
      {
        "animated": false,
        "className": "",
        "data": {
          "sourceHandle": {
            "dataType": "Embeddings",
            "id": "OpenAIEmbeddings-tSZ8A",
            "name": "embeddings",
            "output_types": [
              "Embeddings"
            ]
          },
          "targetHandle": {
            "fieldName": "embedding_model",
            "id": "AstraDB-BRnBB",
            "inputTypes": [
              "Embeddings"
            ],
            "type": "other"
          }
        },
        "id": "reactflow__edge-OpenAIEmbeddings-tSZ8A{œdataTypeœ:œEmbeddingsœ,œidœ:œOpenAIEmbeddings-tSZ8Aœ,œnameœ:œembeddingsœ,œoutput_typesœ:[œEmbeddingsœ]}-AstraDB-BRnBB{œfieldNameœ:œembedding_modelœ,œidœ:œAstraDB-BRnBBœ,œinputTypesœ:[œEmbeddingsœ],œtypeœ:œotherœ}",
        "selected": false,
        "source": "OpenAIEmbeddings-tSZ8A",
        "sourceHandle": "{"dataType": "Embeddings", "id": "OpenAIEmbeddings-tSZ8A", "name": "embeddings", "output_types": ["Embeddings"]}",
        "target": "AstraDB-BRnBB",
        "targetHandle": "{"fieldName": "embedding_model", "id": "AstraDB-BRnBB", "inputTypes": ["Embeddings"], "type": "other"}"
      },
      {
        "animated": false,
        "className": "",
        "data": {
          "sourceHandle": {
            "dataType": "Message",
            "id": "ChatInput-FzOTA",
            "name": "message",
            "output_types": [
              "Message"
            ]
          },
          "targetHandle": {
            "fieldName": "search_query",
            "id": "AstraDB-BRnBB",
            "inputTypes": [
              "Message"
            ],
            "type": "query"
          }
        },
        "id": "reactflow__edge-ChatInput-FzOTA{œdataTypeœ:œChatInputœ,œidœ:œChatInput-FzOTAœ,œnameœ:œmessageœ,œoutput_typesœ:[œMessageœ]}-AstraDB-BRnBB{œfieldNameœ:œsearch_queryœ,œidœ:œAstraDB-BRnBBœ,œinputTypesœ:[œMessageœ],œtypeœ:œqueryœ}",
        "selected": false,
        "source": "ChatInput-FzOTA",
        "sourceHandle": "{"dataType": "ChatInput", "id": "ChatInput-FzOTA", "name": "message", "output_types": ["Message"]}",
        "target": "AstraDB-BRnBB",
        "targetHandle": "{"fieldName": "search_query", "id": "AstraDB-BRnBB", "inputTypes": ["Message"], "type": "query"}"
      }
    ],
    "viewport": {
      "x": 90.57560089396452,
      "y": -149.7037806007536,
      "zoom": 0.46276403161264995
    }
  }
} <|MERGE_RESOLUTION|>--- conflicted
+++ resolved
@@ -154,31 +154,12 @@
               {
                 "allows_loop": false,
                 "cache": true,
-<<<<<<< HEAD
-                "display_name": "Vector Store",
-                "method": "build_vector_store",
-                "name": "vector_store",
-                "selected": "VectorStore",
-                "tool_mode": false,
-                "types": [
-                  "VectorStore"
-                ],
-                "value": "__UNDEFINED__"
-              },
-              {
-                "allows_loop": false,
-                "cache": true,
-                "display_name": "Documents",
-                "method": "search_documents",
-                "name": "documents",
-                "selected": "Data",
-=======
+
                 "display_name": "Prompt",
                 "group_outputs": false,
                 "method": "build_prompt",
                 "name": "prompt",
-                "selected": "Message",
->>>>>>> 8fb9750a
+
                 "tool_mode": true,
                 "types": [
                   "Data"
@@ -251,8 +232,7 @@
                 "required": false,
                 "show": true,
                 "title_case": false,
-<<<<<<< HEAD
-=======
+
                 "tool_mode": true,
                 "trace_as_input": true,
                 "trace_as_metadata": true,
@@ -3013,7 +2993,9 @@
                 "required": false,
                 "show": true,
                 "title_case": false,
->>>>>>> 8fb9750a
+
+                
+
                 "tool_mode": false,
                 "trace_as_metadata": true,
                 "type": "bool",
@@ -3733,12 +3715,6 @@
               {
                 "allows_loop": false,
                 "cache": true,
-<<<<<<< HEAD
-                "display_name": "Prompt Template",
-                "method": "build_template",
-                "name": "template",
-                "selected": "PromptTemplate",
-=======
                 "display_name": "Search Results",
                 "group_outputs": false,
                 "method": "search_documents",
@@ -3779,7 +3755,7 @@
                 "method": "as_vector_store",
                 "name": "vectorstoreconnection",
                 "selected": "VectorStore",
->>>>>>> 8fb9750a
+
                 "tool_mode": true,
                 "types": [
                   "PromptTemplate"

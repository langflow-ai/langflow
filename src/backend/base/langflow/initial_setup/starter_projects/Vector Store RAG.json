{
  "data": {
    "edges": [
      {
        "animated": false,
        "className": "",
        "data": {
          "sourceHandle": {
            "dataType": "ChatInput",
            "id": "ChatInput-xvuWu",
            "name": "message",
            "output_types": [
              "Message"
            ]
          },
          "targetHandle": {
            "fieldName": "question",
            "id": "Prompt-shdJt",
            "inputTypes": [
              "Message",
              "Text"
            ],
            "type": "str"
          }
        },
        "id": "reactflow__edge-ChatInput-xvuWu{œdataTypeœ:œChatInputœ,œidœ:œChatInput-xvuWuœ,œnameœ:œmessageœ,œoutput_typesœ:[œMessageœ]}-Prompt-shdJt{œfieldNameœ:œquestionœ,œidœ:œPrompt-shdJtœ,œinputTypesœ:[œMessageœ,œTextœ],œtypeœ:œstrœ}",
        "selected": false,
        "source": "ChatInput-xvuWu",
        "sourceHandle": "{œdataTypeœ: œChatInputœ, œidœ: œChatInput-xvuWuœ, œnameœ: œmessageœ, œoutput_typesœ: [œMessageœ]}",
        "target": "Prompt-shdJt",
        "targetHandle": "{œfieldNameœ: œquestionœ, œidœ: œPrompt-shdJtœ, œinputTypesœ: [œMessageœ, œTextœ], œtypeœ: œstrœ}"
      },
      {
        "animated": false,
        "className": "",
        "data": {
          "sourceHandle": {
            "dataType": "parser",
            "id": "parser-Qy0DL",
            "name": "parsed_text",
            "output_types": [
              "Message"
            ]
          },
          "targetHandle": {
            "fieldName": "context",
            "id": "Prompt-shdJt",
            "inputTypes": [
              "Message",
              "Text"
            ],
            "type": "str"
          }
        },
        "id": "reactflow__edge-parser-Qy0DL{œdataTypeœ:œparserœ,œidœ:œparser-Qy0DLœ,œnameœ:œparsed_textœ,œoutput_typesœ:[œMessageœ]}-Prompt-shdJt{œfieldNameœ:œcontextœ,œidœ:œPrompt-shdJtœ,œinputTypesœ:[œMessageœ,œTextœ],œtypeœ:œstrœ}",
        "selected": false,
        "source": "parser-Qy0DL",
        "sourceHandle": "{œdataTypeœ: œparserœ, œidœ: œparser-Qy0DLœ, œnameœ: œparsed_textœ, œoutput_typesœ: [œMessageœ]}",
        "target": "Prompt-shdJt",
        "targetHandle": "{œfieldNameœ: œcontextœ, œidœ: œPrompt-shdJtœ, œinputTypesœ: [œMessageœ, œTextœ], œtypeœ: œstrœ}"
      },
      {
        "animated": false,
        "className": "",
        "data": {
          "sourceHandle": {
            "dataType": "Prompt",
            "id": "Prompt-shdJt",
            "name": "prompt",
            "output_types": [
              "Message"
            ]
          },
          "targetHandle": {
            "fieldName": "input_value",
            "id": "LanguageModelComponent-cAjdO",
            "inputTypes": [
              "Message"
            ],
            "type": "str"
          }
        },
        "id": "reactflow__edge-Prompt-shdJt{œdataTypeœ:œPromptœ,œidœ:œPrompt-shdJtœ,œnameœ:œpromptœ,œoutput_typesœ:[œMessageœ]}-LanguageModelComponent-cAjdO{œfieldNameœ:œinput_valueœ,œidœ:œLanguageModelComponent-cAjdOœ,œinputTypesœ:[œMessageœ],œtypeœ:œstrœ}",
        "selected": false,
        "source": "Prompt-shdJt",
        "sourceHandle": "{œdataTypeœ: œPromptœ, œidœ: œPrompt-shdJtœ, œnameœ: œpromptœ, œoutput_typesœ: [œMessageœ]}",
        "target": "LanguageModelComponent-cAjdO",
        "targetHandle": "{œfieldNameœ: œinput_valueœ, œidœ: œLanguageModelComponent-cAjdOœ, œinputTypesœ: [œMessageœ], œtypeœ: œstrœ}"
      },
      {
        "animated": false,
        "className": "",
        "data": {
          "sourceHandle": {
            "dataType": "LanguageModelComponent",
            "id": "LanguageModelComponent-cAjdO",
            "name": "text_output",
            "output_types": [
              "Message"
            ]
          },
          "targetHandle": {
            "fieldName": "input_value",
            "id": "ChatOutput-k2dHy",
            "inputTypes": [
              "Data",
              "DataFrame",
              "Message"
            ],
            "type": "str"
          }
        },
        "id": "reactflow__edge-LanguageModelComponent-cAjdO{œdataTypeœ:œLanguageModelComponentœ,œidœ:œLanguageModelComponent-cAjdOœ,œnameœ:œtext_outputœ,œoutput_typesœ:[œMessageœ]}-ChatOutput-k2dHy{œfieldNameœ:œinput_valueœ,œidœ:œChatOutput-k2dHyœ,œinputTypesœ:[œDataœ,œDataFrameœ,œMessageœ],œtypeœ:œstrœ}",
        "selected": false,
        "source": "LanguageModelComponent-cAjdO",
        "sourceHandle": "{œdataTypeœ: œLanguageModelComponentœ, œidœ: œLanguageModelComponent-cAjdOœ, œnameœ: œtext_outputœ, œoutput_typesœ: [œMessageœ]}",
        "target": "ChatOutput-k2dHy",
        "targetHandle": "{œfieldNameœ: œinput_valueœ, œidœ: œChatOutput-k2dHyœ, œinputTypesœ: [œDataœ, œDataFrameœ, œMessageœ], œtypeœ: œstrœ}"
      },
      {
        "animated": false,
        "className": "",
        "data": {
          "sourceHandle": {
            "dataType": "SplitText",
            "id": "SplitText-DjmXU",
            "name": "dataframe",
            "output_types": [
              "DataFrame"
            ]
          },
          "targetHandle": {
            "fieldName": "ingest_data",
            "id": "AstraDB-3Xstp",
            "inputTypes": [
              "Data",
              "DataFrame"
            ],
            "type": "other"
          }
        },
        "id": "reactflow__edge-SplitText-DjmXU{œdataTypeœ:œSplitTextœ,œidœ:œSplitText-DjmXUœ,œnameœ:œdataframeœ,œoutput_typesœ:[œDataFrameœ]}-AstraDB-3Xstp{œfieldNameœ:œingest_dataœ,œidœ:œAstraDB-3Xstpœ,œinputTypesœ:[œDataœ,œDataFrameœ],œtypeœ:œotherœ}",
        "selected": false,
        "source": "SplitText-DjmXU",
        "sourceHandle": "{œdataTypeœ: œSplitTextœ, œidœ: œSplitText-DjmXUœ, œnameœ: œdataframeœ, œoutput_typesœ: [œDataFrameœ]}",
        "target": "AstraDB-3Xstp",
        "targetHandle": "{œfieldNameœ: œingest_dataœ, œidœ: œAstraDB-3Xstpœ, œinputTypesœ: [œDataœ, œDataFrameœ], œtypeœ: œotherœ}"
      },
      {
        "animated": false,
        "className": "",
        "data": {
          "sourceHandle": {
            "dataType": "ChatInput",
            "id": "ChatInput-xvuWu",
            "name": "message",
            "output_types": [
              "Message"
            ]
          },
          "targetHandle": {
            "fieldName": "search_query",
            "id": "AstraDB-aqrWj",
            "inputTypes": [
              "Message"
            ],
            "type": "query"
          }
        },
        "id": "reactflow__edge-ChatInput-xvuWu{œdataTypeœ:œChatInputœ,œidœ:œChatInput-xvuWuœ,œnameœ:œmessageœ,œoutput_typesœ:[œMessageœ]}-AstraDB-aqrWj{œfieldNameœ:œsearch_queryœ,œidœ:œAstraDB-aqrWjœ,œinputTypesœ:[œMessageœ],œtypeœ:œqueryœ}",
        "selected": false,
        "source": "ChatInput-xvuWu",
        "sourceHandle": "{œdataTypeœ: œChatInputœ, œidœ: œChatInput-xvuWuœ, œnameœ: œmessageœ, œoutput_typesœ: [œMessageœ]}",
        "target": "AstraDB-aqrWj",
        "targetHandle": "{œfieldNameœ: œsearch_queryœ, œidœ: œAstraDB-aqrWjœ, œinputTypesœ: [œMessageœ], œtypeœ: œqueryœ}"
      },
      {
        "animated": false,
        "className": "",
        "data": {
          "sourceHandle": {
            "dataType": "File",
            "id": "File-XWkVj",
            "name": "message",
            "output_types": [
              "Message"
            ]
          },
          "targetHandle": {
            "fieldName": "data_inputs",
            "id": "SplitText-DjmXU",
            "inputTypes": [
              "Data",
              "DataFrame",
              "Message"
            ],
            "type": "other"
          }
        },
        "id": "reactflow__edge-File-XWkVj{œdataTypeœ:œFileœ,œidœ:œFile-XWkVjœ,œnameœ:œmessageœ,œoutput_typesœ:[œMessageœ]}-SplitText-DjmXU{œfieldNameœ:œdata_inputsœ,œidœ:œSplitText-DjmXUœ,œinputTypesœ:[œDataœ,œDataFrameœ,œMessageœ],œtypeœ:œotherœ}",
        "selected": false,
        "source": "File-XWkVj",
        "sourceHandle": "{œdataTypeœ: œFileœ, œidœ: œFile-XWkVjœ, œnameœ: œmessageœ, œoutput_typesœ: [œMessageœ]}",
        "target": "SplitText-DjmXU",
        "targetHandle": "{œfieldNameœ: œdata_inputsœ, œidœ: œSplitText-DjmXUœ, œinputTypesœ: [œDataœ, œDataFrameœ, œMessageœ], œtypeœ: œotherœ}"
      },
      {
        "animated": false,
        "className": "",
        "data": {
          "sourceHandle": {
            "dataType": "OpenAIEmbeddings",
            "id": "OpenAIEmbeddings-wxOTA",
            "name": "embeddings",
            "output_types": [
              "Embeddings"
            ]
          },
          "targetHandle": {
            "fieldName": "embedding_model",
            "id": "AstraDB-aqrWj",
            "inputTypes": [
              "Embeddings"
            ],
            "type": "other"
          }
        },
        "id": "xy-edge__OpenAIEmbeddings-wxOTA{œdataTypeœ:œOpenAIEmbeddingsœ,œidœ:œOpenAIEmbeddings-wxOTAœ,œnameœ:œembeddingsœ,œoutput_typesœ:[œEmbeddingsœ]}-AstraDB-aqrWj{œfieldNameœ:œembedding_modelœ,œidœ:œAstraDB-aqrWjœ,œinputTypesœ:[œEmbeddingsœ],œtypeœ:œotherœ}",
        "selected": false,
        "source": "OpenAIEmbeddings-wxOTA",
        "sourceHandle": "{œdataTypeœ: œOpenAIEmbeddingsœ, œidœ: œOpenAIEmbeddings-wxOTAœ, œnameœ: œembeddingsœ, œoutput_typesœ: [œEmbeddingsœ]}",
        "target": "AstraDB-aqrWj",
        "targetHandle": "{œfieldNameœ: œembedding_modelœ, œidœ: œAstraDB-aqrWjœ, œinputTypesœ: [œEmbeddingsœ], œtypeœ: œotherœ}"
      },
      {
        "animated": false,
        "className": "",
        "data": {
          "sourceHandle": {
            "dataType": "OpenAIEmbeddings",
            "id": "OpenAIEmbeddings-OxTcG",
            "name": "embeddings",
            "output_types": [
              "Embeddings"
            ]
          },
          "targetHandle": {
            "fieldName": "embedding_model",
            "id": "AstraDB-3Xstp",
            "inputTypes": [
              "Embeddings"
            ],
            "type": "other"
          }
        },
        "id": "xy-edge__OpenAIEmbeddings-OxTcG{œdataTypeœ:œOpenAIEmbeddingsœ,œidœ:œOpenAIEmbeddings-OxTcGœ,œnameœ:œembeddingsœ,œoutput_typesœ:[œEmbeddingsœ]}-AstraDB-3Xstp{œfieldNameœ:œembedding_modelœ,œidœ:œAstraDB-3Xstpœ,œinputTypesœ:[œEmbeddingsœ],œtypeœ:œotherœ}",
        "selected": false,
        "source": "OpenAIEmbeddings-OxTcG",
        "sourceHandle": "{œdataTypeœ: œOpenAIEmbeddingsœ, œidœ: œOpenAIEmbeddings-OxTcGœ, œnameœ: œembeddingsœ, œoutput_typesœ: [œEmbeddingsœ]}",
        "target": "AstraDB-3Xstp",
        "targetHandle": "{œfieldNameœ: œembedding_modelœ, œidœ: œAstraDB-3Xstpœ, œinputTypesœ: [œEmbeddingsœ], œtypeœ: œotherœ}"
      },
      {
        "className": "",
        "data": {
          "sourceHandle": {
            "dataType": "AstraDB",
            "id": "AstraDB-aqrWj",
            "name": "dataframe",
            "output_types": [
              "DataFrame"
            ]
          },
          "targetHandle": {
            "fieldName": "input_data",
            "id": "parser-Qy0DL",
            "inputTypes": [
              "DataFrame",
              "Data"
            ],
            "type": "other"
          }
        },
        "id": "xy-edge__AstraDB-aqrWj{œdataTypeœ:œAstraDBœ,œidœ:œAstraDB-aqrWjœ,œnameœ:œdataframeœ,œoutput_typesœ:[œDataFrameœ]}-parser-Qy0DL{œfieldNameœ:œinput_dataœ,œidœ:œparser-Qy0DLœ,œinputTypesœ:[œDataFrameœ,œDataœ],œtypeœ:œotherœ}",
        "source": "AstraDB-aqrWj",
        "sourceHandle": "{œdataTypeœ: œAstraDBœ, œidœ: œAstraDB-aqrWjœ, œnameœ: œdataframeœ, œoutput_typesœ: [œDataFrameœ]}",
        "target": "parser-Qy0DL",
        "targetHandle": "{œfieldNameœ: œinput_dataœ, œidœ: œparser-Qy0DLœ, œinputTypesœ: [œDataFrameœ, œDataœ], œtypeœ: œotherœ}"
      }
    ],
    "nodes": [
      {
        "data": {
          "description": "Get chat inputs from the Playground.",
          "display_name": "Chat Input",
          "id": "ChatInput-xvuWu",
          "node": {
            "base_classes": [
              "Message"
            ],
            "beta": false,
            "conditional_paths": [],
            "custom_fields": {},
            "description": "Get chat inputs from the Playground.",
            "display_name": "Chat Input",
            "documentation": "",
            "edited": false,
            "field_order": [
              "input_value",
              "should_store_message",
              "sender",
              "sender_name",
              "session_id",
              "files"
            ],
            "frozen": false,
            "icon": "MessagesSquare",
            "legacy": false,
            "lf_version": "1.2.0",
            "metadata": {},
            "output_types": [],
            "outputs": [
              {
                "allows_loop": false,
                "cache": true,
                "display_name": "Chat Message",
                "group_outputs": false,
                "method": "message_response",
                "name": "message",
                "selected": "Message",
                "tool_mode": true,
                "types": [
                  "Message"
                ],
                "value": "__UNDEFINED__"
              }
            ],
            "pinned": false,
            "template": {
              "_type": "Component",
              "code": {
                "advanced": true,
                "dynamic": true,
                "fileTypes": [],
                "file_path": "",
                "info": "",
                "list": false,
                "load_from_db": false,
                "multiline": true,
                "name": "code",
                "password": false,
                "placeholder": "",
                "required": true,
                "show": true,
                "title_case": false,
                "type": "code",
                "value": "from langflow.base.data.utils import IMG_FILE_TYPES, TEXT_FILE_TYPES\nfrom langflow.base.io.chat import ChatComponent\nfrom langflow.inputs.inputs import BoolInput\nfrom langflow.io import (\n    DropdownInput,\n    FileInput,\n    MessageTextInput,\n    MultilineInput,\n    Output,\n)\nfrom langflow.schema.message import Message\nfrom langflow.utils.constants import (\n    MESSAGE_SENDER_AI,\n    MESSAGE_SENDER_NAME_USER,\n    MESSAGE_SENDER_USER,\n)\n\n\nclass ChatInput(ChatComponent):\n    display_name = \"Chat Input\"\n    description = \"Get chat inputs from the Playground.\"\n    documentation: str = \"https://docs.langflow.org/components-io#chat-input\"\n    icon = \"MessagesSquare\"\n    name = \"ChatInput\"\n    minimized = True\n\n    inputs = [\n        MultilineInput(\n            name=\"input_value\",\n            display_name=\"Input Text\",\n            value=\"\",\n            info=\"Message to be passed as input.\",\n            input_types=[],\n        ),\n        BoolInput(\n            name=\"should_store_message\",\n            display_name=\"Store Messages\",\n            info=\"Store the message in the history.\",\n            value=True,\n            advanced=True,\n        ),\n        DropdownInput(\n            name=\"sender\",\n            display_name=\"Sender Type\",\n            options=[MESSAGE_SENDER_AI, MESSAGE_SENDER_USER],\n            value=MESSAGE_SENDER_USER,\n            info=\"Type of sender.\",\n            advanced=True,\n        ),\n        MessageTextInput(\n            name=\"sender_name\",\n            display_name=\"Sender Name\",\n            info=\"Name of the sender.\",\n            value=MESSAGE_SENDER_NAME_USER,\n            advanced=True,\n        ),\n        MessageTextInput(\n            name=\"session_id\",\n            display_name=\"Session ID\",\n            info=\"The session ID of the chat. If empty, the current session ID parameter will be used.\",\n            advanced=True,\n        ),\n        FileInput(\n            name=\"files\",\n            display_name=\"Files\",\n            file_types=TEXT_FILE_TYPES + IMG_FILE_TYPES,\n            info=\"Files to be sent with the message.\",\n            advanced=True,\n            is_list=True,\n            temp_file=True,\n        ),\n    ]\n    outputs = [\n        Output(display_name=\"Chat Message\", name=\"message\", method=\"message_response\"),\n    ]\n\n    async def message_response(self) -> Message:\n        message = await Message.create(\n            text=self.input_value,\n            sender=self.sender,\n            sender_name=self.sender_name,\n            session_id=self.session_id,\n            files=self.files,\n        )\n        if self.session_id and isinstance(message, Message) and self.should_store_message:\n            stored_message = await self.send_message(\n                message,\n            )\n            self.message.value = stored_message\n            message = stored_message\n\n        self.status = message\n        return message\n"
              },
              "files": {
                "advanced": true,
                "display_name": "Files",
                "dynamic": false,
                "fileTypes": [
                  "csv",
                  "json",
                  "pdf",
                  "txt",
                  "md",
                  "mdx",
                  "yaml",
                  "yml",
                  "xml",
                  "html",
                  "htm",
                  "docx",
                  "py",
                  "sh",
                  "sql",
                  "js",
                  "ts",
                  "tsx",
                  "jpg",
                  "jpeg",
                  "png",
                  "bmp",
                  "image"
                ],
                "file_path": "",
                "info": "Files to be sent with the message.",
                "list": true,
                "name": "files",
                "placeholder": "",
                "required": false,
                "show": true,
                "temp_file": true,
                "title_case": false,
                "trace_as_metadata": true,
                "type": "file",
                "value": ""
              },
              "input_value": {
                "advanced": false,
                "display_name": "Input Text",
                "dynamic": false,
                "info": "Message to be passed as input.",
                "input_types": [],
                "list": false,
                "load_from_db": false,
                "multiline": true,
                "name": "input_value",
                "placeholder": "",
                "required": false,
                "show": true,
                "title_case": false,
                "trace_as_input": true,
                "trace_as_metadata": true,
                "type": "str",
                "value": "What is this document about?"
              },
              "sender": {
                "advanced": true,
                "display_name": "Sender Type",
                "dynamic": false,
                "info": "Type of sender.",
                "name": "sender",
                "options": [
                  "Machine",
                  "User"
                ],
                "placeholder": "",
                "required": false,
                "show": true,
                "title_case": false,
                "trace_as_metadata": true,
                "type": "str",
                "value": "User"
              },
              "sender_name": {
                "advanced": true,
                "display_name": "Sender Name",
                "dynamic": false,
                "info": "Name of the sender.",
                "input_types": [
                  "Message"
                ],
                "list": false,
                "load_from_db": false,
                "name": "sender_name",
                "placeholder": "",
                "required": false,
                "show": true,
                "title_case": false,
                "trace_as_input": true,
                "trace_as_metadata": true,
                "type": "str",
                "value": "User"
              },
              "session_id": {
                "advanced": true,
                "display_name": "Session ID",
                "dynamic": false,
                "info": "The session ID of the chat. If empty, the current session ID parameter will be used.",
                "input_types": [
                  "Message"
                ],
                "list": false,
                "load_from_db": false,
                "name": "session_id",
                "placeholder": "",
                "required": false,
                "show": true,
                "title_case": false,
                "trace_as_input": true,
                "trace_as_metadata": true,
                "type": "str",
                "value": ""
              },
              "should_store_message": {
                "advanced": true,
                "display_name": "Store Messages",
                "dynamic": false,
                "info": "Store the message in the history.",
                "list": false,
                "name": "should_store_message",
                "placeholder": "",
                "required": false,
                "show": true,
                "title_case": false,
                "trace_as_metadata": true,
                "type": "bool",
                "value": true
              }
            }
          },
          "selected_output": "message",
          "type": "ChatInput"
        },
        "dragging": false,
        "height": 234,
        "id": "ChatInput-xvuWu",
        "measured": {
          "height": 234,
          "width": 320
        },
        "position": {
          "x": 827.4877596995269,
          "y": 421.8759496538444
        },
        "positionAbsolute": {
          "x": 743.9745420290319,
          "y": 463.6977510207854
        },
        "selected": false,
        "type": "genericNode",
        "width": 320
      },
      {
        "data": {
          "description": "Create a prompt template with dynamic variables.",
          "display_name": "Prompt",
          "id": "Prompt-shdJt",
          "node": {
            "base_classes": [
              "Message"
            ],
            "beta": false,
            "conditional_paths": [],
            "custom_fields": {
              "template": [
                "context",
                "question"
              ]
            },
            "description": "Create a prompt template with dynamic variables.",
            "display_name": "Prompt",
            "documentation": "",
            "edited": false,
            "error": null,
            "field_order": [
              "template"
            ],
            "frozen": false,
            "full_path": null,
            "icon": "braces",
            "is_composition": null,
            "is_input": null,
            "is_output": null,
            "legacy": false,
            "lf_version": "1.1.1",
            "metadata": {
              "code_hash": "3bf0b511e227",
              "module": "langflow.components.prompts.prompt.PromptComponent"
            },
            "name": "",
            "output_types": [],
            "outputs": [
              {
                "allows_loop": false,
                "cache": true,
                "display_name": "Prompt",
                "group_outputs": false,
                "method": "build_prompt",
                "name": "prompt",
                "selected": "Message",
                "tool_mode": true,
                "types": [
                  "Message"
                ],
                "value": "__UNDEFINED__"
              }
            ],
            "pinned": false,
            "template": {
              "_type": "Component",
              "code": {
                "advanced": true,
                "dynamic": true,
                "fileTypes": [],
                "file_path": "",
                "info": "",
                "list": false,
                "load_from_db": false,
                "multiline": true,
                "name": "code",
                "password": false,
                "placeholder": "",
                "required": true,
                "show": true,
                "title_case": false,
                "type": "code",
                "value": "from langflow.base.prompts.api_utils import process_prompt_template\nfrom langflow.custom.custom_component.component import Component\nfrom langflow.inputs.inputs import DefaultPromptField\nfrom langflow.io import MessageTextInput, Output, PromptInput\nfrom langflow.schema.message import Message\nfrom langflow.template.utils import update_template_values\n\n\nclass PromptComponent(Component):\n    display_name: str = \"Prompt\"\n    description: str = \"Create a prompt template with dynamic variables.\"\n    icon = \"braces\"\n    trace_type = \"prompt\"\n    name = \"Prompt\"\n\n    inputs = [\n        PromptInput(name=\"template\", display_name=\"Template\"),\n        MessageTextInput(\n            name=\"tool_placeholder\",\n            display_name=\"Tool Placeholder\",\n            tool_mode=True,\n            advanced=True,\n            info=\"A placeholder input for tool mode.\",\n        ),\n    ]\n\n    outputs = [\n        Output(display_name=\"Prompt\", name=\"prompt\", method=\"build_prompt\"),\n    ]\n\n    async def build_prompt(self) -> Message:\n        prompt = Message.from_template(**self._attributes)\n        self.status = prompt.text\n        return prompt\n\n    def _update_template(self, frontend_node: dict):\n        prompt_template = frontend_node[\"template\"][\"template\"][\"value\"]\n        custom_fields = frontend_node[\"custom_fields\"]\n        frontend_node_template = frontend_node[\"template\"]\n        _ = process_prompt_template(\n            template=prompt_template,\n            name=\"template\",\n            custom_fields=custom_fields,\n            frontend_node_template=frontend_node_template,\n        )\n        return frontend_node\n\n    async def update_frontend_node(self, new_frontend_node: dict, current_frontend_node: dict):\n        \"\"\"This function is called after the code validation is done.\"\"\"\n        frontend_node = await super().update_frontend_node(new_frontend_node, current_frontend_node)\n        template = frontend_node[\"template\"][\"template\"][\"value\"]\n        # Kept it duplicated for backwards compatibility\n        _ = process_prompt_template(\n            template=template,\n            name=\"template\",\n            custom_fields=frontend_node[\"custom_fields\"],\n            frontend_node_template=frontend_node[\"template\"],\n        )\n        # Now that template is updated, we need to grab any values that were set in the current_frontend_node\n        # and update the frontend_node with those values\n        update_template_values(new_template=frontend_node, previous_template=current_frontend_node[\"template\"])\n        return frontend_node\n\n    def _get_fallback_input(self, **kwargs):\n        return DefaultPromptField(**kwargs)\n"
              },
              "context": {
                "advanced": false,
                "display_name": "context",
                "dynamic": false,
                "field_type": "str",
                "fileTypes": [],
                "file_path": "",
                "info": "",
                "input_types": [
                  "Message",
                  "Text"
                ],
                "list": false,
                "load_from_db": false,
                "multiline": true,
                "name": "context",
                "placeholder": "",
                "required": false,
                "show": true,
                "title_case": false,
                "type": "str",
                "value": ""
              },
              "question": {
                "advanced": false,
                "display_name": "question",
                "dynamic": false,
                "field_type": "str",
                "fileTypes": [],
                "file_path": "",
                "info": "",
                "input_types": [
                  "Message",
                  "Text"
                ],
                "list": false,
                "load_from_db": false,
                "multiline": true,
                "name": "question",
                "placeholder": "",
                "required": false,
                "show": true,
                "title_case": false,
                "type": "str",
                "value": ""
              },
              "template": {
                "advanced": false,
                "display_name": "Template",
                "dynamic": false,
                "info": "",
                "list": false,
                "load_from_db": false,
                "name": "template",
                "placeholder": "",
                "required": false,
                "show": true,
                "title_case": false,
                "trace_as_input": true,
                "type": "prompt",
                "value": "{context}\n\n---\n\nGiven the context above, answer the question as best as possible.\n\nQuestion: {question}\n\nAnswer: "
              },
              "tool_placeholder": {
                "_input_type": "MessageTextInput",
                "advanced": true,
                "display_name": "Tool Placeholder",
                "dynamic": false,
                "info": "A placeholder input for tool mode.",
                "input_types": [
                  "Message"
                ],
                "list": false,
                "load_from_db": false,
                "name": "tool_placeholder",
                "placeholder": "",
                "required": false,
                "show": true,
                "title_case": false,
                "tool_mode": true,
                "trace_as_input": true,
                "trace_as_metadata": true,
                "type": "str",
                "value": ""
              }
            },
            "tool_mode": false
          },
          "selected_output": "prompt",
          "type": "Prompt"
        },
        "dragging": false,
        "height": 433,
        "id": "Prompt-shdJt",
        "measured": {
          "height": 433,
          "width": 320
        },
        "position": {
          "x": 1977.9097981422992,
          "y": 640.5656416923846
        },
        "positionAbsolute": {
          "x": 1977.9097981422992,
          "y": 640.5656416923846
        },
        "selected": false,
        "type": "genericNode",
        "width": 320
      },
      {
        "data": {
          "description": "Split text into chunks based on specified criteria.",
          "display_name": "Split Text",
          "id": "SplitText-DjmXU",
          "node": {
            "base_classes": [
              "Data"
            ],
            "beta": false,
            "conditional_paths": [],
            "custom_fields": {},
            "description": "Split text into chunks based on specified criteria.",
            "display_name": "Split Text",
            "documentation": "",
            "edited": false,
            "field_order": [
              "data_inputs",
              "chunk_overlap",
              "chunk_size",
              "separator"
            ],
            "frozen": false,
            "icon": "scissors-line-dashed",
            "legacy": false,
            "lf_version": "1.1.1",
            "metadata": {},
            "output_types": [],
            "outputs": [
              {
                "allows_loop": false,
                "cache": true,
                "display_name": "Chunks",
                "group_outputs": false,
                "method": "split_text",
                "name": "dataframe",
                "selected": "DataFrame",
                "tool_mode": true,
                "types": [
                  "DataFrame"
                ],
                "value": "__UNDEFINED__"
              }
            ],
            "pinned": false,
            "template": {
              "_type": "Component",
              "chunk_overlap": {
                "advanced": false,
                "display_name": "Chunk Overlap",
                "dynamic": false,
                "info": "Number of characters to overlap between chunks.",
                "list": false,
                "name": "chunk_overlap",
                "placeholder": "",
                "required": false,
                "show": true,
                "title_case": false,
                "trace_as_metadata": true,
                "type": "int",
                "value": 200
              },
              "chunk_size": {
                "advanced": false,
                "display_name": "Chunk Size",
                "dynamic": false,
                "info": "The maximum length of each chunk. Text is first split by separator, then chunks are merged up to this size. Individual splits larger than this won't be further divided.",
                "list": false,
                "name": "chunk_size",
                "placeholder": "",
                "required": false,
                "show": true,
                "title_case": false,
                "trace_as_metadata": true,
                "type": "int",
                "value": 1000
              },
              "code": {
                "advanced": true,
                "dynamic": true,
                "fileTypes": [],
                "file_path": "",
                "info": "",
                "list": false,
                "load_from_db": false,
                "multiline": true,
                "name": "code",
                "password": false,
                "placeholder": "",
                "required": true,
                "show": true,
                "title_case": false,
                "type": "code",
                "value": "from langchain_text_splitters import CharacterTextSplitter\n\nfrom langflow.custom.custom_component.component import Component\nfrom langflow.io import DropdownInput, HandleInput, IntInput, MessageTextInput, Output\nfrom langflow.schema.data import Data\nfrom langflow.schema.dataframe import DataFrame\nfrom langflow.schema.message import Message\nfrom langflow.utils.util import unescape_string\n\n\nclass SplitTextComponent(Component):\n    display_name: str = \"Split Text\"\n    description: str = \"Split text into chunks based on specified criteria.\"\n    documentation: str = \"https://docs.langflow.org/components-processing#split-text\"\n    icon = \"scissors-line-dashed\"\n    name = \"SplitText\"\n\n    inputs = [\n        HandleInput(\n            name=\"data_inputs\",\n            display_name=\"Input\",\n            info=\"The data with texts to split in chunks.\",\n            input_types=[\"Data\", \"DataFrame\", \"Message\"],\n            required=True,\n        ),\n        IntInput(\n            name=\"chunk_overlap\",\n            display_name=\"Chunk Overlap\",\n            info=\"Number of characters to overlap between chunks.\",\n            value=200,\n        ),\n        IntInput(\n            name=\"chunk_size\",\n            display_name=\"Chunk Size\",\n            info=(\n                \"The maximum length of each chunk. Text is first split by separator, \"\n                \"then chunks are merged up to this size. \"\n                \"Individual splits larger than this won't be further divided.\"\n            ),\n            value=1000,\n        ),\n        MessageTextInput(\n            name=\"separator\",\n            display_name=\"Separator\",\n            info=(\n                \"The character to split on. Use \\\\n for newline. \"\n                \"Examples: \\\\n\\\\n for paragraphs, \\\\n for lines, . for sentences\"\n            ),\n            value=\"\\n\",\n        ),\n        MessageTextInput(\n            name=\"text_key\",\n            display_name=\"Text Key\",\n            info=\"The key to use for the text column.\",\n            value=\"text\",\n            advanced=True,\n        ),\n        DropdownInput(\n            name=\"keep_separator\",\n            display_name=\"Keep Separator\",\n            info=\"Whether to keep the separator in the output chunks and where to place it.\",\n            options=[\"False\", \"True\", \"Start\", \"End\"],\n            value=\"False\",\n            advanced=True,\n        ),\n    ]\n\n    outputs = [\n        Output(display_name=\"Chunks\", name=\"dataframe\", method=\"split_text\"),\n    ]\n\n    def _docs_to_data(self, docs) -> list[Data]:\n        return [Data(text=doc.page_content, data=doc.metadata) for doc in docs]\n\n    def _fix_separator(self, separator: str) -> str:\n        \"\"\"Fix common separator issues and convert to proper format.\"\"\"\n        if separator == \"/n\":\n            return \"\\n\"\n        if separator == \"/t\":\n            return \"\\t\"\n        return separator\n\n    def split_text_base(self):\n        separator = self._fix_separator(self.separator)\n        separator = unescape_string(separator)\n\n        if isinstance(self.data_inputs, DataFrame):\n            if not len(self.data_inputs):\n                msg = \"DataFrame is empty\"\n                raise TypeError(msg)\n\n            self.data_inputs.text_key = self.text_key\n            try:\n                documents = self.data_inputs.to_lc_documents()\n            except Exception as e:\n                msg = f\"Error converting DataFrame to documents: {e}\"\n                raise TypeError(msg) from e\n        elif isinstance(self.data_inputs, Message):\n            self.data_inputs = [self.data_inputs.to_data()]\n            return self.split_text_base()\n        else:\n            if not self.data_inputs:\n                msg = \"No data inputs provided\"\n                raise TypeError(msg)\n\n            documents = []\n            if isinstance(self.data_inputs, Data):\n                self.data_inputs.text_key = self.text_key\n                documents = [self.data_inputs.to_lc_document()]\n            else:\n                try:\n                    documents = [input_.to_lc_document() for input_ in self.data_inputs if isinstance(input_, Data)]\n                    if not documents:\n                        msg = f\"No valid Data inputs found in {type(self.data_inputs)}\"\n                        raise TypeError(msg)\n                except AttributeError as e:\n                    msg = f\"Invalid input type in collection: {e}\"\n                    raise TypeError(msg) from e\n        try:\n            # Convert string 'False'/'True' to boolean\n            keep_sep = self.keep_separator\n            if isinstance(keep_sep, str):\n                if keep_sep.lower() == \"false\":\n                    keep_sep = False\n                elif keep_sep.lower() == \"true\":\n                    keep_sep = True\n                # 'start' and 'end' are kept as strings\n\n            splitter = CharacterTextSplitter(\n                chunk_overlap=self.chunk_overlap,\n                chunk_size=self.chunk_size,\n                separator=separator,\n                keep_separator=keep_sep,\n            )\n            return splitter.split_documents(documents)\n        except Exception as e:\n            msg = f\"Error splitting text: {e}\"\n            raise TypeError(msg) from e\n\n    def split_text(self) -> DataFrame:\n        return DataFrame(self._docs_to_data(self.split_text_base()))\n"
              },
              "data_inputs": {
                "advanced": false,
                "display_name": "Input",
                "dynamic": false,
                "info": "The data with texts to split in chunks.",
                "input_types": [
                  "Data",
                  "DataFrame",
                  "Message"
                ],
                "list": false,
                "name": "data_inputs",
                "placeholder": "",
                "required": true,
                "show": true,
                "title_case": false,
                "trace_as_metadata": true,
                "type": "other",
                "value": ""
              },
              "keep_separator": {
                "_input_type": "DropdownInput",
                "advanced": true,
                "combobox": false,
                "dialog_inputs": {},
                "display_name": "Keep Separator",
                "dynamic": false,
                "info": "Whether to keep the separator in the output chunks and where to place it.",
                "name": "keep_separator",
                "options": [
                  "False",
                  "True",
                  "Start",
                  "End"
                ],
                "options_metadata": [],
                "placeholder": "",
                "required": false,
                "show": true,
                "title_case": false,
                "tool_mode": false,
                "trace_as_metadata": true,
                "type": "str",
                "value": "False"
              },
              "separator": {
                "advanced": false,
                "display_name": "Separator",
                "dynamic": false,
                "info": "The character to split on. Use \\n for newline. Examples: \\n\\n for paragraphs, \\n for lines, . for sentences",
                "input_types": [
                  "Message"
                ],
                "list": false,
                "load_from_db": false,
                "name": "separator",
                "placeholder": "",
                "required": false,
                "show": true,
                "title_case": false,
                "trace_as_input": true,
                "trace_as_metadata": true,
                "type": "str",
                "value": "\n"
              },
              "text_key": {
                "_input_type": "MessageTextInput",
                "advanced": true,
                "display_name": "Text Key",
                "dynamic": false,
                "info": "The key to use for the text column.",
                "input_types": [
                  "Message"
                ],
                "list": false,
                "list_add_label": "Add More",
                "load_from_db": false,
                "name": "text_key",
                "placeholder": "",
                "required": false,
                "show": true,
                "title_case": false,
                "tool_mode": false,
                "trace_as_input": true,
                "trace_as_metadata": true,
                "type": "str",
                "value": "text"
              }
            }
          },
          "selected_output": "chunks",
          "type": "SplitText"
        },
        "dragging": false,
        "height": 475,
        "id": "SplitText-DjmXU",
        "measured": {
          "height": 475,
          "width": 320
        },
        "position": {
          "x": 1692.461995335383,
          "y": 1328.2681481569232
        },
        "positionAbsolute": {
          "x": 1683.4543896546102,
          "y": 1350.7871623588553
        },
        "selected": false,
        "type": "genericNode",
        "width": 320
      },
      {
        "data": {
          "id": "note-CZq4B",
          "node": {
            "description": "## 🐕 2. Retriever Flow\n\nThis flow answers your questions with contextual data retrieved from your vector database.\n\nOpen the **Playground** and ask, \n\n```\nWhat is this document about?\n```\n",
            "display_name": "",
            "documentation": "",
            "template": {
              "backgroundColor": "neutral"
            }
          },
          "type": "note"
        },
        "dragging": false,
        "height": 324,
        "id": "note-CZq4B",
        "measured": {
          "height": 324,
          "width": 324
        },
        "position": {
          "x": 374.388314931542,
          "y": 486.18094072679895
        },
        "positionAbsolute": {
          "x": 374.388314931542,
          "y": 486.18094072679895
        },
        "resizing": false,
        "selected": false,
        "style": {
          "height": 324,
          "width": 324
        },
        "type": "noteNode",
        "width": 324
      },
      {
        "data": {
          "id": "note-Xo37v",
          "node": {
            "description": "Retrieval Augmented Generation (RAG) is a way of providing additional context to a Large Language Model (LLM) by preloading a vector database with embeddings for relevant content. When a user chats with the LLM, a _similarity search_ retrieves relevant content by comparing an embedding for the user's query against the embeddings in the vector database.\nFor example, a RAG chatbot could be pre-loaded with product data, and then it can help customers find specific products based on their queries.\nThis template has two sub-flows. One flow loads data into your vector store, and the other is the user-driven chat flow that compares a new query against the existing content in your vector database.\n\n## Quickstart\n1. Add your OpenAI API key to the **Language Model** component and the two **Embeddings** components.\n2. Add an Astra application token to the **Astra DB** vector store components, or replace these components with other vector store components available in the **Components** menu.\n**💡 Store your credentials as Langflow global variables 🌐 to simplify token management and reuse in your flows.**\n\n## Run the flows\n1. Load your data into a vector database with the 📚 **Load Data** flow. Select a file to upload in the **File** component, and then click **Play** ▶️ on the **Astra DB** component to run the **Load Data** flow.\n2. Open the **Playground** to start a chat with the 🐕 **Retriever** flow.\n\nOnly the run the **Load Data** flow when you need to populate your vector database with baseline content, such as product data.\nThe **Retriever** flow is the user-facing chat flow. This flow generates an embedding from chat input, runs a similarity search against the vector database to retrieve relevant content, and then passes the original query and the retrieved content to the LLM, which produces the chat response sent to the user.\n\n## Next steps\nExperiment by changing the prompt and the loaded data to see how the LLM's responses change.",
            "display_name": "Read Me",
            "documentation": "",
            "template": {
              "backgroundColor": "neutral"
            }
          },
          "type": "note"
        },
        "dragging": false,
        "height": 556,
        "id": "note-Xo37v",
        "measured": {
          "height": 556,
          "width": 389
        },
        "position": {
          "x": 191.12162720143235,
          "y": 1157.6038620251531
        },
        "positionAbsolute": {
          "x": 94.28986613312418,
          "y": 907.6428043837066
        },
        "resizing": false,
        "selected": false,
        "style": {
          "height": 324,
          "width": 324
        },
        "type": "noteNode",
        "width": 389
      },
      {
        "data": {
          "description": "Display a chat message in the Playground.",
          "display_name": "Chat Output",
          "id": "ChatOutput-k2dHy",
          "node": {
            "base_classes": [
              "Message"
            ],
            "beta": false,
            "conditional_paths": [],
            "custom_fields": {},
            "description": "Display a chat message in the Playground.",
            "display_name": "Chat Output",
            "documentation": "",
            "edited": false,
            "field_order": [
              "input_value",
              "should_store_message",
              "sender",
              "sender_name",
              "session_id",
              "data_template",
              "background_color",
              "chat_icon",
              "text_color"
            ],
            "frozen": false,
            "icon": "MessagesSquare",
            "legacy": false,
            "lf_version": "1.1.1",
<<<<<<< HEAD
            "metadata": {},
=======
            "metadata": {
              "code_hash": "765fdf2ed814",
              "dependencies": {
                "dependencies": [
                  {
                    "name": "orjson",
                    "version": "3.10.15"
                  },
                  {
                    "name": "fastapi",
                    "version": "0.116.1"
                  },
                  {
                    "name": "langflow",
                    "version": null
                  }
                ],
                "total_dependencies": 3
              },
              "module": "langflow.components.input_output.chat_output.ChatOutput"
            },
>>>>>>> a97032ab
            "output_types": [],
            "outputs": [
              {
                "allows_loop": false,
                "cache": true,
                "display_name": "Output Message",
                "group_outputs": false,
                "method": "message_response",
                "name": "message",
                "selected": "Message",
                "tool_mode": true,
                "types": [
                  "Message"
                ],
                "value": "__UNDEFINED__"
              }
            ],
            "pinned": false,
            "template": {
              "_type": "Component",
              "code": {
                "advanced": true,
                "dynamic": true,
                "fileTypes": [],
                "file_path": "",
                "info": "",
                "list": false,
                "load_from_db": false,
                "multiline": true,
                "name": "code",
                "password": false,
                "placeholder": "",
                "required": true,
                "show": true,
                "title_case": false,
                "type": "code",
                "value": "from collections.abc import Generator\nfrom typing import Any\n\nimport orjson\nfrom fastapi.encoders import jsonable_encoder\n\nfrom langflow.base.io.chat import ChatComponent\nfrom langflow.helpers.data import safe_convert\nfrom langflow.inputs.inputs import BoolInput, DropdownInput, HandleInput, MessageTextInput\nfrom langflow.schema.data import Data\nfrom langflow.schema.dataframe import DataFrame\nfrom langflow.schema.message import Message\nfrom langflow.schema.properties import Source\nfrom langflow.template.field.base import Output\nfrom langflow.utils.constants import (\n    MESSAGE_SENDER_AI,\n    MESSAGE_SENDER_NAME_AI,\n    MESSAGE_SENDER_USER,\n)\n\n\nclass ChatOutput(ChatComponent):\n    display_name = \"Chat Output\"\n    description = \"Display a chat message in the Playground.\"\n    documentation: str = \"https://docs.langflow.org/components-io#chat-output\"\n    icon = \"MessagesSquare\"\n    name = \"ChatOutput\"\n    minimized = True\n\n    inputs = [\n        HandleInput(\n            name=\"input_value\",\n            display_name=\"Inputs\",\n            info=\"Message to be passed as output.\",\n            input_types=[\"Data\", \"DataFrame\", \"Message\"],\n            required=True,\n        ),\n        BoolInput(\n            name=\"should_store_message\",\n            display_name=\"Store Messages\",\n            info=\"Store the message in the history.\",\n            value=True,\n            advanced=True,\n        ),\n        DropdownInput(\n            name=\"sender\",\n            display_name=\"Sender Type\",\n            options=[MESSAGE_SENDER_AI, MESSAGE_SENDER_USER],\n            value=MESSAGE_SENDER_AI,\n            advanced=True,\n            info=\"Type of sender.\",\n        ),\n        MessageTextInput(\n            name=\"sender_name\",\n            display_name=\"Sender Name\",\n            info=\"Name of the sender.\",\n            value=MESSAGE_SENDER_NAME_AI,\n            advanced=True,\n        ),\n        MessageTextInput(\n            name=\"session_id\",\n            display_name=\"Session ID\",\n            info=\"The session ID of the chat. If empty, the current session ID parameter will be used.\",\n            advanced=True,\n        ),\n        MessageTextInput(\n            name=\"data_template\",\n            display_name=\"Data Template\",\n            value=\"{text}\",\n            advanced=True,\n            info=\"Template to convert Data to Text. If left empty, it will be dynamically set to the Data's text key.\",\n        ),\n    ]\n    outputs = [\n        Output(\n            display_name=\"Output Message\",\n            name=\"message\",\n            method=\"message_response\",\n        ),\n    ]\n\n    def _build_source(self, id_: str | None, display_name: str | None, source: str | None) -> Source:\n        source_dict = {}\n        if id_:\n            source_dict[\"id\"] = id_\n        if display_name:\n            source_dict[\"display_name\"] = display_name\n        if source:\n            # Handle case where source is a ChatOpenAI object\n            if hasattr(source, \"model_name\"):\n                source_dict[\"source\"] = source.model_name\n            elif hasattr(source, \"model\"):\n                source_dict[\"source\"] = str(source.model)\n            else:\n                source_dict[\"source\"] = str(source)\n        return Source(**source_dict)\n\n    async def message_response(self) -> Message:\n        # First convert the input to string if needed\n        text = self.convert_to_string()\n\n        # Get source properties\n        source, icon, display_name, source_id = self.get_properties_from_source_component()\n\n        # Create or use existing Message object\n        if isinstance(self.input_value, Message):\n            message = self.input_value\n            # Update message properties\n            message.text = text\n        else:\n            message = Message(text=text)\n\n        # Set message properties\n        message.sender = self.sender\n        message.sender_name = self.sender_name\n        message.session_id = self.session_id\n        message.flow_id = self.graph.flow_id if hasattr(self, \"graph\") else None\n        message.properties.source = self._build_source(source_id, display_name, source)\n\n        # Store message if needed\n        if self.session_id and self.should_store_message:\n            stored_message = await self.send_message(message)\n            self.message.value = stored_message\n            message = stored_message\n\n        self.status = message\n        return message\n\n    def _serialize_data(self, data: Data) -> str:\n        \"\"\"Serialize Data object to JSON string.\"\"\"\n        # Convert data.data to JSON-serializable format\n        serializable_data = jsonable_encoder(data.data)\n        # Serialize with orjson, enabling pretty printing with indentation\n        json_bytes = orjson.dumps(serializable_data, option=orjson.OPT_INDENT_2)\n        # Convert bytes to string and wrap in Markdown code blocks\n        return \"```json\\n\" + json_bytes.decode(\"utf-8\") + \"\\n```\"\n\n    def _validate_input(self) -> None:\n        \"\"\"Validate the input data and raise ValueError if invalid.\"\"\"\n        if self.input_value is None:\n            msg = \"Input data cannot be None\"\n            raise ValueError(msg)\n        if isinstance(self.input_value, list) and not all(\n            isinstance(item, Message | Data | DataFrame | str) for item in self.input_value\n        ):\n            invalid_types = [\n                type(item).__name__\n                for item in self.input_value\n                if not isinstance(item, Message | Data | DataFrame | str)\n            ]\n            msg = f\"Expected Data or DataFrame or Message or str, got {invalid_types}\"\n            raise TypeError(msg)\n        if not isinstance(\n            self.input_value,\n            Message | Data | DataFrame | str | list | Generator | type(None),\n        ):\n            type_name = type(self.input_value).__name__\n            msg = f\"Expected Data or DataFrame or Message or str, Generator or None, got {type_name}\"\n            raise TypeError(msg)\n\n    def convert_to_string(self) -> str | Generator[Any, None, None]:\n        \"\"\"Convert input data to string with proper error handling.\"\"\"\n        self._validate_input()\n        if isinstance(self.input_value, list):\n            clean_data: bool = getattr(self, \"clean_data\", False)\n            return \"\\n\".join([safe_convert(item, clean_data=clean_data) for item in self.input_value])\n        if isinstance(self.input_value, Generator):\n            return self.input_value\n        return safe_convert(self.input_value)\n"
              },
              "data_template": {
                "_input_type": "MessageTextInput",
                "advanced": true,
                "display_name": "Data Template",
                "dynamic": false,
                "info": "Template to convert Data to Text. If left empty, it will be dynamically set to the Data's text key.",
                "input_types": [
                  "Message"
                ],
                "list": false,
                "load_from_db": false,
                "name": "data_template",
                "placeholder": "",
                "required": false,
                "show": true,
                "title_case": false,
                "tool_mode": false,
                "trace_as_input": true,
                "trace_as_metadata": true,
                "type": "str",
                "value": "{text}"
              },
              "input_value": {
                "_input_type": "MessageInput",
                "advanced": false,
                "display_name": "Inputs",
                "dynamic": false,
                "info": "Message to be passed as output.",
                "input_types": [
                  "Data",
                  "DataFrame",
                  "Message"
                ],
                "list": false,
                "load_from_db": false,
                "name": "input_value",
                "placeholder": "",
                "required": true,
                "show": true,
                "title_case": false,
                "trace_as_input": true,
                "trace_as_metadata": true,
                "type": "str",
                "value": ""
              },
              "sender": {
                "_input_type": "DropdownInput",
                "advanced": true,
                "combobox": false,
                "display_name": "Sender Type",
                "dynamic": false,
                "info": "Type of sender.",
                "name": "sender",
                "options": [
                  "Machine",
                  "User"
                ],
                "placeholder": "",
                "required": false,
                "show": true,
                "title_case": false,
                "tool_mode": false,
                "trace_as_metadata": true,
                "type": "str",
                "value": "Machine"
              },
              "sender_name": {
                "_input_type": "MessageTextInput",
                "advanced": true,
                "display_name": "Sender Name",
                "dynamic": false,
                "info": "Name of the sender.",
                "input_types": [
                  "Message"
                ],
                "list": false,
                "load_from_db": false,
                "name": "sender_name",
                "placeholder": "",
                "required": false,
                "show": true,
                "title_case": false,
                "tool_mode": false,
                "trace_as_input": true,
                "trace_as_metadata": true,
                "type": "str",
                "value": "AI"
              },
              "session_id": {
                "_input_type": "MessageTextInput",
                "advanced": true,
                "display_name": "Session ID",
                "dynamic": false,
                "info": "The session ID of the chat. If empty, the current session ID parameter will be used.",
                "input_types": [
                  "Message"
                ],
                "list": false,
                "load_from_db": false,
                "name": "session_id",
                "placeholder": "",
                "required": false,
                "show": true,
                "title_case": false,
                "tool_mode": false,
                "trace_as_input": true,
                "trace_as_metadata": true,
                "type": "str",
                "value": ""
              },
              "should_store_message": {
                "_input_type": "BoolInput",
                "advanced": true,
                "display_name": "Store Messages",
                "dynamic": false,
                "info": "Store the message in the history.",
                "list": false,
                "name": "should_store_message",
                "placeholder": "",
                "required": false,
                "show": true,
                "title_case": false,
                "trace_as_metadata": true,
                "type": "bool",
                "value": true
              }
            },
            "tool_mode": false
          },
          "type": "ChatOutput"
        },
        "dragging": false,
        "height": 234,
        "id": "ChatOutput-k2dHy",
        "measured": {
          "height": 234,
          "width": 320
        },
        "position": {
          "x": 2738.611008351098,
          "y": 829.6219994149209
        },
        "positionAbsolute": {
          "x": 2734.385670401691,
          "y": 810.6079786425926
        },
        "selected": false,
        "type": "genericNode",
        "width": 320
      },
      {
        "data": {
          "id": "OpenAIEmbeddings-wxOTA",
          "node": {
            "base_classes": [
              "Embeddings"
            ],
            "beta": false,
            "conditional_paths": [],
            "custom_fields": {},
            "description": "Generate embeddings using OpenAI models.",
            "display_name": "OpenAI Embeddings",
            "documentation": "",
            "edited": false,
            "field_order": [
              "default_headers",
              "default_query",
              "chunk_size",
              "client",
              "deployment",
              "embedding_ctx_length",
              "max_retries",
              "model",
              "model_kwargs",
              "openai_api_key",
              "openai_api_base",
              "openai_api_type",
              "openai_api_version",
              "openai_organization",
              "openai_proxy",
              "request_timeout",
              "show_progress_bar",
              "skip_empty",
              "tiktoken_model_name",
              "tiktoken_enable",
              "dimensions"
            ],
            "frozen": false,
            "icon": "OpenAI",
            "legacy": false,
            "lf_version": "1.2.0",
            "metadata": {},
            "output_types": [],
            "outputs": [
              {
                "allows_loop": false,
                "cache": true,
                "display_name": "Embedding Model",
                "group_outputs": false,
                "method": "build_embeddings",
                "name": "embeddings",
                "selected": "Embeddings",
                "tool_mode": true,
                "types": [
                  "Embeddings"
                ],
                "value": "__UNDEFINED__"
              }
            ],
            "pinned": false,
            "template": {
              "_type": "Component",
              "chunk_size": {
                "_input_type": "IntInput",
                "advanced": true,
                "display_name": "Chunk Size",
                "dynamic": false,
                "info": "",
                "list": false,
                "name": "chunk_size",
                "placeholder": "",
                "required": false,
                "show": true,
                "title_case": false,
                "trace_as_metadata": true,
                "type": "int",
                "value": 1000
              },
              "client": {
                "_input_type": "MessageTextInput",
                "advanced": true,
                "display_name": "Client",
                "dynamic": false,
                "info": "",
                "input_types": [
                  "Message"
                ],
                "list": false,
                "load_from_db": false,
                "name": "client",
                "placeholder": "",
                "required": false,
                "show": true,
                "title_case": false,
                "tool_mode": false,
                "trace_as_input": true,
                "trace_as_metadata": true,
                "type": "str",
                "value": ""
              },
              "code": {
                "advanced": true,
                "dynamic": true,
                "fileTypes": [],
                "file_path": "",
                "info": "",
                "list": false,
                "load_from_db": false,
                "multiline": true,
                "name": "code",
                "password": false,
                "placeholder": "",
                "required": true,
                "show": true,
                "title_case": false,
                "type": "code",
                "value": "from langchain_openai import OpenAIEmbeddings\n\nfrom langflow.base.embeddings.model import LCEmbeddingsModel\nfrom langflow.base.models.openai_constants import OPENAI_EMBEDDING_MODEL_NAMES\nfrom langflow.field_typing import Embeddings\nfrom langflow.io import BoolInput, DictInput, DropdownInput, FloatInput, IntInput, MessageTextInput, SecretStrInput\n\n\nclass OpenAIEmbeddingsComponent(LCEmbeddingsModel):\n    display_name = \"OpenAI Embeddings\"\n    description = \"Generate embeddings using OpenAI models.\"\n    icon = \"OpenAI\"\n    name = \"OpenAIEmbeddings\"\n\n    inputs = [\n        DictInput(\n            name=\"default_headers\",\n            display_name=\"Default Headers\",\n            advanced=True,\n            info=\"Default headers to use for the API request.\",\n        ),\n        DictInput(\n            name=\"default_query\",\n            display_name=\"Default Query\",\n            advanced=True,\n            info=\"Default query parameters to use for the API request.\",\n        ),\n        IntInput(name=\"chunk_size\", display_name=\"Chunk Size\", advanced=True, value=1000),\n        MessageTextInput(name=\"client\", display_name=\"Client\", advanced=True),\n        MessageTextInput(name=\"deployment\", display_name=\"Deployment\", advanced=True),\n        IntInput(name=\"embedding_ctx_length\", display_name=\"Embedding Context Length\", advanced=True, value=1536),\n        IntInput(name=\"max_retries\", display_name=\"Max Retries\", value=3, advanced=True),\n        DropdownInput(\n            name=\"model\",\n            display_name=\"Model\",\n            advanced=False,\n            options=OPENAI_EMBEDDING_MODEL_NAMES,\n            value=\"text-embedding-3-small\",\n        ),\n        DictInput(name=\"model_kwargs\", display_name=\"Model Kwargs\", advanced=True),\n        SecretStrInput(name=\"openai_api_key\", display_name=\"OpenAI API Key\", value=\"OPENAI_API_KEY\", required=True),\n        MessageTextInput(name=\"openai_api_base\", display_name=\"OpenAI API Base\", advanced=True),\n        MessageTextInput(name=\"openai_api_type\", display_name=\"OpenAI API Type\", advanced=True),\n        MessageTextInput(name=\"openai_api_version\", display_name=\"OpenAI API Version\", advanced=True),\n        MessageTextInput(\n            name=\"openai_organization\",\n            display_name=\"OpenAI Organization\",\n            advanced=True,\n        ),\n        MessageTextInput(name=\"openai_proxy\", display_name=\"OpenAI Proxy\", advanced=True),\n        FloatInput(name=\"request_timeout\", display_name=\"Request Timeout\", advanced=True),\n        BoolInput(name=\"show_progress_bar\", display_name=\"Show Progress Bar\", advanced=True),\n        BoolInput(name=\"skip_empty\", display_name=\"Skip Empty\", advanced=True),\n        MessageTextInput(\n            name=\"tiktoken_model_name\",\n            display_name=\"TikToken Model Name\",\n            advanced=True,\n        ),\n        BoolInput(\n            name=\"tiktoken_enable\",\n            display_name=\"TikToken Enable\",\n            advanced=True,\n            value=True,\n            info=\"If False, you must have transformers installed.\",\n        ),\n        IntInput(\n            name=\"dimensions\",\n            display_name=\"Dimensions\",\n            info=\"The number of dimensions the resulting output embeddings should have. \"\n            \"Only supported by certain models.\",\n            advanced=True,\n        ),\n    ]\n\n    def build_embeddings(self) -> Embeddings:\n        return OpenAIEmbeddings(\n            client=self.client or None,\n            model=self.model,\n            dimensions=self.dimensions or None,\n            deployment=self.deployment or None,\n            api_version=self.openai_api_version or None,\n            base_url=self.openai_api_base or None,\n            openai_api_type=self.openai_api_type or None,\n            openai_proxy=self.openai_proxy or None,\n            embedding_ctx_length=self.embedding_ctx_length,\n            api_key=self.openai_api_key or None,\n            organization=self.openai_organization or None,\n            allowed_special=\"all\",\n            disallowed_special=\"all\",\n            chunk_size=self.chunk_size,\n            max_retries=self.max_retries,\n            timeout=self.request_timeout or None,\n            tiktoken_enabled=self.tiktoken_enable,\n            tiktoken_model_name=self.tiktoken_model_name or None,\n            show_progress_bar=self.show_progress_bar,\n            model_kwargs=self.model_kwargs,\n            skip_empty=self.skip_empty,\n            default_headers=self.default_headers or None,\n            default_query=self.default_query or None,\n        )\n"
              },
              "default_headers": {
                "_input_type": "DictInput",
                "advanced": true,
                "display_name": "Default Headers",
                "dynamic": false,
                "info": "Default headers to use for the API request.",
                "list": false,
                "name": "default_headers",
                "placeholder": "",
                "required": false,
                "show": true,
                "title_case": false,
                "trace_as_input": true,
                "type": "dict",
                "value": {}
              },
              "default_query": {
                "_input_type": "DictInput",
                "advanced": true,
                "display_name": "Default Query",
                "dynamic": false,
                "info": "Default query parameters to use for the API request.",
                "list": false,
                "name": "default_query",
                "placeholder": "",
                "required": false,
                "show": true,
                "title_case": false,
                "trace_as_input": true,
                "type": "dict",
                "value": {}
              },
              "deployment": {
                "_input_type": "MessageTextInput",
                "advanced": true,
                "display_name": "Deployment",
                "dynamic": false,
                "info": "",
                "input_types": [
                  "Message"
                ],
                "list": false,
                "load_from_db": false,
                "name": "deployment",
                "placeholder": "",
                "required": false,
                "show": true,
                "title_case": false,
                "tool_mode": false,
                "trace_as_input": true,
                "trace_as_metadata": true,
                "type": "str",
                "value": ""
              },
              "dimensions": {
                "_input_type": "IntInput",
                "advanced": true,
                "display_name": "Dimensions",
                "dynamic": false,
                "info": "The number of dimensions the resulting output embeddings should have. Only supported by certain models.",
                "list": false,
                "name": "dimensions",
                "placeholder": "",
                "required": false,
                "show": true,
                "title_case": false,
                "trace_as_metadata": true,
                "type": "int",
                "value": ""
              },
              "embedding_ctx_length": {
                "_input_type": "IntInput",
                "advanced": true,
                "display_name": "Embedding Context Length",
                "dynamic": false,
                "info": "",
                "list": false,
                "name": "embedding_ctx_length",
                "placeholder": "",
                "required": false,
                "show": true,
                "title_case": false,
                "trace_as_metadata": true,
                "type": "int",
                "value": 1536
              },
              "max_retries": {
                "_input_type": "IntInput",
                "advanced": true,
                "display_name": "Max Retries",
                "dynamic": false,
                "info": "",
                "list": false,
                "name": "max_retries",
                "placeholder": "",
                "required": false,
                "show": true,
                "title_case": false,
                "trace_as_metadata": true,
                "type": "int",
                "value": 3
              },
              "model": {
                "_input_type": "DropdownInput",
                "advanced": false,
                "combobox": false,
                "display_name": "Model",
                "dynamic": false,
                "info": "",
                "name": "model",
                "options": [
                  "text-embedding-3-small",
                  "text-embedding-3-large",
                  "text-embedding-ada-002"
                ],
                "placeholder": "",
                "required": false,
                "show": true,
                "title_case": false,
                "tool_mode": false,
                "trace_as_metadata": true,
                "type": "str",
                "value": "text-embedding-3-small"
              },
              "model_kwargs": {
                "_input_type": "DictInput",
                "advanced": true,
                "display_name": "Model Kwargs",
                "dynamic": false,
                "info": "",
                "list": false,
                "name": "model_kwargs",
                "placeholder": "",
                "required": false,
                "show": true,
                "title_case": false,
                "trace_as_input": true,
                "type": "dict",
                "value": {}
              },
              "openai_api_base": {
                "_input_type": "MessageTextInput",
                "advanced": true,
                "display_name": "OpenAI API Base",
                "dynamic": false,
                "info": "",
                "input_types": [
                  "Message"
                ],
                "list": false,
                "load_from_db": false,
                "name": "openai_api_base",
                "placeholder": "",
                "required": false,
                "show": true,
                "title_case": false,
                "tool_mode": false,
                "trace_as_input": true,
                "trace_as_metadata": true,
                "type": "str",
                "value": ""
              },
              "openai_api_key": {
                "_input_type": "SecretStrInput",
                "advanced": false,
                "display_name": "OpenAI API Key",
                "dynamic": false,
                "info": "",
                "input_types": [],
                "load_from_db": true,
                "name": "openai_api_key",
                "password": true,
                "placeholder": "",
                "required": true,
                "show": true,
                "title_case": false,
                "type": "str",
                "value": "OPENAI_API_KEY"
              },
              "openai_api_type": {
                "_input_type": "MessageTextInput",
                "advanced": true,
                "display_name": "OpenAI API Type",
                "dynamic": false,
                "info": "",
                "input_types": [
                  "Message"
                ],
                "list": false,
                "load_from_db": false,
                "name": "openai_api_type",
                "placeholder": "",
                "required": false,
                "show": true,
                "title_case": false,
                "tool_mode": false,
                "trace_as_input": true,
                "trace_as_metadata": true,
                "type": "str",
                "value": ""
              },
              "openai_api_version": {
                "_input_type": "MessageTextInput",
                "advanced": true,
                "display_name": "OpenAI API Version",
                "dynamic": false,
                "info": "",
                "input_types": [
                  "Message"
                ],
                "list": false,
                "load_from_db": false,
                "name": "openai_api_version",
                "placeholder": "",
                "required": false,
                "show": true,
                "title_case": false,
                "tool_mode": false,
                "trace_as_input": true,
                "trace_as_metadata": true,
                "type": "str",
                "value": ""
              },
              "openai_organization": {
                "_input_type": "MessageTextInput",
                "advanced": true,
                "display_name": "OpenAI Organization",
                "dynamic": false,
                "info": "",
                "input_types": [
                  "Message"
                ],
                "list": false,
                "load_from_db": false,
                "name": "openai_organization",
                "placeholder": "",
                "required": false,
                "show": true,
                "title_case": false,
                "tool_mode": false,
                "trace_as_input": true,
                "trace_as_metadata": true,
                "type": "str",
                "value": ""
              },
              "openai_proxy": {
                "_input_type": "MessageTextInput",
                "advanced": true,
                "display_name": "OpenAI Proxy",
                "dynamic": false,
                "info": "",
                "input_types": [
                  "Message"
                ],
                "list": false,
                "load_from_db": false,
                "name": "openai_proxy",
                "placeholder": "",
                "required": false,
                "show": true,
                "title_case": false,
                "tool_mode": false,
                "trace_as_input": true,
                "trace_as_metadata": true,
                "type": "str",
                "value": ""
              },
              "request_timeout": {
                "_input_type": "FloatInput",
                "advanced": true,
                "display_name": "Request Timeout",
                "dynamic": false,
                "info": "",
                "list": false,
                "name": "request_timeout",
                "placeholder": "",
                "required": false,
                "show": true,
                "title_case": false,
                "trace_as_metadata": true,
                "type": "float",
                "value": ""
              },
              "show_progress_bar": {
                "_input_type": "BoolInput",
                "advanced": true,
                "display_name": "Show Progress Bar",
                "dynamic": false,
                "info": "",
                "list": false,
                "name": "show_progress_bar",
                "placeholder": "",
                "required": false,
                "show": true,
                "title_case": false,
                "trace_as_metadata": true,
                "type": "bool",
                "value": false
              },
              "skip_empty": {
                "_input_type": "BoolInput",
                "advanced": true,
                "display_name": "Skip Empty",
                "dynamic": false,
                "info": "",
                "list": false,
                "name": "skip_empty",
                "placeholder": "",
                "required": false,
                "show": true,
                "title_case": false,
                "trace_as_metadata": true,
                "type": "bool",
                "value": false
              },
              "tiktoken_enable": {
                "_input_type": "BoolInput",
                "advanced": true,
                "display_name": "TikToken Enable",
                "dynamic": false,
                "info": "If False, you must have transformers installed.",
                "list": false,
                "name": "tiktoken_enable",
                "placeholder": "",
                "required": false,
                "show": true,
                "title_case": false,
                "trace_as_metadata": true,
                "type": "bool",
                "value": true
              },
              "tiktoken_model_name": {
                "_input_type": "MessageTextInput",
                "advanced": true,
                "display_name": "TikToken Model Name",
                "dynamic": false,
                "info": "",
                "input_types": [
                  "Message"
                ],
                "list": false,
                "load_from_db": false,
                "name": "tiktoken_model_name",
                "placeholder": "",
                "required": false,
                "show": true,
                "title_case": false,
                "tool_mode": false,
                "trace_as_input": true,
                "trace_as_metadata": true,
                "type": "str",
                "value": ""
              }
            },
            "tool_mode": false
          },
          "selected_output": "embeddings",
          "type": "OpenAIEmbeddings"
        },
        "dragging": false,
        "height": 320,
        "id": "OpenAIEmbeddings-wxOTA",
        "measured": {
          "height": 320,
          "width": 320
        },
        "position": {
          "x": 825.435626932521,
          "y": 739.6327999745448
        },
        "positionAbsolute": {
          "x": 825.435626932521,
          "y": 739.6327999745448
        },
        "selected": false,
        "type": "genericNode",
        "width": 320
      },
      {
        "data": {
          "id": "note-v8XCH",
          "node": {
            "description": "## 📚 1. Load Data Flow\n\nRun this first! Load data from a local file and embed it into the vector database.\n\nSelect a Database and a Collection, or create new ones. \n\nClick  **Run component** on the **Astra DB** component to load your data.\n\n\n### Next steps:\n Experiment by changing the prompt and the contextual data to see how the retrieval flow's responses change.",
            "display_name": "",
            "documentation": "",
            "template": {
              "backgroundColor": "neutral"
            }
          },
          "type": "note"
        },
        "dragging": false,
        "height": 460,
        "id": "note-v8XCH",
        "measured": {
          "height": 460,
          "width": 340
        },
        "position": {
          "x": 913.9906853654297,
          "y": 1523.8879126168624
        },
        "positionAbsolute": {
          "x": 955.3277857006676,
          "y": 1552.171191793604
        },
        "resizing": false,
        "selected": false,
        "style": {
          "height": 324,
          "width": 324
        },
        "type": "noteNode",
        "width": 340
      },
      {
        "data": {
          "id": "OpenAIEmbeddings-OxTcG",
          "node": {
            "base_classes": [
              "Embeddings"
            ],
            "beta": false,
            "conditional_paths": [],
            "custom_fields": {},
            "description": "Generate embeddings using OpenAI models.",
            "display_name": "OpenAI Embeddings",
            "documentation": "",
            "edited": false,
            "field_order": [
              "default_headers",
              "default_query",
              "chunk_size",
              "client",
              "deployment",
              "embedding_ctx_length",
              "max_retries",
              "model",
              "model_kwargs",
              "openai_api_key",
              "openai_api_base",
              "openai_api_type",
              "openai_api_version",
              "openai_organization",
              "openai_proxy",
              "request_timeout",
              "show_progress_bar",
              "skip_empty",
              "tiktoken_model_name",
              "tiktoken_enable",
              "dimensions"
            ],
            "frozen": false,
            "icon": "OpenAI",
            "legacy": false,
            "lf_version": "1.1.1",
            "metadata": {},
            "output_types": [],
            "outputs": [
              {
                "allows_loop": false,
                "cache": true,
                "display_name": "Embedding Model",
                "group_outputs": false,
                "method": "build_embeddings",
                "name": "embeddings",
                "selected": "Embeddings",
                "tool_mode": true,
                "types": [
                  "Embeddings"
                ],
                "value": "__UNDEFINED__"
              }
            ],
            "pinned": false,
            "template": {
              "_type": "Component",
              "chunk_size": {
                "_input_type": "IntInput",
                "advanced": true,
                "display_name": "Chunk Size",
                "dynamic": false,
                "info": "",
                "list": false,
                "name": "chunk_size",
                "placeholder": "",
                "required": false,
                "show": true,
                "title_case": false,
                "trace_as_metadata": true,
                "type": "int",
                "value": 1000
              },
              "client": {
                "_input_type": "MessageTextInput",
                "advanced": true,
                "display_name": "Client",
                "dynamic": false,
                "info": "",
                "input_types": [
                  "Message"
                ],
                "list": false,
                "load_from_db": false,
                "name": "client",
                "placeholder": "",
                "required": false,
                "show": true,
                "title_case": false,
                "tool_mode": false,
                "trace_as_input": true,
                "trace_as_metadata": true,
                "type": "str",
                "value": ""
              },
              "code": {
                "advanced": true,
                "dynamic": true,
                "fileTypes": [],
                "file_path": "",
                "info": "",
                "list": false,
                "load_from_db": false,
                "multiline": true,
                "name": "code",
                "password": false,
                "placeholder": "",
                "required": true,
                "show": true,
                "title_case": false,
                "type": "code",
                "value": "from langchain_openai import OpenAIEmbeddings\n\nfrom langflow.base.embeddings.model import LCEmbeddingsModel\nfrom langflow.base.models.openai_constants import OPENAI_EMBEDDING_MODEL_NAMES\nfrom langflow.field_typing import Embeddings\nfrom langflow.io import BoolInput, DictInput, DropdownInput, FloatInput, IntInput, MessageTextInput, SecretStrInput\n\n\nclass OpenAIEmbeddingsComponent(LCEmbeddingsModel):\n    display_name = \"OpenAI Embeddings\"\n    description = \"Generate embeddings using OpenAI models.\"\n    icon = \"OpenAI\"\n    name = \"OpenAIEmbeddings\"\n\n    inputs = [\n        DictInput(\n            name=\"default_headers\",\n            display_name=\"Default Headers\",\n            advanced=True,\n            info=\"Default headers to use for the API request.\",\n        ),\n        DictInput(\n            name=\"default_query\",\n            display_name=\"Default Query\",\n            advanced=True,\n            info=\"Default query parameters to use for the API request.\",\n        ),\n        IntInput(name=\"chunk_size\", display_name=\"Chunk Size\", advanced=True, value=1000),\n        MessageTextInput(name=\"client\", display_name=\"Client\", advanced=True),\n        MessageTextInput(name=\"deployment\", display_name=\"Deployment\", advanced=True),\n        IntInput(name=\"embedding_ctx_length\", display_name=\"Embedding Context Length\", advanced=True, value=1536),\n        IntInput(name=\"max_retries\", display_name=\"Max Retries\", value=3, advanced=True),\n        DropdownInput(\n            name=\"model\",\n            display_name=\"Model\",\n            advanced=False,\n            options=OPENAI_EMBEDDING_MODEL_NAMES,\n            value=\"text-embedding-3-small\",\n        ),\n        DictInput(name=\"model_kwargs\", display_name=\"Model Kwargs\", advanced=True),\n        SecretStrInput(name=\"openai_api_key\", display_name=\"OpenAI API Key\", value=\"OPENAI_API_KEY\", required=True),\n        MessageTextInput(name=\"openai_api_base\", display_name=\"OpenAI API Base\", advanced=True),\n        MessageTextInput(name=\"openai_api_type\", display_name=\"OpenAI API Type\", advanced=True),\n        MessageTextInput(name=\"openai_api_version\", display_name=\"OpenAI API Version\", advanced=True),\n        MessageTextInput(\n            name=\"openai_organization\",\n            display_name=\"OpenAI Organization\",\n            advanced=True,\n        ),\n        MessageTextInput(name=\"openai_proxy\", display_name=\"OpenAI Proxy\", advanced=True),\n        FloatInput(name=\"request_timeout\", display_name=\"Request Timeout\", advanced=True),\n        BoolInput(name=\"show_progress_bar\", display_name=\"Show Progress Bar\", advanced=True),\n        BoolInput(name=\"skip_empty\", display_name=\"Skip Empty\", advanced=True),\n        MessageTextInput(\n            name=\"tiktoken_model_name\",\n            display_name=\"TikToken Model Name\",\n            advanced=True,\n        ),\n        BoolInput(\n            name=\"tiktoken_enable\",\n            display_name=\"TikToken Enable\",\n            advanced=True,\n            value=True,\n            info=\"If False, you must have transformers installed.\",\n        ),\n        IntInput(\n            name=\"dimensions\",\n            display_name=\"Dimensions\",\n            info=\"The number of dimensions the resulting output embeddings should have. \"\n            \"Only supported by certain models.\",\n            advanced=True,\n        ),\n    ]\n\n    def build_embeddings(self) -> Embeddings:\n        return OpenAIEmbeddings(\n            client=self.client or None,\n            model=self.model,\n            dimensions=self.dimensions or None,\n            deployment=self.deployment or None,\n            api_version=self.openai_api_version or None,\n            base_url=self.openai_api_base or None,\n            openai_api_type=self.openai_api_type or None,\n            openai_proxy=self.openai_proxy or None,\n            embedding_ctx_length=self.embedding_ctx_length,\n            api_key=self.openai_api_key or None,\n            organization=self.openai_organization or None,\n            allowed_special=\"all\",\n            disallowed_special=\"all\",\n            chunk_size=self.chunk_size,\n            max_retries=self.max_retries,\n            timeout=self.request_timeout or None,\n            tiktoken_enabled=self.tiktoken_enable,\n            tiktoken_model_name=self.tiktoken_model_name or None,\n            show_progress_bar=self.show_progress_bar,\n            model_kwargs=self.model_kwargs,\n            skip_empty=self.skip_empty,\n            default_headers=self.default_headers or None,\n            default_query=self.default_query or None,\n        )\n"
              },
              "default_headers": {
                "_input_type": "DictInput",
                "advanced": true,
                "display_name": "Default Headers",
                "dynamic": false,
                "info": "Default headers to use for the API request.",
                "list": false,
                "name": "default_headers",
                "placeholder": "",
                "required": false,
                "show": true,
                "title_case": false,
                "trace_as_input": true,
                "type": "dict",
                "value": {}
              },
              "default_query": {
                "_input_type": "DictInput",
                "advanced": true,
                "display_name": "Default Query",
                "dynamic": false,
                "info": "Default query parameters to use for the API request.",
                "list": false,
                "name": "default_query",
                "placeholder": "",
                "required": false,
                "show": true,
                "title_case": false,
                "trace_as_input": true,
                "type": "dict",
                "value": {}
              },
              "deployment": {
                "_input_type": "MessageTextInput",
                "advanced": true,
                "display_name": "Deployment",
                "dynamic": false,
                "info": "",
                "input_types": [
                  "Message"
                ],
                "list": false,
                "load_from_db": false,
                "name": "deployment",
                "placeholder": "",
                "required": false,
                "show": true,
                "title_case": false,
                "tool_mode": false,
                "trace_as_input": true,
                "trace_as_metadata": true,
                "type": "str",
                "value": ""
              },
              "dimensions": {
                "_input_type": "IntInput",
                "advanced": true,
                "display_name": "Dimensions",
                "dynamic": false,
                "info": "The number of dimensions the resulting output embeddings should have. Only supported by certain models.",
                "list": false,
                "name": "dimensions",
                "placeholder": "",
                "required": false,
                "show": true,
                "title_case": false,
                "trace_as_metadata": true,
                "type": "int",
                "value": ""
              },
              "embedding_ctx_length": {
                "_input_type": "IntInput",
                "advanced": true,
                "display_name": "Embedding Context Length",
                "dynamic": false,
                "info": "",
                "list": false,
                "name": "embedding_ctx_length",
                "placeholder": "",
                "required": false,
                "show": true,
                "title_case": false,
                "trace_as_metadata": true,
                "type": "int",
                "value": 1536
              },
              "max_retries": {
                "_input_type": "IntInput",
                "advanced": true,
                "display_name": "Max Retries",
                "dynamic": false,
                "info": "",
                "list": false,
                "name": "max_retries",
                "placeholder": "",
                "required": false,
                "show": true,
                "title_case": false,
                "trace_as_metadata": true,
                "type": "int",
                "value": 3
              },
              "model": {
                "_input_type": "DropdownInput",
                "advanced": false,
                "combobox": false,
                "display_name": "Model",
                "dynamic": false,
                "info": "",
                "name": "model",
                "options": [
                  "text-embedding-3-small",
                  "text-embedding-3-large",
                  "text-embedding-ada-002"
                ],
                "placeholder": "",
                "required": false,
                "show": true,
                "title_case": false,
                "tool_mode": false,
                "trace_as_metadata": true,
                "type": "str",
                "value": "text-embedding-3-small"
              },
              "model_kwargs": {
                "_input_type": "DictInput",
                "advanced": true,
                "display_name": "Model Kwargs",
                "dynamic": false,
                "info": "",
                "list": false,
                "name": "model_kwargs",
                "placeholder": "",
                "required": false,
                "show": true,
                "title_case": false,
                "trace_as_input": true,
                "type": "dict",
                "value": {}
              },
              "openai_api_base": {
                "_input_type": "MessageTextInput",
                "advanced": true,
                "display_name": "OpenAI API Base",
                "dynamic": false,
                "info": "",
                "input_types": [
                  "Message"
                ],
                "list": false,
                "load_from_db": false,
                "name": "openai_api_base",
                "placeholder": "",
                "required": false,
                "show": true,
                "title_case": false,
                "tool_mode": false,
                "trace_as_input": true,
                "trace_as_metadata": true,
                "type": "str",
                "value": ""
              },
              "openai_api_key": {
                "_input_type": "SecretStrInput",
                "advanced": false,
                "display_name": "OpenAI API Key",
                "dynamic": false,
                "info": "",
                "input_types": [],
                "load_from_db": true,
                "name": "openai_api_key",
                "password": true,
                "placeholder": "",
                "required": true,
                "show": true,
                "title_case": false,
                "type": "str",
                "value": "OPENAI_API_KEY"
              },
              "openai_api_type": {
                "_input_type": "MessageTextInput",
                "advanced": true,
                "display_name": "OpenAI API Type",
                "dynamic": false,
                "info": "",
                "input_types": [
                  "Message"
                ],
                "list": false,
                "load_from_db": false,
                "name": "openai_api_type",
                "placeholder": "",
                "required": false,
                "show": true,
                "title_case": false,
                "tool_mode": false,
                "trace_as_input": true,
                "trace_as_metadata": true,
                "type": "str",
                "value": ""
              },
              "openai_api_version": {
                "_input_type": "MessageTextInput",
                "advanced": true,
                "display_name": "OpenAI API Version",
                "dynamic": false,
                "info": "",
                "input_types": [
                  "Message"
                ],
                "list": false,
                "load_from_db": false,
                "name": "openai_api_version",
                "placeholder": "",
                "required": false,
                "show": true,
                "title_case": false,
                "tool_mode": false,
                "trace_as_input": true,
                "trace_as_metadata": true,
                "type": "str",
                "value": ""
              },
              "openai_organization": {
                "_input_type": "MessageTextInput",
                "advanced": true,
                "display_name": "OpenAI Organization",
                "dynamic": false,
                "info": "",
                "input_types": [
                  "Message"
                ],
                "list": false,
                "load_from_db": false,
                "name": "openai_organization",
                "placeholder": "",
                "required": false,
                "show": true,
                "title_case": false,
                "tool_mode": false,
                "trace_as_input": true,
                "trace_as_metadata": true,
                "type": "str",
                "value": ""
              },
              "openai_proxy": {
                "_input_type": "MessageTextInput",
                "advanced": true,
                "display_name": "OpenAI Proxy",
                "dynamic": false,
                "info": "",
                "input_types": [
                  "Message"
                ],
                "list": false,
                "load_from_db": false,
                "name": "openai_proxy",
                "placeholder": "",
                "required": false,
                "show": true,
                "title_case": false,
                "tool_mode": false,
                "trace_as_input": true,
                "trace_as_metadata": true,
                "type": "str",
                "value": ""
              },
              "request_timeout": {
                "_input_type": "FloatInput",
                "advanced": true,
                "display_name": "Request Timeout",
                "dynamic": false,
                "info": "",
                "list": false,
                "name": "request_timeout",
                "placeholder": "",
                "required": false,
                "show": true,
                "title_case": false,
                "trace_as_metadata": true,
                "type": "float",
                "value": ""
              },
              "show_progress_bar": {
                "_input_type": "BoolInput",
                "advanced": true,
                "display_name": "Show Progress Bar",
                "dynamic": false,
                "info": "",
                "list": false,
                "name": "show_progress_bar",
                "placeholder": "",
                "required": false,
                "show": true,
                "title_case": false,
                "trace_as_metadata": true,
                "type": "bool",
                "value": false
              },
              "skip_empty": {
                "_input_type": "BoolInput",
                "advanced": true,
                "display_name": "Skip Empty",
                "dynamic": false,
                "info": "",
                "list": false,
                "name": "skip_empty",
                "placeholder": "",
                "required": false,
                "show": true,
                "title_case": false,
                "trace_as_metadata": true,
                "type": "bool",
                "value": false
              },
              "tiktoken_enable": {
                "_input_type": "BoolInput",
                "advanced": true,
                "display_name": "TikToken Enable",
                "dynamic": false,
                "info": "If False, you must have transformers installed.",
                "list": false,
                "name": "tiktoken_enable",
                "placeholder": "",
                "required": false,
                "show": true,
                "title_case": false,
                "trace_as_metadata": true,
                "type": "bool",
                "value": true
              },
              "tiktoken_model_name": {
                "_input_type": "MessageTextInput",
                "advanced": true,
                "display_name": "TikToken Model Name",
                "dynamic": false,
                "info": "",
                "input_types": [
                  "Message"
                ],
                "list": false,
                "load_from_db": false,
                "name": "tiktoken_model_name",
                "placeholder": "",
                "required": false,
                "show": true,
                "title_case": false,
                "tool_mode": false,
                "trace_as_input": true,
                "trace_as_metadata": true,
                "type": "str",
                "value": ""
              }
            },
            "tool_mode": false
          },
          "selected_output": "embeddings",
          "type": "OpenAIEmbeddings"
        },
        "dragging": false,
        "height": 320,
        "id": "OpenAIEmbeddings-OxTcG",
        "measured": {
          "height": 320,
          "width": 320
        },
        "position": {
          "x": 1690.9220896443658,
          "y": 1866.483269483266
        },
        "positionAbsolute": {
          "x": 1690.9220896443658,
          "y": 1866.483269483266
        },
        "selected": false,
        "type": "genericNode",
        "width": 320
      },
      {
        "data": {
          "id": "note-H0hfF",
          "node": {
            "description": "### 💡 Add your OpenAI API key here 👇",
            "display_name": "",
            "documentation": "",
            "template": {
              "backgroundColor": "transparent"
            }
          },
          "type": "note"
        },
        "dragging": false,
        "height": 324,
        "id": "note-H0hfF",
        "measured": {
          "height": 324,
          "width": 324
        },
        "position": {
          "x": 1692.2322233423606,
          "y": 1821.9077961087607
        },
        "positionAbsolute": {
          "x": 1692.2322233423606,
          "y": 1821.9077961087607
        },
        "selected": false,
        "type": "noteNode",
        "width": 324
      },
      {
        "data": {
          "id": "note-nrMsA",
          "node": {
            "description": "### 💡 Add your OpenAI API key here 👇",
            "display_name": "",
            "documentation": "",
            "template": {
              "backgroundColor": "transparent"
            }
          },
          "type": "note"
        },
        "dragging": false,
        "height": 324,
        "id": "note-nrMsA",
        "measured": {
          "height": 324,
          "width": 324
        },
        "position": {
          "x": 824.1003268813427,
          "y": 698.6951695764802
        },
        "positionAbsolute": {
          "x": 824.1003268813427,
          "y": 698.6951695764802
        },
        "selected": false,
        "type": "noteNode",
        "width": 324
      },
      {
        "data": {
          "id": "note-aXAyF",
          "node": {
            "description": "### 💡 Add your OpenAI API key here 👇",
            "display_name": "",
            "documentation": "",
            "template": {
              "backgroundColor": "transparent"
            }
          },
          "type": "note"
        },
        "dragging": false,
        "height": 324,
        "id": "note-aXAyF",
        "measured": {
          "height": 324,
          "width": 324
        },
        "position": {
          "x": 2350.297636215281,
          "y": 577.4592910079571
        },
        "positionAbsolute": {
          "x": 2350.297636215281,
          "y": 525.0687902842766
        },
        "selected": false,
        "type": "noteNode",
        "width": 324
      },
      {
        "data": {
          "id": "parser-Qy0DL",
          "node": {
            "base_classes": [
              "Message"
            ],
            "beta": false,
            "category": "processing",
            "conditional_paths": [],
            "custom_fields": {},
            "description": "Format a DataFrame or Data object into text using a template. Enable 'Stringify' to convert input into a readable string instead.",
            "display_name": "Parser",
            "documentation": "",
            "edited": false,
            "field_order": [
              "mode",
              "pattern",
              "input_data",
              "sep"
            ],
            "frozen": false,
            "icon": "braces",
            "key": "parser",
            "legacy": false,
            "metadata": {},
            "minimized": false,
            "output_types": [],
            "outputs": [
              {
                "allows_loop": false,
                "cache": true,
                "display_name": "Parsed Text",
                "hidden": false,
                "method": "parse_combined_text",
                "name": "parsed_text",
                "selected": "Message",
                "tool_mode": true,
                "types": [
                  "Message"
                ],
                "value": "__UNDEFINED__"
              }
            ],
            "pinned": false,
            "score": 2.220446049250313e-16,
            "template": {
              "_type": "Component",
              "code": {
                "advanced": true,
                "dynamic": true,
                "fileTypes": [],
                "file_path": "",
                "info": "",
                "list": false,
                "load_from_db": false,
                "multiline": true,
                "name": "code",
                "password": false,
                "placeholder": "",
                "required": true,
                "show": true,
                "title_case": false,
                "type": "code",
                "value": "import json\nfrom typing import Any\n\nfrom langflow.custom import Component\nfrom langflow.io import (\n    BoolInput,\n    HandleInput,\n    MessageTextInput,\n    MultilineInput,\n    Output,\n    TabInput,\n)\nfrom langflow.schema import Data, DataFrame\nfrom langflow.schema.message import Message\n\n\nclass ParserComponent(Component):\n    name = \"parser\"\n    display_name = \"Parser\"\n    description = (\n        \"Format a DataFrame or Data object into text using a template. \"\n        \"Enable 'Stringify' to convert input into a readable string instead.\"\n    )\n    icon = \"braces\"\n\n    inputs = [\n        TabInput(\n            name=\"mode\",\n            display_name=\"Mode\",\n            options=[\"Parser\", \"Stringify\"],\n            value=\"Parser\",\n            info=\"Convert into raw string instead of using a template.\",\n            real_time_refresh=True,\n        ),\n        MultilineInput(\n            name=\"pattern\",\n            display_name=\"Template\",\n            info=(\n                \"Use variables within curly brackets to extract column values for DataFrames \"\n                \"or key values for Data.\"\n                \"For example: `Name: {Name}, Age: {Age}, Country: {Country}`\"\n            ),\n            value=\"Text: {text}\",  # Example default\n            dynamic=True,\n            show=True,\n            required=True,\n        ),\n        HandleInput(\n            name=\"input_data\",\n            display_name=\"Data or DataFrame\",\n            input_types=[\"DataFrame\", \"Data\"],\n            info=\"Accepts either a DataFrame or a Data object.\",\n            required=True,\n        ),\n        MessageTextInput(\n            name=\"sep\",\n            display_name=\"Separator\",\n            advanced=True,\n            value=\"\\n\",\n            info=\"String used to separate rows/items.\",\n        ),\n    ]\n\n    outputs = [\n        Output(\n            display_name=\"Parsed Text\",\n            name=\"parsed_text\",\n            info=\"Formatted text output.\",\n            method=\"parse_combined_text\",\n        ),\n    ]\n\n    def update_build_config(self, build_config, field_value, field_name=None):\n        \"\"\"Dynamically hide/show `template` and enforce requirement based on `stringify`.\"\"\"\n        if field_name == \"mode\":\n            build_config[\"pattern\"][\"show\"] = self.mode == \"Parser\"\n            build_config[\"pattern\"][\"required\"] = self.mode == \"Parser\"\n            if field_value:\n                clean_data = BoolInput(\n                    name=\"clean_data\",\n                    display_name=\"Clean Data\",\n                    info=(\n                        \"Enable to clean the data by removing empty rows and lines \"\n                        \"in each cell of the DataFrame/ Data object.\"\n                    ),\n                    value=True,\n                    advanced=True,\n                    required=False,\n                )\n                build_config[\"clean_data\"] = clean_data.to_dict()\n            else:\n                build_config.pop(\"clean_data\", None)\n\n        return build_config\n\n    def _clean_args(self):\n        \"\"\"Prepare arguments based on input type.\"\"\"\n        input_data = self.input_data\n\n        match input_data:\n            case list() if all(isinstance(item, Data) for item in input_data):\n                msg = \"List of Data objects is not supported.\"\n                raise ValueError(msg)\n            case DataFrame():\n                return input_data, None\n            case Data():\n                return None, input_data\n            case dict() if \"data\" in input_data:\n                try:\n                    if \"columns\" in input_data:  # Likely a DataFrame\n                        return DataFrame.from_dict(input_data), None\n                    # Likely a Data object\n                    return None, Data(**input_data)\n                except (TypeError, ValueError, KeyError) as e:\n                    msg = f\"Invalid structured input provided: {e!s}\"\n                    raise ValueError(msg) from e\n            case _:\n                msg = f\"Unsupported input type: {type(input_data)}. Expected DataFrame or Data.\"\n                raise ValueError(msg)\n\n    def parse_combined_text(self) -> Message:\n        \"\"\"Parse all rows/items into a single text or convert input to string if `stringify` is enabled.\"\"\"\n        # Early return for stringify option\n        if self.mode == \"Stringify\":\n            return self.convert_to_string()\n\n        df, data = self._clean_args()\n\n        lines = []\n        if df is not None:\n            for _, row in df.iterrows():\n                formatted_text = self.pattern.format(**row.to_dict())\n                lines.append(formatted_text)\n        elif data is not None:\n            formatted_text = self.pattern.format(**data.data)\n            lines.append(formatted_text)\n\n        combined_text = self.sep.join(lines)\n        self.status = combined_text\n        return Message(text=combined_text)\n\n    def _safe_convert(self, data: Any) -> str:\n        \"\"\"Safely convert input data to string.\"\"\"\n        try:\n            if isinstance(data, str):\n                return data\n            if isinstance(data, Message):\n                return data.get_text()\n            if isinstance(data, Data):\n                return json.dumps(data.data)\n            if isinstance(data, DataFrame):\n                if hasattr(self, \"clean_data\") and self.clean_data:\n                    # Remove empty rows\n                    data = data.dropna(how=\"all\")\n                    # Remove empty lines in each cell\n                    data = data.replace(r\"^\\s*$\", \"\", regex=True)\n                    # Replace multiple newlines with a single newline\n                    data = data.replace(r\"\\n+\", \"\\n\", regex=True)\n                return data.to_markdown(index=False)\n            return str(data)\n        except (ValueError, TypeError, AttributeError) as e:\n            msg = f\"Error converting data: {e!s}\"\n            raise ValueError(msg) from e\n\n    def convert_to_string(self) -> Message:\n        \"\"\"Convert input data to string with proper error handling.\"\"\"\n        result = \"\"\n        if isinstance(self.input_data, list):\n            result = \"\\n\".join([self._safe_convert(item) for item in self.input_data])\n        else:\n            result = self._safe_convert(self.input_data)\n        self.log(f\"Converted to string with length: {len(result)}\")\n\n        message = Message(text=result)\n        self.status = message\n        return message\n"
              },
              "input_data": {
                "_input_type": "HandleInput",
                "advanced": false,
                "display_name": "Data or DataFrame",
                "dynamic": false,
                "info": "Accepts either a DataFrame or a Data object.",
                "input_types": [
                  "DataFrame",
                  "Data"
                ],
                "list": false,
                "list_add_label": "Add More",
                "name": "input_data",
                "placeholder": "",
                "required": true,
                "show": true,
                "title_case": false,
                "trace_as_metadata": true,
                "type": "other",
                "value": ""
              },
              "mode": {
                "_input_type": "TabInput",
                "advanced": false,
                "display_name": "Mode",
                "dynamic": false,
                "info": "Convert into raw string instead of using a template.",
                "name": "mode",
                "options": [
                  "Parser",
                  "Stringify"
                ],
                "placeholder": "",
                "real_time_refresh": true,
                "required": false,
                "show": true,
                "title_case": false,
                "tool_mode": false,
                "trace_as_metadata": true,
                "type": "tab",
                "value": "Parser"
              },
              "pattern": {
                "_input_type": "MultilineInput",
                "advanced": false,
                "copy_field": false,
                "display_name": "Template",
                "dynamic": true,
                "info": "Use variables within curly brackets to extract column values for DataFrames or key values for Data.For example: `Name: {Name}, Age: {Age}, Country: {Country}`",
                "input_types": [
                  "Message"
                ],
                "list": false,
                "list_add_label": "Add More",
                "load_from_db": false,
                "multiline": true,
                "name": "pattern",
                "placeholder": "",
                "required": true,
                "show": true,
                "title_case": false,
                "tool_mode": false,
                "trace_as_input": true,
                "trace_as_metadata": true,
                "type": "str",
                "value": "Text: {text}"
              },
              "sep": {
                "_input_type": "MessageTextInput",
                "advanced": true,
                "display_name": "Separator",
                "dynamic": false,
                "info": "String used to separate rows/items.",
                "input_types": [
                  "Message"
                ],
                "list": false,
                "list_add_label": "Add More",
                "load_from_db": false,
                "name": "sep",
                "placeholder": "",
                "required": false,
                "show": true,
                "title_case": false,
                "tool_mode": false,
                "trace_as_input": true,
                "trace_as_metadata": true,
                "type": "str",
                "value": "\n"
              }
            },
            "tool_mode": false
          },
          "selected_output": "parsed_text",
          "showNode": true,
          "type": "parser"
        },
        "dragging": false,
        "id": "parser-Qy0DL",
        "measured": {
          "height": 361,
          "width": 320
        },
        "position": {
          "x": 1583.5982144641368,
          "y": 651.635660385082
        },
        "selected": false,
        "type": "genericNode"
      },
      {
        "data": {
          "id": "LanguageModelComponent-cAjdO",
          "node": {
            "base_classes": [
              "LanguageModel",
              "Message"
            ],
            "beta": false,
            "conditional_paths": [],
            "custom_fields": {},
            "description": "Runs a language model given a specified provider. ",
            "display_name": "Language Model",
            "documentation": "",
            "edited": false,
            "field_order": [
              "provider",
              "model_name",
              "api_key",
              "input_value",
              "system_message",
              "stream",
              "temperature"
            ],
            "frozen": false,
            "icon": "brain-circuit",
            "last_updated": "2025-09-09T16:18:15.120Z",
            "legacy": false,
            "metadata": {
              "keywords": [
                "model",
                "llm",
                "language model",
                "large language model"
              ]
            },
            "minimized": false,
            "output_types": [],
            "outputs": [
              {
                "allows_loop": false,
                "cache": true,
                "display_name": "Model Response",
                "group_outputs": false,
                "method": "text_response",
                "name": "text_output",
                "options": null,
                "required_inputs": null,
                "selected": "Message",
                "tool_mode": true,
                "types": [
                  "Message"
                ],
                "value": "__UNDEFINED__"
              },
              {
                "allows_loop": false,
                "cache": true,
                "display_name": "Language Model",
                "group_outputs": false,
                "method": "build_model",
                "name": "model_output",
                "options": null,
                "required_inputs": null,
                "selected": "LanguageModel",
                "tool_mode": true,
                "types": [
                  "LanguageModel"
                ],
                "value": "__UNDEFINED__"
              }
            ],
            "pinned": false,
            "priority": 0,
            "template": {
              "_type": "Component",
              "api_key": {
                "_input_type": "SecretStrInput",
                "advanced": false,
                "display_name": "OpenAI API Key",
                "dynamic": false,
                "info": "Model Provider API key",
                "input_types": [],
                "load_from_db": true,
                "name": "api_key",
                "password": true,
                "placeholder": "",
                "real_time_refresh": true,
                "required": false,
                "show": true,
                "title_case": false,
                "type": "str",
                "value": "OPENAI_API_KEY"
              },
              "code": {
                "advanced": true,
                "dynamic": true,
                "fileTypes": [],
                "file_path": "",
                "info": "",
                "list": false,
                "load_from_db": false,
                "multiline": true,
                "name": "code",
                "password": false,
                "placeholder": "",
                "required": true,
                "show": true,
                "title_case": false,
                "type": "code",
                "value": "from typing import Any\n\nfrom langchain_anthropic import ChatAnthropic\nfrom langchain_google_genai import ChatGoogleGenerativeAI\nfrom langchain_openai import ChatOpenAI\n\nfrom langflow.base.models.anthropic_constants import ANTHROPIC_MODELS\nfrom langflow.base.models.google_generative_ai_constants import GOOGLE_GENERATIVE_AI_MODELS\nfrom langflow.base.models.model import LCModelComponent\nfrom langflow.base.models.openai_constants import OPENAI_CHAT_MODEL_NAMES, OPENAI_REASONING_MODEL_NAMES\nfrom langflow.field_typing import LanguageModel\nfrom langflow.field_typing.range_spec import RangeSpec\nfrom langflow.inputs.inputs import BoolInput\nfrom langflow.io import DropdownInput, MessageInput, MultilineInput, SecretStrInput, SliderInput\nfrom langflow.schema.dotdict import dotdict\n\n\nclass LanguageModelComponent(LCModelComponent):\n    display_name = \"Language Model\"\n    description = \"Runs a language model given a specified provider.\"\n    documentation: str = \"https://docs.langflow.org/components-models\"\n    icon = \"brain-circuit\"\n    category = \"models\"\n    priority = 0  # Set priority to 0 to make it appear first\n\n    inputs = [\n        DropdownInput(\n            name=\"provider\",\n            display_name=\"Model Provider\",\n            options=[\"OpenAI\", \"Anthropic\", \"Google\"],\n            value=\"OpenAI\",\n            info=\"Select the model provider\",\n            real_time_refresh=True,\n            options_metadata=[{\"icon\": \"OpenAI\"}, {\"icon\": \"Anthropic\"}, {\"icon\": \"GoogleGenerativeAI\"}],\n        ),\n        DropdownInput(\n            name=\"model_name\",\n            display_name=\"Model Name\",\n            options=OPENAI_CHAT_MODEL_NAMES + OPENAI_REASONING_MODEL_NAMES,\n            value=OPENAI_CHAT_MODEL_NAMES[0],\n            info=\"Select the model to use\",\n            real_time_refresh=True,\n        ),\n        SecretStrInput(\n            name=\"api_key\",\n            display_name=\"OpenAI API Key\",\n            info=\"Model Provider API key\",\n            required=False,\n            show=True,\n            real_time_refresh=True,\n        ),\n        MessageInput(\n            name=\"input_value\",\n            display_name=\"Input\",\n            info=\"The input text to send to the model\",\n        ),\n        MultilineInput(\n            name=\"system_message\",\n            display_name=\"System Message\",\n            info=\"A system message that helps set the behavior of the assistant\",\n            advanced=False,\n        ),\n        BoolInput(\n            name=\"stream\",\n            display_name=\"Stream\",\n            info=\"Whether to stream the response\",\n            value=False,\n            advanced=True,\n        ),\n        SliderInput(\n            name=\"temperature\",\n            display_name=\"Temperature\",\n            value=0.1,\n            info=\"Controls randomness in responses\",\n            range_spec=RangeSpec(min=0, max=1, step=0.01),\n            advanced=True,\n        ),\n    ]\n\n    def build_model(self) -> LanguageModel:\n        provider = self.provider\n        model_name = self.model_name\n        temperature = self.temperature\n        stream = self.stream\n\n        if provider == \"OpenAI\":\n            if not self.api_key:\n                msg = \"OpenAI API key is required when using OpenAI provider\"\n                raise ValueError(msg)\n\n            if model_name in OPENAI_REASONING_MODEL_NAMES:\n                # reasoning models do not support temperature (yet)\n                temperature = None\n\n            return ChatOpenAI(\n                model_name=model_name,\n                temperature=temperature,\n                streaming=stream,\n                openai_api_key=self.api_key,\n            )\n        if provider == \"Anthropic\":\n            if not self.api_key:\n                msg = \"Anthropic API key is required when using Anthropic provider\"\n                raise ValueError(msg)\n            return ChatAnthropic(\n                model=model_name,\n                temperature=temperature,\n                streaming=stream,\n                anthropic_api_key=self.api_key,\n            )\n        if provider == \"Google\":\n            if not self.api_key:\n                msg = \"Google API key is required when using Google provider\"\n                raise ValueError(msg)\n            return ChatGoogleGenerativeAI(\n                model=model_name,\n                temperature=temperature,\n                streaming=stream,\n                google_api_key=self.api_key,\n            )\n        msg = f\"Unknown provider: {provider}\"\n        raise ValueError(msg)\n\n    def update_build_config(self, build_config: dotdict, field_value: Any, field_name: str | None = None) -> dotdict:\n        if field_name == \"provider\":\n            if field_value == \"OpenAI\":\n                build_config[\"model_name\"][\"options\"] = OPENAI_CHAT_MODEL_NAMES + OPENAI_REASONING_MODEL_NAMES\n                build_config[\"model_name\"][\"value\"] = OPENAI_CHAT_MODEL_NAMES[0]\n                build_config[\"api_key\"][\"display_name\"] = \"OpenAI API Key\"\n            elif field_value == \"Anthropic\":\n                build_config[\"model_name\"][\"options\"] = ANTHROPIC_MODELS\n                build_config[\"model_name\"][\"value\"] = ANTHROPIC_MODELS[0]\n                build_config[\"api_key\"][\"display_name\"] = \"Anthropic API Key\"\n            elif field_value == \"Google\":\n                build_config[\"model_name\"][\"options\"] = GOOGLE_GENERATIVE_AI_MODELS\n                build_config[\"model_name\"][\"value\"] = GOOGLE_GENERATIVE_AI_MODELS[0]\n                build_config[\"api_key\"][\"display_name\"] = \"Google API Key\"\n        elif field_name == \"model_name\" and field_value.startswith(\"o1\") and self.provider == \"OpenAI\":\n            # Hide system_message for o1 models - currently unsupported\n            if \"system_message\" in build_config:\n                build_config[\"system_message\"][\"show\"] = False\n        elif field_name == \"model_name\" and not field_value.startswith(\"o1\") and \"system_message\" in build_config:\n            build_config[\"system_message\"][\"show\"] = True\n        return build_config\n"
              },
              "input_value": {
                "_input_type": "MessageInput",
                "advanced": false,
                "display_name": "Input",
                "dynamic": false,
                "info": "The input text to send to the model",
                "input_types": [
                  "Message"
                ],
                "list": false,
                "list_add_label": "Add More",
                "load_from_db": false,
                "name": "input_value",
                "placeholder": "",
                "required": false,
                "show": true,
                "title_case": false,
                "tool_mode": false,
                "trace_as_input": true,
                "trace_as_metadata": true,
                "type": "str",
                "value": ""
              },
              "model_name": {
                "_input_type": "DropdownInput",
                "advanced": false,
                "combobox": false,
                "dialog_inputs": {},
                "display_name": "Model Name",
                "dynamic": false,
                "info": "Select the model to use",
                "name": "model_name",
                "options": [
                  "gpt-4o-mini",
                  "gpt-4o",
                  "gpt-4.1",
                  "gpt-4.1-mini",
                  "gpt-4.1-nano",
                  "gpt-4.5-preview",
                  "gpt-4-turbo",
                  "gpt-4-turbo-preview",
                  "gpt-4",
                  "gpt-3.5-turbo"
                ],
                "options_metadata": [],
                "placeholder": "",
                "required": false,
                "show": true,
                "title_case": false,
                "toggle": false,
                "tool_mode": false,
                "trace_as_metadata": true,
                "type": "str",
                "value": "gpt-4.1"
              },
              "provider": {
                "_input_type": "DropdownInput",
                "advanced": false,
                "combobox": false,
                "dialog_inputs": {},
                "display_name": "Model Provider",
                "dynamic": false,
                "info": "Select the model provider",
                "name": "provider",
                "options": [
                  "OpenAI",
                  "Anthropic",
                  "Google"
                ],
                "options_metadata": [
                  {
                    "icon": "OpenAI"
                  },
                  {
                    "icon": "Anthropic"
                  },
                  {
                    "icon": "GoogleGenerativeAI"
                  }
                ],
                "placeholder": "",
                "real_time_refresh": true,
                "required": false,
                "show": true,
                "title_case": false,
                "toggle": false,
                "tool_mode": false,
                "trace_as_metadata": true,
                "type": "str",
                "value": "OpenAI"
              },
              "stream": {
                "_input_type": "BoolInput",
                "advanced": true,
                "display_name": "Stream",
                "dynamic": false,
                "info": "Whether to stream the response",
                "list": false,
                "list_add_label": "Add More",
                "name": "stream",
                "placeholder": "",
                "required": false,
                "show": true,
                "title_case": false,
                "tool_mode": false,
                "trace_as_metadata": true,
                "type": "bool",
                "value": false
              },
              "system_message": {
                "_input_type": "MultilineInput",
                "advanced": true,
                "copy_field": false,
                "display_name": "System Message",
                "dynamic": false,
                "info": "A system message that helps set the behavior of the assistant",
                "input_types": [
                  "Message"
                ],
                "list": false,
                "list_add_label": "Add More",
                "load_from_db": false,
                "multiline": true,
                "name": "system_message",
                "placeholder": "",
                "required": false,
                "show": true,
                "title_case": false,
                "tool_mode": false,
                "trace_as_input": true,
                "trace_as_metadata": true,
                "type": "str",
                "value": ""
              },
              "temperature": {
                "_input_type": "SliderInput",
                "advanced": true,
                "display_name": "Temperature",
                "dynamic": false,
                "info": "Controls randomness in responses",
                "max_label": "",
                "max_label_icon": "",
                "min_label": "",
                "min_label_icon": "",
                "name": "temperature",
                "placeholder": "",
                "range_spec": {
                  "max": 1,
                  "min": 0,
                  "step": 0.01,
                  "step_type": "float"
                },
                "required": false,
                "show": true,
                "slider_buttons": false,
                "slider_buttons_options": [],
                "slider_input": false,
                "title_case": false,
                "tool_mode": false,
                "type": "slider",
                "value": 0.1
              }
            },
            "tool_mode": false
          },
          "selected_output": "text_output",
          "showNode": true,
          "type": "LanguageModelComponent"
        },
        "dragging": false,
        "id": "LanguageModelComponent-cAjdO",
        "measured": {
          "height": 451,
          "width": 320
        },
        "position": {
          "x": 2354.7612483129965,
          "y": 633.8261067248878
        },
        "selected": false,
        "type": "genericNode"
      },
      {
        "data": {
          "id": "AstraDB-3Xstp",
          "node": {
            "base_classes": [
              "Data",
              "DataFrame",
              "VectorStore"
            ],
            "beta": false,
            "conditional_paths": [],
            "custom_fields": {},
            "description": "Ingest and search documents in Astra DB",
            "display_name": "Astra DB",
            "documentation": "https://docs.datastax.com/en/langflow/astra-components.html",
            "edited": false,
            "field_order": [
              "token",
              "environment",
              "database_name",
              "api_endpoint",
              "keyspace",
              "collection_name",
              "embedding_model",
              "ingest_data",
              "search_query",
              "should_cache_vector_store",
              "search_method",
              "reranker",
              "lexical_terms",
              "number_of_results",
              "search_type",
              "search_score_threshold",
              "advanced_search_filter",
              "autodetect_collection",
              "content_field",
              "deletion_field",
              "ignore_invalid_documents",
              "astradb_vectorstore_kwargs"
            ],
            "frozen": false,
            "icon": "AstraDB",
            "legacy": false,
<<<<<<< HEAD
            "metadata": {},
=======
            "metadata": {
              "code_hash": "45152a287ecf",
              "dependencies": {
                "dependencies": [
                  {
                    "name": "astrapy",
                    "version": "2.0.1"
                  },
                  {
                    "name": "langchain_astradb",
                    "version": "0.6.0"
                  },
                  {
                    "name": "langchain_core",
                    "version": "0.3.75"
                  },
                  {
                    "name": "langflow",
                    "version": null
                  }
                ],
                "total_dependencies": 4
              },
              "module": "langflow.components.datastax.astradb_vectorstore.AstraDBVectorStoreComponent"
            },
>>>>>>> a97032ab
            "minimized": false,
            "output_types": [],
            "outputs": [
              {
                "allows_loop": false,
                "cache": true,
                "display_name": "Search Results",
                "group_outputs": false,
                "method": "search_documents",
                "name": "search_results",
                "selected": null,
                "tool_mode": true,
                "types": [
                  "Data"
                ],
                "value": "__UNDEFINED__"
              },
              {
                "allows_loop": false,
                "cache": true,
                "display_name": "DataFrame",
                "group_outputs": false,
                "method": "as_dataframe",
                "name": "dataframe",
                "selected": "DataFrame",
                "tool_mode": true,
                "types": [
                  "DataFrame"
                ],
                "value": "__UNDEFINED__"
              },
              {
                "allows_loop": false,
                "cache": true,
                "display_name": "Vector Store Connection",
                "group_outputs": false,
                "hidden": true,
                "method": "as_vector_store",
                "name": "vectorstoreconnection",
                "selected": null,
                "tool_mode": true,
                "types": [
                  "VectorStore"
                ],
                "value": "__UNDEFINED__"
              }
            ],
            "pinned": false,
            "template": {
              "_type": "Component",
              "advanced_search_filter": {
                "_input_type": "NestedDictInput",
                "advanced": true,
                "display_name": "Search Metadata Filter",
                "dynamic": false,
                "info": "Optional dictionary of filters to apply to the search query.",
                "list": false,
                "list_add_label": "Add More",
                "name": "advanced_search_filter",
                "placeholder": "",
                "required": false,
                "show": true,
                "title_case": false,
                "tool_mode": false,
                "trace_as_input": true,
                "trace_as_metadata": true,
                "type": "NestedDict",
                "value": {}
              },
              "api_endpoint": {
                "_input_type": "DropdownInput",
                "advanced": true,
                "combobox": false,
                "dialog_inputs": {},
                "display_name": "Astra DB API Endpoint",
                "dynamic": false,
                "external_options": {},
                "info": "The API Endpoint for the Astra DB instance. Supercedes database selection.",
                "name": "api_endpoint",
                "options": [],
                "options_metadata": [],
                "placeholder": "",
                "required": false,
                "show": true,
                "title_case": false,
                "toggle": false,
                "tool_mode": false,
                "trace_as_metadata": true,
                "type": "str",
                "value": ""
              },
              "astradb_vectorstore_kwargs": {
                "_input_type": "NestedDictInput",
                "advanced": true,
                "display_name": "AstraDBVectorStore Parameters",
                "dynamic": false,
                "info": "Optional dictionary of additional parameters for the AstraDBVectorStore.",
                "list": false,
                "list_add_label": "Add More",
                "name": "astradb_vectorstore_kwargs",
                "placeholder": "",
                "required": false,
                "show": true,
                "title_case": false,
                "tool_mode": false,
                "trace_as_input": true,
                "trace_as_metadata": true,
                "type": "NestedDict",
                "value": {}
              },
              "autodetect_collection": {
                "_input_type": "BoolInput",
                "advanced": true,
                "display_name": "Autodetect Collection",
                "dynamic": false,
                "info": "Boolean flag to determine whether to autodetect the collection.",
                "list": false,
                "list_add_label": "Add More",
                "name": "autodetect_collection",
                "placeholder": "",
                "required": false,
                "show": true,
                "title_case": false,
                "tool_mode": false,
                "trace_as_metadata": true,
                "type": "bool",
                "value": true
              },
              "code": {
                "advanced": true,
                "dynamic": true,
                "fileTypes": [],
                "file_path": "",
                "info": "",
                "list": false,
                "load_from_db": false,
                "multiline": true,
                "name": "code",
                "password": false,
                "placeholder": "",
                "required": true,
                "show": true,
                "title_case": false,
                "type": "code",
                "value": "import re\nfrom collections import defaultdict\nfrom dataclasses import asdict, dataclass, field\n\nfrom astrapy import DataAPIClient, Database\nfrom astrapy.data.info.reranking import RerankServiceOptions\nfrom astrapy.info import CollectionDescriptor, CollectionLexicalOptions, CollectionRerankOptions\nfrom langchain_astradb import AstraDBVectorStore, VectorServiceOptions\nfrom langchain_astradb.utils.astradb import HybridSearchMode, _AstraDBCollectionEnvironment\nfrom langchain_core.documents import Document\n\nfrom langflow.base.vectorstores.model import LCVectorStoreComponent, check_cached_vector_store\nfrom langflow.base.vectorstores.vector_store_connection_decorator import vector_store_connection\nfrom langflow.helpers.data import docs_to_data\nfrom langflow.inputs.inputs import FloatInput, NestedDictInput\nfrom langflow.io import (\n    BoolInput,\n    DropdownInput,\n    HandleInput,\n    IntInput,\n    QueryInput,\n    SecretStrInput,\n    StrInput,\n)\nfrom langflow.schema.data import Data\nfrom langflow.serialization import serialize\nfrom langflow.utils.version import get_version_info\n\n\n@vector_store_connection\nclass AstraDBVectorStoreComponent(LCVectorStoreComponent):\n    display_name: str = \"Astra DB\"\n    description: str = \"Ingest and search documents in Astra DB\"\n    documentation: str = \"https://docs.datastax.com/en/langflow/astra-components.html\"\n    name = \"AstraDB\"\n    icon: str = \"AstraDB\"\n\n    _cached_vector_store: AstraDBVectorStore | None = None\n\n    @dataclass\n    class NewDatabaseInput:\n        functionality: str = \"create\"\n        fields: dict[str, dict] = field(\n            default_factory=lambda: {\n                \"data\": {\n                    \"node\": {\n                        \"name\": \"create_database\",\n                        \"description\": \"Please allow several minutes for creation to complete.\",\n                        \"display_name\": \"Create new database\",\n                        \"field_order\": [\"01_new_database_name\", \"02_cloud_provider\", \"03_region\"],\n                        \"template\": {\n                            \"01_new_database_name\": StrInput(\n                                name=\"new_database_name\",\n                                display_name=\"Name\",\n                                info=\"Name of the new database to create in Astra DB.\",\n                                required=True,\n                            ),\n                            \"02_cloud_provider\": DropdownInput(\n                                name=\"cloud_provider\",\n                                display_name=\"Cloud provider\",\n                                info=\"Cloud provider for the new database.\",\n                                options=[],\n                                required=True,\n                                real_time_refresh=True,\n                            ),\n                            \"03_region\": DropdownInput(\n                                name=\"region\",\n                                display_name=\"Region\",\n                                info=\"Region for the new database.\",\n                                options=[],\n                                required=True,\n                            ),\n                        },\n                    },\n                }\n            }\n        )\n\n    @dataclass\n    class NewCollectionInput:\n        functionality: str = \"create\"\n        fields: dict[str, dict] = field(\n            default_factory=lambda: {\n                \"data\": {\n                    \"node\": {\n                        \"name\": \"create_collection\",\n                        \"description\": \"Please allow several seconds for creation to complete.\",\n                        \"display_name\": \"Create new collection\",\n                        \"field_order\": [\n                            \"01_new_collection_name\",\n                            \"02_embedding_generation_provider\",\n                            \"03_embedding_generation_model\",\n                            \"04_dimension\",\n                        ],\n                        \"template\": {\n                            \"01_new_collection_name\": StrInput(\n                                name=\"new_collection_name\",\n                                display_name=\"Name\",\n                                info=\"Name of the new collection to create in Astra DB.\",\n                                required=True,\n                            ),\n                            \"02_embedding_generation_provider\": DropdownInput(\n                                name=\"embedding_generation_provider\",\n                                display_name=\"Embedding generation method\",\n                                info=\"Provider to use for generating embeddings.\",\n                                helper_text=(\n                                    \"To create collections with more embedding provider options, go to \"\n                                    '<a class=\"underline\" href=\"https://astra.datastax.com/\" target=\" _blank\" '\n                                    'rel=\"noopener noreferrer\">your database in Astra DB</a>'\n                                ),\n                                real_time_refresh=True,\n                                required=True,\n                                options=[],\n                            ),\n                            \"03_embedding_generation_model\": DropdownInput(\n                                name=\"embedding_generation_model\",\n                                display_name=\"Embedding model\",\n                                info=\"Model to use for generating embeddings.\",\n                                real_time_refresh=True,\n                                options=[],\n                            ),\n                            \"04_dimension\": IntInput(\n                                name=\"dimension\",\n                                display_name=\"Dimensions\",\n                                info=\"Dimensions of the embeddings to generate.\",\n                                value=None,\n                            ),\n                        },\n                    },\n                }\n            }\n        )\n\n    inputs = [\n        SecretStrInput(\n            name=\"token\",\n            display_name=\"Astra DB Application Token\",\n            info=\"Authentication token for accessing Astra DB.\",\n            value=\"ASTRA_DB_APPLICATION_TOKEN\",\n            required=True,\n            real_time_refresh=True,\n            input_types=[],\n        ),\n        DropdownInput(\n            name=\"environment\",\n            display_name=\"Environment\",\n            info=\"The environment for the Astra DB API Endpoint.\",\n            options=[\"prod\", \"test\", \"dev\"],\n            value=\"prod\",\n            advanced=True,\n            real_time_refresh=True,\n            combobox=True,\n        ),\n        DropdownInput(\n            name=\"database_name\",\n            display_name=\"Database\",\n            info=\"The Database name for the Astra DB instance.\",\n            required=True,\n            refresh_button=True,\n            real_time_refresh=True,\n            dialog_inputs=asdict(NewDatabaseInput()),\n            combobox=True,\n        ),\n        DropdownInput(\n            name=\"api_endpoint\",\n            display_name=\"Astra DB API Endpoint\",\n            info=\"The API Endpoint for the Astra DB instance. Supercedes database selection.\",\n            advanced=True,\n        ),\n        DropdownInput(\n            name=\"keyspace\",\n            display_name=\"Keyspace\",\n            info=\"Optional keyspace within Astra DB to use for the collection.\",\n            advanced=True,\n            options=[],\n            real_time_refresh=True,\n        ),\n        DropdownInput(\n            name=\"collection_name\",\n            display_name=\"Collection\",\n            info=\"The name of the collection within Astra DB where the vectors will be stored.\",\n            required=True,\n            refresh_button=True,\n            real_time_refresh=True,\n            dialog_inputs=asdict(NewCollectionInput()),\n            combobox=True,\n            show=False,\n        ),\n        HandleInput(\n            name=\"embedding_model\",\n            display_name=\"Embedding Model\",\n            input_types=[\"Embeddings\"],\n            info=\"Specify the Embedding Model. Not required for Astra Vectorize collections.\",\n            required=False,\n            show=True,\n        ),\n        *LCVectorStoreComponent.inputs,\n        DropdownInput(\n            name=\"search_method\",\n            display_name=\"Search Method\",\n            info=(\n                \"Determine how your content is matched: Vector finds semantic similarity, \"\n                \"and Hybrid Search (suggested) combines both approaches \"\n                \"with a reranker.\"\n            ),\n            options=[\"Hybrid Search\", \"Vector Search\"],  # TODO: Restore Lexical Search?\n            options_metadata=[{\"icon\": \"SearchHybrid\"}, {\"icon\": \"SearchVector\"}],\n            value=\"Vector Search\",\n            advanced=True,\n            real_time_refresh=True,\n        ),\n        DropdownInput(\n            name=\"reranker\",\n            display_name=\"Reranker\",\n            info=\"Post-retrieval model that re-scores results for optimal relevance ranking.\",\n            show=False,\n            toggle=True,\n        ),\n        QueryInput(\n            name=\"lexical_terms\",\n            display_name=\"Lexical Terms\",\n            info=\"Add additional terms/keywords to augment search precision.\",\n            placeholder=\"Enter terms to search...\",\n            separator=\" \",\n            show=False,\n            value=\"\",\n        ),\n        IntInput(\n            name=\"number_of_results\",\n            display_name=\"Number of Search Results\",\n            info=\"Number of search results to return.\",\n            advanced=True,\n            value=4,\n        ),\n        DropdownInput(\n            name=\"search_type\",\n            display_name=\"Search Type\",\n            info=\"Search type to use\",\n            options=[\"Similarity\", \"Similarity with score threshold\", \"MMR (Max Marginal Relevance)\"],\n            value=\"Similarity\",\n            advanced=True,\n        ),\n        FloatInput(\n            name=\"search_score_threshold\",\n            display_name=\"Search Score Threshold\",\n            info=\"Minimum similarity score threshold for search results. \"\n            \"(when using 'Similarity with score threshold')\",\n            value=0,\n            advanced=True,\n        ),\n        NestedDictInput(\n            name=\"advanced_search_filter\",\n            display_name=\"Search Metadata Filter\",\n            info=\"Optional dictionary of filters to apply to the search query.\",\n            advanced=True,\n        ),\n        BoolInput(\n            name=\"autodetect_collection\",\n            display_name=\"Autodetect Collection\",\n            info=\"Boolean flag to determine whether to autodetect the collection.\",\n            advanced=True,\n            value=True,\n        ),\n        StrInput(\n            name=\"content_field\",\n            display_name=\"Content Field\",\n            info=\"Field to use as the text content field for the vector store.\",\n            advanced=True,\n        ),\n        StrInput(\n            name=\"deletion_field\",\n            display_name=\"Deletion Based On Field\",\n            info=\"When this parameter is provided, documents in the target collection with \"\n            \"metadata field values matching the input metadata field value will be deleted \"\n            \"before new data is loaded.\",\n            advanced=True,\n        ),\n        BoolInput(\n            name=\"ignore_invalid_documents\",\n            display_name=\"Ignore Invalid Documents\",\n            info=\"Boolean flag to determine whether to ignore invalid documents at runtime.\",\n            advanced=True,\n        ),\n        NestedDictInput(\n            name=\"astradb_vectorstore_kwargs\",\n            display_name=\"AstraDBVectorStore Parameters\",\n            info=\"Optional dictionary of additional parameters for the AstraDBVectorStore.\",\n            advanced=True,\n        ),\n    ]\n\n    @classmethod\n    def map_cloud_providers(cls):\n        # TODO: Programmatically fetch the regions for each cloud provider\n        return {\n            \"dev\": {\n                \"Amazon Web Services\": {\n                    \"id\": \"aws\",\n                    \"regions\": [\"us-west-2\"],\n                },\n                \"Google Cloud Platform\": {\n                    \"id\": \"gcp\",\n                    \"regions\": [\"us-central1\", \"europe-west4\"],\n                },\n            },\n            \"test\": {\n                \"Google Cloud Platform\": {\n                    \"id\": \"gcp\",\n                    \"regions\": [\"us-central1\"],\n                },\n            },\n            \"prod\": {\n                \"Amazon Web Services\": {\n                    \"id\": \"aws\",\n                    \"regions\": [\"us-east-2\", \"ap-south-1\", \"eu-west-1\"],\n                },\n                \"Google Cloud Platform\": {\n                    \"id\": \"gcp\",\n                    \"regions\": [\"us-east1\"],\n                },\n                \"Microsoft Azure\": {\n                    \"id\": \"azure\",\n                    \"regions\": [\"westus3\"],\n                },\n            },\n        }\n\n    @classmethod\n    def get_vectorize_providers(cls, token: str, environment: str | None = None, api_endpoint: str | None = None):\n        try:\n            # Get the admin object\n            client = DataAPIClient(environment=environment)\n            admin_client = client.get_admin()\n            db_admin = admin_client.get_database_admin(api_endpoint, token=token)\n\n            # Get the list of embedding providers\n            embedding_providers = db_admin.find_embedding_providers()\n\n            vectorize_providers_mapping = {}\n            # Map the provider display name to the provider key and models\n            for provider_key, provider_data in embedding_providers.embedding_providers.items():\n                # Get the provider display name and models\n                display_name = provider_data.display_name\n                models = [model.name for model in provider_data.models]\n\n                # Build our mapping\n                vectorize_providers_mapping[display_name] = [provider_key, models]\n\n            # Sort the resulting dictionary\n            return defaultdict(list, dict(sorted(vectorize_providers_mapping.items())))\n        except Exception as _:  # noqa: BLE001\n            return {}\n\n    @classmethod\n    async def create_database_api(\n        cls,\n        new_database_name: str,\n        cloud_provider: str,\n        region: str,\n        token: str,\n        environment: str | None = None,\n        keyspace: str | None = None,\n    ):\n        client = DataAPIClient(environment=environment)\n\n        # Get the admin object\n        admin_client = client.get_admin(token=token)\n\n        # Get the environment, set to prod if null like\n        my_env = environment or \"prod\"\n\n        # Raise a value error if name isn't provided\n        if not new_database_name:\n            msg = \"Database name is required to create a new database.\"\n            raise ValueError(msg)\n\n        # Call the create database function\n        return await admin_client.async_create_database(\n            name=new_database_name,\n            cloud_provider=cls.map_cloud_providers()[my_env][cloud_provider][\"id\"],\n            region=region,\n            keyspace=keyspace,\n            wait_until_active=False,\n        )\n\n    @classmethod\n    async def create_collection_api(\n        cls,\n        new_collection_name: str,\n        token: str,\n        api_endpoint: str,\n        environment: str | None = None,\n        keyspace: str | None = None,\n        dimension: int | None = None,\n        embedding_generation_provider: str | None = None,\n        embedding_generation_model: str | None = None,\n        reranker: str | None = None,\n    ):\n        # Build vectorize options, if needed\n        vectorize_options = None\n        if not dimension:\n            providers = cls.get_vectorize_providers(token=token, environment=environment, api_endpoint=api_endpoint)\n            vectorize_options = VectorServiceOptions(\n                provider=providers.get(embedding_generation_provider, [None, []])[0],\n                model_name=embedding_generation_model,\n            )\n\n        # Raise a value error if name isn't provided\n        if not new_collection_name:\n            msg = \"Collection name is required to create a new collection.\"\n            raise ValueError(msg)\n\n        # Define the base arguments being passed to the create collection function\n        base_args = {\n            \"collection_name\": new_collection_name,\n            \"token\": token,\n            \"api_endpoint\": api_endpoint,\n            \"keyspace\": keyspace,\n            \"environment\": environment,\n            \"embedding_dimension\": dimension,\n            \"collection_vector_service_options\": vectorize_options,\n        }\n\n        # Add optional arguments if the reranker is set\n        if reranker:\n            # Split the reranker field into a provider a model name\n            provider, _ = reranker.split(\"/\")\n            base_args[\"collection_rerank\"] = CollectionRerankOptions(\n                service=RerankServiceOptions(provider=provider, model_name=reranker),\n            )\n            base_args[\"collection_lexical\"] = CollectionLexicalOptions(analyzer=\"STANDARD\")\n\n        _AstraDBCollectionEnvironment(**base_args)\n\n    @classmethod\n    def get_database_list_static(cls, token: str, environment: str | None = None):\n        client = DataAPIClient(environment=environment)\n\n        # Get the admin object\n        admin_client = client.get_admin(token=token)\n\n        # Get the list of databases\n        db_list = admin_client.list_databases()\n\n        # Generate the api endpoint for each database\n        db_info_dict = {}\n        for db in db_list:\n            try:\n                # Get the API endpoint for the database\n                api_endpoints = [db_reg.api_endpoint for db_reg in db.regions]\n\n                # Get the number of collections\n                try:\n                    # Get the number of collections in the database\n                    num_collections = len(\n                        client.get_database(\n                            api_endpoints[0],\n                            token=token,\n                        ).list_collection_names()\n                    )\n                except Exception:  # noqa: BLE001\n                    if db.status != \"PENDING\":\n                        continue\n                    num_collections = 0\n\n                # Add the database to the dictionary\n                db_info_dict[db.name] = {\n                    \"api_endpoints\": api_endpoints,\n                    \"keyspaces\": db.keyspaces,\n                    \"collections\": num_collections,\n                    \"status\": db.status if db.status != \"ACTIVE\" else None,\n                    \"org_id\": db.org_id if db.org_id else None,\n                }\n            except Exception:  # noqa: BLE001, S110\n                pass\n\n        return db_info_dict\n\n    def get_database_list(self):\n        return self.get_database_list_static(\n            token=self.token,\n            environment=self.environment,\n        )\n\n    @classmethod\n    def get_api_endpoint_static(\n        cls,\n        token: str,\n        environment: str | None = None,\n        api_endpoint: str | None = None,\n        database_name: str | None = None,\n    ):\n        # If the api_endpoint is set, return it\n        if api_endpoint:\n            return api_endpoint\n\n        # Check if the database_name is like a url\n        if database_name and database_name.startswith(\"https://\"):\n            return database_name\n\n        # If the database is not set, nothing we can do.\n        if not database_name:\n            return None\n\n        # Grab the database object\n        db = cls.get_database_list_static(token=token, environment=environment).get(database_name)\n        if not db:\n            return None\n\n        # Otherwise, get the URL from the database list\n        endpoints = db.get(\"api_endpoints\") or []\n        return endpoints[0] if endpoints else None\n\n    def get_api_endpoint(self):\n        return self.get_api_endpoint_static(\n            token=self.token,\n            environment=self.environment,\n            api_endpoint=self.api_endpoint,\n            database_name=self.database_name,\n        )\n\n    @classmethod\n    def get_database_id_static(cls, api_endpoint: str) -> str | None:\n        # Pattern matches standard UUID format: 8-4-4-4-12 hexadecimal characters\n        uuid_pattern = r\"[0-9a-fA-F]{8}-[0-9a-fA-F]{4}-[0-9a-fA-F]{4}-[0-9a-fA-F]{4}-[0-9a-fA-F]{12}\"\n        match = re.search(uuid_pattern, api_endpoint)\n\n        return match.group(0) if match else None\n\n    def get_database_id(self):\n        return self.get_database_id_static(api_endpoint=self.get_api_endpoint())\n\n    def get_keyspace(self):\n        keyspace = self.keyspace\n\n        if keyspace:\n            return keyspace.strip()\n\n        return \"default_keyspace\"\n\n    def get_database_object(self, api_endpoint: str | None = None):\n        try:\n            client = DataAPIClient(environment=self.environment)\n\n            return client.get_database(\n                api_endpoint or self.get_api_endpoint(),\n                token=self.token,\n                keyspace=self.get_keyspace(),\n            )\n        except Exception as e:\n            msg = f\"Error fetching database object: {e}\"\n            raise ValueError(msg) from e\n\n    def collection_data(self, collection_name: str, database: Database | None = None):\n        try:\n            if not database:\n                client = DataAPIClient(environment=self.environment)\n\n                database = client.get_database(\n                    self.get_api_endpoint(),\n                    token=self.token,\n                    keyspace=self.get_keyspace(),\n                )\n\n            collection = database.get_collection(collection_name)\n\n            return collection.estimated_document_count()\n        except Exception as e:  # noqa: BLE001\n            self.log(f\"Error checking collection data: {e}\")\n\n            return None\n\n    def _initialize_database_options(self):\n        try:\n            return [\n                {\n                    \"name\": name,\n                    \"status\": info[\"status\"],\n                    \"collections\": info[\"collections\"],\n                    \"api_endpoints\": info[\"api_endpoints\"],\n                    \"keyspaces\": info[\"keyspaces\"],\n                    \"org_id\": info[\"org_id\"],\n                }\n                for name, info in self.get_database_list().items()\n            ]\n        except Exception as e:\n            msg = f\"Error fetching database options: {e}\"\n            raise ValueError(msg) from e\n\n    @classmethod\n    def get_provider_icon(cls, collection: CollectionDescriptor | None = None, provider_name: str | None = None) -> str:\n        # Get the provider name from the collection\n        provider_name = provider_name or (\n            collection.definition.vector.service.provider\n            if (\n                collection\n                and collection.definition\n                and collection.definition.vector\n                and collection.definition.vector.service\n            )\n            else None\n        )\n\n        # If there is no provider, use the vector store icon\n        if not provider_name or provider_name.lower() == \"bring your own\":\n            return \"vectorstores\"\n\n        # Map provider casings\n        case_map = {\n            \"nvidia\": \"NVIDIA\",\n            \"openai\": \"OpenAI\",\n            \"amazon bedrock\": \"AmazonBedrockEmbeddings\",\n            \"azure openai\": \"AzureOpenAiEmbeddings\",\n            \"cohere\": \"Cohere\",\n            \"jina ai\": \"JinaAI\",\n            \"mistral ai\": \"MistralAI\",\n            \"upstage\": \"Upstage\",\n            \"voyage ai\": \"VoyageAI\",\n        }\n\n        # Adjust the casing on some like nvidia\n        return case_map[provider_name.lower()] if provider_name.lower() in case_map else provider_name.title()\n\n    def _initialize_collection_options(self, api_endpoint: str | None = None):\n        # Nothing to generate if we don't have an API endpoint yet\n        api_endpoint = api_endpoint or self.get_api_endpoint()\n        if not api_endpoint:\n            return []\n\n        # Retrieve the database object\n        database = self.get_database_object(api_endpoint=api_endpoint)\n\n        # Get the list of collections\n        collection_list = database.list_collections(keyspace=self.get_keyspace())\n\n        # Return the list of collections and metadata associated\n        return [\n            {\n                \"name\": col.name,\n                \"records\": self.collection_data(collection_name=col.name, database=database),\n                \"provider\": (\n                    col.definition.vector.service.provider\n                    if col.definition.vector and col.definition.vector.service\n                    else None\n                ),\n                \"icon\": self.get_provider_icon(collection=col),\n                \"model\": (\n                    col.definition.vector.service.model_name\n                    if col.definition.vector and col.definition.vector.service\n                    else None\n                ),\n            }\n            for col in collection_list\n        ]\n\n    def reset_provider_options(self, build_config: dict) -> dict:\n        \"\"\"Reset provider options and related configurations in the build_config dictionary.\"\"\"\n        # Extract template path for cleaner access\n        template = build_config[\"collection_name\"][\"dialog_inputs\"][\"fields\"][\"data\"][\"node\"][\"template\"]\n\n        # Get vectorize providers\n        vectorize_providers_api = self.get_vectorize_providers(\n            token=self.token,\n            environment=self.environment,\n            api_endpoint=build_config[\"api_endpoint\"][\"value\"],\n        )\n\n        # Create a new dictionary with \"Bring your own\" first\n        vectorize_providers: dict[str, list[list[str]]] = {\"Bring your own\": [[], []]}\n\n        # Add the remaining items (only Nvidia) from the original dictionary\n        vectorize_providers.update(\n            {\n                k: v\n                for k, v in vectorize_providers_api.items()\n                if k.lower() in [\"nvidia\"]  # TODO: Eventually support more\n            }\n        )\n\n        # Set provider options\n        provider_field = \"02_embedding_generation_provider\"\n        template[provider_field][\"options\"] = list(vectorize_providers.keys())\n\n        # Add metadata for each provider option\n        template[provider_field][\"options_metadata\"] = [\n            {\"icon\": self.get_provider_icon(provider_name=provider)} for provider in template[provider_field][\"options\"]\n        ]\n\n        # Get selected embedding provider\n        embedding_provider = template[provider_field][\"value\"]\n        is_bring_your_own = embedding_provider and embedding_provider == \"Bring your own\"\n\n        # Configure embedding model field\n        model_field = \"03_embedding_generation_model\"\n        template[model_field].update(\n            {\n                \"options\": vectorize_providers.get(embedding_provider, [[], []])[1],\n                \"placeholder\": \"Bring your own\" if is_bring_your_own else None,\n                \"readonly\": is_bring_your_own,\n                \"required\": not is_bring_your_own,\n                \"value\": None,\n            }\n        )\n\n        # If this is a bring your own, set dimensions to 0\n        return self.reset_dimension_field(build_config)\n\n    def reset_dimension_field(self, build_config: dict) -> dict:\n        \"\"\"Reset dimension field options based on provided configuration.\"\"\"\n        # Extract template path for cleaner access\n        template = build_config[\"collection_name\"][\"dialog_inputs\"][\"fields\"][\"data\"][\"node\"][\"template\"]\n\n        # Get selected embedding model\n        provider_field = \"02_embedding_generation_provider\"\n        embedding_provider = template[provider_field][\"value\"]\n        is_bring_your_own = embedding_provider and embedding_provider == \"Bring your own\"\n\n        # Configure dimension field\n        dimension_field = \"04_dimension\"\n        dimension_value = 1024 if not is_bring_your_own else None  # TODO: Dynamically figure this out\n        template[dimension_field].update(\n            {\n                \"placeholder\": dimension_value,\n                \"value\": dimension_value,\n                \"readonly\": not is_bring_your_own,\n                \"required\": is_bring_your_own,\n            }\n        )\n\n        return build_config\n\n    def reset_collection_list(self, build_config: dict) -> dict:\n        \"\"\"Reset collection list options based on provided configuration.\"\"\"\n        # Get collection options\n        collection_options = self._initialize_collection_options(api_endpoint=build_config[\"api_endpoint\"][\"value\"])\n        # Update collection configuration\n        collection_config = build_config[\"collection_name\"]\n        collection_config.update(\n            {\n                \"options\": [col[\"name\"] for col in collection_options],\n                \"options_metadata\": [{k: v for k, v in col.items() if k != \"name\"} for col in collection_options],\n            }\n        )\n\n        # Reset selected collection if not in options\n        if collection_config[\"value\"] not in collection_config[\"options\"]:\n            collection_config[\"value\"] = \"\"\n\n        # Set advanced status based on database selection\n        collection_config[\"show\"] = bool(build_config[\"database_name\"][\"value\"])\n\n        return build_config\n\n    def reset_database_list(self, build_config: dict) -> dict:\n        \"\"\"Reset database list options and related configurations.\"\"\"\n        # Get database options\n        database_options = self._initialize_database_options()\n\n        # Update cloud provider options\n        env = self.environment\n        template = build_config[\"database_name\"][\"dialog_inputs\"][\"fields\"][\"data\"][\"node\"][\"template\"]\n        template[\"02_cloud_provider\"][\"options\"] = list(self.map_cloud_providers()[env].keys())\n\n        # Update database configuration\n        database_config = build_config[\"database_name\"]\n        database_config.update(\n            {\n                \"options\": [db[\"name\"] for db in database_options],\n                \"options_metadata\": [{k: v for k, v in db.items() if k != \"name\"} for db in database_options],\n            }\n        )\n\n        # Reset selections if value not in options\n        if database_config[\"value\"] not in database_config[\"options\"]:\n            database_config[\"value\"] = \"\"\n            build_config[\"api_endpoint\"][\"options\"] = []\n            build_config[\"api_endpoint\"][\"value\"] = \"\"\n            build_config[\"collection_name\"][\"show\"] = False\n\n        # Set advanced status based on token presence\n        database_config[\"show\"] = bool(build_config[\"token\"][\"value\"])\n\n        return build_config\n\n    def reset_build_config(self, build_config: dict) -> dict:\n        \"\"\"Reset all build configuration options to default empty state.\"\"\"\n        # Reset database configuration\n        database_config = build_config[\"database_name\"]\n        database_config.update({\"options\": [], \"options_metadata\": [], \"value\": \"\", \"show\": False})\n        build_config[\"api_endpoint\"][\"options\"] = []\n        build_config[\"api_endpoint\"][\"value\"] = \"\"\n\n        # Reset hybrid search options\n        build_config[\"reranker\"][\"options\"] = []\n        build_config[\"reranker\"][\"value\"] = \"\"\n        build_config[\"reranker\"][\"show\"] = False\n        build_config[\"lexical_terms\"][\"value\"] = \"\"\n        build_config[\"lexical_terms\"][\"show\"] = False\n\n        # Reset collection configuration\n        collection_config = build_config[\"collection_name\"]\n        collection_config.update({\"options\": [], \"options_metadata\": [], \"value\": \"\", \"show\": False})\n\n        return build_config\n\n    def _handle_hybrid_search_options(self, build_config: dict) -> dict:\n        \"\"\"Set hybrid search options in the build configuration.\"\"\"\n        # Detect what hybrid options are available\n        # Get the admin object\n        client = DataAPIClient(environment=self.environment)\n        admin_client = client.get_admin()\n        db_admin = admin_client.get_database_admin(self.get_api_endpoint(), token=self.token)\n\n        # We will try to get the reranking providers to see if its hybrid emabled\n        try:\n            providers = db_admin.find_reranking_providers()\n            build_config[\"reranker\"][\"options\"] = [\n                model.name for provider_data in providers.reranking_providers.values() for model in provider_data.models\n            ]\n            build_config[\"reranker\"][\"options_metadata\"] = [\n                {\"icon\": self.get_provider_icon(provider_name=model.name.split(\"/\")[0])}\n                for provider in providers.reranking_providers.values()\n                for model in provider.models\n            ]\n            build_config[\"reranker\"][\"value\"] = build_config[\"reranker\"][\"options\"][0]\n\n            # Set the default search field to hybrid search\n            build_config[\"search_method\"][\"show\"] = True\n            build_config[\"search_method\"][\"options\"] = [\"Hybrid Search\", \"Vector Search\"]\n            build_config[\"search_method\"][\"value\"] = \"Hybrid Search\"\n        except Exception as _:  # noqa: BLE001\n            build_config[\"reranker\"][\"options\"] = []\n            build_config[\"reranker\"][\"options_metadata\"] = []\n\n            # Set the default search field to vector search\n            build_config[\"search_method\"][\"show\"] = False\n            build_config[\"search_method\"][\"options\"] = [\"Vector Search\"]\n            build_config[\"search_method\"][\"value\"] = \"Vector Search\"\n\n        return build_config\n\n    async def update_build_config(self, build_config: dict, field_value: str, field_name: str | None = None) -> dict:\n        \"\"\"Update build configuration based on field name and value.\"\"\"\n        # Early return if no token provided\n        if not self.token:\n            return self.reset_build_config(build_config)\n\n        # Database creation callback\n        if field_name == \"database_name\" and isinstance(field_value, dict):\n            if \"01_new_database_name\" in field_value:\n                await self._create_new_database(build_config, field_value)\n                return self.reset_collection_list(build_config)\n            return self._update_cloud_regions(build_config, field_value)\n\n        # Collection creation callback\n        if field_name == \"collection_name\" and isinstance(field_value, dict):\n            # Case 1: New collection creation\n            if \"01_new_collection_name\" in field_value:\n                await self._create_new_collection(build_config, field_value)\n                return build_config\n\n            # Case 2: Update embedding provider options\n            if \"02_embedding_generation_provider\" in field_value:\n                return self.reset_provider_options(build_config)\n\n            # Case 3: Update dimension field\n            if \"03_embedding_generation_model\" in field_value:\n                return self.reset_dimension_field(build_config)\n\n        # Initial execution or token/environment change\n        first_run = field_name == \"collection_name\" and not field_value and not build_config[\"database_name\"][\"options\"]\n        if first_run or field_name in {\"token\", \"environment\"}:\n            return self.reset_database_list(build_config)\n\n        # Database selection change\n        if field_name == \"database_name\" and not isinstance(field_value, dict):\n            return self._handle_database_selection(build_config, field_value)\n\n        # Keyspace selection change\n        if field_name == \"keyspace\":\n            return self.reset_collection_list(build_config)\n\n        # Collection selection change\n        if field_name == \"collection_name\" and not isinstance(field_value, dict):\n            return self._handle_collection_selection(build_config, field_value)\n\n        # Search method selection change\n        if field_name == \"search_method\":\n            is_vector_search = field_value == \"Vector Search\"\n            is_autodetect = build_config[\"autodetect_collection\"][\"value\"]\n\n            # Configure lexical terms (same for both cases)\n            build_config[\"lexical_terms\"][\"show\"] = not is_vector_search\n            build_config[\"lexical_terms\"][\"value\"] = \"\" if is_vector_search else build_config[\"lexical_terms\"][\"value\"]\n\n            # Disable reranker disabling if hybrid search is selected\n            build_config[\"reranker\"][\"show\"] = not is_vector_search\n            build_config[\"reranker\"][\"toggle_disable\"] = not is_vector_search\n            build_config[\"reranker\"][\"toggle_value\"] = True\n            build_config[\"reranker\"][\"value\"] = build_config[\"reranker\"][\"options\"][0]\n\n            # Toggle search type and score threshold based on search method\n            build_config[\"search_type\"][\"show\"] = is_vector_search\n            build_config[\"search_score_threshold\"][\"show\"] = is_vector_search\n\n            # Make sure the search_type is set to \"Similarity\"\n            if not is_vector_search or is_autodetect:\n                build_config[\"search_type\"][\"value\"] = \"Similarity\"\n\n        return build_config\n\n    async def _create_new_database(self, build_config: dict, field_value: dict) -> None:\n        \"\"\"Create a new database and update build config options.\"\"\"\n        try:\n            await self.create_database_api(\n                new_database_name=field_value[\"01_new_database_name\"],\n                token=self.token,\n                keyspace=self.get_keyspace(),\n                environment=self.environment,\n                cloud_provider=field_value[\"02_cloud_provider\"],\n                region=field_value[\"03_region\"],\n            )\n        except Exception as e:\n            msg = f\"Error creating database: {e}\"\n            raise ValueError(msg) from e\n\n        build_config[\"database_name\"][\"options\"].append(field_value[\"01_new_database_name\"])\n        build_config[\"database_name\"][\"options_metadata\"].append(\n            {\n                \"status\": \"PENDING\",\n                \"collections\": 0,\n                \"api_endpoints\": [],\n                \"keyspaces\": [self.get_keyspace()],\n                \"org_id\": None,\n            }\n        )\n\n    def _update_cloud_regions(self, build_config: dict, field_value: dict) -> dict:\n        \"\"\"Update cloud provider regions in build config.\"\"\"\n        env = self.environment\n        cloud_provider = field_value[\"02_cloud_provider\"]\n\n        # Update the region options based on the selected cloud provider\n        template = build_config[\"database_name\"][\"dialog_inputs\"][\"fields\"][\"data\"][\"node\"][\"template\"]\n        template[\"03_region\"][\"options\"] = self.map_cloud_providers()[env][cloud_provider][\"regions\"]\n\n        # Reset the the 03_region value if it's not in the new options\n        if template[\"03_region\"][\"value\"] not in template[\"03_region\"][\"options\"]:\n            template[\"03_region\"][\"value\"] = None\n\n        return build_config\n\n    async def _create_new_collection(self, build_config: dict, field_value: dict) -> None:\n        \"\"\"Create a new collection and update build config options.\"\"\"\n        embedding_provider = field_value.get(\"02_embedding_generation_provider\")\n        try:\n            await self.create_collection_api(\n                new_collection_name=field_value[\"01_new_collection_name\"],\n                token=self.token,\n                api_endpoint=build_config[\"api_endpoint\"][\"value\"],\n                environment=self.environment,\n                keyspace=self.get_keyspace(),\n                dimension=field_value.get(\"04_dimension\") if embedding_provider == \"Bring your own\" else None,\n                embedding_generation_provider=embedding_provider,\n                embedding_generation_model=field_value.get(\"03_embedding_generation_model\"),\n                reranker=self.reranker,\n            )\n        except Exception as e:\n            msg = f\"Error creating collection: {e}\"\n            raise ValueError(msg) from e\n\n        provider = embedding_provider.lower() if embedding_provider and embedding_provider != \"Bring your own\" else None\n        build_config[\"collection_name\"].update(\n            {\n                \"value\": field_value[\"01_new_collection_name\"],\n                \"options\": build_config[\"collection_name\"][\"options\"] + [field_value[\"01_new_collection_name\"]],\n            }\n        )\n        build_config[\"embedding_model\"][\"show\"] = not bool(provider)\n        build_config[\"embedding_model\"][\"required\"] = not bool(provider)\n        build_config[\"collection_name\"][\"options_metadata\"].append(\n            {\n                \"records\": 0,\n                \"provider\": provider,\n                \"icon\": self.get_provider_icon(provider_name=provider),\n                \"model\": field_value.get(\"03_embedding_generation_model\"),\n            }\n        )\n\n        # Make sure we always show the reranker options if the collection is hybrid enabled\n        # And right now they always are\n        build_config[\"lexical_terms\"][\"show\"] = True\n\n    def _handle_database_selection(self, build_config: dict, field_value: str) -> dict:\n        \"\"\"Handle database selection and update related configurations.\"\"\"\n        build_config = self.reset_database_list(build_config)\n\n        # Reset collection list if database selection changes\n        if field_value not in build_config[\"database_name\"][\"options\"]:\n            build_config[\"database_name\"][\"value\"] = \"\"\n            return build_config\n\n        # Get the api endpoint for the selected database\n        index = build_config[\"database_name\"][\"options\"].index(field_value)\n        build_config[\"api_endpoint\"][\"options\"] = build_config[\"database_name\"][\"options_metadata\"][index][\n            \"api_endpoints\"\n        ]\n        build_config[\"api_endpoint\"][\"value\"] = build_config[\"database_name\"][\"options_metadata\"][index][\n            \"api_endpoints\"\n        ][0]\n\n        # Get the org_id for the selected database\n        org_id = build_config[\"database_name\"][\"options_metadata\"][index][\"org_id\"]\n        if not org_id:\n            return build_config\n\n        # Update the list of keyspaces based on the db info\n        build_config[\"keyspace\"][\"options\"] = build_config[\"database_name\"][\"options_metadata\"][index][\"keyspaces\"]\n        build_config[\"keyspace\"][\"value\"] = (\n            build_config[\"keyspace\"][\"options\"] and build_config[\"keyspace\"][\"options\"][0]\n            if build_config[\"keyspace\"][\"value\"] not in build_config[\"keyspace\"][\"options\"]\n            else build_config[\"keyspace\"][\"value\"]\n        )\n\n        # Get the database id for the selected database\n        db_id = self.get_database_id_static(api_endpoint=build_config[\"api_endpoint\"][\"value\"])\n        keyspace = self.get_keyspace()\n\n        # Update the helper text for the embedding provider field\n        template = build_config[\"collection_name\"][\"dialog_inputs\"][\"fields\"][\"data\"][\"node\"][\"template\"]\n        template[\"02_embedding_generation_provider\"][\"helper_text\"] = (\n            \"To create collections with more embedding provider options, go to \"\n            f'<a class=\"underline\" target=\"_blank\" rel=\"noopener noreferrer\" '\n            f'href=\"https://astra.datastax.com/org/{org_id}/database/{db_id}/data-explorer?createCollection=1&namespace={keyspace}\">'\n            \"your database in Astra DB</a>.\"\n        )\n\n        # Reset provider options\n        build_config = self.reset_provider_options(build_config)\n\n        # Handle hybrid search options\n        build_config = self._handle_hybrid_search_options(build_config)\n\n        return self.reset_collection_list(build_config)\n\n    def _handle_collection_selection(self, build_config: dict, field_value: str) -> dict:\n        \"\"\"Handle collection selection and update embedding options.\"\"\"\n        build_config[\"autodetect_collection\"][\"value\"] = True\n        build_config = self.reset_collection_list(build_config)\n\n        # Reset embedding model if collection selection changes\n        if field_value and field_value not in build_config[\"collection_name\"][\"options\"]:\n            build_config[\"collection_name\"][\"options\"].append(field_value)\n            build_config[\"collection_name\"][\"options_metadata\"].append(\n                {\n                    \"records\": 0,\n                    \"provider\": None,\n                    \"icon\": \"vectorstores\",\n                    \"model\": None,\n                }\n            )\n            build_config[\"autodetect_collection\"][\"value\"] = False\n\n        if not field_value:\n            return build_config\n\n        # Get the selected collection index\n        index = build_config[\"collection_name\"][\"options\"].index(field_value)\n\n        # Set the provider of the selected collection\n        provider = build_config[\"collection_name\"][\"options_metadata\"][index][\"provider\"]\n        build_config[\"embedding_model\"][\"show\"] = not bool(provider)\n        build_config[\"embedding_model\"][\"required\"] = not bool(provider)\n\n        # Grab the collection object\n        database = self.get_database_object(api_endpoint=build_config[\"api_endpoint\"][\"value\"])\n        collection = database.get_collection(\n            name=field_value,\n            keyspace=build_config[\"keyspace\"][\"value\"],\n        )\n\n        # Check if hybrid and lexical are enabled\n        col_options = collection.options()\n        hyb_enabled = col_options.rerank and col_options.rerank.enabled\n        lex_enabled = col_options.lexical and col_options.lexical.enabled\n        user_hyb_enabled = build_config[\"search_method\"][\"value\"] == \"Hybrid Search\"\n\n        # Reranker visible when both the collection supports it and the user selected Hybrid\n        hybrid_active = bool(hyb_enabled and user_hyb_enabled)\n        build_config[\"reranker\"][\"show\"] = hybrid_active\n        build_config[\"reranker\"][\"toggle_value\"] = hybrid_active\n        build_config[\"reranker\"][\"toggle_disable\"] = False  # allow user to toggle if visible\n\n        # If hybrid is active, lock search_type to \"Similarity\"\n        if hybrid_active:\n            build_config[\"search_type\"][\"value\"] = \"Similarity\"\n\n        # Show the lexical terms option only if the collection enables lexical search\n        build_config[\"lexical_terms\"][\"show\"] = bool(lex_enabled)\n\n        return build_config\n\n    @check_cached_vector_store\n    def build_vector_store(self):\n        try:\n            from langchain_astradb import AstraDBVectorStore\n        except ImportError as e:\n            msg = (\n                \"Could not import langchain Astra DB integration package. \"\n                \"Please install it with `pip install langchain-astradb`.\"\n            )\n            raise ImportError(msg) from e\n\n        # Get the embedding model and additional params\n        embedding_params = {\"embedding\": self.embedding_model} if self.embedding_model else {}\n\n        # Get the additional parameters\n        additional_params = self.astradb_vectorstore_kwargs or {}\n\n        # Get Langflow version and platform information\n        __version__ = get_version_info()[\"version\"]\n        langflow_prefix = \"\"\n        # if os.getenv(\"AWS_EXECUTION_ENV\") == \"AWS_ECS_FARGATE\":  # TODO: More precise way of detecting\n        #     langflow_prefix = \"ds-\"\n\n        # Get the database object\n        database = self.get_database_object()\n        autodetect = self.collection_name in database.list_collection_names() and self.autodetect_collection\n\n        # Bundle up the auto-detect parameters\n        autodetect_params = {\n            \"autodetect_collection\": autodetect,\n            \"content_field\": (\n                self.content_field\n                if self.content_field and embedding_params\n                else (\n                    \"page_content\"\n                    if embedding_params\n                    and self.collection_data(collection_name=self.collection_name, database=database) == 0\n                    else None\n                )\n            ),\n            \"ignore_invalid_documents\": self.ignore_invalid_documents,\n        }\n\n        # Choose HybridSearchMode based on the selected param\n        hybrid_search_mode = HybridSearchMode.DEFAULT if self.search_method == \"Hybrid Search\" else HybridSearchMode.OFF\n\n        # Attempt to build the Vector Store object\n        try:\n            vector_store = AstraDBVectorStore(\n                # Astra DB Authentication Parameters\n                token=self.token,\n                api_endpoint=database.api_endpoint,\n                namespace=database.keyspace,\n                collection_name=self.collection_name,\n                environment=self.environment,\n                # Hybrid Search Parameters\n                hybrid_search=hybrid_search_mode,\n                # Astra DB Usage Tracking Parameters\n                ext_callers=[(f\"{langflow_prefix}langflow\", __version__)],\n                # Astra DB Vector Store Parameters\n                **autodetect_params,\n                **embedding_params,\n                **additional_params,\n            )\n        except Exception as e:\n            msg = f\"Error initializing AstraDBVectorStore: {e}\"\n            raise ValueError(msg) from e\n\n        # Add documents to the vector store\n        self._add_documents_to_vector_store(vector_store)\n\n        return vector_store\n\n    def _add_documents_to_vector_store(self, vector_store) -> None:\n        self.ingest_data = self._prepare_ingest_data()\n\n        documents = []\n        for _input in self.ingest_data or []:\n            if isinstance(_input, Data):\n                documents.append(_input.to_lc_document())\n            else:\n                msg = \"Vector Store Inputs must be Data objects.\"\n                raise TypeError(msg)\n\n        documents = [\n            Document(page_content=doc.page_content, metadata=serialize(doc.metadata, to_str=True)) for doc in documents\n        ]\n\n        if documents and self.deletion_field:\n            self.log(f\"Deleting documents where {self.deletion_field}\")\n            try:\n                database = self.get_database_object()\n                collection = database.get_collection(self.collection_name, keyspace=database.keyspace)\n                delete_values = list({doc.metadata[self.deletion_field] for doc in documents})\n                self.log(f\"Deleting documents where {self.deletion_field} matches {delete_values}.\")\n                collection.delete_many({f\"metadata.{self.deletion_field}\": {\"$in\": delete_values}})\n            except Exception as e:\n                msg = f\"Error deleting documents from AstraDBVectorStore based on '{self.deletion_field}': {e}\"\n                raise ValueError(msg) from e\n\n        if documents:\n            self.log(f\"Adding {len(documents)} documents to the Vector Store.\")\n            try:\n                vector_store.add_documents(documents)\n            except Exception as e:\n                msg = f\"Error adding documents to AstraDBVectorStore: {e}\"\n                raise ValueError(msg) from e\n        else:\n            self.log(\"No documents to add to the Vector Store.\")\n\n    def _map_search_type(self) -> str:\n        search_type_mapping = {\n            \"Similarity with score threshold\": \"similarity_score_threshold\",\n            \"MMR (Max Marginal Relevance)\": \"mmr\",\n        }\n\n        return search_type_mapping.get(self.search_type, \"similarity\")\n\n    def _build_search_args(self):\n        # Clean up the search query\n        query = self.search_query if isinstance(self.search_query, str) and self.search_query.strip() else None\n        lexical_terms = self.lexical_terms or None\n\n        # Check if we have a search query, and if so set the args\n        if query:\n            args = {\n                \"query\": query,\n                \"search_type\": self._map_search_type(),\n                \"k\": self.number_of_results,\n                \"score_threshold\": self.search_score_threshold,\n                \"lexical_query\": lexical_terms,\n            }\n        elif self.advanced_search_filter:\n            args = {\n                \"n\": self.number_of_results,\n            }\n        else:\n            return {}\n\n        filter_arg = self.advanced_search_filter or {}\n        if filter_arg:\n            args[\"filter\"] = filter_arg\n\n        return args\n\n    def search_documents(self, vector_store=None) -> list[Data]:\n        vector_store = vector_store or self.build_vector_store()\n\n        self.log(f\"Search input: {self.search_query}\")\n        self.log(f\"Search type: {self.search_type}\")\n        self.log(f\"Number of results: {self.number_of_results}\")\n        self.log(f\"store.hybrid_search: {vector_store.hybrid_search}\")\n        self.log(f\"Lexical terms: {self.lexical_terms}\")\n        self.log(f\"Reranker: {self.reranker}\")\n\n        try:\n            search_args = self._build_search_args()\n        except Exception as e:\n            msg = f\"Error in AstraDBVectorStore._build_search_args: {e}\"\n            raise ValueError(msg) from e\n\n        if not search_args:\n            self.log(\"No search input or filters provided. Skipping search.\")\n            return []\n\n        docs = []\n        search_method = \"search\" if \"query\" in search_args else \"metadata_search\"\n\n        try:\n            self.log(f\"Calling vector_store.{search_method} with args: {search_args}\")\n            docs = getattr(vector_store, search_method)(**search_args)\n        except Exception as e:\n            msg = f\"Error performing {search_method} in AstraDBVectorStore: {e}\"\n            raise ValueError(msg) from e\n\n        self.log(f\"Retrieved documents: {len(docs)}\")\n\n        data = docs_to_data(docs)\n        self.log(f\"Converted documents to data: {len(data)}\")\n        self.status = data\n\n        return data\n\n    def get_retriever_kwargs(self):\n        search_args = self._build_search_args()\n\n        return {\n            \"search_type\": self._map_search_type(),\n            \"search_kwargs\": search_args,\n        }\n"
              },
              "collection_name": {
                "_input_type": "DropdownInput",
                "advanced": false,
                "combobox": true,
                "dialog_inputs": {
                  "fields": {
                    "data": {
                      "node": {
                        "description": "Please allow several seconds for creation to complete.",
                        "display_name": "Create new collection",
                        "field_order": [
                          "01_new_collection_name",
                          "02_embedding_generation_provider",
                          "03_embedding_generation_model",
                          "04_dimension"
                        ],
                        "name": "create_collection",
                        "template": {
                          "01_new_collection_name": {
                            "_input_type": "StrInput",
                            "advanced": false,
                            "display_name": "Name",
                            "dynamic": false,
                            "info": "Name of the new collection to create in Astra DB.",
                            "list": false,
                            "list_add_label": "Add More",
                            "load_from_db": false,
                            "name": "new_collection_name",
                            "placeholder": "",
                            "required": true,
                            "show": true,
                            "title_case": false,
                            "tool_mode": false,
                            "trace_as_metadata": true,
                            "type": "str",
                            "value": ""
                          },
                          "02_embedding_generation_provider": {
                            "_input_type": "DropdownInput",
                            "advanced": false,
                            "combobox": false,
                            "dialog_inputs": {},
                            "display_name": "Embedding generation method",
                            "dynamic": false,
                            "external_options": {},
                            "helper_text": "To create collections with more embedding provider options, go to <a class=\"underline\" href=\"https://astra.datastax.com/\" target=\" _blank\" rel=\"noopener noreferrer\">your database in Astra DB</a>",
                            "info": "Provider to use for generating embeddings.",
                            "name": "embedding_generation_provider",
                            "options": [],
                            "options_metadata": [],
                            "placeholder": "",
                            "real_time_refresh": true,
                            "required": true,
                            "show": true,
                            "title_case": false,
                            "toggle": false,
                            "tool_mode": false,
                            "trace_as_metadata": true,
                            "type": "str",
                            "value": ""
                          },
                          "03_embedding_generation_model": {
                            "_input_type": "DropdownInput",
                            "advanced": false,
                            "combobox": false,
                            "dialog_inputs": {},
                            "display_name": "Embedding model",
                            "dynamic": false,
                            "external_options": {},
                            "info": "Model to use for generating embeddings.",
                            "name": "embedding_generation_model",
                            "options": [],
                            "options_metadata": [],
                            "placeholder": "",
                            "real_time_refresh": true,
                            "required": false,
                            "show": true,
                            "title_case": false,
                            "toggle": false,
                            "tool_mode": false,
                            "trace_as_metadata": true,
                            "type": "str",
                            "value": ""
                          },
                          "04_dimension": {
                            "_input_type": "IntInput",
                            "advanced": false,
                            "display_name": "Dimensions",
                            "dynamic": false,
                            "info": "Dimensions of the embeddings to generate.",
                            "list": false,
                            "list_add_label": "Add More",
                            "name": "dimension",
                            "placeholder": "",
                            "required": false,
                            "show": true,
                            "title_case": false,
                            "tool_mode": false,
                            "trace_as_metadata": true,
                            "type": "int"
                          }
                        }
                      }
                    }
                  },
                  "functionality": "create"
                },
                "display_name": "Collection",
                "dynamic": false,
                "external_options": {},
                "info": "The name of the collection within Astra DB where the vectors will be stored.",
                "name": "collection_name",
                "options": [],
                "options_metadata": [],
                "placeholder": "",
                "real_time_refresh": true,
                "refresh_button": true,
                "required": true,
                "show": false,
                "title_case": false,
                "toggle": false,
                "tool_mode": false,
                "trace_as_metadata": true,
                "type": "str",
                "value": ""
              },
              "content_field": {
                "_input_type": "StrInput",
                "advanced": true,
                "display_name": "Content Field",
                "dynamic": false,
                "info": "Field to use as the text content field for the vector store.",
                "list": false,
                "list_add_label": "Add More",
                "load_from_db": false,
                "name": "content_field",
                "placeholder": "",
                "required": false,
                "show": true,
                "title_case": false,
                "tool_mode": false,
                "trace_as_metadata": true,
                "type": "str",
                "value": ""
              },
              "database_name": {
                "_input_type": "DropdownInput",
                "advanced": false,
                "combobox": true,
                "dialog_inputs": {
                  "fields": {
                    "data": {
                      "node": {
                        "description": "Please allow several minutes for creation to complete.",
                        "display_name": "Create new database",
                        "field_order": [
                          "01_new_database_name",
                          "02_cloud_provider",
                          "03_region"
                        ],
                        "name": "create_database",
                        "template": {
                          "01_new_database_name": {
                            "_input_type": "StrInput",
                            "advanced": false,
                            "display_name": "Name",
                            "dynamic": false,
                            "info": "Name of the new database to create in Astra DB.",
                            "list": false,
                            "list_add_label": "Add More",
                            "load_from_db": false,
                            "name": "new_database_name",
                            "placeholder": "",
                            "required": true,
                            "show": true,
                            "title_case": false,
                            "tool_mode": false,
                            "trace_as_metadata": true,
                            "type": "str",
                            "value": ""
                          },
                          "02_cloud_provider": {
                            "_input_type": "DropdownInput",
                            "advanced": false,
                            "combobox": false,
                            "dialog_inputs": {},
                            "display_name": "Cloud provider",
                            "dynamic": false,
                            "external_options": {},
                            "info": "Cloud provider for the new database.",
                            "name": "cloud_provider",
                            "options": [],
                            "options_metadata": [],
                            "placeholder": "",
                            "real_time_refresh": true,
                            "required": true,
                            "show": true,
                            "title_case": false,
                            "toggle": false,
                            "tool_mode": false,
                            "trace_as_metadata": true,
                            "type": "str",
                            "value": ""
                          },
                          "03_region": {
                            "_input_type": "DropdownInput",
                            "advanced": false,
                            "combobox": false,
                            "dialog_inputs": {},
                            "display_name": "Region",
                            "dynamic": false,
                            "external_options": {},
                            "info": "Region for the new database.",
                            "name": "region",
                            "options": [],
                            "options_metadata": [],
                            "placeholder": "",
                            "required": true,
                            "show": true,
                            "title_case": false,
                            "toggle": false,
                            "tool_mode": false,
                            "trace_as_metadata": true,
                            "type": "str",
                            "value": ""
                          }
                        }
                      }
                    }
                  },
                  "functionality": "create"
                },
                "display_name": "Database",
                "dynamic": false,
                "external_options": {},
                "info": "The Database name for the Astra DB instance.",
                "name": "database_name",
                "options": [],
                "options_metadata": [],
                "placeholder": "",
                "real_time_refresh": true,
                "refresh_button": true,
                "required": true,
                "show": true,
                "title_case": false,
                "toggle": false,
                "tool_mode": false,
                "trace_as_metadata": true,
                "type": "str",
                "value": ""
              },
              "deletion_field": {
                "_input_type": "StrInput",
                "advanced": true,
                "display_name": "Deletion Based On Field",
                "dynamic": false,
                "info": "When this parameter is provided, documents in the target collection with metadata field values matching the input metadata field value will be deleted before new data is loaded.",
                "list": false,
                "list_add_label": "Add More",
                "load_from_db": false,
                "name": "deletion_field",
                "placeholder": "",
                "required": false,
                "show": true,
                "title_case": false,
                "tool_mode": false,
                "trace_as_metadata": true,
                "type": "str",
                "value": ""
              },
              "embedding_model": {
                "_input_type": "HandleInput",
                "advanced": false,
                "display_name": "Embedding Model",
                "dynamic": false,
                "info": "Specify the Embedding Model. Not required for Astra Vectorize collections.",
                "input_types": [
                  "Embeddings"
                ],
                "list": false,
                "list_add_label": "Add More",
                "name": "embedding_model",
                "placeholder": "",
                "required": false,
                "show": true,
                "title_case": false,
                "trace_as_metadata": true,
                "type": "other",
                "value": ""
              },
              "environment": {
                "_input_type": "DropdownInput",
                "advanced": true,
                "combobox": true,
                "dialog_inputs": {},
                "display_name": "Environment",
                "dynamic": false,
                "external_options": {},
                "info": "The environment for the Astra DB API Endpoint.",
                "name": "environment",
                "options": [
                  "prod",
                  "test",
                  "dev"
                ],
                "options_metadata": [],
                "placeholder": "",
                "real_time_refresh": true,
                "required": false,
                "show": true,
                "title_case": false,
                "toggle": false,
                "tool_mode": false,
                "trace_as_metadata": true,
                "type": "str",
                "value": "prod"
              },
              "ignore_invalid_documents": {
                "_input_type": "BoolInput",
                "advanced": true,
                "display_name": "Ignore Invalid Documents",
                "dynamic": false,
                "info": "Boolean flag to determine whether to ignore invalid documents at runtime.",
                "list": false,
                "list_add_label": "Add More",
                "name": "ignore_invalid_documents",
                "placeholder": "",
                "required": false,
                "show": true,
                "title_case": false,
                "tool_mode": false,
                "trace_as_metadata": true,
                "type": "bool",
                "value": false
              },
              "ingest_data": {
                "_input_type": "HandleInput",
                "advanced": false,
                "display_name": "Ingest Data",
                "dynamic": false,
                "info": "",
                "input_types": [
                  "Data",
                  "DataFrame"
                ],
                "list": true,
                "list_add_label": "Add More",
                "name": "ingest_data",
                "placeholder": "",
                "required": false,
                "show": true,
                "title_case": false,
                "trace_as_metadata": true,
                "type": "other",
                "value": ""
              },
              "keyspace": {
                "_input_type": "DropdownInput",
                "advanced": true,
                "combobox": false,
                "dialog_inputs": {},
                "display_name": "Keyspace",
                "dynamic": false,
                "external_options": {},
                "info": "Optional keyspace within Astra DB to use for the collection.",
                "name": "keyspace",
                "options": [],
                "options_metadata": [],
                "placeholder": "",
                "real_time_refresh": true,
                "required": false,
                "show": true,
                "title_case": false,
                "toggle": false,
                "tool_mode": false,
                "trace_as_metadata": true,
                "type": "str",
                "value": ""
              },
              "lexical_terms": {
                "_input_type": "QueryInput",
                "advanced": false,
                "display_name": "Lexical Terms",
                "dynamic": false,
                "info": "Add additional terms/keywords to augment search precision.",
                "input_types": [
                  "Message"
                ],
                "list": false,
                "list_add_label": "Add More",
                "load_from_db": false,
                "name": "lexical_terms",
                "placeholder": "Enter terms to search...",
                "required": false,
                "separator": " ",
                "show": false,
                "title_case": false,
                "tool_mode": false,
                "trace_as_input": true,
                "trace_as_metadata": true,
                "type": "query",
                "value": ""
              },
              "number_of_results": {
                "_input_type": "IntInput",
                "advanced": true,
                "display_name": "Number of Search Results",
                "dynamic": false,
                "info": "Number of search results to return.",
                "list": false,
                "list_add_label": "Add More",
                "name": "number_of_results",
                "placeholder": "",
                "required": false,
                "show": true,
                "title_case": false,
                "tool_mode": false,
                "trace_as_metadata": true,
                "type": "int",
                "value": 4
              },
              "reranker": {
                "_input_type": "DropdownInput",
                "advanced": false,
                "combobox": false,
                "dialog_inputs": {},
                "display_name": "Reranker",
                "dynamic": false,
                "external_options": {},
                "info": "Post-retrieval model that re-scores results for optimal relevance ranking.",
                "name": "reranker",
                "options": [],
                "options_metadata": [],
                "placeholder": "",
                "required": false,
                "show": false,
                "title_case": false,
                "toggle": true,
                "tool_mode": false,
                "trace_as_metadata": true,
                "type": "str",
                "value": ""
              },
              "search_method": {
                "_input_type": "DropdownInput",
                "advanced": true,
                "combobox": false,
                "dialog_inputs": {},
                "display_name": "Search Method",
                "dynamic": false,
                "external_options": {},
                "info": "Determine how your content is matched: Vector finds semantic similarity, and Hybrid Search (suggested) combines both approaches with a reranker.",
                "name": "search_method",
                "options": [
                  "Hybrid Search",
                  "Vector Search"
                ],
                "options_metadata": [
                  {
                    "icon": "SearchHybrid"
                  },
                  {
                    "icon": "SearchVector"
                  }
                ],
                "placeholder": "",
                "real_time_refresh": true,
                "required": false,
                "show": true,
                "title_case": false,
                "toggle": false,
                "tool_mode": false,
                "trace_as_metadata": true,
                "type": "str",
                "value": "Vector Search"
              },
              "search_query": {
                "_input_type": "QueryInput",
                "advanced": false,
                "display_name": "Search Query",
                "dynamic": false,
                "info": "Enter a query to run a similarity search.",
                "input_types": [
                  "Message"
                ],
                "list": false,
                "list_add_label": "Add More",
                "load_from_db": false,
                "name": "search_query",
                "placeholder": "Enter a query...",
                "required": false,
                "show": true,
                "title_case": false,
                "tool_mode": true,
                "trace_as_input": true,
                "trace_as_metadata": true,
                "type": "query",
                "value": ""
              },
              "search_score_threshold": {
                "_input_type": "FloatInput",
                "advanced": true,
                "display_name": "Search Score Threshold",
                "dynamic": false,
                "info": "Minimum similarity score threshold for search results. (when using 'Similarity with score threshold')",
                "list": false,
                "list_add_label": "Add More",
                "name": "search_score_threshold",
                "placeholder": "",
                "required": false,
                "show": true,
                "title_case": false,
                "tool_mode": false,
                "trace_as_metadata": true,
                "type": "float",
                "value": 0
              },
              "search_type": {
                "_input_type": "DropdownInput",
                "advanced": true,
                "combobox": false,
                "dialog_inputs": {},
                "display_name": "Search Type",
                "dynamic": false,
                "external_options": {},
                "info": "Search type to use",
                "name": "search_type",
                "options": [
                  "Similarity",
                  "Similarity with score threshold",
                  "MMR (Max Marginal Relevance)"
                ],
                "options_metadata": [],
                "placeholder": "",
                "required": false,
                "show": true,
                "title_case": false,
                "toggle": false,
                "tool_mode": false,
                "trace_as_metadata": true,
                "type": "str",
                "value": "Similarity"
              },
              "should_cache_vector_store": {
                "_input_type": "BoolInput",
                "advanced": true,
                "display_name": "Cache Vector Store",
                "dynamic": false,
                "info": "If True, the vector store will be cached for the current build of the component. This is useful for components that have multiple output methods and want to share the same vector store.",
                "list": false,
                "list_add_label": "Add More",
                "name": "should_cache_vector_store",
                "placeholder": "",
                "required": false,
                "show": true,
                "title_case": false,
                "tool_mode": false,
                "trace_as_metadata": true,
                "type": "bool",
                "value": true
              },
              "token": {
                "_input_type": "SecretStrInput",
                "advanced": false,
                "display_name": "Astra DB Application Token",
                "dynamic": false,
                "info": "Authentication token for accessing Astra DB.",
                "input_types": [],
                "load_from_db": true,
                "name": "token",
                "password": true,
                "placeholder": "",
                "real_time_refresh": true,
                "required": true,
                "show": true,
                "title_case": false,
                "type": "str",
                "value": "ASTRA_DB_APPLICATION_TOKEN"
              }
            },
            "tool_mode": false
          },
          "selected_output": "search_results",
          "showNode": true,
          "type": "AstraDB"
        },
        "dragging": false,
        "id": "AstraDB-3Xstp",
        "measured": {
          "height": 502,
          "width": 320
        },
        "position": {
          "x": 2095.3200255891484,
          "y": 1501.719729125222
        },
        "selected": false,
        "type": "genericNode"
      },
      {
        "data": {
          "id": "AstraDB-aqrWj",
          "node": {
            "base_classes": [
              "Data",
              "DataFrame",
              "VectorStore"
            ],
            "beta": false,
            "conditional_paths": [],
            "custom_fields": {},
            "description": "Ingest and search documents in Astra DB",
            "display_name": "Astra DB",
            "documentation": "https://docs.datastax.com/en/langflow/astra-components.html",
            "edited": false,
            "field_order": [
              "token",
              "environment",
              "database_name",
              "api_endpoint",
              "keyspace",
              "collection_name",
              "embedding_model",
              "ingest_data",
              "search_query",
              "should_cache_vector_store",
              "search_method",
              "reranker",
              "lexical_terms",
              "number_of_results",
              "search_type",
              "search_score_threshold",
              "advanced_search_filter",
              "autodetect_collection",
              "content_field",
              "deletion_field",
              "ignore_invalid_documents",
              "astradb_vectorstore_kwargs"
            ],
            "frozen": false,
            "icon": "AstraDB",
            "legacy": false,
<<<<<<< HEAD
            "metadata": {},
=======
            "metadata": {
              "code_hash": "45152a287ecf",
              "dependencies": {
                "dependencies": [
                  {
                    "name": "astrapy",
                    "version": "2.0.1"
                  },
                  {
                    "name": "langchain_astradb",
                    "version": "0.6.0"
                  },
                  {
                    "name": "langchain_core",
                    "version": "0.3.75"
                  },
                  {
                    "name": "langflow",
                    "version": null
                  }
                ],
                "total_dependencies": 4
              },
              "module": "langflow.components.datastax.astradb_vectorstore.AstraDBVectorStoreComponent"
            },
>>>>>>> a97032ab
            "minimized": false,
            "output_types": [],
            "outputs": [
              {
                "allows_loop": false,
                "cache": true,
                "display_name": "Search Results",
                "group_outputs": false,
                "method": "search_documents",
                "name": "search_results",
                "selected": null,
                "tool_mode": true,
                "types": [
                  "Data"
                ],
                "value": "__UNDEFINED__"
              },
              {
                "allows_loop": false,
                "cache": true,
                "display_name": "DataFrame",
                "group_outputs": false,
                "method": "as_dataframe",
                "name": "dataframe",
                "selected": "DataFrame",
                "tool_mode": true,
                "types": [
                  "DataFrame"
                ],
                "value": "__UNDEFINED__"
              },
              {
                "allows_loop": false,
                "cache": true,
                "display_name": "Vector Store Connection",
                "group_outputs": false,
                "hidden": true,
                "method": "as_vector_store",
                "name": "vectorstoreconnection",
                "selected": null,
                "tool_mode": true,
                "types": [
                  "VectorStore"
                ],
                "value": "__UNDEFINED__"
              }
            ],
            "pinned": false,
            "template": {
              "_type": "Component",
              "advanced_search_filter": {
                "_input_type": "NestedDictInput",
                "advanced": true,
                "display_name": "Search Metadata Filter",
                "dynamic": false,
                "info": "Optional dictionary of filters to apply to the search query.",
                "list": false,
                "list_add_label": "Add More",
                "name": "advanced_search_filter",
                "placeholder": "",
                "required": false,
                "show": true,
                "title_case": false,
                "tool_mode": false,
                "trace_as_input": true,
                "trace_as_metadata": true,
                "type": "NestedDict",
                "value": {}
              },
              "api_endpoint": {
                "_input_type": "DropdownInput",
                "advanced": true,
                "combobox": false,
                "dialog_inputs": {},
                "display_name": "Astra DB API Endpoint",
                "dynamic": false,
                "external_options": {},
                "info": "The API Endpoint for the Astra DB instance. Supercedes database selection.",
                "name": "api_endpoint",
                "options": [],
                "options_metadata": [],
                "placeholder": "",
                "required": false,
                "show": true,
                "title_case": false,
                "toggle": false,
                "tool_mode": false,
                "trace_as_metadata": true,
                "type": "str",
                "value": ""
              },
              "astradb_vectorstore_kwargs": {
                "_input_type": "NestedDictInput",
                "advanced": true,
                "display_name": "AstraDBVectorStore Parameters",
                "dynamic": false,
                "info": "Optional dictionary of additional parameters for the AstraDBVectorStore.",
                "list": false,
                "list_add_label": "Add More",
                "name": "astradb_vectorstore_kwargs",
                "placeholder": "",
                "required": false,
                "show": true,
                "title_case": false,
                "tool_mode": false,
                "trace_as_input": true,
                "trace_as_metadata": true,
                "type": "NestedDict",
                "value": {}
              },
              "autodetect_collection": {
                "_input_type": "BoolInput",
                "advanced": true,
                "display_name": "Autodetect Collection",
                "dynamic": false,
                "info": "Boolean flag to determine whether to autodetect the collection.",
                "list": false,
                "list_add_label": "Add More",
                "name": "autodetect_collection",
                "placeholder": "",
                "required": false,
                "show": true,
                "title_case": false,
                "tool_mode": false,
                "trace_as_metadata": true,
                "type": "bool",
                "value": true
              },
              "code": {
                "advanced": true,
                "dynamic": true,
                "fileTypes": [],
                "file_path": "",
                "info": "",
                "list": false,
                "load_from_db": false,
                "multiline": true,
                "name": "code",
                "password": false,
                "placeholder": "",
                "required": true,
                "show": true,
                "title_case": false,
                "type": "code",
                "value": "import re\nfrom collections import defaultdict\nfrom dataclasses import asdict, dataclass, field\n\nfrom astrapy import DataAPIClient, Database\nfrom astrapy.data.info.reranking import RerankServiceOptions\nfrom astrapy.info import CollectionDescriptor, CollectionLexicalOptions, CollectionRerankOptions\nfrom langchain_astradb import AstraDBVectorStore, VectorServiceOptions\nfrom langchain_astradb.utils.astradb import HybridSearchMode, _AstraDBCollectionEnvironment\nfrom langchain_core.documents import Document\n\nfrom langflow.base.vectorstores.model import LCVectorStoreComponent, check_cached_vector_store\nfrom langflow.base.vectorstores.vector_store_connection_decorator import vector_store_connection\nfrom langflow.helpers.data import docs_to_data\nfrom langflow.inputs.inputs import FloatInput, NestedDictInput\nfrom langflow.io import (\n    BoolInput,\n    DropdownInput,\n    HandleInput,\n    IntInput,\n    QueryInput,\n    SecretStrInput,\n    StrInput,\n)\nfrom langflow.schema.data import Data\nfrom langflow.serialization import serialize\nfrom langflow.utils.version import get_version_info\n\n\n@vector_store_connection\nclass AstraDBVectorStoreComponent(LCVectorStoreComponent):\n    display_name: str = \"Astra DB\"\n    description: str = \"Ingest and search documents in Astra DB\"\n    documentation: str = \"https://docs.datastax.com/en/langflow/astra-components.html\"\n    name = \"AstraDB\"\n    icon: str = \"AstraDB\"\n\n    _cached_vector_store: AstraDBVectorStore | None = None\n\n    @dataclass\n    class NewDatabaseInput:\n        functionality: str = \"create\"\n        fields: dict[str, dict] = field(\n            default_factory=lambda: {\n                \"data\": {\n                    \"node\": {\n                        \"name\": \"create_database\",\n                        \"description\": \"Please allow several minutes for creation to complete.\",\n                        \"display_name\": \"Create new database\",\n                        \"field_order\": [\"01_new_database_name\", \"02_cloud_provider\", \"03_region\"],\n                        \"template\": {\n                            \"01_new_database_name\": StrInput(\n                                name=\"new_database_name\",\n                                display_name=\"Name\",\n                                info=\"Name of the new database to create in Astra DB.\",\n                                required=True,\n                            ),\n                            \"02_cloud_provider\": DropdownInput(\n                                name=\"cloud_provider\",\n                                display_name=\"Cloud provider\",\n                                info=\"Cloud provider for the new database.\",\n                                options=[],\n                                required=True,\n                                real_time_refresh=True,\n                            ),\n                            \"03_region\": DropdownInput(\n                                name=\"region\",\n                                display_name=\"Region\",\n                                info=\"Region for the new database.\",\n                                options=[],\n                                required=True,\n                            ),\n                        },\n                    },\n                }\n            }\n        )\n\n    @dataclass\n    class NewCollectionInput:\n        functionality: str = \"create\"\n        fields: dict[str, dict] = field(\n            default_factory=lambda: {\n                \"data\": {\n                    \"node\": {\n                        \"name\": \"create_collection\",\n                        \"description\": \"Please allow several seconds for creation to complete.\",\n                        \"display_name\": \"Create new collection\",\n                        \"field_order\": [\n                            \"01_new_collection_name\",\n                            \"02_embedding_generation_provider\",\n                            \"03_embedding_generation_model\",\n                            \"04_dimension\",\n                        ],\n                        \"template\": {\n                            \"01_new_collection_name\": StrInput(\n                                name=\"new_collection_name\",\n                                display_name=\"Name\",\n                                info=\"Name of the new collection to create in Astra DB.\",\n                                required=True,\n                            ),\n                            \"02_embedding_generation_provider\": DropdownInput(\n                                name=\"embedding_generation_provider\",\n                                display_name=\"Embedding generation method\",\n                                info=\"Provider to use for generating embeddings.\",\n                                helper_text=(\n                                    \"To create collections with more embedding provider options, go to \"\n                                    '<a class=\"underline\" href=\"https://astra.datastax.com/\" target=\" _blank\" '\n                                    'rel=\"noopener noreferrer\">your database in Astra DB</a>'\n                                ),\n                                real_time_refresh=True,\n                                required=True,\n                                options=[],\n                            ),\n                            \"03_embedding_generation_model\": DropdownInput(\n                                name=\"embedding_generation_model\",\n                                display_name=\"Embedding model\",\n                                info=\"Model to use for generating embeddings.\",\n                                real_time_refresh=True,\n                                options=[],\n                            ),\n                            \"04_dimension\": IntInput(\n                                name=\"dimension\",\n                                display_name=\"Dimensions\",\n                                info=\"Dimensions of the embeddings to generate.\",\n                                value=None,\n                            ),\n                        },\n                    },\n                }\n            }\n        )\n\n    inputs = [\n        SecretStrInput(\n            name=\"token\",\n            display_name=\"Astra DB Application Token\",\n            info=\"Authentication token for accessing Astra DB.\",\n            value=\"ASTRA_DB_APPLICATION_TOKEN\",\n            required=True,\n            real_time_refresh=True,\n            input_types=[],\n        ),\n        DropdownInput(\n            name=\"environment\",\n            display_name=\"Environment\",\n            info=\"The environment for the Astra DB API Endpoint.\",\n            options=[\"prod\", \"test\", \"dev\"],\n            value=\"prod\",\n            advanced=True,\n            real_time_refresh=True,\n            combobox=True,\n        ),\n        DropdownInput(\n            name=\"database_name\",\n            display_name=\"Database\",\n            info=\"The Database name for the Astra DB instance.\",\n            required=True,\n            refresh_button=True,\n            real_time_refresh=True,\n            dialog_inputs=asdict(NewDatabaseInput()),\n            combobox=True,\n        ),\n        DropdownInput(\n            name=\"api_endpoint\",\n            display_name=\"Astra DB API Endpoint\",\n            info=\"The API Endpoint for the Astra DB instance. Supercedes database selection.\",\n            advanced=True,\n        ),\n        DropdownInput(\n            name=\"keyspace\",\n            display_name=\"Keyspace\",\n            info=\"Optional keyspace within Astra DB to use for the collection.\",\n            advanced=True,\n            options=[],\n            real_time_refresh=True,\n        ),\n        DropdownInput(\n            name=\"collection_name\",\n            display_name=\"Collection\",\n            info=\"The name of the collection within Astra DB where the vectors will be stored.\",\n            required=True,\n            refresh_button=True,\n            real_time_refresh=True,\n            dialog_inputs=asdict(NewCollectionInput()),\n            combobox=True,\n            show=False,\n        ),\n        HandleInput(\n            name=\"embedding_model\",\n            display_name=\"Embedding Model\",\n            input_types=[\"Embeddings\"],\n            info=\"Specify the Embedding Model. Not required for Astra Vectorize collections.\",\n            required=False,\n            show=True,\n        ),\n        *LCVectorStoreComponent.inputs,\n        DropdownInput(\n            name=\"search_method\",\n            display_name=\"Search Method\",\n            info=(\n                \"Determine how your content is matched: Vector finds semantic similarity, \"\n                \"and Hybrid Search (suggested) combines both approaches \"\n                \"with a reranker.\"\n            ),\n            options=[\"Hybrid Search\", \"Vector Search\"],  # TODO: Restore Lexical Search?\n            options_metadata=[{\"icon\": \"SearchHybrid\"}, {\"icon\": \"SearchVector\"}],\n            value=\"Vector Search\",\n            advanced=True,\n            real_time_refresh=True,\n        ),\n        DropdownInput(\n            name=\"reranker\",\n            display_name=\"Reranker\",\n            info=\"Post-retrieval model that re-scores results for optimal relevance ranking.\",\n            show=False,\n            toggle=True,\n        ),\n        QueryInput(\n            name=\"lexical_terms\",\n            display_name=\"Lexical Terms\",\n            info=\"Add additional terms/keywords to augment search precision.\",\n            placeholder=\"Enter terms to search...\",\n            separator=\" \",\n            show=False,\n            value=\"\",\n        ),\n        IntInput(\n            name=\"number_of_results\",\n            display_name=\"Number of Search Results\",\n            info=\"Number of search results to return.\",\n            advanced=True,\n            value=4,\n        ),\n        DropdownInput(\n            name=\"search_type\",\n            display_name=\"Search Type\",\n            info=\"Search type to use\",\n            options=[\"Similarity\", \"Similarity with score threshold\", \"MMR (Max Marginal Relevance)\"],\n            value=\"Similarity\",\n            advanced=True,\n        ),\n        FloatInput(\n            name=\"search_score_threshold\",\n            display_name=\"Search Score Threshold\",\n            info=\"Minimum similarity score threshold for search results. \"\n            \"(when using 'Similarity with score threshold')\",\n            value=0,\n            advanced=True,\n        ),\n        NestedDictInput(\n            name=\"advanced_search_filter\",\n            display_name=\"Search Metadata Filter\",\n            info=\"Optional dictionary of filters to apply to the search query.\",\n            advanced=True,\n        ),\n        BoolInput(\n            name=\"autodetect_collection\",\n            display_name=\"Autodetect Collection\",\n            info=\"Boolean flag to determine whether to autodetect the collection.\",\n            advanced=True,\n            value=True,\n        ),\n        StrInput(\n            name=\"content_field\",\n            display_name=\"Content Field\",\n            info=\"Field to use as the text content field for the vector store.\",\n            advanced=True,\n        ),\n        StrInput(\n            name=\"deletion_field\",\n            display_name=\"Deletion Based On Field\",\n            info=\"When this parameter is provided, documents in the target collection with \"\n            \"metadata field values matching the input metadata field value will be deleted \"\n            \"before new data is loaded.\",\n            advanced=True,\n        ),\n        BoolInput(\n            name=\"ignore_invalid_documents\",\n            display_name=\"Ignore Invalid Documents\",\n            info=\"Boolean flag to determine whether to ignore invalid documents at runtime.\",\n            advanced=True,\n        ),\n        NestedDictInput(\n            name=\"astradb_vectorstore_kwargs\",\n            display_name=\"AstraDBVectorStore Parameters\",\n            info=\"Optional dictionary of additional parameters for the AstraDBVectorStore.\",\n            advanced=True,\n        ),\n    ]\n\n    @classmethod\n    def map_cloud_providers(cls):\n        # TODO: Programmatically fetch the regions for each cloud provider\n        return {\n            \"dev\": {\n                \"Amazon Web Services\": {\n                    \"id\": \"aws\",\n                    \"regions\": [\"us-west-2\"],\n                },\n                \"Google Cloud Platform\": {\n                    \"id\": \"gcp\",\n                    \"regions\": [\"us-central1\", \"europe-west4\"],\n                },\n            },\n            \"test\": {\n                \"Google Cloud Platform\": {\n                    \"id\": \"gcp\",\n                    \"regions\": [\"us-central1\"],\n                },\n            },\n            \"prod\": {\n                \"Amazon Web Services\": {\n                    \"id\": \"aws\",\n                    \"regions\": [\"us-east-2\", \"ap-south-1\", \"eu-west-1\"],\n                },\n                \"Google Cloud Platform\": {\n                    \"id\": \"gcp\",\n                    \"regions\": [\"us-east1\"],\n                },\n                \"Microsoft Azure\": {\n                    \"id\": \"azure\",\n                    \"regions\": [\"westus3\"],\n                },\n            },\n        }\n\n    @classmethod\n    def get_vectorize_providers(cls, token: str, environment: str | None = None, api_endpoint: str | None = None):\n        try:\n            # Get the admin object\n            client = DataAPIClient(environment=environment)\n            admin_client = client.get_admin()\n            db_admin = admin_client.get_database_admin(api_endpoint, token=token)\n\n            # Get the list of embedding providers\n            embedding_providers = db_admin.find_embedding_providers()\n\n            vectorize_providers_mapping = {}\n            # Map the provider display name to the provider key and models\n            for provider_key, provider_data in embedding_providers.embedding_providers.items():\n                # Get the provider display name and models\n                display_name = provider_data.display_name\n                models = [model.name for model in provider_data.models]\n\n                # Build our mapping\n                vectorize_providers_mapping[display_name] = [provider_key, models]\n\n            # Sort the resulting dictionary\n            return defaultdict(list, dict(sorted(vectorize_providers_mapping.items())))\n        except Exception as _:  # noqa: BLE001\n            return {}\n\n    @classmethod\n    async def create_database_api(\n        cls,\n        new_database_name: str,\n        cloud_provider: str,\n        region: str,\n        token: str,\n        environment: str | None = None,\n        keyspace: str | None = None,\n    ):\n        client = DataAPIClient(environment=environment)\n\n        # Get the admin object\n        admin_client = client.get_admin(token=token)\n\n        # Get the environment, set to prod if null like\n        my_env = environment or \"prod\"\n\n        # Raise a value error if name isn't provided\n        if not new_database_name:\n            msg = \"Database name is required to create a new database.\"\n            raise ValueError(msg)\n\n        # Call the create database function\n        return await admin_client.async_create_database(\n            name=new_database_name,\n            cloud_provider=cls.map_cloud_providers()[my_env][cloud_provider][\"id\"],\n            region=region,\n            keyspace=keyspace,\n            wait_until_active=False,\n        )\n\n    @classmethod\n    async def create_collection_api(\n        cls,\n        new_collection_name: str,\n        token: str,\n        api_endpoint: str,\n        environment: str | None = None,\n        keyspace: str | None = None,\n        dimension: int | None = None,\n        embedding_generation_provider: str | None = None,\n        embedding_generation_model: str | None = None,\n        reranker: str | None = None,\n    ):\n        # Build vectorize options, if needed\n        vectorize_options = None\n        if not dimension:\n            providers = cls.get_vectorize_providers(token=token, environment=environment, api_endpoint=api_endpoint)\n            vectorize_options = VectorServiceOptions(\n                provider=providers.get(embedding_generation_provider, [None, []])[0],\n                model_name=embedding_generation_model,\n            )\n\n        # Raise a value error if name isn't provided\n        if not new_collection_name:\n            msg = \"Collection name is required to create a new collection.\"\n            raise ValueError(msg)\n\n        # Define the base arguments being passed to the create collection function\n        base_args = {\n            \"collection_name\": new_collection_name,\n            \"token\": token,\n            \"api_endpoint\": api_endpoint,\n            \"keyspace\": keyspace,\n            \"environment\": environment,\n            \"embedding_dimension\": dimension,\n            \"collection_vector_service_options\": vectorize_options,\n        }\n\n        # Add optional arguments if the reranker is set\n        if reranker:\n            # Split the reranker field into a provider a model name\n            provider, _ = reranker.split(\"/\")\n            base_args[\"collection_rerank\"] = CollectionRerankOptions(\n                service=RerankServiceOptions(provider=provider, model_name=reranker),\n            )\n            base_args[\"collection_lexical\"] = CollectionLexicalOptions(analyzer=\"STANDARD\")\n\n        _AstraDBCollectionEnvironment(**base_args)\n\n    @classmethod\n    def get_database_list_static(cls, token: str, environment: str | None = None):\n        client = DataAPIClient(environment=environment)\n\n        # Get the admin object\n        admin_client = client.get_admin(token=token)\n\n        # Get the list of databases\n        db_list = admin_client.list_databases()\n\n        # Generate the api endpoint for each database\n        db_info_dict = {}\n        for db in db_list:\n            try:\n                # Get the API endpoint for the database\n                api_endpoints = [db_reg.api_endpoint for db_reg in db.regions]\n\n                # Get the number of collections\n                try:\n                    # Get the number of collections in the database\n                    num_collections = len(\n                        client.get_database(\n                            api_endpoints[0],\n                            token=token,\n                        ).list_collection_names()\n                    )\n                except Exception:  # noqa: BLE001\n                    if db.status != \"PENDING\":\n                        continue\n                    num_collections = 0\n\n                # Add the database to the dictionary\n                db_info_dict[db.name] = {\n                    \"api_endpoints\": api_endpoints,\n                    \"keyspaces\": db.keyspaces,\n                    \"collections\": num_collections,\n                    \"status\": db.status if db.status != \"ACTIVE\" else None,\n                    \"org_id\": db.org_id if db.org_id else None,\n                }\n            except Exception:  # noqa: BLE001, S110\n                pass\n\n        return db_info_dict\n\n    def get_database_list(self):\n        return self.get_database_list_static(\n            token=self.token,\n            environment=self.environment,\n        )\n\n    @classmethod\n    def get_api_endpoint_static(\n        cls,\n        token: str,\n        environment: str | None = None,\n        api_endpoint: str | None = None,\n        database_name: str | None = None,\n    ):\n        # If the api_endpoint is set, return it\n        if api_endpoint:\n            return api_endpoint\n\n        # Check if the database_name is like a url\n        if database_name and database_name.startswith(\"https://\"):\n            return database_name\n\n        # If the database is not set, nothing we can do.\n        if not database_name:\n            return None\n\n        # Grab the database object\n        db = cls.get_database_list_static(token=token, environment=environment).get(database_name)\n        if not db:\n            return None\n\n        # Otherwise, get the URL from the database list\n        endpoints = db.get(\"api_endpoints\") or []\n        return endpoints[0] if endpoints else None\n\n    def get_api_endpoint(self):\n        return self.get_api_endpoint_static(\n            token=self.token,\n            environment=self.environment,\n            api_endpoint=self.api_endpoint,\n            database_name=self.database_name,\n        )\n\n    @classmethod\n    def get_database_id_static(cls, api_endpoint: str) -> str | None:\n        # Pattern matches standard UUID format: 8-4-4-4-12 hexadecimal characters\n        uuid_pattern = r\"[0-9a-fA-F]{8}-[0-9a-fA-F]{4}-[0-9a-fA-F]{4}-[0-9a-fA-F]{4}-[0-9a-fA-F]{12}\"\n        match = re.search(uuid_pattern, api_endpoint)\n\n        return match.group(0) if match else None\n\n    def get_database_id(self):\n        return self.get_database_id_static(api_endpoint=self.get_api_endpoint())\n\n    def get_keyspace(self):\n        keyspace = self.keyspace\n\n        if keyspace:\n            return keyspace.strip()\n\n        return \"default_keyspace\"\n\n    def get_database_object(self, api_endpoint: str | None = None):\n        try:\n            client = DataAPIClient(environment=self.environment)\n\n            return client.get_database(\n                api_endpoint or self.get_api_endpoint(),\n                token=self.token,\n                keyspace=self.get_keyspace(),\n            )\n        except Exception as e:\n            msg = f\"Error fetching database object: {e}\"\n            raise ValueError(msg) from e\n\n    def collection_data(self, collection_name: str, database: Database | None = None):\n        try:\n            if not database:\n                client = DataAPIClient(environment=self.environment)\n\n                database = client.get_database(\n                    self.get_api_endpoint(),\n                    token=self.token,\n                    keyspace=self.get_keyspace(),\n                )\n\n            collection = database.get_collection(collection_name)\n\n            return collection.estimated_document_count()\n        except Exception as e:  # noqa: BLE001\n            self.log(f\"Error checking collection data: {e}\")\n\n            return None\n\n    def _initialize_database_options(self):\n        try:\n            return [\n                {\n                    \"name\": name,\n                    \"status\": info[\"status\"],\n                    \"collections\": info[\"collections\"],\n                    \"api_endpoints\": info[\"api_endpoints\"],\n                    \"keyspaces\": info[\"keyspaces\"],\n                    \"org_id\": info[\"org_id\"],\n                }\n                for name, info in self.get_database_list().items()\n            ]\n        except Exception as e:\n            msg = f\"Error fetching database options: {e}\"\n            raise ValueError(msg) from e\n\n    @classmethod\n    def get_provider_icon(cls, collection: CollectionDescriptor | None = None, provider_name: str | None = None) -> str:\n        # Get the provider name from the collection\n        provider_name = provider_name or (\n            collection.definition.vector.service.provider\n            if (\n                collection\n                and collection.definition\n                and collection.definition.vector\n                and collection.definition.vector.service\n            )\n            else None\n        )\n\n        # If there is no provider, use the vector store icon\n        if not provider_name or provider_name.lower() == \"bring your own\":\n            return \"vectorstores\"\n\n        # Map provider casings\n        case_map = {\n            \"nvidia\": \"NVIDIA\",\n            \"openai\": \"OpenAI\",\n            \"amazon bedrock\": \"AmazonBedrockEmbeddings\",\n            \"azure openai\": \"AzureOpenAiEmbeddings\",\n            \"cohere\": \"Cohere\",\n            \"jina ai\": \"JinaAI\",\n            \"mistral ai\": \"MistralAI\",\n            \"upstage\": \"Upstage\",\n            \"voyage ai\": \"VoyageAI\",\n        }\n\n        # Adjust the casing on some like nvidia\n        return case_map[provider_name.lower()] if provider_name.lower() in case_map else provider_name.title()\n\n    def _initialize_collection_options(self, api_endpoint: str | None = None):\n        # Nothing to generate if we don't have an API endpoint yet\n        api_endpoint = api_endpoint or self.get_api_endpoint()\n        if not api_endpoint:\n            return []\n\n        # Retrieve the database object\n        database = self.get_database_object(api_endpoint=api_endpoint)\n\n        # Get the list of collections\n        collection_list = database.list_collections(keyspace=self.get_keyspace())\n\n        # Return the list of collections and metadata associated\n        return [\n            {\n                \"name\": col.name,\n                \"records\": self.collection_data(collection_name=col.name, database=database),\n                \"provider\": (\n                    col.definition.vector.service.provider\n                    if col.definition.vector and col.definition.vector.service\n                    else None\n                ),\n                \"icon\": self.get_provider_icon(collection=col),\n                \"model\": (\n                    col.definition.vector.service.model_name\n                    if col.definition.vector and col.definition.vector.service\n                    else None\n                ),\n            }\n            for col in collection_list\n        ]\n\n    def reset_provider_options(self, build_config: dict) -> dict:\n        \"\"\"Reset provider options and related configurations in the build_config dictionary.\"\"\"\n        # Extract template path for cleaner access\n        template = build_config[\"collection_name\"][\"dialog_inputs\"][\"fields\"][\"data\"][\"node\"][\"template\"]\n\n        # Get vectorize providers\n        vectorize_providers_api = self.get_vectorize_providers(\n            token=self.token,\n            environment=self.environment,\n            api_endpoint=build_config[\"api_endpoint\"][\"value\"],\n        )\n\n        # Create a new dictionary with \"Bring your own\" first\n        vectorize_providers: dict[str, list[list[str]]] = {\"Bring your own\": [[], []]}\n\n        # Add the remaining items (only Nvidia) from the original dictionary\n        vectorize_providers.update(\n            {\n                k: v\n                for k, v in vectorize_providers_api.items()\n                if k.lower() in [\"nvidia\"]  # TODO: Eventually support more\n            }\n        )\n\n        # Set provider options\n        provider_field = \"02_embedding_generation_provider\"\n        template[provider_field][\"options\"] = list(vectorize_providers.keys())\n\n        # Add metadata for each provider option\n        template[provider_field][\"options_metadata\"] = [\n            {\"icon\": self.get_provider_icon(provider_name=provider)} for provider in template[provider_field][\"options\"]\n        ]\n\n        # Get selected embedding provider\n        embedding_provider = template[provider_field][\"value\"]\n        is_bring_your_own = embedding_provider and embedding_provider == \"Bring your own\"\n\n        # Configure embedding model field\n        model_field = \"03_embedding_generation_model\"\n        template[model_field].update(\n            {\n                \"options\": vectorize_providers.get(embedding_provider, [[], []])[1],\n                \"placeholder\": \"Bring your own\" if is_bring_your_own else None,\n                \"readonly\": is_bring_your_own,\n                \"required\": not is_bring_your_own,\n                \"value\": None,\n            }\n        )\n\n        # If this is a bring your own, set dimensions to 0\n        return self.reset_dimension_field(build_config)\n\n    def reset_dimension_field(self, build_config: dict) -> dict:\n        \"\"\"Reset dimension field options based on provided configuration.\"\"\"\n        # Extract template path for cleaner access\n        template = build_config[\"collection_name\"][\"dialog_inputs\"][\"fields\"][\"data\"][\"node\"][\"template\"]\n\n        # Get selected embedding model\n        provider_field = \"02_embedding_generation_provider\"\n        embedding_provider = template[provider_field][\"value\"]\n        is_bring_your_own = embedding_provider and embedding_provider == \"Bring your own\"\n\n        # Configure dimension field\n        dimension_field = \"04_dimension\"\n        dimension_value = 1024 if not is_bring_your_own else None  # TODO: Dynamically figure this out\n        template[dimension_field].update(\n            {\n                \"placeholder\": dimension_value,\n                \"value\": dimension_value,\n                \"readonly\": not is_bring_your_own,\n                \"required\": is_bring_your_own,\n            }\n        )\n\n        return build_config\n\n    def reset_collection_list(self, build_config: dict) -> dict:\n        \"\"\"Reset collection list options based on provided configuration.\"\"\"\n        # Get collection options\n        collection_options = self._initialize_collection_options(api_endpoint=build_config[\"api_endpoint\"][\"value\"])\n        # Update collection configuration\n        collection_config = build_config[\"collection_name\"]\n        collection_config.update(\n            {\n                \"options\": [col[\"name\"] for col in collection_options],\n                \"options_metadata\": [{k: v for k, v in col.items() if k != \"name\"} for col in collection_options],\n            }\n        )\n\n        # Reset selected collection if not in options\n        if collection_config[\"value\"] not in collection_config[\"options\"]:\n            collection_config[\"value\"] = \"\"\n\n        # Set advanced status based on database selection\n        collection_config[\"show\"] = bool(build_config[\"database_name\"][\"value\"])\n\n        return build_config\n\n    def reset_database_list(self, build_config: dict) -> dict:\n        \"\"\"Reset database list options and related configurations.\"\"\"\n        # Get database options\n        database_options = self._initialize_database_options()\n\n        # Update cloud provider options\n        env = self.environment\n        template = build_config[\"database_name\"][\"dialog_inputs\"][\"fields\"][\"data\"][\"node\"][\"template\"]\n        template[\"02_cloud_provider\"][\"options\"] = list(self.map_cloud_providers()[env].keys())\n\n        # Update database configuration\n        database_config = build_config[\"database_name\"]\n        database_config.update(\n            {\n                \"options\": [db[\"name\"] for db in database_options],\n                \"options_metadata\": [{k: v for k, v in db.items() if k != \"name\"} for db in database_options],\n            }\n        )\n\n        # Reset selections if value not in options\n        if database_config[\"value\"] not in database_config[\"options\"]:\n            database_config[\"value\"] = \"\"\n            build_config[\"api_endpoint\"][\"options\"] = []\n            build_config[\"api_endpoint\"][\"value\"] = \"\"\n            build_config[\"collection_name\"][\"show\"] = False\n\n        # Set advanced status based on token presence\n        database_config[\"show\"] = bool(build_config[\"token\"][\"value\"])\n\n        return build_config\n\n    def reset_build_config(self, build_config: dict) -> dict:\n        \"\"\"Reset all build configuration options to default empty state.\"\"\"\n        # Reset database configuration\n        database_config = build_config[\"database_name\"]\n        database_config.update({\"options\": [], \"options_metadata\": [], \"value\": \"\", \"show\": False})\n        build_config[\"api_endpoint\"][\"options\"] = []\n        build_config[\"api_endpoint\"][\"value\"] = \"\"\n\n        # Reset hybrid search options\n        build_config[\"reranker\"][\"options\"] = []\n        build_config[\"reranker\"][\"value\"] = \"\"\n        build_config[\"reranker\"][\"show\"] = False\n        build_config[\"lexical_terms\"][\"value\"] = \"\"\n        build_config[\"lexical_terms\"][\"show\"] = False\n\n        # Reset collection configuration\n        collection_config = build_config[\"collection_name\"]\n        collection_config.update({\"options\": [], \"options_metadata\": [], \"value\": \"\", \"show\": False})\n\n        return build_config\n\n    def _handle_hybrid_search_options(self, build_config: dict) -> dict:\n        \"\"\"Set hybrid search options in the build configuration.\"\"\"\n        # Detect what hybrid options are available\n        # Get the admin object\n        client = DataAPIClient(environment=self.environment)\n        admin_client = client.get_admin()\n        db_admin = admin_client.get_database_admin(self.get_api_endpoint(), token=self.token)\n\n        # We will try to get the reranking providers to see if its hybrid emabled\n        try:\n            providers = db_admin.find_reranking_providers()\n            build_config[\"reranker\"][\"options\"] = [\n                model.name for provider_data in providers.reranking_providers.values() for model in provider_data.models\n            ]\n            build_config[\"reranker\"][\"options_metadata\"] = [\n                {\"icon\": self.get_provider_icon(provider_name=model.name.split(\"/\")[0])}\n                for provider in providers.reranking_providers.values()\n                for model in provider.models\n            ]\n            build_config[\"reranker\"][\"value\"] = build_config[\"reranker\"][\"options\"][0]\n\n            # Set the default search field to hybrid search\n            build_config[\"search_method\"][\"show\"] = True\n            build_config[\"search_method\"][\"options\"] = [\"Hybrid Search\", \"Vector Search\"]\n            build_config[\"search_method\"][\"value\"] = \"Hybrid Search\"\n        except Exception as _:  # noqa: BLE001\n            build_config[\"reranker\"][\"options\"] = []\n            build_config[\"reranker\"][\"options_metadata\"] = []\n\n            # Set the default search field to vector search\n            build_config[\"search_method\"][\"show\"] = False\n            build_config[\"search_method\"][\"options\"] = [\"Vector Search\"]\n            build_config[\"search_method\"][\"value\"] = \"Vector Search\"\n\n        return build_config\n\n    async def update_build_config(self, build_config: dict, field_value: str, field_name: str | None = None) -> dict:\n        \"\"\"Update build configuration based on field name and value.\"\"\"\n        # Early return if no token provided\n        if not self.token:\n            return self.reset_build_config(build_config)\n\n        # Database creation callback\n        if field_name == \"database_name\" and isinstance(field_value, dict):\n            if \"01_new_database_name\" in field_value:\n                await self._create_new_database(build_config, field_value)\n                return self.reset_collection_list(build_config)\n            return self._update_cloud_regions(build_config, field_value)\n\n        # Collection creation callback\n        if field_name == \"collection_name\" and isinstance(field_value, dict):\n            # Case 1: New collection creation\n            if \"01_new_collection_name\" in field_value:\n                await self._create_new_collection(build_config, field_value)\n                return build_config\n\n            # Case 2: Update embedding provider options\n            if \"02_embedding_generation_provider\" in field_value:\n                return self.reset_provider_options(build_config)\n\n            # Case 3: Update dimension field\n            if \"03_embedding_generation_model\" in field_value:\n                return self.reset_dimension_field(build_config)\n\n        # Initial execution or token/environment change\n        first_run = field_name == \"collection_name\" and not field_value and not build_config[\"database_name\"][\"options\"]\n        if first_run or field_name in {\"token\", \"environment\"}:\n            return self.reset_database_list(build_config)\n\n        # Database selection change\n        if field_name == \"database_name\" and not isinstance(field_value, dict):\n            return self._handle_database_selection(build_config, field_value)\n\n        # Keyspace selection change\n        if field_name == \"keyspace\":\n            return self.reset_collection_list(build_config)\n\n        # Collection selection change\n        if field_name == \"collection_name\" and not isinstance(field_value, dict):\n            return self._handle_collection_selection(build_config, field_value)\n\n        # Search method selection change\n        if field_name == \"search_method\":\n            is_vector_search = field_value == \"Vector Search\"\n            is_autodetect = build_config[\"autodetect_collection\"][\"value\"]\n\n            # Configure lexical terms (same for both cases)\n            build_config[\"lexical_terms\"][\"show\"] = not is_vector_search\n            build_config[\"lexical_terms\"][\"value\"] = \"\" if is_vector_search else build_config[\"lexical_terms\"][\"value\"]\n\n            # Disable reranker disabling if hybrid search is selected\n            build_config[\"reranker\"][\"show\"] = not is_vector_search\n            build_config[\"reranker\"][\"toggle_disable\"] = not is_vector_search\n            build_config[\"reranker\"][\"toggle_value\"] = True\n            build_config[\"reranker\"][\"value\"] = build_config[\"reranker\"][\"options\"][0]\n\n            # Toggle search type and score threshold based on search method\n            build_config[\"search_type\"][\"show\"] = is_vector_search\n            build_config[\"search_score_threshold\"][\"show\"] = is_vector_search\n\n            # Make sure the search_type is set to \"Similarity\"\n            if not is_vector_search or is_autodetect:\n                build_config[\"search_type\"][\"value\"] = \"Similarity\"\n\n        return build_config\n\n    async def _create_new_database(self, build_config: dict, field_value: dict) -> None:\n        \"\"\"Create a new database and update build config options.\"\"\"\n        try:\n            await self.create_database_api(\n                new_database_name=field_value[\"01_new_database_name\"],\n                token=self.token,\n                keyspace=self.get_keyspace(),\n                environment=self.environment,\n                cloud_provider=field_value[\"02_cloud_provider\"],\n                region=field_value[\"03_region\"],\n            )\n        except Exception as e:\n            msg = f\"Error creating database: {e}\"\n            raise ValueError(msg) from e\n\n        build_config[\"database_name\"][\"options\"].append(field_value[\"01_new_database_name\"])\n        build_config[\"database_name\"][\"options_metadata\"].append(\n            {\n                \"status\": \"PENDING\",\n                \"collections\": 0,\n                \"api_endpoints\": [],\n                \"keyspaces\": [self.get_keyspace()],\n                \"org_id\": None,\n            }\n        )\n\n    def _update_cloud_regions(self, build_config: dict, field_value: dict) -> dict:\n        \"\"\"Update cloud provider regions in build config.\"\"\"\n        env = self.environment\n        cloud_provider = field_value[\"02_cloud_provider\"]\n\n        # Update the region options based on the selected cloud provider\n        template = build_config[\"database_name\"][\"dialog_inputs\"][\"fields\"][\"data\"][\"node\"][\"template\"]\n        template[\"03_region\"][\"options\"] = self.map_cloud_providers()[env][cloud_provider][\"regions\"]\n\n        # Reset the the 03_region value if it's not in the new options\n        if template[\"03_region\"][\"value\"] not in template[\"03_region\"][\"options\"]:\n            template[\"03_region\"][\"value\"] = None\n\n        return build_config\n\n    async def _create_new_collection(self, build_config: dict, field_value: dict) -> None:\n        \"\"\"Create a new collection and update build config options.\"\"\"\n        embedding_provider = field_value.get(\"02_embedding_generation_provider\")\n        try:\n            await self.create_collection_api(\n                new_collection_name=field_value[\"01_new_collection_name\"],\n                token=self.token,\n                api_endpoint=build_config[\"api_endpoint\"][\"value\"],\n                environment=self.environment,\n                keyspace=self.get_keyspace(),\n                dimension=field_value.get(\"04_dimension\") if embedding_provider == \"Bring your own\" else None,\n                embedding_generation_provider=embedding_provider,\n                embedding_generation_model=field_value.get(\"03_embedding_generation_model\"),\n                reranker=self.reranker,\n            )\n        except Exception as e:\n            msg = f\"Error creating collection: {e}\"\n            raise ValueError(msg) from e\n\n        provider = embedding_provider.lower() if embedding_provider and embedding_provider != \"Bring your own\" else None\n        build_config[\"collection_name\"].update(\n            {\n                \"value\": field_value[\"01_new_collection_name\"],\n                \"options\": build_config[\"collection_name\"][\"options\"] + [field_value[\"01_new_collection_name\"]],\n            }\n        )\n        build_config[\"embedding_model\"][\"show\"] = not bool(provider)\n        build_config[\"embedding_model\"][\"required\"] = not bool(provider)\n        build_config[\"collection_name\"][\"options_metadata\"].append(\n            {\n                \"records\": 0,\n                \"provider\": provider,\n                \"icon\": self.get_provider_icon(provider_name=provider),\n                \"model\": field_value.get(\"03_embedding_generation_model\"),\n            }\n        )\n\n        # Make sure we always show the reranker options if the collection is hybrid enabled\n        # And right now they always are\n        build_config[\"lexical_terms\"][\"show\"] = True\n\n    def _handle_database_selection(self, build_config: dict, field_value: str) -> dict:\n        \"\"\"Handle database selection and update related configurations.\"\"\"\n        build_config = self.reset_database_list(build_config)\n\n        # Reset collection list if database selection changes\n        if field_value not in build_config[\"database_name\"][\"options\"]:\n            build_config[\"database_name\"][\"value\"] = \"\"\n            return build_config\n\n        # Get the api endpoint for the selected database\n        index = build_config[\"database_name\"][\"options\"].index(field_value)\n        build_config[\"api_endpoint\"][\"options\"] = build_config[\"database_name\"][\"options_metadata\"][index][\n            \"api_endpoints\"\n        ]\n        build_config[\"api_endpoint\"][\"value\"] = build_config[\"database_name\"][\"options_metadata\"][index][\n            \"api_endpoints\"\n        ][0]\n\n        # Get the org_id for the selected database\n        org_id = build_config[\"database_name\"][\"options_metadata\"][index][\"org_id\"]\n        if not org_id:\n            return build_config\n\n        # Update the list of keyspaces based on the db info\n        build_config[\"keyspace\"][\"options\"] = build_config[\"database_name\"][\"options_metadata\"][index][\"keyspaces\"]\n        build_config[\"keyspace\"][\"value\"] = (\n            build_config[\"keyspace\"][\"options\"] and build_config[\"keyspace\"][\"options\"][0]\n            if build_config[\"keyspace\"][\"value\"] not in build_config[\"keyspace\"][\"options\"]\n            else build_config[\"keyspace\"][\"value\"]\n        )\n\n        # Get the database id for the selected database\n        db_id = self.get_database_id_static(api_endpoint=build_config[\"api_endpoint\"][\"value\"])\n        keyspace = self.get_keyspace()\n\n        # Update the helper text for the embedding provider field\n        template = build_config[\"collection_name\"][\"dialog_inputs\"][\"fields\"][\"data\"][\"node\"][\"template\"]\n        template[\"02_embedding_generation_provider\"][\"helper_text\"] = (\n            \"To create collections with more embedding provider options, go to \"\n            f'<a class=\"underline\" target=\"_blank\" rel=\"noopener noreferrer\" '\n            f'href=\"https://astra.datastax.com/org/{org_id}/database/{db_id}/data-explorer?createCollection=1&namespace={keyspace}\">'\n            \"your database in Astra DB</a>.\"\n        )\n\n        # Reset provider options\n        build_config = self.reset_provider_options(build_config)\n\n        # Handle hybrid search options\n        build_config = self._handle_hybrid_search_options(build_config)\n\n        return self.reset_collection_list(build_config)\n\n    def _handle_collection_selection(self, build_config: dict, field_value: str) -> dict:\n        \"\"\"Handle collection selection and update embedding options.\"\"\"\n        build_config[\"autodetect_collection\"][\"value\"] = True\n        build_config = self.reset_collection_list(build_config)\n\n        # Reset embedding model if collection selection changes\n        if field_value and field_value not in build_config[\"collection_name\"][\"options\"]:\n            build_config[\"collection_name\"][\"options\"].append(field_value)\n            build_config[\"collection_name\"][\"options_metadata\"].append(\n                {\n                    \"records\": 0,\n                    \"provider\": None,\n                    \"icon\": \"vectorstores\",\n                    \"model\": None,\n                }\n            )\n            build_config[\"autodetect_collection\"][\"value\"] = False\n\n        if not field_value:\n            return build_config\n\n        # Get the selected collection index\n        index = build_config[\"collection_name\"][\"options\"].index(field_value)\n\n        # Set the provider of the selected collection\n        provider = build_config[\"collection_name\"][\"options_metadata\"][index][\"provider\"]\n        build_config[\"embedding_model\"][\"show\"] = not bool(provider)\n        build_config[\"embedding_model\"][\"required\"] = not bool(provider)\n\n        # Grab the collection object\n        database = self.get_database_object(api_endpoint=build_config[\"api_endpoint\"][\"value\"])\n        collection = database.get_collection(\n            name=field_value,\n            keyspace=build_config[\"keyspace\"][\"value\"],\n        )\n\n        # Check if hybrid and lexical are enabled\n        col_options = collection.options()\n        hyb_enabled = col_options.rerank and col_options.rerank.enabled\n        lex_enabled = col_options.lexical and col_options.lexical.enabled\n        user_hyb_enabled = build_config[\"search_method\"][\"value\"] == \"Hybrid Search\"\n\n        # Reranker visible when both the collection supports it and the user selected Hybrid\n        hybrid_active = bool(hyb_enabled and user_hyb_enabled)\n        build_config[\"reranker\"][\"show\"] = hybrid_active\n        build_config[\"reranker\"][\"toggle_value\"] = hybrid_active\n        build_config[\"reranker\"][\"toggle_disable\"] = False  # allow user to toggle if visible\n\n        # If hybrid is active, lock search_type to \"Similarity\"\n        if hybrid_active:\n            build_config[\"search_type\"][\"value\"] = \"Similarity\"\n\n        # Show the lexical terms option only if the collection enables lexical search\n        build_config[\"lexical_terms\"][\"show\"] = bool(lex_enabled)\n\n        return build_config\n\n    @check_cached_vector_store\n    def build_vector_store(self):\n        try:\n            from langchain_astradb import AstraDBVectorStore\n        except ImportError as e:\n            msg = (\n                \"Could not import langchain Astra DB integration package. \"\n                \"Please install it with `pip install langchain-astradb`.\"\n            )\n            raise ImportError(msg) from e\n\n        # Get the embedding model and additional params\n        embedding_params = {\"embedding\": self.embedding_model} if self.embedding_model else {}\n\n        # Get the additional parameters\n        additional_params = self.astradb_vectorstore_kwargs or {}\n\n        # Get Langflow version and platform information\n        __version__ = get_version_info()[\"version\"]\n        langflow_prefix = \"\"\n        # if os.getenv(\"AWS_EXECUTION_ENV\") == \"AWS_ECS_FARGATE\":  # TODO: More precise way of detecting\n        #     langflow_prefix = \"ds-\"\n\n        # Get the database object\n        database = self.get_database_object()\n        autodetect = self.collection_name in database.list_collection_names() and self.autodetect_collection\n\n        # Bundle up the auto-detect parameters\n        autodetect_params = {\n            \"autodetect_collection\": autodetect,\n            \"content_field\": (\n                self.content_field\n                if self.content_field and embedding_params\n                else (\n                    \"page_content\"\n                    if embedding_params\n                    and self.collection_data(collection_name=self.collection_name, database=database) == 0\n                    else None\n                )\n            ),\n            \"ignore_invalid_documents\": self.ignore_invalid_documents,\n        }\n\n        # Choose HybridSearchMode based on the selected param\n        hybrid_search_mode = HybridSearchMode.DEFAULT if self.search_method == \"Hybrid Search\" else HybridSearchMode.OFF\n\n        # Attempt to build the Vector Store object\n        try:\n            vector_store = AstraDBVectorStore(\n                # Astra DB Authentication Parameters\n                token=self.token,\n                api_endpoint=database.api_endpoint,\n                namespace=database.keyspace,\n                collection_name=self.collection_name,\n                environment=self.environment,\n                # Hybrid Search Parameters\n                hybrid_search=hybrid_search_mode,\n                # Astra DB Usage Tracking Parameters\n                ext_callers=[(f\"{langflow_prefix}langflow\", __version__)],\n                # Astra DB Vector Store Parameters\n                **autodetect_params,\n                **embedding_params,\n                **additional_params,\n            )\n        except Exception as e:\n            msg = f\"Error initializing AstraDBVectorStore: {e}\"\n            raise ValueError(msg) from e\n\n        # Add documents to the vector store\n        self._add_documents_to_vector_store(vector_store)\n\n        return vector_store\n\n    def _add_documents_to_vector_store(self, vector_store) -> None:\n        self.ingest_data = self._prepare_ingest_data()\n\n        documents = []\n        for _input in self.ingest_data or []:\n            if isinstance(_input, Data):\n                documents.append(_input.to_lc_document())\n            else:\n                msg = \"Vector Store Inputs must be Data objects.\"\n                raise TypeError(msg)\n\n        documents = [\n            Document(page_content=doc.page_content, metadata=serialize(doc.metadata, to_str=True)) for doc in documents\n        ]\n\n        if documents and self.deletion_field:\n            self.log(f\"Deleting documents where {self.deletion_field}\")\n            try:\n                database = self.get_database_object()\n                collection = database.get_collection(self.collection_name, keyspace=database.keyspace)\n                delete_values = list({doc.metadata[self.deletion_field] for doc in documents})\n                self.log(f\"Deleting documents where {self.deletion_field} matches {delete_values}.\")\n                collection.delete_many({f\"metadata.{self.deletion_field}\": {\"$in\": delete_values}})\n            except Exception as e:\n                msg = f\"Error deleting documents from AstraDBVectorStore based on '{self.deletion_field}': {e}\"\n                raise ValueError(msg) from e\n\n        if documents:\n            self.log(f\"Adding {len(documents)} documents to the Vector Store.\")\n            try:\n                vector_store.add_documents(documents)\n            except Exception as e:\n                msg = f\"Error adding documents to AstraDBVectorStore: {e}\"\n                raise ValueError(msg) from e\n        else:\n            self.log(\"No documents to add to the Vector Store.\")\n\n    def _map_search_type(self) -> str:\n        search_type_mapping = {\n            \"Similarity with score threshold\": \"similarity_score_threshold\",\n            \"MMR (Max Marginal Relevance)\": \"mmr\",\n        }\n\n        return search_type_mapping.get(self.search_type, \"similarity\")\n\n    def _build_search_args(self):\n        # Clean up the search query\n        query = self.search_query if isinstance(self.search_query, str) and self.search_query.strip() else None\n        lexical_terms = self.lexical_terms or None\n\n        # Check if we have a search query, and if so set the args\n        if query:\n            args = {\n                \"query\": query,\n                \"search_type\": self._map_search_type(),\n                \"k\": self.number_of_results,\n                \"score_threshold\": self.search_score_threshold,\n                \"lexical_query\": lexical_terms,\n            }\n        elif self.advanced_search_filter:\n            args = {\n                \"n\": self.number_of_results,\n            }\n        else:\n            return {}\n\n        filter_arg = self.advanced_search_filter or {}\n        if filter_arg:\n            args[\"filter\"] = filter_arg\n\n        return args\n\n    def search_documents(self, vector_store=None) -> list[Data]:\n        vector_store = vector_store or self.build_vector_store()\n\n        self.log(f\"Search input: {self.search_query}\")\n        self.log(f\"Search type: {self.search_type}\")\n        self.log(f\"Number of results: {self.number_of_results}\")\n        self.log(f\"store.hybrid_search: {vector_store.hybrid_search}\")\n        self.log(f\"Lexical terms: {self.lexical_terms}\")\n        self.log(f\"Reranker: {self.reranker}\")\n\n        try:\n            search_args = self._build_search_args()\n        except Exception as e:\n            msg = f\"Error in AstraDBVectorStore._build_search_args: {e}\"\n            raise ValueError(msg) from e\n\n        if not search_args:\n            self.log(\"No search input or filters provided. Skipping search.\")\n            return []\n\n        docs = []\n        search_method = \"search\" if \"query\" in search_args else \"metadata_search\"\n\n        try:\n            self.log(f\"Calling vector_store.{search_method} with args: {search_args}\")\n            docs = getattr(vector_store, search_method)(**search_args)\n        except Exception as e:\n            msg = f\"Error performing {search_method} in AstraDBVectorStore: {e}\"\n            raise ValueError(msg) from e\n\n        self.log(f\"Retrieved documents: {len(docs)}\")\n\n        data = docs_to_data(docs)\n        self.log(f\"Converted documents to data: {len(data)}\")\n        self.status = data\n\n        return data\n\n    def get_retriever_kwargs(self):\n        search_args = self._build_search_args()\n\n        return {\n            \"search_type\": self._map_search_type(),\n            \"search_kwargs\": search_args,\n        }\n"
              },
              "collection_name": {
                "_input_type": "DropdownInput",
                "advanced": false,
                "combobox": true,
                "dialog_inputs": {
                  "fields": {
                    "data": {
                      "node": {
                        "description": "Please allow several seconds for creation to complete.",
                        "display_name": "Create new collection",
                        "field_order": [
                          "01_new_collection_name",
                          "02_embedding_generation_provider",
                          "03_embedding_generation_model",
                          "04_dimension"
                        ],
                        "name": "create_collection",
                        "template": {
                          "01_new_collection_name": {
                            "_input_type": "StrInput",
                            "advanced": false,
                            "display_name": "Name",
                            "dynamic": false,
                            "info": "Name of the new collection to create in Astra DB.",
                            "list": false,
                            "list_add_label": "Add More",
                            "load_from_db": false,
                            "name": "new_collection_name",
                            "placeholder": "",
                            "required": true,
                            "show": true,
                            "title_case": false,
                            "tool_mode": false,
                            "trace_as_metadata": true,
                            "type": "str",
                            "value": ""
                          },
                          "02_embedding_generation_provider": {
                            "_input_type": "DropdownInput",
                            "advanced": false,
                            "combobox": false,
                            "dialog_inputs": {},
                            "display_name": "Embedding generation method",
                            "dynamic": false,
                            "external_options": {},
                            "helper_text": "To create collections with more embedding provider options, go to <a class=\"underline\" href=\"https://astra.datastax.com/\" target=\" _blank\" rel=\"noopener noreferrer\">your database in Astra DB</a>",
                            "info": "Provider to use for generating embeddings.",
                            "name": "embedding_generation_provider",
                            "options": [],
                            "options_metadata": [],
                            "placeholder": "",
                            "real_time_refresh": true,
                            "required": true,
                            "show": true,
                            "title_case": false,
                            "toggle": false,
                            "tool_mode": false,
                            "trace_as_metadata": true,
                            "type": "str",
                            "value": ""
                          },
                          "03_embedding_generation_model": {
                            "_input_type": "DropdownInput",
                            "advanced": false,
                            "combobox": false,
                            "dialog_inputs": {},
                            "display_name": "Embedding model",
                            "dynamic": false,
                            "external_options": {},
                            "info": "Model to use for generating embeddings.",
                            "name": "embedding_generation_model",
                            "options": [],
                            "options_metadata": [],
                            "placeholder": "",
                            "real_time_refresh": true,
                            "required": false,
                            "show": true,
                            "title_case": false,
                            "toggle": false,
                            "tool_mode": false,
                            "trace_as_metadata": true,
                            "type": "str",
                            "value": ""
                          },
                          "04_dimension": {
                            "_input_type": "IntInput",
                            "advanced": false,
                            "display_name": "Dimensions",
                            "dynamic": false,
                            "info": "Dimensions of the embeddings to generate.",
                            "list": false,
                            "list_add_label": "Add More",
                            "name": "dimension",
                            "placeholder": "",
                            "required": false,
                            "show": true,
                            "title_case": false,
                            "tool_mode": false,
                            "trace_as_metadata": true,
                            "type": "int"
                          }
                        }
                      }
                    }
                  },
                  "functionality": "create"
                },
                "display_name": "Collection",
                "dynamic": false,
                "external_options": {},
                "info": "The name of the collection within Astra DB where the vectors will be stored.",
                "name": "collection_name",
                "options": [],
                "options_metadata": [],
                "placeholder": "",
                "real_time_refresh": true,
                "refresh_button": true,
                "required": true,
                "show": false,
                "title_case": false,
                "toggle": false,
                "tool_mode": false,
                "trace_as_metadata": true,
                "type": "str",
                "value": ""
              },
              "content_field": {
                "_input_type": "StrInput",
                "advanced": true,
                "display_name": "Content Field",
                "dynamic": false,
                "info": "Field to use as the text content field for the vector store.",
                "list": false,
                "list_add_label": "Add More",
                "load_from_db": false,
                "name": "content_field",
                "placeholder": "",
                "required": false,
                "show": true,
                "title_case": false,
                "tool_mode": false,
                "trace_as_metadata": true,
                "type": "str",
                "value": ""
              },
              "database_name": {
                "_input_type": "DropdownInput",
                "advanced": false,
                "combobox": true,
                "dialog_inputs": {
                  "fields": {
                    "data": {
                      "node": {
                        "description": "Please allow several minutes for creation to complete.",
                        "display_name": "Create new database",
                        "field_order": [
                          "01_new_database_name",
                          "02_cloud_provider",
                          "03_region"
                        ],
                        "name": "create_database",
                        "template": {
                          "01_new_database_name": {
                            "_input_type": "StrInput",
                            "advanced": false,
                            "display_name": "Name",
                            "dynamic": false,
                            "info": "Name of the new database to create in Astra DB.",
                            "list": false,
                            "list_add_label": "Add More",
                            "load_from_db": false,
                            "name": "new_database_name",
                            "placeholder": "",
                            "required": true,
                            "show": true,
                            "title_case": false,
                            "tool_mode": false,
                            "trace_as_metadata": true,
                            "type": "str",
                            "value": ""
                          },
                          "02_cloud_provider": {
                            "_input_type": "DropdownInput",
                            "advanced": false,
                            "combobox": false,
                            "dialog_inputs": {},
                            "display_name": "Cloud provider",
                            "dynamic": false,
                            "external_options": {},
                            "info": "Cloud provider for the new database.",
                            "name": "cloud_provider",
                            "options": [],
                            "options_metadata": [],
                            "placeholder": "",
                            "real_time_refresh": true,
                            "required": true,
                            "show": true,
                            "title_case": false,
                            "toggle": false,
                            "tool_mode": false,
                            "trace_as_metadata": true,
                            "type": "str",
                            "value": ""
                          },
                          "03_region": {
                            "_input_type": "DropdownInput",
                            "advanced": false,
                            "combobox": false,
                            "dialog_inputs": {},
                            "display_name": "Region",
                            "dynamic": false,
                            "external_options": {},
                            "info": "Region for the new database.",
                            "name": "region",
                            "options": [],
                            "options_metadata": [],
                            "placeholder": "",
                            "required": true,
                            "show": true,
                            "title_case": false,
                            "toggle": false,
                            "tool_mode": false,
                            "trace_as_metadata": true,
                            "type": "str",
                            "value": ""
                          }
                        }
                      }
                    }
                  },
                  "functionality": "create"
                },
                "display_name": "Database",
                "dynamic": false,
                "external_options": {},
                "info": "The Database name for the Astra DB instance.",
                "name": "database_name",
                "options": [],
                "options_metadata": [],
                "placeholder": "",
                "real_time_refresh": true,
                "refresh_button": true,
                "required": true,
                "show": true,
                "title_case": false,
                "toggle": false,
                "tool_mode": false,
                "trace_as_metadata": true,
                "type": "str",
                "value": ""
              },
              "deletion_field": {
                "_input_type": "StrInput",
                "advanced": true,
                "display_name": "Deletion Based On Field",
                "dynamic": false,
                "info": "When this parameter is provided, documents in the target collection with metadata field values matching the input metadata field value will be deleted before new data is loaded.",
                "list": false,
                "list_add_label": "Add More",
                "load_from_db": false,
                "name": "deletion_field",
                "placeholder": "",
                "required": false,
                "show": true,
                "title_case": false,
                "tool_mode": false,
                "trace_as_metadata": true,
                "type": "str",
                "value": ""
              },
              "embedding_model": {
                "_input_type": "HandleInput",
                "advanced": false,
                "display_name": "Embedding Model",
                "dynamic": false,
                "info": "Specify the Embedding Model. Not required for Astra Vectorize collections.",
                "input_types": [
                  "Embeddings"
                ],
                "list": false,
                "list_add_label": "Add More",
                "name": "embedding_model",
                "placeholder": "",
                "required": false,
                "show": true,
                "title_case": false,
                "trace_as_metadata": true,
                "type": "other",
                "value": ""
              },
              "environment": {
                "_input_type": "DropdownInput",
                "advanced": true,
                "combobox": true,
                "dialog_inputs": {},
                "display_name": "Environment",
                "dynamic": false,
                "external_options": {},
                "info": "The environment for the Astra DB API Endpoint.",
                "name": "environment",
                "options": [
                  "prod",
                  "test",
                  "dev"
                ],
                "options_metadata": [],
                "placeholder": "",
                "real_time_refresh": true,
                "required": false,
                "show": true,
                "title_case": false,
                "toggle": false,
                "tool_mode": false,
                "trace_as_metadata": true,
                "type": "str",
                "value": "prod"
              },
              "ignore_invalid_documents": {
                "_input_type": "BoolInput",
                "advanced": true,
                "display_name": "Ignore Invalid Documents",
                "dynamic": false,
                "info": "Boolean flag to determine whether to ignore invalid documents at runtime.",
                "list": false,
                "list_add_label": "Add More",
                "name": "ignore_invalid_documents",
                "placeholder": "",
                "required": false,
                "show": true,
                "title_case": false,
                "tool_mode": false,
                "trace_as_metadata": true,
                "type": "bool",
                "value": false
              },
              "ingest_data": {
                "_input_type": "HandleInput",
                "advanced": false,
                "display_name": "Ingest Data",
                "dynamic": false,
                "info": "",
                "input_types": [
                  "Data",
                  "DataFrame"
                ],
                "list": true,
                "list_add_label": "Add More",
                "name": "ingest_data",
                "placeholder": "",
                "required": false,
                "show": true,
                "title_case": false,
                "trace_as_metadata": true,
                "type": "other",
                "value": ""
              },
              "keyspace": {
                "_input_type": "DropdownInput",
                "advanced": true,
                "combobox": false,
                "dialog_inputs": {},
                "display_name": "Keyspace",
                "dynamic": false,
                "external_options": {},
                "info": "Optional keyspace within Astra DB to use for the collection.",
                "name": "keyspace",
                "options": [],
                "options_metadata": [],
                "placeholder": "",
                "real_time_refresh": true,
                "required": false,
                "show": true,
                "title_case": false,
                "toggle": false,
                "tool_mode": false,
                "trace_as_metadata": true,
                "type": "str",
                "value": ""
              },
              "lexical_terms": {
                "_input_type": "QueryInput",
                "advanced": false,
                "display_name": "Lexical Terms",
                "dynamic": false,
                "info": "Add additional terms/keywords to augment search precision.",
                "input_types": [
                  "Message"
                ],
                "list": false,
                "list_add_label": "Add More",
                "load_from_db": false,
                "name": "lexical_terms",
                "placeholder": "Enter terms to search...",
                "required": false,
                "separator": " ",
                "show": false,
                "title_case": false,
                "tool_mode": false,
                "trace_as_input": true,
                "trace_as_metadata": true,
                "type": "query",
                "value": ""
              },
              "number_of_results": {
                "_input_type": "IntInput",
                "advanced": true,
                "display_name": "Number of Search Results",
                "dynamic": false,
                "info": "Number of search results to return.",
                "list": false,
                "list_add_label": "Add More",
                "name": "number_of_results",
                "placeholder": "",
                "required": false,
                "show": true,
                "title_case": false,
                "tool_mode": false,
                "trace_as_metadata": true,
                "type": "int",
                "value": 4
              },
              "reranker": {
                "_input_type": "DropdownInput",
                "advanced": false,
                "combobox": false,
                "dialog_inputs": {},
                "display_name": "Reranker",
                "dynamic": false,
                "external_options": {},
                "info": "Post-retrieval model that re-scores results for optimal relevance ranking.",
                "name": "reranker",
                "options": [],
                "options_metadata": [],
                "placeholder": "",
                "required": false,
                "show": false,
                "title_case": false,
                "toggle": true,
                "tool_mode": false,
                "trace_as_metadata": true,
                "type": "str",
                "value": ""
              },
              "search_method": {
                "_input_type": "DropdownInput",
                "advanced": true,
                "combobox": false,
                "dialog_inputs": {},
                "display_name": "Search Method",
                "dynamic": false,
                "external_options": {},
                "info": "Determine how your content is matched: Vector finds semantic similarity, and Hybrid Search (suggested) combines both approaches with a reranker.",
                "name": "search_method",
                "options": [
                  "Hybrid Search",
                  "Vector Search"
                ],
                "options_metadata": [
                  {
                    "icon": "SearchHybrid"
                  },
                  {
                    "icon": "SearchVector"
                  }
                ],
                "placeholder": "",
                "real_time_refresh": true,
                "required": false,
                "show": true,
                "title_case": false,
                "toggle": false,
                "tool_mode": false,
                "trace_as_metadata": true,
                "type": "str",
                "value": "Vector Search"
              },
              "search_query": {
                "_input_type": "QueryInput",
                "advanced": false,
                "display_name": "Search Query",
                "dynamic": false,
                "info": "Enter a query to run a similarity search.",
                "input_types": [
                  "Message"
                ],
                "list": false,
                "list_add_label": "Add More",
                "load_from_db": false,
                "name": "search_query",
                "placeholder": "Enter a query...",
                "required": false,
                "show": true,
                "title_case": false,
                "tool_mode": true,
                "trace_as_input": true,
                "trace_as_metadata": true,
                "type": "query",
                "value": ""
              },
              "search_score_threshold": {
                "_input_type": "FloatInput",
                "advanced": true,
                "display_name": "Search Score Threshold",
                "dynamic": false,
                "info": "Minimum similarity score threshold for search results. (when using 'Similarity with score threshold')",
                "list": false,
                "list_add_label": "Add More",
                "name": "search_score_threshold",
                "placeholder": "",
                "required": false,
                "show": true,
                "title_case": false,
                "tool_mode": false,
                "trace_as_metadata": true,
                "type": "float",
                "value": 0
              },
              "search_type": {
                "_input_type": "DropdownInput",
                "advanced": true,
                "combobox": false,
                "dialog_inputs": {},
                "display_name": "Search Type",
                "dynamic": false,
                "external_options": {},
                "info": "Search type to use",
                "name": "search_type",
                "options": [
                  "Similarity",
                  "Similarity with score threshold",
                  "MMR (Max Marginal Relevance)"
                ],
                "options_metadata": [],
                "placeholder": "",
                "required": false,
                "show": true,
                "title_case": false,
                "toggle": false,
                "tool_mode": false,
                "trace_as_metadata": true,
                "type": "str",
                "value": "Similarity"
              },
              "should_cache_vector_store": {
                "_input_type": "BoolInput",
                "advanced": true,
                "display_name": "Cache Vector Store",
                "dynamic": false,
                "info": "If True, the vector store will be cached for the current build of the component. This is useful for components that have multiple output methods and want to share the same vector store.",
                "list": false,
                "list_add_label": "Add More",
                "name": "should_cache_vector_store",
                "placeholder": "",
                "required": false,
                "show": true,
                "title_case": false,
                "tool_mode": false,
                "trace_as_metadata": true,
                "type": "bool",
                "value": true
              },
              "token": {
                "_input_type": "SecretStrInput",
                "advanced": false,
                "display_name": "Astra DB Application Token",
                "dynamic": false,
                "info": "Authentication token for accessing Astra DB.",
                "input_types": [],
                "load_from_db": true,
                "name": "token",
                "password": true,
                "placeholder": "",
                "real_time_refresh": true,
                "required": true,
                "show": true,
                "title_case": false,
                "type": "str",
                "value": "ASTRA_DB_APPLICATION_TOKEN"
              }
            },
            "tool_mode": false
          },
          "selected_output": "dataframe",
          "showNode": true,
          "type": "AstraDB"
        },
        "dragging": false,
        "id": "AstraDB-aqrWj",
        "measured": {
          "height": 502,
          "width": 320
        },
        "position": {
          "x": 1210.9603958451855,
          "y": 519.26557834351
        },
        "selected": false,
        "type": "genericNode"
      },
      {
        "data": {
          "id": "File-XWkVj",
          "node": {
            "base_classes": [
              "Message"
            ],
            "beta": false,
            "conditional_paths": [],
            "custom_fields": {},
            "description": "Loads content from one or more files.",
            "display_name": "File",
            "documentation": "https://docs.langflow.org/components-data#file",
            "edited": false,
            "field_order": [
              "path",
              "file_path",
              "separator",
              "silent_errors",
              "delete_server_file_after_processing",
              "ignore_unsupported_extensions",
              "ignore_unspecified_files",
              "advanced_mode",
              "pipeline",
              "ocr_engine",
              "md_image_placeholder",
              "md_page_break_placeholder",
              "doc_key",
              "use_multithreading",
              "concurrency_multithreading",
              "markdown"
            ],
            "frozen": false,
            "icon": "file-text",
            "last_updated": "2025-09-09T16:18:15.248Z",
            "legacy": false,
<<<<<<< HEAD
            "metadata": {},
=======
            "metadata": {
              "code_hash": "0deb837dc28d",
              "dependencies": {
                "dependencies": [
                  {
                    "name": "langflow",
                    "version": null
                  }
                ],
                "total_dependencies": 1
              },
              "module": "langflow.components.data.file.FileComponent"
            },
>>>>>>> a97032ab
            "minimized": false,
            "output_types": [],
            "outputs": [
              {
                "allows_loop": false,
                "cache": true,
                "display_name": "Raw Content",
                "group_outputs": false,
                "method": "load_files_message",
                "name": "message",
                "selected": "Message",
                "tool_mode": true,
                "types": [
                  "Message"
                ],
                "value": "__UNDEFINED__"
              }
            ],
            "pinned": false,
            "template": {
              "_type": "Component",
              "advanced_mode": {
                "_input_type": "BoolInput",
                "advanced": false,
                "display_name": "Advanced Parser",
                "dynamic": false,
                "info": "Enable advanced document processing and export with Docling for PDFs, images, and office documents. Available only for single file processing.Note that advanced document processing can consume significant resources.",
                "list": false,
                "list_add_label": "Add More",
                "name": "advanced_mode",
                "placeholder": "",
                "real_time_refresh": true,
                "required": false,
                "show": false,
                "title_case": false,
                "tool_mode": false,
                "trace_as_metadata": true,
                "type": "bool",
                "value": false
              },
              "code": {
                "advanced": true,
                "dynamic": true,
                "fileTypes": [],
                "file_path": "",
                "info": "",
                "list": false,
                "load_from_db": false,
                "multiline": true,
                "name": "code",
                "password": false,
                "placeholder": "",
                "required": true,
                "show": true,
                "title_case": false,
                "type": "code",
                "value": "\"\"\"Enhanced file component with Docling support and process isolation.\n\nNotes:\n-----\n- ALL Docling parsing/export runs in a separate OS process to prevent memory\n  growth and native library state from impacting the main Langflow process.\n- Standard text/structured parsing continues to use existing BaseFileComponent\n  utilities (and optional threading via `parallel_load_data`).\n\"\"\"\n\nfrom __future__ import annotations\n\nimport json\nimport subprocess\nimport sys\nimport textwrap\nfrom copy import deepcopy\nfrom typing import TYPE_CHECKING, Any\n\nfrom langflow.base.data.base_file import BaseFileComponent\nfrom langflow.base.data.utils import TEXT_FILE_TYPES, parallel_load_data, parse_text_file_to_data\nfrom langflow.io import (\n    BoolInput,\n    DropdownInput,\n    FileInput,\n    IntInput,\n    MessageTextInput,\n    Output,\n    StrInput,\n)\nfrom langflow.schema.data import Data\nfrom langflow.schema.message import Message\n\nif TYPE_CHECKING:\n    from langflow.schema import DataFrame\n\n\nclass FileComponent(BaseFileComponent):\n    \"\"\"File component with optional Docling processing (isolated in a subprocess).\"\"\"\n\n    display_name = \"File\"\n    description = \"Loads content from one or more files.\"\n    documentation: str = \"https://docs.langflow.org/components-data#file\"\n    icon = \"file-text\"\n    name = \"File\"\n\n    # Docling-supported/compatible extensions; TEXT_FILE_TYPES are supported by the base loader.\n    VALID_EXTENSIONS = [\n        *TEXT_FILE_TYPES,\n        \"adoc\",\n        \"asciidoc\",\n        \"asc\",\n        \"bmp\",\n        \"dotx\",\n        \"dotm\",\n        \"docm\",\n        \"jpeg\",\n        \"png\",\n        \"potx\",\n        \"ppsx\",\n        \"pptm\",\n        \"potm\",\n        \"ppsm\",\n        \"pptx\",\n        \"tiff\",\n        \"xls\",\n        \"xlsx\",\n        \"xhtml\",\n        \"webp\",\n    ]\n\n    # Fixed export settings used when markdown export is requested.\n    EXPORT_FORMAT = \"Markdown\"\n    IMAGE_MODE = \"placeholder\"\n\n    # ---- Inputs / Outputs (kept as close to original as possible) -------------------\n    _base_inputs = deepcopy(BaseFileComponent._base_inputs)\n    for input_item in _base_inputs:\n        if isinstance(input_item, FileInput) and input_item.name == \"path\":\n            input_item.real_time_refresh = True\n            break\n\n    inputs = [\n        *_base_inputs,\n        BoolInput(\n            name=\"advanced_mode\",\n            display_name=\"Advanced Parser\",\n            value=False,\n            real_time_refresh=True,\n            info=(\n                \"Enable advanced document processing and export with Docling for PDFs, images, and office documents. \"\n                \"Available only for single file processing.\"\n                \"Note that advanced document processing can consume significant resources.\"\n            ),\n            show=False,\n        ),\n        DropdownInput(\n            name=\"pipeline\",\n            display_name=\"Pipeline\",\n            info=\"Docling pipeline to use\",\n            options=[\"standard\", \"vlm\"],\n            value=\"standard\",\n            advanced=True,\n            real_time_refresh=True,\n        ),\n        DropdownInput(\n            name=\"ocr_engine\",\n            display_name=\"OCR Engine\",\n            info=\"OCR engine to use. Only available when pipeline is set to 'standard'.\",\n            options=[\"None\", \"easyocr\"],\n            value=\"easyocr\",\n            show=False,\n            advanced=True,\n        ),\n        StrInput(\n            name=\"md_image_placeholder\",\n            display_name=\"Image placeholder\",\n            info=\"Specify the image placeholder for markdown exports.\",\n            value=\"<!-- image -->\",\n            advanced=True,\n            show=False,\n        ),\n        StrInput(\n            name=\"md_page_break_placeholder\",\n            display_name=\"Page break placeholder\",\n            info=\"Add this placeholder between pages in the markdown output.\",\n            value=\"\",\n            advanced=True,\n            show=False,\n        ),\n        MessageTextInput(\n            name=\"doc_key\",\n            display_name=\"Doc Key\",\n            info=\"The key to use for the DoclingDocument column.\",\n            value=\"doc\",\n            advanced=True,\n            show=False,\n        ),\n        # Deprecated input retained for backward-compatibility.\n        BoolInput(\n            name=\"use_multithreading\",\n            display_name=\"[Deprecated] Use Multithreading\",\n            advanced=True,\n            value=True,\n            info=\"Set 'Processing Concurrency' greater than 1 to enable multithreading.\",\n        ),\n        IntInput(\n            name=\"concurrency_multithreading\",\n            display_name=\"Processing Concurrency\",\n            advanced=True,\n            info=\"When multiple files are being processed, the number of files to process concurrently.\",\n            value=1,\n        ),\n        BoolInput(\n            name=\"markdown\",\n            display_name=\"Markdown Export\",\n            info=\"Export processed documents to Markdown format. Only available when advanced mode is enabled.\",\n            value=False,\n            show=False,\n        ),\n    ]\n\n    outputs = [\n        Output(display_name=\"Raw Content\", name=\"message\", method=\"load_files_message\"),\n    ]\n\n    # ------------------------------ UI helpers --------------------------------------\n\n    def _path_value(self, template: dict) -> list[str]:\n        \"\"\"Return the list of currently selected file paths from the template.\"\"\"\n        return template.get(\"path\", {}).get(\"file_path\", [])\n\n    def update_build_config(\n        self,\n        build_config: dict[str, Any],\n        field_value: Any,\n        field_name: str | None = None,\n    ) -> dict[str, Any]:\n        \"\"\"Show/hide Advanced Parser and related fields based on selection context.\"\"\"\n        if field_name == \"path\":\n            paths = self._path_value(build_config)\n            file_path = paths[0] if paths else \"\"\n            file_count = len(field_value) if field_value else 0\n\n            # Advanced mode only for single (non-tabular) file\n            allow_advanced = file_count == 1 and not file_path.endswith((\".csv\", \".xlsx\", \".parquet\"))\n            build_config[\"advanced_mode\"][\"show\"] = allow_advanced\n            if not allow_advanced:\n                build_config[\"advanced_mode\"][\"value\"] = False\n                for f in (\"pipeline\", \"ocr_engine\", \"doc_key\", \"md_image_placeholder\", \"md_page_break_placeholder\"):\n                    if f in build_config:\n                        build_config[f][\"show\"] = False\n\n        # Docling Processing\n        elif field_name == \"advanced_mode\":\n            for f in (\"pipeline\", \"ocr_engine\", \"doc_key\", \"md_image_placeholder\", \"md_page_break_placeholder\"):\n                if f in build_config:\n                    build_config[f][\"show\"] = bool(field_value)\n\n        elif field_name == \"pipeline\":\n            if field_value == \"standard\":\n                build_config[\"ocr_engine\"][\"show\"] = True\n                build_config[\"ocr_engine\"][\"value\"] = \"easyocr\"\n            else:\n                build_config[\"ocr_engine\"][\"show\"] = False\n                build_config[\"ocr_engine\"][\"value\"] = \"None\"\n\n        return build_config\n\n    def update_outputs(self, frontend_node: dict[str, Any], field_name: str, field_value: Any) -> dict[str, Any]:  # noqa: ARG002\n        \"\"\"Dynamically show outputs based on file count/type and advanced mode.\"\"\"\n        if field_name not in [\"path\", \"advanced_mode\", \"pipeline\"]:\n            return frontend_node\n\n        template = frontend_node.get(\"template\", {})\n        paths = self._path_value(template)\n        if not paths:\n            return frontend_node\n\n        frontend_node[\"outputs\"] = []\n        if len(paths) == 1:\n            file_path = paths[0] if field_name == \"path\" else frontend_node[\"template\"][\"path\"][\"file_path\"][0]\n            if file_path.endswith((\".csv\", \".xlsx\", \".parquet\")):\n                frontend_node[\"outputs\"].append(\n                    Output(display_name=\"Structured Content\", name=\"dataframe\", method=\"load_files_structured\"),\n                )\n            elif file_path.endswith(\".json\"):\n                frontend_node[\"outputs\"].append(\n                    Output(display_name=\"Structured Content\", name=\"json\", method=\"load_files_json\"),\n                )\n\n            advanced_mode = frontend_node.get(\"template\", {}).get(\"advanced_mode\", {}).get(\"value\", False)\n            if advanced_mode:\n                frontend_node[\"outputs\"].append(\n                    Output(display_name=\"Structured Output\", name=\"advanced_dataframe\", method=\"load_files_dataframe\"),\n                )\n                frontend_node[\"outputs\"].append(\n                    Output(display_name=\"Markdown\", name=\"advanced_markdown\", method=\"load_files_markdown\"),\n                )\n                frontend_node[\"outputs\"].append(\n                    Output(display_name=\"File Path\", name=\"path\", method=\"load_files_path\"),\n                )\n            else:\n                frontend_node[\"outputs\"].append(\n                    Output(display_name=\"Raw Content\", name=\"message\", method=\"load_files_message\"),\n                )\n                frontend_node[\"outputs\"].append(\n                    Output(display_name=\"File Path\", name=\"path\", method=\"load_files_path\"),\n                )\n        else:\n            # Multiple files => DataFrame output; advanced parser disabled\n            frontend_node[\"outputs\"].append(Output(display_name=\"Files\", name=\"dataframe\", method=\"load_files\"))\n\n        return frontend_node\n\n    # ------------------------------ Core processing ----------------------------------\n\n    def _is_docling_compatible(self, file_path: str) -> bool:\n        \"\"\"Lightweight extension gate for Docling-compatible types.\"\"\"\n        docling_exts = (\n            \".adoc\",\n            \".asciidoc\",\n            \".asc\",\n            \".bmp\",\n            \".csv\",\n            \".dotx\",\n            \".dotm\",\n            \".docm\",\n            \".docx\",\n            \".htm\",\n            \".html\",\n            \".jpeg\",\n            \".json\",\n            \".md\",\n            \".pdf\",\n            \".png\",\n            \".potx\",\n            \".ppsx\",\n            \".pptm\",\n            \".potm\",\n            \".ppsm\",\n            \".pptx\",\n            \".tiff\",\n            \".txt\",\n            \".xls\",\n            \".xlsx\",\n            \".xhtml\",\n            \".xml\",\n            \".webp\",\n        )\n        return file_path.lower().endswith(docling_exts)\n\n    def _process_docling_in_subprocess(self, file_path: str) -> Data | None:\n        \"\"\"Run Docling in a separate OS process and map the result to a Data object.\n\n        We avoid multiprocessing pickling by launching `python -c \"<script>\"` and\n        passing JSON config via stdin. The child prints a JSON result to stdout.\n        \"\"\"\n        if not file_path:\n            return None\n\n        args: dict[str, Any] = {\n            \"file_path\": file_path,\n            \"markdown\": bool(self.markdown),\n            \"image_mode\": str(self.IMAGE_MODE),\n            \"md_image_placeholder\": str(self.md_image_placeholder),\n            \"md_page_break_placeholder\": str(self.md_page_break_placeholder),\n            \"pipeline\": str(self.pipeline),\n            \"ocr_engine\": (\n                self.ocr_engine if self.ocr_engine and self.ocr_engine != \"None\" and self.pipeline != \"vlm\" else None\n            ),\n        }\n\n        self.log(f\"Starting Docling subprocess for file: {file_path}\")\n        self.log(args)\n\n        # Child script for isolating the docling processing\n        child_script = textwrap.dedent(\n            r\"\"\"\n            import json, sys\n\n            def try_imports():\n                # Strategy 1: latest layout\n                try:\n                    from docling.datamodel.base_models import ConversionStatus, InputFormat  # type: ignore\n                    from docling.document_converter import DocumentConverter  # type: ignore\n                    from docling_core.types.doc import ImageRefMode  # type: ignore\n                    return ConversionStatus, InputFormat, DocumentConverter, ImageRefMode, \"latest\"\n                except Exception:\n                    pass\n                # Strategy 2: alternative layout\n                try:\n                    from docling.document_converter import DocumentConverter  # type: ignore\n                    try:\n                        from docling_core.types import ConversionStatus, InputFormat  # type: ignore\n                    except Exception:\n                        try:\n                            from docling.datamodel import ConversionStatus, InputFormat  # type: ignore\n                        except Exception:\n                            class ConversionStatus: SUCCESS = \"success\"\n                            class InputFormat:\n                                PDF=\"pdf\"; IMAGE=\"image\"\n                    try:\n                        from docling_core.types.doc import ImageRefMode  # type: ignore\n                    except Exception:\n                        class ImageRefMode:\n                            PLACEHOLDER=\"placeholder\"; EMBEDDED=\"embedded\"\n                    return ConversionStatus, InputFormat, DocumentConverter, ImageRefMode, \"alternative\"\n                except Exception:\n                    pass\n                # Strategy 3: basic converter only\n                try:\n                    from docling.document_converter import DocumentConverter  # type: ignore\n                    class ConversionStatus: SUCCESS = \"success\"\n                    class InputFormat:\n                        PDF=\"pdf\"; IMAGE=\"image\"\n                    class ImageRefMode:\n                        PLACEHOLDER=\"placeholder\"; EMBEDDED=\"embedded\"\n                    return ConversionStatus, InputFormat, DocumentConverter, ImageRefMode, \"basic\"\n                except Exception as e:\n                    raise ImportError(f\"Docling imports failed: {e}\") from e\n\n            def create_converter(strategy, input_format, DocumentConverter, pipeline, ocr_engine):\n                # --- Standard PDF/IMAGE pipeline (your existing behavior), with optional OCR ---\n                if pipeline == \"standard\":\n                    try:\n                        from docling.datamodel.pipeline_options import PdfPipelineOptions  # type: ignore\n                        from docling.document_converter import PdfFormatOption  # type: ignore\n\n                        pipe = PdfPipelineOptions()\n                        pipe.do_ocr = False\n\n                        if ocr_engine:\n                            try:\n                                from docling.models.factories import get_ocr_factory  # type: ignore\n                                pipe.do_ocr = True\n                                fac = get_ocr_factory(allow_external_plugins=False)\n                                pipe.ocr_options = fac.create_options(kind=ocr_engine)\n                            except Exception:\n                                # If OCR setup fails, disable it\n                                pipe.do_ocr = False\n\n                        fmt = {}\n                        if hasattr(input_format, \"PDF\"):\n                            fmt[getattr(input_format, \"PDF\")] = PdfFormatOption(pipeline_options=pipe)\n                        if hasattr(input_format, \"IMAGE\"):\n                            fmt[getattr(input_format, \"IMAGE\")] = PdfFormatOption(pipeline_options=pipe)\n\n                        return DocumentConverter(format_options=fmt)\n                    except Exception:\n                        return DocumentConverter()\n\n                # --- Vision-Language Model (VLM) pipeline ---\n                if pipeline == \"vlm\":\n                    try:\n                        from docling.pipeline.vlm_pipeline import VlmPipeline\n                        from docling.document_converter import PdfFormatOption  # type: ignore\n\n                        vl_pipe = VlmPipelineOptions()\n\n                        # VLM paths generally don't need OCR; keep OCR off by default here.\n                        fmt = {}\n                        if hasattr(input_format, \"PDF\"):\n                            fmt[getattr(input_format, \"PDF\")] = PdfFormatOption(pipeline_cls=VlmPipeline)\n                        if hasattr(input_format, \"IMAGE\"):\n                            fmt[getattr(input_format, \"IMAGE\")] = PdfFormatOption(pipeline_cls=VlmPipeline)\n\n                        return DocumentConverter(format_options=fmt)\n                    except Exception:\n                        return DocumentConverter()\n\n                # --- Fallback: default converter with no special options ---\n                return DocumentConverter()\n\n            def export_markdown(document, ImageRefMode, image_mode, img_ph, pg_ph):\n                try:\n                    mode = getattr(ImageRefMode, image_mode.upper(), image_mode)\n                    return document.export_to_markdown(\n                        image_mode=mode,\n                        image_placeholder=img_ph,\n                        page_break_placeholder=pg_ph,\n                    )\n                except Exception:\n                    try:\n                        return document.export_to_text()\n                    except Exception:\n                        return str(document)\n\n            def to_rows(doc_dict):\n                rows = []\n                for t in doc_dict.get(\"texts\", []):\n                    prov = t.get(\"prov\") or []\n                    page_no = None\n                    if prov and isinstance(prov, list) and isinstance(prov[0], dict):\n                        page_no = prov[0].get(\"page_no\")\n                    rows.append({\n                        \"page_no\": page_no,\n                        \"label\": t.get(\"label\"),\n                        \"text\": t.get(\"text\"),\n                        \"level\": t.get(\"level\"),\n                    })\n                return rows\n\n            def main():\n                cfg = json.loads(sys.stdin.read())\n                file_path = cfg[\"file_path\"]\n                markdown = cfg[\"markdown\"]\n                image_mode = cfg[\"image_mode\"]\n                img_ph = cfg[\"md_image_placeholder\"]\n                pg_ph = cfg[\"md_page_break_placeholder\"]\n                pipeline = cfg[\"pipeline\"]\n                ocr_engine = cfg.get(\"ocr_engine\")\n                meta = {\"file_path\": file_path}\n\n                try:\n                    ConversionStatus, InputFormat, DocumentConverter, ImageRefMode, strategy = try_imports()\n                    converter = create_converter(strategy, InputFormat, DocumentConverter, pipeline, ocr_engine)\n                    try:\n                        res = converter.convert(file_path)\n                    except Exception as e:\n                        print(json.dumps({\"ok\": False, \"error\": f\"Docling conversion error: {e}\", \"meta\": meta}))\n                        return\n\n                    ok = False\n                    if hasattr(res, \"status\"):\n                        try:\n                            ok = (res.status == ConversionStatus.SUCCESS) or (str(res.status).lower() == \"success\")\n                        except Exception:\n                            ok = (str(res.status).lower() == \"success\")\n                    if not ok and hasattr(res, \"document\"):\n                        ok = getattr(res, \"document\", None) is not None\n                    if not ok:\n                        print(json.dumps({\"ok\": False, \"error\": \"Docling conversion failed\", \"meta\": meta}))\n                        return\n\n                    doc = getattr(res, \"document\", None)\n                    if doc is None:\n                        print(json.dumps({\"ok\": False, \"error\": \"Docling produced no document\", \"meta\": meta}))\n                        return\n\n                    if markdown:\n                        text = export_markdown(doc, ImageRefMode, image_mode, img_ph, pg_ph)\n                        print(json.dumps({\"ok\": True, \"mode\": \"markdown\", \"text\": text, \"meta\": meta}))\n                        return\n\n                    # structured\n                    try:\n                        doc_dict = doc.export_to_dict()\n                    except Exception as e:\n                        print(json.dumps({\"ok\": False, \"error\": f\"Docling export_to_dict failed: {e}\", \"meta\": meta}))\n                        return\n\n                    rows = to_rows(doc_dict)\n                    print(json.dumps({\"ok\": True, \"mode\": \"structured\", \"doc\": rows, \"meta\": meta}))\n                except Exception as e:\n                    print(\n                        json.dumps({\n                            \"ok\": False,\n                            \"error\": f\"Docling processing error: {e}\",\n                            \"meta\": {\"file_path\": file_path},\n                        })\n                    )\n\n            if __name__ == \"__main__\":\n                main()\n            \"\"\"\n        )\n\n        # Validate file_path to avoid command injection or unsafe input\n        if not isinstance(args[\"file_path\"], str) or any(c in args[\"file_path\"] for c in [\";\", \"|\", \"&\", \"$\", \"`\"]):\n            return Data(data={\"error\": \"Unsafe file path detected.\", \"file_path\": args[\"file_path\"]})\n\n        proc = subprocess.run(  # noqa: S603\n            [sys.executable, \"-u\", \"-c\", child_script],\n            input=json.dumps(args).encode(\"utf-8\"),\n            capture_output=True,\n            check=False,\n        )\n\n        if not proc.stdout:\n            err_msg = proc.stderr.decode(\"utf-8\", errors=\"replace\") or \"no output from child process\"\n            return Data(data={\"error\": f\"Docling subprocess error: {err_msg}\", \"file_path\": file_path})\n\n        try:\n            result = json.loads(proc.stdout.decode(\"utf-8\"))\n        except Exception as e:  # noqa: BLE001\n            err_msg = proc.stderr.decode(\"utf-8\", errors=\"replace\")\n            return Data(\n                data={\"error\": f\"Invalid JSON from Docling subprocess: {e}. stderr={err_msg}\", \"file_path\": file_path},\n            )\n\n        if not result.get(\"ok\"):\n            return Data(data={\"error\": result.get(\"error\", \"Unknown Docling error\"), **result.get(\"meta\", {})})\n\n        meta = result.get(\"meta\", {})\n        if result.get(\"mode\") == \"markdown\":\n            exported_content = str(result.get(\"text\", \"\"))\n            return Data(\n                text=exported_content,\n                data={\"exported_content\": exported_content, \"export_format\": self.EXPORT_FORMAT, **meta},\n            )\n\n        rows = list(result.get(\"doc\", []))\n        return Data(data={\"doc\": rows, \"export_format\": self.EXPORT_FORMAT, **meta})\n\n    def process_files(\n        self,\n        file_list: list[BaseFileComponent.BaseFile],\n    ) -> list[BaseFileComponent.BaseFile]:\n        \"\"\"Process input files.\n\n        - Single file + advanced_mode => Docling in a separate process.\n        - Otherwise => standard parsing in current process (optionally threaded).\n        \"\"\"\n        if not file_list:\n            msg = \"No files to process.\"\n            raise ValueError(msg)\n\n        def process_file_standard(file_path: str, *, silent_errors: bool = False) -> Data | None:\n            try:\n                return parse_text_file_to_data(file_path, silent_errors=silent_errors)\n            except FileNotFoundError as e:\n                self.log(f\"File not found: {file_path}. Error: {e}\")\n                if not silent_errors:\n                    raise\n                return None\n            except Exception as e:\n                self.log(f\"Unexpected error processing {file_path}: {e}\")\n                if not silent_errors:\n                    raise\n                return None\n\n        # Advanced path: only for a single Docling-compatible file\n        if len(file_list) == 1:\n            file_path = str(file_list[0].path)\n            if self.advanced_mode and self._is_docling_compatible(file_path):\n                advanced_data: Data | None = self._process_docling_in_subprocess(file_path)\n\n                # --- UNNEST: expand each element in `doc` to its own Data row\n                payload = getattr(advanced_data, \"data\", {}) or {}\n                doc_rows = payload.get(\"doc\")\n                if isinstance(doc_rows, list):\n                    rows: list[Data | None] = [\n                        Data(\n                            data={\n                                \"file_path\": file_path,\n                                **(item if isinstance(item, dict) else {\"value\": item}),\n                            },\n                        )\n                        for item in doc_rows\n                    ]\n                    return self.rollup_data(file_list, rows)\n\n                # If not structured, keep as-is (e.g., markdown export or error dict)\n                return self.rollup_data(file_list, [advanced_data])\n\n        # Standard multi-file (or single non-advanced) path\n        concurrency = 1 if not self.use_multithreading else max(1, self.concurrency_multithreading)\n        file_paths = [str(f.path) for f in file_list]\n        self.log(f\"Starting parallel processing of {len(file_paths)} files with concurrency: {concurrency}.\")\n        my_data = parallel_load_data(\n            file_paths,\n            silent_errors=self.silent_errors,\n            load_function=process_file_standard,\n            max_concurrency=concurrency,\n        )\n        return self.rollup_data(file_list, my_data)\n\n    # ------------------------------ Output helpers -----------------------------------\n\n    def load_files_helper(self) -> DataFrame:\n        result = self.load_files()\n\n        # Error condition - raise error if no text and an error is present\n        if not hasattr(result, \"text\"):\n            if hasattr(result, \"error\"):\n                raise ValueError(result.error[0])\n            msg = \"No content generated.\"\n            raise ValueError(msg)\n\n        return result\n\n    def load_files_dataframe(self) -> DataFrame:\n        \"\"\"Load files using advanced Docling processing and export to DataFrame format.\"\"\"\n        self.markdown = False\n        return self.load_files_helper()\n\n    def load_files_markdown(self) -> Message:\n        \"\"\"Load files using advanced Docling processing and export to Markdown format.\"\"\"\n        self.markdown = True\n        result = self.load_files_helper()\n        return Message(text=str(result.text[0]))\n"
              },
              "concurrency_multithreading": {
                "_input_type": "IntInput",
                "advanced": true,
                "display_name": "Processing Concurrency",
                "dynamic": false,
                "info": "When multiple files are being processed, the number of files to process concurrently.",
                "list": false,
                "list_add_label": "Add More",
                "name": "concurrency_multithreading",
                "placeholder": "",
                "required": false,
                "show": true,
                "title_case": false,
                "tool_mode": false,
                "trace_as_metadata": true,
                "type": "int",
                "value": 1
              },
              "delete_server_file_after_processing": {
                "_input_type": "BoolInput",
                "advanced": true,
                "display_name": "Delete Server File After Processing",
                "dynamic": false,
                "info": "If true, the Server File Path will be deleted after processing.",
                "list": false,
                "list_add_label": "Add More",
                "name": "delete_server_file_after_processing",
                "placeholder": "",
                "required": false,
                "show": true,
                "title_case": false,
                "tool_mode": false,
                "trace_as_metadata": true,
                "type": "bool",
                "value": true
              },
              "doc_key": {
                "_input_type": "MessageTextInput",
                "advanced": true,
                "display_name": "Doc Key",
                "dynamic": false,
                "info": "The key to use for the DoclingDocument column.",
                "input_types": [
                  "Message"
                ],
                "list": false,
                "list_add_label": "Add More",
                "load_from_db": false,
                "name": "doc_key",
                "placeholder": "",
                "required": false,
                "show": false,
                "title_case": false,
                "tool_mode": false,
                "trace_as_input": true,
                "trace_as_metadata": true,
                "type": "str",
                "value": "doc"
              },
              "file_path": {
                "_input_type": "HandleInput",
                "advanced": true,
                "display_name": "Server File Path",
                "dynamic": false,
                "info": "Data object with a 'file_path' property pointing to server file or a Message object with a path to the file. Supercedes 'Path' but supports same file types.",
                "input_types": [
                  "Data",
                  "Message"
                ],
                "list": true,
                "list_add_label": "Add More",
                "name": "file_path",
                "placeholder": "",
                "required": false,
                "show": true,
                "title_case": false,
                "trace_as_metadata": true,
                "type": "other",
                "value": ""
              },
              "ignore_unspecified_files": {
                "_input_type": "BoolInput",
                "advanced": true,
                "display_name": "Ignore Unspecified Files",
                "dynamic": false,
                "info": "If true, Data with no 'file_path' property will be ignored.",
                "list": false,
                "list_add_label": "Add More",
                "name": "ignore_unspecified_files",
                "placeholder": "",
                "required": false,
                "show": true,
                "title_case": false,
                "tool_mode": false,
                "trace_as_metadata": true,
                "type": "bool",
                "value": false
              },
              "ignore_unsupported_extensions": {
                "_input_type": "BoolInput",
                "advanced": true,
                "display_name": "Ignore Unsupported Extensions",
                "dynamic": false,
                "info": "If true, files with unsupported extensions will not be processed.",
                "list": false,
                "list_add_label": "Add More",
                "name": "ignore_unsupported_extensions",
                "placeholder": "",
                "required": false,
                "show": true,
                "title_case": false,
                "tool_mode": false,
                "trace_as_metadata": true,
                "type": "bool",
                "value": true
              },
              "markdown": {
                "_input_type": "BoolInput",
                "advanced": false,
                "display_name": "Markdown Export",
                "dynamic": false,
                "info": "Export processed documents to Markdown format. Only available when advanced mode is enabled.",
                "list": false,
                "list_add_label": "Add More",
                "name": "markdown",
                "placeholder": "",
                "required": false,
                "show": false,
                "title_case": false,
                "tool_mode": false,
                "trace_as_metadata": true,
                "type": "bool",
                "value": false
              },
              "md_image_placeholder": {
                "_input_type": "StrInput",
                "advanced": true,
                "display_name": "Image placeholder",
                "dynamic": false,
                "info": "Specify the image placeholder for markdown exports.",
                "list": false,
                "list_add_label": "Add More",
                "load_from_db": false,
                "name": "md_image_placeholder",
                "placeholder": "",
                "required": false,
                "show": false,
                "title_case": false,
                "tool_mode": false,
                "trace_as_metadata": true,
                "type": "str",
                "value": "<!-- image -->"
              },
              "md_page_break_placeholder": {
                "_input_type": "StrInput",
                "advanced": true,
                "display_name": "Page break placeholder",
                "dynamic": false,
                "info": "Add this placeholder between pages in the markdown output.",
                "list": false,
                "list_add_label": "Add More",
                "load_from_db": false,
                "name": "md_page_break_placeholder",
                "placeholder": "",
                "required": false,
                "show": false,
                "title_case": false,
                "tool_mode": false,
                "trace_as_metadata": true,
                "type": "str",
                "value": ""
              },
              "ocr_engine": {
                "_input_type": "DropdownInput",
                "advanced": true,
                "combobox": false,
                "dialog_inputs": {},
                "display_name": "OCR Engine",
                "dynamic": false,
                "info": "OCR engine to use. Only available when pipeline is set to 'standard'.",
                "name": "ocr_engine",
                "options": [
                  "None",
                  "easyocr"
                ],
                "options_metadata": [],
                "placeholder": "",
                "required": false,
                "show": false,
                "title_case": false,
                "toggle": false,
                "tool_mode": false,
                "trace_as_metadata": true,
                "type": "str",
                "value": ""
              },
              "path": {
                "_input_type": "FileInput",
                "advanced": false,
                "display_name": "Files",
                "dynamic": false,
                "fileTypes": [
                  "csv",
                  "json",
                  "pdf",
                  "txt",
                  "md",
                  "mdx",
                  "yaml",
                  "yml",
                  "xml",
                  "html",
                  "htm",
                  "docx",
                  "py",
                  "sh",
                  "sql",
                  "js",
                  "ts",
                  "tsx",
                  "adoc",
                  "asciidoc",
                  "asc",
                  "bmp",
                  "dotx",
                  "dotm",
                  "docm",
                  "jpeg",
                  "png",
                  "potx",
                  "ppsx",
                  "pptm",
                  "potm",
                  "ppsm",
                  "pptx",
                  "tiff",
                  "xls",
                  "xlsx",
                  "xhtml",
                  "webp",
                  "zip",
                  "tar",
                  "tgz",
                  "bz2",
                  "gz"
                ],
                "file_path": [],
                "info": "Supported file extensions: csv, json, pdf, txt, md, mdx, yaml, yml, xml, html, htm, docx, py, sh, sql, js, ts, tsx, adoc, asciidoc, asc, bmp, dotx, dotm, docm, jpeg, png, potx, ppsx, pptm, potm, ppsm, pptx, tiff, xls, xlsx, xhtml, webp; optionally bundled in file extensions: zip, tar, tgz, bz2, gz",
                "list": true,
                "list_add_label": "Add More",
                "name": "path",
                "placeholder": "",
                "real_time_refresh": true,
                "required": false,
                "show": true,
                "temp_file": false,
                "title_case": false,
                "trace_as_metadata": true,
                "type": "file",
                "value": ""
              },
              "pipeline": {
                "_input_type": "DropdownInput",
                "advanced": true,
                "combobox": false,
                "dialog_inputs": {},
                "display_name": "Pipeline",
                "dynamic": false,
                "info": "Docling pipeline to use",
                "name": "pipeline",
                "options": [
                  "standard",
                  "vlm"
                ],
                "options_metadata": [],
                "placeholder": "",
                "required": false,
                "show": false,
                "title_case": false,
                "toggle": false,
                "tool_mode": false,
                "trace_as_metadata": true,
                "type": "str",
                "value": "standard"
              },
              "separator": {
                "_input_type": "StrInput",
                "advanced": true,
                "display_name": "Separator",
                "dynamic": false,
                "info": "Specify the separator to use between multiple outputs in Message format.",
                "list": false,
                "list_add_label": "Add More",
                "load_from_db": false,
                "name": "separator",
                "placeholder": "",
                "required": false,
                "show": true,
                "title_case": false,
                "tool_mode": false,
                "trace_as_metadata": true,
                "type": "str",
                "value": "\n\n"
              },
              "silent_errors": {
                "_input_type": "BoolInput",
                "advanced": true,
                "display_name": "Silent Errors",
                "dynamic": false,
                "info": "If true, errors will not raise an exception.",
                "list": false,
                "list_add_label": "Add More",
                "name": "silent_errors",
                "placeholder": "",
                "required": false,
                "show": true,
                "title_case": false,
                "tool_mode": false,
                "trace_as_metadata": true,
                "type": "bool",
                "value": false
              },
              "use_multithreading": {
                "_input_type": "BoolInput",
                "advanced": true,
                "display_name": "[Deprecated] Use Multithreading",
                "dynamic": false,
                "info": "Set 'Processing Concurrency' greater than 1 to enable multithreading.",
                "list": false,
                "list_add_label": "Add More",
                "name": "use_multithreading",
                "placeholder": "",
                "required": false,
                "show": true,
                "title_case": false,
                "tool_mode": false,
                "trace_as_metadata": true,
                "type": "bool",
                "value": true
              }
            },
            "tool_mode": false
          },
          "selected_output": "message",
          "showNode": true,
          "type": "File"
        },
        "dragging": false,
        "id": "File-XWkVj",
        "measured": {
          "height": 214,
          "width": 320
        },
        "position": {
          "x": 1319.542814411043,
          "y": 1427.237751609291
        },
        "selected": false,
        "type": "genericNode"
      }
    ],
    "viewport": {
      "x": -64.50603453685244,
      "y": -52.7724463583844,
      "zoom": 0.5178553880217266
    }
  },
  "description": "Load your data for chat context with Retrieval Augmented Generation.",
  "endpoint_name": null,
  "id": "775fce76-00d9-470e-8b2f-3a39fd94b86c",
  "is_component": false,
  "last_tested_version": "1.6.0",
  "name": "Vector Store RAG",
  "tags": [
    "openai",
    "astradb",
    "rag",
    "q-a"
  ]
}<|MERGE_RESOLUTION|>--- conflicted
+++ resolved
@@ -317,7 +317,19 @@
             "icon": "MessagesSquare",
             "legacy": false,
             "lf_version": "1.2.0",
-            "metadata": {},
+            "metadata": {
+              "code_hash": "5f2d98ee19db",
+              "dependencies": {
+                "dependencies": [
+                  {
+                    "name": "langflow",
+                    "version": null
+                  }
+                ],
+                "total_dependencies": 1
+              },
+              "module": "langflow.components.input_output.chat.ChatInput"
+            },
             "output_types": [],
             "outputs": [
               {
@@ -725,7 +737,23 @@
             "icon": "scissors-line-dashed",
             "legacy": false,
             "lf_version": "1.1.1",
-            "metadata": {},
+            "metadata": {
+              "code_hash": "dbf2e9d2319d",
+              "dependencies": {
+                "dependencies": [
+                  {
+                    "name": "langchain_text_splitters",
+                    "version": "0.3.9"
+                  },
+                  {
+                    "name": "langflow",
+                    "version": null
+                  }
+                ],
+                "total_dependencies": 2
+              },
+              "module": "langflow.components.processing.split_text.SplitTextComponent"
+            },
             "output_types": [],
             "outputs": [
               {
@@ -1011,9 +1039,6 @@
             "icon": "MessagesSquare",
             "legacy": false,
             "lf_version": "1.1.1",
-<<<<<<< HEAD
-            "metadata": {},
-=======
             "metadata": {
               "code_hash": "765fdf2ed814",
               "dependencies": {
@@ -1035,7 +1060,6 @@
               },
               "module": "langflow.components.input_output.chat_output.ChatOutput"
             },
->>>>>>> a97032ab
             "output_types": [],
             "outputs": [
               {
@@ -1265,7 +1289,23 @@
             "icon": "OpenAI",
             "legacy": false,
             "lf_version": "1.2.0",
-            "metadata": {},
+            "metadata": {
+              "code_hash": "2691dee277c9",
+              "dependencies": {
+                "dependencies": [
+                  {
+                    "name": "langchain_openai",
+                    "version": "0.3.23"
+                  },
+                  {
+                    "name": "langflow",
+                    "version": null
+                  }
+                ],
+                "total_dependencies": 2
+              },
+              "module": "langflow.components.openai.openai.OpenAIEmbeddingsComponent"
+            },
             "output_types": [],
             "outputs": [
               {
@@ -1798,7 +1838,23 @@
             "icon": "OpenAI",
             "legacy": false,
             "lf_version": "1.1.1",
-            "metadata": {},
+            "metadata": {
+              "code_hash": "2691dee277c9",
+              "dependencies": {
+                "dependencies": [
+                  {
+                    "name": "langchain_openai",
+                    "version": "0.3.23"
+                  },
+                  {
+                    "name": "langflow",
+                    "version": null
+                  }
+                ],
+                "total_dependencies": 2
+              },
+              "module": "langflow.components.openai.openai.OpenAIEmbeddingsComponent"
+            },
             "output_types": [],
             "outputs": [
               {
@@ -2862,9 +2918,6 @@
             "frozen": false,
             "icon": "AstraDB",
             "legacy": false,
-<<<<<<< HEAD
-            "metadata": {},
-=======
             "metadata": {
               "code_hash": "45152a287ecf",
               "dependencies": {
@@ -2890,7 +2943,6 @@
               },
               "module": "langflow.components.datastax.astradb_vectorstore.AstraDBVectorStoreComponent"
             },
->>>>>>> a97032ab
             "minimized": false,
             "output_types": [],
             "outputs": [
@@ -3679,9 +3731,6 @@
             "frozen": false,
             "icon": "AstraDB",
             "legacy": false,
-<<<<<<< HEAD
-            "metadata": {},
-=======
             "metadata": {
               "code_hash": "45152a287ecf",
               "dependencies": {
@@ -3707,7 +3756,6 @@
               },
               "module": "langflow.components.datastax.astradb_vectorstore.AstraDBVectorStoreComponent"
             },
->>>>>>> a97032ab
             "minimized": false,
             "output_types": [],
             "outputs": [
@@ -4489,9 +4537,6 @@
             "icon": "file-text",
             "last_updated": "2025-09-09T16:18:15.248Z",
             "legacy": false,
-<<<<<<< HEAD
-            "metadata": {},
-=======
             "metadata": {
               "code_hash": "0deb837dc28d",
               "dependencies": {
@@ -4505,7 +4550,6 @@
               },
               "module": "langflow.components.data.file.FileComponent"
             },
->>>>>>> a97032ab
             "minimized": false,
             "output_types": [],
             "outputs": [

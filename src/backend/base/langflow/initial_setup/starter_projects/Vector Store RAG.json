--- conflicted
+++ resolved
@@ -132,19 +132,11 @@
             "type": "str"
           }
         },
-<<<<<<< HEAD
         "id": "reactflow__edge-OpenAIModel-VVLPR{œdataTypeœ:œOpenAIModelœ,œidœ:œOpenAIModel-VVLPRœ,œnameœ:œtext_outputœ,œoutput_typesœ:[œMessageœ]}-ChatOutput-EujCa{œfieldNameœ:œinput_valueœ,œidœ:œChatOutput-EujCaœ,œinputTypesœ:[œMessageœ],œtypeœ:œstrœ}",
         "source": "OpenAIModel-VVLPR",
         "sourceHandle": "{œdataTypeœ: œOpenAIModelœ, œidœ: œOpenAIModel-VVLPRœ, œnameœ: œtext_outputœ, œoutput_typesœ: [œMessageœ]}",
         "target": "ChatOutput-EujCa",
         "targetHandle": "{œfieldNameœ: œinput_valueœ, œidœ: œChatOutput-EujCaœ, œinputTypesœ: [œDataœ, œDataFrameœ, œMessageœ], œtypeœ: œstrœ}"
-=======
-        "id": "reactflow__edge-OpenAIModel-8NmZL{œdataTypeœ:œOpenAIModelœ,œidœ:œOpenAIModel-8NmZLœ,œnameœ:œtext_outputœ,œoutput_typesœ:[œMessageœ]}-ChatOutput-dMbC5{œfieldNameœ:œinput_valueœ,œidœ:œChatOutput-dMbC5œ,œinputTypesœ:[œMessageœ],œtypeœ:œstrœ}",
-        "source": "OpenAIModel-8NmZL",
-        "sourceHandle": "{œdataTypeœ: œOpenAIModelœ, œidœ: œOpenAIModel-8NmZLœ, œnameœ: œtext_outputœ, œoutput_typesœ: [œMessageœ]}",
-        "target": "ChatOutput-dMbC5",
-        "targetHandle": "{œfieldNameœ: œinput_valueœ, œidœ: œChatOutput-dMbC5œ, œinputTypesœ: [œMessageœ], œtypeœ: œstrœ}"
->>>>>>> eb8db056
       },
       {
         "data": {

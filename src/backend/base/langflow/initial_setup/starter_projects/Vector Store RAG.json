--- conflicted
+++ resolved
@@ -1910,7 +1910,6 @@
                 "type": "str",
                 "value": ""
               },
-<<<<<<< HEAD
               "embedding": {
                 "_input_type": "HandleInput",
                 "advanced": false,
@@ -1930,8 +1929,6 @@
                 "type": "other",
                 "value": ""
               },
-=======
->>>>>>> 35392078
               "embedding_choice": {
                 "_input_type": "DropdownInput",
                 "advanced": false,
@@ -2955,7 +2952,6 @@
                 "type": "str",
                 "value": "test"
               },
-<<<<<<< HEAD
               "embedding": {
                 "_input_type": "HandleInput",
                 "advanced": false,
@@ -2975,8 +2971,6 @@
                 "type": "other",
                 "value": ""
               },
-=======
->>>>>>> 35392078
               "embedding_choice": {
                 "_input_type": "DropdownInput",
                 "advanced": false,

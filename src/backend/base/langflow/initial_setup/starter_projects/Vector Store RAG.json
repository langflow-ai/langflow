--- conflicted
+++ resolved
@@ -132,19 +132,11 @@
             "type": "str"
           }
         },
-<<<<<<< HEAD
         "id": "reactflow__edge-OpenAIModel-VVLPR{œdataTypeœ:œOpenAIModelœ,œidœ:œOpenAIModel-VVLPRœ,œnameœ:œtext_outputœ,œoutput_typesœ:[œMessageœ]}-ChatOutput-EujCa{œfieldNameœ:œinput_valueœ,œidœ:œChatOutput-EujCaœ,œinputTypesœ:[œMessageœ],œtypeœ:œstrœ}",
         "source": "OpenAIModel-VVLPR",
         "sourceHandle": "{œdataTypeœ: œOpenAIModelœ, œidœ: œOpenAIModel-VVLPRœ, œnameœ: œtext_outputœ, œoutput_typesœ: [œMessageœ]}",
         "target": "ChatOutput-EujCa",
         "targetHandle": "{œfieldNameœ: œinput_valueœ, œidœ: œChatOutput-EujCaœ, œinputTypesœ: [œDataœ, œDataFrameœ, œMessageœ], œtypeœ: œstrœ}"
-=======
-        "id": "reactflow__edge-OpenAIModel-XJ1BC{œdataTypeœ:œOpenAIModelœ,œidœ:œOpenAIModel-XJ1BCœ,œnameœ:œtext_outputœ,œoutput_typesœ:[œMessageœ]}-ChatOutput-D2eyW{œfieldNameœ:œinput_valueœ,œidœ:œChatOutput-D2eyWœ,œinputTypesœ:[œMessageœ],œtypeœ:œstrœ}",
-        "source": "OpenAIModel-XJ1BC",
-        "sourceHandle": "{œdataTypeœ: œOpenAIModelœ, œidœ: œOpenAIModel-XJ1BCœ, œnameœ: œtext_outputœ, œoutput_typesœ: [œMessageœ]}",
-        "target": "ChatOutput-D2eyW",
-        "targetHandle": "{œfieldNameœ: œinput_valueœ, œidœ: œChatOutput-D2eyWœ, œinputTypesœ: [œMessageœ], œtypeœ: œstrœ}"
->>>>>>> c902fb9e
       },
       {
         "data": {

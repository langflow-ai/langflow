--- conflicted
+++ resolved
@@ -320,10 +320,6 @@
             "legacy": false,
             "lf_version": "1.2.0",
             "metadata": {
-<<<<<<< HEAD
-              "code_hash": "715a37648834",
-              "module": "lfx.components.input_output.chat.ChatInput"
-=======
               "code_hash": "192913db3453",
               "dependencies": {
                 "dependencies": [
@@ -335,7 +331,6 @@
                 "total_dependencies": 1
               },
               "module": "langflow.components.input_output.chat.ChatInput"
->>>>>>> 0191d1a5
             },
             "output_types": [],
             "outputs": [
@@ -808,10 +803,6 @@
             "legacy": false,
             "lf_version": "1.1.1",
             "metadata": {
-<<<<<<< HEAD
-              "code_hash": "f2867efda61f",
-              "module": "lfx.components.processing.split_text.SplitTextComponent"
-=======
               "code_hash": "dbf2e9d2319d",
               "dependencies": {
                 "dependencies": [
@@ -827,7 +818,6 @@
                 "total_dependencies": 2
               },
               "module": "langflow.components.processing.split_text.SplitTextComponent"
->>>>>>> 0191d1a5
             },
             "output_types": [],
             "outputs": [
@@ -1115,10 +1105,6 @@
             "legacy": false,
             "lf_version": "1.1.1",
             "metadata": {
-<<<<<<< HEAD
-              "code_hash": "9619107fecd1",
-              "module": "lfx.components.input_output.chat_output.ChatOutput"
-=======
               "code_hash": "6f74e04e39d5",
               "dependencies": {
                 "dependencies": [
@@ -1138,7 +1124,6 @@
                 "total_dependencies": 3
               },
               "module": "langflow.components.input_output.chat_output.ChatOutput"
->>>>>>> 0191d1a5
             },
             "output_types": [],
             "outputs": [
@@ -1454,10 +1439,6 @@
             "legacy": false,
             "lf_version": "1.2.0",
             "metadata": {
-<<<<<<< HEAD
-              "code_hash": "8a658ed6d4c9",
-              "module": "lfx.components.openai.openai.OpenAIEmbeddingsComponent"
-=======
               "code_hash": "2691dee277c9",
               "dependencies": {
                 "dependencies": [
@@ -1473,7 +1454,6 @@
                 "total_dependencies": 2
               },
               "module": "langflow.components.openai.openai.OpenAIEmbeddingsComponent"
->>>>>>> 0191d1a5
             },
             "output_types": [],
             "outputs": [
@@ -2008,10 +1988,6 @@
             "legacy": false,
             "lf_version": "1.1.1",
             "metadata": {
-<<<<<<< HEAD
-              "code_hash": "8a658ed6d4c9",
-              "module": "lfx.components.openai.openai.OpenAIEmbeddingsComponent"
-=======
               "code_hash": "2691dee277c9",
               "dependencies": {
                 "dependencies": [
@@ -2027,7 +2003,6 @@
                 "total_dependencies": 2
               },
               "module": "langflow.components.openai.openai.OpenAIEmbeddingsComponent"
->>>>>>> 0191d1a5
             },
             "output_types": [],
             "outputs": [
@@ -2799,10 +2774,6 @@
             "icon": "AstraDB",
             "legacy": false,
             "metadata": {
-<<<<<<< HEAD
-              "code_hash": "0e26d8c1384d",
-              "module": "lfx.components.vectorstores.astradb.AstraDBVectorStoreComponent"
-=======
               "code_hash": "23fbe9daca09",
               "dependencies": {
                 "dependencies": [
@@ -2826,7 +2797,6 @@
                 "total_dependencies": 4
               },
               "module": "langflow.components.datastax.astradb.AstraDBVectorStoreComponent"
->>>>>>> 0191d1a5
             },
             "minimized": false,
             "output_types": [],
@@ -3601,10 +3571,6 @@
             "icon": "AstraDB",
             "legacy": false,
             "metadata": {
-<<<<<<< HEAD
-              "code_hash": "0e26d8c1384d",
-              "module": "lfx.components.vectorstores.astradb.AstraDBVectorStoreComponent"
-=======
               "code_hash": "23fbe9daca09",
               "dependencies": {
                 "dependencies": [
@@ -3628,7 +3594,6 @@
                 "total_dependencies": 4
               },
               "module": "langflow.components.datastax.astradb.AstraDBVectorStoreComponent"
->>>>>>> 0191d1a5
             },
             "minimized": false,
             "output_types": [],

{
  "data": {
    "edges": [
      {
        "animated": false,
        "className": "",
        "data": {
          "sourceHandle": {
            "dataType": "ChatInput",
            "id": "ChatInput-8l9oz",
            "name": "message",
            "output_types": [
              "Message"
            ]
          },
          "targetHandle": {
            "fieldName": "question",
            "id": "Prompt-ML5XQ",
            "inputTypes": [
              "Message",
              "Text"
            ],
            "type": "str"
          }
        },
        "id": "reactflow__edge-ChatInput-8l9oz{œdataTypeœ:œChatInputœ,œidœ:œChatInput-8l9ozœ,œnameœ:œmessageœ,œoutput_typesœ:[œMessageœ]}-Prompt-ML5XQ{œfieldNameœ:œquestionœ,œidœ:œPrompt-ML5XQœ,œinputTypesœ:[œMessageœ,œTextœ],œtypeœ:œstrœ}",
        "selected": false,
        "source": "ChatInput-8l9oz",
        "sourceHandle": "{œdataTypeœ: œChatInputœ, œidœ: œChatInput-8l9ozœ, œnameœ: œmessageœ, œoutput_typesœ: [œMessageœ]}",
        "target": "Prompt-ML5XQ",
        "targetHandle": "{œfieldNameœ: œquestionœ, œidœ: œPrompt-ML5XQœ, œinputTypesœ: [œMessageœ, œTextœ], œtypeœ: œstrœ}"
      },
      {
        "animated": false,
        "className": "",
        "data": {
          "sourceHandle": {
            "dataType": "parser",
            "id": "parser-oHf4E",
            "name": "parsed_text",
            "output_types": [
              "Message"
            ]
          },
          "targetHandle": {
            "fieldName": "context",
            "id": "Prompt-ML5XQ",
            "inputTypes": [
              "Message",
              "Text"
            ],
            "type": "str"
          }
        },
        "id": "reactflow__edge-parser-oHf4E{œdataTypeœ:œparserœ,œidœ:œparser-oHf4Eœ,œnameœ:œparsed_textœ,œoutput_typesœ:[œMessageœ]}-Prompt-ML5XQ{œfieldNameœ:œcontextœ,œidœ:œPrompt-ML5XQœ,œinputTypesœ:[œMessageœ,œTextœ],œtypeœ:œstrœ}",
        "selected": false,
        "source": "parser-oHf4E",
        "sourceHandle": "{œdataTypeœ: œparserœ, œidœ: œparser-oHf4Eœ, œnameœ: œparsed_textœ, œoutput_typesœ: [œMessageœ]}",
        "target": "Prompt-ML5XQ",
        "targetHandle": "{œfieldNameœ: œcontextœ, œidœ: œPrompt-ML5XQœ, œinputTypesœ: [œMessageœ, œTextœ], œtypeœ: œstrœ}"
      },
      {
        "animated": false,
        "className": "",
        "data": {
          "sourceHandle": {
            "dataType": "File",
            "id": "File-7D3hP",
            "name": "message",
            "output_types": [
              "Message"
            ]
          },
          "targetHandle": {
            "fieldName": "data_inputs",
            "id": "SplitText-4s7Dt",
            "inputTypes": [
              "Data",
              "DataFrame",
              "Message"
            ],
            "type": "other"
          }
        },
        "id": "reactflow__edge-File-7D3hP{œdataTypeœ:œFileœ,œidœ:œFile-7D3hPœ,œnameœ:œmessageœ,œoutput_typesœ:[œMessageœ]}-SplitText-4s7Dt{œfieldNameœ:œdata_inputsœ,œidœ:œSplitText-4s7Dtœ,œinputTypesœ:[œDataœ,œDataFrameœ,œMessageœ],œtypeœ:œotherœ}",
        "selected": false,
        "source": "File-7D3hP",
        "sourceHandle": "{œdataTypeœ: œFileœ, œidœ: œFile-7D3hPœ, œnameœ: œmessageœ, œoutput_typesœ: [œMessageœ]}",
        "target": "SplitText-4s7Dt",
        "targetHandle": "{œfieldNameœ: œdata_inputsœ, œidœ: œSplitText-4s7Dtœ, œinputTypesœ: [œDataœ, œDataFrameœ, œMessageœ], œtypeœ: œotherœ}"
      },
      {
        "animated": false,
        "className": "",
        "data": {
          "sourceHandle": {
            "dataType": "Prompt",
            "id": "Prompt-ML5XQ",
            "name": "prompt",
            "output_types": [
              "Message"
            ]
          },
          "targetHandle": {
            "fieldName": "input_value",
            "id": "LanguageModelComponent-Wqbva",
            "inputTypes": [
              "Message"
            ],
            "type": "str"
          }
        },
        "id": "reactflow__edge-Prompt-ML5XQ{œdataTypeœ:œPromptœ,œidœ:œPrompt-ML5XQœ,œnameœ:œpromptœ,œoutput_typesœ:[œMessageœ]}-LanguageModelComponent-Wqbva{œfieldNameœ:œinput_valueœ,œidœ:œLanguageModelComponent-Wqbvaœ,œinputTypesœ:[œMessageœ],œtypeœ:œstrœ}",
        "selected": false,
        "source": "Prompt-ML5XQ",
        "sourceHandle": "{œdataTypeœ: œPromptœ, œidœ: œPrompt-ML5XQœ, œnameœ: œpromptœ, œoutput_typesœ: [œMessageœ]}",
        "target": "LanguageModelComponent-Wqbva",
        "targetHandle": "{œfieldNameœ: œinput_valueœ, œidœ: œLanguageModelComponent-Wqbvaœ, œinputTypesœ: [œMessageœ], œtypeœ: œstrœ}"
      },
      {
        "animated": false,
        "className": "",
        "data": {
          "sourceHandle": {
            "dataType": "LanguageModelComponent",
            "id": "LanguageModelComponent-Wqbva",
            "name": "text_output",
            "output_types": [
              "Message"
            ]
          },
          "targetHandle": {
            "fieldName": "input_value",
            "id": "ChatOutput-g0Phk",
            "inputTypes": [
              "Data",
              "DataFrame",
              "Message"
            ],
            "type": "str"
          }
        },
        "id": "reactflow__edge-LanguageModelComponent-Wqbva{œdataTypeœ:œLanguageModelComponentœ,œidœ:œLanguageModelComponent-Wqbvaœ,œnameœ:œtext_outputœ,œoutput_typesœ:[œMessageœ]}-ChatOutput-g0Phk{œfieldNameœ:œinput_valueœ,œidœ:œChatOutput-g0Phkœ,œinputTypesœ:[œDataœ,œDataFrameœ,œMessageœ],œtypeœ:œstrœ}",
        "selected": false,
        "source": "LanguageModelComponent-Wqbva",
        "sourceHandle": "{œdataTypeœ: œLanguageModelComponentœ, œidœ: œLanguageModelComponent-Wqbvaœ, œnameœ: œtext_outputœ, œoutput_typesœ: [œMessageœ]}",
        "target": "ChatOutput-g0Phk",
        "targetHandle": "{œfieldNameœ: œinput_valueœ, œidœ: œChatOutput-g0Phkœ, œinputTypesœ: [œDataœ, œDataFrameœ, œMessageœ], œtypeœ: œstrœ}"
      },
      {
        "animated": false,
        "className": "",
        "data": {
          "sourceHandle": {
            "dataType": "SplitText",
            "id": "SplitText-4s7Dt",
            "name": "dataframe",
            "output_types": [
              "DataFrame"
            ]
          },
          "targetHandle": {
            "fieldName": "ingest_data",
            "id": "AstraDB-TCSqR",
            "inputTypes": [
              "Data",
              "DataFrame"
            ],
            "type": "other"
          }
        },
        "id": "reactflow__edge-SplitText-4s7Dt{œdataTypeœ:œSplitTextœ,œidœ:œSplitText-4s7Dtœ,œnameœ:œdataframeœ,œoutput_typesœ:[œDataFrameœ]}-AstraDB-TCSqR{œfieldNameœ:œingest_dataœ,œidœ:œAstraDB-TCSqRœ,œinputTypesœ:[œDataœ,œDataFrameœ],œtypeœ:œotherœ}",
        "selected": false,
        "source": "SplitText-4s7Dt",
        "sourceHandle": "{œdataTypeœ: œSplitTextœ, œidœ: œSplitText-4s7Dtœ, œnameœ: œdataframeœ, œoutput_typesœ: [œDataFrameœ]}",
        "target": "AstraDB-TCSqR",
        "targetHandle": "{œfieldNameœ: œingest_dataœ, œidœ: œAstraDB-TCSqRœ, œinputTypesœ: [œDataœ, œDataFrameœ], œtypeœ: œotherœ}"
      },
      {
        "animated": false,
        "className": "",
        "data": {
          "sourceHandle": {
            "dataType": "ChatInput",
            "id": "ChatInput-8l9oz",
            "name": "message",
            "output_types": [
              "Message"
            ]
          },
          "targetHandle": {
            "fieldName": "search_query",
            "id": "AstraDB-BteL9",
            "inputTypes": [
              "Message"
            ],
            "type": "query"
          }
        },
        "id": "reactflow__edge-ChatInput-8l9oz{œdataTypeœ:œChatInputœ,œidœ:œChatInput-8l9ozœ,œnameœ:œmessageœ,œoutput_typesœ:[œMessageœ]}-AstraDB-BteL9{œfieldNameœ:œsearch_queryœ,œidœ:œAstraDB-BteL9œ,œinputTypesœ:[œMessageœ],œtypeœ:œqueryœ}",
        "selected": false,
        "source": "ChatInput-8l9oz",
        "sourceHandle": "{œdataTypeœ: œChatInputœ, œidœ: œChatInput-8l9ozœ, œnameœ: œmessageœ, œoutput_typesœ: [œMessageœ]}",
        "target": "AstraDB-BteL9",
        "targetHandle": "{œfieldNameœ: œsearch_queryœ, œidœ: œAstraDB-BteL9œ, œinputTypesœ: [œMessageœ], œtypeœ: œqueryœ}"
      },
      {
        "animated": false,
        "className": "",
        "data": {
          "sourceHandle": {
            "dataType": "AstraDB",
            "id": "AstraDB-BteL9",
            "name": "dataframe",
            "output_types": [
              "DataFrame"
            ]
          },
          "targetHandle": {
            "fieldName": "input_data",
            "id": "parser-oHf4E",
            "inputTypes": [
              "DataFrame",
              "Data"
            ],
            "type": "other"
          }
        },
        "id": "reactflow__edge-AstraDB-BteL9{œdataTypeœ:œAstraDBœ,œidœ:œAstraDB-BteL9œ,œnameœ:œdataframeœ,œoutput_typesœ:[œDataFrameœ]}-parser-oHf4E{œfieldNameœ:œinput_dataœ,œidœ:œparser-oHf4Eœ,œinputTypesœ:[œDataFrameœ,œDataœ],œtypeœ:œotherœ}",
        "selected": false,
        "source": "AstraDB-BteL9",
        "sourceHandle": "{œdataTypeœ: œAstraDBœ, œidœ: œAstraDB-BteL9œ, œnameœ: œdataframeœ, œoutput_typesœ: [œDataFrameœ]}",
        "target": "parser-oHf4E",
        "targetHandle": "{œfieldNameœ: œinput_dataœ, œidœ: œparser-oHf4Eœ, œinputTypesœ: [œDataFrameœ, œDataœ], œtypeœ: œotherœ}"
      },
      {
        "animated": false,
        "className": "",
        "data": {
          "sourceHandle": {
            "dataType": "OpenAIEmbeddings",
            "id": "OpenAIEmbeddings-U8tZg",
            "name": "embeddings",
            "output_types": [
              "Embeddings"
            ]
          },
          "targetHandle": {
            "fieldName": "embedding_model",
            "id": "AstraDB-TCSqR",
            "inputTypes": [
              "Embeddings"
            ],
            "type": "other"
          }
        },
        "id": "xy-edge__OpenAIEmbeddings-U8tZg{œdataTypeœ:œOpenAIEmbeddingsœ,œidœ:œOpenAIEmbeddings-U8tZgœ,œnameœ:œembeddingsœ,œoutput_typesœ:[œEmbeddingsœ]}-AstraDB-TCSqR{œfieldNameœ:œembedding_modelœ,œidœ:œAstraDB-TCSqRœ,œinputTypesœ:[œEmbeddingsœ],œtypeœ:œotherœ}",
        "selected": false,
        "source": "OpenAIEmbeddings-U8tZg",
        "sourceHandle": "{œdataTypeœ: œOpenAIEmbeddingsœ, œidœ: œOpenAIEmbeddings-U8tZgœ, œnameœ: œembeddingsœ, œoutput_typesœ: [œEmbeddingsœ]}",
        "target": "AstraDB-TCSqR",
        "targetHandle": "{œfieldNameœ: œembedding_modelœ, œidœ: œAstraDB-TCSqRœ, œinputTypesœ: [œEmbeddingsœ], œtypeœ: œotherœ}"
      },
      {
        "className": "",
        "data": {
          "sourceHandle": {
            "dataType": "OpenAIEmbeddings",
            "id": "OpenAIEmbeddings-jsaKm",
            "name": "embeddings",
            "output_types": [
              "Embeddings"
            ]
          },
          "targetHandle": {
            "fieldName": "embedding_model",
            "id": "AstraDB-BteL9",
            "inputTypes": [
              "Embeddings"
            ],
            "type": "other"
          }
        },
        "id": "xy-edge__OpenAIEmbeddings-jsaKm{œdataTypeœ:œOpenAIEmbeddingsœ,œidœ:œOpenAIEmbeddings-jsaKmœ,œnameœ:œembeddingsœ,œoutput_typesœ:[œEmbeddingsœ]}-AstraDB-BteL9{œfieldNameœ:œembedding_modelœ,œidœ:œAstraDB-BteL9œ,œinputTypesœ:[œEmbeddingsœ],œtypeœ:œotherœ}",
        "source": "OpenAIEmbeddings-jsaKm",
        "sourceHandle": "{œdataTypeœ: œOpenAIEmbeddingsœ, œidœ: œOpenAIEmbeddings-jsaKmœ, œnameœ: œembeddingsœ, œoutput_typesœ: [œEmbeddingsœ]}",
        "target": "AstraDB-BteL9",
        "targetHandle": "{œfieldNameœ: œembedding_modelœ, œidœ: œAstraDB-BteL9œ, œinputTypesœ: [œEmbeddingsœ], œtypeœ: œotherœ}"
      }
    ],
    "nodes": [
      {
        "data": {
          "description": "Get chat inputs from the Playground.",
          "display_name": "Chat Input",
          "id": "ChatInput-8l9oz",
          "node": {
            "base_classes": [
              "Message"
            ],
            "beta": false,
            "conditional_paths": [],
            "custom_fields": {},
            "description": "Get chat inputs from the Playground.",
            "display_name": "Chat Input",
            "documentation": "",
            "edited": false,
            "field_order": [
              "input_value",
              "should_store_message",
              "sender",
              "sender_name",
              "session_id",
              "files"
            ],
            "frozen": false,
            "icon": "MessagesSquare",
            "legacy": false,
            "lf_version": "1.2.0",
            "metadata": {
              "code_hash": "0014a5b41817",
              "dependencies": {
                "dependencies": [],
                "total_dependencies": 0
              },
              "module": "lfx.components.input_output.chat.ChatInput"
            },
            "output_types": [],
            "outputs": [
              {
                "allows_loop": false,
                "cache": true,
                "display_name": "Chat Message",
                "group_outputs": false,
                "method": "message_response",
                "name": "message",
                "selected": "Message",
                "tool_mode": true,
                "types": [
                  "Message"
                ],
                "value": "__UNDEFINED__"
              }
            ],
            "pinned": false,
            "template": {
              "_type": "Component",
              "code": {
                "advanced": true,
                "dynamic": true,
                "fileTypes": [],
                "file_path": "",
                "info": "",
                "list": false,
                "load_from_db": false,
                "multiline": true,
                "name": "code",
                "password": false,
                "placeholder": "",
                "required": true,
                "show": true,
                "title_case": false,
                "type": "code",
                "value": "from lfx.base.data.utils import IMG_FILE_TYPES, TEXT_FILE_TYPES\nfrom lfx.base.io.chat import ChatComponent\nfrom lfx.inputs.inputs import BoolInput\nfrom lfx.io import (\n    DropdownInput,\n    FileInput,\n    MessageTextInput,\n    MultilineInput,\n    Output,\n)\nfrom lfx.schema.message import Message\nfrom lfx.utils.constants import (\n    MESSAGE_SENDER_AI,\n    MESSAGE_SENDER_NAME_USER,\n    MESSAGE_SENDER_USER,\n)\n\n\nclass ChatInput(ChatComponent):\n    display_name = \"Chat Input\"\n    description = \"Get chat inputs from the Playground.\"\n    documentation: str = \"https://docs.langflow.org/components-io#chat-input\"\n    icon = \"MessagesSquare\"\n    name = \"ChatInput\"\n    minimized = True\n\n    inputs = [\n        MultilineInput(\n            name=\"input_value\",\n            display_name=\"Input Text\",\n            value=\"\",\n            info=\"Message to be passed as input.\",\n            input_types=[],\n        ),\n        BoolInput(\n            name=\"should_store_message\",\n            display_name=\"Store Messages\",\n            info=\"Store the message in the history.\",\n            value=True,\n            advanced=True,\n        ),\n        DropdownInput(\n            name=\"sender\",\n            display_name=\"Sender Type\",\n            options=[MESSAGE_SENDER_AI, MESSAGE_SENDER_USER],\n            value=MESSAGE_SENDER_USER,\n            info=\"Type of sender.\",\n            advanced=True,\n        ),\n        MessageTextInput(\n            name=\"sender_name\",\n            display_name=\"Sender Name\",\n            info=\"Name of the sender.\",\n            value=MESSAGE_SENDER_NAME_USER,\n            advanced=True,\n        ),\n        MessageTextInput(\n            name=\"session_id\",\n            display_name=\"Session ID\",\n            info=\"The session ID of the chat. If empty, the current session ID parameter will be used.\",\n            advanced=True,\n        ),\n        MessageTextInput(\n            name=\"context_id\",\n            display_name=\"Context ID\",\n            info=\"The context ID of the chat. Adds an extra layer to the local memory.\",\n            value=\"\",\n            advanced=True,\n        ),\n        FileInput(\n            name=\"files\",\n            display_name=\"Files\",\n            file_types=TEXT_FILE_TYPES + IMG_FILE_TYPES,\n            info=\"Files to be sent with the message.\",\n            advanced=True,\n            is_list=True,\n            temp_file=True,\n        ),\n    ]\n    outputs = [\n        Output(display_name=\"Chat Message\", name=\"message\", method=\"message_response\"),\n    ]\n\n    async def message_response(self) -> Message:\n        # Ensure files is a list and filter out empty/None values\n        files = self.files if self.files else []\n        if files and not isinstance(files, list):\n            files = [files]\n        # Filter out None/empty values\n        files = [f for f in files if f is not None and f != \"\"]\n\n        message = await Message.create(\n            text=self.input_value,\n            sender=self.sender,\n            sender_name=self.sender_name,\n            session_id=self.session_id,\n            context_id=self.context_id,\n            files=files,\n        )\n        if self.session_id and isinstance(message, Message) and self.should_store_message:\n            stored_message = await self.send_message(\n                message,\n            )\n            self.message.value = stored_message\n            message = stored_message\n\n        self.status = message\n        return message\n"
              },
              "context_id": {
                "_input_type": "MessageTextInput",
                "advanced": true,
                "display_name": "Context ID",
                "dynamic": false,
                "info": "The context ID of the chat. Adds an extra layer to the local memory.",
                "input_types": [
                  "Message"
                ],
                "list": false,
                "list_add_label": "Add More",
                "load_from_db": false,
                "name": "context_id",
                "placeholder": "",
                "required": false,
                "show": true,
                "title_case": false,
                "tool_mode": false,
                "trace_as_input": true,
                "trace_as_metadata": true,
                "type": "str",
                "value": ""
              },
              "files": {
                "advanced": true,
                "display_name": "Files",
                "dynamic": false,
                "fileTypes": [
                  "csv",
                  "json",
                  "pdf",
                  "txt",
                  "md",
                  "mdx",
                  "yaml",
                  "yml",
                  "xml",
                  "html",
                  "htm",
                  "docx",
                  "py",
                  "sh",
                  "sql",
                  "js",
                  "ts",
                  "tsx",
                  "jpg",
                  "jpeg",
                  "png",
                  "bmp",
                  "image"
                ],
                "file_path": "",
                "info": "Files to be sent with the message.",
                "list": true,
                "name": "files",
                "placeholder": "",
                "required": false,
                "show": true,
                "temp_file": true,
                "title_case": false,
                "trace_as_metadata": true,
                "type": "file",
                "value": ""
              },
              "input_value": {
                "advanced": false,
                "display_name": "Input Text",
                "dynamic": false,
                "info": "Message to be passed as input.",
                "input_types": [],
                "list": false,
                "load_from_db": false,
                "multiline": true,
                "name": "input_value",
                "placeholder": "",
                "required": false,
                "show": true,
                "title_case": false,
                "trace_as_input": true,
                "trace_as_metadata": true,
                "type": "str",
                "value": "What is this document about?"
              },
              "sender": {
                "advanced": true,
                "display_name": "Sender Type",
                "dynamic": false,
                "info": "Type of sender.",
                "name": "sender",
                "options": [
                  "Machine",
                  "User"
                ],
                "placeholder": "",
                "required": false,
                "show": true,
                "title_case": false,
                "trace_as_metadata": true,
                "type": "str",
                "value": "User"
              },
              "sender_name": {
                "advanced": true,
                "display_name": "Sender Name",
                "dynamic": false,
                "info": "Name of the sender.",
                "input_types": [
                  "Message"
                ],
                "list": false,
                "load_from_db": false,
                "name": "sender_name",
                "placeholder": "",
                "required": false,
                "show": true,
                "title_case": false,
                "trace_as_input": true,
                "trace_as_metadata": true,
                "type": "str",
                "value": "User"
              },
              "session_id": {
                "advanced": true,
                "display_name": "Session ID",
                "dynamic": false,
                "info": "The session ID of the chat. If empty, the current session ID parameter will be used.",
                "input_types": [
                  "Message"
                ],
                "list": false,
                "load_from_db": false,
                "name": "session_id",
                "placeholder": "",
                "required": false,
                "show": true,
                "title_case": false,
                "trace_as_input": true,
                "trace_as_metadata": true,
                "type": "str",
                "value": ""
              },
              "should_store_message": {
                "advanced": true,
                "display_name": "Store Messages",
                "dynamic": false,
                "info": "Store the message in the history.",
                "list": false,
                "name": "should_store_message",
                "placeholder": "",
                "required": false,
                "show": true,
                "title_case": false,
                "trace_as_metadata": true,
                "type": "bool",
                "value": true
              }
            }
          },
          "selected_output": "message",
          "type": "ChatInput"
        },
        "dragging": false,
        "height": 234,
        "id": "ChatInput-8l9oz",
        "measured": {
          "height": 234,
          "width": 320
        },
        "position": {
          "x": 827.4877596995269,
          "y": 421.8759496538444
        },
        "positionAbsolute": {
          "x": 743.9745420290319,
          "y": 463.6977510207854
        },
        "selected": false,
        "type": "genericNode",
        "width": 320
      },
      {
        "data": {
          "description": "Create a prompt template with dynamic variables.",
          "display_name": "Prompt",
          "id": "Prompt-ML5XQ",
          "node": {
            "base_classes": [
              "Message"
            ],
            "beta": false,
            "conditional_paths": [],
            "custom_fields": {
              "template": [
                "context",
                "question"
              ]
            },
            "description": "Create a prompt template with dynamic variables.",
            "display_name": "Prompt",
            "documentation": "",
            "edited": false,
            "error": null,
            "field_order": [
              "template"
            ],
            "frozen": false,
            "full_path": null,
            "icon": "braces",
            "is_composition": null,
            "is_input": null,
            "is_output": null,
            "legacy": false,
            "lf_version": "1.1.1",
            "metadata": {
              "code_hash": "3bf0b511e227",
              "module": "langflow.components.prompts.prompt.PromptComponent"
            },
            "name": "",
            "output_types": [],
            "outputs": [
              {
                "allows_loop": false,
                "cache": true,
                "display_name": "Prompt",
                "group_outputs": false,
                "method": "build_prompt",
                "name": "prompt",
                "selected": "Message",
                "tool_mode": true,
                "types": [
                  "Message"
                ],
                "value": "__UNDEFINED__"
              }
            ],
            "pinned": false,
            "template": {
              "_type": "Component",
              "code": {
                "advanced": true,
                "dynamic": true,
                "fileTypes": [],
                "file_path": "",
                "info": "",
                "list": false,
                "load_from_db": false,
                "multiline": true,
                "name": "code",
                "password": false,
                "placeholder": "",
                "required": true,
                "show": true,
                "title_case": false,
                "type": "code",
                "value": "from langflow.base.prompts.api_utils import process_prompt_template\nfrom langflow.custom.custom_component.component import Component\nfrom langflow.inputs.inputs import DefaultPromptField\nfrom langflow.io import MessageTextInput, Output, PromptInput\nfrom langflow.schema.message import Message\nfrom langflow.template.utils import update_template_values\n\n\nclass PromptComponent(Component):\n    display_name: str = \"Prompt\"\n    description: str = \"Create a prompt template with dynamic variables.\"\n    icon = \"braces\"\n    trace_type = \"prompt\"\n    name = \"Prompt\"\n\n    inputs = [\n        PromptInput(name=\"template\", display_name=\"Template\"),\n        MessageTextInput(\n            name=\"tool_placeholder\",\n            display_name=\"Tool Placeholder\",\n            tool_mode=True,\n            advanced=True,\n            info=\"A placeholder input for tool mode.\",\n        ),\n    ]\n\n    outputs = [\n        Output(display_name=\"Prompt\", name=\"prompt\", method=\"build_prompt\"),\n    ]\n\n    async def build_prompt(self) -> Message:\n        prompt = Message.from_template(**self._attributes)\n        self.status = prompt.text\n        return prompt\n\n    def _update_template(self, frontend_node: dict):\n        prompt_template = frontend_node[\"template\"][\"template\"][\"value\"]\n        custom_fields = frontend_node[\"custom_fields\"]\n        frontend_node_template = frontend_node[\"template\"]\n        _ = process_prompt_template(\n            template=prompt_template,\n            name=\"template\",\n            custom_fields=custom_fields,\n            frontend_node_template=frontend_node_template,\n        )\n        return frontend_node\n\n    async def update_frontend_node(self, new_frontend_node: dict, current_frontend_node: dict):\n        \"\"\"This function is called after the code validation is done.\"\"\"\n        frontend_node = await super().update_frontend_node(new_frontend_node, current_frontend_node)\n        template = frontend_node[\"template\"][\"template\"][\"value\"]\n        # Kept it duplicated for backwards compatibility\n        _ = process_prompt_template(\n            template=template,\n            name=\"template\",\n            custom_fields=frontend_node[\"custom_fields\"],\n            frontend_node_template=frontend_node[\"template\"],\n        )\n        # Now that template is updated, we need to grab any values that were set in the current_frontend_node\n        # and update the frontend_node with those values\n        update_template_values(new_template=frontend_node, previous_template=current_frontend_node[\"template\"])\n        return frontend_node\n\n    def _get_fallback_input(self, **kwargs):\n        return DefaultPromptField(**kwargs)\n"
              },
              "context": {
                "advanced": false,
                "display_name": "context",
                "dynamic": false,
                "field_type": "str",
                "fileTypes": [],
                "file_path": "",
                "info": "",
                "input_types": [
                  "Message",
                  "Text"
                ],
                "list": false,
                "load_from_db": false,
                "multiline": true,
                "name": "context",
                "placeholder": "",
                "required": false,
                "show": true,
                "title_case": false,
                "type": "str",
                "value": ""
              },
              "question": {
                "advanced": false,
                "display_name": "question",
                "dynamic": false,
                "field_type": "str",
                "fileTypes": [],
                "file_path": "",
                "info": "",
                "input_types": [
                  "Message",
                  "Text"
                ],
                "list": false,
                "load_from_db": false,
                "multiline": true,
                "name": "question",
                "placeholder": "",
                "required": false,
                "show": true,
                "title_case": false,
                "type": "str",
                "value": ""
              },
              "template": {
                "advanced": false,
                "display_name": "Template",
                "dynamic": false,
                "info": "",
                "list": false,
                "load_from_db": false,
                "name": "template",
                "placeholder": "",
                "required": false,
                "show": true,
                "title_case": false,
                "trace_as_input": true,
                "type": "prompt",
                "value": "{context}\n\n---\n\nGiven the context above, answer the question as best as possible.\n\nQuestion: {question}\n\nAnswer: "
              },
              "tool_placeholder": {
                "_input_type": "MessageTextInput",
                "advanced": true,
                "display_name": "Tool Placeholder",
                "dynamic": false,
                "info": "A placeholder input for tool mode.",
                "input_types": [
                  "Message"
                ],
                "list": false,
                "load_from_db": false,
                "name": "tool_placeholder",
                "placeholder": "",
                "required": false,
                "show": true,
                "title_case": false,
                "tool_mode": true,
                "trace_as_input": true,
                "trace_as_metadata": true,
                "type": "str",
                "value": ""
              }
            },
            "tool_mode": false
          },
          "selected_output": "prompt",
          "type": "Prompt"
        },
        "dragging": false,
        "height": 433,
        "id": "Prompt-ML5XQ",
        "measured": {
          "height": 433,
          "width": 320
        },
        "position": {
          "x": 1977.9097981422992,
          "y": 640.5656416923846
        },
        "positionAbsolute": {
          "x": 1977.9097981422992,
          "y": 640.5656416923846
        },
        "selected": false,
        "type": "genericNode",
        "width": 320
      },
      {
        "data": {
          "description": "Split text into chunks based on specified criteria.",
          "display_name": "Split Text",
          "id": "SplitText-4s7Dt",
          "node": {
            "base_classes": [
              "Data"
            ],
            "beta": false,
            "conditional_paths": [],
            "custom_fields": {},
            "description": "Split text into chunks based on specified criteria.",
            "display_name": "Split Text",
            "documentation": "",
            "edited": false,
            "field_order": [
              "data_inputs",
              "chunk_overlap",
              "chunk_size",
              "separator"
            ],
            "frozen": false,
            "icon": "scissors-line-dashed",
            "legacy": false,
            "lf_version": "1.1.1",
            "metadata": {
              "code_hash": "f2867efda61f",
              "dependencies": {
<<<<<<< HEAD
                "dependencies": [],
                "total_dependencies": 0
=======
                "dependencies": [
                  {
                    "name": "langchain_text_splitters",
                    "version": "0.3.11"
                  },
                  {
                    "name": "lfx",
                    "version": null
                  }
                ],
                "total_dependencies": 2
>>>>>>> 7460ee9f
              },
              "module": "lfx.components.processing.split_text.SplitTextComponent"
            },
            "output_types": [],
            "outputs": [
              {
                "allows_loop": false,
                "cache": true,
                "display_name": "Chunks",
                "group_outputs": false,
                "method": "split_text",
                "name": "dataframe",
                "selected": "DataFrame",
                "tool_mode": true,
                "types": [
                  "DataFrame"
                ],
                "value": "__UNDEFINED__"
              }
            ],
            "pinned": false,
            "template": {
              "_type": "Component",
              "chunk_overlap": {
                "advanced": false,
                "display_name": "Chunk Overlap",
                "dynamic": false,
                "info": "Number of characters to overlap between chunks.",
                "list": false,
                "name": "chunk_overlap",
                "placeholder": "",
                "required": false,
                "show": true,
                "title_case": false,
                "trace_as_metadata": true,
                "type": "int",
                "value": 200
              },
              "chunk_size": {
                "advanced": false,
                "display_name": "Chunk Size",
                "dynamic": false,
                "info": "The maximum length of each chunk. Text is first split by separator, then chunks are merged up to this size. Individual splits larger than this won't be further divided.",
                "list": false,
                "name": "chunk_size",
                "placeholder": "",
                "required": false,
                "show": true,
                "title_case": false,
                "trace_as_metadata": true,
                "type": "int",
                "value": 1000
              },
              "code": {
                "advanced": true,
                "dynamic": true,
                "fileTypes": [],
                "file_path": "",
                "info": "",
                "list": false,
                "load_from_db": false,
                "multiline": true,
                "name": "code",
                "password": false,
                "placeholder": "",
                "required": true,
                "show": true,
                "title_case": false,
                "type": "code",
                "value": "from langchain_text_splitters import CharacterTextSplitter\n\nfrom lfx.custom.custom_component.component import Component\nfrom lfx.io import DropdownInput, HandleInput, IntInput, MessageTextInput, Output\nfrom lfx.schema.data import Data\nfrom lfx.schema.dataframe import DataFrame\nfrom lfx.schema.message import Message\nfrom lfx.utils.util import unescape_string\n\n\nclass SplitTextComponent(Component):\n    display_name: str = \"Split Text\"\n    description: str = \"Split text into chunks based on specified criteria.\"\n    documentation: str = \"https://docs.langflow.org/components-processing#split-text\"\n    icon = \"scissors-line-dashed\"\n    name = \"SplitText\"\n\n    inputs = [\n        HandleInput(\n            name=\"data_inputs\",\n            display_name=\"Input\",\n            info=\"The data with texts to split in chunks.\",\n            input_types=[\"Data\", \"DataFrame\", \"Message\"],\n            required=True,\n        ),\n        IntInput(\n            name=\"chunk_overlap\",\n            display_name=\"Chunk Overlap\",\n            info=\"Number of characters to overlap between chunks.\",\n            value=200,\n        ),\n        IntInput(\n            name=\"chunk_size\",\n            display_name=\"Chunk Size\",\n            info=(\n                \"The maximum length of each chunk. Text is first split by separator, \"\n                \"then chunks are merged up to this size. \"\n                \"Individual splits larger than this won't be further divided.\"\n            ),\n            value=1000,\n        ),\n        MessageTextInput(\n            name=\"separator\",\n            display_name=\"Separator\",\n            info=(\n                \"The character to split on. Use \\\\n for newline. \"\n                \"Examples: \\\\n\\\\n for paragraphs, \\\\n for lines, . for sentences\"\n            ),\n            value=\"\\n\",\n        ),\n        MessageTextInput(\n            name=\"text_key\",\n            display_name=\"Text Key\",\n            info=\"The key to use for the text column.\",\n            value=\"text\",\n            advanced=True,\n        ),\n        DropdownInput(\n            name=\"keep_separator\",\n            display_name=\"Keep Separator\",\n            info=\"Whether to keep the separator in the output chunks and where to place it.\",\n            options=[\"False\", \"True\", \"Start\", \"End\"],\n            value=\"False\",\n            advanced=True,\n        ),\n    ]\n\n    outputs = [\n        Output(display_name=\"Chunks\", name=\"dataframe\", method=\"split_text\"),\n    ]\n\n    def _docs_to_data(self, docs) -> list[Data]:\n        return [Data(text=doc.page_content, data=doc.metadata) for doc in docs]\n\n    def _fix_separator(self, separator: str) -> str:\n        \"\"\"Fix common separator issues and convert to proper format.\"\"\"\n        if separator == \"/n\":\n            return \"\\n\"\n        if separator == \"/t\":\n            return \"\\t\"\n        return separator\n\n    def split_text_base(self):\n        separator = self._fix_separator(self.separator)\n        separator = unescape_string(separator)\n\n        if isinstance(self.data_inputs, DataFrame):\n            if not len(self.data_inputs):\n                msg = \"DataFrame is empty\"\n                raise TypeError(msg)\n\n            self.data_inputs.text_key = self.text_key\n            try:\n                documents = self.data_inputs.to_lc_documents()\n            except Exception as e:\n                msg = f\"Error converting DataFrame to documents: {e}\"\n                raise TypeError(msg) from e\n        elif isinstance(self.data_inputs, Message):\n            self.data_inputs = [self.data_inputs.to_data()]\n            return self.split_text_base()\n        else:\n            if not self.data_inputs:\n                msg = \"No data inputs provided\"\n                raise TypeError(msg)\n\n            documents = []\n            if isinstance(self.data_inputs, Data):\n                self.data_inputs.text_key = self.text_key\n                documents = [self.data_inputs.to_lc_document()]\n            else:\n                try:\n                    documents = [input_.to_lc_document() for input_ in self.data_inputs if isinstance(input_, Data)]\n                    if not documents:\n                        msg = f\"No valid Data inputs found in {type(self.data_inputs)}\"\n                        raise TypeError(msg)\n                except AttributeError as e:\n                    msg = f\"Invalid input type in collection: {e}\"\n                    raise TypeError(msg) from e\n        try:\n            # Convert string 'False'/'True' to boolean\n            keep_sep = self.keep_separator\n            if isinstance(keep_sep, str):\n                if keep_sep.lower() == \"false\":\n                    keep_sep = False\n                elif keep_sep.lower() == \"true\":\n                    keep_sep = True\n                # 'start' and 'end' are kept as strings\n\n            splitter = CharacterTextSplitter(\n                chunk_overlap=self.chunk_overlap,\n                chunk_size=self.chunk_size,\n                separator=separator,\n                keep_separator=keep_sep,\n            )\n            return splitter.split_documents(documents)\n        except Exception as e:\n            msg = f\"Error splitting text: {e}\"\n            raise TypeError(msg) from e\n\n    def split_text(self) -> DataFrame:\n        return DataFrame(self._docs_to_data(self.split_text_base()))\n"
              },
              "data_inputs": {
                "advanced": false,
                "display_name": "Input",
                "dynamic": false,
                "info": "The data with texts to split in chunks.",
                "input_types": [
                  "Data",
                  "DataFrame",
                  "Message"
                ],
                "list": false,
                "name": "data_inputs",
                "placeholder": "",
                "required": true,
                "show": true,
                "title_case": false,
                "trace_as_metadata": true,
                "type": "other",
                "value": ""
              },
              "keep_separator": {
                "_input_type": "DropdownInput",
                "advanced": true,
                "combobox": false,
                "dialog_inputs": {},
                "display_name": "Keep Separator",
                "dynamic": false,
                "info": "Whether to keep the separator in the output chunks and where to place it.",
                "name": "keep_separator",
                "options": [
                  "False",
                  "True",
                  "Start",
                  "End"
                ],
                "options_metadata": [],
                "placeholder": "",
                "required": false,
                "show": true,
                "title_case": false,
                "tool_mode": false,
                "trace_as_metadata": true,
                "type": "str",
                "value": "False"
              },
              "separator": {
                "advanced": false,
                "display_name": "Separator",
                "dynamic": false,
                "info": "The character to split on. Use \\n for newline. Examples: \\n\\n for paragraphs, \\n for lines, . for sentences",
                "input_types": [
                  "Message"
                ],
                "list": false,
                "load_from_db": false,
                "name": "separator",
                "placeholder": "",
                "required": false,
                "show": true,
                "title_case": false,
                "trace_as_input": true,
                "trace_as_metadata": true,
                "type": "str",
                "value": "\n"
              },
              "text_key": {
                "_input_type": "MessageTextInput",
                "advanced": true,
                "display_name": "Text Key",
                "dynamic": false,
                "info": "The key to use for the text column.",
                "input_types": [
                  "Message"
                ],
                "list": false,
                "list_add_label": "Add More",
                "load_from_db": false,
                "name": "text_key",
                "placeholder": "",
                "required": false,
                "show": true,
                "title_case": false,
                "tool_mode": false,
                "trace_as_input": true,
                "trace_as_metadata": true,
                "type": "str",
                "value": "text"
              }
            }
          },
          "selected_output": "chunks",
          "type": "SplitText"
        },
        "dragging": false,
        "height": 475,
        "id": "SplitText-4s7Dt",
        "measured": {
          "height": 475,
          "width": 320
        },
        "position": {
          "x": 1692.461995335383,
          "y": 1328.2681481569232
        },
        "positionAbsolute": {
          "x": 1683.4543896546102,
          "y": 1350.7871623588553
        },
        "selected": false,
        "type": "genericNode",
        "width": 320
      },
      {
        "data": {
          "id": "note-PMpi6",
          "node": {
            "description": "## 🐕 2. Retriever Flow\n\nThis flow answers your questions with contextual data retrieved from your vector database.\n\nOpen the **Playground** and ask, \n\n```\nWhat is this document about?\n```\n",
            "display_name": "",
            "documentation": "",
            "template": {
              "backgroundColor": "neutral"
            }
          },
          "type": "note"
        },
        "dragging": false,
        "height": 324,
        "id": "note-PMpi6",
        "measured": {
          "height": 324,
          "width": 324
        },
        "position": {
          "x": 374.388314931542,
          "y": 486.18094072679895
        },
        "positionAbsolute": {
          "x": 374.388314931542,
          "y": 486.18094072679895
        },
        "resizing": false,
        "selected": false,
        "style": {
          "height": 324,
          "width": 324
        },
        "type": "noteNode",
        "width": 324
      },
      {
        "data": {
          "id": "note-WvtH0",
          "node": {
            "description": "Retrieval Augmented Generation (RAG) is a way of providing additional context to a Large Language Model (LLM) by preloading a vector database with embeddings for relevant content. When a user chats with the LLM, a _similarity search_ retrieves relevant content by comparing an embedding for the user's query against the embeddings in the vector database.\nFor example, a RAG chatbot could be pre-loaded with product data, and then it can help customers find specific products based on their queries.\nThis template has two sub-flows. One flow loads data into your vector store, and the other is the user-driven chat flow that compares a new query against the existing content in your vector database.\n\n## Quickstart\n1. Add your OpenAI API key to the **Language Model** component and the two **Embeddings** components.\n2. Add an Astra application token to the **Astra DB** vector store components, or replace these components with other vector store components available in the **Components** menu.\n**💡 Store your credentials as Langflow global variables 🌐 to simplify token management and reuse in your flows.**\n\n## Run the flows\n1. Load your data into a vector database with the 📚 **Load Data** flow. Select a file to upload in the **File** component, and then click **Play** ▶️ on the **Astra DB** component to run the **Load Data** flow.\n2. Open the **Playground** to start a chat with the 🐕 **Retriever** flow.\n\nOnly the run the **Load Data** flow when you need to populate your vector database with baseline content, such as product data.\nThe **Retriever** flow is the user-facing chat flow. This flow generates an embedding from chat input, runs a similarity search against the vector database to retrieve relevant content, and then passes the original query and the retrieved content to the LLM, which produces the chat response sent to the user.\n\n## Next steps\nExperiment by changing the prompt and the loaded data to see how the LLM's responses change.",
            "display_name": "Read Me",
            "documentation": "",
            "template": {
              "backgroundColor": "neutral"
            }
          },
          "type": "note"
        },
        "dragging": false,
        "height": 556,
        "id": "note-WvtH0",
        "measured": {
          "height": 556,
          "width": 389
        },
        "position": {
          "x": 191.12162720143235,
          "y": 1157.6038620251531
        },
        "positionAbsolute": {
          "x": 94.28986613312418,
          "y": 907.6428043837066
        },
        "resizing": false,
        "selected": false,
        "style": {
          "height": 324,
          "width": 324
        },
        "type": "noteNode",
        "width": 389
      },
      {
        "data": {
          "description": "Display a chat message in the Playground.",
          "display_name": "Chat Output",
          "id": "ChatOutput-g0Phk",
          "node": {
            "base_classes": [
              "Message"
            ],
            "beta": false,
            "conditional_paths": [],
            "custom_fields": {},
            "description": "Display a chat message in the Playground.",
            "display_name": "Chat Output",
            "documentation": "",
            "edited": false,
            "field_order": [
              "input_value",
              "should_store_message",
              "sender",
              "sender_name",
              "session_id",
              "data_template",
              "background_color",
              "chat_icon",
              "text_color"
            ],
            "frozen": false,
            "icon": "MessagesSquare",
            "legacy": false,
            "lf_version": "1.1.1",
            "metadata": {
              "code_hash": "4848ad3e35d5",
              "dependencies": {
<<<<<<< HEAD
                "dependencies": [],
                "total_dependencies": 0
=======
                "dependencies": [
                  {
                    "name": "orjson",
                    "version": "3.10.15"
                  },
                  {
                    "name": "fastapi",
                    "version": "0.120.0"
                  },
                  {
                    "name": "lfx",
                    "version": null
                  }
                ],
                "total_dependencies": 3
>>>>>>> 7460ee9f
              },
              "module": "lfx.components.input_output.chat_output.ChatOutput"
            },
            "output_types": [],
            "outputs": [
              {
                "allows_loop": false,
                "cache": true,
                "display_name": "Output Message",
                "group_outputs": false,
                "method": "message_response",
                "name": "message",
                "selected": "Message",
                "tool_mode": true,
                "types": [
                  "Message"
                ],
                "value": "__UNDEFINED__"
              }
            ],
            "pinned": false,
            "template": {
              "_type": "Component",
              "clean_data": {
                "_input_type": "BoolInput",
                "advanced": true,
                "display_name": "Basic Clean Data",
                "dynamic": false,
                "info": "Whether to clean data before converting to string.",
                "list": false,
                "list_add_label": "Add More",
                "name": "clean_data",
                "placeholder": "",
                "required": false,
                "show": true,
                "title_case": false,
                "tool_mode": false,
                "trace_as_metadata": true,
                "type": "bool",
                "value": true
              },
              "code": {
                "advanced": true,
                "dynamic": true,
                "fileTypes": [],
                "file_path": "",
                "info": "",
                "list": false,
                "load_from_db": false,
                "multiline": true,
                "name": "code",
                "password": false,
                "placeholder": "",
                "required": true,
                "show": true,
                "title_case": false,
                "type": "code",
                "value": "from collections.abc import Generator\nfrom typing import Any\n\nimport orjson\nfrom fastapi.encoders import jsonable_encoder\n\nfrom lfx.base.io.chat import ChatComponent\nfrom lfx.helpers.data import safe_convert\nfrom lfx.inputs.inputs import BoolInput, DropdownInput, HandleInput, MessageTextInput\nfrom lfx.schema.data import Data\nfrom lfx.schema.dataframe import DataFrame\nfrom lfx.schema.message import Message\nfrom lfx.schema.properties import Source\nfrom lfx.template.field.base import Output\nfrom lfx.utils.constants import (\n    MESSAGE_SENDER_AI,\n    MESSAGE_SENDER_NAME_AI,\n    MESSAGE_SENDER_USER,\n)\n\n\nclass ChatOutput(ChatComponent):\n    display_name = \"Chat Output\"\n    description = \"Display a chat message in the Playground.\"\n    documentation: str = \"https://docs.langflow.org/components-io#chat-output\"\n    icon = \"MessagesSquare\"\n    name = \"ChatOutput\"\n    minimized = True\n\n    inputs = [\n        HandleInput(\n            name=\"input_value\",\n            display_name=\"Inputs\",\n            info=\"Message to be passed as output.\",\n            input_types=[\"Data\", \"DataFrame\", \"Message\"],\n            required=True,\n        ),\n        BoolInput(\n            name=\"should_store_message\",\n            display_name=\"Store Messages\",\n            info=\"Store the message in the history.\",\n            value=True,\n            advanced=True,\n        ),\n        DropdownInput(\n            name=\"sender\",\n            display_name=\"Sender Type\",\n            options=[MESSAGE_SENDER_AI, MESSAGE_SENDER_USER],\n            value=MESSAGE_SENDER_AI,\n            advanced=True,\n            info=\"Type of sender.\",\n        ),\n        MessageTextInput(\n            name=\"sender_name\",\n            display_name=\"Sender Name\",\n            info=\"Name of the sender.\",\n            value=MESSAGE_SENDER_NAME_AI,\n            advanced=True,\n        ),\n        MessageTextInput(\n            name=\"session_id\",\n            display_name=\"Session ID\",\n            info=\"The session ID of the chat. If empty, the current session ID parameter will be used.\",\n            advanced=True,\n        ),\n        MessageTextInput(\n            name=\"context_id\",\n            display_name=\"Context ID\",\n            info=\"The context ID of the chat. Adds an extra layer to the local memory.\",\n            value=\"\",\n            advanced=True,\n        ),\n        MessageTextInput(\n            name=\"data_template\",\n            display_name=\"Data Template\",\n            value=\"{text}\",\n            advanced=True,\n            info=\"Template to convert Data to Text. If left empty, it will be dynamically set to the Data's text key.\",\n        ),\n        BoolInput(\n            name=\"clean_data\",\n            display_name=\"Basic Clean Data\",\n            value=True,\n            advanced=True,\n            info=\"Whether to clean data before converting to string.\",\n        ),\n    ]\n    outputs = [\n        Output(\n            display_name=\"Output Message\",\n            name=\"message\",\n            method=\"message_response\",\n        ),\n    ]\n\n    def _build_source(self, id_: str | None, display_name: str | None, source: str | None) -> Source:\n        source_dict = {}\n        if id_:\n            source_dict[\"id\"] = id_\n        if display_name:\n            source_dict[\"display_name\"] = display_name\n        if source:\n            # Handle case where source is a ChatOpenAI object\n            if hasattr(source, \"model_name\"):\n                source_dict[\"source\"] = source.model_name\n            elif hasattr(source, \"model\"):\n                source_dict[\"source\"] = str(source.model)\n            else:\n                source_dict[\"source\"] = str(source)\n        return Source(**source_dict)\n\n    async def message_response(self) -> Message:\n        # First convert the input to string if needed\n        text = self.convert_to_string()\n\n        # Get source properties\n        source, _, display_name, source_id = self.get_properties_from_source_component()\n\n        # Create or use existing Message object\n        if isinstance(self.input_value, Message):\n            message = self.input_value\n            # Update message properties\n            message.text = text\n        else:\n            message = Message(text=text)\n\n        # Set message properties\n        message.sender = self.sender\n        message.sender_name = self.sender_name\n        message.session_id = self.session_id\n        message.context_id = self.context_id\n        message.flow_id = self.graph.flow_id if hasattr(self, \"graph\") else None\n        message.properties.source = self._build_source(source_id, display_name, source)\n\n        # Store message if needed\n        if self.session_id and self.should_store_message:\n            stored_message = await self.send_message(message)\n            self.message.value = stored_message\n            message = stored_message\n\n        self.status = message\n        return message\n\n    def _serialize_data(self, data: Data) -> str:\n        \"\"\"Serialize Data object to JSON string.\"\"\"\n        # Convert data.data to JSON-serializable format\n        serializable_data = jsonable_encoder(data.data)\n        # Serialize with orjson, enabling pretty printing with indentation\n        json_bytes = orjson.dumps(serializable_data, option=orjson.OPT_INDENT_2)\n        # Convert bytes to string and wrap in Markdown code blocks\n        return \"```json\\n\" + json_bytes.decode(\"utf-8\") + \"\\n```\"\n\n    def _validate_input(self) -> None:\n        \"\"\"Validate the input data and raise ValueError if invalid.\"\"\"\n        if self.input_value is None:\n            msg = \"Input data cannot be None\"\n            raise ValueError(msg)\n        if isinstance(self.input_value, list) and not all(\n            isinstance(item, Message | Data | DataFrame | str) for item in self.input_value\n        ):\n            invalid_types = [\n                type(item).__name__\n                for item in self.input_value\n                if not isinstance(item, Message | Data | DataFrame | str)\n            ]\n            msg = f\"Expected Data or DataFrame or Message or str, got {invalid_types}\"\n            raise TypeError(msg)\n        if not isinstance(\n            self.input_value,\n            Message | Data | DataFrame | str | list | Generator | type(None),\n        ):\n            type_name = type(self.input_value).__name__\n            msg = f\"Expected Data or DataFrame or Message or str, Generator or None, got {type_name}\"\n            raise TypeError(msg)\n\n    def convert_to_string(self) -> str | Generator[Any, None, None]:\n        \"\"\"Convert input data to string with proper error handling.\"\"\"\n        self._validate_input()\n        if isinstance(self.input_value, list):\n            clean_data: bool = getattr(self, \"clean_data\", False)\n            return \"\\n\".join([safe_convert(item, clean_data=clean_data) for item in self.input_value])\n        if isinstance(self.input_value, Generator):\n            return self.input_value\n        return safe_convert(self.input_value)\n"
              },
              "context_id": {
                "_input_type": "MessageTextInput",
                "advanced": true,
                "display_name": "Context ID",
                "dynamic": false,
                "info": "The context ID of the chat. Adds an extra layer to the local memory.",
                "input_types": [
                  "Message"
                ],
                "list": false,
                "list_add_label": "Add More",
                "load_from_db": false,
                "name": "context_id",
                "placeholder": "",
                "required": false,
                "show": true,
                "title_case": false,
                "tool_mode": false,
                "trace_as_input": true,
                "trace_as_metadata": true,
                "type": "str",
                "value": ""
              },
              "data_template": {
                "_input_type": "MessageTextInput",
                "advanced": true,
                "display_name": "Data Template",
                "dynamic": false,
                "info": "Template to convert Data to Text. If left empty, it will be dynamically set to the Data's text key.",
                "input_types": [
                  "Message"
                ],
                "list": false,
                "load_from_db": false,
                "name": "data_template",
                "placeholder": "",
                "required": false,
                "show": true,
                "title_case": false,
                "tool_mode": false,
                "trace_as_input": true,
                "trace_as_metadata": true,
                "type": "str",
                "value": "{text}"
              },
              "input_value": {
                "_input_type": "MessageInput",
                "advanced": false,
                "display_name": "Inputs",
                "dynamic": false,
                "info": "Message to be passed as output.",
                "input_types": [
                  "Data",
                  "DataFrame",
                  "Message"
                ],
                "list": false,
                "load_from_db": false,
                "name": "input_value",
                "placeholder": "",
                "required": true,
                "show": true,
                "title_case": false,
                "trace_as_input": true,
                "trace_as_metadata": true,
                "type": "str",
                "value": ""
              },
              "sender": {
                "_input_type": "DropdownInput",
                "advanced": true,
                "combobox": false,
                "display_name": "Sender Type",
                "dynamic": false,
                "info": "Type of sender.",
                "name": "sender",
                "options": [
                  "Machine",
                  "User"
                ],
                "placeholder": "",
                "required": false,
                "show": true,
                "title_case": false,
                "tool_mode": false,
                "trace_as_metadata": true,
                "type": "str",
                "value": "Machine"
              },
              "sender_name": {
                "_input_type": "MessageTextInput",
                "advanced": true,
                "display_name": "Sender Name",
                "dynamic": false,
                "info": "Name of the sender.",
                "input_types": [
                  "Message"
                ],
                "list": false,
                "load_from_db": false,
                "name": "sender_name",
                "placeholder": "",
                "required": false,
                "show": true,
                "title_case": false,
                "tool_mode": false,
                "trace_as_input": true,
                "trace_as_metadata": true,
                "type": "str",
                "value": "AI"
              },
              "session_id": {
                "_input_type": "MessageTextInput",
                "advanced": true,
                "display_name": "Session ID",
                "dynamic": false,
                "info": "The session ID of the chat. If empty, the current session ID parameter will be used.",
                "input_types": [
                  "Message"
                ],
                "list": false,
                "load_from_db": false,
                "name": "session_id",
                "placeholder": "",
                "required": false,
                "show": true,
                "title_case": false,
                "tool_mode": false,
                "trace_as_input": true,
                "trace_as_metadata": true,
                "type": "str",
                "value": ""
              },
              "should_store_message": {
                "_input_type": "BoolInput",
                "advanced": true,
                "display_name": "Store Messages",
                "dynamic": false,
                "info": "Store the message in the history.",
                "list": false,
                "name": "should_store_message",
                "placeholder": "",
                "required": false,
                "show": true,
                "title_case": false,
                "trace_as_metadata": true,
                "type": "bool",
                "value": true
              }
            },
            "tool_mode": false
          },
          "type": "ChatOutput"
        },
        "dragging": false,
        "height": 234,
        "id": "ChatOutput-g0Phk",
        "measured": {
          "height": 234,
          "width": 320
        },
        "position": {
          "x": 2738.611008351098,
          "y": 829.6219994149209
        },
        "positionAbsolute": {
          "x": 2734.385670401691,
          "y": 810.6079786425926
        },
        "selected": false,
        "type": "genericNode",
        "width": 320
      },
      {
        "data": {
          "id": "OpenAIEmbeddings-jsaKm",
          "node": {
            "base_classes": [
              "Embeddings"
            ],
            "beta": false,
            "conditional_paths": [],
            "custom_fields": {},
            "description": "Generate embeddings using OpenAI models.",
            "display_name": "OpenAI Embeddings",
            "documentation": "",
            "edited": false,
            "field_order": [
              "default_headers",
              "default_query",
              "chunk_size",
              "client",
              "deployment",
              "embedding_ctx_length",
              "max_retries",
              "model",
              "model_kwargs",
              "openai_api_key",
              "openai_api_base",
              "openai_api_type",
              "openai_api_version",
              "openai_organization",
              "openai_proxy",
              "request_timeout",
              "show_progress_bar",
              "skip_empty",
              "tiktoken_model_name",
              "tiktoken_enable",
              "dimensions"
            ],
            "frozen": false,
            "icon": "OpenAI",
            "legacy": false,
            "lf_version": "1.2.0",
            "metadata": {
              "code_hash": "8a658ed6d4c9",
              "dependencies": {
                "dependencies": [],
                "total_dependencies": 0
              },
              "module": "lfx.components.openai.openai.OpenAIEmbeddingsComponent"
            },
            "output_types": [],
            "outputs": [
              {
                "allows_loop": false,
                "cache": true,
                "display_name": "Embedding Model",
                "group_outputs": false,
                "method": "build_embeddings",
                "name": "embeddings",
                "selected": "Embeddings",
                "tool_mode": true,
                "types": [
                  "Embeddings"
                ],
                "value": "__UNDEFINED__"
              }
            ],
            "pinned": false,
            "template": {
              "_type": "Component",
              "chunk_size": {
                "_input_type": "IntInput",
                "advanced": true,
                "display_name": "Chunk Size",
                "dynamic": false,
                "info": "",
                "list": false,
                "name": "chunk_size",
                "placeholder": "",
                "required": false,
                "show": true,
                "title_case": false,
                "trace_as_metadata": true,
                "type": "int",
                "value": 1000
              },
              "client": {
                "_input_type": "MessageTextInput",
                "advanced": true,
                "display_name": "Client",
                "dynamic": false,
                "info": "",
                "input_types": [
                  "Message"
                ],
                "list": false,
                "load_from_db": false,
                "name": "client",
                "placeholder": "",
                "required": false,
                "show": true,
                "title_case": false,
                "tool_mode": false,
                "trace_as_input": true,
                "trace_as_metadata": true,
                "type": "str",
                "value": ""
              },
              "code": {
                "advanced": true,
                "dynamic": true,
                "fileTypes": [],
                "file_path": "",
                "info": "",
                "list": false,
                "load_from_db": false,
                "multiline": true,
                "name": "code",
                "password": false,
                "placeholder": "",
                "required": true,
                "show": true,
                "title_case": false,
                "type": "code",
                "value": "from langchain_openai import OpenAIEmbeddings\n\nfrom lfx.base.embeddings.model import LCEmbeddingsModel\nfrom lfx.base.models.openai_constants import OPENAI_EMBEDDING_MODEL_NAMES\nfrom lfx.field_typing import Embeddings\nfrom lfx.io import BoolInput, DictInput, DropdownInput, FloatInput, IntInput, MessageTextInput, SecretStrInput\n\n\nclass OpenAIEmbeddingsComponent(LCEmbeddingsModel):\n    display_name = \"OpenAI Embeddings\"\n    description = \"Generate embeddings using OpenAI models.\"\n    icon = \"OpenAI\"\n    name = \"OpenAIEmbeddings\"\n\n    inputs = [\n        DictInput(\n            name=\"default_headers\",\n            display_name=\"Default Headers\",\n            advanced=True,\n            info=\"Default headers to use for the API request.\",\n        ),\n        DictInput(\n            name=\"default_query\",\n            display_name=\"Default Query\",\n            advanced=True,\n            info=\"Default query parameters to use for the API request.\",\n        ),\n        IntInput(name=\"chunk_size\", display_name=\"Chunk Size\", advanced=True, value=1000),\n        MessageTextInput(name=\"client\", display_name=\"Client\", advanced=True),\n        MessageTextInput(name=\"deployment\", display_name=\"Deployment\", advanced=True),\n        IntInput(name=\"embedding_ctx_length\", display_name=\"Embedding Context Length\", advanced=True, value=1536),\n        IntInput(name=\"max_retries\", display_name=\"Max Retries\", value=3, advanced=True),\n        DropdownInput(\n            name=\"model\",\n            display_name=\"Model\",\n            advanced=False,\n            options=OPENAI_EMBEDDING_MODEL_NAMES,\n            value=\"text-embedding-3-small\",\n        ),\n        DictInput(name=\"model_kwargs\", display_name=\"Model Kwargs\", advanced=True),\n        SecretStrInput(name=\"openai_api_key\", display_name=\"OpenAI API Key\", value=\"OPENAI_API_KEY\", required=True),\n        MessageTextInput(name=\"openai_api_base\", display_name=\"OpenAI API Base\", advanced=True),\n        MessageTextInput(name=\"openai_api_type\", display_name=\"OpenAI API Type\", advanced=True),\n        MessageTextInput(name=\"openai_api_version\", display_name=\"OpenAI API Version\", advanced=True),\n        MessageTextInput(\n            name=\"openai_organization\",\n            display_name=\"OpenAI Organization\",\n            advanced=True,\n        ),\n        MessageTextInput(name=\"openai_proxy\", display_name=\"OpenAI Proxy\", advanced=True),\n        FloatInput(name=\"request_timeout\", display_name=\"Request Timeout\", advanced=True),\n        BoolInput(name=\"show_progress_bar\", display_name=\"Show Progress Bar\", advanced=True),\n        BoolInput(name=\"skip_empty\", display_name=\"Skip Empty\", advanced=True),\n        MessageTextInput(\n            name=\"tiktoken_model_name\",\n            display_name=\"TikToken Model Name\",\n            advanced=True,\n        ),\n        BoolInput(\n            name=\"tiktoken_enable\",\n            display_name=\"TikToken Enable\",\n            advanced=True,\n            value=True,\n            info=\"If False, you must have transformers installed.\",\n        ),\n        IntInput(\n            name=\"dimensions\",\n            display_name=\"Dimensions\",\n            info=\"The number of dimensions the resulting output embeddings should have. \"\n            \"Only supported by certain models.\",\n            advanced=True,\n        ),\n    ]\n\n    def build_embeddings(self) -> Embeddings:\n        return OpenAIEmbeddings(\n            client=self.client or None,\n            model=self.model,\n            dimensions=self.dimensions or None,\n            deployment=self.deployment or None,\n            api_version=self.openai_api_version or None,\n            base_url=self.openai_api_base or None,\n            openai_api_type=self.openai_api_type or None,\n            openai_proxy=self.openai_proxy or None,\n            embedding_ctx_length=self.embedding_ctx_length,\n            api_key=self.openai_api_key or None,\n            organization=self.openai_organization or None,\n            allowed_special=\"all\",\n            disallowed_special=\"all\",\n            chunk_size=self.chunk_size,\n            max_retries=self.max_retries,\n            timeout=self.request_timeout or None,\n            tiktoken_enabled=self.tiktoken_enable,\n            tiktoken_model_name=self.tiktoken_model_name or None,\n            show_progress_bar=self.show_progress_bar,\n            model_kwargs=self.model_kwargs,\n            skip_empty=self.skip_empty,\n            default_headers=self.default_headers or None,\n            default_query=self.default_query or None,\n        )\n"
              },
              "default_headers": {
                "_input_type": "DictInput",
                "advanced": true,
                "display_name": "Default Headers",
                "dynamic": false,
                "info": "Default headers to use for the API request.",
                "list": false,
                "name": "default_headers",
                "placeholder": "",
                "required": false,
                "show": true,
                "title_case": false,
                "trace_as_input": true,
                "type": "dict",
                "value": {}
              },
              "default_query": {
                "_input_type": "DictInput",
                "advanced": true,
                "display_name": "Default Query",
                "dynamic": false,
                "info": "Default query parameters to use for the API request.",
                "list": false,
                "name": "default_query",
                "placeholder": "",
                "required": false,
                "show": true,
                "title_case": false,
                "trace_as_input": true,
                "type": "dict",
                "value": {}
              },
              "deployment": {
                "_input_type": "MessageTextInput",
                "advanced": true,
                "display_name": "Deployment",
                "dynamic": false,
                "info": "",
                "input_types": [
                  "Message"
                ],
                "list": false,
                "load_from_db": false,
                "name": "deployment",
                "placeholder": "",
                "required": false,
                "show": true,
                "title_case": false,
                "tool_mode": false,
                "trace_as_input": true,
                "trace_as_metadata": true,
                "type": "str",
                "value": ""
              },
              "dimensions": {
                "_input_type": "IntInput",
                "advanced": true,
                "display_name": "Dimensions",
                "dynamic": false,
                "info": "The number of dimensions the resulting output embeddings should have. Only supported by certain models.",
                "list": false,
                "name": "dimensions",
                "placeholder": "",
                "required": false,
                "show": true,
                "title_case": false,
                "trace_as_metadata": true,
                "type": "int",
                "value": ""
              },
              "embedding_ctx_length": {
                "_input_type": "IntInput",
                "advanced": true,
                "display_name": "Embedding Context Length",
                "dynamic": false,
                "info": "",
                "list": false,
                "name": "embedding_ctx_length",
                "placeholder": "",
                "required": false,
                "show": true,
                "title_case": false,
                "trace_as_metadata": true,
                "type": "int",
                "value": 1536
              },
              "max_retries": {
                "_input_type": "IntInput",
                "advanced": true,
                "display_name": "Max Retries",
                "dynamic": false,
                "info": "",
                "list": false,
                "name": "max_retries",
                "placeholder": "",
                "required": false,
                "show": true,
                "title_case": false,
                "trace_as_metadata": true,
                "type": "int",
                "value": 3
              },
              "model": {
                "_input_type": "DropdownInput",
                "advanced": false,
                "combobox": false,
                "display_name": "Model",
                "dynamic": false,
                "info": "",
                "name": "model",
                "options": [
                  "text-embedding-3-small",
                  "text-embedding-3-large",
                  "text-embedding-ada-002"
                ],
                "placeholder": "",
                "required": false,
                "show": true,
                "title_case": false,
                "tool_mode": false,
                "trace_as_metadata": true,
                "type": "str",
                "value": "text-embedding-3-small"
              },
              "model_kwargs": {
                "_input_type": "DictInput",
                "advanced": true,
                "display_name": "Model Kwargs",
                "dynamic": false,
                "info": "",
                "list": false,
                "name": "model_kwargs",
                "placeholder": "",
                "required": false,
                "show": true,
                "title_case": false,
                "trace_as_input": true,
                "type": "dict",
                "value": {}
              },
              "openai_api_base": {
                "_input_type": "MessageTextInput",
                "advanced": true,
                "display_name": "OpenAI API Base",
                "dynamic": false,
                "info": "",
                "input_types": [
                  "Message"
                ],
                "list": false,
                "load_from_db": false,
                "name": "openai_api_base",
                "placeholder": "",
                "required": false,
                "show": true,
                "title_case": false,
                "tool_mode": false,
                "trace_as_input": true,
                "trace_as_metadata": true,
                "type": "str",
                "value": ""
              },
              "openai_api_key": {
                "_input_type": "SecretStrInput",
                "advanced": false,
                "display_name": "OpenAI API Key",
                "dynamic": false,
                "info": "",
                "input_types": [],
                "load_from_db": true,
                "name": "openai_api_key",
                "password": true,
                "placeholder": "",
                "required": true,
                "show": true,
                "title_case": false,
                "type": "str",
                "value": "OPENAI_API_KEY"
              },
              "openai_api_type": {
                "_input_type": "MessageTextInput",
                "advanced": true,
                "display_name": "OpenAI API Type",
                "dynamic": false,
                "info": "",
                "input_types": [
                  "Message"
                ],
                "list": false,
                "load_from_db": false,
                "name": "openai_api_type",
                "placeholder": "",
                "required": false,
                "show": true,
                "title_case": false,
                "tool_mode": false,
                "trace_as_input": true,
                "trace_as_metadata": true,
                "type": "str",
                "value": ""
              },
              "openai_api_version": {
                "_input_type": "MessageTextInput",
                "advanced": true,
                "display_name": "OpenAI API Version",
                "dynamic": false,
                "info": "",
                "input_types": [
                  "Message"
                ],
                "list": false,
                "load_from_db": false,
                "name": "openai_api_version",
                "placeholder": "",
                "required": false,
                "show": true,
                "title_case": false,
                "tool_mode": false,
                "trace_as_input": true,
                "trace_as_metadata": true,
                "type": "str",
                "value": ""
              },
              "openai_organization": {
                "_input_type": "MessageTextInput",
                "advanced": true,
                "display_name": "OpenAI Organization",
                "dynamic": false,
                "info": "",
                "input_types": [
                  "Message"
                ],
                "list": false,
                "load_from_db": false,
                "name": "openai_organization",
                "placeholder": "",
                "required": false,
                "show": true,
                "title_case": false,
                "tool_mode": false,
                "trace_as_input": true,
                "trace_as_metadata": true,
                "type": "str",
                "value": ""
              },
              "openai_proxy": {
                "_input_type": "MessageTextInput",
                "advanced": true,
                "display_name": "OpenAI Proxy",
                "dynamic": false,
                "info": "",
                "input_types": [
                  "Message"
                ],
                "list": false,
                "load_from_db": false,
                "name": "openai_proxy",
                "placeholder": "",
                "required": false,
                "show": true,
                "title_case": false,
                "tool_mode": false,
                "trace_as_input": true,
                "trace_as_metadata": true,
                "type": "str",
                "value": ""
              },
              "request_timeout": {
                "_input_type": "FloatInput",
                "advanced": true,
                "display_name": "Request Timeout",
                "dynamic": false,
                "info": "",
                "list": false,
                "name": "request_timeout",
                "placeholder": "",
                "required": false,
                "show": true,
                "title_case": false,
                "trace_as_metadata": true,
                "type": "float",
                "value": ""
              },
              "show_progress_bar": {
                "_input_type": "BoolInput",
                "advanced": true,
                "display_name": "Show Progress Bar",
                "dynamic": false,
                "info": "",
                "list": false,
                "name": "show_progress_bar",
                "placeholder": "",
                "required": false,
                "show": true,
                "title_case": false,
                "trace_as_metadata": true,
                "type": "bool",
                "value": false
              },
              "skip_empty": {
                "_input_type": "BoolInput",
                "advanced": true,
                "display_name": "Skip Empty",
                "dynamic": false,
                "info": "",
                "list": false,
                "name": "skip_empty",
                "placeholder": "",
                "required": false,
                "show": true,
                "title_case": false,
                "trace_as_metadata": true,
                "type": "bool",
                "value": false
              },
              "tiktoken_enable": {
                "_input_type": "BoolInput",
                "advanced": true,
                "display_name": "TikToken Enable",
                "dynamic": false,
                "info": "If False, you must have transformers installed.",
                "list": false,
                "name": "tiktoken_enable",
                "placeholder": "",
                "required": false,
                "show": true,
                "title_case": false,
                "trace_as_metadata": true,
                "type": "bool",
                "value": true
              },
              "tiktoken_model_name": {
                "_input_type": "MessageTextInput",
                "advanced": true,
                "display_name": "TikToken Model Name",
                "dynamic": false,
                "info": "",
                "input_types": [
                  "Message"
                ],
                "list": false,
                "load_from_db": false,
                "name": "tiktoken_model_name",
                "placeholder": "",
                "required": false,
                "show": true,
                "title_case": false,
                "tool_mode": false,
                "trace_as_input": true,
                "trace_as_metadata": true,
                "type": "str",
                "value": ""
              }
            },
            "tool_mode": false
          },
          "selected_output": "embeddings",
          "type": "OpenAIEmbeddings"
        },
        "dragging": false,
        "height": 320,
        "id": "OpenAIEmbeddings-jsaKm",
        "measured": {
          "height": 320,
          "width": 320
        },
        "position": {
          "x": 825.435626932521,
          "y": 739.6327999745448
        },
        "positionAbsolute": {
          "x": 825.435626932521,
          "y": 739.6327999745448
        },
        "selected": false,
        "type": "genericNode",
        "width": 320
      },
      {
        "data": {
          "id": "note-WLlNM",
          "node": {
            "description": "## 📚 1. Load Data Flow\n\nRun this first! Load data from a local file and embed it into the vector database.\n\nSelect a Database and a Collection, or create new ones. \n\nClick  **Run component** on the **Astra DB** component to load your data.\n\n\n### Next steps:\n Experiment by changing the prompt and the contextual data to see how the retrieval flow's responses change.",
            "display_name": "",
            "documentation": "",
            "template": {
              "backgroundColor": "neutral"
            }
          },
          "type": "note"
        },
        "dragging": false,
        "height": 460,
        "id": "note-WLlNM",
        "measured": {
          "height": 460,
          "width": 340
        },
        "position": {
          "x": 913.9906853654297,
          "y": 1523.8879126168624
        },
        "positionAbsolute": {
          "x": 955.3277857006676,
          "y": 1552.171191793604
        },
        "resizing": false,
        "selected": false,
        "style": {
          "height": 324,
          "width": 324
        },
        "type": "noteNode",
        "width": 340
      },
      {
        "data": {
          "id": "OpenAIEmbeddings-U8tZg",
          "node": {
            "base_classes": [
              "Embeddings"
            ],
            "beta": false,
            "conditional_paths": [],
            "custom_fields": {},
            "description": "Generate embeddings using OpenAI models.",
            "display_name": "OpenAI Embeddings",
            "documentation": "",
            "edited": false,
            "field_order": [
              "default_headers",
              "default_query",
              "chunk_size",
              "client",
              "deployment",
              "embedding_ctx_length",
              "max_retries",
              "model",
              "model_kwargs",
              "openai_api_key",
              "openai_api_base",
              "openai_api_type",
              "openai_api_version",
              "openai_organization",
              "openai_proxy",
              "request_timeout",
              "show_progress_bar",
              "skip_empty",
              "tiktoken_model_name",
              "tiktoken_enable",
              "dimensions"
            ],
            "frozen": false,
            "icon": "OpenAI",
            "legacy": false,
            "lf_version": "1.1.1",
            "metadata": {
              "code_hash": "8a658ed6d4c9",
              "dependencies": {
                "dependencies": [],
                "total_dependencies": 0
              },
              "module": "lfx.components.openai.openai.OpenAIEmbeddingsComponent"
            },
            "output_types": [],
            "outputs": [
              {
                "allows_loop": false,
                "cache": true,
                "display_name": "Embedding Model",
                "group_outputs": false,
                "method": "build_embeddings",
                "name": "embeddings",
                "selected": "Embeddings",
                "tool_mode": true,
                "types": [
                  "Embeddings"
                ],
                "value": "__UNDEFINED__"
              }
            ],
            "pinned": false,
            "template": {
              "_type": "Component",
              "chunk_size": {
                "_input_type": "IntInput",
                "advanced": true,
                "display_name": "Chunk Size",
                "dynamic": false,
                "info": "",
                "list": false,
                "name": "chunk_size",
                "placeholder": "",
                "required": false,
                "show": true,
                "title_case": false,
                "trace_as_metadata": true,
                "type": "int",
                "value": 1000
              },
              "client": {
                "_input_type": "MessageTextInput",
                "advanced": true,
                "display_name": "Client",
                "dynamic": false,
                "info": "",
                "input_types": [
                  "Message"
                ],
                "list": false,
                "load_from_db": false,
                "name": "client",
                "placeholder": "",
                "required": false,
                "show": true,
                "title_case": false,
                "tool_mode": false,
                "trace_as_input": true,
                "trace_as_metadata": true,
                "type": "str",
                "value": ""
              },
              "code": {
                "advanced": true,
                "dynamic": true,
                "fileTypes": [],
                "file_path": "",
                "info": "",
                "list": false,
                "load_from_db": false,
                "multiline": true,
                "name": "code",
                "password": false,
                "placeholder": "",
                "required": true,
                "show": true,
                "title_case": false,
                "type": "code",
                "value": "from langchain_openai import OpenAIEmbeddings\n\nfrom lfx.base.embeddings.model import LCEmbeddingsModel\nfrom lfx.base.models.openai_constants import OPENAI_EMBEDDING_MODEL_NAMES\nfrom lfx.field_typing import Embeddings\nfrom lfx.io import BoolInput, DictInput, DropdownInput, FloatInput, IntInput, MessageTextInput, SecretStrInput\n\n\nclass OpenAIEmbeddingsComponent(LCEmbeddingsModel):\n    display_name = \"OpenAI Embeddings\"\n    description = \"Generate embeddings using OpenAI models.\"\n    icon = \"OpenAI\"\n    name = \"OpenAIEmbeddings\"\n\n    inputs = [\n        DictInput(\n            name=\"default_headers\",\n            display_name=\"Default Headers\",\n            advanced=True,\n            info=\"Default headers to use for the API request.\",\n        ),\n        DictInput(\n            name=\"default_query\",\n            display_name=\"Default Query\",\n            advanced=True,\n            info=\"Default query parameters to use for the API request.\",\n        ),\n        IntInput(name=\"chunk_size\", display_name=\"Chunk Size\", advanced=True, value=1000),\n        MessageTextInput(name=\"client\", display_name=\"Client\", advanced=True),\n        MessageTextInput(name=\"deployment\", display_name=\"Deployment\", advanced=True),\n        IntInput(name=\"embedding_ctx_length\", display_name=\"Embedding Context Length\", advanced=True, value=1536),\n        IntInput(name=\"max_retries\", display_name=\"Max Retries\", value=3, advanced=True),\n        DropdownInput(\n            name=\"model\",\n            display_name=\"Model\",\n            advanced=False,\n            options=OPENAI_EMBEDDING_MODEL_NAMES,\n            value=\"text-embedding-3-small\",\n        ),\n        DictInput(name=\"model_kwargs\", display_name=\"Model Kwargs\", advanced=True),\n        SecretStrInput(name=\"openai_api_key\", display_name=\"OpenAI API Key\", value=\"OPENAI_API_KEY\", required=True),\n        MessageTextInput(name=\"openai_api_base\", display_name=\"OpenAI API Base\", advanced=True),\n        MessageTextInput(name=\"openai_api_type\", display_name=\"OpenAI API Type\", advanced=True),\n        MessageTextInput(name=\"openai_api_version\", display_name=\"OpenAI API Version\", advanced=True),\n        MessageTextInput(\n            name=\"openai_organization\",\n            display_name=\"OpenAI Organization\",\n            advanced=True,\n        ),\n        MessageTextInput(name=\"openai_proxy\", display_name=\"OpenAI Proxy\", advanced=True),\n        FloatInput(name=\"request_timeout\", display_name=\"Request Timeout\", advanced=True),\n        BoolInput(name=\"show_progress_bar\", display_name=\"Show Progress Bar\", advanced=True),\n        BoolInput(name=\"skip_empty\", display_name=\"Skip Empty\", advanced=True),\n        MessageTextInput(\n            name=\"tiktoken_model_name\",\n            display_name=\"TikToken Model Name\",\n            advanced=True,\n        ),\n        BoolInput(\n            name=\"tiktoken_enable\",\n            display_name=\"TikToken Enable\",\n            advanced=True,\n            value=True,\n            info=\"If False, you must have transformers installed.\",\n        ),\n        IntInput(\n            name=\"dimensions\",\n            display_name=\"Dimensions\",\n            info=\"The number of dimensions the resulting output embeddings should have. \"\n            \"Only supported by certain models.\",\n            advanced=True,\n        ),\n    ]\n\n    def build_embeddings(self) -> Embeddings:\n        return OpenAIEmbeddings(\n            client=self.client or None,\n            model=self.model,\n            dimensions=self.dimensions or None,\n            deployment=self.deployment or None,\n            api_version=self.openai_api_version or None,\n            base_url=self.openai_api_base or None,\n            openai_api_type=self.openai_api_type or None,\n            openai_proxy=self.openai_proxy or None,\n            embedding_ctx_length=self.embedding_ctx_length,\n            api_key=self.openai_api_key or None,\n            organization=self.openai_organization or None,\n            allowed_special=\"all\",\n            disallowed_special=\"all\",\n            chunk_size=self.chunk_size,\n            max_retries=self.max_retries,\n            timeout=self.request_timeout or None,\n            tiktoken_enabled=self.tiktoken_enable,\n            tiktoken_model_name=self.tiktoken_model_name or None,\n            show_progress_bar=self.show_progress_bar,\n            model_kwargs=self.model_kwargs,\n            skip_empty=self.skip_empty,\n            default_headers=self.default_headers or None,\n            default_query=self.default_query or None,\n        )\n"
              },
              "default_headers": {
                "_input_type": "DictInput",
                "advanced": true,
                "display_name": "Default Headers",
                "dynamic": false,
                "info": "Default headers to use for the API request.",
                "list": false,
                "name": "default_headers",
                "placeholder": "",
                "required": false,
                "show": true,
                "title_case": false,
                "trace_as_input": true,
                "type": "dict",
                "value": {}
              },
              "default_query": {
                "_input_type": "DictInput",
                "advanced": true,
                "display_name": "Default Query",
                "dynamic": false,
                "info": "Default query parameters to use for the API request.",
                "list": false,
                "name": "default_query",
                "placeholder": "",
                "required": false,
                "show": true,
                "title_case": false,
                "trace_as_input": true,
                "type": "dict",
                "value": {}
              },
              "deployment": {
                "_input_type": "MessageTextInput",
                "advanced": true,
                "display_name": "Deployment",
                "dynamic": false,
                "info": "",
                "input_types": [
                  "Message"
                ],
                "list": false,
                "load_from_db": false,
                "name": "deployment",
                "placeholder": "",
                "required": false,
                "show": true,
                "title_case": false,
                "tool_mode": false,
                "trace_as_input": true,
                "trace_as_metadata": true,
                "type": "str",
                "value": ""
              },
              "dimensions": {
                "_input_type": "IntInput",
                "advanced": true,
                "display_name": "Dimensions",
                "dynamic": false,
                "info": "The number of dimensions the resulting output embeddings should have. Only supported by certain models.",
                "list": false,
                "name": "dimensions",
                "placeholder": "",
                "required": false,
                "show": true,
                "title_case": false,
                "trace_as_metadata": true,
                "type": "int",
                "value": ""
              },
              "embedding_ctx_length": {
                "_input_type": "IntInput",
                "advanced": true,
                "display_name": "Embedding Context Length",
                "dynamic": false,
                "info": "",
                "list": false,
                "name": "embedding_ctx_length",
                "placeholder": "",
                "required": false,
                "show": true,
                "title_case": false,
                "trace_as_metadata": true,
                "type": "int",
                "value": 1536
              },
              "max_retries": {
                "_input_type": "IntInput",
                "advanced": true,
                "display_name": "Max Retries",
                "dynamic": false,
                "info": "",
                "list": false,
                "name": "max_retries",
                "placeholder": "",
                "required": false,
                "show": true,
                "title_case": false,
                "trace_as_metadata": true,
                "type": "int",
                "value": 3
              },
              "model": {
                "_input_type": "DropdownInput",
                "advanced": false,
                "combobox": false,
                "display_name": "Model",
                "dynamic": false,
                "info": "",
                "name": "model",
                "options": [
                  "text-embedding-3-small",
                  "text-embedding-3-large",
                  "text-embedding-ada-002"
                ],
                "placeholder": "",
                "required": false,
                "show": true,
                "title_case": false,
                "tool_mode": false,
                "trace_as_metadata": true,
                "type": "str",
                "value": "text-embedding-3-small"
              },
              "model_kwargs": {
                "_input_type": "DictInput",
                "advanced": true,
                "display_name": "Model Kwargs",
                "dynamic": false,
                "info": "",
                "list": false,
                "name": "model_kwargs",
                "placeholder": "",
                "required": false,
                "show": true,
                "title_case": false,
                "trace_as_input": true,
                "type": "dict",
                "value": {}
              },
              "openai_api_base": {
                "_input_type": "MessageTextInput",
                "advanced": true,
                "display_name": "OpenAI API Base",
                "dynamic": false,
                "info": "",
                "input_types": [
                  "Message"
                ],
                "list": false,
                "load_from_db": false,
                "name": "openai_api_base",
                "placeholder": "",
                "required": false,
                "show": true,
                "title_case": false,
                "tool_mode": false,
                "trace_as_input": true,
                "trace_as_metadata": true,
                "type": "str",
                "value": ""
              },
              "openai_api_key": {
                "_input_type": "SecretStrInput",
                "advanced": false,
                "display_name": "OpenAI API Key",
                "dynamic": false,
                "info": "",
                "input_types": [],
                "load_from_db": true,
                "name": "openai_api_key",
                "password": true,
                "placeholder": "",
                "required": true,
                "show": true,
                "title_case": false,
                "type": "str",
                "value": "OPENAI_API_KEY"
              },
              "openai_api_type": {
                "_input_type": "MessageTextInput",
                "advanced": true,
                "display_name": "OpenAI API Type",
                "dynamic": false,
                "info": "",
                "input_types": [
                  "Message"
                ],
                "list": false,
                "load_from_db": false,
                "name": "openai_api_type",
                "placeholder": "",
                "required": false,
                "show": true,
                "title_case": false,
                "tool_mode": false,
                "trace_as_input": true,
                "trace_as_metadata": true,
                "type": "str",
                "value": ""
              },
              "openai_api_version": {
                "_input_type": "MessageTextInput",
                "advanced": true,
                "display_name": "OpenAI API Version",
                "dynamic": false,
                "info": "",
                "input_types": [
                  "Message"
                ],
                "list": false,
                "load_from_db": false,
                "name": "openai_api_version",
                "placeholder": "",
                "required": false,
                "show": true,
                "title_case": false,
                "tool_mode": false,
                "trace_as_input": true,
                "trace_as_metadata": true,
                "type": "str",
                "value": ""
              },
              "openai_organization": {
                "_input_type": "MessageTextInput",
                "advanced": true,
                "display_name": "OpenAI Organization",
                "dynamic": false,
                "info": "",
                "input_types": [
                  "Message"
                ],
                "list": false,
                "load_from_db": false,
                "name": "openai_organization",
                "placeholder": "",
                "required": false,
                "show": true,
                "title_case": false,
                "tool_mode": false,
                "trace_as_input": true,
                "trace_as_metadata": true,
                "type": "str",
                "value": ""
              },
              "openai_proxy": {
                "_input_type": "MessageTextInput",
                "advanced": true,
                "display_name": "OpenAI Proxy",
                "dynamic": false,
                "info": "",
                "input_types": [
                  "Message"
                ],
                "list": false,
                "load_from_db": false,
                "name": "openai_proxy",
                "placeholder": "",
                "required": false,
                "show": true,
                "title_case": false,
                "tool_mode": false,
                "trace_as_input": true,
                "trace_as_metadata": true,
                "type": "str",
                "value": ""
              },
              "request_timeout": {
                "_input_type": "FloatInput",
                "advanced": true,
                "display_name": "Request Timeout",
                "dynamic": false,
                "info": "",
                "list": false,
                "name": "request_timeout",
                "placeholder": "",
                "required": false,
                "show": true,
                "title_case": false,
                "trace_as_metadata": true,
                "type": "float",
                "value": ""
              },
              "show_progress_bar": {
                "_input_type": "BoolInput",
                "advanced": true,
                "display_name": "Show Progress Bar",
                "dynamic": false,
                "info": "",
                "list": false,
                "name": "show_progress_bar",
                "placeholder": "",
                "required": false,
                "show": true,
                "title_case": false,
                "trace_as_metadata": true,
                "type": "bool",
                "value": false
              },
              "skip_empty": {
                "_input_type": "BoolInput",
                "advanced": true,
                "display_name": "Skip Empty",
                "dynamic": false,
                "info": "",
                "list": false,
                "name": "skip_empty",
                "placeholder": "",
                "required": false,
                "show": true,
                "title_case": false,
                "trace_as_metadata": true,
                "type": "bool",
                "value": false
              },
              "tiktoken_enable": {
                "_input_type": "BoolInput",
                "advanced": true,
                "display_name": "TikToken Enable",
                "dynamic": false,
                "info": "If False, you must have transformers installed.",
                "list": false,
                "name": "tiktoken_enable",
                "placeholder": "",
                "required": false,
                "show": true,
                "title_case": false,
                "trace_as_metadata": true,
                "type": "bool",
                "value": true
              },
              "tiktoken_model_name": {
                "_input_type": "MessageTextInput",
                "advanced": true,
                "display_name": "TikToken Model Name",
                "dynamic": false,
                "info": "",
                "input_types": [
                  "Message"
                ],
                "list": false,
                "load_from_db": false,
                "name": "tiktoken_model_name",
                "placeholder": "",
                "required": false,
                "show": true,
                "title_case": false,
                "tool_mode": false,
                "trace_as_input": true,
                "trace_as_metadata": true,
                "type": "str",
                "value": ""
              }
            },
            "tool_mode": false
          },
          "selected_output": "embeddings",
          "type": "OpenAIEmbeddings"
        },
        "dragging": false,
        "height": 320,
        "id": "OpenAIEmbeddings-U8tZg",
        "measured": {
          "height": 320,
          "width": 320
        },
        "position": {
          "x": 1690.9220896443658,
          "y": 1866.483269483266
        },
        "positionAbsolute": {
          "x": 1690.9220896443658,
          "y": 1866.483269483266
        },
        "selected": false,
        "type": "genericNode",
        "width": 320
      },
      {
        "data": {
          "id": "note-5qEgh",
          "node": {
            "description": "### 💡 Add your OpenAI API key here 👇",
            "display_name": "",
            "documentation": "",
            "template": {
              "backgroundColor": "transparent"
            }
          },
          "type": "note"
        },
        "dragging": false,
        "height": 324,
        "id": "note-5qEgh",
        "measured": {
          "height": 324,
          "width": 324
        },
        "position": {
          "x": 1692.2322233423606,
          "y": 1821.9077961087607
        },
        "positionAbsolute": {
          "x": 1692.2322233423606,
          "y": 1821.9077961087607
        },
        "selected": false,
        "type": "noteNode",
        "width": 324
      },
      {
        "data": {
          "id": "note-siZGp",
          "node": {
            "description": "### 💡 Add your OpenAI API key here 👇",
            "display_name": "",
            "documentation": "",
            "template": {
              "backgroundColor": "transparent"
            }
          },
          "type": "note"
        },
        "dragging": false,
        "height": 324,
        "id": "note-siZGp",
        "measured": {
          "height": 324,
          "width": 324
        },
        "position": {
          "x": 824.1003268813427,
          "y": 698.6951695764802
        },
        "positionAbsolute": {
          "x": 824.1003268813427,
          "y": 698.6951695764802
        },
        "selected": false,
        "type": "noteNode",
        "width": 324
      },
      {
        "data": {
          "id": "note-qKdBl",
          "node": {
            "description": "### 💡 Add your OpenAI API key here 👇",
            "display_name": "",
            "documentation": "",
            "template": {
              "backgroundColor": "transparent"
            }
          },
          "type": "note"
        },
        "dragging": false,
        "height": 324,
        "id": "note-qKdBl",
        "measured": {
          "height": 324,
          "width": 324
        },
        "position": {
          "x": 2350.297636215281,
          "y": 577.4592910079571
        },
        "positionAbsolute": {
          "x": 2350.297636215281,
          "y": 525.0687902842766
        },
        "selected": false,
        "type": "noteNode",
        "width": 324
      },
      {
        "data": {
          "id": "parser-oHf4E",
          "node": {
            "base_classes": [
              "Message"
            ],
            "beta": false,
            "category": "processing",
            "conditional_paths": [],
            "custom_fields": {},
            "description": "Format a DataFrame or Data object into text using a template. Enable 'Stringify' to convert input into a readable string instead.",
            "display_name": "Parser",
            "documentation": "",
            "edited": false,
            "field_order": [
              "mode",
              "pattern",
              "input_data",
              "sep"
            ],
            "frozen": false,
            "icon": "braces",
            "key": "parser",
            "legacy": false,
            "metadata": {},
            "minimized": false,
            "output_types": [],
            "outputs": [
              {
                "allows_loop": false,
                "cache": true,
                "display_name": "Parsed Text",
                "hidden": false,
                "method": "parse_combined_text",
                "name": "parsed_text",
                "selected": "Message",
                "tool_mode": true,
                "types": [
                  "Message"
                ],
                "value": "__UNDEFINED__"
              }
            ],
            "pinned": false,
            "score": 2.220446049250313e-16,
            "template": {
              "_type": "Component",
              "code": {
                "advanced": true,
                "dynamic": true,
                "fileTypes": [],
                "file_path": "",
                "info": "",
                "list": false,
                "load_from_db": false,
                "multiline": true,
                "name": "code",
                "password": false,
                "placeholder": "",
                "required": true,
                "show": true,
                "title_case": false,
                "type": "code",
                "value": "import json\nfrom typing import Any\n\nfrom langflow.custom import Component\nfrom langflow.io import (\n    BoolInput,\n    HandleInput,\n    MessageTextInput,\n    MultilineInput,\n    Output,\n    TabInput,\n)\nfrom langflow.schema import Data, DataFrame\nfrom langflow.schema.message import Message\n\n\nclass ParserComponent(Component):\n    name = \"parser\"\n    display_name = \"Parser\"\n    description = (\n        \"Format a DataFrame or Data object into text using a template. \"\n        \"Enable 'Stringify' to convert input into a readable string instead.\"\n    )\n    icon = \"braces\"\n\n    inputs = [\n        TabInput(\n            name=\"mode\",\n            display_name=\"Mode\",\n            options=[\"Parser\", \"Stringify\"],\n            value=\"Parser\",\n            info=\"Convert into raw string instead of using a template.\",\n            real_time_refresh=True,\n        ),\n        MultilineInput(\n            name=\"pattern\",\n            display_name=\"Template\",\n            info=(\n                \"Use variables within curly brackets to extract column values for DataFrames \"\n                \"or key values for Data.\"\n                \"For example: `Name: {Name}, Age: {Age}, Country: {Country}`\"\n            ),\n            value=\"Text: {text}\",  # Example default\n            dynamic=True,\n            show=True,\n            required=True,\n        ),\n        HandleInput(\n            name=\"input_data\",\n            display_name=\"Data or DataFrame\",\n            input_types=[\"DataFrame\", \"Data\"],\n            info=\"Accepts either a DataFrame or a Data object.\",\n            required=True,\n        ),\n        MessageTextInput(\n            name=\"sep\",\n            display_name=\"Separator\",\n            advanced=True,\n            value=\"\\n\",\n            info=\"String used to separate rows/items.\",\n        ),\n    ]\n\n    outputs = [\n        Output(\n            display_name=\"Parsed Text\",\n            name=\"parsed_text\",\n            info=\"Formatted text output.\",\n            method=\"parse_combined_text\",\n        ),\n    ]\n\n    def update_build_config(self, build_config, field_value, field_name=None):\n        \"\"\"Dynamically hide/show `template` and enforce requirement based on `stringify`.\"\"\"\n        if field_name == \"mode\":\n            build_config[\"pattern\"][\"show\"] = self.mode == \"Parser\"\n            build_config[\"pattern\"][\"required\"] = self.mode == \"Parser\"\n            if field_value:\n                clean_data = BoolInput(\n                    name=\"clean_data\",\n                    display_name=\"Clean Data\",\n                    info=(\n                        \"Enable to clean the data by removing empty rows and lines \"\n                        \"in each cell of the DataFrame/ Data object.\"\n                    ),\n                    value=True,\n                    advanced=True,\n                    required=False,\n                )\n                build_config[\"clean_data\"] = clean_data.to_dict()\n            else:\n                build_config.pop(\"clean_data\", None)\n\n        return build_config\n\n    def _clean_args(self):\n        \"\"\"Prepare arguments based on input type.\"\"\"\n        input_data = self.input_data\n\n        match input_data:\n            case list() if all(isinstance(item, Data) for item in input_data):\n                msg = \"List of Data objects is not supported.\"\n                raise ValueError(msg)\n            case DataFrame():\n                return input_data, None\n            case Data():\n                return None, input_data\n            case dict() if \"data\" in input_data:\n                try:\n                    if \"columns\" in input_data:  # Likely a DataFrame\n                        return DataFrame.from_dict(input_data), None\n                    # Likely a Data object\n                    return None, Data(**input_data)\n                except (TypeError, ValueError, KeyError) as e:\n                    msg = f\"Invalid structured input provided: {e!s}\"\n                    raise ValueError(msg) from e\n            case _:\n                msg = f\"Unsupported input type: {type(input_data)}. Expected DataFrame or Data.\"\n                raise ValueError(msg)\n\n    def parse_combined_text(self) -> Message:\n        \"\"\"Parse all rows/items into a single text or convert input to string if `stringify` is enabled.\"\"\"\n        # Early return for stringify option\n        if self.mode == \"Stringify\":\n            return self.convert_to_string()\n\n        df, data = self._clean_args()\n\n        lines = []\n        if df is not None:\n            for _, row in df.iterrows():\n                formatted_text = self.pattern.format(**row.to_dict())\n                lines.append(formatted_text)\n        elif data is not None:\n            formatted_text = self.pattern.format(**data.data)\n            lines.append(formatted_text)\n\n        combined_text = self.sep.join(lines)\n        self.status = combined_text\n        return Message(text=combined_text)\n\n    def _safe_convert(self, data: Any) -> str:\n        \"\"\"Safely convert input data to string.\"\"\"\n        try:\n            if isinstance(data, str):\n                return data\n            if isinstance(data, Message):\n                return data.get_text()\n            if isinstance(data, Data):\n                return json.dumps(data.data)\n            if isinstance(data, DataFrame):\n                if hasattr(self, \"clean_data\") and self.clean_data:\n                    # Remove empty rows\n                    data = data.dropna(how=\"all\")\n                    # Remove empty lines in each cell\n                    data = data.replace(r\"^\\s*$\", \"\", regex=True)\n                    # Replace multiple newlines with a single newline\n                    data = data.replace(r\"\\n+\", \"\\n\", regex=True)\n                return data.to_markdown(index=False)\n            return str(data)\n        except (ValueError, TypeError, AttributeError) as e:\n            msg = f\"Error converting data: {e!s}\"\n            raise ValueError(msg) from e\n\n    def convert_to_string(self) -> Message:\n        \"\"\"Convert input data to string with proper error handling.\"\"\"\n        result = \"\"\n        if isinstance(self.input_data, list):\n            result = \"\\n\".join([self._safe_convert(item) for item in self.input_data])\n        else:\n            result = self._safe_convert(self.input_data)\n        self.log(f\"Converted to string with length: {len(result)}\")\n\n        message = Message(text=result)\n        self.status = message\n        return message\n"
              },
              "input_data": {
                "_input_type": "HandleInput",
                "advanced": false,
                "display_name": "Data or DataFrame",
                "dynamic": false,
                "info": "Accepts either a DataFrame or a Data object.",
                "input_types": [
                  "DataFrame",
                  "Data"
                ],
                "list": false,
                "list_add_label": "Add More",
                "name": "input_data",
                "placeholder": "",
                "required": true,
                "show": true,
                "title_case": false,
                "trace_as_metadata": true,
                "type": "other",
                "value": ""
              },
              "mode": {
                "_input_type": "TabInput",
                "advanced": false,
                "display_name": "Mode",
                "dynamic": false,
                "info": "Convert into raw string instead of using a template.",
                "name": "mode",
                "options": [
                  "Parser",
                  "Stringify"
                ],
                "placeholder": "",
                "real_time_refresh": true,
                "required": false,
                "show": true,
                "title_case": false,
                "tool_mode": false,
                "trace_as_metadata": true,
                "type": "tab",
                "value": "Parser"
              },
              "pattern": {
                "_input_type": "MultilineInput",
                "advanced": false,
                "copy_field": false,
                "display_name": "Template",
                "dynamic": true,
                "info": "Use variables within curly brackets to extract column values for DataFrames or key values for Data.For example: `Name: {Name}, Age: {Age}, Country: {Country}`",
                "input_types": [
                  "Message"
                ],
                "list": false,
                "list_add_label": "Add More",
                "load_from_db": false,
                "multiline": true,
                "name": "pattern",
                "placeholder": "",
                "required": true,
                "show": true,
                "title_case": false,
                "tool_mode": false,
                "trace_as_input": true,
                "trace_as_metadata": true,
                "type": "str",
                "value": "Text: {text}"
              },
              "sep": {
                "_input_type": "MessageTextInput",
                "advanced": true,
                "display_name": "Separator",
                "dynamic": false,
                "info": "String used to separate rows/items.",
                "input_types": [
                  "Message"
                ],
                "list": false,
                "list_add_label": "Add More",
                "load_from_db": false,
                "name": "sep",
                "placeholder": "",
                "required": false,
                "show": true,
                "title_case": false,
                "tool_mode": false,
                "trace_as_input": true,
                "trace_as_metadata": true,
                "type": "str",
                "value": "\n"
              }
            },
            "tool_mode": false
          },
          "selected_output": "parsed_text",
          "showNode": true,
          "type": "parser"
        },
        "dragging": false,
        "id": "parser-oHf4E",
        "measured": {
          "height": 361,
          "width": 320
        },
        "position": {
          "x": 1583.5982144641368,
          "y": 651.635660385082
        },
        "selected": false,
        "type": "genericNode"
      },
      {
        "data": {
          "id": "File-7D3hP",
          "node": {
            "base_classes": [
              "Message"
            ],
            "beta": false,
            "conditional_paths": [],
            "custom_fields": {},
            "description": "Loads content from one or more files.",
            "display_name": "File",
            "documentation": "",
            "edited": false,
            "field_order": [
              "path",
              "file_path",
              "separator",
              "silent_errors",
              "delete_server_file_after_processing",
              "ignore_unsupported_extensions",
              "ignore_unspecified_files",
              "use_multithreading",
              "concurrency_multithreading"
            ],
            "frozen": false,
            "icon": "file-text",
            "last_updated": "2025-10-10T17:51:29.596Z",
            "legacy": false,
            "metadata": {
              "code_hash": "85abc1094130",
              "dependencies": {
                "dependencies": [],
                "total_dependencies": 0
              },
              "module": "lfx.components.files_and_knowledge.file.FileComponent"
            },
            "minimized": false,
            "output_types": [],
            "outputs": [
              {
                "allows_loop": false,
                "cache": true,
                "display_name": "Raw Content",
                "group_outputs": false,
                "method": "load_files_message",
                "name": "message",
                "selected": "Message",
                "tool_mode": true,
                "types": [
                  "Message"
                ],
                "value": "__UNDEFINED__"
              }
            ],
            "pinned": false,
            "template": {
              "_type": "Component",
              "advanced_mode": {
                "_input_type": "BoolInput",
                "advanced": false,
                "display_name": "Advanced Parser",
                "dynamic": false,
                "info": "Enable advanced document processing and export with Docling for PDFs, images, and office documents. Note that advanced document processing can consume significant resources.",
                "list": false,
                "list_add_label": "Add More",
                "name": "advanced_mode",
                "placeholder": "",
                "real_time_refresh": true,
                "required": false,
                "show": true,
                "title_case": false,
                "tool_mode": false,
                "trace_as_metadata": true,
                "type": "bool",
                "value": false
              },
              "code": {
                "advanced": true,
                "dynamic": true,
                "fileTypes": [],
                "file_path": "",
                "info": "",
                "list": false,
                "load_from_db": false,
                "multiline": true,
                "name": "code",
                "password": false,
                "placeholder": "",
                "required": true,
                "show": true,
                "title_case": false,
                "type": "code",
                "value": "\"\"\"Enhanced file component with Docling support and process isolation.\n\nNotes:\n-----\n- ALL Docling parsing/export runs in a separate OS process to prevent memory\n  growth and native library state from impacting the main Langflow process.\n- Standard text/structured parsing continues to use existing BaseFileComponent\n  utilities (and optional threading via `parallel_load_data`).\n\"\"\"\n\nfrom __future__ import annotations\n\nimport json\nimport subprocess\nimport sys\nimport textwrap\nfrom copy import deepcopy\nfrom typing import Any\n\nfrom lfx.base.data.base_file import BaseFileComponent\nfrom lfx.base.data.utils import TEXT_FILE_TYPES, parallel_load_data, parse_text_file_to_data\nfrom lfx.inputs.inputs import DropdownInput, MessageTextInput, StrInput\nfrom lfx.io import BoolInput, FileInput, IntInput, Output\nfrom lfx.schema.data import Data\nfrom lfx.schema.dataframe import DataFrame  # noqa: TC001\nfrom lfx.schema.message import Message\n\n\nclass FileComponent(BaseFileComponent):\n    \"\"\"File component with optional Docling processing (isolated in a subprocess).\"\"\"\n\n    display_name = \"Read File\"\n    description = \"Loads content from one or more files.\"\n    documentation: str = \"https://docs.langflow.org/components-data#file\"\n    icon = \"file-text\"\n    name = \"File\"\n\n    # Docling-supported/compatible extensions; TEXT_FILE_TYPES are supported by the base loader.\n    VALID_EXTENSIONS = [\n        *TEXT_FILE_TYPES,\n        \"adoc\",\n        \"asciidoc\",\n        \"asc\",\n        \"bmp\",\n        \"dotx\",\n        \"dotm\",\n        \"docm\",\n        \"jpg\",\n        \"jpeg\",\n        \"png\",\n        \"potx\",\n        \"ppsx\",\n        \"pptm\",\n        \"potm\",\n        \"ppsm\",\n        \"pptx\",\n        \"tiff\",\n        \"xls\",\n        \"xlsx\",\n        \"xhtml\",\n        \"webp\",\n    ]\n\n    # Fixed export settings used when markdown export is requested.\n    EXPORT_FORMAT = \"Markdown\"\n    IMAGE_MODE = \"placeholder\"\n\n    _base_inputs = deepcopy(BaseFileComponent.get_base_inputs())\n\n    for input_item in _base_inputs:\n        if isinstance(input_item, FileInput) and input_item.name == \"path\":\n            input_item.real_time_refresh = True\n            break\n\n    inputs = [\n        *_base_inputs,\n        BoolInput(\n            name=\"advanced_mode\",\n            display_name=\"Advanced Parser\",\n            value=False,\n            real_time_refresh=True,\n            info=(\n                \"Enable advanced document processing and export with Docling for PDFs, images, and office documents. \"\n                \"Note that advanced document processing can consume significant resources.\"\n            ),\n            show=True,\n        ),\n        DropdownInput(\n            name=\"pipeline\",\n            display_name=\"Pipeline\",\n            info=\"Docling pipeline to use\",\n            options=[\"standard\", \"vlm\"],\n            value=\"standard\",\n            advanced=True,\n            real_time_refresh=True,\n        ),\n        DropdownInput(\n            name=\"ocr_engine\",\n            display_name=\"OCR Engine\",\n            info=\"OCR engine to use. Only available when pipeline is set to 'standard'.\",\n            options=[\"None\", \"easyocr\"],\n            value=\"easyocr\",\n            show=False,\n            advanced=True,\n        ),\n        StrInput(\n            name=\"md_image_placeholder\",\n            display_name=\"Image placeholder\",\n            info=\"Specify the image placeholder for markdown exports.\",\n            value=\"<!-- image -->\",\n            advanced=True,\n            show=False,\n        ),\n        StrInput(\n            name=\"md_page_break_placeholder\",\n            display_name=\"Page break placeholder\",\n            info=\"Add this placeholder between pages in the markdown output.\",\n            value=\"\",\n            advanced=True,\n            show=False,\n        ),\n        MessageTextInput(\n            name=\"doc_key\",\n            display_name=\"Doc Key\",\n            info=\"The key to use for the DoclingDocument column.\",\n            value=\"doc\",\n            advanced=True,\n            show=False,\n        ),\n        # Deprecated input retained for backward-compatibility.\n        BoolInput(\n            name=\"use_multithreading\",\n            display_name=\"[Deprecated] Use Multithreading\",\n            advanced=True,\n            value=True,\n            info=\"Set 'Processing Concurrency' greater than 1 to enable multithreading.\",\n        ),\n        IntInput(\n            name=\"concurrency_multithreading\",\n            display_name=\"Processing Concurrency\",\n            advanced=True,\n            info=\"When multiple files are being processed, the number of files to process concurrently.\",\n            value=1,\n        ),\n        BoolInput(\n            name=\"markdown\",\n            display_name=\"Markdown Export\",\n            info=\"Export processed documents to Markdown format. Only available when advanced mode is enabled.\",\n            value=False,\n            show=False,\n        ),\n    ]\n\n    outputs = [\n        Output(display_name=\"Raw Content\", name=\"message\", method=\"load_files_message\"),\n    ]\n\n    # ------------------------------ UI helpers --------------------------------------\n\n    def _path_value(self, template: dict) -> list[str]:\n        \"\"\"Return the list of currently selected file paths from the template.\"\"\"\n        return template.get(\"path\", {}).get(\"file_path\", [])\n\n    def update_build_config(\n        self,\n        build_config: dict[str, Any],\n        field_value: Any,\n        field_name: str | None = None,\n    ) -> dict[str, Any]:\n        \"\"\"Show/hide Advanced Parser and related fields based on selection context.\"\"\"\n        if field_name == \"path\":\n            paths = self._path_value(build_config)\n\n            # If all files can be processed by docling, do so\n            allow_advanced = all(not file_path.endswith((\".csv\", \".xlsx\", \".parquet\")) for file_path in paths)\n            build_config[\"advanced_mode\"][\"show\"] = allow_advanced\n            if not allow_advanced:\n                build_config[\"advanced_mode\"][\"value\"] = False\n                for f in (\"pipeline\", \"ocr_engine\", \"doc_key\", \"md_image_placeholder\", \"md_page_break_placeholder\"):\n                    if f in build_config:\n                        build_config[f][\"show\"] = False\n\n        # Docling Processing\n        elif field_name == \"advanced_mode\":\n            for f in (\"pipeline\", \"ocr_engine\", \"doc_key\", \"md_image_placeholder\", \"md_page_break_placeholder\"):\n                if f in build_config:\n                    build_config[f][\"show\"] = bool(field_value)\n                    if f == \"pipeline\":\n                        build_config[f][\"advanced\"] = not bool(field_value)\n\n        elif field_name == \"pipeline\":\n            if field_value == \"standard\":\n                build_config[\"ocr_engine\"][\"show\"] = True\n                build_config[\"ocr_engine\"][\"value\"] = \"easyocr\"\n            else:\n                build_config[\"ocr_engine\"][\"show\"] = False\n                build_config[\"ocr_engine\"][\"value\"] = \"None\"\n\n        return build_config\n\n    def update_outputs(self, frontend_node: dict[str, Any], field_name: str, field_value: Any) -> dict[str, Any]:  # noqa: ARG002\n        \"\"\"Dynamically show outputs based on file count/type and advanced mode.\"\"\"\n        if field_name not in [\"path\", \"advanced_mode\", \"pipeline\"]:\n            return frontend_node\n\n        template = frontend_node.get(\"template\", {})\n        paths = self._path_value(template)\n        if not paths:\n            return frontend_node\n\n        frontend_node[\"outputs\"] = []\n        if len(paths) == 1:\n            file_path = paths[0] if field_name == \"path\" else frontend_node[\"template\"][\"path\"][\"file_path\"][0]\n            if file_path.endswith((\".csv\", \".xlsx\", \".parquet\")):\n                frontend_node[\"outputs\"].append(\n                    Output(display_name=\"Structured Content\", name=\"dataframe\", method=\"load_files_structured\"),\n                )\n            elif file_path.endswith(\".json\"):\n                frontend_node[\"outputs\"].append(\n                    Output(display_name=\"Structured Content\", name=\"json\", method=\"load_files_json\"),\n                )\n\n            advanced_mode = frontend_node.get(\"template\", {}).get(\"advanced_mode\", {}).get(\"value\", False)\n            if advanced_mode:\n                frontend_node[\"outputs\"].append(\n                    Output(display_name=\"Structured Output\", name=\"advanced_dataframe\", method=\"load_files_dataframe\"),\n                )\n                frontend_node[\"outputs\"].append(\n                    Output(display_name=\"Markdown\", name=\"advanced_markdown\", method=\"load_files_markdown\"),\n                )\n                frontend_node[\"outputs\"].append(\n                    Output(display_name=\"File Path\", name=\"path\", method=\"load_files_path\"),\n                )\n            else:\n                frontend_node[\"outputs\"].append(\n                    Output(display_name=\"Raw Content\", name=\"message\", method=\"load_files_message\"),\n                )\n                frontend_node[\"outputs\"].append(\n                    Output(display_name=\"File Path\", name=\"path\", method=\"load_files_path\"),\n                )\n        else:\n            # Multiple files => DataFrame output; advanced parser disabled\n            frontend_node[\"outputs\"].append(Output(display_name=\"Files\", name=\"dataframe\", method=\"load_files\"))\n\n        return frontend_node\n\n    # ------------------------------ Core processing ----------------------------------\n\n    def _is_docling_compatible(self, file_path: str) -> bool:\n        \"\"\"Lightweight extension gate for Docling-compatible types.\"\"\"\n        docling_exts = (\n            \".adoc\",\n            \".asciidoc\",\n            \".asc\",\n            \".bmp\",\n            \".csv\",\n            \".dotx\",\n            \".dotm\",\n            \".docm\",\n            \".docx\",\n            \".htm\",\n            \".html\",\n            \".jpg\",\n            \".jpeg\",\n            \".json\",\n            \".md\",\n            \".pdf\",\n            \".png\",\n            \".potx\",\n            \".ppsx\",\n            \".pptm\",\n            \".potm\",\n            \".ppsm\",\n            \".pptx\",\n            \".tiff\",\n            \".txt\",\n            \".xls\",\n            \".xlsx\",\n            \".xhtml\",\n            \".xml\",\n            \".webp\",\n        )\n        return file_path.lower().endswith(docling_exts)\n\n    def _process_docling_in_subprocess(self, file_path: str) -> Data | None:\n        \"\"\"Run Docling in a separate OS process and map the result to a Data object.\n\n        We avoid multiprocessing pickling by launching `python -c \"<script>\"` and\n        passing JSON config via stdin. The child prints a JSON result to stdout.\n        \"\"\"\n        if not file_path:\n            return None\n\n        args: dict[str, Any] = {\n            \"file_path\": file_path,\n            \"markdown\": bool(self.markdown),\n            \"image_mode\": str(self.IMAGE_MODE),\n            \"md_image_placeholder\": str(self.md_image_placeholder),\n            \"md_page_break_placeholder\": str(self.md_page_break_placeholder),\n            \"pipeline\": str(self.pipeline),\n            \"ocr_engine\": (\n                self.ocr_engine if self.ocr_engine and self.ocr_engine != \"None\" and self.pipeline != \"vlm\" else None\n            ),\n        }\n\n        self.log(f\"Starting Docling subprocess for file: {file_path}\")\n        self.log(args)\n\n        # Child script for isolating the docling processing\n        child_script = textwrap.dedent(\n            r\"\"\"\n            import json, sys\n\n            def try_imports():\n                try:\n                    from docling.datamodel.base_models import ConversionStatus, InputFormat  # type: ignore\n                    from docling.document_converter import DocumentConverter  # type: ignore\n                    from docling_core.types.doc import ImageRefMode  # type: ignore\n                    return ConversionStatus, InputFormat, DocumentConverter, ImageRefMode, \"latest\"\n                except Exception as e:\n                    raise e\n\n            def create_converter(strategy, input_format, DocumentConverter, pipeline, ocr_engine):\n                # --- Standard PDF/IMAGE pipeline (your existing behavior), with optional OCR ---\n                if pipeline == \"standard\":\n                    try:\n                        from docling.datamodel.pipeline_options import PdfPipelineOptions  # type: ignore\n                        from docling.document_converter import PdfFormatOption  # type: ignore\n\n                        pipe = PdfPipelineOptions()\n                        pipe.do_ocr = False\n\n                        if ocr_engine:\n                            try:\n                                from docling.models.factories import get_ocr_factory  # type: ignore\n                                pipe.do_ocr = True\n                                fac = get_ocr_factory(allow_external_plugins=False)\n                                pipe.ocr_options = fac.create_options(kind=ocr_engine)\n                            except Exception:\n                                # If OCR setup fails, disable it\n                                pipe.do_ocr = False\n\n                        fmt = {}\n                        if hasattr(input_format, \"PDF\"):\n                            fmt[getattr(input_format, \"PDF\")] = PdfFormatOption(pipeline_options=pipe)\n                        if hasattr(input_format, \"IMAGE\"):\n                            fmt[getattr(input_format, \"IMAGE\")] = PdfFormatOption(pipeline_options=pipe)\n\n                        return DocumentConverter(format_options=fmt)\n                    except Exception:\n                        return DocumentConverter()\n\n                # --- Vision-Language Model (VLM) pipeline ---\n                if pipeline == \"vlm\":\n                    try:\n                        from docling.datamodel.pipeline_options import VlmPipelineOptions\n                        from docling.datamodel.vlm_model_specs import GRANITEDOCLING_MLX, GRANITEDOCLING_TRANSFORMERS\n                        from docling.document_converter import PdfFormatOption\n                        from docling.pipeline.vlm_pipeline import VlmPipeline\n\n                        vl_pipe = VlmPipelineOptions(\n                            vlm_options=GRANITEDOCLING_TRANSFORMERS,\n                        )\n\n                        if sys.platform == \"darwin\":\n                            try:\n                                import mlx_vlm\n                                vl_pipe.vlm_options = GRANITEDOCLING_MLX\n                            except ImportError as e:\n                                raise e\n\n                        # VLM paths generally don't need OCR; keep OCR off by default here.\n                        fmt = {}\n                        if hasattr(input_format, \"PDF\"):\n                            fmt[getattr(input_format, \"PDF\")] = PdfFormatOption(\n                            pipeline_cls=VlmPipeline,\n                            pipeline_options=vl_pipe\n                        )\n                        if hasattr(input_format, \"IMAGE\"):\n                            fmt[getattr(input_format, \"IMAGE\")] = PdfFormatOption(\n                            pipeline_cls=VlmPipeline,\n                            pipeline_options=vl_pipe\n                        )\n\n                        return DocumentConverter(format_options=fmt)\n                    except Exception as e:\n                        raise e\n\n                # --- Fallback: default converter with no special options ---\n                return DocumentConverter()\n\n            def export_markdown(document, ImageRefMode, image_mode, img_ph, pg_ph):\n                try:\n                    mode = getattr(ImageRefMode, image_mode.upper(), image_mode)\n                    return document.export_to_markdown(\n                        image_mode=mode,\n                        image_placeholder=img_ph,\n                        page_break_placeholder=pg_ph,\n                    )\n                except Exception:\n                    try:\n                        return document.export_to_text()\n                    except Exception:\n                        return str(document)\n\n            def to_rows(doc_dict):\n                rows = []\n                for t in doc_dict.get(\"texts\", []):\n                    prov = t.get(\"prov\") or []\n                    page_no = None\n                    if prov and isinstance(prov, list) and isinstance(prov[0], dict):\n                        page_no = prov[0].get(\"page_no\")\n                    rows.append({\n                        \"page_no\": page_no,\n                        \"label\": t.get(\"label\"),\n                        \"text\": t.get(\"text\"),\n                        \"level\": t.get(\"level\"),\n                    })\n                return rows\n\n            def main():\n                cfg = json.loads(sys.stdin.read())\n                file_path = cfg[\"file_path\"]\n                markdown = cfg[\"markdown\"]\n                image_mode = cfg[\"image_mode\"]\n                img_ph = cfg[\"md_image_placeholder\"]\n                pg_ph = cfg[\"md_page_break_placeholder\"]\n                pipeline = cfg[\"pipeline\"]\n                ocr_engine = cfg.get(\"ocr_engine\")\n                meta = {\"file_path\": file_path}\n\n                try:\n                    ConversionStatus, InputFormat, DocumentConverter, ImageRefMode, strategy = try_imports()\n                    converter = create_converter(strategy, InputFormat, DocumentConverter, pipeline, ocr_engine)\n                    try:\n                        res = converter.convert(file_path)\n                    except Exception as e:\n                        print(json.dumps({\"ok\": False, \"error\": f\"Docling conversion error: {e}\", \"meta\": meta}))\n                        return\n\n                    ok = False\n                    if hasattr(res, \"status\"):\n                        try:\n                            ok = (res.status == ConversionStatus.SUCCESS) or (str(res.status).lower() == \"success\")\n                        except Exception:\n                            ok = (str(res.status).lower() == \"success\")\n                    if not ok and hasattr(res, \"document\"):\n                        ok = getattr(res, \"document\", None) is not None\n                    if not ok:\n                        print(json.dumps({\"ok\": False, \"error\": \"Docling conversion failed\", \"meta\": meta}))\n                        return\n\n                    doc = getattr(res, \"document\", None)\n                    if doc is None:\n                        print(json.dumps({\"ok\": False, \"error\": \"Docling produced no document\", \"meta\": meta}))\n                        return\n\n                    if markdown:\n                        text = export_markdown(doc, ImageRefMode, image_mode, img_ph, pg_ph)\n                        print(json.dumps({\"ok\": True, \"mode\": \"markdown\", \"text\": text, \"meta\": meta}))\n                        return\n\n                    # structured\n                    try:\n                        doc_dict = doc.export_to_dict()\n                    except Exception as e:\n                        print(json.dumps({\"ok\": False, \"error\": f\"Docling export_to_dict failed: {e}\", \"meta\": meta}))\n                        return\n\n                    rows = to_rows(doc_dict)\n                    print(json.dumps({\"ok\": True, \"mode\": \"structured\", \"doc\": rows, \"meta\": meta}))\n                except Exception as e:\n                    print(\n                        json.dumps({\n                            \"ok\": False,\n                            \"error\": f\"Docling processing error: {e}\",\n                            \"meta\": {\"file_path\": file_path},\n                        })\n                    )\n\n            if __name__ == \"__main__\":\n                main()\n            \"\"\"\n        )\n\n        # Validate file_path to avoid command injection or unsafe input\n        if not isinstance(args[\"file_path\"], str) or any(c in args[\"file_path\"] for c in [\";\", \"|\", \"&\", \"$\", \"`\"]):\n            return Data(data={\"error\": \"Unsafe file path detected.\", \"file_path\": args[\"file_path\"]})\n\n        proc = subprocess.run(  # noqa: S603\n            [sys.executable, \"-u\", \"-c\", child_script],\n            input=json.dumps(args).encode(\"utf-8\"),\n            capture_output=True,\n            check=False,\n        )\n\n        if not proc.stdout:\n            err_msg = proc.stderr.decode(\"utf-8\", errors=\"replace\") or \"no output from child process\"\n            return Data(data={\"error\": f\"Docling subprocess error: {err_msg}\", \"file_path\": file_path})\n\n        try:\n            result = json.loads(proc.stdout.decode(\"utf-8\"))\n        except Exception as e:  # noqa: BLE001\n            err_msg = proc.stderr.decode(\"utf-8\", errors=\"replace\")\n            return Data(\n                data={\"error\": f\"Invalid JSON from Docling subprocess: {e}. stderr={err_msg}\", \"file_path\": file_path},\n            )\n\n        if not result.get(\"ok\"):\n            return Data(data={\"error\": result.get(\"error\", \"Unknown Docling error\"), **result.get(\"meta\", {})})\n\n        meta = result.get(\"meta\", {})\n        if result.get(\"mode\") == \"markdown\":\n            exported_content = str(result.get(\"text\", \"\"))\n            return Data(\n                text=exported_content,\n                data={\"exported_content\": exported_content, \"export_format\": self.EXPORT_FORMAT, **meta},\n            )\n\n        rows = list(result.get(\"doc\", []))\n        return Data(data={\"doc\": rows, \"export_format\": self.EXPORT_FORMAT, **meta})\n\n    def process_files(\n        self,\n        file_list: list[BaseFileComponent.BaseFile],\n    ) -> list[BaseFileComponent.BaseFile]:\n        \"\"\"Process input files.\n\n        - advanced_mode => Docling in a separate process.\n        - Otherwise => standard parsing in current process (optionally threaded).\n        \"\"\"\n        if not file_list:\n            msg = \"No files to process.\"\n            raise ValueError(msg)\n\n        def process_file_standard(file_path: str, *, silent_errors: bool = False) -> Data | None:\n            try:\n                return parse_text_file_to_data(file_path, silent_errors=silent_errors)\n            except FileNotFoundError as e:\n                self.log(f\"File not found: {file_path}. Error: {e}\")\n                if not silent_errors:\n                    raise\n                return None\n            except Exception as e:\n                self.log(f\"Unexpected error processing {file_path}: {e}\")\n                if not silent_errors:\n                    raise\n                return None\n\n        docling_compatible = all(self._is_docling_compatible(str(f.path)) for f in file_list)\n\n        # Advanced path: Check if ALL files are compatible with Docling\n        if self.advanced_mode and docling_compatible:\n            final_return: list[BaseFileComponent.BaseFile] = []\n            for file in file_list:\n                file_path = str(file.path)\n                advanced_data: Data | None = self._process_docling_in_subprocess(file_path)\n\n                # --- UNNEST: expand each element in `doc` to its own Data row\n                payload = getattr(advanced_data, \"data\", {}) or {}\n                doc_rows = payload.get(\"doc\")\n                if isinstance(doc_rows, list):\n                    rows: list[Data | None] = [\n                        Data(\n                            data={\n                                \"file_path\": file_path,\n                                **(item if isinstance(item, dict) else {\"value\": item}),\n                            },\n                        )\n                        for item in doc_rows\n                    ]\n                    final_return.extend(self.rollup_data(file_list, rows))\n                else:\n                    # If not structured, keep as-is (e.g., markdown export or error dict)\n                    final_return.extend(self.rollup_data(file_list, [advanced_data]))\n            return final_return\n\n        # Standard multi-file (or single non-advanced) path\n        concurrency = 1 if not self.use_multithreading else max(1, self.concurrency_multithreading)\n        file_paths = [str(f.path) for f in file_list]\n        self.log(f\"Starting parallel processing of {len(file_paths)} files with concurrency: {concurrency}.\")\n        my_data = parallel_load_data(\n            file_paths,\n            silent_errors=self.silent_errors,\n            load_function=process_file_standard,\n            max_concurrency=concurrency,\n        )\n        return self.rollup_data(file_list, my_data)\n\n    # ------------------------------ Output helpers -----------------------------------\n\n    def load_files_helper(self) -> DataFrame:\n        result = self.load_files()\n\n        # Error condition - raise error if no text and an error is present\n        if not hasattr(result, \"text\"):\n            if hasattr(result, \"error\"):\n                raise ValueError(result.error[0])\n            msg = \"Could not extract content from the provided file(s).\"\n            raise ValueError(msg)\n\n        return result\n\n    def load_files_dataframe(self) -> DataFrame:\n        \"\"\"Load files using advanced Docling processing and export to DataFrame format.\"\"\"\n        self.markdown = False\n        return self.load_files_helper()\n\n    def load_files_markdown(self) -> Message:\n        \"\"\"Load files using advanced Docling processing and export to Markdown format.\"\"\"\n        self.markdown = True\n        result = self.load_files_helper()\n        return Message(text=str(result.text[0]))\n"
              },
              "concurrency_multithreading": {
                "_input_type": "IntInput",
                "advanced": true,
                "display_name": "Processing Concurrency",
                "dynamic": false,
                "info": "When multiple files are being processed, the number of files to process concurrently.",
                "list": false,
                "list_add_label": "Add More",
                "name": "concurrency_multithreading",
                "placeholder": "",
                "required": false,
                "show": true,
                "title_case": false,
                "tool_mode": false,
                "trace_as_metadata": true,
                "type": "int",
                "value": 1
              },
              "delete_server_file_after_processing": {
                "_input_type": "BoolInput",
                "advanced": true,
                "display_name": "Delete Server File After Processing",
                "dynamic": false,
                "info": "If true, the Server File Path will be deleted after processing.",
                "list": false,
                "list_add_label": "Add More",
                "name": "delete_server_file_after_processing",
                "placeholder": "",
                "required": false,
                "show": true,
                "title_case": false,
                "tool_mode": false,
                "trace_as_metadata": true,
                "type": "bool",
                "value": true
              },
              "doc_key": {
                "_input_type": "MessageTextInput",
                "advanced": true,
                "display_name": "Doc Key",
                "dynamic": false,
                "info": "The key to use for the DoclingDocument column.",
                "input_types": [
                  "Message"
                ],
                "list": false,
                "list_add_label": "Add More",
                "load_from_db": false,
                "name": "doc_key",
                "placeholder": "",
                "required": false,
                "show": false,
                "title_case": false,
                "tool_mode": false,
                "trace_as_input": true,
                "trace_as_metadata": true,
                "type": "str",
                "value": "doc"
              },
              "file_path": {
                "_input_type": "HandleInput",
                "advanced": true,
                "display_name": "Server File Path",
                "dynamic": false,
                "info": "Data object with a 'file_path' property pointing to server file or a Message object with a path to the file. Supercedes 'Path' but supports same file types.",
                "input_types": [
                  "Data",
                  "Message"
                ],
                "list": true,
                "list_add_label": "Add More",
                "name": "file_path",
                "placeholder": "",
                "required": false,
                "show": true,
                "title_case": false,
                "trace_as_metadata": true,
                "type": "other",
                "value": ""
              },
              "ignore_unspecified_files": {
                "_input_type": "BoolInput",
                "advanced": true,
                "display_name": "Ignore Unspecified Files",
                "dynamic": false,
                "info": "If true, Data with no 'file_path' property will be ignored.",
                "list": false,
                "list_add_label": "Add More",
                "name": "ignore_unspecified_files",
                "placeholder": "",
                "required": false,
                "show": true,
                "title_case": false,
                "tool_mode": false,
                "trace_as_metadata": true,
                "type": "bool",
                "value": false
              },
              "ignore_unsupported_extensions": {
                "_input_type": "BoolInput",
                "advanced": true,
                "display_name": "Ignore Unsupported Extensions",
                "dynamic": false,
                "info": "If true, files with unsupported extensions will not be processed.",
                "list": false,
                "list_add_label": "Add More",
                "name": "ignore_unsupported_extensions",
                "placeholder": "",
                "required": false,
                "show": true,
                "title_case": false,
                "tool_mode": false,
                "trace_as_metadata": true,
                "type": "bool",
                "value": true
              },
              "markdown": {
                "_input_type": "BoolInput",
                "advanced": false,
                "display_name": "Markdown Export",
                "dynamic": false,
                "info": "Export processed documents to Markdown format. Only available when advanced mode is enabled.",
                "list": false,
                "list_add_label": "Add More",
                "name": "markdown",
                "placeholder": "",
                "required": false,
                "show": false,
                "title_case": false,
                "tool_mode": false,
                "trace_as_metadata": true,
                "type": "bool",
                "value": false
              },
              "md_image_placeholder": {
                "_input_type": "StrInput",
                "advanced": true,
                "display_name": "Image placeholder",
                "dynamic": false,
                "info": "Specify the image placeholder for markdown exports.",
                "list": false,
                "list_add_label": "Add More",
                "load_from_db": false,
                "name": "md_image_placeholder",
                "placeholder": "",
                "required": false,
                "show": false,
                "title_case": false,
                "tool_mode": false,
                "trace_as_metadata": true,
                "type": "str",
                "value": "<!-- image -->"
              },
              "md_page_break_placeholder": {
                "_input_type": "StrInput",
                "advanced": true,
                "display_name": "Page break placeholder",
                "dynamic": false,
                "info": "Add this placeholder between pages in the markdown output.",
                "list": false,
                "list_add_label": "Add More",
                "load_from_db": false,
                "name": "md_page_break_placeholder",
                "placeholder": "",
                "required": false,
                "show": false,
                "title_case": false,
                "tool_mode": false,
                "trace_as_metadata": true,
                "type": "str",
                "value": ""
              },
              "ocr_engine": {
                "_input_type": "DropdownInput",
                "advanced": true,
                "combobox": false,
                "dialog_inputs": {},
                "display_name": "OCR Engine",
                "dynamic": false,
                "external_options": {},
                "info": "OCR engine to use. Only available when pipeline is set to 'standard'.",
                "name": "ocr_engine",
                "options": [
                  "None",
                  "easyocr"
                ],
                "options_metadata": [],
                "placeholder": "",
                "required": false,
                "show": false,
                "title_case": false,
                "toggle": false,
                "tool_mode": false,
                "trace_as_metadata": true,
                "type": "str",
                "value": "easyocr"
              },
              "path": {
                "_input_type": "FileInput",
                "advanced": false,
                "display_name": "Files",
                "dynamic": false,
                "fileTypes": [
                  "csv",
                  "json",
                  "pdf",
                  "txt",
                  "md",
                  "mdx",
                  "yaml",
                  "yml",
                  "xml",
                  "html",
                  "htm",
                  "docx",
                  "py",
                  "sh",
                  "sql",
                  "js",
                  "ts",
                  "tsx",
                  "adoc",
                  "asciidoc",
                  "asc",
                  "bmp",
                  "dotx",
                  "dotm",
                  "docm",
                  "jpg",
                  "jpeg",
                  "png",
                  "potx",
                  "ppsx",
                  "pptm",
                  "potm",
                  "ppsm",
                  "pptx",
                  "tiff",
                  "xls",
                  "xlsx",
                  "xhtml",
                  "webp",
                  "zip",
                  "tar",
                  "tgz",
                  "bz2",
                  "gz"
                ],
                "file_path": [],
                "info": "Supported file extensions: csv, json, pdf, txt, md, mdx, yaml, yml, xml, html, htm, docx, py, sh, sql, js, ts, tsx, adoc, asciidoc, asc, bmp, dotx, dotm, docm, jpg, jpeg, png, potx, ppsx, pptm, potm, ppsm, pptx, tiff, xls, xlsx, xhtml, webp; optionally bundled in file extensions: zip, tar, tgz, bz2, gz",
                "list": true,
                "list_add_label": "Add More",
                "name": "path",
                "placeholder": "",
                "real_time_refresh": true,
                "required": false,
                "show": true,
                "temp_file": false,
                "title_case": false,
                "trace_as_metadata": true,
                "type": "file",
                "value": ""
              },
              "pipeline": {
                "_input_type": "DropdownInput",
                "advanced": true,
                "combobox": false,
                "dialog_inputs": {},
                "display_name": "Pipeline",
                "dynamic": false,
                "external_options": {},
                "info": "Docling pipeline to use",
                "name": "pipeline",
                "options": [
                  "standard",
                  "vlm"
                ],
                "options_metadata": [],
                "placeholder": "",
                "real_time_refresh": true,
                "required": false,
                "show": false,
                "title_case": false,
                "toggle": false,
                "tool_mode": false,
                "trace_as_metadata": true,
                "type": "str",
                "value": "standard"
              },
              "separator": {
                "_input_type": "StrInput",
                "advanced": true,
                "display_name": "Separator",
                "dynamic": false,
                "info": "Specify the separator to use between multiple outputs in Message format.",
                "list": false,
                "list_add_label": "Add More",
                "load_from_db": false,
                "name": "separator",
                "placeholder": "",
                "required": false,
                "show": true,
                "title_case": false,
                "tool_mode": false,
                "trace_as_metadata": true,
                "type": "str",
                "value": "\n\n"
              },
              "silent_errors": {
                "_input_type": "BoolInput",
                "advanced": true,
                "display_name": "Silent Errors",
                "dynamic": false,
                "info": "If true, errors will not raise an exception.",
                "list": false,
                "list_add_label": "Add More",
                "name": "silent_errors",
                "placeholder": "",
                "required": false,
                "show": true,
                "title_case": false,
                "tool_mode": false,
                "trace_as_metadata": true,
                "type": "bool",
                "value": false
              },
              "use_multithreading": {
                "_input_type": "BoolInput",
                "advanced": true,
                "display_name": "[Deprecated] Use Multithreading",
                "dynamic": false,
                "info": "Set 'Processing Concurrency' greater than 1 to enable multithreading.",
                "list": false,
                "list_add_label": "Add More",
                "name": "use_multithreading",
                "placeholder": "",
                "required": false,
                "show": true,
                "title_case": false,
                "tool_mode": false,
                "trace_as_metadata": true,
                "type": "bool",
                "value": true
              }
            },
            "tool_mode": false
          },
          "showNode": true,
          "type": "File"
        },
        "dragging": false,
        "id": "File-7D3hP",
        "measured": {
          "height": 256,
          "width": 320
        },
        "position": {
          "x": 1330.7650978046952,
          "y": 1431.5905495627503
        },
        "selected": false,
        "type": "genericNode"
      },
      {
        "data": {
          "id": "LanguageModelComponent-Wqbva",
          "node": {
            "base_classes": [
              "LanguageModel",
              "Message"
            ],
            "beta": false,
            "conditional_paths": [],
            "custom_fields": {},
            "description": "Runs a language model given a specified provider.",
            "display_name": "Language Model",
            "documentation": "",
            "edited": false,
            "field_order": [
              "provider",
              "model_name",
              "api_key",
              "input_value",
              "system_message",
              "stream",
              "temperature"
            ],
            "frozen": false,
            "icon": "brain-circuit",
            "last_updated": "2025-10-10T17:51:27.074Z",
            "legacy": false,
            "metadata": {
              "code_hash": "bb5f8714781b",
              "dependencies": {
                "dependencies": [
                  {
                    "name": "langchain_anthropic",
                    "version": "0.3.14"
                  },
                  {
                    "name": "langchain_google_genai",
                    "version": "2.0.6"
                  },
                  {
                    "name": "langchain_openai",
                    "version": "0.3.23"
                  },
                  {
                    "name": "lfx",
                    "version": null
                  }
                ],
                "total_dependencies": 4
              },
              "keywords": [
                "model",
                "llm",
                "language model",
                "large language model"
              ],
              "module": "lfx.components.models.language_model.LanguageModelComponent"
            },
            "minimized": false,
            "output_types": [],
            "outputs": [
              {
                "allows_loop": false,
                "cache": true,
                "display_name": "Model Response",
                "group_outputs": false,
                "method": "text_response",
                "name": "text_output",
                "options": null,
                "required_inputs": null,
                "selected": "Message",
                "tool_mode": true,
                "types": [
                  "Message"
                ],
                "value": "__UNDEFINED__"
              },
              {
                "allows_loop": false,
                "cache": true,
                "display_name": "Language Model",
                "group_outputs": false,
                "method": "build_model",
                "name": "model_output",
                "options": null,
                "required_inputs": null,
                "selected": "LanguageModel",
                "tool_mode": true,
                "types": [
                  "LanguageModel"
                ],
                "value": "__UNDEFINED__"
              }
            ],
            "pinned": false,
            "priority": 0,
            "template": {
              "_type": "Component",
              "api_key": {
                "_input_type": "SecretStrInput",
                "advanced": false,
                "display_name": "OpenAI API Key",
                "dynamic": false,
                "info": "Model Provider API key",
                "input_types": [],
                "load_from_db": true,
                "name": "api_key",
                "password": true,
                "placeholder": "",
                "real_time_refresh": true,
                "required": false,
                "show": true,
                "title_case": false,
                "type": "str",
                "value": "OPENAI_API_KEY"
              },
              "code": {
                "advanced": true,
                "dynamic": true,
                "fileTypes": [],
                "file_path": "",
                "info": "",
                "list": false,
                "load_from_db": false,
                "multiline": true,
                "name": "code",
                "password": false,
                "placeholder": "",
                "required": true,
                "show": true,
                "title_case": false,
                "type": "code",
                "value": "from typing import Any\n\nimport requests\nfrom langchain_anthropic import ChatAnthropic\nfrom langchain_ibm import ChatWatsonx\nfrom langchain_ollama import ChatOllama\nfrom langchain_openai import ChatOpenAI\nfrom pydantic.v1 import SecretStr\n\nfrom lfx.base.models.anthropic_constants import ANTHROPIC_MODELS\nfrom lfx.base.models.google_generative_ai_constants import GOOGLE_GENERATIVE_AI_MODELS\nfrom lfx.base.models.google_generative_ai_model import ChatGoogleGenerativeAIFixed\nfrom lfx.base.models.model import LCModelComponent\nfrom lfx.base.models.model_utils import get_ollama_models, is_valid_ollama_url\nfrom lfx.base.models.openai_constants import OPENAI_CHAT_MODEL_NAMES, OPENAI_REASONING_MODEL_NAMES\nfrom lfx.field_typing import LanguageModel\nfrom lfx.field_typing.range_spec import RangeSpec\nfrom lfx.inputs.inputs import BoolInput, MessageTextInput, StrInput\nfrom lfx.io import DropdownInput, MessageInput, MultilineInput, SecretStrInput, SliderInput\nfrom lfx.log.logger import logger\nfrom lfx.schema.dotdict import dotdict\nfrom lfx.utils.util import transform_localhost_url\n\n# IBM watsonx.ai constants\nIBM_WATSONX_DEFAULT_MODELS = [\"ibm/granite-3-2b-instruct\", \"ibm/granite-3-8b-instruct\", \"ibm/granite-13b-instruct-v2\"]\nIBM_WATSONX_URLS = [\n    \"https://us-south.ml.cloud.ibm.com\",\n    \"https://eu-de.ml.cloud.ibm.com\",\n    \"https://eu-gb.ml.cloud.ibm.com\",\n    \"https://au-syd.ml.cloud.ibm.com\",\n    \"https://jp-tok.ml.cloud.ibm.com\",\n    \"https://ca-tor.ml.cloud.ibm.com\",\n]\n\n# Ollama API constants\nHTTP_STATUS_OK = 200\nJSON_MODELS_KEY = \"models\"\nJSON_NAME_KEY = \"name\"\nJSON_CAPABILITIES_KEY = \"capabilities\"\nDESIRED_CAPABILITY = \"completion\"\nDEFAULT_OLLAMA_URL = \"http://localhost:11434\"\n\n\nclass LanguageModelComponent(LCModelComponent):\n    display_name = \"Language Model\"\n    description = \"Runs a language model given a specified provider.\"\n    documentation: str = \"https://docs.langflow.org/components-models\"\n    icon = \"brain-circuit\"\n    category = \"models\"\n    priority = 0  # Set priority to 0 to make it appear first\n\n    @staticmethod\n    def fetch_ibm_models(base_url: str) -> list[str]:\n        \"\"\"Fetch available models from the watsonx.ai API.\"\"\"\n        try:\n            endpoint = f\"{base_url}/ml/v1/foundation_model_specs\"\n            params = {\"version\": \"2024-09-16\", \"filters\": \"function_text_chat,!lifecycle_withdrawn\"}\n            response = requests.get(endpoint, params=params, timeout=10)\n            response.raise_for_status()\n            data = response.json()\n            models = [model[\"model_id\"] for model in data.get(\"resources\", [])]\n            return sorted(models)\n        except Exception:  # noqa: BLE001\n            logger.exception(\"Error fetching IBM watsonx models. Using default models.\")\n            return IBM_WATSONX_DEFAULT_MODELS\n\n    inputs = [\n        DropdownInput(\n            name=\"provider\",\n            display_name=\"Model Provider\",\n            options=[\"OpenAI\", \"Anthropic\", \"Google\", \"IBM watsonx.ai\", \"Ollama\"],\n            value=\"OpenAI\",\n            info=\"Select the model provider\",\n            real_time_refresh=True,\n            options_metadata=[\n                {\"icon\": \"OpenAI\"},\n                {\"icon\": \"Anthropic\"},\n                {\"icon\": \"GoogleGenerativeAI\"},\n                {\"icon\": \"WatsonxAI\"},\n                {\"icon\": \"Ollama\"},\n            ],\n        ),\n        DropdownInput(\n            name=\"model_name\",\n            display_name=\"Model Name\",\n            options=OPENAI_CHAT_MODEL_NAMES + OPENAI_REASONING_MODEL_NAMES,\n            value=OPENAI_CHAT_MODEL_NAMES[0],\n            info=\"Select the model to use\",\n            real_time_refresh=True,\n            refresh_button=True,\n        ),\n        SecretStrInput(\n            name=\"api_key\",\n            display_name=\"OpenAI API Key\",\n            info=\"Model Provider API key\",\n            required=False,\n            show=True,\n            real_time_refresh=True,\n        ),\n        DropdownInput(\n            name=\"base_url_ibm_watsonx\",\n            display_name=\"watsonx API Endpoint\",\n            info=\"The base URL of the API (IBM watsonx.ai only)\",\n            options=IBM_WATSONX_URLS,\n            value=IBM_WATSONX_URLS[0],\n            show=False,\n            real_time_refresh=True,\n        ),\n        StrInput(\n            name=\"project_id\",\n            display_name=\"watsonx Project ID\",\n            info=\"The project ID associated with the foundation model (IBM watsonx.ai only)\",\n            show=False,\n            required=False,\n        ),\n        MessageTextInput(\n            name=\"ollama_base_url\",\n            display_name=\"Ollama API URL\",\n            info=f\"Endpoint of the Ollama API (Ollama only). Defaults to {DEFAULT_OLLAMA_URL}\",\n            value=DEFAULT_OLLAMA_URL,\n            show=False,\n            real_time_refresh=True,\n            load_from_db=True,\n        ),\n        MessageInput(\n            name=\"input_value\",\n            display_name=\"Input\",\n            info=\"The input text to send to the model\",\n        ),\n        MultilineInput(\n            name=\"system_message\",\n            display_name=\"System Message\",\n            info=\"A system message that helps set the behavior of the assistant\",\n            advanced=False,\n        ),\n        BoolInput(\n            name=\"stream\",\n            display_name=\"Stream\",\n            info=\"Whether to stream the response\",\n            value=False,\n            advanced=True,\n        ),\n        SliderInput(\n            name=\"temperature\",\n            display_name=\"Temperature\",\n            value=0.1,\n            info=\"Controls randomness in responses\",\n            range_spec=RangeSpec(min=0, max=1, step=0.01),\n            advanced=True,\n        ),\n    ]\n\n    def build_model(self) -> LanguageModel:\n        provider = self.provider\n        model_name = self.model_name\n        temperature = self.temperature\n        stream = self.stream\n\n        if provider == \"OpenAI\":\n            if not self.api_key:\n                msg = \"OpenAI API key is required when using OpenAI provider\"\n                raise ValueError(msg)\n\n            if model_name in OPENAI_REASONING_MODEL_NAMES:\n                # reasoning models do not support temperature (yet)\n                temperature = None\n\n            return ChatOpenAI(\n                model_name=model_name,\n                temperature=temperature,\n                streaming=stream,\n                openai_api_key=self.api_key,\n            )\n        if provider == \"Anthropic\":\n            if not self.api_key:\n                msg = \"Anthropic API key is required when using Anthropic provider\"\n                raise ValueError(msg)\n            return ChatAnthropic(\n                model=model_name,\n                temperature=temperature,\n                streaming=stream,\n                anthropic_api_key=self.api_key,\n            )\n        if provider == \"Google\":\n            if not self.api_key:\n                msg = \"Google API key is required when using Google provider\"\n                raise ValueError(msg)\n            return ChatGoogleGenerativeAIFixed(\n                model=model_name,\n                temperature=temperature,\n                streaming=stream,\n                google_api_key=self.api_key,\n            )\n        if provider == \"IBM watsonx.ai\":\n            if not self.api_key:\n                msg = \"IBM API key is required when using IBM watsonx.ai provider\"\n                raise ValueError(msg)\n            if not self.base_url_ibm_watsonx:\n                msg = \"IBM watsonx API Endpoint is required when using IBM watsonx.ai provider\"\n                raise ValueError(msg)\n            if not self.project_id:\n                msg = \"IBM watsonx Project ID is required when using IBM watsonx.ai provider\"\n                raise ValueError(msg)\n            return ChatWatsonx(\n                apikey=SecretStr(self.api_key).get_secret_value(),\n                url=self.base_url_ibm_watsonx,\n                project_id=self.project_id,\n                model_id=model_name,\n                params={\n                    \"temperature\": temperature,\n                },\n                streaming=stream,\n            )\n        if provider == \"Ollama\":\n            if not self.ollama_base_url:\n                msg = \"Ollama API URL is required when using Ollama provider\"\n                raise ValueError(msg)\n            if not model_name:\n                msg = \"Model name is required when using Ollama provider\"\n                raise ValueError(msg)\n\n            transformed_base_url = transform_localhost_url(self.ollama_base_url)\n\n            # Check if URL contains /v1 suffix (OpenAI-compatible mode)\n            if transformed_base_url and transformed_base_url.rstrip(\"/\").endswith(\"/v1\"):\n                # Strip /v1 suffix and log warning\n                transformed_base_url = transformed_base_url.rstrip(\"/\").removesuffix(\"/v1\")\n                logger.warning(\n                    \"Detected '/v1' suffix in base URL. The Ollama component uses the native Ollama API, \"\n                    \"not the OpenAI-compatible API. The '/v1' suffix has been automatically removed. \"\n                    \"If you want to use the OpenAI-compatible API, please use the OpenAI component instead. \"\n                    \"Learn more at https://docs.ollama.com/openai#openai-compatibility\"\n                )\n\n            return ChatOllama(\n                base_url=transformed_base_url,\n                model=model_name,\n                temperature=temperature,\n            )\n        msg = f\"Unknown provider: {provider}\"\n        raise ValueError(msg)\n\n    async def update_build_config(\n        self, build_config: dotdict, field_value: Any, field_name: str | None = None\n    ) -> dotdict:\n        if field_name == \"provider\":\n            if field_value == \"OpenAI\":\n                build_config[\"model_name\"][\"options\"] = OPENAI_CHAT_MODEL_NAMES + OPENAI_REASONING_MODEL_NAMES\n                build_config[\"model_name\"][\"value\"] = OPENAI_CHAT_MODEL_NAMES[0]\n                build_config[\"api_key\"][\"display_name\"] = \"OpenAI API Key\"\n                build_config[\"api_key\"][\"show\"] = True\n                build_config[\"base_url_ibm_watsonx\"][\"show\"] = False\n                build_config[\"project_id\"][\"show\"] = False\n                build_config[\"ollama_base_url\"][\"show\"] = False\n            elif field_value == \"Anthropic\":\n                build_config[\"model_name\"][\"options\"] = ANTHROPIC_MODELS\n                build_config[\"model_name\"][\"value\"] = ANTHROPIC_MODELS[0]\n                build_config[\"api_key\"][\"display_name\"] = \"Anthropic API Key\"\n                build_config[\"api_key\"][\"show\"] = True\n                build_config[\"base_url_ibm_watsonx\"][\"show\"] = False\n                build_config[\"project_id\"][\"show\"] = False\n                build_config[\"ollama_base_url\"][\"show\"] = False\n            elif field_value == \"Google\":\n                build_config[\"model_name\"][\"options\"] = GOOGLE_GENERATIVE_AI_MODELS\n                build_config[\"model_name\"][\"value\"] = GOOGLE_GENERATIVE_AI_MODELS[0]\n                build_config[\"api_key\"][\"display_name\"] = \"Google API Key\"\n                build_config[\"api_key\"][\"show\"] = True\n                build_config[\"base_url_ibm_watsonx\"][\"show\"] = False\n                build_config[\"project_id\"][\"show\"] = False\n                build_config[\"ollama_base_url\"][\"show\"] = False\n            elif field_value == \"IBM watsonx.ai\":\n                build_config[\"model_name\"][\"options\"] = IBM_WATSONX_DEFAULT_MODELS\n                build_config[\"model_name\"][\"value\"] = IBM_WATSONX_DEFAULT_MODELS[0]\n                build_config[\"api_key\"][\"display_name\"] = \"IBM API Key\"\n                build_config[\"api_key\"][\"show\"] = True\n                build_config[\"base_url_ibm_watsonx\"][\"show\"] = True\n                build_config[\"project_id\"][\"show\"] = True\n                build_config[\"ollama_base_url\"][\"show\"] = False\n            elif field_value == \"Ollama\":\n                # Fetch Ollama models from the API\n                build_config[\"api_key\"][\"show\"] = False\n                build_config[\"base_url_ibm_watsonx\"][\"show\"] = False\n                build_config[\"project_id\"][\"show\"] = False\n                build_config[\"ollama_base_url\"][\"show\"] = True\n\n                # Try multiple sources to get the URL (in order of preference):\n                # 1. Instance attribute (already resolved from global/db)\n                # 2. Build config value (may be a global variable reference)\n                # 3. Default value\n                ollama_url = getattr(self, \"ollama_base_url\", None)\n                if not ollama_url:\n                    config_value = build_config[\"ollama_base_url\"].get(\"value\", DEFAULT_OLLAMA_URL)\n                    # If config_value looks like a variable name (all caps with underscores), use default\n                    is_variable_ref = (\n                        config_value\n                        and isinstance(config_value, str)\n                        and config_value.isupper()\n                        and \"_\" in config_value\n                    )\n                    if is_variable_ref:\n                        await logger.adebug(\n                            f\"Config value appears to be a variable reference: {config_value}, using default\"\n                        )\n                        ollama_url = DEFAULT_OLLAMA_URL\n                    else:\n                        ollama_url = config_value\n\n                await logger.adebug(f\"Fetching Ollama models for provider switch. URL: {ollama_url}\")\n                if await is_valid_ollama_url(url=ollama_url):\n                    try:\n                        models = await get_ollama_models(\n                            base_url_value=ollama_url,\n                            desired_capability=DESIRED_CAPABILITY,\n                            json_models_key=JSON_MODELS_KEY,\n                            json_name_key=JSON_NAME_KEY,\n                            json_capabilities_key=JSON_CAPABILITIES_KEY,\n                        )\n                        build_config[\"model_name\"][\"options\"] = models\n                        build_config[\"model_name\"][\"value\"] = models[0] if models else \"\"\n                    except ValueError:\n                        await logger.awarning(\"Failed to fetch Ollama models. Setting empty options.\")\n                        build_config[\"model_name\"][\"options\"] = []\n                        build_config[\"model_name\"][\"value\"] = \"\"\n                else:\n                    await logger.awarning(f\"Invalid Ollama URL: {ollama_url}\")\n                    build_config[\"model_name\"][\"options\"] = []\n                    build_config[\"model_name\"][\"value\"] = \"\"\n        elif (\n            field_name == \"base_url_ibm_watsonx\"\n            and field_value\n            and hasattr(self, \"provider\")\n            and self.provider == \"IBM watsonx.ai\"\n        ):\n            # Fetch IBM models when base_url changes\n            try:\n                models = self.fetch_ibm_models(base_url=field_value)\n                build_config[\"model_name\"][\"options\"] = models\n                build_config[\"model_name\"][\"value\"] = models[0] if models else IBM_WATSONX_DEFAULT_MODELS[0]\n                info_message = f\"Updated model options: {len(models)} models found in {field_value}\"\n                logger.info(info_message)\n            except Exception:  # noqa: BLE001\n                logger.exception(\"Error updating IBM model options.\")\n        elif field_name == \"ollama_base_url\":\n            # Fetch Ollama models when ollama_base_url changes\n            # Use the field_value directly since this is triggered when the field changes\n            logger.debug(\n                f\"Fetching Ollama models from updated URL: {build_config['ollama_base_url']} \\\n                and value {self.ollama_base_url}\",\n            )\n            await logger.adebug(f\"Fetching Ollama models from updated URL: {self.ollama_base_url}\")\n            if await is_valid_ollama_url(url=self.ollama_base_url):\n                try:\n                    models = await get_ollama_models(\n                        base_url_value=self.ollama_base_url,\n                        desired_capability=DESIRED_CAPABILITY,\n                        json_models_key=JSON_MODELS_KEY,\n                        json_name_key=JSON_NAME_KEY,\n                        json_capabilities_key=JSON_CAPABILITIES_KEY,\n                    )\n                    build_config[\"model_name\"][\"options\"] = models\n                    build_config[\"model_name\"][\"value\"] = models[0] if models else \"\"\n                    info_message = f\"Updated model options: {len(models)} models found in {self.ollama_base_url}\"\n                    await logger.ainfo(info_message)\n                except ValueError:\n                    await logger.awarning(\"Error updating Ollama model options.\")\n                    build_config[\"model_name\"][\"options\"] = []\n                    build_config[\"model_name\"][\"value\"] = \"\"\n            else:\n                await logger.awarning(f\"Invalid Ollama URL: {self.ollama_base_url}\")\n                build_config[\"model_name\"][\"options\"] = []\n                build_config[\"model_name\"][\"value\"] = \"\"\n        elif field_name == \"model_name\":\n            # Refresh Ollama models when model_name field is accessed\n            if hasattr(self, \"provider\") and self.provider == \"Ollama\":\n                ollama_url = getattr(self, \"ollama_base_url\", DEFAULT_OLLAMA_URL)\n                if await is_valid_ollama_url(url=ollama_url):\n                    try:\n                        models = await get_ollama_models(\n                            base_url_value=ollama_url,\n                            desired_capability=DESIRED_CAPABILITY,\n                            json_models_key=JSON_MODELS_KEY,\n                            json_name_key=JSON_NAME_KEY,\n                            json_capabilities_key=JSON_CAPABILITIES_KEY,\n                        )\n                        build_config[\"model_name\"][\"options\"] = models\n                    except ValueError:\n                        await logger.awarning(\"Failed to refresh Ollama models.\")\n                        build_config[\"model_name\"][\"options\"] = []\n                else:\n                    build_config[\"model_name\"][\"options\"] = []\n\n            # Hide system_message for o1 models - currently unsupported\n            if field_value and field_value.startswith(\"o1\") and hasattr(self, \"provider\") and self.provider == \"OpenAI\":\n                if \"system_message\" in build_config:\n                    build_config[\"system_message\"][\"show\"] = False\n            elif \"system_message\" in build_config:\n                build_config[\"system_message\"][\"show\"] = True\n        return build_config\n"
              },
              "input_value": {
                "_input_type": "MessageInput",
                "advanced": false,
                "display_name": "Input",
                "dynamic": false,
                "info": "The input text to send to the model",
                "input_types": [
                  "Message"
                ],
                "list": false,
                "list_add_label": "Add More",
                "load_from_db": false,
                "name": "input_value",
                "placeholder": "",
                "required": false,
                "show": true,
                "title_case": false,
                "tool_mode": false,
                "trace_as_input": true,
                "trace_as_metadata": true,
                "type": "str",
                "value": ""
              },
              "model_name": {
                "_input_type": "DropdownInput",
                "advanced": false,
                "combobox": false,
                "dialog_inputs": {},
                "display_name": "Model Name",
                "dynamic": false,
                "info": "Select the model to use",
                "name": "model_name",
                "options": [
                  "gpt-4o-mini",
                  "gpt-4o",
                  "gpt-4.1",
                  "gpt-4.1-mini",
                  "gpt-4.1-nano",
                  "gpt-4-turbo",
                  "gpt-4-turbo-preview",
                  "gpt-4",
                  "gpt-3.5-turbo",
                  "gpt-5",
                  "gpt-5-mini",
                  "gpt-5-nano",
                  "gpt-5-chat-latest",
                  "o1",
                  "o3-mini",
                  "o3",
                  "o3-pro",
                  "o4-mini",
                  "o4-mini-high"
                ],
                "options_metadata": [],
                "placeholder": "",
                "required": false,
                "show": true,
                "title_case": false,
                "toggle": false,
                "tool_mode": false,
                "trace_as_metadata": true,
                "type": "str",
                "value": "gpt-4o-mini"
              },
              "provider": {
                "_input_type": "DropdownInput",
                "advanced": false,
                "combobox": false,
                "dialog_inputs": {},
                "display_name": "Model Provider",
                "dynamic": false,
                "info": "Select the model provider",
                "name": "provider",
                "options": [
                  "OpenAI",
                  "Anthropic",
                  "Google"
                ],
                "options_metadata": [
                  {
                    "icon": "OpenAI"
                  },
                  {
                    "icon": "Anthropic"
                  },
                  {
                    "icon": "GoogleGenerativeAI"
                  }
                ],
                "placeholder": "",
                "real_time_refresh": true,
                "required": false,
                "show": true,
                "title_case": false,
                "toggle": false,
                "tool_mode": false,
                "trace_as_metadata": true,
                "type": "str",
                "value": "OpenAI"
              },
              "stream": {
                "_input_type": "BoolInput",
                "advanced": true,
                "display_name": "Stream",
                "dynamic": false,
                "info": "Whether to stream the response",
                "list": false,
                "list_add_label": "Add More",
                "name": "stream",
                "placeholder": "",
                "required": false,
                "show": true,
                "title_case": false,
                "tool_mode": false,
                "trace_as_metadata": true,
                "type": "bool",
                "value": false
              },
              "system_message": {
                "_input_type": "MultilineInput",
                "advanced": true,
                "copy_field": false,
                "display_name": "System Message",
                "dynamic": false,
                "info": "A system message that helps set the behavior of the assistant",
                "input_types": [
                  "Message"
                ],
                "list": false,
                "list_add_label": "Add More",
                "load_from_db": false,
                "multiline": true,
                "name": "system_message",
                "placeholder": "",
                "required": false,
                "show": true,
                "title_case": false,
                "tool_mode": false,
                "trace_as_input": true,
                "trace_as_metadata": true,
                "type": "str",
                "value": ""
              },
              "temperature": {
                "_input_type": "SliderInput",
                "advanced": true,
                "display_name": "Temperature",
                "dynamic": false,
                "info": "Controls randomness in responses",
                "max_label": "",
                "max_label_icon": "",
                "min_label": "",
                "min_label_icon": "",
                "name": "temperature",
                "placeholder": "",
                "range_spec": {
                  "max": 1,
                  "min": 0,
                  "step": 0.01,
                  "step_type": "float"
                },
                "required": false,
                "show": true,
                "slider_buttons": false,
                "slider_buttons_options": [],
                "slider_input": false,
                "title_case": false,
                "tool_mode": false,
                "type": "slider",
                "value": 0.1
              }
            },
            "tool_mode": false
          },
          "selected_output": "text_output",
          "showNode": true,
          "type": "LanguageModelComponent"
        },
        "dragging": false,
        "id": "LanguageModelComponent-Wqbva",
        "measured": {
          "height": 451,
          "width": 320
        },
        "position": {
          "x": 2354.7612483129965,
          "y": 633.8261067248878
        },
        "selected": false,
        "type": "genericNode"
      },
      {
        "data": {
          "id": "AstraDB-TCSqR",
          "node": {
            "base_classes": [
              "Data",
              "DataFrame",
              "VectorStore"
            ],
            "beta": false,
            "conditional_paths": [],
            "custom_fields": {},
            "description": "Ingest and search documents in Astra DB",
            "display_name": "Astra DB",
            "documentation": "https://docs.datastax.com/en/langflow/astra-components.html",
            "edited": false,
            "field_order": [
              "token",
              "environment",
              "database_name",
              "api_endpoint",
              "keyspace",
              "collection_name",
              "embedding_model",
              "ingest_data",
              "search_query",
              "should_cache_vector_store",
              "search_method",
              "reranker",
              "lexical_terms",
              "number_of_results",
              "search_type",
              "search_score_threshold",
              "advanced_search_filter",
              "autodetect_collection",
              "content_field",
              "deletion_field",
              "ignore_invalid_documents",
              "astradb_vectorstore_kwargs"
            ],
            "frozen": false,
            "icon": "AstraDB",
            "legacy": false,
            "metadata": {
              "code_hash": "2b12cdb96b67",
              "dependencies": {
<<<<<<< HEAD
                "dependencies": [],
                "total_dependencies": 0
=======
                "dependencies": [
                  {
                    "name": "astrapy",
                    "version": "2.1.0"
                  },
                  {
                    "name": "langchain_core",
                    "version": "0.3.79"
                  },
                  {
                    "name": "lfx",
                    "version": null
                  },
                  {
                    "name": "langchain_astradb",
                    "version": "0.6.1"
                  }
                ],
                "total_dependencies": 4
>>>>>>> 7460ee9f
              },
              "module": "lfx.components.datastax.astradb_vectorstore.AstraDBVectorStoreComponent"
            },
            "minimized": false,
            "output_types": [],
            "outputs": [
              {
                "allows_loop": false,
                "cache": true,
                "display_name": "Search Results",
                "group_outputs": false,
                "method": "search_documents",
                "name": "search_results",
                "selected": "Data",
                "tool_mode": true,
                "types": [
                  "Data"
                ],
                "value": "__UNDEFINED__"
              },
              {
                "allows_loop": false,
                "cache": true,
                "display_name": "DataFrame",
                "group_outputs": false,
                "method": "as_dataframe",
                "name": "dataframe",
                "selected": "DataFrame",
                "tool_mode": true,
                "types": [
                  "DataFrame"
                ],
                "value": "__UNDEFINED__"
              },
              {
                "allows_loop": false,
                "cache": true,
                "display_name": "Vector Store Connection",
                "group_outputs": false,
                "hidden": false,
                "method": "as_vector_store",
                "name": "vectorstoreconnection",
                "selected": "VectorStore",
                "tool_mode": true,
                "types": [
                  "VectorStore"
                ],
                "value": "__UNDEFINED__"
              }
            ],
            "pinned": false,
            "template": {
              "_type": "Component",
              "advanced_search_filter": {
                "_input_type": "NestedDictInput",
                "advanced": true,
                "display_name": "Search Metadata Filter",
                "dynamic": false,
                "info": "Optional dictionary of filters to apply to the search query.",
                "list": false,
                "list_add_label": "Add More",
                "name": "advanced_search_filter",
                "placeholder": "",
                "required": false,
                "show": true,
                "title_case": false,
                "tool_mode": false,
                "trace_as_input": true,
                "trace_as_metadata": true,
                "type": "NestedDict",
                "value": {}
              },
              "api_endpoint": {
                "_input_type": "DropdownInput",
                "advanced": true,
                "combobox": false,
                "dialog_inputs": {},
                "display_name": "Astra DB API Endpoint",
                "dynamic": false,
                "external_options": {},
                "info": "The API Endpoint for the Astra DB instance. Supercedes database selection.",
                "name": "api_endpoint",
                "options": [],
                "options_metadata": [],
                "placeholder": "",
                "required": false,
                "show": true,
                "title_case": false,
                "toggle": false,
                "tool_mode": false,
                "trace_as_metadata": true,
                "type": "str",
                "value": ""
              },
              "astradb_vectorstore_kwargs": {
                "_input_type": "NestedDictInput",
                "advanced": true,
                "display_name": "AstraDBVectorStore Parameters",
                "dynamic": false,
                "info": "Optional dictionary of additional parameters for the AstraDBVectorStore.",
                "list": false,
                "list_add_label": "Add More",
                "name": "astradb_vectorstore_kwargs",
                "placeholder": "",
                "required": false,
                "show": true,
                "title_case": false,
                "tool_mode": false,
                "trace_as_input": true,
                "trace_as_metadata": true,
                "type": "NestedDict",
                "value": {}
              },
              "autodetect_collection": {
                "_input_type": "BoolInput",
                "advanced": true,
                "display_name": "Autodetect Collection",
                "dynamic": false,
                "info": "Boolean flag to determine whether to autodetect the collection.",
                "list": false,
                "list_add_label": "Add More",
                "name": "autodetect_collection",
                "placeholder": "",
                "required": false,
                "show": true,
                "title_case": false,
                "tool_mode": false,
                "trace_as_metadata": true,
                "type": "bool",
                "value": true
              },
              "code": {
                "advanced": true,
                "dynamic": true,
                "fileTypes": [],
                "file_path": "",
                "info": "",
                "list": false,
                "load_from_db": false,
                "multiline": true,
                "name": "code",
                "password": false,
                "placeholder": "",
                "required": true,
                "show": true,
                "title_case": false,
                "type": "code",
                "value": "from astrapy import DataAPIClient\nfrom langchain_core.documents import Document\n\nfrom lfx.base.datastax.astradb_base import AstraDBBaseComponent\nfrom lfx.base.vectorstores.model import LCVectorStoreComponent, check_cached_vector_store\nfrom lfx.base.vectorstores.vector_store_connection_decorator import vector_store_connection\nfrom lfx.helpers.data import docs_to_data\nfrom lfx.io import BoolInput, DropdownInput, FloatInput, HandleInput, IntInput, NestedDictInput, QueryInput, StrInput\nfrom lfx.schema.data import Data\nfrom lfx.serialization import serialize\nfrom lfx.utils.version import get_version_info\n\n\n@vector_store_connection\nclass AstraDBVectorStoreComponent(AstraDBBaseComponent, LCVectorStoreComponent):\n    display_name: str = \"Astra DB\"\n    description: str = \"Ingest and search documents in Astra DB\"\n    documentation: str = \"https://docs.langflow.org/bundles-datastax#astra-db\"\n    name = \"AstraDB\"\n    icon: str = \"AstraDB\"\n\n    inputs = [\n        *AstraDBBaseComponent.inputs,\n        *LCVectorStoreComponent.inputs,\n        HandleInput(\n            name=\"embedding_model\",\n            display_name=\"Embedding Model\",\n            input_types=[\"Embeddings\"],\n            info=\"Specify the Embedding Model. Not required for Astra Vectorize collections.\",\n            required=False,\n            show=True,\n        ),\n        StrInput(\n            name=\"content_field\",\n            display_name=\"Content Field\",\n            info=\"Field to use as the text content field for the vector store.\",\n            advanced=True,\n        ),\n        StrInput(\n            name=\"deletion_field\",\n            display_name=\"Deletion Based On Field\",\n            info=\"When this parameter is provided, documents in the target collection with \"\n            \"metadata field values matching the input metadata field value will be deleted \"\n            \"before new data is loaded.\",\n            advanced=True,\n        ),\n        BoolInput(\n            name=\"ignore_invalid_documents\",\n            display_name=\"Ignore Invalid Documents\",\n            info=\"Boolean flag to determine whether to ignore invalid documents at runtime.\",\n            advanced=True,\n        ),\n        NestedDictInput(\n            name=\"astradb_vectorstore_kwargs\",\n            display_name=\"AstraDBVectorStore Parameters\",\n            info=\"Optional dictionary of additional parameters for the AstraDBVectorStore.\",\n            advanced=True,\n        ),\n        DropdownInput(\n            name=\"search_method\",\n            display_name=\"Search Method\",\n            info=(\n                \"Determine how your content is matched: Vector finds semantic similarity, \"\n                \"and Hybrid Search (suggested) combines both approaches \"\n                \"with a reranker.\"\n            ),\n            options=[\"Hybrid Search\", \"Vector Search\"],  # TODO: Restore Lexical Search?\n            options_metadata=[{\"icon\": \"SearchHybrid\"}, {\"icon\": \"SearchVector\"}],\n            value=\"Vector Search\",\n            advanced=True,\n            real_time_refresh=True,\n        ),\n        DropdownInput(\n            name=\"reranker\",\n            display_name=\"Reranker\",\n            info=\"Post-retrieval model that re-scores results for optimal relevance ranking.\",\n            show=False,\n            toggle=True,\n        ),\n        QueryInput(\n            name=\"lexical_terms\",\n            display_name=\"Lexical Terms\",\n            info=\"Add additional terms/keywords to augment search precision.\",\n            placeholder=\"Enter terms to search...\",\n            separator=\" \",\n            show=False,\n            value=\"\",\n        ),\n        IntInput(\n            name=\"number_of_results\",\n            display_name=\"Number of Search Results\",\n            info=\"Number of search results to return.\",\n            advanced=True,\n            value=4,\n        ),\n        DropdownInput(\n            name=\"search_type\",\n            display_name=\"Search Type\",\n            info=\"Search type to use\",\n            options=[\"Similarity\", \"Similarity with score threshold\", \"MMR (Max Marginal Relevance)\"],\n            value=\"Similarity\",\n            advanced=True,\n        ),\n        FloatInput(\n            name=\"search_score_threshold\",\n            display_name=\"Search Score Threshold\",\n            info=\"Minimum similarity score threshold for search results. \"\n            \"(when using 'Similarity with score threshold')\",\n            value=0,\n            advanced=True,\n        ),\n        NestedDictInput(\n            name=\"advanced_search_filter\",\n            display_name=\"Search Metadata Filter\",\n            info=\"Optional dictionary of filters to apply to the search query.\",\n            advanced=True,\n        ),\n    ]\n\n    async def update_build_config(\n        self,\n        build_config: dict,\n        field_value: str | dict,\n        field_name: str | None = None,\n    ) -> dict:\n        \"\"\"Update build configuration with proper handling of embedding and search options.\"\"\"\n        # Handle base astra db build config updates\n        build_config = await super().update_build_config(\n            build_config,\n            field_value=field_value,\n            field_name=field_name,\n        )\n\n        # Set embedding model display based on provider selection\n        if isinstance(field_value, dict) and \"02_embedding_generation_provider\" in field_value:\n            embedding_provider = field_value.get(\"02_embedding_generation_provider\")\n            is_custom_provider = embedding_provider and embedding_provider != \"Bring your own\"\n            provider = embedding_provider.lower() if is_custom_provider and embedding_provider is not None else None\n\n            build_config[\"embedding_model\"][\"show\"] = not bool(provider)\n            build_config[\"embedding_model\"][\"required\"] = not bool(provider)\n\n        # Early return if no API endpoint is configured\n        if not self.get_api_endpoint():\n            return build_config\n\n        # Configure search method and related options\n        return self._configure_search_options(build_config)\n\n    def _configure_search_options(self, build_config: dict) -> dict:\n        \"\"\"Configure hybrid search, reranker, and vector search options.\"\"\"\n        # Detect available hybrid search capabilities\n        hybrid_capabilities = self._detect_hybrid_capabilities()\n\n        # Return if we haven't selected a collection\n        if not build_config[\"collection_name\"][\"options\"] or not build_config[\"collection_name\"][\"value\"]:\n            return build_config\n\n        # Get collection options\n        collection_options = self._get_collection_options(build_config)\n\n        # Get the selected collection index\n        index = build_config[\"collection_name\"][\"options\"].index(build_config[\"collection_name\"][\"value\"])\n        provider = build_config[\"collection_name\"][\"options_metadata\"][index][\"provider\"]\n        build_config[\"embedding_model\"][\"show\"] = not bool(provider)\n        build_config[\"embedding_model\"][\"required\"] = not bool(provider)\n\n        # Determine search configuration\n        is_vector_search = build_config[\"search_method\"][\"value\"] == \"Vector Search\"\n        is_autodetect = build_config[\"autodetect_collection\"][\"value\"]\n\n        # Apply hybrid search configuration\n        if hybrid_capabilities[\"available\"]:\n            build_config[\"search_method\"][\"show\"] = True\n            build_config[\"search_method\"][\"options\"] = [\"Hybrid Search\", \"Vector Search\"]\n            build_config[\"search_method\"][\"value\"] = build_config[\"search_method\"].get(\"value\", \"Hybrid Search\")\n\n            build_config[\"reranker\"][\"options\"] = hybrid_capabilities[\"reranker_models\"]\n            build_config[\"reranker\"][\"options_metadata\"] = hybrid_capabilities[\"reranker_metadata\"]\n            if hybrid_capabilities[\"reranker_models\"]:\n                build_config[\"reranker\"][\"value\"] = hybrid_capabilities[\"reranker_models\"][0]\n        else:\n            build_config[\"search_method\"][\"show\"] = False\n            build_config[\"search_method\"][\"options\"] = [\"Vector Search\"]\n            build_config[\"search_method\"][\"value\"] = \"Vector Search\"\n            build_config[\"reranker\"][\"options\"] = []\n            build_config[\"reranker\"][\"options_metadata\"] = []\n\n        # Configure reranker visibility and state\n        hybrid_enabled = (\n            collection_options[\"rerank_enabled\"] and build_config[\"search_method\"][\"value\"] == \"Hybrid Search\"\n        )\n\n        build_config[\"reranker\"][\"show\"] = hybrid_enabled\n        build_config[\"reranker\"][\"toggle_value\"] = hybrid_enabled\n        build_config[\"reranker\"][\"toggle_disable\"] = is_vector_search\n\n        # Configure lexical terms\n        lexical_visible = collection_options[\"lexical_enabled\"] and not is_vector_search\n        build_config[\"lexical_terms\"][\"show\"] = lexical_visible\n        build_config[\"lexical_terms\"][\"value\"] = \"\" if is_vector_search else build_config[\"lexical_terms\"][\"value\"]\n\n        # Configure search type and score threshold\n        build_config[\"search_type\"][\"show\"] = is_vector_search\n        build_config[\"search_score_threshold\"][\"show\"] = is_vector_search\n\n        # Force similarity search for hybrid mode or autodetect\n        if hybrid_enabled or is_autodetect:\n            build_config[\"search_type\"][\"value\"] = \"Similarity\"\n\n        return build_config\n\n    def _detect_hybrid_capabilities(self) -> dict:\n        \"\"\"Detect available hybrid search and reranking capabilities.\"\"\"\n        environment = self.get_environment(self.environment)\n        client = DataAPIClient(environment=environment)\n        admin_client = client.get_admin()\n        db_admin = admin_client.get_database_admin(self.get_api_endpoint(), token=self.token)\n\n        try:\n            providers = db_admin.find_reranking_providers()\n            reranker_models = [\n                model.name for provider_data in providers.reranking_providers.values() for model in provider_data.models\n            ]\n            reranker_metadata = [\n                {\"icon\": self.get_provider_icon(provider_name=model.name.split(\"/\")[0])}\n                for provider in providers.reranking_providers.values()\n                for model in provider.models\n            ]\n        except Exception as e:  # noqa: BLE001\n            self.log(f\"Hybrid search not available: {e}\")\n            return {\n                \"available\": False,\n                \"reranker_models\": [],\n                \"reranker_metadata\": [],\n            }\n        else:\n            return {\n                \"available\": True,\n                \"reranker_models\": reranker_models,\n                \"reranker_metadata\": reranker_metadata,\n            }\n\n    def _get_collection_options(self, build_config: dict) -> dict:\n        \"\"\"Retrieve collection-level search options.\"\"\"\n        database = self.get_database_object(api_endpoint=build_config[\"api_endpoint\"][\"value\"])\n        collection = database.get_collection(\n            name=build_config[\"collection_name\"][\"value\"],\n            keyspace=build_config[\"keyspace\"][\"value\"],\n        )\n\n        col_options = collection.options()\n\n        return {\n            \"rerank_enabled\": bool(col_options.rerank and col_options.rerank.enabled),\n            \"lexical_enabled\": bool(col_options.lexical and col_options.lexical.enabled),\n        }\n\n    @check_cached_vector_store\n    def build_vector_store(self):\n        try:\n            from langchain_astradb import AstraDBVectorStore\n            from langchain_astradb.utils.astradb import HybridSearchMode\n        except ImportError as e:\n            msg = (\n                \"Could not import langchain Astra DB integration package. \"\n                \"Please install it with `pip install langchain-astradb`.\"\n            )\n            raise ImportError(msg) from e\n\n        # Get the embedding model and additional params\n        embedding_params = {\"embedding\": self.embedding_model} if self.embedding_model else {}\n\n        # Get the additional parameters\n        additional_params = self.astradb_vectorstore_kwargs or {}\n\n        # Get Langflow version and platform information\n        __version__ = get_version_info()[\"version\"]\n        langflow_prefix = \"\"\n        # if os.getenv(\"AWS_EXECUTION_ENV\") == \"AWS_ECS_FARGATE\":  # TODO: More precise way of detecting\n        #     langflow_prefix = \"ds-\"\n\n        # Get the database object\n        database = self.get_database_object()\n        autodetect = self.collection_name in database.list_collection_names() and self.autodetect_collection\n\n        # Bundle up the auto-detect parameters\n        autodetect_params = {\n            \"autodetect_collection\": autodetect,\n            \"content_field\": (\n                self.content_field\n                if self.content_field and embedding_params\n                else (\n                    \"page_content\"\n                    if embedding_params\n                    and self.collection_data(collection_name=self.collection_name, database=database) == 0\n                    else None\n                )\n            ),\n            \"ignore_invalid_documents\": self.ignore_invalid_documents,\n        }\n\n        # Choose HybridSearchMode based on the selected param\n        hybrid_search_mode = HybridSearchMode.DEFAULT if self.search_method == \"Hybrid Search\" else HybridSearchMode.OFF\n\n        # Attempt to build the Vector Store object\n        try:\n            vector_store = AstraDBVectorStore(\n                # Astra DB Authentication Parameters\n                token=self.token,\n                api_endpoint=database.api_endpoint,\n                namespace=database.keyspace,\n                collection_name=self.collection_name,\n                environment=self.environment,\n                # Hybrid Search Parameters\n                hybrid_search=hybrid_search_mode,\n                # Astra DB Usage Tracking Parameters\n                ext_callers=[(f\"{langflow_prefix}langflow\", __version__)],\n                # Astra DB Vector Store Parameters\n                **autodetect_params,\n                **embedding_params,\n                **additional_params,\n            )\n        except ValueError as e:\n            msg = f\"Error initializing AstraDBVectorStore: {e}\"\n            raise ValueError(msg) from e\n\n        # Add documents to the vector store\n        self._add_documents_to_vector_store(vector_store)\n\n        return vector_store\n\n    def _add_documents_to_vector_store(self, vector_store) -> None:\n        self.ingest_data = self._prepare_ingest_data()\n\n        documents = []\n        for _input in self.ingest_data or []:\n            if isinstance(_input, Data):\n                documents.append(_input.to_lc_document())\n            else:\n                msg = \"Vector Store Inputs must be Data objects.\"\n                raise TypeError(msg)\n\n        documents = [\n            Document(page_content=doc.page_content, metadata=serialize(doc.metadata, to_str=True)) for doc in documents\n        ]\n\n        if documents and self.deletion_field:\n            self.log(f\"Deleting documents where {self.deletion_field}\")\n            try:\n                database = self.get_database_object()\n                collection = database.get_collection(self.collection_name, keyspace=database.keyspace)\n                delete_values = list({doc.metadata[self.deletion_field] for doc in documents})\n                self.log(f\"Deleting documents where {self.deletion_field} matches {delete_values}.\")\n                collection.delete_many({f\"metadata.{self.deletion_field}\": {\"$in\": delete_values}})\n            except ValueError as e:\n                msg = f\"Error deleting documents from AstraDBVectorStore based on '{self.deletion_field}': {e}\"\n                raise ValueError(msg) from e\n\n        if documents:\n            self.log(f\"Adding {len(documents)} documents to the Vector Store.\")\n            try:\n                vector_store.add_documents(documents)\n            except ValueError as e:\n                msg = f\"Error adding documents to AstraDBVectorStore: {e}\"\n                raise ValueError(msg) from e\n        else:\n            self.log(\"No documents to add to the Vector Store.\")\n\n    def _map_search_type(self) -> str:\n        search_type_mapping = {\n            \"Similarity with score threshold\": \"similarity_score_threshold\",\n            \"MMR (Max Marginal Relevance)\": \"mmr\",\n        }\n\n        return search_type_mapping.get(self.search_type, \"similarity\")\n\n    def _build_search_args(self):\n        # Clean up the search query\n        query = self.search_query if isinstance(self.search_query, str) and self.search_query.strip() else None\n        lexical_terms = self.lexical_terms or None\n\n        # Check if we have a search query, and if so set the args\n        if query:\n            args = {\n                \"query\": query,\n                \"search_type\": self._map_search_type(),\n                \"k\": self.number_of_results,\n                \"score_threshold\": self.search_score_threshold,\n                \"lexical_query\": lexical_terms,\n            }\n        elif self.advanced_search_filter:\n            args = {\n                \"n\": self.number_of_results,\n            }\n        else:\n            return {}\n\n        filter_arg = self.advanced_search_filter or {}\n        if filter_arg:\n            args[\"filter\"] = filter_arg\n\n        return args\n\n    def search_documents(self, vector_store=None) -> list[Data]:\n        vector_store = vector_store or self.build_vector_store()\n\n        self.log(f\"Search input: {self.search_query}\")\n        self.log(f\"Search type: {self.search_type}\")\n        self.log(f\"Number of results: {self.number_of_results}\")\n        self.log(f\"store.hybrid_search: {vector_store.hybrid_search}\")\n        self.log(f\"Lexical terms: {self.lexical_terms}\")\n        self.log(f\"Reranker: {self.reranker}\")\n\n        try:\n            search_args = self._build_search_args()\n        except ValueError as e:\n            msg = f\"Error in AstraDBVectorStore._build_search_args: {e}\"\n            raise ValueError(msg) from e\n\n        if not search_args:\n            self.log(\"No search input or filters provided. Skipping search.\")\n            return []\n\n        docs = []\n        search_method = \"search\" if \"query\" in search_args else \"metadata_search\"\n\n        try:\n            self.log(f\"Calling vector_store.{search_method} with args: {search_args}\")\n            docs = getattr(vector_store, search_method)(**search_args)\n        except ValueError as e:\n            msg = f\"Error performing {search_method} in AstraDBVectorStore: {e}\"\n            raise ValueError(msg) from e\n\n        self.log(f\"Retrieved documents: {len(docs)}\")\n\n        data = docs_to_data(docs)\n        self.log(f\"Converted documents to data: {len(data)}\")\n        self.status = data\n\n        return data\n\n    def get_retriever_kwargs(self):\n        search_args = self._build_search_args()\n\n        return {\n            \"search_type\": self._map_search_type(),\n            \"search_kwargs\": search_args,\n        }\n"
              },
              "collection_name": {
                "_input_type": "DropdownInput",
                "advanced": false,
                "combobox": true,
                "dialog_inputs": {
                  "fields": {
                    "data": {
                      "node": {
                        "description": "Please allow several seconds for creation to complete.",
                        "display_name": "Create new collection",
                        "field_order": [
                          "01_new_collection_name",
                          "02_embedding_generation_provider",
                          "03_embedding_generation_model",
                          "04_dimension"
                        ],
                        "name": "create_collection",
                        "template": {
                          "01_new_collection_name": {
                            "_input_type": "StrInput",
                            "advanced": false,
                            "display_name": "Name",
                            "dynamic": false,
                            "info": "Name of the new collection to create in Astra DB.",
                            "list": false,
                            "list_add_label": "Add More",
                            "load_from_db": false,
                            "name": "new_collection_name",
                            "placeholder": "",
                            "required": true,
                            "show": true,
                            "title_case": false,
                            "tool_mode": false,
                            "trace_as_metadata": true,
                            "type": "str",
                            "value": ""
                          },
                          "02_embedding_generation_provider": {
                            "_input_type": "DropdownInput",
                            "advanced": false,
                            "combobox": false,
                            "dialog_inputs": {},
                            "display_name": "Embedding generation method",
                            "dynamic": false,
                            "external_options": {},
                            "helper_text": "To create collections with more embedding provider options, go to <a class=\"underline\" href=\"https://astra.datastax.com/\" target=\" _blank\" rel=\"noopener noreferrer\">your database in Astra DB</a>",
                            "info": "Provider to use for generating embeddings.",
                            "name": "embedding_generation_provider",
                            "options": [],
                            "options_metadata": [],
                            "placeholder": "",
                            "real_time_refresh": true,
                            "required": true,
                            "show": true,
                            "title_case": false,
                            "toggle": false,
                            "tool_mode": false,
                            "trace_as_metadata": true,
                            "type": "str",
                            "value": ""
                          },
                          "03_embedding_generation_model": {
                            "_input_type": "DropdownInput",
                            "advanced": false,
                            "combobox": false,
                            "dialog_inputs": {},
                            "display_name": "Embedding model",
                            "dynamic": false,
                            "external_options": {},
                            "info": "Model to use for generating embeddings.",
                            "name": "embedding_generation_model",
                            "options": [],
                            "options_metadata": [],
                            "placeholder": "",
                            "real_time_refresh": true,
                            "required": false,
                            "show": true,
                            "title_case": false,
                            "toggle": false,
                            "tool_mode": false,
                            "trace_as_metadata": true,
                            "type": "str",
                            "value": ""
                          },
                          "04_dimension": {
                            "_input_type": "IntInput",
                            "advanced": false,
                            "display_name": "Dimensions",
                            "dynamic": false,
                            "info": "Dimensions of the embeddings to generate.",
                            "list": false,
                            "list_add_label": "Add More",
                            "name": "dimension",
                            "placeholder": "",
                            "required": false,
                            "show": true,
                            "title_case": false,
                            "tool_mode": false,
                            "trace_as_metadata": true,
                            "type": "int"
                          }
                        }
                      }
                    }
                  },
                  "functionality": "create"
                },
                "display_name": "Collection",
                "dynamic": false,
                "external_options": {},
                "info": "The name of the collection within Astra DB where the vectors will be stored.",
                "name": "collection_name",
                "options": [],
                "options_metadata": [],
                "placeholder": "",
                "real_time_refresh": true,
                "refresh_button": true,
                "required": true,
                "show": false,
                "title_case": false,
                "toggle": false,
                "tool_mode": false,
                "trace_as_metadata": true,
                "type": "str",
                "value": ""
              },
              "content_field": {
                "_input_type": "StrInput",
                "advanced": true,
                "display_name": "Content Field",
                "dynamic": false,
                "info": "Field to use as the text content field for the vector store.",
                "list": false,
                "list_add_label": "Add More",
                "load_from_db": false,
                "name": "content_field",
                "placeholder": "",
                "required": false,
                "show": true,
                "title_case": false,
                "tool_mode": false,
                "trace_as_metadata": true,
                "type": "str",
                "value": ""
              },
              "database_name": {
                "_input_type": "DropdownInput",
                "advanced": false,
                "combobox": true,
                "dialog_inputs": {
                  "fields": {
                    "data": {
                      "node": {
                        "description": "Please allow several minutes for creation to complete.",
                        "display_name": "Create new database",
                        "field_order": [
                          "01_new_database_name",
                          "02_cloud_provider",
                          "03_region"
                        ],
                        "name": "create_database",
                        "template": {
                          "01_new_database_name": {
                            "_input_type": "StrInput",
                            "advanced": false,
                            "display_name": "Name",
                            "dynamic": false,
                            "info": "Name of the new database to create in Astra DB.",
                            "list": false,
                            "list_add_label": "Add More",
                            "load_from_db": false,
                            "name": "new_database_name",
                            "placeholder": "",
                            "required": true,
                            "show": true,
                            "title_case": false,
                            "tool_mode": false,
                            "trace_as_metadata": true,
                            "type": "str",
                            "value": ""
                          },
                          "02_cloud_provider": {
                            "_input_type": "DropdownInput",
                            "advanced": false,
                            "combobox": false,
                            "dialog_inputs": {},
                            "display_name": "Cloud provider",
                            "dynamic": false,
                            "external_options": {},
                            "info": "Cloud provider for the new database.",
                            "name": "cloud_provider",
                            "options": [],
                            "options_metadata": [],
                            "placeholder": "",
                            "real_time_refresh": true,
                            "required": true,
                            "show": true,
                            "title_case": false,
                            "toggle": false,
                            "tool_mode": false,
                            "trace_as_metadata": true,
                            "type": "str",
                            "value": ""
                          },
                          "03_region": {
                            "_input_type": "DropdownInput",
                            "advanced": false,
                            "combobox": false,
                            "dialog_inputs": {},
                            "display_name": "Region",
                            "dynamic": false,
                            "external_options": {},
                            "info": "Region for the new database.",
                            "name": "region",
                            "options": [],
                            "options_metadata": [],
                            "placeholder": "",
                            "required": true,
                            "show": true,
                            "title_case": false,
                            "toggle": false,
                            "tool_mode": false,
                            "trace_as_metadata": true,
                            "type": "str",
                            "value": ""
                          }
                        }
                      }
                    }
                  },
                  "functionality": "create"
                },
                "display_name": "Database",
                "dynamic": false,
                "external_options": {},
                "info": "The Database name for the Astra DB instance.",
                "name": "database_name",
                "options": [],
                "options_metadata": [],
                "placeholder": "",
                "real_time_refresh": true,
                "refresh_button": true,
                "required": true,
                "show": true,
                "title_case": false,
                "toggle": false,
                "tool_mode": false,
                "trace_as_metadata": true,
                "type": "str",
                "value": ""
              },
              "deletion_field": {
                "_input_type": "StrInput",
                "advanced": true,
                "display_name": "Deletion Based On Field",
                "dynamic": false,
                "info": "When this parameter is provided, documents in the target collection with metadata field values matching the input metadata field value will be deleted before new data is loaded.",
                "list": false,
                "list_add_label": "Add More",
                "load_from_db": false,
                "name": "deletion_field",
                "placeholder": "",
                "required": false,
                "show": true,
                "title_case": false,
                "tool_mode": false,
                "trace_as_metadata": true,
                "type": "str",
                "value": ""
              },
              "embedding_model": {
                "_input_type": "HandleInput",
                "advanced": false,
                "display_name": "Embedding Model",
                "dynamic": false,
                "info": "Specify the Embedding Model. Not required for Astra Vectorize collections.",
                "input_types": [
                  "Embeddings"
                ],
                "list": false,
                "list_add_label": "Add More",
                "name": "embedding_model",
                "placeholder": "",
                "required": false,
                "show": true,
                "title_case": false,
                "trace_as_metadata": true,
                "type": "other",
                "value": ""
              },
              "environment": {
                "_input_type": "DropdownInput",
                "advanced": true,
                "combobox": true,
                "dialog_inputs": {},
                "display_name": "Environment",
                "dynamic": false,
                "external_options": {},
                "info": "The environment for the Astra DB API Endpoint.",
                "name": "environment",
                "options": [
                  "prod",
                  "test",
                  "dev"
                ],
                "options_metadata": [],
                "placeholder": "",
                "real_time_refresh": true,
                "required": false,
                "show": true,
                "title_case": false,
                "toggle": false,
                "tool_mode": false,
                "trace_as_metadata": true,
                "type": "str",
                "value": "prod"
              },
              "ignore_invalid_documents": {
                "_input_type": "BoolInput",
                "advanced": true,
                "display_name": "Ignore Invalid Documents",
                "dynamic": false,
                "info": "Boolean flag to determine whether to ignore invalid documents at runtime.",
                "list": false,
                "list_add_label": "Add More",
                "name": "ignore_invalid_documents",
                "placeholder": "",
                "required": false,
                "show": true,
                "title_case": false,
                "tool_mode": false,
                "trace_as_metadata": true,
                "type": "bool",
                "value": false
              },
              "ingest_data": {
                "_input_type": "HandleInput",
                "advanced": false,
                "display_name": "Ingest Data",
                "dynamic": false,
                "info": "",
                "input_types": [
                  "Data",
                  "DataFrame"
                ],
                "list": true,
                "list_add_label": "Add More",
                "name": "ingest_data",
                "placeholder": "",
                "required": false,
                "show": true,
                "title_case": false,
                "trace_as_metadata": true,
                "type": "other",
                "value": ""
              },
              "keyspace": {
                "_input_type": "DropdownInput",
                "advanced": true,
                "combobox": false,
                "dialog_inputs": {},
                "display_name": "Keyspace",
                "dynamic": false,
                "external_options": {},
                "info": "Optional keyspace within Astra DB to use for the collection.",
                "name": "keyspace",
                "options": [],
                "options_metadata": [],
                "placeholder": "",
                "real_time_refresh": true,
                "required": false,
                "show": true,
                "title_case": false,
                "toggle": false,
                "tool_mode": false,
                "trace_as_metadata": true,
                "type": "str",
                "value": ""
              },
              "lexical_terms": {
                "_input_type": "QueryInput",
                "advanced": false,
                "display_name": "Lexical Terms",
                "dynamic": false,
                "info": "Add additional terms/keywords to augment search precision.",
                "input_types": [
                  "Message"
                ],
                "list": false,
                "list_add_label": "Add More",
                "load_from_db": false,
                "name": "lexical_terms",
                "placeholder": "Enter terms to search...",
                "required": false,
                "separator": " ",
                "show": false,
                "title_case": false,
                "tool_mode": false,
                "trace_as_input": true,
                "trace_as_metadata": true,
                "type": "query",
                "value": ""
              },
              "number_of_results": {
                "_input_type": "IntInput",
                "advanced": true,
                "display_name": "Number of Search Results",
                "dynamic": false,
                "info": "Number of search results to return.",
                "list": false,
                "list_add_label": "Add More",
                "name": "number_of_results",
                "placeholder": "",
                "required": false,
                "show": true,
                "title_case": false,
                "tool_mode": false,
                "trace_as_metadata": true,
                "type": "int",
                "value": 4
              },
              "reranker": {
                "_input_type": "DropdownInput",
                "advanced": false,
                "combobox": false,
                "dialog_inputs": {},
                "display_name": "Reranker",
                "dynamic": false,
                "external_options": {},
                "info": "Post-retrieval model that re-scores results for optimal relevance ranking.",
                "name": "reranker",
                "options": [],
                "options_metadata": [],
                "placeholder": "",
                "required": false,
                "show": false,
                "title_case": false,
                "toggle": true,
                "tool_mode": false,
                "trace_as_metadata": true,
                "type": "str",
                "value": ""
              },
              "search_method": {
                "_input_type": "DropdownInput",
                "advanced": true,
                "combobox": false,
                "dialog_inputs": {},
                "display_name": "Search Method",
                "dynamic": false,
                "external_options": {},
                "info": "Determine how your content is matched: Vector finds semantic similarity, and Hybrid Search (suggested) combines both approaches with a reranker.",
                "name": "search_method",
                "options": [
                  "Hybrid Search",
                  "Vector Search"
                ],
                "options_metadata": [
                  {
                    "icon": "SearchHybrid"
                  },
                  {
                    "icon": "SearchVector"
                  }
                ],
                "placeholder": "",
                "real_time_refresh": true,
                "required": false,
                "show": true,
                "title_case": false,
                "toggle": false,
                "tool_mode": false,
                "trace_as_metadata": true,
                "type": "str",
                "value": "Vector Search"
              },
              "search_query": {
                "_input_type": "QueryInput",
                "advanced": false,
                "display_name": "Search Query",
                "dynamic": false,
                "info": "Enter a query to run a similarity search.",
                "input_types": [
                  "Message"
                ],
                "list": false,
                "list_add_label": "Add More",
                "load_from_db": false,
                "name": "search_query",
                "placeholder": "Enter a query...",
                "required": false,
                "show": true,
                "title_case": false,
                "tool_mode": true,
                "trace_as_input": true,
                "trace_as_metadata": true,
                "type": "query",
                "value": ""
              },
              "search_score_threshold": {
                "_input_type": "FloatInput",
                "advanced": true,
                "display_name": "Search Score Threshold",
                "dynamic": false,
                "info": "Minimum similarity score threshold for search results. (when using 'Similarity with score threshold')",
                "list": false,
                "list_add_label": "Add More",
                "name": "search_score_threshold",
                "placeholder": "",
                "required": false,
                "show": true,
                "title_case": false,
                "tool_mode": false,
                "trace_as_metadata": true,
                "type": "float",
                "value": 0
              },
              "search_type": {
                "_input_type": "DropdownInput",
                "advanced": true,
                "combobox": false,
                "dialog_inputs": {},
                "display_name": "Search Type",
                "dynamic": false,
                "external_options": {},
                "info": "Search type to use",
                "name": "search_type",
                "options": [
                  "Similarity",
                  "Similarity with score threshold",
                  "MMR (Max Marginal Relevance)"
                ],
                "options_metadata": [],
                "placeholder": "",
                "required": false,
                "show": true,
                "title_case": false,
                "toggle": false,
                "tool_mode": false,
                "trace_as_metadata": true,
                "type": "str",
                "value": "Similarity"
              },
              "should_cache_vector_store": {
                "_input_type": "BoolInput",
                "advanced": true,
                "display_name": "Cache Vector Store",
                "dynamic": false,
                "info": "If True, the vector store will be cached for the current build of the component. This is useful for components that have multiple output methods and want to share the same vector store.",
                "list": false,
                "list_add_label": "Add More",
                "name": "should_cache_vector_store",
                "placeholder": "",
                "required": false,
                "show": true,
                "title_case": false,
                "tool_mode": false,
                "trace_as_metadata": true,
                "type": "bool",
                "value": true
              },
              "token": {
                "_input_type": "SecretStrInput",
                "advanced": false,
                "display_name": "Astra DB Application Token",
                "dynamic": false,
                "info": "Authentication token for accessing Astra DB.",
                "input_types": [],
                "load_from_db": true,
                "name": "token",
                "password": true,
                "placeholder": "",
                "real_time_refresh": true,
                "required": true,
                "show": true,
                "title_case": false,
                "type": "str",
                "value": "ASTRA_DB_APPLICATION_TOKEN"
              }
            },
            "tool_mode": false
          },
          "selected_output": "search_results",
          "showNode": true,
          "type": "AstraDB"
        },
        "dragging": false,
        "id": "AstraDB-TCSqR",
        "measured": {
          "height": 458,
          "width": 320
        },
        "position": {
          "x": 2095.3200255891484,
          "y": 1501.719729125222
        },
        "selected": false,
        "type": "genericNode"
      },
      {
        "data": {
          "id": "AstraDB-BteL9",
          "node": {
            "base_classes": [
              "Data",
              "DataFrame",
              "VectorStore"
            ],
            "beta": false,
            "conditional_paths": [],
            "custom_fields": {},
            "description": "Ingest and search documents in Astra DB",
            "display_name": "Astra DB",
            "documentation": "https://docs.datastax.com/en/langflow/astra-components.html",
            "edited": false,
            "field_order": [
              "token",
              "environment",
              "database_name",
              "api_endpoint",
              "keyspace",
              "collection_name",
              "embedding_model",
              "ingest_data",
              "search_query",
              "should_cache_vector_store",
              "search_method",
              "reranker",
              "lexical_terms",
              "number_of_results",
              "search_type",
              "search_score_threshold",
              "advanced_search_filter",
              "autodetect_collection",
              "content_field",
              "deletion_field",
              "ignore_invalid_documents",
              "astradb_vectorstore_kwargs"
            ],
            "frozen": false,
            "icon": "AstraDB",
            "legacy": false,
            "metadata": {
              "code_hash": "2b12cdb96b67",
              "dependencies": {
<<<<<<< HEAD
                "dependencies": [],
                "total_dependencies": 0
=======
                "dependencies": [
                  {
                    "name": "astrapy",
                    "version": "2.1.0"
                  },
                  {
                    "name": "langchain_core",
                    "version": "0.3.79"
                  },
                  {
                    "name": "lfx",
                    "version": null
                  },
                  {
                    "name": "langchain_astradb",
                    "version": "0.6.1"
                  }
                ],
                "total_dependencies": 4
>>>>>>> 7460ee9f
              },
              "module": "lfx.components.datastax.astradb_vectorstore.AstraDBVectorStoreComponent"
            },
            "minimized": false,
            "output_types": [],
            "outputs": [
              {
                "allows_loop": false,
                "cache": true,
                "display_name": "Search Results",
                "group_outputs": false,
                "method": "search_documents",
                "name": "search_results",
                "selected": "Data",
                "tool_mode": true,
                "types": [
                  "Data"
                ],
                "value": "__UNDEFINED__"
              },
              {
                "allows_loop": false,
                "cache": true,
                "display_name": "DataFrame",
                "group_outputs": false,
                "method": "as_dataframe",
                "name": "dataframe",
                "selected": "DataFrame",
                "tool_mode": true,
                "types": [
                  "DataFrame"
                ],
                "value": "__UNDEFINED__"
              },
              {
                "allows_loop": false,
                "cache": true,
                "display_name": "Vector Store Connection",
                "group_outputs": false,
                "hidden": false,
                "method": "as_vector_store",
                "name": "vectorstoreconnection",
                "selected": "VectorStore",
                "tool_mode": true,
                "types": [
                  "VectorStore"
                ],
                "value": "__UNDEFINED__"
              }
            ],
            "pinned": false,
            "template": {
              "_type": "Component",
              "advanced_search_filter": {
                "_input_type": "NestedDictInput",
                "advanced": true,
                "display_name": "Search Metadata Filter",
                "dynamic": false,
                "info": "Optional dictionary of filters to apply to the search query.",
                "list": false,
                "list_add_label": "Add More",
                "name": "advanced_search_filter",
                "placeholder": "",
                "required": false,
                "show": true,
                "title_case": false,
                "tool_mode": false,
                "trace_as_input": true,
                "trace_as_metadata": true,
                "type": "NestedDict",
                "value": {}
              },
              "api_endpoint": {
                "_input_type": "DropdownInput",
                "advanced": true,
                "combobox": false,
                "dialog_inputs": {},
                "display_name": "Astra DB API Endpoint",
                "dynamic": false,
                "external_options": {},
                "info": "The API Endpoint for the Astra DB instance. Supercedes database selection.",
                "name": "api_endpoint",
                "options": [],
                "options_metadata": [],
                "placeholder": "",
                "required": false,
                "show": true,
                "title_case": false,
                "toggle": false,
                "tool_mode": false,
                "trace_as_metadata": true,
                "type": "str",
                "value": ""
              },
              "astradb_vectorstore_kwargs": {
                "_input_type": "NestedDictInput",
                "advanced": true,
                "display_name": "AstraDBVectorStore Parameters",
                "dynamic": false,
                "info": "Optional dictionary of additional parameters for the AstraDBVectorStore.",
                "list": false,
                "list_add_label": "Add More",
                "name": "astradb_vectorstore_kwargs",
                "placeholder": "",
                "required": false,
                "show": true,
                "title_case": false,
                "tool_mode": false,
                "trace_as_input": true,
                "trace_as_metadata": true,
                "type": "NestedDict",
                "value": {}
              },
              "autodetect_collection": {
                "_input_type": "BoolInput",
                "advanced": true,
                "display_name": "Autodetect Collection",
                "dynamic": false,
                "info": "Boolean flag to determine whether to autodetect the collection.",
                "list": false,
                "list_add_label": "Add More",
                "name": "autodetect_collection",
                "placeholder": "",
                "required": false,
                "show": true,
                "title_case": false,
                "tool_mode": false,
                "trace_as_metadata": true,
                "type": "bool",
                "value": true
              },
              "code": {
                "advanced": true,
                "dynamic": true,
                "fileTypes": [],
                "file_path": "",
                "info": "",
                "list": false,
                "load_from_db": false,
                "multiline": true,
                "name": "code",
                "password": false,
                "placeholder": "",
                "required": true,
                "show": true,
                "title_case": false,
                "type": "code",
                "value": "from astrapy import DataAPIClient\nfrom langchain_core.documents import Document\n\nfrom lfx.base.datastax.astradb_base import AstraDBBaseComponent\nfrom lfx.base.vectorstores.model import LCVectorStoreComponent, check_cached_vector_store\nfrom lfx.base.vectorstores.vector_store_connection_decorator import vector_store_connection\nfrom lfx.helpers.data import docs_to_data\nfrom lfx.io import BoolInput, DropdownInput, FloatInput, HandleInput, IntInput, NestedDictInput, QueryInput, StrInput\nfrom lfx.schema.data import Data\nfrom lfx.serialization import serialize\nfrom lfx.utils.version import get_version_info\n\n\n@vector_store_connection\nclass AstraDBVectorStoreComponent(AstraDBBaseComponent, LCVectorStoreComponent):\n    display_name: str = \"Astra DB\"\n    description: str = \"Ingest and search documents in Astra DB\"\n    documentation: str = \"https://docs.langflow.org/bundles-datastax#astra-db\"\n    name = \"AstraDB\"\n    icon: str = \"AstraDB\"\n\n    inputs = [\n        *AstraDBBaseComponent.inputs,\n        *LCVectorStoreComponent.inputs,\n        HandleInput(\n            name=\"embedding_model\",\n            display_name=\"Embedding Model\",\n            input_types=[\"Embeddings\"],\n            info=\"Specify the Embedding Model. Not required for Astra Vectorize collections.\",\n            required=False,\n            show=True,\n        ),\n        StrInput(\n            name=\"content_field\",\n            display_name=\"Content Field\",\n            info=\"Field to use as the text content field for the vector store.\",\n            advanced=True,\n        ),\n        StrInput(\n            name=\"deletion_field\",\n            display_name=\"Deletion Based On Field\",\n            info=\"When this parameter is provided, documents in the target collection with \"\n            \"metadata field values matching the input metadata field value will be deleted \"\n            \"before new data is loaded.\",\n            advanced=True,\n        ),\n        BoolInput(\n            name=\"ignore_invalid_documents\",\n            display_name=\"Ignore Invalid Documents\",\n            info=\"Boolean flag to determine whether to ignore invalid documents at runtime.\",\n            advanced=True,\n        ),\n        NestedDictInput(\n            name=\"astradb_vectorstore_kwargs\",\n            display_name=\"AstraDBVectorStore Parameters\",\n            info=\"Optional dictionary of additional parameters for the AstraDBVectorStore.\",\n            advanced=True,\n        ),\n        DropdownInput(\n            name=\"search_method\",\n            display_name=\"Search Method\",\n            info=(\n                \"Determine how your content is matched: Vector finds semantic similarity, \"\n                \"and Hybrid Search (suggested) combines both approaches \"\n                \"with a reranker.\"\n            ),\n            options=[\"Hybrid Search\", \"Vector Search\"],  # TODO: Restore Lexical Search?\n            options_metadata=[{\"icon\": \"SearchHybrid\"}, {\"icon\": \"SearchVector\"}],\n            value=\"Vector Search\",\n            advanced=True,\n            real_time_refresh=True,\n        ),\n        DropdownInput(\n            name=\"reranker\",\n            display_name=\"Reranker\",\n            info=\"Post-retrieval model that re-scores results for optimal relevance ranking.\",\n            show=False,\n            toggle=True,\n        ),\n        QueryInput(\n            name=\"lexical_terms\",\n            display_name=\"Lexical Terms\",\n            info=\"Add additional terms/keywords to augment search precision.\",\n            placeholder=\"Enter terms to search...\",\n            separator=\" \",\n            show=False,\n            value=\"\",\n        ),\n        IntInput(\n            name=\"number_of_results\",\n            display_name=\"Number of Search Results\",\n            info=\"Number of search results to return.\",\n            advanced=True,\n            value=4,\n        ),\n        DropdownInput(\n            name=\"search_type\",\n            display_name=\"Search Type\",\n            info=\"Search type to use\",\n            options=[\"Similarity\", \"Similarity with score threshold\", \"MMR (Max Marginal Relevance)\"],\n            value=\"Similarity\",\n            advanced=True,\n        ),\n        FloatInput(\n            name=\"search_score_threshold\",\n            display_name=\"Search Score Threshold\",\n            info=\"Minimum similarity score threshold for search results. \"\n            \"(when using 'Similarity with score threshold')\",\n            value=0,\n            advanced=True,\n        ),\n        NestedDictInput(\n            name=\"advanced_search_filter\",\n            display_name=\"Search Metadata Filter\",\n            info=\"Optional dictionary of filters to apply to the search query.\",\n            advanced=True,\n        ),\n    ]\n\n    async def update_build_config(\n        self,\n        build_config: dict,\n        field_value: str | dict,\n        field_name: str | None = None,\n    ) -> dict:\n        \"\"\"Update build configuration with proper handling of embedding and search options.\"\"\"\n        # Handle base astra db build config updates\n        build_config = await super().update_build_config(\n            build_config,\n            field_value=field_value,\n            field_name=field_name,\n        )\n\n        # Set embedding model display based on provider selection\n        if isinstance(field_value, dict) and \"02_embedding_generation_provider\" in field_value:\n            embedding_provider = field_value.get(\"02_embedding_generation_provider\")\n            is_custom_provider = embedding_provider and embedding_provider != \"Bring your own\"\n            provider = embedding_provider.lower() if is_custom_provider and embedding_provider is not None else None\n\n            build_config[\"embedding_model\"][\"show\"] = not bool(provider)\n            build_config[\"embedding_model\"][\"required\"] = not bool(provider)\n\n        # Early return if no API endpoint is configured\n        if not self.get_api_endpoint():\n            return build_config\n\n        # Configure search method and related options\n        return self._configure_search_options(build_config)\n\n    def _configure_search_options(self, build_config: dict) -> dict:\n        \"\"\"Configure hybrid search, reranker, and vector search options.\"\"\"\n        # Detect available hybrid search capabilities\n        hybrid_capabilities = self._detect_hybrid_capabilities()\n\n        # Return if we haven't selected a collection\n        if not build_config[\"collection_name\"][\"options\"] or not build_config[\"collection_name\"][\"value\"]:\n            return build_config\n\n        # Get collection options\n        collection_options = self._get_collection_options(build_config)\n\n        # Get the selected collection index\n        index = build_config[\"collection_name\"][\"options\"].index(build_config[\"collection_name\"][\"value\"])\n        provider = build_config[\"collection_name\"][\"options_metadata\"][index][\"provider\"]\n        build_config[\"embedding_model\"][\"show\"] = not bool(provider)\n        build_config[\"embedding_model\"][\"required\"] = not bool(provider)\n\n        # Determine search configuration\n        is_vector_search = build_config[\"search_method\"][\"value\"] == \"Vector Search\"\n        is_autodetect = build_config[\"autodetect_collection\"][\"value\"]\n\n        # Apply hybrid search configuration\n        if hybrid_capabilities[\"available\"]:\n            build_config[\"search_method\"][\"show\"] = True\n            build_config[\"search_method\"][\"options\"] = [\"Hybrid Search\", \"Vector Search\"]\n            build_config[\"search_method\"][\"value\"] = build_config[\"search_method\"].get(\"value\", \"Hybrid Search\")\n\n            build_config[\"reranker\"][\"options\"] = hybrid_capabilities[\"reranker_models\"]\n            build_config[\"reranker\"][\"options_metadata\"] = hybrid_capabilities[\"reranker_metadata\"]\n            if hybrid_capabilities[\"reranker_models\"]:\n                build_config[\"reranker\"][\"value\"] = hybrid_capabilities[\"reranker_models\"][0]\n        else:\n            build_config[\"search_method\"][\"show\"] = False\n            build_config[\"search_method\"][\"options\"] = [\"Vector Search\"]\n            build_config[\"search_method\"][\"value\"] = \"Vector Search\"\n            build_config[\"reranker\"][\"options\"] = []\n            build_config[\"reranker\"][\"options_metadata\"] = []\n\n        # Configure reranker visibility and state\n        hybrid_enabled = (\n            collection_options[\"rerank_enabled\"] and build_config[\"search_method\"][\"value\"] == \"Hybrid Search\"\n        )\n\n        build_config[\"reranker\"][\"show\"] = hybrid_enabled\n        build_config[\"reranker\"][\"toggle_value\"] = hybrid_enabled\n        build_config[\"reranker\"][\"toggle_disable\"] = is_vector_search\n\n        # Configure lexical terms\n        lexical_visible = collection_options[\"lexical_enabled\"] and not is_vector_search\n        build_config[\"lexical_terms\"][\"show\"] = lexical_visible\n        build_config[\"lexical_terms\"][\"value\"] = \"\" if is_vector_search else build_config[\"lexical_terms\"][\"value\"]\n\n        # Configure search type and score threshold\n        build_config[\"search_type\"][\"show\"] = is_vector_search\n        build_config[\"search_score_threshold\"][\"show\"] = is_vector_search\n\n        # Force similarity search for hybrid mode or autodetect\n        if hybrid_enabled or is_autodetect:\n            build_config[\"search_type\"][\"value\"] = \"Similarity\"\n\n        return build_config\n\n    def _detect_hybrid_capabilities(self) -> dict:\n        \"\"\"Detect available hybrid search and reranking capabilities.\"\"\"\n        environment = self.get_environment(self.environment)\n        client = DataAPIClient(environment=environment)\n        admin_client = client.get_admin()\n        db_admin = admin_client.get_database_admin(self.get_api_endpoint(), token=self.token)\n\n        try:\n            providers = db_admin.find_reranking_providers()\n            reranker_models = [\n                model.name for provider_data in providers.reranking_providers.values() for model in provider_data.models\n            ]\n            reranker_metadata = [\n                {\"icon\": self.get_provider_icon(provider_name=model.name.split(\"/\")[0])}\n                for provider in providers.reranking_providers.values()\n                for model in provider.models\n            ]\n        except Exception as e:  # noqa: BLE001\n            self.log(f\"Hybrid search not available: {e}\")\n            return {\n                \"available\": False,\n                \"reranker_models\": [],\n                \"reranker_metadata\": [],\n            }\n        else:\n            return {\n                \"available\": True,\n                \"reranker_models\": reranker_models,\n                \"reranker_metadata\": reranker_metadata,\n            }\n\n    def _get_collection_options(self, build_config: dict) -> dict:\n        \"\"\"Retrieve collection-level search options.\"\"\"\n        database = self.get_database_object(api_endpoint=build_config[\"api_endpoint\"][\"value\"])\n        collection = database.get_collection(\n            name=build_config[\"collection_name\"][\"value\"],\n            keyspace=build_config[\"keyspace\"][\"value\"],\n        )\n\n        col_options = collection.options()\n\n        return {\n            \"rerank_enabled\": bool(col_options.rerank and col_options.rerank.enabled),\n            \"lexical_enabled\": bool(col_options.lexical and col_options.lexical.enabled),\n        }\n\n    @check_cached_vector_store\n    def build_vector_store(self):\n        try:\n            from langchain_astradb import AstraDBVectorStore\n            from langchain_astradb.utils.astradb import HybridSearchMode\n        except ImportError as e:\n            msg = (\n                \"Could not import langchain Astra DB integration package. \"\n                \"Please install it with `pip install langchain-astradb`.\"\n            )\n            raise ImportError(msg) from e\n\n        # Get the embedding model and additional params\n        embedding_params = {\"embedding\": self.embedding_model} if self.embedding_model else {}\n\n        # Get the additional parameters\n        additional_params = self.astradb_vectorstore_kwargs or {}\n\n        # Get Langflow version and platform information\n        __version__ = get_version_info()[\"version\"]\n        langflow_prefix = \"\"\n        # if os.getenv(\"AWS_EXECUTION_ENV\") == \"AWS_ECS_FARGATE\":  # TODO: More precise way of detecting\n        #     langflow_prefix = \"ds-\"\n\n        # Get the database object\n        database = self.get_database_object()\n        autodetect = self.collection_name in database.list_collection_names() and self.autodetect_collection\n\n        # Bundle up the auto-detect parameters\n        autodetect_params = {\n            \"autodetect_collection\": autodetect,\n            \"content_field\": (\n                self.content_field\n                if self.content_field and embedding_params\n                else (\n                    \"page_content\"\n                    if embedding_params\n                    and self.collection_data(collection_name=self.collection_name, database=database) == 0\n                    else None\n                )\n            ),\n            \"ignore_invalid_documents\": self.ignore_invalid_documents,\n        }\n\n        # Choose HybridSearchMode based on the selected param\n        hybrid_search_mode = HybridSearchMode.DEFAULT if self.search_method == \"Hybrid Search\" else HybridSearchMode.OFF\n\n        # Attempt to build the Vector Store object\n        try:\n            vector_store = AstraDBVectorStore(\n                # Astra DB Authentication Parameters\n                token=self.token,\n                api_endpoint=database.api_endpoint,\n                namespace=database.keyspace,\n                collection_name=self.collection_name,\n                environment=self.environment,\n                # Hybrid Search Parameters\n                hybrid_search=hybrid_search_mode,\n                # Astra DB Usage Tracking Parameters\n                ext_callers=[(f\"{langflow_prefix}langflow\", __version__)],\n                # Astra DB Vector Store Parameters\n                **autodetect_params,\n                **embedding_params,\n                **additional_params,\n            )\n        except ValueError as e:\n            msg = f\"Error initializing AstraDBVectorStore: {e}\"\n            raise ValueError(msg) from e\n\n        # Add documents to the vector store\n        self._add_documents_to_vector_store(vector_store)\n\n        return vector_store\n\n    def _add_documents_to_vector_store(self, vector_store) -> None:\n        self.ingest_data = self._prepare_ingest_data()\n\n        documents = []\n        for _input in self.ingest_data or []:\n            if isinstance(_input, Data):\n                documents.append(_input.to_lc_document())\n            else:\n                msg = \"Vector Store Inputs must be Data objects.\"\n                raise TypeError(msg)\n\n        documents = [\n            Document(page_content=doc.page_content, metadata=serialize(doc.metadata, to_str=True)) for doc in documents\n        ]\n\n        if documents and self.deletion_field:\n            self.log(f\"Deleting documents where {self.deletion_field}\")\n            try:\n                database = self.get_database_object()\n                collection = database.get_collection(self.collection_name, keyspace=database.keyspace)\n                delete_values = list({doc.metadata[self.deletion_field] for doc in documents})\n                self.log(f\"Deleting documents where {self.deletion_field} matches {delete_values}.\")\n                collection.delete_many({f\"metadata.{self.deletion_field}\": {\"$in\": delete_values}})\n            except ValueError as e:\n                msg = f\"Error deleting documents from AstraDBVectorStore based on '{self.deletion_field}': {e}\"\n                raise ValueError(msg) from e\n\n        if documents:\n            self.log(f\"Adding {len(documents)} documents to the Vector Store.\")\n            try:\n                vector_store.add_documents(documents)\n            except ValueError as e:\n                msg = f\"Error adding documents to AstraDBVectorStore: {e}\"\n                raise ValueError(msg) from e\n        else:\n            self.log(\"No documents to add to the Vector Store.\")\n\n    def _map_search_type(self) -> str:\n        search_type_mapping = {\n            \"Similarity with score threshold\": \"similarity_score_threshold\",\n            \"MMR (Max Marginal Relevance)\": \"mmr\",\n        }\n\n        return search_type_mapping.get(self.search_type, \"similarity\")\n\n    def _build_search_args(self):\n        # Clean up the search query\n        query = self.search_query if isinstance(self.search_query, str) and self.search_query.strip() else None\n        lexical_terms = self.lexical_terms or None\n\n        # Check if we have a search query, and if so set the args\n        if query:\n            args = {\n                \"query\": query,\n                \"search_type\": self._map_search_type(),\n                \"k\": self.number_of_results,\n                \"score_threshold\": self.search_score_threshold,\n                \"lexical_query\": lexical_terms,\n            }\n        elif self.advanced_search_filter:\n            args = {\n                \"n\": self.number_of_results,\n            }\n        else:\n            return {}\n\n        filter_arg = self.advanced_search_filter or {}\n        if filter_arg:\n            args[\"filter\"] = filter_arg\n\n        return args\n\n    def search_documents(self, vector_store=None) -> list[Data]:\n        vector_store = vector_store or self.build_vector_store()\n\n        self.log(f\"Search input: {self.search_query}\")\n        self.log(f\"Search type: {self.search_type}\")\n        self.log(f\"Number of results: {self.number_of_results}\")\n        self.log(f\"store.hybrid_search: {vector_store.hybrid_search}\")\n        self.log(f\"Lexical terms: {self.lexical_terms}\")\n        self.log(f\"Reranker: {self.reranker}\")\n\n        try:\n            search_args = self._build_search_args()\n        except ValueError as e:\n            msg = f\"Error in AstraDBVectorStore._build_search_args: {e}\"\n            raise ValueError(msg) from e\n\n        if not search_args:\n            self.log(\"No search input or filters provided. Skipping search.\")\n            return []\n\n        docs = []\n        search_method = \"search\" if \"query\" in search_args else \"metadata_search\"\n\n        try:\n            self.log(f\"Calling vector_store.{search_method} with args: {search_args}\")\n            docs = getattr(vector_store, search_method)(**search_args)\n        except ValueError as e:\n            msg = f\"Error performing {search_method} in AstraDBVectorStore: {e}\"\n            raise ValueError(msg) from e\n\n        self.log(f\"Retrieved documents: {len(docs)}\")\n\n        data = docs_to_data(docs)\n        self.log(f\"Converted documents to data: {len(data)}\")\n        self.status = data\n\n        return data\n\n    def get_retriever_kwargs(self):\n        search_args = self._build_search_args()\n\n        return {\n            \"search_type\": self._map_search_type(),\n            \"search_kwargs\": search_args,\n        }\n"
              },
              "collection_name": {
                "_input_type": "DropdownInput",
                "advanced": false,
                "combobox": true,
                "dialog_inputs": {
                  "fields": {
                    "data": {
                      "node": {
                        "description": "Please allow several seconds for creation to complete.",
                        "display_name": "Create new collection",
                        "field_order": [
                          "01_new_collection_name",
                          "02_embedding_generation_provider",
                          "03_embedding_generation_model",
                          "04_dimension"
                        ],
                        "name": "create_collection",
                        "template": {
                          "01_new_collection_name": {
                            "_input_type": "StrInput",
                            "advanced": false,
                            "display_name": "Name",
                            "dynamic": false,
                            "info": "Name of the new collection to create in Astra DB.",
                            "list": false,
                            "list_add_label": "Add More",
                            "load_from_db": false,
                            "name": "new_collection_name",
                            "placeholder": "",
                            "required": true,
                            "show": true,
                            "title_case": false,
                            "tool_mode": false,
                            "trace_as_metadata": true,
                            "type": "str",
                            "value": ""
                          },
                          "02_embedding_generation_provider": {
                            "_input_type": "DropdownInput",
                            "advanced": false,
                            "combobox": false,
                            "dialog_inputs": {},
                            "display_name": "Embedding generation method",
                            "dynamic": false,
                            "external_options": {},
                            "helper_text": "To create collections with more embedding provider options, go to <a class=\"underline\" href=\"https://astra.datastax.com/\" target=\" _blank\" rel=\"noopener noreferrer\">your database in Astra DB</a>",
                            "info": "Provider to use for generating embeddings.",
                            "name": "embedding_generation_provider",
                            "options": [],
                            "options_metadata": [],
                            "placeholder": "",
                            "real_time_refresh": true,
                            "required": true,
                            "show": true,
                            "title_case": false,
                            "toggle": false,
                            "tool_mode": false,
                            "trace_as_metadata": true,
                            "type": "str",
                            "value": ""
                          },
                          "03_embedding_generation_model": {
                            "_input_type": "DropdownInput",
                            "advanced": false,
                            "combobox": false,
                            "dialog_inputs": {},
                            "display_name": "Embedding model",
                            "dynamic": false,
                            "external_options": {},
                            "info": "Model to use for generating embeddings.",
                            "name": "embedding_generation_model",
                            "options": [],
                            "options_metadata": [],
                            "placeholder": "",
                            "real_time_refresh": true,
                            "required": false,
                            "show": true,
                            "title_case": false,
                            "toggle": false,
                            "tool_mode": false,
                            "trace_as_metadata": true,
                            "type": "str",
                            "value": ""
                          },
                          "04_dimension": {
                            "_input_type": "IntInput",
                            "advanced": false,
                            "display_name": "Dimensions",
                            "dynamic": false,
                            "info": "Dimensions of the embeddings to generate.",
                            "list": false,
                            "list_add_label": "Add More",
                            "name": "dimension",
                            "placeholder": "",
                            "required": false,
                            "show": true,
                            "title_case": false,
                            "tool_mode": false,
                            "trace_as_metadata": true,
                            "type": "int"
                          }
                        }
                      }
                    }
                  },
                  "functionality": "create"
                },
                "display_name": "Collection",
                "dynamic": false,
                "external_options": {},
                "info": "The name of the collection within Astra DB where the vectors will be stored.",
                "name": "collection_name",
                "options": [],
                "options_metadata": [],
                "placeholder": "",
                "real_time_refresh": true,
                "refresh_button": true,
                "required": true,
                "show": false,
                "title_case": false,
                "toggle": false,
                "tool_mode": false,
                "trace_as_metadata": true,
                "type": "str",
                "value": ""
              },
              "content_field": {
                "_input_type": "StrInput",
                "advanced": true,
                "display_name": "Content Field",
                "dynamic": false,
                "info": "Field to use as the text content field for the vector store.",
                "list": false,
                "list_add_label": "Add More",
                "load_from_db": false,
                "name": "content_field",
                "placeholder": "",
                "required": false,
                "show": true,
                "title_case": false,
                "tool_mode": false,
                "trace_as_metadata": true,
                "type": "str",
                "value": ""
              },
              "database_name": {
                "_input_type": "DropdownInput",
                "advanced": false,
                "combobox": true,
                "dialog_inputs": {
                  "fields": {
                    "data": {
                      "node": {
                        "description": "Please allow several minutes for creation to complete.",
                        "display_name": "Create new database",
                        "field_order": [
                          "01_new_database_name",
                          "02_cloud_provider",
                          "03_region"
                        ],
                        "name": "create_database",
                        "template": {
                          "01_new_database_name": {
                            "_input_type": "StrInput",
                            "advanced": false,
                            "display_name": "Name",
                            "dynamic": false,
                            "info": "Name of the new database to create in Astra DB.",
                            "list": false,
                            "list_add_label": "Add More",
                            "load_from_db": false,
                            "name": "new_database_name",
                            "placeholder": "",
                            "required": true,
                            "show": true,
                            "title_case": false,
                            "tool_mode": false,
                            "trace_as_metadata": true,
                            "type": "str",
                            "value": ""
                          },
                          "02_cloud_provider": {
                            "_input_type": "DropdownInput",
                            "advanced": false,
                            "combobox": false,
                            "dialog_inputs": {},
                            "display_name": "Cloud provider",
                            "dynamic": false,
                            "external_options": {},
                            "info": "Cloud provider for the new database.",
                            "name": "cloud_provider",
                            "options": [],
                            "options_metadata": [],
                            "placeholder": "",
                            "real_time_refresh": true,
                            "required": true,
                            "show": true,
                            "title_case": false,
                            "toggle": false,
                            "tool_mode": false,
                            "trace_as_metadata": true,
                            "type": "str",
                            "value": ""
                          },
                          "03_region": {
                            "_input_type": "DropdownInput",
                            "advanced": false,
                            "combobox": false,
                            "dialog_inputs": {},
                            "display_name": "Region",
                            "dynamic": false,
                            "external_options": {},
                            "info": "Region for the new database.",
                            "name": "region",
                            "options": [],
                            "options_metadata": [],
                            "placeholder": "",
                            "required": true,
                            "show": true,
                            "title_case": false,
                            "toggle": false,
                            "tool_mode": false,
                            "trace_as_metadata": true,
                            "type": "str",
                            "value": ""
                          }
                        }
                      }
                    }
                  },
                  "functionality": "create"
                },
                "display_name": "Database",
                "dynamic": false,
                "external_options": {},
                "info": "The Database name for the Astra DB instance.",
                "name": "database_name",
                "options": [],
                "options_metadata": [],
                "placeholder": "",
                "real_time_refresh": true,
                "refresh_button": true,
                "required": true,
                "show": true,
                "title_case": false,
                "toggle": false,
                "tool_mode": false,
                "trace_as_metadata": true,
                "type": "str",
                "value": ""
              },
              "deletion_field": {
                "_input_type": "StrInput",
                "advanced": true,
                "display_name": "Deletion Based On Field",
                "dynamic": false,
                "info": "When this parameter is provided, documents in the target collection with metadata field values matching the input metadata field value will be deleted before new data is loaded.",
                "list": false,
                "list_add_label": "Add More",
                "load_from_db": false,
                "name": "deletion_field",
                "placeholder": "",
                "required": false,
                "show": true,
                "title_case": false,
                "tool_mode": false,
                "trace_as_metadata": true,
                "type": "str",
                "value": ""
              },
              "embedding_model": {
                "_input_type": "HandleInput",
                "advanced": false,
                "display_name": "Embedding Model",
                "dynamic": false,
                "info": "Specify the Embedding Model. Not required for Astra Vectorize collections.",
                "input_types": [
                  "Embeddings"
                ],
                "list": false,
                "list_add_label": "Add More",
                "name": "embedding_model",
                "placeholder": "",
                "required": false,
                "show": true,
                "title_case": false,
                "trace_as_metadata": true,
                "type": "other",
                "value": ""
              },
              "environment": {
                "_input_type": "DropdownInput",
                "advanced": true,
                "combobox": true,
                "dialog_inputs": {},
                "display_name": "Environment",
                "dynamic": false,
                "external_options": {},
                "info": "The environment for the Astra DB API Endpoint.",
                "name": "environment",
                "options": [
                  "prod",
                  "test",
                  "dev"
                ],
                "options_metadata": [],
                "placeholder": "",
                "real_time_refresh": true,
                "required": false,
                "show": true,
                "title_case": false,
                "toggle": false,
                "tool_mode": false,
                "trace_as_metadata": true,
                "type": "str",
                "value": "prod"
              },
              "ignore_invalid_documents": {
                "_input_type": "BoolInput",
                "advanced": true,
                "display_name": "Ignore Invalid Documents",
                "dynamic": false,
                "info": "Boolean flag to determine whether to ignore invalid documents at runtime.",
                "list": false,
                "list_add_label": "Add More",
                "name": "ignore_invalid_documents",
                "placeholder": "",
                "required": false,
                "show": true,
                "title_case": false,
                "tool_mode": false,
                "trace_as_metadata": true,
                "type": "bool",
                "value": false
              },
              "ingest_data": {
                "_input_type": "HandleInput",
                "advanced": false,
                "display_name": "Ingest Data",
                "dynamic": false,
                "info": "",
                "input_types": [
                  "Data",
                  "DataFrame"
                ],
                "list": true,
                "list_add_label": "Add More",
                "name": "ingest_data",
                "placeholder": "",
                "required": false,
                "show": true,
                "title_case": false,
                "trace_as_metadata": true,
                "type": "other",
                "value": ""
              },
              "keyspace": {
                "_input_type": "DropdownInput",
                "advanced": true,
                "combobox": false,
                "dialog_inputs": {},
                "display_name": "Keyspace",
                "dynamic": false,
                "external_options": {},
                "info": "Optional keyspace within Astra DB to use for the collection.",
                "name": "keyspace",
                "options": [],
                "options_metadata": [],
                "placeholder": "",
                "real_time_refresh": true,
                "required": false,
                "show": true,
                "title_case": false,
                "toggle": false,
                "tool_mode": false,
                "trace_as_metadata": true,
                "type": "str",
                "value": ""
              },
              "lexical_terms": {
                "_input_type": "QueryInput",
                "advanced": false,
                "display_name": "Lexical Terms",
                "dynamic": false,
                "info": "Add additional terms/keywords to augment search precision.",
                "input_types": [
                  "Message"
                ],
                "list": false,
                "list_add_label": "Add More",
                "load_from_db": false,
                "name": "lexical_terms",
                "placeholder": "Enter terms to search...",
                "required": false,
                "separator": " ",
                "show": false,
                "title_case": false,
                "tool_mode": false,
                "trace_as_input": true,
                "trace_as_metadata": true,
                "type": "query",
                "value": ""
              },
              "number_of_results": {
                "_input_type": "IntInput",
                "advanced": true,
                "display_name": "Number of Search Results",
                "dynamic": false,
                "info": "Number of search results to return.",
                "list": false,
                "list_add_label": "Add More",
                "name": "number_of_results",
                "placeholder": "",
                "required": false,
                "show": true,
                "title_case": false,
                "tool_mode": false,
                "trace_as_metadata": true,
                "type": "int",
                "value": 4
              },
              "reranker": {
                "_input_type": "DropdownInput",
                "advanced": false,
                "combobox": false,
                "dialog_inputs": {},
                "display_name": "Reranker",
                "dynamic": false,
                "external_options": {},
                "info": "Post-retrieval model that re-scores results for optimal relevance ranking.",
                "name": "reranker",
                "options": [],
                "options_metadata": [],
                "placeholder": "",
                "required": false,
                "show": false,
                "title_case": false,
                "toggle": true,
                "tool_mode": false,
                "trace_as_metadata": true,
                "type": "str",
                "value": ""
              },
              "search_method": {
                "_input_type": "DropdownInput",
                "advanced": true,
                "combobox": false,
                "dialog_inputs": {},
                "display_name": "Search Method",
                "dynamic": false,
                "external_options": {},
                "info": "Determine how your content is matched: Vector finds semantic similarity, and Hybrid Search (suggested) combines both approaches with a reranker.",
                "name": "search_method",
                "options": [
                  "Hybrid Search",
                  "Vector Search"
                ],
                "options_metadata": [
                  {
                    "icon": "SearchHybrid"
                  },
                  {
                    "icon": "SearchVector"
                  }
                ],
                "placeholder": "",
                "real_time_refresh": true,
                "required": false,
                "show": true,
                "title_case": false,
                "toggle": false,
                "tool_mode": false,
                "trace_as_metadata": true,
                "type": "str",
                "value": "Vector Search"
              },
              "search_query": {
                "_input_type": "QueryInput",
                "advanced": false,
                "display_name": "Search Query",
                "dynamic": false,
                "info": "Enter a query to run a similarity search.",
                "input_types": [
                  "Message"
                ],
                "list": false,
                "list_add_label": "Add More",
                "load_from_db": false,
                "name": "search_query",
                "placeholder": "Enter a query...",
                "required": false,
                "show": true,
                "title_case": false,
                "tool_mode": true,
                "trace_as_input": true,
                "trace_as_metadata": true,
                "type": "query",
                "value": ""
              },
              "search_score_threshold": {
                "_input_type": "FloatInput",
                "advanced": true,
                "display_name": "Search Score Threshold",
                "dynamic": false,
                "info": "Minimum similarity score threshold for search results. (when using 'Similarity with score threshold')",
                "list": false,
                "list_add_label": "Add More",
                "name": "search_score_threshold",
                "placeholder": "",
                "required": false,
                "show": true,
                "title_case": false,
                "tool_mode": false,
                "trace_as_metadata": true,
                "type": "float",
                "value": 0
              },
              "search_type": {
                "_input_type": "DropdownInput",
                "advanced": true,
                "combobox": false,
                "dialog_inputs": {},
                "display_name": "Search Type",
                "dynamic": false,
                "external_options": {},
                "info": "Search type to use",
                "name": "search_type",
                "options": [
                  "Similarity",
                  "Similarity with score threshold",
                  "MMR (Max Marginal Relevance)"
                ],
                "options_metadata": [],
                "placeholder": "",
                "required": false,
                "show": true,
                "title_case": false,
                "toggle": false,
                "tool_mode": false,
                "trace_as_metadata": true,
                "type": "str",
                "value": "Similarity"
              },
              "should_cache_vector_store": {
                "_input_type": "BoolInput",
                "advanced": true,
                "display_name": "Cache Vector Store",
                "dynamic": false,
                "info": "If True, the vector store will be cached for the current build of the component. This is useful for components that have multiple output methods and want to share the same vector store.",
                "list": false,
                "list_add_label": "Add More",
                "name": "should_cache_vector_store",
                "placeholder": "",
                "required": false,
                "show": true,
                "title_case": false,
                "tool_mode": false,
                "trace_as_metadata": true,
                "type": "bool",
                "value": true
              },
              "token": {
                "_input_type": "SecretStrInput",
                "advanced": false,
                "display_name": "Astra DB Application Token",
                "dynamic": false,
                "info": "Authentication token for accessing Astra DB.",
                "input_types": [],
                "load_from_db": true,
                "name": "token",
                "password": true,
                "placeholder": "",
                "real_time_refresh": true,
                "required": true,
                "show": true,
                "title_case": false,
                "type": "str",
                "value": "ASTRA_DB_APPLICATION_TOKEN"
              }
            },
            "tool_mode": false
          },
          "selected_output": "dataframe",
          "showNode": true,
          "type": "AstraDB"
        },
        "dragging": false,
        "id": "AstraDB-BteL9",
        "measured": {
          "height": 458,
          "width": 320
        },
        "position": {
          "x": 1210.9603958451855,
          "y": 519.26557834351
        },
        "selected": false,
        "type": "genericNode"
      }
    ],
    "viewport": {
      "x": -242.44739610333954,
      "y": -59.21391294314947,
      "zoom": 0.4677494046491174
    }
  },
  "description": "Load your data for chat context with Retrieval Augmented Generation.",
  "endpoint_name": null,
  "id": "64f82d31-c711-441d-8082-fdb46cda7cdd",
  "is_component": false,
  "last_tested_version": "1.6.4",
  "name": "Vector Store RAG",
  "tags": [
    "openai",
    "astradb",
    "rag",
    "q-a"
  ]
}<|MERGE_RESOLUTION|>--- conflicted
+++ resolved
@@ -758,10 +758,6 @@
             "metadata": {
               "code_hash": "f2867efda61f",
               "dependencies": {
-<<<<<<< HEAD
-                "dependencies": [],
-                "total_dependencies": 0
-=======
                 "dependencies": [
                   {
                     "name": "langchain_text_splitters",
@@ -773,7 +769,6 @@
                   }
                 ],
                 "total_dependencies": 2
->>>>>>> 7460ee9f
               },
               "module": "lfx.components.processing.split_text.SplitTextComponent"
             },
@@ -1065,10 +1060,6 @@
             "metadata": {
               "code_hash": "4848ad3e35d5",
               "dependencies": {
-<<<<<<< HEAD
-                "dependencies": [],
-                "total_dependencies": 0
-=======
                 "dependencies": [
                   {
                     "name": "orjson",
@@ -1084,7 +1075,6 @@
                   }
                 ],
                 "total_dependencies": 3
->>>>>>> 7460ee9f
               },
               "module": "lfx.components.input_output.chat_output.ChatOutput"
             },
@@ -3462,10 +3452,6 @@
             "metadata": {
               "code_hash": "2b12cdb96b67",
               "dependencies": {
-<<<<<<< HEAD
-                "dependencies": [],
-                "total_dependencies": 0
-=======
                 "dependencies": [
                   {
                     "name": "astrapy",
@@ -3485,7 +3471,6 @@
                   }
                 ],
                 "total_dependencies": 4
->>>>>>> 7460ee9f
               },
               "module": "lfx.components.datastax.astradb_vectorstore.AstraDBVectorStoreComponent"
             },
@@ -4280,10 +4265,6 @@
             "metadata": {
               "code_hash": "2b12cdb96b67",
               "dependencies": {
-<<<<<<< HEAD
-                "dependencies": [],
-                "total_dependencies": 0
-=======
                 "dependencies": [
                   {
                     "name": "astrapy",
@@ -4303,7 +4284,6 @@
                   }
                 ],
                 "total_dependencies": 4
->>>>>>> 7460ee9f
               },
               "module": "lfx.components.datastax.astradb_vectorstore.AstraDBVectorStoreComponent"
             },

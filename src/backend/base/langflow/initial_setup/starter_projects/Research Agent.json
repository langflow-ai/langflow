--- conflicted
+++ resolved
@@ -943,259 +943,6 @@
             "output_types": [],
             "outputs": [
               {
-                "cache": true,
-                "display_name": "Message",
-                "method": "text_response",
-                "name": "text_output",
-                "required_inputs": [],
-                "selected": "Message",
-                "types": [
-<<<<<<< HEAD
-=======
-                  "Data"
-                ],
-                "value": "__UNDEFINED__"
-              },
-              {
-                "cache": true,
-                "display_name": "Tool",
-                "method": "build_tool",
-                "name": "api_build_tool",
-                "required_inputs": [
-                  "api_key"
-                ],
-                "selected": "Tool",
-                "types": [
-                  "Tool"
-                ],
-                "value": "__UNDEFINED__"
-              }
-            ],
-            "pinned": false,
-            "template": {
-              "_type": "Component",
-              "api_key": {
-                "_input_type": "SecretStrInput",
-                "advanced": false,
-                "display_name": "Tavily API Key",
-                "dynamic": false,
-                "info": "Your Tavily API Key.",
-                "input_types": [
-                  "Message"
-                ],
-                "load_from_db": true,
-                "name": "api_key",
-                "password": true,
-                "placeholder": "",
-                "required": true,
-                "show": true,
-                "title_case": false,
-                "type": "str",
-                "value": ""
-              },
-              "code": {
-                "advanced": true,
-                "dynamic": true,
-                "fileTypes": [],
-                "file_path": "",
-                "info": "",
-                "list": false,
-                "load_from_db": false,
-                "multiline": true,
-                "name": "code",
-                "password": false,
-                "placeholder": "",
-                "required": true,
-                "show": true,
-                "title_case": false,
-                "type": "code",
-                "value": "from enum import Enum\n\nimport httpx\nfrom langchain.tools import StructuredTool\nfrom langchain_core.tools import ToolException\nfrom loguru import logger\nfrom pydantic import BaseModel, Field\n\nfrom langflow.base.langchain_utilities.model import LCToolComponent\nfrom langflow.field_typing import Tool\nfrom langflow.inputs import BoolInput, DropdownInput, IntInput, MessageTextInput, SecretStrInput\nfrom langflow.schema import Data\n\n\nclass TavilySearchDepth(Enum):\n    BASIC = \"basic\"\n    ADVANCED = \"advanced\"\n\n\nclass TavilySearchTopic(Enum):\n    GENERAL = \"general\"\n    NEWS = \"news\"\n\n\nclass TavilySearchSchema(BaseModel):\n    query: str = Field(..., description=\"The search query you want to execute with Tavily.\")\n    search_depth: TavilySearchDepth = Field(TavilySearchDepth.BASIC, description=\"The depth of the search.\")\n    topic: TavilySearchTopic = Field(TavilySearchTopic.GENERAL, description=\"The category of the search.\")\n    max_results: int = Field(5, description=\"The maximum number of search results to return.\")\n    include_images: bool = Field(default=False, description=\"Include a list of query-related images in the response.\")\n    include_answer: bool = Field(default=False, description=\"Include a short answer to original query.\")\n\n\nclass TavilySearchToolComponent(LCToolComponent):\n    display_name = \"Tavily AI Search [DEPRECATED]\"\n    description = \"\"\"**Tavily AI** is a search engine optimized for LLMs and RAG, \\\n        aimed at efficient, quick, and persistent search results. It can be used independently or as an agent tool.\n\nNote: Check 'Advanced' for all options.\n\"\"\"\n    icon = \"TavilyIcon\"\n    name = \"TavilyAISearch\"\n    documentation = \"https://docs.tavily.com/\"\n    legacy = True\n\n    inputs = [\n        SecretStrInput(\n            name=\"api_key\",\n            display_name=\"Tavily API Key\",\n            required=True,\n            info=\"Your Tavily API Key.\",\n        ),\n        MessageTextInput(\n            name=\"query\",\n            display_name=\"Search Query\",\n            info=\"The search query you want to execute with Tavily.\",\n        ),\n        DropdownInput(\n            name=\"search_depth\",\n            display_name=\"Search Depth\",\n            info=\"The depth of the search.\",\n            options=list(TavilySearchDepth),\n            value=TavilySearchDepth.ADVANCED,\n            advanced=True,\n        ),\n        DropdownInput(\n            name=\"topic\",\n            display_name=\"Search Topic\",\n            info=\"The category of the search.\",\n            options=list(TavilySearchTopic),\n            value=TavilySearchTopic.GENERAL,\n            advanced=True,\n        ),\n        IntInput(\n            name=\"max_results\",\n            display_name=\"Max Results\",\n            info=\"The maximum number of search results to return.\",\n            value=5,\n            advanced=True,\n        ),\n        BoolInput(\n            name=\"include_images\",\n            display_name=\"Include Images\",\n            info=\"Include a list of query-related images in the response.\",\n            value=True,\n            advanced=True,\n        ),\n        BoolInput(\n            name=\"include_answer\",\n            display_name=\"Include Answer\",\n            info=\"Include a short answer to original query.\",\n            value=True,\n            advanced=True,\n        ),\n    ]\n\n    def run_model(self) -> list[Data]:\n        # Convert string values to enum instances with validation\n        try:\n            search_depth_enum = (\n                self.search_depth\n                if isinstance(self.search_depth, TavilySearchDepth)\n                else TavilySearchDepth(str(self.search_depth).lower())\n            )\n        except ValueError as e:\n            error_message = f\"Invalid search depth value: {e!s}\"\n            self.status = error_message\n            return [Data(data={\"error\": error_message})]\n\n        try:\n            topic_enum = (\n                self.topic if isinstance(self.topic, TavilySearchTopic) else TavilySearchTopic(str(self.topic).lower())\n            )\n        except ValueError as e:\n            error_message = f\"Invalid topic value: {e!s}\"\n            self.status = error_message\n            return [Data(data={\"error\": error_message})]\n\n        return self._tavily_search(\n            self.query,\n            search_depth=search_depth_enum,\n            topic=topic_enum,\n            max_results=self.max_results,\n            include_images=self.include_images,\n            include_answer=self.include_answer,\n        )\n\n    def build_tool(self) -> Tool:\n        return StructuredTool.from_function(\n            name=\"tavily_search\",\n            description=\"Perform a web search using the Tavily API.\",\n            func=self._tavily_search,\n            args_schema=TavilySearchSchema,\n        )\n\n    def _tavily_search(\n        self,\n        query: str,\n        *,\n        search_depth: TavilySearchDepth = TavilySearchDepth.BASIC,\n        topic: TavilySearchTopic = TavilySearchTopic.GENERAL,\n        max_results: int = 5,\n        include_images: bool = False,\n        include_answer: bool = False,\n    ) -> list[Data]:\n        # Validate enum values\n        if not isinstance(search_depth, TavilySearchDepth):\n            msg = f\"Invalid search_depth value: {search_depth}\"\n            raise TypeError(msg)\n        if not isinstance(topic, TavilySearchTopic):\n            msg = f\"Invalid topic value: {topic}\"\n            raise TypeError(msg)\n\n        try:\n            url = \"https://api.tavily.com/search\"\n            headers = {\n                \"content-type\": \"application/json\",\n                \"accept\": \"application/json\",\n            }\n            payload = {\n                \"api_key\": self.api_key,\n                \"query\": query,\n                \"search_depth\": search_depth.value,\n                \"topic\": topic.value,\n                \"max_results\": max_results,\n                \"include_images\": include_images,\n                \"include_answer\": include_answer,\n            }\n\n            with httpx.Client() as client:\n                response = client.post(url, json=payload, headers=headers)\n\n            response.raise_for_status()\n            search_results = response.json()\n\n            data_results = [\n                Data(\n                    data={\n                        \"title\": result.get(\"title\"),\n                        \"url\": result.get(\"url\"),\n                        \"content\": result.get(\"content\"),\n                        \"score\": result.get(\"score\"),\n                    }\n                )\n                for result in search_results.get(\"results\", [])\n            ]\n\n            if include_answer and search_results.get(\"answer\"):\n                data_results.insert(0, Data(data={\"answer\": search_results[\"answer\"]}))\n\n            if include_images and search_results.get(\"images\"):\n                data_results.append(Data(data={\"images\": search_results[\"images\"]}))\n\n            self.status = data_results  # type: ignore[assignment]\n\n        except httpx.HTTPStatusError as e:\n            error_message = f\"HTTP error: {e.response.status_code} - {e.response.text}\"\n            logger.debug(error_message)\n            self.status = error_message\n            raise ToolException(error_message) from e\n        except Exception as e:\n            error_message = f\"Unexpected error: {e}\"\n            logger.opt(exception=True).debug(\"Error running Tavily Search\")\n            self.status = error_message\n            raise ToolException(error_message) from e\n        return data_results\n"
-              },
-              "include_answer": {
-                "_input_type": "BoolInput",
-                "advanced": true,
-                "display_name": "Include Answer",
-                "dynamic": false,
-                "info": "Include a short answer to original query.",
-                "list": false,
-                "list_add_label": "Add More",
-                "name": "include_answer",
-                "placeholder": "",
-                "required": false,
-                "show": true,
-                "title_case": false,
-                "tool_mode": false,
-                "trace_as_metadata": true,
-                "type": "bool",
-                "value": true
-              },
-              "include_images": {
-                "_input_type": "BoolInput",
-                "advanced": true,
-                "display_name": "Include Images",
-                "dynamic": false,
-                "info": "Include a list of query-related images in the response.",
-                "list": false,
-                "list_add_label": "Add More",
-                "name": "include_images",
-                "placeholder": "",
-                "required": false,
-                "show": true,
-                "title_case": false,
-                "tool_mode": false,
-                "trace_as_metadata": true,
-                "type": "bool",
-                "value": true
-              },
-              "max_results": {
-                "_input_type": "IntInput",
-                "advanced": true,
-                "display_name": "Max Results",
-                "dynamic": false,
-                "info": "The maximum number of search results to return.",
-                "list": false,
-                "list_add_label": "Add More",
-                "name": "max_results",
-                "placeholder": "",
-                "required": false,
-                "show": true,
-                "title_case": false,
-                "tool_mode": false,
-                "trace_as_metadata": true,
-                "type": "int",
-                "value": 5
-              },
-              "query": {
-                "_input_type": "MessageTextInput",
-                "advanced": false,
-                "display_name": "Search Query",
-                "dynamic": false,
-                "info": "The search query you want to execute with Tavily.",
-                "input_types": [
-                  "Message"
-                ],
-                "list": false,
-                "list_add_label": "Add More",
-                "load_from_db": false,
-                "name": "query",
-                "placeholder": "",
-                "required": false,
-                "show": true,
-                "title_case": false,
-                "tool_mode": false,
-                "trace_as_input": true,
-                "trace_as_metadata": true,
-                "type": "str",
-                "value": ""
-              },
-              "search_depth": {
-                "_input_type": "DropdownInput",
-                "advanced": true,
-                "combobox": false,
-                "display_name": "Search Depth",
-                "dynamic": false,
-                "info": "The depth of the search.",
-                "load_from_db": false,
-                "name": "search_depth",
-                "options": [
-                  "basic",
-                  "advanced"
-                ],
-                "placeholder": "",
-                "required": false,
-                "show": true,
-                "title_case": false,
-                "tool_mode": false,
-                "trace_as_metadata": true,
-                "type": "str",
-                "value": "advanced"
-              },
-              "topic": {
-                "_input_type": "DropdownInput",
-                "advanced": true,
-                "combobox": false,
-                "display_name": "Search Topic",
-                "dynamic": false,
-                "info": "The category of the search.",
-                "load_from_db": false,
-                "name": "topic",
-                "options": [
-                  "general",
-                  "news"
-                ],
-                "placeholder": "",
-                "required": false,
-                "show": true,
-                "title_case": false,
-                "tool_mode": false,
-                "trace_as_metadata": true,
-                "type": "str",
-                "value": "general"
-              }
-            },
-            "tool_mode": false
-          },
-          "type": "TavilyAISearch"
-        },
-        "dragging": false,
-        "height": 481,
-        "id": "TavilyAISearch-wu6YR",
-        "measured": {
-          "height": 481,
-          "width": 320
-        },
-        "position": {
-          "x": 1802.2291194402355,
-          "y": 381.88177151343945
-        },
-        "positionAbsolute": {
-          "x": 1802.2291194402355,
-          "y": 381.88177151343945
-        },
-        "selected": true,
-        "type": "genericNode",
-        "width": 320
-      },
-      {
-        "data": {
-          "description": "Generates text using OpenAI LLMs.",
-          "display_name": "OpenAI",
-          "id": "OpenAIModel-wWNhZ",
-          "node": {
-            "base_classes": [
-              "LanguageModel",
-              "Message"
-            ],
-            "beta": false,
-            "conditional_paths": [],
-            "custom_fields": {},
-            "description": "Generates text using OpenAI LLMs.",
-            "display_name": "OpenAI",
-            "documentation": "",
-            "edited": false,
-            "field_order": [
-              "input_value",
-              "system_message",
-              "stream",
-              "max_tokens",
-              "model_kwargs",
-              "json_mode",
-              "output_schema",
-              "model_name",
-              "openai_api_base",
-              "api_key",
-              "temperature",
-              "seed",
-              "output_parser"
-            ],
-            "frozen": false,
-            "icon": "OpenAI",
-            "legacy": false,
-            "lf_version": "1.0.19.post2",
-            "metadata": {},
-            "output_types": [],
-            "outputs": [
-              {
                 "allows_loop": false,
                 "cache": true,
                 "display_name": "Message",
@@ -1204,7 +951,6 @@
                 "required_inputs": [],
                 "selected": "Message",
                 "types": [
->>>>>>> c904d9ca
                   "Message"
                 ],
                 "value": "__UNDEFINED__"

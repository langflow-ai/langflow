--- conflicted
+++ resolved
@@ -1267,7 +1267,6 @@
             "legacy": false,
             "lf_version": "1.4.3",
             "metadata": {
-<<<<<<< HEAD
               "code_hash": "6843645056d9",
               "dependencies": {
                 "dependencies": [
@@ -1286,9 +1285,6 @@
                 ],
                 "total_dependencies": 3
               },
-=======
-              "code_hash": "4c76fb76d395",
->>>>>>> 8caa5d92
               "module": "langflow.components.tavily.tavily_search.TavilySearchComponent"
             },
             "minimized": false,

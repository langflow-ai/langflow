--- conflicted
+++ resolved
@@ -1629,10 +1629,6 @@
             "metadata": {
               "code_hash": "4848ad3e35d5",
               "dependencies": {
-<<<<<<< HEAD
-                "dependencies": [],
-                "total_dependencies": 0
-=======
                 "dependencies": [
                   {
                     "name": "orjson",
@@ -1648,7 +1644,6 @@
                   }
                 ],
                 "total_dependencies": 3
->>>>>>> 7460ee9f
               },
               "module": "lfx.components.input_output.chat_output.ChatOutput"
             },
@@ -2569,10 +2564,6 @@
             "metadata": {
               "code_hash": "d64b11c24a1c",
               "dependencies": {
-<<<<<<< HEAD
-                "dependencies": [],
-                "total_dependencies": 0
-=======
                 "dependencies": [
                   {
                     "name": "langchain_core",
@@ -2588,7 +2579,6 @@
                   }
                 ],
                 "total_dependencies": 3
->>>>>>> 7460ee9f
               },
               "module": "lfx.components.models_and_agents.agent.AgentComponent"
             },

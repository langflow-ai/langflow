{
  "data": {
    "edges": [
      {
        "animated": false,
        "className": "",
        "data": {
          "sourceHandle": {
            "dataType": "OpenAIModel",
            "id": "OpenAIModel-gqyjP",
            "name": "text_output",
            "output_types": [
              "Message"
<<<<<<< HEAD
            ]
=======
            ],
            "beta": false,
            "conditional_paths": [],
            "custom_fields": {
              "template": [
                "previous_response"
              ]
            },
            "description": "Create a prompt template with dynamic variables.",
            "display_name": "Prompt",
            "documentation": "",
            "edited": false,
            "field_order": [
              "template"
            ],
            "frozen": false,
            "icon": "prompts",
            "legacy": false,
            "lf_version": "1.0.19.post2",
            "metadata": {},
            "output_types": [],
            "outputs": [
              {
                "allows_loop": false,
                "cache": true,
                "display_name": "Prompt Message",
                "method": "build_prompt",
                "name": "prompt",
                "selected": "Message",
                "types": [
                  "Message"
                ],
                "value": "__UNDEFINED__"
              }
            ],
            "pinned": false,
            "template": {
              "_type": "Component",
              "code": {
                "advanced": true,
                "dynamic": true,
                "fileTypes": [],
                "file_path": "",
                "info": "",
                "list": false,
                "load_from_db": false,
                "multiline": true,
                "name": "code",
                "password": false,
                "placeholder": "",
                "required": true,
                "show": true,
                "title_case": false,
                "type": "code",
                "value": "from langflow.base.prompts.api_utils import process_prompt_template\nfrom langflow.custom import Component\nfrom langflow.inputs.inputs import DefaultPromptField\nfrom langflow.io import MessageTextInput, Output, PromptInput\nfrom langflow.schema.message import Message\nfrom langflow.template.utils import update_template_values\n\n\nclass PromptComponent(Component):\n    display_name: str = \"Prompt\"\n    description: str = \"Create a prompt template with dynamic variables.\"\n    icon = \"prompts\"\n    trace_type = \"prompt\"\n    name = \"Prompt\"\n\n    inputs = [\n        PromptInput(name=\"template\", display_name=\"Template\"),\n        MessageTextInput(\n            name=\"tool_placeholder\",\n            display_name=\"Tool Placeholder\",\n            tool_mode=True,\n            advanced=True,\n            info=\"A placeholder input for tool mode.\",\n        ),\n    ]\n\n    outputs = [\n        Output(display_name=\"Prompt Message\", name=\"prompt\", method=\"build_prompt\"),\n    ]\n\n    async def build_prompt(self) -> Message:\n        prompt = Message.from_template(**self._attributes)\n        self.status = prompt.text\n        return prompt\n\n    def _update_template(self, frontend_node: dict):\n        prompt_template = frontend_node[\"template\"][\"template\"][\"value\"]\n        custom_fields = frontend_node[\"custom_fields\"]\n        frontend_node_template = frontend_node[\"template\"]\n        _ = process_prompt_template(\n            template=prompt_template,\n            name=\"template\",\n            custom_fields=custom_fields,\n            frontend_node_template=frontend_node_template,\n        )\n        return frontend_node\n\n    async def update_frontend_node(self, new_frontend_node: dict, current_frontend_node: dict):\n        \"\"\"This function is called after the code validation is done.\"\"\"\n        frontend_node = await super().update_frontend_node(new_frontend_node, current_frontend_node)\n        template = frontend_node[\"template\"][\"template\"][\"value\"]\n        # Kept it duplicated for backwards compatibility\n        _ = process_prompt_template(\n            template=template,\n            name=\"template\",\n            custom_fields=frontend_node[\"custom_fields\"],\n            frontend_node_template=frontend_node[\"template\"],\n        )\n        # Now that template is updated, we need to grab any values that were set in the current_frontend_node\n        # and update the frontend_node with those values\n        update_template_values(new_template=frontend_node, previous_template=current_frontend_node[\"template\"])\n        return frontend_node\n\n    def _get_fallback_input(self, **kwargs):\n        return DefaultPromptField(**kwargs)\n"
              },
              "previous_response": {
                "advanced": false,
                "display_name": "previous_response",
                "dynamic": false,
                "field_type": "str",
                "fileTypes": [],
                "file_path": "",
                "info": "",
                "input_types": [
                  "Message",
                  "Text"
                ],
                "list": false,
                "load_from_db": false,
                "multiline": true,
                "name": "previous_response",
                "placeholder": "",
                "required": false,
                "show": true,
                "title_case": false,
                "type": "str",
                "value": ""
              },
              "template": {
                "_input_type": "PromptInput",
                "advanced": false,
                "display_name": "Template",
                "dynamic": false,
                "info": "",
                "list": false,
                "load_from_db": false,
                "name": "template",
                "placeholder": "",
                "required": false,
                "show": true,
                "title_case": false,
                "tool_mode": false,
                "trace_as_input": true,
                "type": "prompt",
                "value": "\n\nRESEARCH PLAN: {previous_response}\n\nUse Tavily Search to investigate the queries and analyze the findings.\nFocus on academic and reliable sources.\n\nSteps:\n1. Search using provided queries\n2. Analyze search results\n3. Verify source credibility\n4. Extract key findings\n\nFormat findings as:\n\nSEARCH RESULTS:\n[Key findings from searches]\n\nSOURCE ANALYSIS:\n[Credibility assessment]\n\nMAIN INSIGHTS:\n[Critical discoveries]\n\nEVIDENCE QUALITY:\n[Evaluation of findings]"
              },
              "tool_placeholder": {
                "_input_type": "MessageTextInput",
                "advanced": true,
                "display_name": "Tool Placeholder",
                "dynamic": false,
                "info": "A placeholder input for tool mode.",
                "input_types": [
                  "Message"
                ],
                "list": false,
                "load_from_db": false,
                "name": "tool_placeholder",
                "placeholder": "",
                "required": false,
                "show": true,
                "title_case": false,
                "tool_mode": true,
                "trace_as_input": true,
                "trace_as_metadata": true,
                "type": "str",
                "value": ""
              }
            },
            "tool_mode": false
>>>>>>> be6b3980
          },
          "targetHandle": {
            "fieldName": "previous_response",
            "id": "Prompt-0I0H4",
            "inputTypes": [
              "Message",
              "Text"
            ],
            "type": "str"
          }
        },
        "id": "reactflow__edge-OpenAIModel-gqyjP{œdataTypeœ:œOpenAIModelœ,œidœ:œOpenAIModel-gqyjPœ,œnameœ:œtext_outputœ,œoutput_typesœ:[œMessageœ]}-Prompt-0I0H4{œfieldNameœ:œprevious_responseœ,œidœ:œPrompt-0I0H4œ,œinputTypesœ:[œMessageœ,œTextœ],œtypeœ:œstrœ}",
        "selected": false,
        "source": "OpenAIModel-gqyjP",
        "sourceHandle": "{œdataTypeœ: œOpenAIModelœ, œidœ: œOpenAIModel-gqyjPœ, œnameœ: œtext_outputœ, œoutput_typesœ: [œMessageœ]}",
        "target": "Prompt-0I0H4",
        "targetHandle": "{œfieldNameœ: œprevious_responseœ, œidœ: œPrompt-0I0H4œ, œinputTypesœ: [œMessageœ, œTextœ], œtypeœ: œstrœ}"
      },
      {
        "animated": false,
        "className": "",
        "data": {
          "sourceHandle": {
            "dataType": "Prompt",
            "id": "Prompt-eSKKr",
            "name": "prompt",
            "output_types": [
              "Message"
            ]
          },
          "targetHandle": {
            "fieldName": "input_value",
            "id": "OpenAIModel-S0zP4",
            "inputTypes": [
              "Message"
            ],
            "type": "str"
          }
        },
        "id": "reactflow__edge-Prompt-eSKKr{œdataTypeœ:œPromptœ,œidœ:œPrompt-eSKKrœ,œnameœ:œpromptœ,œoutput_typesœ:[œMessageœ]}-OpenAIModel-S0zP4{œfieldNameœ:œinput_valueœ,œidœ:œOpenAIModel-S0zP4œ,œinputTypesœ:[œMessageœ],œtypeœ:œstrœ}",
        "selected": false,
        "source": "Prompt-eSKKr",
        "sourceHandle": "{œdataTypeœ: œPromptœ, œidœ: œPrompt-eSKKrœ, œnameœ: œpromptœ, œoutput_typesœ: [œMessageœ]}",
        "target": "OpenAIModel-S0zP4",
        "targetHandle": "{œfieldNameœ: œinput_valueœ, œidœ: œOpenAIModel-S0zP4œ, œinputTypesœ: [œMessageœ], œtypeœ: œstrœ}"
      },
      {
        "animated": false,
        "className": "",
        "data": {
          "sourceHandle": {
            "dataType": "ChatInput",
            "id": "ChatInput-NO5CC",
            "name": "message",
            "output_types": [
              "Message"
            ]
          },
          "targetHandle": {
            "fieldName": "input_value",
            "id": "Prompt-eSKKr",
            "inputTypes": [
              "Message",
              "Text"
            ],
            "type": "str"
          }
        },
        "id": "reactflow__edge-ChatInput-NO5CC{œdataTypeœ:œChatInputœ,œidœ:œChatInput-NO5CCœ,œnameœ:œmessageœ,œoutput_typesœ:[œMessageœ]}-Prompt-eSKKr{œfieldNameœ:œinput_valueœ,œidœ:œPrompt-eSKKrœ,œinputTypesœ:[œMessageœ,œTextœ],œtypeœ:œstrœ}",
        "selected": false,
        "source": "ChatInput-NO5CC",
        "sourceHandle": "{œdataTypeœ: œChatInputœ, œidœ: œChatInput-NO5CCœ, œnameœ: œmessageœ, œoutput_typesœ: [œMessageœ]}",
        "target": "Prompt-eSKKr",
        "targetHandle": "{œfieldNameœ: œinput_valueœ, œidœ: œPrompt-eSKKrœ, œinputTypesœ: [œMessageœ, œTextœ], œtypeœ: œstrœ}"
      },
      {
        "animated": false,
        "className": "",
        "data": {
          "sourceHandle": {
            "dataType": "OpenAIModel",
            "id": "OpenAIModel-S0zP4",
            "name": "text_output",
            "output_types": [
              "Message"
            ]
          },
          "targetHandle": {
            "fieldName": "input_value",
            "id": "ChatOutput-ZN3tc",
            "inputTypes": [
              "Message"
            ],
            "type": "str"
          }
        },
        "id": "reactflow__edge-OpenAIModel-S0zP4{œdataTypeœ:œOpenAIModelœ,œidœ:œOpenAIModel-S0zP4œ,œnameœ:œtext_outputœ,œoutput_typesœ:[œMessageœ]}-ChatOutput-ZN3tc{œfieldNameœ:œinput_valueœ,œidœ:œChatOutput-ZN3tcœ,œinputTypesœ:[œMessageœ],œtypeœ:œstrœ}",
        "selected": false,
        "source": "OpenAIModel-S0zP4",
        "sourceHandle": "{œdataTypeœ: œOpenAIModelœ, œidœ: œOpenAIModel-S0zP4œ, œnameœ: œtext_outputœ, œoutput_typesœ: [œMessageœ]}",
        "target": "ChatOutput-ZN3tc",
        "targetHandle": "{œfieldNameœ: œinput_valueœ, œidœ: œChatOutput-ZN3tcœ, œinputTypesœ: [œMessageœ], œtypeœ: œstrœ}"
      },
      {
        "animated": false,
        "className": "",
        "data": {
          "sourceHandle": {
            "dataType": "Prompt",
            "id": "Prompt-0I0H4",
            "name": "prompt",
            "output_types": [
              "Message"
            ]
          },
          "targetHandle": {
            "fieldName": "input_value",
            "id": "Agent-YS55M",
            "inputTypes": [
              "Message"
            ],
            "type": "str"
          }
        },
        "id": "reactflow__edge-Prompt-0I0H4{œdataTypeœ:œPromptœ,œidœ:œPrompt-0I0H4œ,œnameœ:œpromptœ,œoutput_typesœ:[œMessageœ]}-Agent-YS55M{œfieldNameœ:œinput_valueœ,œidœ:œAgent-YS55Mœ,œinputTypesœ:[œMessageœ],œtypeœ:œstrœ}",
        "selected": false,
        "source": "Prompt-0I0H4",
        "sourceHandle": "{œdataTypeœ: œPromptœ, œidœ: œPrompt-0I0H4œ, œnameœ: œpromptœ, œoutput_typesœ: [œMessageœ]}",
        "target": "Agent-YS55M",
        "targetHandle": "{œfieldNameœ: œinput_valueœ, œidœ: œAgent-YS55Mœ, œinputTypesœ: [œMessageœ], œtypeœ: œstrœ}"
      },
      {
        "animated": false,
        "className": "",
        "data": {
          "sourceHandle": {
            "dataType": "Agent",
            "id": "Agent-YS55M",
            "name": "response",
            "output_types": [
              "Message"
            ]
          },
          "targetHandle": {
            "fieldName": "search_results",
            "id": "Prompt-eSKKr",
            "inputTypes": [
              "Message",
              "Text"
            ],
            "type": "str"
          }
        },
        "id": "reactflow__edge-Agent-YS55M{œdataTypeœ:œAgentœ,œidœ:œAgent-YS55Mœ,œnameœ:œresponseœ,œoutput_typesœ:[œMessageœ]}-Prompt-eSKKr{œfieldNameœ:œsearch_resultsœ,œidœ:œPrompt-eSKKrœ,œinputTypesœ:[œMessageœ,œTextœ],œtypeœ:œstrœ}",
        "selected": false,
        "source": "Agent-YS55M",
        "sourceHandle": "{œdataTypeœ: œAgentœ, œidœ: œAgent-YS55Mœ, œnameœ: œresponseœ, œoutput_typesœ: [œMessageœ]}",
        "target": "Prompt-eSKKr",
        "targetHandle": "{œfieldNameœ: œsearch_resultsœ, œidœ: œPrompt-eSKKrœ, œinputTypesœ: [œMessageœ, œTextœ], œtypeœ: œstrœ}"
      },
      {
        "animated": false,
        "className": "",
        "data": {
          "sourceHandle": {
            "dataType": "Prompt",
            "id": "Prompt-CadaL",
            "name": "prompt",
            "output_types": [
              "Message"
            ]
          },
          "targetHandle": {
            "fieldName": "system_message",
            "id": "OpenAIModel-gqyjP",
            "inputTypes": [
              "Message"
            ],
            "type": "str"
          }
        },
        "id": "reactflow__edge-Prompt-CadaL{œdataTypeœ:œPromptœ,œidœ:œPrompt-CadaLœ,œnameœ:œpromptœ,œoutput_typesœ:[œMessageœ]}-OpenAIModel-gqyjP{œfieldNameœ:œsystem_messageœ,œidœ:œOpenAIModel-gqyjPœ,œinputTypesœ:[œMessageœ],œtypeœ:œstrœ}",
        "source": "Prompt-CadaL",
        "sourceHandle": "{œdataTypeœ: œPromptœ, œidœ: œPrompt-CadaLœ, œnameœ: œpromptœ, œoutput_typesœ: [œMessageœ]}",
        "target": "OpenAIModel-gqyjP",
        "targetHandle": "{œfieldNameœ: œsystem_messageœ, œidœ: œOpenAIModel-gqyjPœ, œinputTypesœ: [œMessageœ], œtypeœ: œstrœ}"
      },
      {
        "animated": false,
        "className": "",
        "data": {
          "sourceHandle": {
            "dataType": "ChatInput",
            "id": "ChatInput-NO5CC",
            "name": "message",
            "output_types": [
              "Message"
            ]
          },
          "targetHandle": {
            "fieldName": "input_value",
            "id": "OpenAIModel-gqyjP",
            "inputTypes": [
              "Message"
            ],
            "type": "str"
          }
        },
        "id": "reactflow__edge-ChatInput-NO5CC{œdataTypeœ:œChatInputœ,œidœ:œChatInput-NO5CCœ,œnameœ:œmessageœ,œoutput_typesœ:[œMessageœ]}-OpenAIModel-gqyjP{œfieldNameœ:œinput_valueœ,œidœ:œOpenAIModel-gqyjPœ,œinputTypesœ:[œMessageœ],œtypeœ:œstrœ}",
        "source": "ChatInput-NO5CC",
        "sourceHandle": "{œdataTypeœ: œChatInputœ, œidœ: œChatInput-NO5CCœ, œnameœ: œmessageœ, œoutput_typesœ: [œMessageœ]}",
        "target": "OpenAIModel-gqyjP",
        "targetHandle": "{œfieldNameœ: œinput_valueœ, œidœ: œOpenAIModel-gqyjPœ, œinputTypesœ: [œMessageœ], œtypeœ: œstrœ}"
      },
      {
        "animated": false,
        "className": "",
        "data": {
          "sourceHandle": {
            "dataType": "Prompt",
            "id": "Prompt-KWWyW",
            "name": "prompt",
            "output_types": [
              "Message"
            ]
          },
          "targetHandle": {
            "fieldName": "system_message",
            "id": "OpenAIModel-S0zP4",
            "inputTypes": [
              "Message"
            ],
            "type": "str"
          }
        },
        "id": "reactflow__edge-Prompt-KWWyW{œdataTypeœ:œPromptœ,œidœ:œPrompt-KWWyWœ,œnameœ:œpromptœ,œoutput_typesœ:[œMessageœ]}-OpenAIModel-S0zP4{œfieldNameœ:œsystem_messageœ,œidœ:œOpenAIModel-S0zP4œ,œinputTypesœ:[œMessageœ],œtypeœ:œstrœ}",
        "source": "Prompt-KWWyW",
        "sourceHandle": "{œdataTypeœ: œPromptœ, œidœ: œPrompt-KWWyWœ, œnameœ: œpromptœ, œoutput_typesœ: [œMessageœ]}",
        "target": "OpenAIModel-S0zP4",
        "targetHandle": "{œfieldNameœ: œsystem_messageœ, œidœ: œOpenAIModel-S0zP4œ, œinputTypesœ: [œMessageœ], œtypeœ: œstrœ}"
      },
      {
        "data": {
          "sourceHandle": {
            "dataType": "TavilySearchComponent",
            "id": "TavilySearchComponent-KcrPr",
            "name": "component_as_tool",
            "output_types": [
              "Tool"
            ]
          },
          "targetHandle": {
            "fieldName": "tools",
            "id": "Agent-YS55M",
            "inputTypes": [
              "Tool"
            ],
            "type": "other"
          }
        },
        "id": "xy-edge__TavilySearchComponent-KcrPr{œdataTypeœ:œTavilySearchComponentœ,œidœ:œTavilySearchComponent-KcrPrœ,œnameœ:œcomponent_as_toolœ,œoutput_typesœ:[œToolœ]}-Agent-YS55M{œfieldNameœ:œtoolsœ,œidœ:œAgent-YS55Mœ,œinputTypesœ:[œToolœ],œtypeœ:œotherœ}",
        "source": "TavilySearchComponent-KcrPr",
        "sourceHandle": "{œdataTypeœ: œTavilySearchComponentœ, œidœ: œTavilySearchComponent-KcrPrœ, œnameœ: œcomponent_as_toolœ, œoutput_typesœ: [œToolœ]}",
        "target": "Agent-YS55M",
        "targetHandle": "{œfieldNameœ: œtoolsœ, œidœ: œAgent-YS55Mœ, œinputTypesœ: [œToolœ], œtypeœ: œotherœ}"
      }
    ],
    "nodes": [
      {
        "data": {
          "description": "Create a prompt template with dynamic variables.",
          "display_name": "Prompt",
          "id": "Prompt-0I0H4",
          "node": {
            "base_classes": [
              "Message"
            ],
            "beta": false,
            "conditional_paths": [],
            "custom_fields": {
              "template": [
                "previous_response"
              ]
            },
            "description": "Create a prompt template with dynamic variables.",
            "display_name": "Prompt",
            "documentation": "",
            "edited": false,
            "field_order": [
              "template"
            ],
            "frozen": false,
            "icon": "prompts",
            "legacy": false,
            "lf_version": "1.0.19.post2",
            "metadata": {},
            "output_types": [],
            "outputs": [
              {
                "allows_loop": false,
                "cache": true,
                "display_name": "Prompt Message",
                "method": "build_prompt",
                "name": "prompt",
                "selected": "Message",
                "types": [
                  "Message"
                ],
                "value": "__UNDEFINED__"
              }
            ],
            "pinned": false,
            "template": {
              "_type": "Component",
              "code": {
                "advanced": true,
                "dynamic": true,
                "fileTypes": [],
                "file_path": "",
                "info": "",
                "list": false,
                "load_from_db": false,
                "multiline": true,
                "name": "code",
                "password": false,
                "placeholder": "",
                "required": true,
                "show": true,
                "title_case": false,
                "type": "code",
                "value": "from langflow.base.prompts.api_utils import process_prompt_template\nfrom langflow.custom import Component\nfrom langflow.inputs.inputs import DefaultPromptField\nfrom langflow.io import MessageTextInput, Output, PromptInput\nfrom langflow.schema.message import Message\nfrom langflow.template.utils import update_template_values\n\n\nclass PromptComponent(Component):\n    display_name: str = \"Prompt\"\n    description: str = \"Create a prompt template with dynamic variables.\"\n    icon = \"prompts\"\n    trace_type = \"prompt\"\n    name = \"Prompt\"\n\n    inputs = [\n        PromptInput(name=\"template\", display_name=\"Template\"),\n        MessageTextInput(\n            name=\"tool_placeholder\",\n            display_name=\"Tool Placeholder\",\n            tool_mode=True,\n            advanced=True,\n            info=\"A placeholder input for tool mode.\",\n        ),\n    ]\n\n    outputs = [\n        Output(display_name=\"Prompt Message\", name=\"prompt\", method=\"build_prompt\"),\n    ]\n\n    async def build_prompt(self) -> Message:\n        prompt = Message.from_template(**self._attributes)\n        self.status = prompt.text\n        return prompt\n\n    def _update_template(self, frontend_node: dict):\n        prompt_template = frontend_node[\"template\"][\"template\"][\"value\"]\n        custom_fields = frontend_node[\"custom_fields\"]\n        frontend_node_template = frontend_node[\"template\"]\n        _ = process_prompt_template(\n            template=prompt_template,\n            name=\"template\",\n            custom_fields=custom_fields,\n            frontend_node_template=frontend_node_template,\n        )\n        return frontend_node\n\n    async def update_frontend_node(self, new_frontend_node: dict, current_frontend_node: dict):\n        \"\"\"This function is called after the code validation is done.\"\"\"\n        frontend_node = await super().update_frontend_node(new_frontend_node, current_frontend_node)\n        template = frontend_node[\"template\"][\"template\"][\"value\"]\n        # Kept it duplicated for backwards compatibility\n        _ = process_prompt_template(\n            template=template,\n            name=\"template\",\n            custom_fields=frontend_node[\"custom_fields\"],\n            frontend_node_template=frontend_node[\"template\"],\n        )\n        # Now that template is updated, we need to grab any values that were set in the current_frontend_node\n        # and update the frontend_node with those values\n        update_template_values(new_template=frontend_node, previous_template=current_frontend_node[\"template\"])\n        return frontend_node\n\n    def _get_fallback_input(self, **kwargs):\n        return DefaultPromptField(**kwargs)\n"
              },
              "previous_response": {
                "advanced": false,
                "display_name": "previous_response",
                "dynamic": false,
                "field_type": "str",
                "fileTypes": [],
                "file_path": "",
                "info": "",
                "input_types": [
                  "Message",
                  "Text"
                ],
                "list": false,
                "load_from_db": false,
                "multiline": true,
                "name": "previous_response",
                "placeholder": "",
                "required": false,
                "show": true,
                "title_case": false,
                "type": "str",
                "value": ""
              },
              "template": {
                "_input_type": "PromptInput",
                "advanced": false,
                "display_name": "Template",
                "dynamic": false,
                "info": "",
                "list": false,
                "load_from_db": false,
                "name": "template",
                "placeholder": "",
                "required": false,
                "show": true,
                "title_case": false,
                "tool_mode": false,
                "trace_as_input": true,
                "type": "prompt",
                "value": "\n\nRESEARCH PLAN: {previous_response}\n\nUse Tavily Search to investigate the queries and analyze the findings.\nFocus on academic and reliable sources.\n\nSteps:\n1. Search using provided queries\n2. Analyze search results\n3. Verify source credibility\n4. Extract key findings\n\nFormat findings as:\n\nSEARCH RESULTS:\n[Key findings from searches]\n\nSOURCE ANALYSIS:\n[Credibility assessment]\n\nMAIN INSIGHTS:\n[Critical discoveries]\n\nEVIDENCE QUALITY:\n[Evaluation of findings]"
              },
              "tool_placeholder": {
                "_input_type": "MessageTextInput",
                "advanced": true,
                "display_name": "Tool Placeholder",
                "dynamic": false,
                "info": "A placeholder input for tool mode.",
                "input_types": [
                  "Message"
                ],
                "list": false,
                "load_from_db": false,
                "name": "tool_placeholder",
                "placeholder": "",
                "required": false,
                "show": true,
                "title_case": false,
                "tool_mode": true,
                "trace_as_input": true,
                "trace_as_metadata": true,
                "type": "str",
                "value": ""
              }
            },
            "tool_mode": false
          },
          "type": "Prompt"
        },
        "dragging": false,
        "height": 347,
        "id": "Prompt-0I0H4",
        "measured": {
          "height": 347,
          "width": 360
        },
        "position": {
          "x": 1818.6564755787988,
          "y": 857.0380982792217
        },
        "positionAbsolute": {
          "x": 1803.2315476328304,
          "y": 839.0423490089254
        },
        "selected": false,
        "type": "genericNode",
        "width": 320
      },
      {
        "data": {
          "id": "ChatInput-NO5CC",
          "node": {
            "base_classes": [
              "Message"
            ],
            "beta": false,
            "category": "inputs",
            "conditional_paths": [],
            "custom_fields": {},
            "description": "Get chat inputs from the Playground.",
            "display_name": "Chat Input",
            "documentation": "",
            "edited": false,
            "field_order": [
              "input_value",
              "should_store_message",
              "sender",
              "sender_name",
              "session_id",
              "files",
              "background_color",
              "chat_icon",
              "text_color"
            ],
            "frozen": false,
            "icon": "MessagesSquare",
            "key": "ChatInput",
            "legacy": false,
            "lf_version": "1.0.19.post2",
            "metadata": {},
            "output_types": [],
            "outputs": [
              {
                "cache": true,
                "display_name": "Message",
                "method": "message_response",
                "name": "message",
                "selected": "Message",
                "types": [
                  "Message"
                ],
                "value": "__UNDEFINED__"
              }
            ],
            "pinned": false,
            "template": {
              "_type": "Component",
              "background_color": {
                "_input_type": "MessageTextInput",
                "advanced": true,
                "display_name": "Background Color",
                "dynamic": false,
                "info": "The background color of the icon.",
                "input_types": [
                  "Message"
                ],
                "list": false,
                "load_from_db": false,
                "name": "background_color",
                "placeholder": "",
                "required": false,
                "show": true,
                "title_case": false,
                "trace_as_input": true,
                "trace_as_metadata": true,
                "type": "str",
                "value": ""
              },
              "chat_icon": {
                "_input_type": "MessageTextInput",
                "advanced": true,
                "display_name": "Icon",
                "dynamic": false,
                "info": "The icon of the message.",
                "input_types": [
                  "Message"
                ],
                "list": false,
                "load_from_db": false,
                "name": "chat_icon",
                "placeholder": "",
                "required": false,
                "show": true,
                "title_case": false,
                "trace_as_input": true,
                "trace_as_metadata": true,
                "type": "str",
                "value": ""
              },
              "code": {
                "advanced": true,
                "dynamic": true,
                "fileTypes": [],
                "file_path": "",
                "info": "",
                "list": false,
                "load_from_db": false,
                "multiline": true,
                "name": "code",
                "password": false,
                "placeholder": "",
                "required": true,
                "show": true,
                "title_case": false,
                "type": "code",
                "value": "from langflow.base.data.utils import IMG_FILE_TYPES, TEXT_FILE_TYPES\nfrom langflow.base.io.chat import ChatComponent\nfrom langflow.inputs import BoolInput\nfrom langflow.io import (\n    DropdownInput,\n    FileInput,\n    MessageTextInput,\n    MultilineInput,\n    Output,\n)\nfrom langflow.schema.message import Message\nfrom langflow.utils.constants import (\n    MESSAGE_SENDER_AI,\n    MESSAGE_SENDER_NAME_USER,\n    MESSAGE_SENDER_USER,\n)\n\n\nclass ChatInput(ChatComponent):\n    display_name = \"Chat Input\"\n    description = \"Get chat inputs from the Playground.\"\n    icon = \"MessagesSquare\"\n    name = \"ChatInput\"\n    minimized = True\n\n    inputs = [\n        MultilineInput(\n            name=\"input_value\",\n            display_name=\"Text\",\n            value=\"\",\n            info=\"Message to be passed as input.\",\n            input_types=[],\n        ),\n        BoolInput(\n            name=\"should_store_message\",\n            display_name=\"Store Messages\",\n            info=\"Store the message in the history.\",\n            value=True,\n            advanced=True,\n        ),\n        DropdownInput(\n            name=\"sender\",\n            display_name=\"Sender Type\",\n            options=[MESSAGE_SENDER_AI, MESSAGE_SENDER_USER],\n            value=MESSAGE_SENDER_USER,\n            info=\"Type of sender.\",\n            advanced=True,\n        ),\n        MessageTextInput(\n            name=\"sender_name\",\n            display_name=\"Sender Name\",\n            info=\"Name of the sender.\",\n            value=MESSAGE_SENDER_NAME_USER,\n            advanced=True,\n        ),\n        MessageTextInput(\n            name=\"session_id\",\n            display_name=\"Session ID\",\n            info=\"The session ID of the chat. If empty, the current session ID parameter will be used.\",\n            advanced=True,\n        ),\n        FileInput(\n            name=\"files\",\n            display_name=\"Files\",\n            file_types=TEXT_FILE_TYPES + IMG_FILE_TYPES,\n            info=\"Files to be sent with the message.\",\n            advanced=True,\n            is_list=True,\n        ),\n        MessageTextInput(\n            name=\"background_color\",\n            display_name=\"Background Color\",\n            info=\"The background color of the icon.\",\n            advanced=True,\n        ),\n        MessageTextInput(\n            name=\"chat_icon\",\n            display_name=\"Icon\",\n            info=\"The icon of the message.\",\n            advanced=True,\n        ),\n        MessageTextInput(\n            name=\"text_color\",\n            display_name=\"Text Color\",\n            info=\"The text color of the name\",\n            advanced=True,\n        ),\n    ]\n    outputs = [\n        Output(display_name=\"Message\", name=\"message\", method=\"message_response\"),\n    ]\n\n    async def message_response(self) -> Message:\n        background_color = self.background_color\n        text_color = self.text_color\n        icon = self.chat_icon\n\n        message = await Message.create(\n            text=self.input_value,\n            sender=self.sender,\n            sender_name=self.sender_name,\n            session_id=self.session_id,\n            files=self.files,\n            properties={\n                \"background_color\": background_color,\n                \"text_color\": text_color,\n                \"icon\": icon,\n            },\n        )\n        if self.session_id and isinstance(message, Message) and self.should_store_message:\n            stored_message = await self.send_message(\n                message,\n            )\n            self.message.value = stored_message\n            message = stored_message\n\n        self.status = message\n        return message\n"
              },
              "files": {
                "_input_type": "FileInput",
                "advanced": true,
                "display_name": "Files",
                "dynamic": false,
                "fileTypes": [
                  "txt",
                  "md",
                  "mdx",
                  "csv",
                  "json",
                  "yaml",
                  "yml",
                  "xml",
                  "html",
                  "htm",
                  "pdf",
                  "docx",
                  "py",
                  "sh",
                  "sql",
                  "js",
                  "ts",
                  "tsx",
                  "jpg",
                  "jpeg",
                  "png",
                  "bmp",
                  "image"
                ],
                "file_path": "",
                "info": "Files to be sent with the message.",
                "list": true,
                "name": "files",
                "placeholder": "",
                "required": false,
                "show": true,
                "title_case": false,
                "trace_as_metadata": true,
                "type": "file",
                "value": ""
              },
              "input_value": {
                "_input_type": "MultilineInput",
                "advanced": false,
                "display_name": "Text",
                "dynamic": false,
                "info": "Message to be passed as input.",
                "input_types": [],
                "list": false,
                "load_from_db": false,
                "multiline": true,
                "name": "input_value",
                "placeholder": "",
                "required": false,
                "show": true,
                "title_case": false,
                "trace_as_input": true,
                "trace_as_metadata": true,
                "type": "str",
                "value": "Research the effectiveness of different prompt engineering techniques in controlling AI hallucinations, with focus on real-world applications and empirical studies."
              },
              "sender": {
                "_input_type": "DropdownInput",
                "advanced": true,
                "combobox": false,
                "display_name": "Sender Type",
                "dynamic": false,
                "info": "Type of sender.",
                "name": "sender",
                "options": [
                  "Machine",
                  "User"
                ],
                "placeholder": "",
                "required": false,
                "show": true,
                "title_case": false,
                "trace_as_metadata": true,
                "type": "str",
                "value": "User"
              },
              "sender_name": {
                "_input_type": "MessageTextInput",
                "advanced": true,
                "display_name": "Sender Name",
                "dynamic": false,
                "info": "Name of the sender.",
                "input_types": [
                  "Message"
                ],
                "list": false,
                "load_from_db": false,
                "name": "sender_name",
                "placeholder": "",
                "required": false,
                "show": true,
                "title_case": false,
                "trace_as_input": true,
                "trace_as_metadata": true,
                "type": "str",
                "value": "User"
              },
              "session_id": {
                "_input_type": "MessageTextInput",
                "advanced": true,
                "display_name": "Session ID",
                "dynamic": false,
                "info": "The session ID of the chat. If empty, the current session ID parameter will be used.",
                "input_types": [
                  "Message"
                ],
                "list": false,
                "load_from_db": false,
                "name": "session_id",
                "placeholder": "",
                "required": false,
                "show": true,
                "title_case": false,
                "trace_as_input": true,
                "trace_as_metadata": true,
                "type": "str",
                "value": ""
              },
              "should_store_message": {
                "_input_type": "BoolInput",
                "advanced": true,
                "display_name": "Store Messages",
                "dynamic": false,
                "info": "Store the message in the history.",
                "list": false,
                "name": "should_store_message",
                "placeholder": "",
                "required": false,
                "show": true,
                "title_case": false,
                "trace_as_metadata": true,
                "type": "bool",
                "value": true
              },
              "text_color": {
                "_input_type": "MessageTextInput",
                "advanced": true,
                "display_name": "Text Color",
                "dynamic": false,
                "info": "The text color of the name",
                "input_types": [
                  "Message"
                ],
                "list": false,
                "load_from_db": false,
                "name": "text_color",
                "placeholder": "",
                "required": false,
                "show": true,
                "title_case": false,
                "trace_as_input": true,
                "trace_as_metadata": true,
                "type": "str",
                "value": ""
              }
            }
          },
          "type": "ChatInput"
        },
        "dragging": false,
        "height": 234,
        "id": "ChatInput-NO5CC",
        "measured": {
          "height": 234,
          "width": 360
        },
        "position": {
          "x": 756.0075981758582,
          "y": 756.7423476254241
        },
        "positionAbsolute": {
          "x": 756.0075981758582,
          "y": 756.7423476254241
        },
        "selected": false,
        "type": "genericNode",
        "width": 320
      },
      {
        "data": {
          "description": "Display a chat message in the Playground.",
          "display_name": "Chat Output",
          "id": "ChatOutput-ZN3tc",
          "node": {
            "base_classes": [
              "Message"
            ],
            "beta": false,
            "conditional_paths": [],
            "custom_fields": {},
            "description": "Display a chat message in the Playground.",
            "display_name": "Chat Output",
            "documentation": "",
            "edited": false,
            "field_order": [
              "input_value",
              "should_store_message",
              "sender",
              "sender_name",
              "session_id",
              "data_template",
              "background_color",
              "chat_icon",
              "text_color"
            ],
            "frozen": false,
            "icon": "MessagesSquare",
            "legacy": false,
            "lf_version": "1.0.19.post2",
            "metadata": {},
            "output_types": [],
            "outputs": [
              {
                "allows_loop": false,
                "cache": true,
                "display_name": "Message",
                "method": "message_response",
                "name": "message",
                "selected": "Message",
                "types": [
                  "Message"
                ],
                "value": "__UNDEFINED__"
              }
            ],
            "pinned": false,
            "template": {
              "_type": "Component",
              "background_color": {
                "_input_type": "MessageTextInput",
                "advanced": true,
                "display_name": "Background Color",
                "dynamic": false,
                "info": "The background color of the icon.",
                "input_types": [
                  "Message"
                ],
                "list": false,
                "load_from_db": false,
                "name": "background_color",
                "placeholder": "",
                "required": false,
                "show": true,
                "title_case": false,
                "tool_mode": false,
                "trace_as_input": true,
                "trace_as_metadata": true,
                "type": "str",
                "value": ""
              },
              "chat_icon": {
                "_input_type": "MessageTextInput",
                "advanced": true,
                "display_name": "Icon",
                "dynamic": false,
                "info": "The icon of the message.",
                "input_types": [
                  "Message"
                ],
                "list": false,
                "load_from_db": false,
                "name": "chat_icon",
                "placeholder": "",
                "required": false,
                "show": true,
                "title_case": false,
                "tool_mode": false,
                "trace_as_input": true,
                "trace_as_metadata": true,
                "type": "str",
                "value": ""
              },
              "code": {
                "advanced": true,
                "dynamic": true,
                "fileTypes": [],
                "file_path": "",
                "info": "",
                "list": false,
                "load_from_db": false,
                "multiline": true,
                "name": "code",
                "password": false,
                "placeholder": "",
                "required": true,
                "show": true,
                "title_case": false,
                "type": "code",
                "value": "from langflow.base.io.chat import ChatComponent\nfrom langflow.inputs import BoolInput\nfrom langflow.io import DropdownInput, MessageInput, MessageTextInput, Output\nfrom langflow.schema.message import Message\nfrom langflow.schema.properties import Source\nfrom langflow.utils.constants import (\n    MESSAGE_SENDER_AI,\n    MESSAGE_SENDER_NAME_AI,\n    MESSAGE_SENDER_USER,\n)\n\n\nclass ChatOutput(ChatComponent):\n    display_name = \"Chat Output\"\n    description = \"Display a chat message in the Playground.\"\n    icon = \"MessagesSquare\"\n    name = \"ChatOutput\"\n    minimized = True\n\n    inputs = [\n        MessageInput(\n            name=\"input_value\",\n            display_name=\"Text\",\n            info=\"Message to be passed as output.\",\n        ),\n        BoolInput(\n            name=\"should_store_message\",\n            display_name=\"Store Messages\",\n            info=\"Store the message in the history.\",\n            value=True,\n            advanced=True,\n        ),\n        DropdownInput(\n            name=\"sender\",\n            display_name=\"Sender Type\",\n            options=[MESSAGE_SENDER_AI, MESSAGE_SENDER_USER],\n            value=MESSAGE_SENDER_AI,\n            advanced=True,\n            info=\"Type of sender.\",\n        ),\n        MessageTextInput(\n            name=\"sender_name\",\n            display_name=\"Sender Name\",\n            info=\"Name of the sender.\",\n            value=MESSAGE_SENDER_NAME_AI,\n            advanced=True,\n        ),\n        MessageTextInput(\n            name=\"session_id\",\n            display_name=\"Session ID\",\n            info=\"The session ID of the chat. If empty, the current session ID parameter will be used.\",\n            advanced=True,\n        ),\n        MessageTextInput(\n            name=\"data_template\",\n            display_name=\"Data Template\",\n            value=\"{text}\",\n            advanced=True,\n            info=\"Template to convert Data to Text. If left empty, it will be dynamically set to the Data's text key.\",\n        ),\n        MessageTextInput(\n            name=\"background_color\",\n            display_name=\"Background Color\",\n            info=\"The background color of the icon.\",\n            advanced=True,\n        ),\n        MessageTextInput(\n            name=\"chat_icon\",\n            display_name=\"Icon\",\n            info=\"The icon of the message.\",\n            advanced=True,\n        ),\n        MessageTextInput(\n            name=\"text_color\",\n            display_name=\"Text Color\",\n            info=\"The text color of the name\",\n            advanced=True,\n        ),\n    ]\n    outputs = [\n        Output(\n            display_name=\"Message\",\n            name=\"message\",\n            method=\"message_response\",\n        ),\n    ]\n\n    def _build_source(self, id_: str | None, display_name: str | None, source: str | None) -> Source:\n        source_dict = {}\n        if id_:\n            source_dict[\"id\"] = id_\n        if display_name:\n            source_dict[\"display_name\"] = display_name\n        if source:\n            source_dict[\"source\"] = source\n        return Source(**source_dict)\n\n    async def message_response(self) -> Message:\n        source, icon, display_name, source_id = self.get_properties_from_source_component()\n        background_color = self.background_color\n        text_color = self.text_color\n        if self.chat_icon:\n            icon = self.chat_icon\n        message = self.input_value if isinstance(self.input_value, Message) else Message(text=self.input_value)\n        message.sender = self.sender\n        message.sender_name = self.sender_name\n        message.session_id = self.session_id\n        message.flow_id = self.graph.flow_id if hasattr(self, \"graph\") else None\n        message.properties.source = self._build_source(source_id, display_name, source)\n        message.properties.icon = icon\n        message.properties.background_color = background_color\n        message.properties.text_color = text_color\n        if self.session_id and isinstance(message, Message) and self.should_store_message:\n            stored_message = await self.send_message(\n                message,\n            )\n            self.message.value = stored_message\n            message = stored_message\n\n        self.status = message\n        return message\n"
              },
              "data_template": {
                "_input_type": "MessageTextInput",
                "advanced": true,
                "display_name": "Data Template",
                "dynamic": false,
                "info": "Template to convert Data to Text. If left empty, it will be dynamically set to the Data's text key.",
                "input_types": [
                  "Message"
                ],
                "list": false,
                "load_from_db": false,
                "name": "data_template",
                "placeholder": "",
                "required": false,
                "show": true,
                "title_case": false,
                "tool_mode": false,
                "trace_as_input": true,
                "trace_as_metadata": true,
                "type": "str",
                "value": "{text}"
              },
              "input_value": {
                "_input_type": "MessageInput",
                "advanced": false,
                "display_name": "Text",
                "dynamic": false,
                "info": "Message to be passed as output.",
                "input_types": [
                  "Message"
                ],
                "list": false,
                "load_from_db": false,
                "name": "input_value",
                "placeholder": "",
                "required": false,
                "show": true,
                "title_case": false,
                "trace_as_input": true,
                "trace_as_metadata": true,
                "type": "str",
                "value": ""
              },
              "sender": {
                "_input_type": "DropdownInput",
                "advanced": true,
                "combobox": false,
                "display_name": "Sender Type",
                "dynamic": false,
                "info": "Type of sender.",
                "name": "sender",
                "options": [
                  "Machine",
                  "User"
                ],
                "placeholder": "",
                "required": false,
                "show": true,
                "title_case": false,
                "tool_mode": false,
                "trace_as_metadata": true,
                "type": "str",
                "value": "Machine"
              },
              "sender_name": {
                "_input_type": "MessageTextInput",
                "advanced": true,
                "display_name": "Sender Name",
                "dynamic": false,
                "info": "Name of the sender.",
                "input_types": [
                  "Message"
                ],
                "list": false,
                "load_from_db": false,
                "name": "sender_name",
                "placeholder": "",
                "required": false,
                "show": true,
                "title_case": false,
                "tool_mode": false,
                "trace_as_input": true,
                "trace_as_metadata": true,
                "type": "str",
                "value": "AI"
              },
              "session_id": {
                "_input_type": "MessageTextInput",
                "advanced": true,
                "display_name": "Session ID",
                "dynamic": false,
                "info": "The session ID of the chat. If empty, the current session ID parameter will be used.",
                "input_types": [
                  "Message"
                ],
                "list": false,
                "load_from_db": false,
                "name": "session_id",
                "placeholder": "",
                "required": false,
                "show": true,
                "title_case": false,
                "tool_mode": false,
                "trace_as_input": true,
                "trace_as_metadata": true,
                "type": "str",
                "value": ""
              },
              "should_store_message": {
                "_input_type": "BoolInput",
                "advanced": true,
                "display_name": "Store Messages",
                "dynamic": false,
                "info": "Store the message in the history.",
                "list": false,
                "name": "should_store_message",
                "placeholder": "",
                "required": false,
                "show": true,
                "title_case": false,
                "trace_as_metadata": true,
                "type": "bool",
                "value": true
              },
              "text_color": {
                "_input_type": "MessageTextInput",
                "advanced": true,
                "display_name": "Text Color",
                "dynamic": false,
                "info": "The text color of the name",
                "input_types": [
                  "Message"
                ],
                "list": false,
                "load_from_db": false,
                "name": "text_color",
                "placeholder": "",
                "required": false,
                "show": true,
                "title_case": false,
                "tool_mode": false,
                "trace_as_input": true,
                "trace_as_metadata": true,
                "type": "str",
                "value": ""
              }
            },
            "tool_mode": false
          },
          "type": "ChatOutput"
        },
        "dragging": false,
        "height": 234,
        "id": "ChatOutput-ZN3tc",
        "measured": {
          "height": 234,
          "width": 360
        },
        "position": {
          "x": 3200.774558432761,
          "y": 853.9881404769172
        },
        "positionAbsolute": {
          "x": 3200.774558432761,
          "y": 853.9881404769172
        },
        "selected": false,
        "type": "genericNode",
        "width": 320
      },
      {
        "data": {
          "description": "Create a prompt template with dynamic variables.",
          "display_name": "Prompt",
          "id": "Prompt-eSKKr",
          "node": {
            "base_classes": [
              "Message"
            ],
            "beta": false,
            "conditional_paths": [],
            "custom_fields": {
              "template": [
                "search_results",
                "input_value"
              ]
            },
            "description": "Create a prompt template with dynamic variables.",
            "display_name": "Prompt",
            "documentation": "",
            "edited": false,
            "field_order": [
              "template"
            ],
            "frozen": false,
            "icon": "prompts",
            "legacy": false,
            "lf_version": "1.0.19.post2",
            "metadata": {},
            "output_types": [],
            "outputs": [
              {
                "allows_loop": false,
                "cache": true,
                "display_name": "Prompt Message",
                "method": "build_prompt",
                "name": "prompt",
                "selected": "Message",
                "types": [
                  "Message"
                ],
                "value": "__UNDEFINED__"
              }
            ],
            "pinned": false,
            "template": {
              "_type": "Component",
              "code": {
                "advanced": true,
                "dynamic": true,
                "fileTypes": [],
                "file_path": "",
                "info": "",
                "list": false,
                "load_from_db": false,
                "multiline": true,
                "name": "code",
                "password": false,
                "placeholder": "",
                "required": true,
                "show": true,
                "title_case": false,
                "type": "code",
                "value": "from langflow.base.prompts.api_utils import process_prompt_template\nfrom langflow.custom import Component\nfrom langflow.inputs.inputs import DefaultPromptField\nfrom langflow.io import MessageTextInput, Output, PromptInput\nfrom langflow.schema.message import Message\nfrom langflow.template.utils import update_template_values\n\n\nclass PromptComponent(Component):\n    display_name: str = \"Prompt\"\n    description: str = \"Create a prompt template with dynamic variables.\"\n    icon = \"prompts\"\n    trace_type = \"prompt\"\n    name = \"Prompt\"\n\n    inputs = [\n        PromptInput(name=\"template\", display_name=\"Template\"),\n        MessageTextInput(\n            name=\"tool_placeholder\",\n            display_name=\"Tool Placeholder\",\n            tool_mode=True,\n            advanced=True,\n            info=\"A placeholder input for tool mode.\",\n        ),\n    ]\n\n    outputs = [\n        Output(display_name=\"Prompt Message\", name=\"prompt\", method=\"build_prompt\"),\n    ]\n\n    async def build_prompt(self) -> Message:\n        prompt = Message.from_template(**self._attributes)\n        self.status = prompt.text\n        return prompt\n\n    def _update_template(self, frontend_node: dict):\n        prompt_template = frontend_node[\"template\"][\"template\"][\"value\"]\n        custom_fields = frontend_node[\"custom_fields\"]\n        frontend_node_template = frontend_node[\"template\"]\n        _ = process_prompt_template(\n            template=prompt_template,\n            name=\"template\",\n            custom_fields=custom_fields,\n            frontend_node_template=frontend_node_template,\n        )\n        return frontend_node\n\n    async def update_frontend_node(self, new_frontend_node: dict, current_frontend_node: dict):\n        \"\"\"This function is called after the code validation is done.\"\"\"\n        frontend_node = await super().update_frontend_node(new_frontend_node, current_frontend_node)\n        template = frontend_node[\"template\"][\"template\"][\"value\"]\n        # Kept it duplicated for backwards compatibility\n        _ = process_prompt_template(\n            template=template,\n            name=\"template\",\n            custom_fields=frontend_node[\"custom_fields\"],\n            frontend_node_template=frontend_node[\"template\"],\n        )\n        # Now that template is updated, we need to grab any values that were set in the current_frontend_node\n        # and update the frontend_node with those values\n        update_template_values(new_template=frontend_node, previous_template=current_frontend_node[\"template\"])\n        return frontend_node\n\n    def _get_fallback_input(self, **kwargs):\n        return DefaultPromptField(**kwargs)\n"
              },
              "input_value": {
                "advanced": false,
                "display_name": "input_value",
                "dynamic": false,
                "field_type": "str",
                "fileTypes": [],
                "file_path": "",
                "info": "",
                "input_types": [
                  "Message",
                  "Text"
                ],
                "list": false,
                "load_from_db": false,
                "multiline": true,
                "name": "input_value",
                "placeholder": "",
                "required": false,
                "show": true,
                "title_case": false,
                "type": "str",
                "value": ""
              },
              "search_results": {
                "advanced": false,
                "display_name": "search_results",
                "dynamic": false,
                "field_type": "str",
                "fileTypes": [],
                "file_path": "",
                "info": "",
                "input_types": [
                  "Message",
                  "Text"
                ],
                "list": false,
                "load_from_db": false,
                "multiline": true,
                "name": "search_results",
                "placeholder": "",
                "required": false,
                "show": true,
                "title_case": false,
                "type": "str",
                "value": ""
              },
              "template": {
                "_input_type": "PromptInput",
                "advanced": false,
                "display_name": "Template",
                "dynamic": false,
                "info": "",
                "list": false,
                "load_from_db": false,
                "name": "template",
                "placeholder": "",
                "required": false,
                "show": true,
                "title_case": false,
                "tool_mode": false,
                "trace_as_input": true,
                "type": "prompt",
                "value": "RESEARCH FINDINGS: {search_results}\nORIGINAL QUERY: {input_value}\n"
              },
              "tool_placeholder": {
                "_input_type": "MessageTextInput",
                "advanced": true,
                "display_name": "Tool Placeholder",
                "dynamic": false,
                "info": "A placeholder input for tool mode.",
                "input_types": [
                  "Message"
                ],
                "list": false,
                "load_from_db": false,
                "name": "tool_placeholder",
                "placeholder": "",
                "required": false,
                "show": true,
                "title_case": false,
                "tool_mode": true,
                "trace_as_input": true,
                "trace_as_metadata": true,
                "type": "str",
                "value": ""
              }
            },
            "tool_mode": false
          },
          "type": "Prompt"
        },
        "dragging": false,
        "height": 433,
        "id": "Prompt-eSKKr",
        "measured": {
          "height": 433,
          "width": 360
        },
        "position": {
          "x": 2504.138359606453,
          "y": 434.061360540584
        },
        "positionAbsolute": {
          "x": 2504.138359606453,
          "y": 434.061360540584
        },
        "selected": false,
        "type": "genericNode",
        "width": 320
      },
      {
        "data": {
          "description": "Generates text using OpenAI LLMs.",
          "display_name": "OpenAI",
          "id": "OpenAIModel-gqyjP",
          "node": {
            "base_classes": [
              "LanguageModel",
              "Message"
            ],
            "beta": false,
            "conditional_paths": [],
            "custom_fields": {},
            "description": "Generates text using OpenAI LLMs.",
            "display_name": "OpenAI",
            "documentation": "",
            "edited": false,
            "field_order": [
              "input_value",
              "system_message",
              "stream",
              "max_tokens",
              "model_kwargs",
              "json_mode",
              "output_schema",
              "model_name",
              "openai_api_base",
              "api_key",
              "temperature",
              "seed",
              "output_parser"
            ],
            "frozen": false,
            "icon": "OpenAI",
            "legacy": false,
            "lf_version": "1.0.19.post2",
            "metadata": {},
            "output_types": [],
            "outputs": [
              {
                "allows_loop": false,
                "cache": true,
                "display_name": "Message",
                "method": "text_response",
                "name": "text_output",
                "required_inputs": [],
                "selected": "Message",
                "types": [
                  "Message"
                ],
                "value": "__UNDEFINED__"
              },
              {
                "allows_loop": false,
                "cache": true,
                "display_name": "Language Model",
                "method": "build_model",
                "name": "model_output",
                "required_inputs": [],
                "selected": "LanguageModel",
                "types": [
                  "LanguageModel"
                ],
                "value": "__UNDEFINED__"
              }
            ],
            "pinned": false,
            "template": {
              "_type": "Component",
              "api_key": {
                "_input_type": "SecretStrInput",
                "advanced": false,
                "display_name": "OpenAI API Key",
                "dynamic": false,
                "info": "The OpenAI API Key to use for the OpenAI model.",
                "input_types": [
                  "Message"
                ],
                "load_from_db": false,
                "name": "api_key",
                "password": true,
                "placeholder": "",
                "required": false,
                "show": true,
                "title_case": false,
                "type": "str",
                "value": ""
              },
              "code": {
                "advanced": true,
                "dynamic": true,
                "fileTypes": [],
                "file_path": "",
                "info": "",
                "list": false,
                "load_from_db": false,
                "multiline": true,
                "name": "code",
                "password": false,
                "placeholder": "",
                "required": true,
                "show": true,
                "title_case": false,
                "type": "code",
                "value": "from langchain_openai import ChatOpenAI\nfrom pydantic.v1 import SecretStr\n\nfrom langflow.base.models.model import LCModelComponent\nfrom langflow.base.models.openai_constants import OPENAI_MODEL_NAMES\nfrom langflow.field_typing import LanguageModel\nfrom langflow.field_typing.range_spec import RangeSpec\nfrom langflow.inputs import BoolInput, DictInput, DropdownInput, IntInput, SecretStrInput, SliderInput, StrInput\n\n\nclass OpenAIModelComponent(LCModelComponent):\n    display_name = \"OpenAI\"\n    description = \"Generates text using OpenAI LLMs.\"\n    icon = \"OpenAI\"\n    name = \"OpenAIModel\"\n\n    inputs = [\n        *LCModelComponent._base_inputs,\n        IntInput(\n            name=\"max_tokens\",\n            display_name=\"Max Tokens\",\n            advanced=True,\n            info=\"The maximum number of tokens to generate. Set to 0 for unlimited tokens.\",\n            range_spec=RangeSpec(min=0, max=128000),\n        ),\n        DictInput(\n            name=\"model_kwargs\",\n            display_name=\"Model Kwargs\",\n            advanced=True,\n            info=\"Additional keyword arguments to pass to the model.\",\n        ),\n        BoolInput(\n            name=\"json_mode\",\n            display_name=\"JSON Mode\",\n            advanced=True,\n            info=\"If True, it will output JSON regardless of passing a schema.\",\n        ),\n        DropdownInput(\n            name=\"model_name\",\n            display_name=\"Model Name\",\n            advanced=False,\n            options=OPENAI_MODEL_NAMES,\n            value=OPENAI_MODEL_NAMES[0],\n        ),\n        StrInput(\n            name=\"openai_api_base\",\n            display_name=\"OpenAI API Base\",\n            advanced=True,\n            info=\"The base URL of the OpenAI API. \"\n            \"Defaults to https://api.openai.com/v1. \"\n            \"You can change this to use other APIs like JinaChat, LocalAI and Prem.\",\n        ),\n        SecretStrInput(\n            name=\"api_key\",\n            display_name=\"OpenAI API Key\",\n            info=\"The OpenAI API Key to use for the OpenAI model.\",\n            advanced=False,\n            value=\"OPENAI_API_KEY\",\n        ),\n        SliderInput(\n            name=\"temperature\", display_name=\"Temperature\", value=0.1, range_spec=RangeSpec(min=0, max=2, step=0.01)\n        ),\n        IntInput(\n            name=\"seed\",\n            display_name=\"Seed\",\n            info=\"The seed controls the reproducibility of the job.\",\n            advanced=True,\n            value=1,\n        ),\n    ]\n\n    def build_model(self) -> LanguageModel:  # type: ignore[type-var]\n        openai_api_key = self.api_key\n        temperature = self.temperature\n        model_name: str = self.model_name\n        max_tokens = self.max_tokens\n        model_kwargs = self.model_kwargs or {}\n        openai_api_base = self.openai_api_base or \"https://api.openai.com/v1\"\n        json_mode = self.json_mode\n        seed = self.seed\n\n        api_key = SecretStr(openai_api_key).get_secret_value() if openai_api_key else None\n        output = ChatOpenAI(\n            max_tokens=max_tokens or None,\n            model_kwargs=model_kwargs,\n            model=model_name,\n            base_url=openai_api_base,\n            api_key=api_key,\n            temperature=temperature if temperature is not None else 0.1,\n            seed=seed,\n        )\n        if json_mode:\n            output = output.bind(response_format={\"type\": \"json_object\"})\n\n        return output\n\n    def _get_exception_message(self, e: Exception):\n        \"\"\"Get a message from an OpenAI exception.\n\n        Args:\n            e (Exception): The exception to get the message from.\n\n        Returns:\n            str: The message from the exception.\n        \"\"\"\n        try:\n            from openai import BadRequestError\n        except ImportError:\n            return None\n        if isinstance(e, BadRequestError):\n            message = e.body.get(\"message\")\n            if message:\n                return message\n        return None\n"
              },
              "input_value": {
                "_input_type": "MessageInput",
                "advanced": false,
                "display_name": "Input",
                "dynamic": false,
                "info": "",
                "input_types": [
                  "Message"
                ],
                "list": false,
                "load_from_db": false,
                "name": "input_value",
                "placeholder": "",
                "required": false,
                "show": true,
                "title_case": false,
                "trace_as_input": true,
                "trace_as_metadata": true,
                "type": "str",
                "value": ""
              },
              "json_mode": {
                "_input_type": "BoolInput",
                "advanced": true,
                "display_name": "JSON Mode",
                "dynamic": false,
                "info": "If True, it will output JSON regardless of passing a schema.",
                "list": false,
                "name": "json_mode",
                "placeholder": "",
                "required": false,
                "show": true,
                "title_case": false,
                "trace_as_metadata": true,
                "type": "bool",
                "value": false
              },
              "max_tokens": {
                "_input_type": "IntInput",
                "advanced": true,
                "display_name": "Max Tokens",
                "dynamic": false,
                "info": "The maximum number of tokens to generate. Set to 0 for unlimited tokens.",
                "list": false,
                "name": "max_tokens",
                "placeholder": "",
                "range_spec": {
                  "max": 128000,
                  "min": 0,
                  "step": 0.1,
                  "step_type": "float"
                },
                "required": false,
                "show": true,
                "title_case": false,
                "trace_as_metadata": true,
                "type": "int",
                "value": ""
              },
              "model_kwargs": {
                "_input_type": "DictInput",
                "advanced": true,
                "display_name": "Model Kwargs",
                "dynamic": false,
                "info": "Additional keyword arguments to pass to the model.",
                "list": false,
                "name": "model_kwargs",
                "placeholder": "",
                "required": false,
                "show": true,
                "title_case": false,
                "trace_as_input": true,
                "type": "dict",
                "value": {}
              },
              "model_name": {
                "_input_type": "DropdownInput",
                "advanced": false,
                "combobox": false,
                "display_name": "Model Name",
                "dynamic": false,
                "info": "",
                "name": "model_name",
                "options": [
                  "gpt-4o-mini",
                  "gpt-4o",
                  "gpt-4-turbo",
                  "gpt-4-turbo-preview",
                  "gpt-4",
                  "gpt-3.5-turbo",
                  "gpt-3.5-turbo-0125"
                ],
                "placeholder": "",
                "required": false,
                "show": true,
                "title_case": false,
                "tool_mode": false,
                "trace_as_metadata": true,
                "type": "str",
                "value": "gpt-4o-mini"
              },
              "openai_api_base": {
                "_input_type": "StrInput",
                "advanced": true,
                "display_name": "OpenAI API Base",
                "dynamic": false,
                "info": "The base URL of the OpenAI API. Defaults to https://api.openai.com/v1. You can change this to use other APIs like JinaChat, LocalAI and Prem.",
                "list": false,
                "load_from_db": false,
                "name": "openai_api_base",
                "placeholder": "",
                "required": false,
                "show": true,
                "title_case": false,
                "trace_as_metadata": true,
                "type": "str",
                "value": ""
              },
              "seed": {
                "_input_type": "IntInput",
                "advanced": true,
                "display_name": "Seed",
                "dynamic": false,
                "info": "The seed controls the reproducibility of the job.",
                "list": false,
                "name": "seed",
                "placeholder": "",
                "required": false,
                "show": true,
                "title_case": false,
                "trace_as_metadata": true,
                "type": "int",
                "value": 1
              },
              "stream": {
                "_input_type": "BoolInput",
                "advanced": false,
                "display_name": "Stream",
                "dynamic": false,
                "info": "Stream the response from the model. Streaming works only in Chat.",
                "list": false,
                "name": "stream",
                "placeholder": "",
                "required": false,
                "show": true,
                "title_case": false,
                "trace_as_metadata": true,
                "type": "bool",
                "value": false
              },
              "system_message": {
                "_input_type": "MessageTextInput",
                "advanced": false,
                "display_name": "System Message",
                "dynamic": false,
                "info": "System message to pass to the model.",
                "input_types": [
                  "Message"
                ],
                "list": false,
                "load_from_db": false,
                "name": "system_message",
                "placeholder": "",
                "required": false,
                "show": true,
                "title_case": false,
                "tool_mode": false,
                "trace_as_input": true,
                "trace_as_metadata": true,
                "type": "str",
                "value": ""
              },
              "temperature": {
                "_input_type": "FloatInput",
                "advanced": false,
                "display_name": "Temperature",
                "dynamic": false,
                "info": "",
                "list": false,
                "name": "temperature",
                "placeholder": "",
                "required": false,
                "show": true,
                "title_case": false,
                "trace_as_metadata": true,
                "type": "float",
                "value": 0.1
              }
            },
            "tool_mode": false
          },
          "type": "OpenAIModel"
        },
        "dragging": false,
        "height": 630,
        "id": "OpenAIModel-gqyjP",
        "measured": {
          "height": 630,
          "width": 360
        },
        "position": {
          "x": 1457.8987895868838,
          "y": 543.8838473503562
        },
        "positionAbsolute": {
          "x": 1457.8987895868838,
          "y": 543.8838473503562
        },
        "selected": false,
        "type": "genericNode",
        "width": 320
      },
      {
        "data": {
          "description": "Generates text using OpenAI LLMs.",
          "display_name": "OpenAI",
          "id": "OpenAIModel-S0zP4",
          "node": {
            "base_classes": [
              "LanguageModel",
              "Message"
            ],
            "beta": false,
            "conditional_paths": [],
            "custom_fields": {},
            "description": "Generates text using OpenAI LLMs.",
            "display_name": "OpenAI",
            "documentation": "",
            "edited": false,
            "field_order": [
              "input_value",
              "system_message",
              "stream",
              "max_tokens",
              "model_kwargs",
              "json_mode",
              "output_schema",
              "model_name",
              "openai_api_base",
              "api_key",
              "temperature",
              "seed",
              "output_parser"
            ],
            "frozen": false,
            "icon": "OpenAI",
            "legacy": false,
            "lf_version": "1.0.19.post2",
            "metadata": {},
            "output_types": [],
            "outputs": [
              {
                "allows_loop": false,
                "cache": true,
                "display_name": "Message",
                "method": "text_response",
                "name": "text_output",
                "required_inputs": [],
                "selected": "Message",
                "types": [
                  "Message"
                ],
                "value": "__UNDEFINED__"
              },
              {
                "allows_loop": false,
                "cache": true,
                "display_name": "Language Model",
                "method": "build_model",
                "name": "model_output",
                "required_inputs": [],
                "selected": "LanguageModel",
                "types": [
                  "LanguageModel"
                ],
                "value": "__UNDEFINED__"
              }
            ],
            "pinned": false,
            "template": {
              "_type": "Component",
              "api_key": {
                "_input_type": "SecretStrInput",
                "advanced": false,
                "display_name": "OpenAI API Key",
                "dynamic": false,
                "info": "The OpenAI API Key to use for the OpenAI model.",
                "input_types": [
                  "Message"
                ],
                "load_from_db": false,
                "name": "api_key",
                "password": true,
                "placeholder": "",
                "required": false,
                "show": true,
                "title_case": false,
                "type": "str",
                "value": ""
              },
              "code": {
                "advanced": true,
                "dynamic": true,
                "fileTypes": [],
                "file_path": "",
                "info": "",
                "list": false,
                "load_from_db": false,
                "multiline": true,
                "name": "code",
                "password": false,
                "placeholder": "",
                "required": true,
                "show": true,
                "title_case": false,
                "type": "code",
                "value": "from langchain_openai import ChatOpenAI\nfrom pydantic.v1 import SecretStr\n\nfrom langflow.base.models.model import LCModelComponent\nfrom langflow.base.models.openai_constants import OPENAI_MODEL_NAMES\nfrom langflow.field_typing import LanguageModel\nfrom langflow.field_typing.range_spec import RangeSpec\nfrom langflow.inputs import BoolInput, DictInput, DropdownInput, IntInput, SecretStrInput, SliderInput, StrInput\n\n\nclass OpenAIModelComponent(LCModelComponent):\n    display_name = \"OpenAI\"\n    description = \"Generates text using OpenAI LLMs.\"\n    icon = \"OpenAI\"\n    name = \"OpenAIModel\"\n\n    inputs = [\n        *LCModelComponent._base_inputs,\n        IntInput(\n            name=\"max_tokens\",\n            display_name=\"Max Tokens\",\n            advanced=True,\n            info=\"The maximum number of tokens to generate. Set to 0 for unlimited tokens.\",\n            range_spec=RangeSpec(min=0, max=128000),\n        ),\n        DictInput(\n            name=\"model_kwargs\",\n            display_name=\"Model Kwargs\",\n            advanced=True,\n            info=\"Additional keyword arguments to pass to the model.\",\n        ),\n        BoolInput(\n            name=\"json_mode\",\n            display_name=\"JSON Mode\",\n            advanced=True,\n            info=\"If True, it will output JSON regardless of passing a schema.\",\n        ),\n        DropdownInput(\n            name=\"model_name\",\n            display_name=\"Model Name\",\n            advanced=False,\n            options=OPENAI_MODEL_NAMES,\n            value=OPENAI_MODEL_NAMES[0],\n        ),\n        StrInput(\n            name=\"openai_api_base\",\n            display_name=\"OpenAI API Base\",\n            advanced=True,\n            info=\"The base URL of the OpenAI API. \"\n            \"Defaults to https://api.openai.com/v1. \"\n            \"You can change this to use other APIs like JinaChat, LocalAI and Prem.\",\n        ),\n        SecretStrInput(\n            name=\"api_key\",\n            display_name=\"OpenAI API Key\",\n            info=\"The OpenAI API Key to use for the OpenAI model.\",\n            advanced=False,\n            value=\"OPENAI_API_KEY\",\n        ),\n        SliderInput(\n            name=\"temperature\", display_name=\"Temperature\", value=0.1, range_spec=RangeSpec(min=0, max=2, step=0.01)\n        ),\n        IntInput(\n            name=\"seed\",\n            display_name=\"Seed\",\n            info=\"The seed controls the reproducibility of the job.\",\n            advanced=True,\n            value=1,\n        ),\n    ]\n\n    def build_model(self) -> LanguageModel:  # type: ignore[type-var]\n        openai_api_key = self.api_key\n        temperature = self.temperature\n        model_name: str = self.model_name\n        max_tokens = self.max_tokens\n        model_kwargs = self.model_kwargs or {}\n        openai_api_base = self.openai_api_base or \"https://api.openai.com/v1\"\n        json_mode = self.json_mode\n        seed = self.seed\n\n        api_key = SecretStr(openai_api_key).get_secret_value() if openai_api_key else None\n        output = ChatOpenAI(\n            max_tokens=max_tokens or None,\n            model_kwargs=model_kwargs,\n            model=model_name,\n            base_url=openai_api_base,\n            api_key=api_key,\n            temperature=temperature if temperature is not None else 0.1,\n            seed=seed,\n        )\n        if json_mode:\n            output = output.bind(response_format={\"type\": \"json_object\"})\n\n        return output\n\n    def _get_exception_message(self, e: Exception):\n        \"\"\"Get a message from an OpenAI exception.\n\n        Args:\n            e (Exception): The exception to get the message from.\n\n        Returns:\n            str: The message from the exception.\n        \"\"\"\n        try:\n            from openai import BadRequestError\n        except ImportError:\n            return None\n        if isinstance(e, BadRequestError):\n            message = e.body.get(\"message\")\n            if message:\n                return message\n        return None\n"
              },
              "input_value": {
                "_input_type": "MessageInput",
                "advanced": false,
                "display_name": "Input",
                "dynamic": false,
                "info": "",
                "input_types": [
                  "Message"
                ],
                "list": false,
                "load_from_db": false,
                "name": "input_value",
                "placeholder": "",
                "required": false,
                "show": true,
                "title_case": false,
                "trace_as_input": true,
                "trace_as_metadata": true,
                "type": "str",
                "value": ""
              },
              "json_mode": {
                "_input_type": "BoolInput",
                "advanced": true,
                "display_name": "JSON Mode",
                "dynamic": false,
                "info": "If True, it will output JSON regardless of passing a schema.",
                "list": false,
                "name": "json_mode",
                "placeholder": "",
                "required": false,
                "show": true,
                "title_case": false,
                "trace_as_metadata": true,
                "type": "bool",
                "value": false
              },
              "max_tokens": {
                "_input_type": "IntInput",
                "advanced": true,
                "display_name": "Max Tokens",
                "dynamic": false,
                "info": "The maximum number of tokens to generate. Set to 0 for unlimited tokens.",
                "list": false,
                "name": "max_tokens",
                "placeholder": "",
                "range_spec": {
                  "max": 128000,
                  "min": 0,
                  "step": 0.1,
                  "step_type": "float"
                },
                "required": false,
                "show": true,
                "title_case": false,
                "trace_as_metadata": true,
                "type": "int",
                "value": ""
              },
              "model_kwargs": {
                "_input_type": "DictInput",
                "advanced": true,
                "display_name": "Model Kwargs",
                "dynamic": false,
                "info": "Additional keyword arguments to pass to the model.",
                "list": false,
                "name": "model_kwargs",
                "placeholder": "",
                "required": false,
                "show": true,
                "title_case": false,
                "trace_as_input": true,
                "type": "dict",
                "value": {}
              },
              "model_name": {
                "_input_type": "DropdownInput",
                "advanced": false,
                "combobox": false,
                "display_name": "Model Name",
                "dynamic": false,
                "info": "",
                "name": "model_name",
                "options": [
                  "gpt-4o-mini",
                  "gpt-4o",
                  "gpt-4-turbo",
                  "gpt-4-turbo-preview",
                  "gpt-4",
                  "gpt-3.5-turbo",
                  "gpt-3.5-turbo-0125"
                ],
                "placeholder": "",
                "required": false,
                "show": true,
                "title_case": false,
                "tool_mode": false,
                "trace_as_metadata": true,
                "type": "str",
                "value": "gpt-4o-mini"
              },
              "openai_api_base": {
                "_input_type": "StrInput",
                "advanced": true,
                "display_name": "OpenAI API Base",
                "dynamic": false,
                "info": "The base URL of the OpenAI API. Defaults to https://api.openai.com/v1. You can change this to use other APIs like JinaChat, LocalAI and Prem.",
                "list": false,
                "load_from_db": false,
                "name": "openai_api_base",
                "placeholder": "",
                "required": false,
                "show": true,
                "title_case": false,
                "trace_as_metadata": true,
                "type": "str",
                "value": ""
              },
              "seed": {
                "_input_type": "IntInput",
                "advanced": true,
                "display_name": "Seed",
                "dynamic": false,
                "info": "The seed controls the reproducibility of the job.",
                "list": false,
                "name": "seed",
                "placeholder": "",
                "required": false,
                "show": true,
                "title_case": false,
                "trace_as_metadata": true,
                "type": "int",
                "value": 1
              },
              "stream": {
                "_input_type": "BoolInput",
                "advanced": false,
                "display_name": "Stream",
                "dynamic": false,
                "info": "Stream the response from the model. Streaming works only in Chat.",
                "list": false,
                "name": "stream",
                "placeholder": "",
                "required": false,
                "show": true,
                "title_case": false,
                "trace_as_metadata": true,
                "type": "bool",
                "value": false
              },
              "system_message": {
                "_input_type": "MessageTextInput",
                "advanced": false,
                "display_name": "System Message",
                "dynamic": false,
                "info": "System message to pass to the model.",
                "input_types": [
                  "Message"
                ],
                "list": false,
                "load_from_db": false,
                "name": "system_message",
                "placeholder": "",
                "required": false,
                "show": true,
                "title_case": false,
                "tool_mode": false,
                "trace_as_input": true,
                "trace_as_metadata": true,
                "type": "str",
                "value": ""
              },
              "temperature": {
                "_input_type": "FloatInput",
                "advanced": false,
                "display_name": "Temperature",
                "dynamic": false,
                "info": "",
                "list": false,
                "name": "temperature",
                "placeholder": "",
                "required": false,
                "show": true,
                "title_case": false,
                "trace_as_metadata": true,
                "type": "float",
                "value": 0.1
              }
            },
            "tool_mode": false
          },
          "type": "OpenAIModel"
        },
        "dragging": false,
        "height": 630,
        "id": "OpenAIModel-S0zP4",
        "measured": {
          "height": 630,
          "width": 360
        },
        "position": {
          "x": 2860.2941186979524,
          "y": 561.8661152181708
        },
        "positionAbsolute": {
          "x": 2860.2941186979524,
          "y": 561.8661152181708
        },
        "selected": false,
        "type": "genericNode",
        "width": 320
      },
      {
        "data": {
          "id": "note-pNJhC",
          "node": {
            "description": "# Research Agent \n\nWelcome to the Research Agent! This flow helps you conduct in-depth research on various topics using AI-powered tools and analysis.\n\n## Instructions\n1. Enter Your Research Query\n   - Type your research question or topic into the Chat Input node.\n   - Be specific and clear about what you want to investigate.\n\n2. Generate Research Plan\n   - The system will create a focused research plan based on your query.\n   - This plan includes key search queries and priorities.\n\n3. Conduct Web Search\n   - The Tavily AI Search tool will perform web searches using the generated queries.\n   - It focuses on finding academic and reliable sources.\n\n4. Analyze and Synthesize\n   - The AI agent will review the search results and create a comprehensive synthesis.\n   - The report includes an executive summary, methodology, findings, and conclusions.\n\n5. Review the Output\n   - Read the final report in the Chat Output node.\n   - Use this information as a starting point for further research or decision-making.\n\nRemember: You can refine your initial query for more specific results! 🔍📊",
            "display_name": "",
            "documentation": "",
            "template": {
              "backgroundColor": "emerald"
            }
          },
          "type": "note"
        },
        "dragging": false,
        "height": 765,
        "id": "note-pNJhC",
        "measured": {
          "height": 765,
          "width": 328
        },
        "position": {
          "x": 471.4335708918645,
          "y": -9.732869247334605
        },
        "positionAbsolute": {
          "x": 471.4335708918645,
          "y": -9.732869247334605
        },
        "resizing": false,
        "selected": false,
        "style": {
          "height": 765,
          "width": 600
        },
        "type": "noteNode",
        "width": 600
      },
      {
        "data": {
          "description": "Define the agent's instructions, then enter a task to complete using tools.",
          "display_name": "Agent",
          "id": "Agent-YS55M",
          "node": {
            "base_classes": [
              "Message"
            ],
            "beta": false,
            "conditional_paths": [],
            "custom_fields": {},
            "description": "Define the agent's instructions, then enter a task to complete using tools.",
            "display_name": "Agent",
            "documentation": "",
            "edited": false,
            "field_order": [
              "agent_llm",
              "max_tokens",
              "model_kwargs",
              "json_mode",
              "output_schema",
              "model_name",
              "openai_api_base",
              "api_key",
              "temperature",
              "seed",
              "output_parser",
              "system_prompt",
              "tools",
              "input_value",
              "handle_parsing_errors",
              "verbose",
              "max_iterations",
              "agent_description",
              "memory",
              "sender",
              "sender_name",
              "n_messages",
              "session_id",
              "order",
              "template",
              "add_current_date_tool"
            ],
            "frozen": false,
            "icon": "bot",
            "legacy": false,
            "lf_version": "1.0.19.post2",
            "metadata": {},
            "output_types": [],
            "outputs": [
              {
                "allows_loop": false,
                "cache": true,
                "display_name": "Response",
                "method": "message_response",
                "name": "response",
                "selected": "Message",
                "types": [
                  "Message"
                ],
                "value": "__UNDEFINED__"
              }
            ],
            "pinned": false,
            "template": {
              "_type": "Component",
              "add_current_date_tool": {
                "_input_type": "BoolInput",
                "advanced": true,
                "display_name": "Current Date",
                "dynamic": false,
                "info": "If true, will add a tool to the agent that returns the current date.",
                "list": false,
                "name": "add_current_date_tool",
                "placeholder": "",
                "required": false,
                "show": true,
                "title_case": false,
                "trace_as_metadata": true,
                "type": "bool",
                "value": true
              },
              "agent_description": {
                "_input_type": "MultilineInput",
                "advanced": true,
                "display_name": "Agent Description [Deprecated]",
                "dynamic": false,
                "info": "The description of the agent. This is only used when in Tool Mode. Defaults to 'A helpful assistant with access to the following tools:' and tools are added dynamically. This feature is deprecated and will be removed in future versions.",
                "input_types": [
                  "Message"
                ],
                "list": false,
                "load_from_db": false,
                "multiline": true,
                "name": "agent_description",
                "placeholder": "",
                "required": false,
                "show": true,
                "title_case": false,
                "tool_mode": false,
                "trace_as_input": true,
                "trace_as_metadata": true,
                "type": "str",
                "value": "A helpful assistant with access to the following tools:"
              },
              "agent_llm": {
                "_input_type": "DropdownInput",
                "advanced": false,
                "combobox": false,
                "display_name": "Model Provider",
                "dynamic": false,
                "info": "The provider of the language model that the agent will use to generate responses.",
                "input_types": [],
                "name": "agent_llm",
                "options": [
                  "Amazon Bedrock",
                  "Anthropic",
                  "Azure OpenAI",
                  "Groq",
                  "NVIDIA",
                  "OpenAI",
                  "Custom"
                ],
                "placeholder": "",
                "real_time_refresh": true,
                "required": false,
                "show": true,
                "title_case": false,
                "tool_mode": false,
                "trace_as_metadata": true,
                "type": "str",
                "value": "OpenAI"
              },
              "api_key": {
                "_input_type": "SecretStrInput",
                "advanced": false,
                "display_name": "OpenAI API Key",
                "dynamic": false,
                "info": "The OpenAI API Key to use for the OpenAI model.",
                "input_types": [
                  "Message"
                ],
                "load_from_db": false,
                "name": "api_key",
                "password": true,
                "placeholder": "",
                "required": false,
                "show": true,
                "title_case": false,
                "type": "str",
                "value": ""
              },
              "code": {
                "advanced": true,
                "dynamic": true,
                "fileTypes": [],
                "file_path": "",
                "info": "",
                "list": false,
                "load_from_db": false,
                "multiline": true,
                "name": "code",
                "password": false,
                "placeholder": "",
                "required": true,
                "show": true,
                "title_case": false,
                "type": "code",
                "value": "from langchain_core.tools import StructuredTool\n\nfrom langflow.base.agents.agent import LCToolsAgentComponent\nfrom langflow.base.models.model_input_constants import (\n    ALL_PROVIDER_FIELDS,\n    MODEL_DYNAMIC_UPDATE_FIELDS,\n    MODEL_PROVIDERS_DICT,\n)\nfrom langflow.base.models.model_utils import get_model_name\nfrom langflow.components.helpers import CurrentDateComponent\nfrom langflow.components.helpers.memory import MemoryComponent\nfrom langflow.components.langchain_utilities.tool_calling import ToolCallingAgentComponent\nfrom langflow.custom.utils import update_component_build_config\nfrom langflow.io import BoolInput, DropdownInput, MultilineInput, Output\nfrom langflow.logging import logger\nfrom langflow.schema.dotdict import dotdict\nfrom langflow.schema.message import Message\n\n\ndef set_advanced_true(component_input):\n    component_input.advanced = True\n    return component_input\n\n\nclass AgentComponent(ToolCallingAgentComponent):\n    display_name: str = \"Agent\"\n    description: str = \"Define the agent's instructions, then enter a task to complete using tools.\"\n    icon = \"bot\"\n    beta = False\n    name = \"Agent\"\n\n    memory_inputs = [set_advanced_true(component_input) for component_input in MemoryComponent().inputs]\n\n    inputs = [\n        DropdownInput(\n            name=\"agent_llm\",\n            display_name=\"Model Provider\",\n            info=\"The provider of the language model that the agent will use to generate responses.\",\n            options=[*sorted(MODEL_PROVIDERS_DICT.keys()), \"Custom\"],\n            value=\"OpenAI\",\n            real_time_refresh=True,\n            input_types=[],\n        ),\n        *MODEL_PROVIDERS_DICT[\"OpenAI\"][\"inputs\"],\n        MultilineInput(\n            name=\"system_prompt\",\n            display_name=\"Agent Instructions\",\n            info=\"System Prompt: Initial instructions and context provided to guide the agent's behavior.\",\n            value=\"You are a helpful assistant that can use tools to answer questions and perform tasks.\",\n            advanced=False,\n        ),\n        *LCToolsAgentComponent._base_inputs,\n        *memory_inputs,\n        BoolInput(\n            name=\"add_current_date_tool\",\n            display_name=\"Current Date\",\n            advanced=True,\n            info=\"If true, will add a tool to the agent that returns the current date.\",\n            value=True,\n        ),\n    ]\n    outputs = [Output(name=\"response\", display_name=\"Response\", method=\"message_response\")]\n\n    async def message_response(self) -> Message:\n        try:\n            llm_model, display_name = self.get_llm()\n            if llm_model is None:\n                msg = \"No language model selected\"\n                raise ValueError(msg)\n            self.model_name = get_model_name(llm_model, display_name=display_name)\n        except Exception as e:\n            # Log the error for debugging purposes\n            logger.error(f\"Error retrieving language model: {e}\")\n            raise\n\n        try:\n            self.chat_history = await self.get_memory_data()\n        except Exception as e:\n            logger.error(f\"Error retrieving chat history: {e}\")\n            raise\n\n        if self.add_current_date_tool:\n            try:\n                if not isinstance(self.tools, list):  # type: ignore[has-type]\n                    self.tools = []\n                # Convert CurrentDateComponent to a StructuredTool\n                current_date_tool = (await CurrentDateComponent().to_toolkit()).pop(0)\n                # current_date_tool = CurrentDateComponent().to_toolkit()[0]\n                if isinstance(current_date_tool, StructuredTool):\n                    self.tools.append(current_date_tool)\n                else:\n                    msg = \"CurrentDateComponent must be converted to a StructuredTool\"\n                    raise TypeError(msg)\n            except Exception as e:\n                logger.error(f\"Error adding current date tool: {e}\")\n                raise\n\n        if not self.tools:\n            msg = \"Tools are required to run the agent.\"\n            logger.error(msg)\n            raise ValueError(msg)\n\n        try:\n            self.set(\n                llm=llm_model,\n                tools=self.tools,\n                chat_history=self.chat_history,\n                input_value=self.input_value,\n                system_prompt=self.system_prompt,\n            )\n            agent = self.create_agent_runnable()\n        except Exception as e:\n            logger.error(f\"Error setting up the agent: {e}\")\n            raise\n\n        return await self.run_agent(agent)\n\n    async def get_memory_data(self):\n        memory_kwargs = {\n            component_input.name: getattr(self, f\"{component_input.name}\") for component_input in self.memory_inputs\n        }\n        # filter out empty values\n        memory_kwargs = {k: v for k, v in memory_kwargs.items() if v}\n\n        return await MemoryComponent().set(**memory_kwargs).retrieve_messages()\n\n    def get_llm(self):\n        if isinstance(self.agent_llm, str):\n            try:\n                provider_info = MODEL_PROVIDERS_DICT.get(self.agent_llm)\n                if provider_info:\n                    component_class = provider_info.get(\"component_class\")\n                    display_name = component_class.display_name\n                    inputs = provider_info.get(\"inputs\")\n                    prefix = provider_info.get(\"prefix\", \"\")\n                    return (\n                        self._build_llm_model(component_class, inputs, prefix),\n                        display_name,\n                    )\n            except Exception as e:\n                msg = f\"Error building {self.agent_llm} language model\"\n                raise ValueError(msg) from e\n        return self.agent_llm, None\n\n    def _build_llm_model(self, component, inputs, prefix=\"\"):\n        model_kwargs = {input_.name: getattr(self, f\"{prefix}{input_.name}\") for input_ in inputs}\n        return component.set(**model_kwargs).build_model()\n\n    def set_component_params(self, component):\n        provider_info = MODEL_PROVIDERS_DICT.get(self.agent_llm)\n        if provider_info:\n            inputs = provider_info.get(\"inputs\")\n            prefix = provider_info.get(\"prefix\")\n            model_kwargs = {input_.name: getattr(self, f\"{prefix}{input_.name}\") for input_ in inputs}\n\n            return component.set(**model_kwargs)\n        return component\n\n    def delete_fields(self, build_config: dotdict, fields: dict | list[str]) -> None:\n        \"\"\"Delete specified fields from build_config.\"\"\"\n        for field in fields:\n            build_config.pop(field, None)\n\n    def update_input_types(self, build_config: dotdict) -> dotdict:\n        \"\"\"Update input types for all fields in build_config.\"\"\"\n        for key, value in build_config.items():\n            if isinstance(value, dict):\n                if value.get(\"input_types\") is None:\n                    build_config[key][\"input_types\"] = []\n            elif hasattr(value, \"input_types\") and value.input_types is None:\n                value.input_types = []\n        return build_config\n\n    async def update_build_config(\n        self, build_config: dotdict, field_value: str, field_name: str | None = None\n    ) -> dotdict:\n        # Iterate over all providers in the MODEL_PROVIDERS_DICT\n        # Existing logic for updating build_config\n        if field_name in (\"agent_llm\",):\n            build_config[\"agent_llm\"][\"value\"] = field_value\n            provider_info = MODEL_PROVIDERS_DICT.get(field_value)\n            if provider_info:\n                component_class = provider_info.get(\"component_class\")\n                if component_class and hasattr(component_class, \"update_build_config\"):\n                    # Call the component class's update_build_config method\n                    build_config = await update_component_build_config(\n                        component_class, build_config, field_value, \"model_name\"\n                    )\n\n            provider_configs: dict[str, tuple[dict, list[dict]]] = {\n                provider: (\n                    MODEL_PROVIDERS_DICT[provider][\"fields\"],\n                    [\n                        MODEL_PROVIDERS_DICT[other_provider][\"fields\"]\n                        for other_provider in MODEL_PROVIDERS_DICT\n                        if other_provider != provider\n                    ],\n                )\n                for provider in MODEL_PROVIDERS_DICT\n            }\n            if field_value in provider_configs:\n                fields_to_add, fields_to_delete = provider_configs[field_value]\n\n                # Delete fields from other providers\n                for fields in fields_to_delete:\n                    self.delete_fields(build_config, fields)\n\n                # Add provider-specific fields\n                if field_value == \"OpenAI\" and not any(field in build_config for field in fields_to_add):\n                    build_config.update(fields_to_add)\n                else:\n                    build_config.update(fields_to_add)\n                # Reset input types for agent_llm\n                build_config[\"agent_llm\"][\"input_types\"] = []\n            elif field_value == \"Custom\":\n                # Delete all provider fields\n                self.delete_fields(build_config, ALL_PROVIDER_FIELDS)\n                # Update with custom component\n                custom_component = DropdownInput(\n                    name=\"agent_llm\",\n                    display_name=\"Language Model\",\n                    options=[*sorted(MODEL_PROVIDERS_DICT.keys()), \"Custom\"],\n                    value=\"Custom\",\n                    real_time_refresh=True,\n                    input_types=[\"LanguageModel\"],\n                )\n                build_config.update({\"agent_llm\": custom_component.to_dict()})\n            # Update input types for all fields\n            build_config = self.update_input_types(build_config)\n\n            # Validate required keys\n            default_keys = [\n                \"code\",\n                \"_type\",\n                \"agent_llm\",\n                \"tools\",\n                \"input_value\",\n                \"add_current_date_tool\",\n                \"system_prompt\",\n                \"agent_description\",\n                \"max_iterations\",\n                \"handle_parsing_errors\",\n                \"verbose\",\n            ]\n            missing_keys = [key for key in default_keys if key not in build_config]\n            if missing_keys:\n                msg = f\"Missing required keys in build_config: {missing_keys}\"\n                raise ValueError(msg)\n        if (\n            isinstance(self.agent_llm, str)\n            and self.agent_llm in MODEL_PROVIDERS_DICT\n            and field_name in MODEL_DYNAMIC_UPDATE_FIELDS\n        ):\n            provider_info = MODEL_PROVIDERS_DICT.get(self.agent_llm)\n            if provider_info:\n                component_class = provider_info.get(\"component_class\")\n                component_class = self.set_component_params(component_class)\n                prefix = provider_info.get(\"prefix\")\n                if component_class and hasattr(component_class, \"update_build_config\"):\n                    # Call each component class's update_build_config method\n                    # remove the prefix from the field_name\n                    if isinstance(field_name, str) and isinstance(prefix, str):\n                        field_name = field_name.replace(prefix, \"\")\n                    build_config = await update_component_build_config(\n                        component_class, build_config, field_value, \"model_name\"\n                    )\n        return dotdict({k: v.to_dict() if hasattr(v, \"to_dict\") else v for k, v in build_config.items()})\n"
              },
              "handle_parsing_errors": {
                "_input_type": "BoolInput",
                "advanced": true,
                "display_name": "Handle Parse Errors",
                "dynamic": false,
                "info": "Should the Agent fix errors when reading user input for better processing?",
                "list": false,
                "name": "handle_parsing_errors",
                "placeholder": "",
                "required": false,
                "show": true,
                "title_case": false,
                "trace_as_metadata": true,
                "type": "bool",
                "value": true
              },
              "input_value": {
                "_input_type": "MessageTextInput",
                "advanced": false,
                "display_name": "Input",
                "dynamic": false,
                "info": "The input provided by the user for the agent to process.",
                "input_types": [
                  "Message"
                ],
                "list": false,
                "load_from_db": false,
                "name": "input_value",
                "placeholder": "",
                "required": false,
                "show": true,
                "title_case": false,
                "tool_mode": true,
                "trace_as_input": true,
                "trace_as_metadata": true,
                "type": "str",
                "value": ""
              },
              "json_mode": {
                "_input_type": "BoolInput",
                "advanced": true,
                "display_name": "JSON Mode",
                "dynamic": false,
                "info": "If True, it will output JSON regardless of passing a schema.",
                "list": false,
                "name": "json_mode",
                "placeholder": "",
                "required": false,
                "show": true,
                "title_case": false,
                "trace_as_metadata": true,
                "type": "bool",
                "value": false
              },
              "max_iterations": {
                "_input_type": "IntInput",
                "advanced": true,
                "display_name": "Max Iterations",
                "dynamic": false,
                "info": "The maximum number of attempts the agent can make to complete its task before it stops.",
                "list": false,
                "name": "max_iterations",
                "placeholder": "",
                "required": false,
                "show": true,
                "title_case": false,
                "trace_as_metadata": true,
                "type": "int",
                "value": 15
              },
              "max_tokens": {
                "_input_type": "IntInput",
                "advanced": true,
                "display_name": "Max Tokens",
                "dynamic": false,
                "info": "The maximum number of tokens to generate. Set to 0 for unlimited tokens.",
                "list": false,
                "name": "max_tokens",
                "placeholder": "",
                "range_spec": {
                  "max": 128000,
                  "min": 0,
                  "step": 0.1,
                  "step_type": "float"
                },
                "required": false,
                "show": true,
                "title_case": false,
                "trace_as_metadata": true,
                "type": "int",
                "value": ""
              },
              "memory": {
                "_input_type": "HandleInput",
                "advanced": true,
                "display_name": "External Memory",
                "dynamic": false,
                "info": "Retrieve messages from an external memory. If empty, it will use the Langflow tables.",
                "input_types": [
                  "Memory"
                ],
                "list": false,
                "name": "memory",
                "placeholder": "",
                "required": false,
                "show": true,
                "title_case": false,
                "trace_as_metadata": true,
                "type": "other",
                "value": ""
              },
              "model_kwargs": {
                "_input_type": "DictInput",
                "advanced": true,
                "display_name": "Model Kwargs",
                "dynamic": false,
                "info": "Additional keyword arguments to pass to the model.",
                "list": false,
                "name": "model_kwargs",
                "placeholder": "",
                "required": false,
                "show": true,
                "title_case": false,
                "trace_as_input": true,
                "type": "dict",
                "value": {}
              },
              "model_name": {
                "_input_type": "DropdownInput",
                "advanced": false,
                "combobox": true,
                "display_name": "Model Name",
                "dynamic": false,
                "info": "To see the model names, first choose a provider. Then, enter your API key and click the refresh button next to the model name.",
                "name": "model_name",
                "options": [
                  "gpt-4o-mini",
                  "gpt-4o",
                  "gpt-4-turbo",
                  "gpt-4-turbo-preview",
                  "gpt-4",
                  "gpt-3.5-turbo",
                  "gpt-3.5-turbo-0125"
                ],
                "placeholder": "",
                "required": false,
                "show": true,
                "title_case": false,
                "tool_mode": false,
                "trace_as_metadata": true,
                "type": "str",
                "value": "gpt-4o-mini"
              },
              "n_messages": {
                "_input_type": "IntInput",
                "advanced": true,
                "display_name": "Number of Messages",
                "dynamic": false,
                "info": "Number of messages to retrieve.",
                "list": false,
                "name": "n_messages",
                "placeholder": "",
                "required": false,
                "show": true,
                "title_case": false,
                "trace_as_metadata": true,
                "type": "int",
                "value": 100
              },
              "openai_api_base": {
                "_input_type": "StrInput",
                "advanced": true,
                "display_name": "OpenAI API Base",
                "dynamic": false,
                "info": "The base URL of the OpenAI API. Defaults to https://api.openai.com/v1. You can change this to use other APIs like JinaChat, LocalAI and Prem.",
                "list": false,
                "load_from_db": false,
                "name": "openai_api_base",
                "placeholder": "",
                "required": false,
                "show": true,
                "title_case": false,
                "trace_as_metadata": true,
                "type": "str",
                "value": ""
              },
              "order": {
                "_input_type": "DropdownInput",
                "advanced": true,
                "combobox": false,
                "display_name": "Order",
                "dynamic": false,
                "info": "Order of the messages.",
                "name": "order",
                "options": [
                  "Ascending",
                  "Descending"
                ],
                "placeholder": "",
                "required": false,
                "show": true,
                "title_case": false,
                "tool_mode": false,
                "trace_as_metadata": true,
                "type": "str",
                "value": "Ascending"
              },
              "seed": {
                "_input_type": "IntInput",
                "advanced": true,
                "display_name": "Seed",
                "dynamic": false,
                "info": "The seed controls the reproducibility of the job.",
                "list": false,
                "name": "seed",
                "placeholder": "",
                "required": false,
                "show": true,
                "title_case": false,
                "trace_as_metadata": true,
                "type": "int",
                "value": 1
              },
              "sender": {
                "_input_type": "DropdownInput",
                "advanced": true,
                "combobox": false,
                "display_name": "Sender Type",
                "dynamic": false,
                "info": "Filter by sender type.",
                "name": "sender",
                "options": [
                  "Machine",
                  "User",
                  "Machine and User"
                ],
                "placeholder": "",
                "required": false,
                "show": true,
                "title_case": false,
                "tool_mode": false,
                "trace_as_metadata": true,
                "type": "str",
                "value": "Machine and User"
              },
              "sender_name": {
                "_input_type": "MessageTextInput",
                "advanced": true,
                "display_name": "Sender Name",
                "dynamic": false,
                "info": "Filter by sender name.",
                "input_types": [
                  "Message"
                ],
                "list": false,
                "load_from_db": false,
                "name": "sender_name",
                "placeholder": "",
                "required": false,
                "show": true,
                "title_case": false,
                "tool_mode": false,
                "trace_as_input": true,
                "trace_as_metadata": true,
                "type": "str",
                "value": ""
              },
              "session_id": {
                "_input_type": "MessageTextInput",
                "advanced": true,
                "display_name": "Session ID",
                "dynamic": false,
                "info": "The session ID of the chat. If empty, the current session ID parameter will be used.",
                "input_types": [
                  "Message"
                ],
                "list": false,
                "load_from_db": false,
                "name": "session_id",
                "placeholder": "",
                "required": false,
                "show": true,
                "title_case": false,
                "tool_mode": false,
                "trace_as_input": true,
                "trace_as_metadata": true,
                "type": "str",
                "value": ""
              },
              "system_prompt": {
                "_input_type": "MultilineInput",
                "advanced": false,
                "display_name": "Agent Instructions",
                "dynamic": false,
                "info": "System Prompt: Initial instructions and context provided to guide the agent's behavior.",
                "input_types": [
                  "Message"
                ],
                "list": false,
                "load_from_db": false,
                "multiline": true,
                "name": "system_prompt",
                "placeholder": "",
                "required": false,
                "show": true,
                "title_case": false,
                "tool_mode": false,
                "trace_as_input": true,
                "trace_as_metadata": true,
                "type": "str",
                "value": "You are a research analyst with access to Tavily Search."
              },
              "temperature": {
                "_input_type": "FloatInput",
                "advanced": true,
                "display_name": "Temperature",
                "dynamic": false,
                "info": "",
                "list": false,
                "name": "temperature",
                "placeholder": "",
                "required": false,
                "show": true,
                "title_case": false,
                "trace_as_metadata": true,
                "type": "float",
                "value": 0.1
              },
              "template": {
                "_input_type": "MultilineInput",
                "advanced": true,
                "display_name": "Template",
                "dynamic": false,
                "info": "The template to use for formatting the data. It can contain the keys {text}, {sender} or any other key in the message data.",
                "input_types": [
                  "Message"
                ],
                "list": false,
                "load_from_db": false,
                "multiline": true,
                "name": "template",
                "placeholder": "",
                "required": false,
                "show": true,
                "title_case": false,
                "tool_mode": false,
                "trace_as_input": true,
                "trace_as_metadata": true,
                "type": "str",
                "value": "{sender_name}: {text}"
              },
              "tools": {
                "_input_type": "HandleInput",
                "advanced": false,
                "display_name": "Tools",
                "dynamic": false,
                "info": "These are the tools that the agent can use to help with tasks.",
                "input_types": [
                  "Tool"
                ],
                "list": true,
                "name": "tools",
                "placeholder": "",
                "required": false,
                "show": true,
                "title_case": false,
                "trace_as_metadata": true,
                "type": "other",
                "value": ""
              },
              "verbose": {
                "_input_type": "BoolInput",
                "advanced": true,
                "display_name": "Verbose",
                "dynamic": false,
                "info": "",
                "list": false,
                "name": "verbose",
                "placeholder": "",
                "required": false,
                "show": true,
                "title_case": false,
                "trace_as_metadata": true,
                "type": "bool",
                "value": true
              }
            },
            "tool_mode": false
          },
          "type": "Agent"
        },
        "dragging": false,
        "height": 658,
        "id": "Agent-YS55M",
        "measured": {
          "height": 658,
          "width": 360
        },
        "position": {
          "x": 2156.60686936856,
          "y": 439.4579572266066
        },
        "positionAbsolute": {
          "x": 2156.60686936856,
          "y": 439.4579572266066
        },
        "selected": false,
        "type": "genericNode",
        "width": 320
      },
      {
        "data": {
          "description": "Create a prompt template with dynamic variables.",
          "display_name": "Prompt",
          "id": "Prompt-CadaL",
          "node": {
            "base_classes": [
              "Message"
            ],
            "beta": false,
            "conditional_paths": [],
            "custom_fields": {
              "template": []
            },
            "description": "Create a prompt template with dynamic variables.",
            "display_name": "Prompt",
            "documentation": "",
            "edited": false,
            "field_order": [
              "template"
            ],
            "frozen": false,
            "icon": "prompts",
            "legacy": false,
            "lf_version": "1.0.19.post2",
            "metadata": {},
            "output_types": [],
            "outputs": [
              {
                "allows_loop": false,
                "cache": true,
                "display_name": "Prompt Message",
                "method": "build_prompt",
                "name": "prompt",
                "selected": "Message",
                "types": [
                  "Message"
                ],
                "value": "__UNDEFINED__"
              }
            ],
            "pinned": false,
            "template": {
              "_type": "Component",
              "code": {
                "advanced": true,
                "dynamic": true,
                "fileTypes": [],
                "file_path": "",
                "info": "",
                "list": false,
                "load_from_db": false,
                "multiline": true,
                "name": "code",
                "password": false,
                "placeholder": "",
                "required": true,
                "show": true,
                "title_case": false,
                "type": "code",
                "value": "from langflow.base.prompts.api_utils import process_prompt_template\nfrom langflow.custom import Component\nfrom langflow.inputs.inputs import DefaultPromptField\nfrom langflow.io import MessageTextInput, Output, PromptInput\nfrom langflow.schema.message import Message\nfrom langflow.template.utils import update_template_values\n\n\nclass PromptComponent(Component):\n    display_name: str = \"Prompt\"\n    description: str = \"Create a prompt template with dynamic variables.\"\n    icon = \"prompts\"\n    trace_type = \"prompt\"\n    name = \"Prompt\"\n\n    inputs = [\n        PromptInput(name=\"template\", display_name=\"Template\"),\n        MessageTextInput(\n            name=\"tool_placeholder\",\n            display_name=\"Tool Placeholder\",\n            tool_mode=True,\n            advanced=True,\n            info=\"A placeholder input for tool mode.\",\n        ),\n    ]\n\n    outputs = [\n        Output(display_name=\"Prompt Message\", name=\"prompt\", method=\"build_prompt\"),\n    ]\n\n    async def build_prompt(self) -> Message:\n        prompt = Message.from_template(**self._attributes)\n        self.status = prompt.text\n        return prompt\n\n    def _update_template(self, frontend_node: dict):\n        prompt_template = frontend_node[\"template\"][\"template\"][\"value\"]\n        custom_fields = frontend_node[\"custom_fields\"]\n        frontend_node_template = frontend_node[\"template\"]\n        _ = process_prompt_template(\n            template=prompt_template,\n            name=\"template\",\n            custom_fields=custom_fields,\n            frontend_node_template=frontend_node_template,\n        )\n        return frontend_node\n\n    async def update_frontend_node(self, new_frontend_node: dict, current_frontend_node: dict):\n        \"\"\"This function is called after the code validation is done.\"\"\"\n        frontend_node = await super().update_frontend_node(new_frontend_node, current_frontend_node)\n        template = frontend_node[\"template\"][\"template\"][\"value\"]\n        # Kept it duplicated for backwards compatibility\n        _ = process_prompt_template(\n            template=template,\n            name=\"template\",\n            custom_fields=frontend_node[\"custom_fields\"],\n            frontend_node_template=frontend_node[\"template\"],\n        )\n        # Now that template is updated, we need to grab any values that were set in the current_frontend_node\n        # and update the frontend_node with those values\n        update_template_values(new_template=frontend_node, previous_template=current_frontend_node[\"template\"])\n        return frontend_node\n\n    def _get_fallback_input(self, **kwargs):\n        return DefaultPromptField(**kwargs)\n"
              },
              "template": {
                "_input_type": "PromptInput",
                "advanced": false,
                "display_name": "Template",
                "dynamic": false,
                "info": "",
                "list": false,
                "load_from_db": false,
                "name": "template",
                "placeholder": "",
                "required": false,
                "show": true,
                "title_case": false,
                "tool_mode": false,
                "trace_as_input": true,
                "type": "prompt",
                "value": "You are an expert research assistant.\n\nCreate a focused research plan that will guide our search.\n\nFormat your response exactly as:\n\nRESEARCH OBJECTIVE:\n[Clear statement of research goal]\n\nKEY SEARCH QUERIES:\n1. [Primary academic search query]\n2. [Secondary search query]\n3. [Alternative search approach]\n\nSEARCH PRIORITIES:\n- [What types of sources to focus on]\n- [Key aspects to investigate]\n- [Specific areas to explore]"
              },
              "tool_placeholder": {
                "_input_type": "MessageTextInput",
                "advanced": true,
                "display_name": "Tool Placeholder",
                "dynamic": false,
                "info": "A placeholder input for tool mode.",
                "input_types": [
                  "Message"
                ],
                "list": false,
                "load_from_db": false,
                "name": "tool_placeholder",
                "placeholder": "",
                "required": false,
                "show": true,
                "title_case": false,
                "tool_mode": true,
                "trace_as_input": true,
                "trace_as_metadata": true,
                "type": "str",
                "value": ""
              }
            },
            "tool_mode": false
          },
          "type": "Prompt"
        },
        "dragging": false,
        "height": 260,
        "id": "Prompt-CadaL",
        "measured": {
          "height": 260,
          "width": 360
        },
        "position": {
          "x": 1102.6079408836365,
          "y": 550.2148817052229
        },
        "positionAbsolute": {
          "x": 1102.6079408836365,
          "y": 550.2148817052229
        },
        "selected": false,
        "type": "genericNode",
        "width": 320
      },
      {
        "data": {
          "description": "Create a prompt template with dynamic variables.",
          "display_name": "Prompt",
          "id": "Prompt-KWWyW",
          "node": {
            "base_classes": [
              "Message"
            ],
            "beta": false,
            "conditional_paths": [],
            "custom_fields": {
              "template": []
            },
            "description": "Create a prompt template with dynamic variables.",
            "display_name": "Prompt",
            "documentation": "",
            "edited": false,
            "field_order": [
              "template"
            ],
            "frozen": false,
            "icon": "prompts",
            "legacy": false,
            "lf_version": "1.0.19.post2",
            "metadata": {},
            "output_types": [],
            "outputs": [
              {
                "allows_loop": false,
                "cache": true,
                "display_name": "Prompt Message",
                "method": "build_prompt",
                "name": "prompt",
                "selected": "Message",
                "types": [
                  "Message"
                ],
                "value": "__UNDEFINED__"
              }
            ],
            "pinned": false,
            "template": {
              "_type": "Component",
              "code": {
                "advanced": true,
                "dynamic": true,
                "fileTypes": [],
                "file_path": "",
                "info": "",
                "list": false,
                "load_from_db": false,
                "multiline": true,
                "name": "code",
                "password": false,
                "placeholder": "",
                "required": true,
                "show": true,
                "title_case": false,
                "type": "code",
                "value": "from langflow.base.prompts.api_utils import process_prompt_template\nfrom langflow.custom import Component\nfrom langflow.inputs.inputs import DefaultPromptField\nfrom langflow.io import MessageTextInput, Output, PromptInput\nfrom langflow.schema.message import Message\nfrom langflow.template.utils import update_template_values\n\n\nclass PromptComponent(Component):\n    display_name: str = \"Prompt\"\n    description: str = \"Create a prompt template with dynamic variables.\"\n    icon = \"prompts\"\n    trace_type = \"prompt\"\n    name = \"Prompt\"\n\n    inputs = [\n        PromptInput(name=\"template\", display_name=\"Template\"),\n        MessageTextInput(\n            name=\"tool_placeholder\",\n            display_name=\"Tool Placeholder\",\n            tool_mode=True,\n            advanced=True,\n            info=\"A placeholder input for tool mode.\",\n        ),\n    ]\n\n    outputs = [\n        Output(display_name=\"Prompt Message\", name=\"prompt\", method=\"build_prompt\"),\n    ]\n\n    async def build_prompt(self) -> Message:\n        prompt = Message.from_template(**self._attributes)\n        self.status = prompt.text\n        return prompt\n\n    def _update_template(self, frontend_node: dict):\n        prompt_template = frontend_node[\"template\"][\"template\"][\"value\"]\n        custom_fields = frontend_node[\"custom_fields\"]\n        frontend_node_template = frontend_node[\"template\"]\n        _ = process_prompt_template(\n            template=prompt_template,\n            name=\"template\",\n            custom_fields=custom_fields,\n            frontend_node_template=frontend_node_template,\n        )\n        return frontend_node\n\n    async def update_frontend_node(self, new_frontend_node: dict, current_frontend_node: dict):\n        \"\"\"This function is called after the code validation is done.\"\"\"\n        frontend_node = await super().update_frontend_node(new_frontend_node, current_frontend_node)\n        template = frontend_node[\"template\"][\"template\"][\"value\"]\n        # Kept it duplicated for backwards compatibility\n        _ = process_prompt_template(\n            template=template,\n            name=\"template\",\n            custom_fields=frontend_node[\"custom_fields\"],\n            frontend_node_template=frontend_node[\"template\"],\n        )\n        # Now that template is updated, we need to grab any values that were set in the current_frontend_node\n        # and update the frontend_node with those values\n        update_template_values(new_template=frontend_node, previous_template=current_frontend_node[\"template\"])\n        return frontend_node\n\n    def _get_fallback_input(self, **kwargs):\n        return DefaultPromptField(**kwargs)\n"
              },
              "template": {
                "_input_type": "PromptInput",
                "advanced": false,
                "display_name": "Template",
                "dynamic": false,
                "info": "",
                "list": false,
                "load_from_db": false,
                "name": "template",
                "placeholder": "",
                "required": false,
                "show": true,
                "title_case": false,
                "tool_mode": false,
                "trace_as_input": true,
                "type": "prompt",
                "value": "You are a research synthesis expert.\n\nCreate a comprehensive synthesis and report of our findings.\n\nFormat your response as:\n\nEXECUTIVE SUMMARY:\n[Key findings and implications]\n\nMETHODOLOGY:\n- Search Strategy Used\n- Sources Analyzed\n- Quality Assessment\n\nFINDINGS & ANALYSIS:\n[Detailed discussion of discoveries]\n\nCONCLUSIONS:\n[Main takeaways and insights]\n\nFUTURE DIRECTIONS:\n[Suggested next steps]\n\nIMPORTANT: For each major point or finding, include the relevant source link in square brackets at the end of the sentence or paragraph. For example: \"Harvard has developed a solid-state battery that charges in minutes. [Source: https://example.com/article]\"\n"
              },
              "tool_placeholder": {
                "_input_type": "MessageTextInput",
                "advanced": true,
                "display_name": "Tool Placeholder",
                "dynamic": false,
                "info": "A placeholder input for tool mode.",
                "input_types": [
                  "Message"
                ],
                "list": false,
                "load_from_db": false,
                "name": "tool_placeholder",
                "placeholder": "",
                "required": false,
                "show": true,
                "title_case": false,
                "tool_mode": true,
                "trace_as_input": true,
                "trace_as_metadata": true,
                "type": "str",
                "value": ""
              }
            },
            "tool_mode": false
          },
          "type": "Prompt"
        },
        "dragging": false,
        "height": 260,
        "id": "Prompt-KWWyW",
        "measured": {
          "height": 260,
          "width": 360
        },
        "position": {
          "x": 2498.9482347755306,
          "y": 889.7491088138673
        },
        "positionAbsolute": {
          "x": 2498.9482347755306,
          "y": 889.7491088138673
        },
        "selected": false,
        "type": "genericNode",
        "width": 320
      },
      {
        "data": {
          "id": "note-OSBLo",
          "node": {
            "description": "# 🔑 Tavily AI Search Needs API Key\n\nYou can get 1000 searches/month free [here](https://tavily.com/) ",
            "display_name": "",
            "documentation": "",
            "template": {
              "backgroundColor": "lime"
            }
          },
          "type": "note"
        },
        "dragging": false,
        "height": 325,
        "id": "note-OSBLo",
        "measured": {
          "height": 325,
          "width": 328
        },
        "position": {
          "x": 1797.5781951055678,
          "y": 206.30509875543274
        },
        "positionAbsolute": {
          "x": 1797.5781951055678,
          "y": 206.30509875543274
        },
        "selected": false,
        "type": "noteNode",
        "width": 325
      },
      {
        "data": {
          "id": "TavilySearchComponent-KcrPr",
          "node": {
            "base_classes": [
              "Data",
              "Message"
            ],
            "beta": false,
            "category": "tools",
            "conditional_paths": [],
            "custom_fields": {},
            "description": "**Tavily AI** is a search engine optimized for LLMs and RAG,         aimed at efficient, quick, and persistent search results.",
            "display_name": "Tavily AI Search",
            "documentation": "",
            "edited": false,
            "field_order": [
              "api_key",
              "query",
              "search_depth",
              "topic",
              "max_results",
              "include_images",
              "include_answer"
            ],
            "frozen": false,
            "icon": "TavilyIcon",
            "key": "TavilySearchComponent",
            "legacy": false,
            "metadata": {},
            "minimized": false,
            "output_types": [],
            "outputs": [
              {
                "cache": true,
                "display_name": "Toolset",
                "hidden": null,
                "method": "to_toolkit",
                "name": "component_as_tool",
                "required_inputs": null,
                "selected": "Tool",
                "types": [
                  "Tool"
                ],
                "value": "__UNDEFINED__"
              }
            ],
            "pinned": false,
            "score": 0.0075846556637275304,
            "template": {
              "_type": "Component",
              "api_key": {
                "_input_type": "SecretStrInput",
                "advanced": false,
                "display_name": "Tavily API Key",
                "dynamic": false,
                "info": "Your Tavily API Key.",
                "input_types": [
                  "Message"
                ],
                "load_from_db": false,
                "name": "api_key",
                "password": true,
                "placeholder": "",
                "required": true,
                "show": true,
                "title_case": false,
                "type": "str",
                "value": ""
              },
              "code": {
                "advanced": true,
                "dynamic": true,
                "fileTypes": [],
                "file_path": "",
                "info": "",
                "list": false,
                "load_from_db": false,
                "multiline": true,
                "name": "code",
                "password": false,
                "placeholder": "",
                "required": true,
                "show": true,
                "title_case": false,
                "type": "code",
                "value": "import httpx\nfrom loguru import logger\n\nfrom langflow.custom import Component\nfrom langflow.helpers.data import data_to_text\nfrom langflow.io import BoolInput, DropdownInput, IntInput, MessageTextInput, Output, SecretStrInput\nfrom langflow.schema import Data\nfrom langflow.schema.message import Message\n\n\nclass TavilySearchComponent(Component):\n    display_name = \"Tavily AI Search\"\n    description = \"\"\"**Tavily AI** is a search engine optimized for LLMs and RAG, \\\n        aimed at efficient, quick, and persistent search results.\"\"\"\n    icon = \"TavilyIcon\"\n\n    inputs = [\n        SecretStrInput(\n            name=\"api_key\",\n            display_name=\"Tavily API Key\",\n            required=True,\n            info=\"Your Tavily API Key.\",\n        ),\n        MessageTextInput(\n            name=\"query\",\n            display_name=\"Search Query\",\n            info=\"The search query you want to execute with Tavily.\",\n            tool_mode=True,\n        ),\n        DropdownInput(\n            name=\"search_depth\",\n            display_name=\"Search Depth\",\n            info=\"The depth of the search.\",\n            options=[\"basic\", \"advanced\"],\n            value=\"advanced\",\n            advanced=True,\n        ),\n        DropdownInput(\n            name=\"topic\",\n            display_name=\"Search Topic\",\n            info=\"The category of the search.\",\n            options=[\"general\", \"news\"],\n            value=\"general\",\n            advanced=True,\n        ),\n        IntInput(\n            name=\"max_results\",\n            display_name=\"Max Results\",\n            info=\"The maximum number of search results to return.\",\n            value=5,\n            advanced=True,\n        ),\n        BoolInput(\n            name=\"include_images\",\n            display_name=\"Include Images\",\n            info=\"Include a list of query-related images in the response.\",\n            value=True,\n            advanced=True,\n        ),\n        BoolInput(\n            name=\"include_answer\",\n            display_name=\"Include Answer\",\n            info=\"Include a short answer to original query.\",\n            value=True,\n            advanced=True,\n        ),\n    ]\n\n    outputs = [\n        Output(display_name=\"Data\", name=\"data\", method=\"fetch_content\"),\n        Output(display_name=\"Text\", name=\"text\", method=\"fetch_content_text\"),\n    ]\n\n    def fetch_content(self) -> list[Data]:\n        try:\n            url = \"https://api.tavily.com/search\"\n            headers = {\n                \"content-type\": \"application/json\",\n                \"accept\": \"application/json\",\n            }\n            payload = {\n                \"api_key\": self.api_key,\n                \"query\": self.query,\n                \"search_depth\": self.search_depth,\n                \"topic\": self.topic,\n                \"max_results\": self.max_results,\n                \"include_images\": self.include_images,\n                \"include_answer\": self.include_answer,\n            }\n\n            with httpx.Client() as client:\n                response = client.post(url, json=payload, headers=headers)\n\n            response.raise_for_status()\n            search_results = response.json()\n\n            data_results = []\n\n            if self.include_answer and search_results.get(\"answer\"):\n                data_results.append(Data(text=search_results[\"answer\"]))\n\n            for result in search_results.get(\"results\", []):\n                content = result.get(\"content\", \"\")\n                data_results.append(\n                    Data(\n                        text=content,\n                        data={\n                            \"title\": result.get(\"title\"),\n                            \"url\": result.get(\"url\"),\n                            \"content\": content,\n                            \"score\": result.get(\"score\"),\n                        },\n                    )\n                )\n\n            if self.include_images and search_results.get(\"images\"):\n                data_results.append(Data(text=\"Images found\", data={\"images\": search_results[\"images\"]}))\n        except httpx.HTTPStatusError as exc:\n            error_message = f\"HTTP error occurred: {exc.response.status_code} - {exc.response.text}\"\n            logger.error(error_message)\n            return [Data(text=error_message, data={\"error\": error_message})]\n        except httpx.RequestError as exc:\n            error_message = f\"Request error occurred: {exc}\"\n            logger.error(error_message)\n            return [Data(text=error_message, data={\"error\": error_message})]\n        except ValueError as exc:\n            error_message = f\"Invalid response format: {exc}\"\n            logger.error(error_message)\n            return [Data(text=error_message, data={\"error\": error_message})]\n        else:\n            self.status = data_results\n            return data_results\n\n    def fetch_content_text(self) -> Message:\n        data = self.fetch_content()\n        result_string = data_to_text(\"{text}\", data)\n        self.status = result_string\n        return Message(text=result_string)\n"
              },
              "include_answer": {
                "_input_type": "BoolInput",
                "advanced": true,
                "display_name": "Include Answer",
                "dynamic": false,
                "info": "Include a short answer to original query.",
                "list": false,
                "list_add_label": "Add More",
                "name": "include_answer",
                "placeholder": "",
                "required": false,
                "show": true,
                "title_case": false,
                "tool_mode": false,
                "trace_as_metadata": true,
                "type": "bool",
                "value": true
              },
              "include_images": {
                "_input_type": "BoolInput",
                "advanced": true,
                "display_name": "Include Images",
                "dynamic": false,
                "info": "Include a list of query-related images in the response.",
                "list": false,
                "list_add_label": "Add More",
                "name": "include_images",
                "placeholder": "",
                "required": false,
                "show": true,
                "title_case": false,
                "tool_mode": false,
                "trace_as_metadata": true,
                "type": "bool",
                "value": true
              },
              "max_results": {
                "_input_type": "IntInput",
                "advanced": true,
                "display_name": "Max Results",
                "dynamic": false,
                "info": "The maximum number of search results to return.",
                "list": false,
                "list_add_label": "Add More",
                "name": "max_results",
                "placeholder": "",
                "required": false,
                "show": true,
                "title_case": false,
                "tool_mode": false,
                "trace_as_metadata": true,
                "type": "int",
                "value": 5
              },
              "query": {
                "_input_type": "MessageTextInput",
                "advanced": false,
                "display_name": "Search Query",
                "dynamic": false,
                "info": "The search query you want to execute with Tavily.",
                "input_types": [
                  "Message"
                ],
                "list": false,
                "list_add_label": "Add More",
                "load_from_db": false,
                "name": "query",
                "placeholder": "",
                "required": false,
                "show": true,
                "title_case": false,
                "tool_mode": true,
                "trace_as_input": true,
                "trace_as_metadata": true,
                "type": "str",
                "value": ""
              },
              "search_depth": {
                "_input_type": "DropdownInput",
                "advanced": true,
                "combobox": false,
                "display_name": "Search Depth",
                "dynamic": false,
                "info": "The depth of the search.",
                "name": "search_depth",
                "options": [
                  "basic",
                  "advanced"
                ],
                "placeholder": "",
                "required": false,
                "show": true,
                "title_case": false,
                "tool_mode": false,
                "trace_as_metadata": true,
                "type": "str",
                "value": "advanced"
              },
              "tools_metadata": {
                "_input_type": "TableInput",
                "advanced": false,
                "display_name": "Edit tools",
                "dynamic": false,
                "info": "",
                "is_list": true,
                "list_add_label": "Add More",
                "name": "tools_metadata",
                "placeholder": "",
                "real_time_refresh": true,
                "required": false,
                "show": true,
                "table_icon": "Hammer",
                "table_options": {
                  "block_add": true,
                  "block_delete": true,
                  "block_edit": true,
                  "block_filter": true,
                  "block_hide": true,
                  "block_select": true,
                  "block_sort": true,
                  "description": "Modify tool names and descriptions to help agents understand when to use each tool.",
                  "field_parsers": {
                    "commands": "commands",
                    "name": [
                      "snake_case",
                      "no_blank"
                    ]
                  },
                  "hide_options": true
                },
                "table_schema": {
                  "columns": [
                    {
                      "description": "Specify the name of the tool.",
                      "disable_edit": false,
                      "display_name": "Tool Name",
                      "edit_mode": "inline",
                      "filterable": false,
                      "formatter": "text",
                      "name": "name",
                      "sortable": false,
                      "type": "text"
                    },
                    {
                      "description": "Describe the purpose of the tool.",
                      "disable_edit": false,
                      "display_name": "Tool Description",
                      "edit_mode": "popover",
                      "filterable": false,
                      "formatter": "text",
                      "name": "description",
                      "sortable": false,
                      "type": "text"
                    },
                    {
                      "description": "The default identifiers for the tools and cannot be changed.",
                      "disable_edit": true,
                      "display_name": "Tool Identifiers",
                      "edit_mode": "inline",
                      "filterable": false,
                      "formatter": "text",
                      "name": "tags",
                      "sortable": false,
                      "type": "text"
                    }
                  ]
                },
                "title_case": false,
                "tool_mode": false,
                "trace_as_metadata": true,
                "trigger_icon": "Hammer",
                "trigger_text": "",
                "type": "table",
                "value": [
                  {
                    "description": "fetch_content(api_key: Message) - **Tavily AI** is a search engine optimized for LLMs and RAG,         aimed at efficient, quick, and persistent search results.",
                    "name": "TavilySearchComponent-fetch_content",
                    "tags": [
                      "TavilySearchComponent-fetch_content"
                    ]
                  },
                  {
                    "description": "fetch_content_text(api_key: Message) - **Tavily AI** is a search engine optimized for LLMs and RAG,         aimed at efficient, quick, and persistent search results.",
                    "name": "TavilySearchComponent-fetch_content_text",
                    "tags": [
                      "TavilySearchComponent-fetch_content_text"
                    ]
                  }
                ]
              },
              "topic": {
                "_input_type": "DropdownInput",
                "advanced": true,
                "combobox": false,
                "display_name": "Search Topic",
                "dynamic": false,
                "info": "The category of the search.",
                "name": "topic",
                "options": [
                  "general",
                  "news"
                ],
                "placeholder": "",
                "required": false,
                "show": true,
                "title_case": false,
                "tool_mode": false,
                "trace_as_metadata": true,
                "type": "str",
                "value": "general"
              }
            },
            "tool_mode": true
          },
          "showNode": true,
          "type": "TavilySearchComponent"
        },
        "dragging": false,
        "id": "TavilySearchComponent-KcrPr",
        "measured": {
          "height": 489,
          "width": 360
        },
        "position": {
          "x": 1802.928183797125,
          "y": 368.90338283211725
        },
        "selected": false,
        "type": "genericNode"
      }
    ],
    "viewport": {
      "x": -406.960259959106,
      "y": -33.16211370837854,
      "zoom": 0.5577809840170954
    }
  },
  "description": "Agent that generates focused plans, conducts web searches, and synthesizes findings into comprehensive reports.",
  "endpoint_name": null,
  "gradient": "5",
  "icon": "TextSearchIcon",
  "id": "67b16861-1344-465b-963a-c1c338623438",
  "is_component": false,
  "last_tested_version": "1.0.19.post2",
  "name": "Research Agent",
  "tags": [
    "assistants",
    "agents"
  ]
}<|MERGE_RESOLUTION|>--- conflicted
+++ resolved
@@ -11,131 +11,7 @@
             "name": "text_output",
             "output_types": [
               "Message"
-<<<<<<< HEAD
             ]
-=======
-            ],
-            "beta": false,
-            "conditional_paths": [],
-            "custom_fields": {
-              "template": [
-                "previous_response"
-              ]
-            },
-            "description": "Create a prompt template with dynamic variables.",
-            "display_name": "Prompt",
-            "documentation": "",
-            "edited": false,
-            "field_order": [
-              "template"
-            ],
-            "frozen": false,
-            "icon": "prompts",
-            "legacy": false,
-            "lf_version": "1.0.19.post2",
-            "metadata": {},
-            "output_types": [],
-            "outputs": [
-              {
-                "allows_loop": false,
-                "cache": true,
-                "display_name": "Prompt Message",
-                "method": "build_prompt",
-                "name": "prompt",
-                "selected": "Message",
-                "types": [
-                  "Message"
-                ],
-                "value": "__UNDEFINED__"
-              }
-            ],
-            "pinned": false,
-            "template": {
-              "_type": "Component",
-              "code": {
-                "advanced": true,
-                "dynamic": true,
-                "fileTypes": [],
-                "file_path": "",
-                "info": "",
-                "list": false,
-                "load_from_db": false,
-                "multiline": true,
-                "name": "code",
-                "password": false,
-                "placeholder": "",
-                "required": true,
-                "show": true,
-                "title_case": false,
-                "type": "code",
-                "value": "from langflow.base.prompts.api_utils import process_prompt_template\nfrom langflow.custom import Component\nfrom langflow.inputs.inputs import DefaultPromptField\nfrom langflow.io import MessageTextInput, Output, PromptInput\nfrom langflow.schema.message import Message\nfrom langflow.template.utils import update_template_values\n\n\nclass PromptComponent(Component):\n    display_name: str = \"Prompt\"\n    description: str = \"Create a prompt template with dynamic variables.\"\n    icon = \"prompts\"\n    trace_type = \"prompt\"\n    name = \"Prompt\"\n\n    inputs = [\n        PromptInput(name=\"template\", display_name=\"Template\"),\n        MessageTextInput(\n            name=\"tool_placeholder\",\n            display_name=\"Tool Placeholder\",\n            tool_mode=True,\n            advanced=True,\n            info=\"A placeholder input for tool mode.\",\n        ),\n    ]\n\n    outputs = [\n        Output(display_name=\"Prompt Message\", name=\"prompt\", method=\"build_prompt\"),\n    ]\n\n    async def build_prompt(self) -> Message:\n        prompt = Message.from_template(**self._attributes)\n        self.status = prompt.text\n        return prompt\n\n    def _update_template(self, frontend_node: dict):\n        prompt_template = frontend_node[\"template\"][\"template\"][\"value\"]\n        custom_fields = frontend_node[\"custom_fields\"]\n        frontend_node_template = frontend_node[\"template\"]\n        _ = process_prompt_template(\n            template=prompt_template,\n            name=\"template\",\n            custom_fields=custom_fields,\n            frontend_node_template=frontend_node_template,\n        )\n        return frontend_node\n\n    async def update_frontend_node(self, new_frontend_node: dict, current_frontend_node: dict):\n        \"\"\"This function is called after the code validation is done.\"\"\"\n        frontend_node = await super().update_frontend_node(new_frontend_node, current_frontend_node)\n        template = frontend_node[\"template\"][\"template\"][\"value\"]\n        # Kept it duplicated for backwards compatibility\n        _ = process_prompt_template(\n            template=template,\n            name=\"template\",\n            custom_fields=frontend_node[\"custom_fields\"],\n            frontend_node_template=frontend_node[\"template\"],\n        )\n        # Now that template is updated, we need to grab any values that were set in the current_frontend_node\n        # and update the frontend_node with those values\n        update_template_values(new_template=frontend_node, previous_template=current_frontend_node[\"template\"])\n        return frontend_node\n\n    def _get_fallback_input(self, **kwargs):\n        return DefaultPromptField(**kwargs)\n"
-              },
-              "previous_response": {
-                "advanced": false,
-                "display_name": "previous_response",
-                "dynamic": false,
-                "field_type": "str",
-                "fileTypes": [],
-                "file_path": "",
-                "info": "",
-                "input_types": [
-                  "Message",
-                  "Text"
-                ],
-                "list": false,
-                "load_from_db": false,
-                "multiline": true,
-                "name": "previous_response",
-                "placeholder": "",
-                "required": false,
-                "show": true,
-                "title_case": false,
-                "type": "str",
-                "value": ""
-              },
-              "template": {
-                "_input_type": "PromptInput",
-                "advanced": false,
-                "display_name": "Template",
-                "dynamic": false,
-                "info": "",
-                "list": false,
-                "load_from_db": false,
-                "name": "template",
-                "placeholder": "",
-                "required": false,
-                "show": true,
-                "title_case": false,
-                "tool_mode": false,
-                "trace_as_input": true,
-                "type": "prompt",
-                "value": "\n\nRESEARCH PLAN: {previous_response}\n\nUse Tavily Search to investigate the queries and analyze the findings.\nFocus on academic and reliable sources.\n\nSteps:\n1. Search using provided queries\n2. Analyze search results\n3. Verify source credibility\n4. Extract key findings\n\nFormat findings as:\n\nSEARCH RESULTS:\n[Key findings from searches]\n\nSOURCE ANALYSIS:\n[Credibility assessment]\n\nMAIN INSIGHTS:\n[Critical discoveries]\n\nEVIDENCE QUALITY:\n[Evaluation of findings]"
-              },
-              "tool_placeholder": {
-                "_input_type": "MessageTextInput",
-                "advanced": true,
-                "display_name": "Tool Placeholder",
-                "dynamic": false,
-                "info": "A placeholder input for tool mode.",
-                "input_types": [
-                  "Message"
-                ],
-                "list": false,
-                "load_from_db": false,
-                "name": "tool_placeholder",
-                "placeholder": "",
-                "required": false,
-                "show": true,
-                "title_case": false,
-                "tool_mode": true,
-                "trace_as_input": true,
-                "trace_as_metadata": true,
-                "type": "str",
-                "value": ""
-              }
-            },
-            "tool_mode": false
->>>>>>> be6b3980
           },
           "targetHandle": {
             "fieldName": "previous_response",
@@ -590,6 +466,7 @@
             "output_types": [],
             "outputs": [
               {
+                "allows_loop": false,
                 "cache": true,
                 "display_name": "Message",
                 "method": "message_response",

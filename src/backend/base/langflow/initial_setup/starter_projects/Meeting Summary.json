{
  "data": {
    "edges": [
      {
        "animated": false,
        "className": "",
        "data": {
          "sourceHandle": {
            "dataType": "ChatInput",
            "id": "ChatInput-y1N5A",
            "name": "message",
            "output_types": [
              "Message"
            ]
          },
          "targetHandle": {
            "fieldName": "input",
            "id": "Prompt-36nA8",
            "inputTypes": [
              "Message",
              "Text"
            ],
            "type": "str"
          }
        },
        "id": "reactflow__edge-ChatInput-y1N5A{œdataTypeœ:œChatInputœ,œidœ:œChatInput-y1N5Aœ,œnameœ:œmessageœ,œoutput_typesœ:[œMessageœ]}-Prompt-36nA8{œfieldNameœ:œinputœ,œidœ:œPrompt-36nA8œ,œinputTypesœ:[œMessageœ,œTextœ],œtypeœ:œstrœ}",
        "selected": false,
        "source": "ChatInput-y1N5A",
        "sourceHandle": "{œdataTypeœ: œChatInputœ, œidœ: œChatInput-y1N5Aœ, œnameœ: œmessageœ, œoutput_typesœ: [œMessageœ]}",
        "target": "Prompt-36nA8",
        "targetHandle": "{œfieldNameœ: œinputœ, œidœ: œPrompt-36nA8œ, œinputTypesœ: [œMessageœ, œTextœ], œtypeœ: œstrœ}"
      },
      {
        "animated": false,
        "className": "",
        "data": {
          "sourceHandle": {
            "dataType": "AssemblyAITranscriptionJobCreator",
            "id": "AssemblyAITranscriptionJobCreator-Nu1dV",
            "name": "transcript_id",
            "output_types": [
              "Data"
            ]
          },
          "targetHandle": {
            "fieldName": "transcript_id",
            "id": "AssemblyAITranscriptionJobPoller-sCJsy",
            "inputTypes": [
              "Data"
            ],
            "type": "other"
          }
        },
        "id": "reactflow__edge-AssemblyAITranscriptionJobCreator-Nu1dV{œdataTypeœ:œAssemblyAITranscriptionJobCreatorœ,œidœ:œAssemblyAITranscriptionJobCreator-Nu1dVœ,œnameœ:œtranscript_idœ,œoutput_typesœ:[œDataœ]}-AssemblyAITranscriptionJobPoller-sCJsy{œfieldNameœ:œtranscript_idœ,œidœ:œAssemblyAITranscriptionJobPoller-sCJsyœ,œinputTypesœ:[œDataœ],œtypeœ:œotherœ}",
        "selected": false,
        "source": "AssemblyAITranscriptionJobCreator-Nu1dV",
        "sourceHandle": "{œdataTypeœ: œAssemblyAITranscriptionJobCreatorœ, œidœ: œAssemblyAITranscriptionJobCreator-Nu1dVœ, œnameœ: œtranscript_idœ, œoutput_typesœ: [œDataœ]}",
        "target": "AssemblyAITranscriptionJobPoller-sCJsy",
        "targetHandle": "{œfieldNameœ: œtranscript_idœ, œidœ: œAssemblyAITranscriptionJobPoller-sCJsyœ, œinputTypesœ: [œDataœ], œtypeœ: œotherœ}"
      },
      {
        "animated": false,
        "className": "",
        "data": {
          "sourceHandle": {
            "dataType": "AssemblyAITranscriptionJobPoller",
            "id": "AssemblyAITranscriptionJobPoller-sCJsy",
            "name": "transcription_result",
            "output_types": [
              "Data"
            ]
          },
          "targetHandle": {
            "fieldName": "input_data",
            "id": "parser-6bJ9b",
            "inputTypes": [
              "DataFrame",
              "Data"
            ],
            "type": "other"
          }
        },
        "id": "reactflow__edge-AssemblyAITranscriptionJobPoller-sCJsy{œdataTypeœ:œAssemblyAITranscriptionJobPollerœ,œidœ:œAssemblyAITranscriptionJobPoller-sCJsyœ,œnameœ:œtranscription_resultœ,œoutput_typesœ:[œDataœ]}-parser-6bJ9b{œfieldNameœ:œinput_dataœ,œidœ:œparser-6bJ9bœ,œinputTypesœ:[œDataFrameœ,œDataœ],œtypeœ:œotherœ}",
        "selected": false,
        "source": "AssemblyAITranscriptionJobPoller-sCJsy",
        "sourceHandle": "{œdataTypeœ: œAssemblyAITranscriptionJobPollerœ, œidœ: œAssemblyAITranscriptionJobPoller-sCJsyœ, œnameœ: œtranscription_resultœ, œoutput_typesœ: [œDataœ]}",
        "target": "parser-6bJ9b",
        "targetHandle": "{œfieldNameœ: œinput_dataœ, œidœ: œparser-6bJ9bœ, œinputTypesœ: [œDataFrameœ, œDataœ], œtypeœ: œotherœ}"
      },
      {
        "animated": false,
        "className": "",
        "data": {
          "sourceHandle": {
            "dataType": "parser",
            "id": "parser-6bJ9b",
            "name": "parsed_text",
            "output_types": [
              "Message"
            ]
          },
          "targetHandle": {
            "fieldName": "transcript",
            "id": "Prompt-AMW8y",
            "inputTypes": [
              "Message",
              "Text"
            ],
            "type": "str"
          }
        },
        "id": "reactflow__edge-parser-6bJ9b{œdataTypeœ:œparserœ,œidœ:œparser-6bJ9bœ,œnameœ:œparsed_textœ,œoutput_typesœ:[œMessageœ]}-Prompt-AMW8y{œfieldNameœ:œtranscriptœ,œidœ:œPrompt-AMW8yœ,œinputTypesœ:[œMessageœ,œTextœ],œtypeœ:œstrœ}",
        "selected": false,
        "source": "parser-6bJ9b",
        "sourceHandle": "{œdataTypeœ: œparserœ, œidœ: œparser-6bJ9bœ, œnameœ: œparsed_textœ, œoutput_typesœ: [œMessageœ]}",
        "target": "Prompt-AMW8y",
        "targetHandle": "{œfieldNameœ: œtranscriptœ, œidœ: œPrompt-AMW8yœ, œinputTypesœ: [œMessageœ, œTextœ], œtypeœ: œstrœ}"
      },
      {
        "animated": false,
        "className": "",
        "data": {
          "sourceHandle": {
            "dataType": "parser",
            "id": "parser-6bJ9b",
            "name": "parsed_text",
            "output_types": [
              "Message"
            ]
          },
          "targetHandle": {
            "fieldName": "input_value",
            "id": "ChatOutput-iChI5",
            "inputTypes": [
              "Data",
              "DataFrame",
              "Message"
            ],
            "type": "str"
          }
        },
        "id": "reactflow__edge-parser-6bJ9b{œdataTypeœ:œparserœ,œidœ:œparser-6bJ9bœ,œnameœ:œparsed_textœ,œoutput_typesœ:[œMessageœ]}-ChatOutput-iChI5{œfieldNameœ:œinput_valueœ,œidœ:œChatOutput-iChI5œ,œinputTypesœ:[œDataœ,œDataFrameœ,œMessageœ],œtypeœ:œstrœ}",
        "selected": false,
        "source": "parser-6bJ9b",
        "sourceHandle": "{œdataTypeœ: œparserœ, œidœ: œparser-6bJ9bœ, œnameœ: œparsed_textœ, œoutput_typesœ: [œMessageœ]}",
        "target": "ChatOutput-iChI5",
        "targetHandle": "{œfieldNameœ: œinput_valueœ, œidœ: œChatOutput-iChI5œ, œinputTypesœ: [œDataœ, œDataFrameœ, œMessageœ], œtypeœ: œstrœ}"
      },
      {
        "animated": false,
        "className": "",
        "data": {
          "sourceHandle": {
            "dataType": "Prompt",
            "id": "Prompt-AMW8y",
            "name": "prompt",
            "output_types": [
              "Message"
            ]
          },
          "targetHandle": {
            "fieldName": "input_value",
            "id": "LanguageModelComponent-cPCaH",
            "inputTypes": [
              "Message"
            ],
            "type": "str"
          }
        },
        "id": "reactflow__edge-Prompt-AMW8y{œdataTypeœ:œPromptœ,œidœ:œPrompt-AMW8yœ,œnameœ:œpromptœ,œoutput_typesœ:[œMessageœ]}-LanguageModelComponent-cPCaH{œfieldNameœ:œinput_valueœ,œidœ:œLanguageModelComponent-cPCaHœ,œinputTypesœ:[œMessageœ],œtypeœ:œstrœ}",
        "selected": false,
        "source": "Prompt-AMW8y",
        "sourceHandle": "{œdataTypeœ: œPromptœ, œidœ: œPrompt-AMW8yœ, œnameœ: œpromptœ, œoutput_typesœ: [œMessageœ]}",
        "target": "LanguageModelComponent-cPCaH",
        "targetHandle": "{œfieldNameœ: œinput_valueœ, œidœ: œLanguageModelComponent-cPCaHœ, œinputTypesœ: [œMessageœ], œtypeœ: œstrœ}"
      },
      {
        "animated": false,
        "className": "",
        "data": {
          "sourceHandle": {
            "dataType": "LanguageModelComponent",
            "id": "LanguageModelComponent-cPCaH",
            "name": "text_output",
            "output_types": [
              "Message"
            ]
          },
          "targetHandle": {
            "fieldName": "input_value",
            "id": "ChatOutput-9KeOi",
            "inputTypes": [
              "Data",
              "DataFrame",
              "Message"
            ],
            "type": "str"
          }
        },
        "id": "reactflow__edge-LanguageModelComponent-cPCaH{œdataTypeœ:œLanguageModelComponentœ,œidœ:œLanguageModelComponent-cPCaHœ,œnameœ:œtext_outputœ,œoutput_typesœ:[œMessageœ]}-ChatOutput-9KeOi{œfieldNameœ:œinput_valueœ,œidœ:œChatOutput-9KeOiœ,œinputTypesœ:[œDataœ,œDataFrameœ,œMessageœ],œtypeœ:œstrœ}",
        "selected": false,
        "source": "LanguageModelComponent-cPCaH",
        "sourceHandle": "{œdataTypeœ: œLanguageModelComponentœ, œidœ: œLanguageModelComponent-cPCaHœ, œnameœ: œtext_outputœ, œoutput_typesœ: [œMessageœ]}",
        "target": "ChatOutput-9KeOi",
        "targetHandle": "{œfieldNameœ: œinput_valueœ, œidœ: œChatOutput-9KeOiœ, œinputTypesœ: [œDataœ, œDataFrameœ, œMessageœ], œtypeœ: œstrœ}"
      },
      {
        "animated": false,
        "className": "",
        "data": {
          "sourceHandle": {
            "dataType": "Prompt",
            "id": "Prompt-36nA8",
            "name": "prompt",
            "output_types": [
              "Message"
            ]
          },
          "targetHandle": {
            "fieldName": "input_value",
            "id": "LanguageModelComponent-mMKmF",
            "inputTypes": [
              "Message"
            ],
            "type": "str"
          }
        },
        "id": "reactflow__edge-Prompt-36nA8{œdataTypeœ:œPromptœ,œidœ:œPrompt-36nA8œ,œnameœ:œpromptœ,œoutput_typesœ:[œMessageœ]}-LanguageModelComponent-mMKmF{œfieldNameœ:œinput_valueœ,œidœ:œLanguageModelComponent-mMKmFœ,œinputTypesœ:[œMessageœ],œtypeœ:œstrœ}",
        "selected": false,
        "source": "Prompt-36nA8",
        "sourceHandle": "{œdataTypeœ: œPromptœ, œidœ: œPrompt-36nA8œ, œnameœ: œpromptœ, œoutput_typesœ: [œMessageœ]}",
        "target": "LanguageModelComponent-mMKmF",
        "targetHandle": "{œfieldNameœ: œinput_valueœ, œidœ: œLanguageModelComponent-mMKmFœ, œinputTypesœ: [œMessageœ], œtypeœ: œstrœ}"
      },
      {
        "animated": false,
        "className": "",
        "data": {
          "sourceHandle": {
            "dataType": "LanguageModelComponent",
            "id": "LanguageModelComponent-mMKmF",
            "name": "text_output",
            "output_types": [
              "Message"
            ]
          },
          "targetHandle": {
            "fieldName": "input_value",
            "id": "ChatOutput-R039P",
            "inputTypes": [
              "Data",
              "DataFrame",
              "Message"
            ],
            "type": "str"
          }
        },
        "id": "reactflow__edge-LanguageModelComponent-mMKmF{œdataTypeœ:œLanguageModelComponentœ,œidœ:œLanguageModelComponent-mMKmFœ,œnameœ:œtext_outputœ,œoutput_typesœ:[œMessageœ]}-ChatOutput-R039P{œfieldNameœ:œinput_valueœ,œidœ:œChatOutput-R039Pœ,œinputTypesœ:[œDataœ,œDataFrameœ,œMessageœ],œtypeœ:œstrœ}",
        "selected": false,
        "source": "LanguageModelComponent-mMKmF",
        "sourceHandle": "{œdataTypeœ: œLanguageModelComponentœ, œidœ: œLanguageModelComponent-mMKmFœ, œnameœ: œtext_outputœ, œoutput_typesœ: [œMessageœ]}",
        "target": "ChatOutput-R039P",
        "targetHandle": "{œfieldNameœ: œinput_valueœ, œidœ: œChatOutput-R039Pœ, œinputTypesœ: [œDataœ, œDataFrameœ, œMessageœ], œtypeœ: œstrœ}"
      },
      {
        "data": {
          "sourceHandle": {
            "dataType": "Memory",
            "id": "Memory-dFlpS",
            "name": "messages_text",
            "output_types": [
              "Message"
            ]
          },
          "targetHandle": {
            "fieldName": "history",
            "id": "Prompt-36nA8",
            "inputTypes": [
              "Message",
              "Text"
            ],
            "type": "str"
          }
        },
        "id": "xy-edge__Memory-dFlpS{œdataTypeœ:œMemoryœ,œidœ:œMemory-dFlpSœ,œnameœ:œmessages_textœ,œoutput_typesœ:[œMessageœ]}-Prompt-36nA8{œfieldNameœ:œhistoryœ,œidœ:œPrompt-36nA8œ,œinputTypesœ:[œMessageœ,œTextœ],œtypeœ:œstrœ}",
        "source": "Memory-dFlpS",
        "sourceHandle": "{œdataTypeœ: œMemoryœ, œidœ: œMemory-dFlpSœ, œnameœ: œmessages_textœ, œoutput_typesœ: [œMessageœ]}",
        "target": "Prompt-36nA8",
        "targetHandle": "{œfieldNameœ: œhistoryœ, œidœ: œPrompt-36nA8œ, œinputTypesœ: [œMessageœ, œTextœ], œtypeœ: œstrœ}"
      }
    ],
    "nodes": [
      {
        "data": {
          "id": "AssemblyAITranscriptionJobPoller-sCJsy",
          "node": {
            "base_classes": [
              "Data"
            ],
            "beta": false,
            "conditional_paths": [],
            "custom_fields": {},
            "description": "Poll for the status of a transcription job using AssemblyAI",
            "display_name": "AssemblyAI Poll Transcript",
            "documentation": "https://www.assemblyai.com/docs",
            "edited": false,
            "field_order": [
              "api_key",
              "transcript_id",
              "polling_interval"
            ],
            "frozen": false,
            "icon": "AssemblyAI",
            "legacy": false,
            "lf_version": "1.1.5",
            "metadata": {},
            "minimized": false,
            "output_types": [],
            "outputs": [
              {
                "allows_loop": false,
                "cache": true,
                "display_name": "Transcription Result",
                "group_outputs": false,
                "method": "poll_transcription_job",
                "name": "transcription_result",
                "selected": "Data",
                "tool_mode": true,
                "types": [
                  "Data"
                ],
                "value": "__UNDEFINED__"
              }
            ],
            "pinned": false,
            "template": {
              "_type": "Component",
              "api_key": {
                "_input_type": "SecretStrInput",
                "advanced": false,
                "display_name": "Assembly API Key",
                "dynamic": false,
                "info": "Your AssemblyAI API key. You can get one from https://www.assemblyai.com/",
                "input_types": [],
                "load_from_db": true,
                "name": "api_key",
                "password": true,
                "placeholder": "",
                "required": true,
                "show": true,
                "title_case": false,
                "type": "str",
                "value": "ASSEMBLYAI_API_KEY"
              },
              "code": {
                "advanced": true,
                "dynamic": true,
                "fileTypes": [],
                "file_path": "",
                "info": "",
                "list": false,
                "load_from_db": false,
                "multiline": true,
                "name": "code",
                "password": false,
                "placeholder": "",
                "required": true,
                "show": true,
                "title_case": false,
                "type": "code",
                "value": "import assemblyai as aai\n\nfrom langflow.custom.custom_component.component import Component\nfrom langflow.field_typing.range_spec import RangeSpec\nfrom langflow.io import DataInput, FloatInput, Output, SecretStrInput\nfrom langflow.logging.logger import logger\nfrom langflow.schema.data import Data\n\n\nclass AssemblyAITranscriptionJobPoller(Component):\n    display_name = \"AssemblyAI Poll Transcript\"\n    description = \"Poll for the status of a transcription job using AssemblyAI\"\n    documentation = \"https://www.assemblyai.com/docs\"\n    icon = \"AssemblyAI\"\n\n    inputs = [\n        SecretStrInput(\n            name=\"api_key\",\n            display_name=\"Assembly API Key\",\n            info=\"Your AssemblyAI API key. You can get one from https://www.assemblyai.com/\",\n            required=True,\n        ),\n        DataInput(\n            name=\"transcript_id\",\n            display_name=\"Transcript ID\",\n            info=\"The ID of the transcription job to poll\",\n            required=True,\n        ),\n        FloatInput(\n            name=\"polling_interval\",\n            display_name=\"Polling Interval\",\n            value=3.0,\n            info=\"The polling interval in seconds\",\n            advanced=True,\n            range_spec=RangeSpec(min=3, max=30),\n        ),\n    ]\n\n    outputs = [\n        Output(display_name=\"Transcription Result\", name=\"transcription_result\", method=\"poll_transcription_job\"),\n    ]\n\n    def poll_transcription_job(self) -> Data:\n        \"\"\"Polls the transcription status until completion and returns the Data.\"\"\"\n        aai.settings.api_key = self.api_key\n        aai.settings.polling_interval = self.polling_interval\n\n        # check if it's an error message from the previous step\n        if self.transcript_id.data.get(\"error\"):\n            self.status = self.transcript_id.data[\"error\"]\n            return self.transcript_id\n\n        try:\n            transcript = aai.Transcript.get_by_id(self.transcript_id.data[\"transcript_id\"])\n        except Exception as e:  # noqa: BLE001\n            error = f\"Getting transcription failed: {e}\"\n            logger.debug(error, exc_info=True)\n            self.status = error\n            return Data(data={\"error\": error})\n\n        if transcript.status == aai.TranscriptStatus.completed:\n            json_response = transcript.json_response\n            text = json_response.pop(\"text\", None)\n            utterances = json_response.pop(\"utterances\", None)\n            transcript_id = json_response.pop(\"id\", None)\n            sorted_data = {\"text\": text, \"utterances\": utterances, \"id\": transcript_id}\n            sorted_data.update(json_response)\n            data = Data(data=sorted_data)\n            self.status = data\n            return data\n        self.status = transcript.error\n        return Data(data={\"error\": transcript.error})\n"
              },
              "polling_interval": {
                "_input_type": "FloatInput",
                "advanced": true,
                "display_name": "Polling Interval",
                "dynamic": false,
                "info": "The polling interval in seconds",
                "list": false,
                "list_add_label": "Add More",
                "name": "polling_interval",
                "placeholder": "",
                "range_spec": {
                  "max": 30,
                  "min": 3,
                  "step": 0.1,
                  "step_type": "float"
                },
                "required": false,
                "show": true,
                "title_case": false,
                "tool_mode": false,
                "trace_as_metadata": true,
                "type": "float",
                "value": 3
              },
              "transcript_id": {
                "_input_type": "DataInput",
                "advanced": false,
                "display_name": "Transcript ID",
                "dynamic": false,
                "info": "The ID of the transcription job to poll",
                "input_types": [
                  "Data"
                ],
                "list": false,
                "list_add_label": "Add More",
                "name": "transcript_id",
                "placeholder": "",
                "required": true,
                "show": true,
                "title_case": false,
                "tool_mode": false,
                "trace_as_input": true,
                "trace_as_metadata": true,
                "type": "other",
                "value": ""
              }
            },
            "tool_mode": false
          },
          "selected_output": "transcription_result",
          "showNode": true,
          "type": "AssemblyAITranscriptionJobPoller"
        },
        "id": "AssemblyAITranscriptionJobPoller-sCJsy",
        "measured": {
          "height": 264,
          "width": 320
        },
        "position": {
          "x": 943.468098795128,
          "y": 282.3188316337007
        },
        "selected": false,
        "type": "genericNode"
      },
      {
        "data": {
          "id": "Prompt-AMW8y",
          "node": {
            "base_classes": [
              "Message"
            ],
            "beta": false,
            "conditional_paths": [],
            "custom_fields": {
              "template": [
                "transcript"
              ]
            },
            "description": "Create a prompt template with dynamic variables.",
            "display_name": "Prompt",
            "documentation": "",
            "edited": false,
            "error": null,
            "field_order": [
              "template",
              "tool_placeholder"
            ],
            "frozen": false,
            "full_path": null,
            "icon": "braces",
            "is_composition": null,
            "is_input": null,
            "is_output": null,
            "legacy": false,
            "lf_version": "1.1.5",
            "metadata": {
              "code_hash": "3bf0b511e227",
              "module": "langflow.components.prompts.prompt.PromptComponent"
            },
            "minimized": false,
            "name": "",
            "output_types": [],
            "outputs": [
              {
                "allows_loop": false,
                "cache": true,
                "display_name": "Prompt",
                "group_outputs": false,
                "method": "build_prompt",
                "name": "prompt",
                "selected": "Message",
                "tool_mode": true,
                "types": [
                  "Message"
                ],
                "value": "__UNDEFINED__"
              }
            ],
            "pinned": false,
            "template": {
              "_type": "Component",
              "code": {
                "advanced": true,
                "dynamic": true,
                "fileTypes": [],
                "file_path": "",
                "info": "",
                "list": false,
                "load_from_db": false,
                "multiline": true,
                "name": "code",
                "password": false,
                "placeholder": "",
                "required": true,
                "show": true,
                "title_case": false,
                "type": "code",
                "value": "from langflow.base.prompts.api_utils import process_prompt_template\nfrom langflow.custom.custom_component.component import Component\nfrom langflow.inputs.inputs import DefaultPromptField\nfrom langflow.io import MessageTextInput, Output, PromptInput\nfrom langflow.schema.message import Message\nfrom langflow.template.utils import update_template_values\n\n\nclass PromptComponent(Component):\n    display_name: str = \"Prompt\"\n    description: str = \"Create a prompt template with dynamic variables.\"\n    icon = \"braces\"\n    trace_type = \"prompt\"\n    name = \"Prompt\"\n\n    inputs = [\n        PromptInput(name=\"template\", display_name=\"Template\"),\n        MessageTextInput(\n            name=\"tool_placeholder\",\n            display_name=\"Tool Placeholder\",\n            tool_mode=True,\n            advanced=True,\n            info=\"A placeholder input for tool mode.\",\n        ),\n    ]\n\n    outputs = [\n        Output(display_name=\"Prompt\", name=\"prompt\", method=\"build_prompt\"),\n    ]\n\n    async def build_prompt(self) -> Message:\n        prompt = Message.from_template(**self._attributes)\n        self.status = prompt.text\n        return prompt\n\n    def _update_template(self, frontend_node: dict):\n        prompt_template = frontend_node[\"template\"][\"template\"][\"value\"]\n        custom_fields = frontend_node[\"custom_fields\"]\n        frontend_node_template = frontend_node[\"template\"]\n        _ = process_prompt_template(\n            template=prompt_template,\n            name=\"template\",\n            custom_fields=custom_fields,\n            frontend_node_template=frontend_node_template,\n        )\n        return frontend_node\n\n    async def update_frontend_node(self, new_frontend_node: dict, current_frontend_node: dict):\n        \"\"\"This function is called after the code validation is done.\"\"\"\n        frontend_node = await super().update_frontend_node(new_frontend_node, current_frontend_node)\n        template = frontend_node[\"template\"][\"template\"][\"value\"]\n        # Kept it duplicated for backwards compatibility\n        _ = process_prompt_template(\n            template=template,\n            name=\"template\",\n            custom_fields=frontend_node[\"custom_fields\"],\n            frontend_node_template=frontend_node[\"template\"],\n        )\n        # Now that template is updated, we need to grab any values that were set in the current_frontend_node\n        # and update the frontend_node with those values\n        update_template_values(new_template=frontend_node, previous_template=current_frontend_node[\"template\"])\n        return frontend_node\n\n    def _get_fallback_input(self, **kwargs):\n        return DefaultPromptField(**kwargs)\n"
              },
              "template": {
                "_input_type": "PromptInput",
                "advanced": false,
                "display_name": "Template",
                "dynamic": false,
                "info": "",
                "list": false,
                "name": "template",
                "placeholder": "",
                "required": false,
                "show": true,
                "title_case": false,
                "tool_mode": false,
                "trace_as_input": true,
                "type": "prompt",
                "value": "{transcript}\n\n---\n\nSummarize the action items and main ideas based on the conversation above. Be objective and avoid redundancy. \n\n"
              },
              "tool_placeholder": {
                "_input_type": "MessageTextInput",
                "advanced": true,
                "display_name": "Tool Placeholder",
                "dynamic": false,
                "info": "A placeholder input for tool mode.",
                "input_types": [
                  "Message"
                ],
                "list": false,
                "load_from_db": false,
                "name": "tool_placeholder",
                "placeholder": "",
                "required": false,
                "show": true,
                "title_case": false,
                "tool_mode": true,
                "trace_as_input": true,
                "trace_as_metadata": true,
                "type": "str",
                "value": ""
              },
              "transcript": {
                "advanced": false,
                "display_name": "transcript",
                "dynamic": false,
                "field_type": "str",
                "fileTypes": [],
                "file_path": "",
                "info": "",
                "input_types": [
                  "Message",
                  "Text"
                ],
                "list": false,
                "load_from_db": false,
                "multiline": true,
                "name": "transcript",
                "placeholder": "",
                "required": false,
                "show": true,
                "title_case": false,
                "type": "str",
                "value": ""
              }
            },
            "tool_mode": false
          },
          "selected_output": "prompt",
          "showNode": true,
          "type": "Prompt"
        },
        "id": "Prompt-AMW8y",
        "measured": {
          "height": 367,
          "width": 320
        },
        "position": {
          "x": 1752.6947356866303,
          "y": 491.51833853334665
        },
        "selected": false,
        "type": "genericNode"
      },
      {
        "data": {
          "id": "ChatOutput-9KeOi",
          "node": {
            "base_classes": [
              "Message"
            ],
            "beta": false,
            "category": "outputs",
            "conditional_paths": [],
            "custom_fields": {},
            "description": "Display a chat message in the Playground.",
            "display_name": "Chat Output",
            "documentation": "",
            "edited": false,
            "field_order": [
              "input_value",
              "should_store_message",
              "sender",
              "sender_name",
              "session_id",
              "data_template",
              "background_color",
              "chat_icon",
              "text_color"
            ],
            "frozen": false,
            "icon": "MessagesSquare",
            "key": "ChatOutput",
            "legacy": false,
            "lf_version": "1.1.5",
            "metadata": {},
            "minimized": true,
            "output_types": [],
            "outputs": [
              {
                "allows_loop": false,
                "cache": true,
                "display_name": "Output Message",
                "group_outputs": false,
                "method": "message_response",
                "name": "message",
                "selected": "Message",
                "tool_mode": true,
                "types": [
                  "Message"
                ],
                "value": "__UNDEFINED__"
              }
            ],
            "pinned": false,
            "score": 0.00012027401062119145,
            "template": {
              "_type": "Component",
              "code": {
                "advanced": true,
                "dynamic": true,
                "fileTypes": [],
                "file_path": "",
                "info": "",
                "list": false,
                "load_from_db": false,
                "multiline": true,
                "name": "code",
                "password": false,
                "placeholder": "",
                "required": true,
                "show": true,
                "title_case": false,
                "type": "code",
                "value": "from collections.abc import Generator\nfrom typing import Any\n\nimport orjson\nfrom fastapi.encoders import jsonable_encoder\n\nfrom langflow.base.io.chat import ChatComponent\nfrom langflow.helpers.data import safe_convert\nfrom langflow.inputs.inputs import BoolInput, DropdownInput, HandleInput, MessageTextInput\nfrom langflow.schema.data import Data\nfrom langflow.schema.dataframe import DataFrame\nfrom langflow.schema.message import Message\nfrom langflow.schema.properties import Source\nfrom langflow.template.field.base import Output\nfrom langflow.utils.constants import (\n    MESSAGE_SENDER_AI,\n    MESSAGE_SENDER_NAME_AI,\n    MESSAGE_SENDER_USER,\n)\n\n\nclass ChatOutput(ChatComponent):\n    display_name = \"Chat Output\"\n    description = \"Display a chat message in the Playground.\"\n    documentation: str = \"https://docs.langflow.org/components-io#chat-output\"\n    icon = \"MessagesSquare\"\n    name = \"ChatOutput\"\n    minimized = True\n\n    inputs = [\n        HandleInput(\n            name=\"input_value\",\n            display_name=\"Inputs\",\n            info=\"Message to be passed as output.\",\n            input_types=[\"Data\", \"DataFrame\", \"Message\"],\n            required=True,\n        ),\n        BoolInput(\n            name=\"should_store_message\",\n            display_name=\"Store Messages\",\n            info=\"Store the message in the history.\",\n            value=True,\n            advanced=True,\n        ),\n        DropdownInput(\n            name=\"sender\",\n            display_name=\"Sender Type\",\n            options=[MESSAGE_SENDER_AI, MESSAGE_SENDER_USER],\n            value=MESSAGE_SENDER_AI,\n            advanced=True,\n            info=\"Type of sender.\",\n        ),\n        MessageTextInput(\n            name=\"sender_name\",\n            display_name=\"Sender Name\",\n            info=\"Name of the sender.\",\n            value=MESSAGE_SENDER_NAME_AI,\n            advanced=True,\n        ),\n        MessageTextInput(\n            name=\"session_id\",\n            display_name=\"Session ID\",\n            info=\"The session ID of the chat. If empty, the current session ID parameter will be used.\",\n            advanced=True,\n        ),\n        MessageTextInput(\n            name=\"data_template\",\n            display_name=\"Data Template\",\n            value=\"{text}\",\n            advanced=True,\n            info=\"Template to convert Data to Text. If left empty, it will be dynamically set to the Data's text key.\",\n        ),\n    ]\n    outputs = [\n        Output(\n            display_name=\"Output Message\",\n            name=\"message\",\n            method=\"message_response\",\n        ),\n    ]\n\n    def _build_source(self, id_: str | None, display_name: str | None, source: str | None) -> Source:\n        source_dict = {}\n        if id_:\n            source_dict[\"id\"] = id_\n        if display_name:\n            source_dict[\"display_name\"] = display_name\n        if source:\n            # Handle case where source is a ChatOpenAI object\n            if hasattr(source, \"model_name\"):\n                source_dict[\"source\"] = source.model_name\n            elif hasattr(source, \"model\"):\n                source_dict[\"source\"] = str(source.model)\n            else:\n                source_dict[\"source\"] = str(source)\n        return Source(**source_dict)\n\n    async def message_response(self) -> Message:\n        # First convert the input to string if needed\n        text = self.convert_to_string()\n\n        # Get source properties\n        source, icon, display_name, source_id = self.get_properties_from_source_component()\n\n        # Create or use existing Message object\n        if isinstance(self.input_value, Message):\n            message = self.input_value\n            # Update message properties\n            message.text = text\n        else:\n            message = Message(text=text)\n\n        # Set message properties\n        message.sender = self.sender\n        message.sender_name = self.sender_name\n        message.session_id = self.session_id\n        message.flow_id = self.graph.flow_id if hasattr(self, \"graph\") else None\n        message.properties.source = self._build_source(source_id, display_name, source)\n\n        # Store message if needed\n        if self.session_id and self.should_store_message:\n            stored_message = await self.send_message(message)\n            self.message.value = stored_message\n            message = stored_message\n\n        self.status = message\n        return message\n\n    def _serialize_data(self, data: Data) -> str:\n        \"\"\"Serialize Data object to JSON string.\"\"\"\n        # Convert data.data to JSON-serializable format\n        serializable_data = jsonable_encoder(data.data)\n        # Serialize with orjson, enabling pretty printing with indentation\n        json_bytes = orjson.dumps(serializable_data, option=orjson.OPT_INDENT_2)\n        # Convert bytes to string and wrap in Markdown code blocks\n        return \"```json\\n\" + json_bytes.decode(\"utf-8\") + \"\\n```\"\n\n    def _validate_input(self) -> None:\n        \"\"\"Validate the input data and raise ValueError if invalid.\"\"\"\n        if self.input_value is None:\n            msg = \"Input data cannot be None\"\n            raise ValueError(msg)\n        if isinstance(self.input_value, list) and not all(\n            isinstance(item, Message | Data | DataFrame | str) for item in self.input_value\n        ):\n            invalid_types = [\n                type(item).__name__\n                for item in self.input_value\n                if not isinstance(item, Message | Data | DataFrame | str)\n            ]\n            msg = f\"Expected Data or DataFrame or Message or str, got {invalid_types}\"\n            raise TypeError(msg)\n        if not isinstance(\n            self.input_value,\n            Message | Data | DataFrame | str | list | Generator | type(None),\n        ):\n            type_name = type(self.input_value).__name__\n            msg = f\"Expected Data or DataFrame or Message or str, Generator or None, got {type_name}\"\n            raise TypeError(msg)\n\n    def convert_to_string(self) -> str | Generator[Any, None, None]:\n        \"\"\"Convert input data to string with proper error handling.\"\"\"\n        self._validate_input()\n        if isinstance(self.input_value, list):\n            clean_data: bool = getattr(self, \"clean_data\", False)\n            return \"\\n\".join([safe_convert(item, clean_data=clean_data) for item in self.input_value])\n        if isinstance(self.input_value, Generator):\n            return self.input_value\n        return safe_convert(self.input_value)\n"
              },
              "data_template": {
                "_input_type": "MessageTextInput",
                "advanced": true,
                "display_name": "Data Template",
                "dynamic": false,
                "info": "Template to convert Data to Text. If left empty, it will be dynamically set to the Data's text key.",
                "input_types": [
                  "Message"
                ],
                "list": false,
                "load_from_db": false,
                "name": "data_template",
                "placeholder": "",
                "required": false,
                "show": true,
                "title_case": false,
                "tool_mode": false,
                "trace_as_input": true,
                "trace_as_metadata": true,
                "type": "str",
                "value": "{text}"
              },
              "input_value": {
                "_input_type": "MessageInput",
                "advanced": false,
                "display_name": "Inputs",
                "dynamic": false,
                "info": "Message to be passed as output.",
                "input_types": [
                  "Data",
                  "DataFrame",
                  "Message"
                ],
                "list": false,
                "load_from_db": false,
                "name": "input_value",
                "placeholder": "",
                "required": true,
                "show": true,
                "title_case": false,
                "tool_mode": false,
                "trace_as_input": true,
                "trace_as_metadata": true,
                "type": "str",
                "value": ""
              },
              "sender": {
                "_input_type": "DropdownInput",
                "advanced": true,
                "combobox": false,
                "display_name": "Sender Type",
                "dynamic": false,
                "info": "Type of sender.",
                "name": "sender",
                "options": [
                  "Machine",
                  "User"
                ],
                "placeholder": "",
                "required": false,
                "show": true,
                "title_case": false,
                "tool_mode": false,
                "trace_as_metadata": true,
                "type": "str",
                "value": "Machine"
              },
              "sender_name": {
                "_input_type": "MessageTextInput",
                "advanced": true,
                "display_name": "Sender Name",
                "dynamic": false,
                "info": "Name of the sender.",
                "input_types": [
                  "Message"
                ],
                "list": false,
                "load_from_db": false,
                "name": "sender_name",
                "placeholder": "",
                "required": false,
                "show": true,
                "title_case": false,
                "tool_mode": false,
                "trace_as_input": true,
                "trace_as_metadata": true,
                "type": "str",
                "value": "AI"
              },
              "session_id": {
                "_input_type": "MessageTextInput",
                "advanced": true,
                "display_name": "Session ID",
                "dynamic": false,
                "info": "The session ID of the chat. If empty, the current session ID parameter will be used.",
                "input_types": [
                  "Message"
                ],
                "list": false,
                "load_from_db": false,
                "name": "session_id",
                "placeholder": "",
                "required": false,
                "show": true,
                "title_case": false,
                "tool_mode": false,
                "trace_as_input": true,
                "trace_as_metadata": true,
                "type": "str",
                "value": ""
              },
              "should_store_message": {
                "_input_type": "BoolInput",
                "advanced": true,
                "display_name": "Store Messages",
                "dynamic": false,
                "info": "Store the message in the history.",
                "list": false,
                "name": "should_store_message",
                "placeholder": "",
                "required": false,
                "show": true,
                "title_case": false,
                "tool_mode": false,
                "trace_as_metadata": true,
                "type": "bool",
                "value": true
              }
            },
            "tool_mode": false
          },
          "showNode": true,
          "type": "ChatOutput"
        },
        "id": "ChatOutput-9KeOi",
        "measured": {
          "height": 204,
          "width": 320
        },
        "position": {
          "x": 2586.3668922112406,
          "y": 713.1816341478374
        },
        "selected": false,
        "type": "genericNode"
      },
      {
        "data": {
          "id": "ChatOutput-iChI5",
          "node": {
            "base_classes": [
              "Message"
            ],
            "beta": false,
            "category": "outputs",
            "conditional_paths": [],
            "custom_fields": {},
            "description": "Display a chat message in the Playground.",
            "display_name": "Chat Output",
            "documentation": "",
            "edited": false,
            "field_order": [
              "input_value",
              "should_store_message",
              "sender",
              "sender_name",
              "session_id",
              "data_template",
              "background_color",
              "chat_icon",
              "text_color"
            ],
            "frozen": false,
            "icon": "MessagesSquare",
            "key": "ChatOutput",
            "legacy": false,
            "lf_version": "1.1.1",
            "metadata": {},
            "minimized": true,
            "output_types": [],
            "outputs": [
              {
                "allows_loop": false,
                "cache": true,
                "display_name": "Output Message",
                "group_outputs": false,
                "method": "message_response",
                "name": "message",
                "selected": "Message",
                "tool_mode": true,
                "types": [
                  "Message"
                ],
                "value": "__UNDEFINED__"
              }
            ],
            "pinned": false,
            "score": 0.00012027401062119145,
            "template": {
              "_type": "Component",
              "code": {
                "advanced": true,
                "dynamic": true,
                "fileTypes": [],
                "file_path": "",
                "info": "",
                "list": false,
                "load_from_db": false,
                "multiline": true,
                "name": "code",
                "password": false,
                "placeholder": "",
                "required": true,
                "show": true,
                "title_case": false,
                "type": "code",
                "value": "from collections.abc import Generator\nfrom typing import Any\n\nimport orjson\nfrom fastapi.encoders import jsonable_encoder\n\nfrom langflow.base.io.chat import ChatComponent\nfrom langflow.helpers.data import safe_convert\nfrom langflow.inputs.inputs import BoolInput, DropdownInput, HandleInput, MessageTextInput\nfrom langflow.schema.data import Data\nfrom langflow.schema.dataframe import DataFrame\nfrom langflow.schema.message import Message\nfrom langflow.schema.properties import Source\nfrom langflow.template.field.base import Output\nfrom langflow.utils.constants import (\n    MESSAGE_SENDER_AI,\n    MESSAGE_SENDER_NAME_AI,\n    MESSAGE_SENDER_USER,\n)\n\n\nclass ChatOutput(ChatComponent):\n    display_name = \"Chat Output\"\n    description = \"Display a chat message in the Playground.\"\n    documentation: str = \"https://docs.langflow.org/components-io#chat-output\"\n    icon = \"MessagesSquare\"\n    name = \"ChatOutput\"\n    minimized = True\n\n    inputs = [\n        HandleInput(\n            name=\"input_value\",\n            display_name=\"Inputs\",\n            info=\"Message to be passed as output.\",\n            input_types=[\"Data\", \"DataFrame\", \"Message\"],\n            required=True,\n        ),\n        BoolInput(\n            name=\"should_store_message\",\n            display_name=\"Store Messages\",\n            info=\"Store the message in the history.\",\n            value=True,\n            advanced=True,\n        ),\n        DropdownInput(\n            name=\"sender\",\n            display_name=\"Sender Type\",\n            options=[MESSAGE_SENDER_AI, MESSAGE_SENDER_USER],\n            value=MESSAGE_SENDER_AI,\n            advanced=True,\n            info=\"Type of sender.\",\n        ),\n        MessageTextInput(\n            name=\"sender_name\",\n            display_name=\"Sender Name\",\n            info=\"Name of the sender.\",\n            value=MESSAGE_SENDER_NAME_AI,\n            advanced=True,\n        ),\n        MessageTextInput(\n            name=\"session_id\",\n            display_name=\"Session ID\",\n            info=\"The session ID of the chat. If empty, the current session ID parameter will be used.\",\n            advanced=True,\n        ),\n        MessageTextInput(\n            name=\"data_template\",\n            display_name=\"Data Template\",\n            value=\"{text}\",\n            advanced=True,\n            info=\"Template to convert Data to Text. If left empty, it will be dynamically set to the Data's text key.\",\n        ),\n    ]\n    outputs = [\n        Output(\n            display_name=\"Output Message\",\n            name=\"message\",\n            method=\"message_response\",\n        ),\n    ]\n\n    def _build_source(self, id_: str | None, display_name: str | None, source: str | None) -> Source:\n        source_dict = {}\n        if id_:\n            source_dict[\"id\"] = id_\n        if display_name:\n            source_dict[\"display_name\"] = display_name\n        if source:\n            # Handle case where source is a ChatOpenAI object\n            if hasattr(source, \"model_name\"):\n                source_dict[\"source\"] = source.model_name\n            elif hasattr(source, \"model\"):\n                source_dict[\"source\"] = str(source.model)\n            else:\n                source_dict[\"source\"] = str(source)\n        return Source(**source_dict)\n\n    async def message_response(self) -> Message:\n        # First convert the input to string if needed\n        text = self.convert_to_string()\n\n        # Get source properties\n        source, icon, display_name, source_id = self.get_properties_from_source_component()\n\n        # Create or use existing Message object\n        if isinstance(self.input_value, Message):\n            message = self.input_value\n            # Update message properties\n            message.text = text\n        else:\n            message = Message(text=text)\n\n        # Set message properties\n        message.sender = self.sender\n        message.sender_name = self.sender_name\n        message.session_id = self.session_id\n        message.flow_id = self.graph.flow_id if hasattr(self, \"graph\") else None\n        message.properties.source = self._build_source(source_id, display_name, source)\n\n        # Store message if needed\n        if self.session_id and self.should_store_message:\n            stored_message = await self.send_message(message)\n            self.message.value = stored_message\n            message = stored_message\n\n        self.status = message\n        return message\n\n    def _serialize_data(self, data: Data) -> str:\n        \"\"\"Serialize Data object to JSON string.\"\"\"\n        # Convert data.data to JSON-serializable format\n        serializable_data = jsonable_encoder(data.data)\n        # Serialize with orjson, enabling pretty printing with indentation\n        json_bytes = orjson.dumps(serializable_data, option=orjson.OPT_INDENT_2)\n        # Convert bytes to string and wrap in Markdown code blocks\n        return \"```json\\n\" + json_bytes.decode(\"utf-8\") + \"\\n```\"\n\n    def _validate_input(self) -> None:\n        \"\"\"Validate the input data and raise ValueError if invalid.\"\"\"\n        if self.input_value is None:\n            msg = \"Input data cannot be None\"\n            raise ValueError(msg)\n        if isinstance(self.input_value, list) and not all(\n            isinstance(item, Message | Data | DataFrame | str) for item in self.input_value\n        ):\n            invalid_types = [\n                type(item).__name__\n                for item in self.input_value\n                if not isinstance(item, Message | Data | DataFrame | str)\n            ]\n            msg = f\"Expected Data or DataFrame or Message or str, got {invalid_types}\"\n            raise TypeError(msg)\n        if not isinstance(\n            self.input_value,\n            Message | Data | DataFrame | str | list | Generator | type(None),\n        ):\n            type_name = type(self.input_value).__name__\n            msg = f\"Expected Data or DataFrame or Message or str, Generator or None, got {type_name}\"\n            raise TypeError(msg)\n\n    def convert_to_string(self) -> str | Generator[Any, None, None]:\n        \"\"\"Convert input data to string with proper error handling.\"\"\"\n        self._validate_input()\n        if isinstance(self.input_value, list):\n            clean_data: bool = getattr(self, \"clean_data\", False)\n            return \"\\n\".join([safe_convert(item, clean_data=clean_data) for item in self.input_value])\n        if isinstance(self.input_value, Generator):\n            return self.input_value\n        return safe_convert(self.input_value)\n"
              },
              "data_template": {
                "_input_type": "MessageTextInput",
                "advanced": true,
                "display_name": "Data Template",
                "dynamic": false,
                "info": "Template to convert Data to Text. If left empty, it will be dynamically set to the Data's text key.",
                "input_types": [
                  "Message"
                ],
                "list": false,
                "load_from_db": false,
                "name": "data_template",
                "placeholder": "",
                "required": false,
                "show": true,
                "title_case": false,
                "tool_mode": false,
                "trace_as_input": true,
                "trace_as_metadata": true,
                "type": "str",
                "value": "{text}"
              },
              "input_value": {
                "_input_type": "MessageInput",
                "advanced": false,
                "display_name": "Inputs",
                "dynamic": false,
                "info": "Message to be passed as output.",
                "input_types": [
                  "Data",
                  "DataFrame",
                  "Message"
                ],
                "list": false,
                "load_from_db": false,
                "name": "input_value",
                "placeholder": "",
                "required": true,
                "show": true,
                "title_case": false,
                "tool_mode": false,
                "trace_as_input": true,
                "trace_as_metadata": true,
                "type": "str",
                "value": ""
              },
              "sender": {
                "_input_type": "DropdownInput",
                "advanced": true,
                "combobox": false,
                "display_name": "Sender Type",
                "dynamic": false,
                "info": "Type of sender.",
                "name": "sender",
                "options": [
                  "Machine",
                  "User"
                ],
                "placeholder": "",
                "required": false,
                "show": true,
                "title_case": false,
                "tool_mode": false,
                "trace_as_metadata": true,
                "type": "str",
                "value": "Machine"
              },
              "sender_name": {
                "_input_type": "MessageTextInput",
                "advanced": true,
                "display_name": "Sender Name",
                "dynamic": false,
                "info": "Name of the sender.",
                "input_types": [
                  "Message"
                ],
                "list": false,
                "load_from_db": false,
                "name": "sender_name",
                "placeholder": "",
                "required": false,
                "show": true,
                "title_case": false,
                "tool_mode": false,
                "trace_as_input": true,
                "trace_as_metadata": true,
                "type": "str",
                "value": "Original"
              },
              "session_id": {
                "_input_type": "MessageTextInput",
                "advanced": true,
                "display_name": "Session ID",
                "dynamic": false,
                "info": "The session ID of the chat. If empty, the current session ID parameter will be used.",
                "input_types": [
                  "Message"
                ],
                "list": false,
                "load_from_db": false,
                "name": "session_id",
                "placeholder": "",
                "required": false,
                "show": true,
                "title_case": false,
                "tool_mode": false,
                "trace_as_input": true,
                "trace_as_metadata": true,
                "type": "str",
                "value": ""
              },
              "should_store_message": {
                "_input_type": "BoolInput",
                "advanced": true,
                "display_name": "Store Messages",
                "dynamic": false,
                "info": "Store the message in the history.",
                "list": false,
                "name": "should_store_message",
                "placeholder": "",
                "required": false,
                "show": true,
                "title_case": false,
                "tool_mode": false,
                "trace_as_metadata": true,
                "type": "bool",
                "value": true
              }
            },
            "tool_mode": false
          },
          "showNode": false,
          "type": "ChatOutput"
        },
        "id": "ChatOutput-iChI5",
        "measured": {
          "height": 48,
          "width": 192
        },
        "position": {
          "x": 1808.9025759312458,
          "y": 928.6030474712679
        },
        "selected": false,
        "type": "genericNode"
      },
      {
        "data": {
          "id": "ChatOutput-R039P",
          "node": {
            "base_classes": [
              "Message"
            ],
            "beta": false,
            "category": "outputs",
            "conditional_paths": [],
            "custom_fields": {},
            "description": "Display a chat message in the Playground.",
            "display_name": "Chat Output",
            "documentation": "",
            "edited": false,
            "field_order": [
              "input_value",
              "should_store_message",
              "sender",
              "sender_name",
              "session_id",
              "data_template",
              "background_color",
              "chat_icon",
              "text_color"
            ],
            "frozen": false,
            "icon": "MessagesSquare",
            "key": "ChatOutput",
            "legacy": false,
            "lf_version": "1.1.5",
            "metadata": {},
            "minimized": true,
            "output_types": [],
            "outputs": [
              {
                "allows_loop": false,
                "cache": true,
                "display_name": "Output Message",
                "group_outputs": false,
                "method": "message_response",
                "name": "message",
                "selected": "Message",
                "tool_mode": true,
                "types": [
                  "Message"
                ],
                "value": "__UNDEFINED__"
              }
            ],
            "pinned": false,
            "score": 0.00012027401062119145,
            "template": {
              "_type": "Component",
              "code": {
                "advanced": true,
                "dynamic": true,
                "fileTypes": [],
                "file_path": "",
                "info": "",
                "list": false,
                "load_from_db": false,
                "multiline": true,
                "name": "code",
                "password": false,
                "placeholder": "",
                "required": true,
                "show": true,
                "title_case": false,
                "type": "code",
                "value": "from collections.abc import Generator\nfrom typing import Any\n\nimport orjson\nfrom fastapi.encoders import jsonable_encoder\n\nfrom langflow.base.io.chat import ChatComponent\nfrom langflow.helpers.data import safe_convert\nfrom langflow.inputs.inputs import BoolInput, DropdownInput, HandleInput, MessageTextInput\nfrom langflow.schema.data import Data\nfrom langflow.schema.dataframe import DataFrame\nfrom langflow.schema.message import Message\nfrom langflow.schema.properties import Source\nfrom langflow.template.field.base import Output\nfrom langflow.utils.constants import (\n    MESSAGE_SENDER_AI,\n    MESSAGE_SENDER_NAME_AI,\n    MESSAGE_SENDER_USER,\n)\n\n\nclass ChatOutput(ChatComponent):\n    display_name = \"Chat Output\"\n    description = \"Display a chat message in the Playground.\"\n    documentation: str = \"https://docs.langflow.org/components-io#chat-output\"\n    icon = \"MessagesSquare\"\n    name = \"ChatOutput\"\n    minimized = True\n\n    inputs = [\n        HandleInput(\n            name=\"input_value\",\n            display_name=\"Inputs\",\n            info=\"Message to be passed as output.\",\n            input_types=[\"Data\", \"DataFrame\", \"Message\"],\n            required=True,\n        ),\n        BoolInput(\n            name=\"should_store_message\",\n            display_name=\"Store Messages\",\n            info=\"Store the message in the history.\",\n            value=True,\n            advanced=True,\n        ),\n        DropdownInput(\n            name=\"sender\",\n            display_name=\"Sender Type\",\n            options=[MESSAGE_SENDER_AI, MESSAGE_SENDER_USER],\n            value=MESSAGE_SENDER_AI,\n            advanced=True,\n            info=\"Type of sender.\",\n        ),\n        MessageTextInput(\n            name=\"sender_name\",\n            display_name=\"Sender Name\",\n            info=\"Name of the sender.\",\n            value=MESSAGE_SENDER_NAME_AI,\n            advanced=True,\n        ),\n        MessageTextInput(\n            name=\"session_id\",\n            display_name=\"Session ID\",\n            info=\"The session ID of the chat. If empty, the current session ID parameter will be used.\",\n            advanced=True,\n        ),\n        MessageTextInput(\n            name=\"data_template\",\n            display_name=\"Data Template\",\n            value=\"{text}\",\n            advanced=True,\n            info=\"Template to convert Data to Text. If left empty, it will be dynamically set to the Data's text key.\",\n        ),\n    ]\n    outputs = [\n        Output(\n            display_name=\"Output Message\",\n            name=\"message\",\n            method=\"message_response\",\n        ),\n    ]\n\n    def _build_source(self, id_: str | None, display_name: str | None, source: str | None) -> Source:\n        source_dict = {}\n        if id_:\n            source_dict[\"id\"] = id_\n        if display_name:\n            source_dict[\"display_name\"] = display_name\n        if source:\n            # Handle case where source is a ChatOpenAI object\n            if hasattr(source, \"model_name\"):\n                source_dict[\"source\"] = source.model_name\n            elif hasattr(source, \"model\"):\n                source_dict[\"source\"] = str(source.model)\n            else:\n                source_dict[\"source\"] = str(source)\n        return Source(**source_dict)\n\n    async def message_response(self) -> Message:\n        # First convert the input to string if needed\n        text = self.convert_to_string()\n\n        # Get source properties\n        source, icon, display_name, source_id = self.get_properties_from_source_component()\n\n        # Create or use existing Message object\n        if isinstance(self.input_value, Message):\n            message = self.input_value\n            # Update message properties\n            message.text = text\n        else:\n            message = Message(text=text)\n\n        # Set message properties\n        message.sender = self.sender\n        message.sender_name = self.sender_name\n        message.session_id = self.session_id\n        message.flow_id = self.graph.flow_id if hasattr(self, \"graph\") else None\n        message.properties.source = self._build_source(source_id, display_name, source)\n\n        # Store message if needed\n        if self.session_id and self.should_store_message:\n            stored_message = await self.send_message(message)\n            self.message.value = stored_message\n            message = stored_message\n\n        self.status = message\n        return message\n\n    def _serialize_data(self, data: Data) -> str:\n        \"\"\"Serialize Data object to JSON string.\"\"\"\n        # Convert data.data to JSON-serializable format\n        serializable_data = jsonable_encoder(data.data)\n        # Serialize with orjson, enabling pretty printing with indentation\n        json_bytes = orjson.dumps(serializable_data, option=orjson.OPT_INDENT_2)\n        # Convert bytes to string and wrap in Markdown code blocks\n        return \"```json\\n\" + json_bytes.decode(\"utf-8\") + \"\\n```\"\n\n    def _validate_input(self) -> None:\n        \"\"\"Validate the input data and raise ValueError if invalid.\"\"\"\n        if self.input_value is None:\n            msg = \"Input data cannot be None\"\n            raise ValueError(msg)\n        if isinstance(self.input_value, list) and not all(\n            isinstance(item, Message | Data | DataFrame | str) for item in self.input_value\n        ):\n            invalid_types = [\n                type(item).__name__\n                for item in self.input_value\n                if not isinstance(item, Message | Data | DataFrame | str)\n            ]\n            msg = f\"Expected Data or DataFrame or Message or str, got {invalid_types}\"\n            raise TypeError(msg)\n        if not isinstance(\n            self.input_value,\n            Message | Data | DataFrame | str | list | Generator | type(None),\n        ):\n            type_name = type(self.input_value).__name__\n            msg = f\"Expected Data or DataFrame or Message or str, Generator or None, got {type_name}\"\n            raise TypeError(msg)\n\n    def convert_to_string(self) -> str | Generator[Any, None, None]:\n        \"\"\"Convert input data to string with proper error handling.\"\"\"\n        self._validate_input()\n        if isinstance(self.input_value, list):\n            clean_data: bool = getattr(self, \"clean_data\", False)\n            return \"\\n\".join([safe_convert(item, clean_data=clean_data) for item in self.input_value])\n        if isinstance(self.input_value, Generator):\n            return self.input_value\n        return safe_convert(self.input_value)\n"
              },
              "data_template": {
                "_input_type": "MessageTextInput",
                "advanced": true,
                "display_name": "Data Template",
                "dynamic": false,
                "info": "Template to convert Data to Text. If left empty, it will be dynamically set to the Data's text key.",
                "input_types": [
                  "Message"
                ],
                "list": false,
                "load_from_db": false,
                "name": "data_template",
                "placeholder": "",
                "required": false,
                "show": true,
                "title_case": false,
                "tool_mode": false,
                "trace_as_input": true,
                "trace_as_metadata": true,
                "type": "str",
                "value": "{text}"
              },
              "input_value": {
                "_input_type": "MessageInput",
                "advanced": false,
                "display_name": "Inputs",
                "dynamic": false,
                "info": "Message to be passed as output.",
                "input_types": [
                  "Data",
                  "DataFrame",
                  "Message"
                ],
                "list": false,
                "load_from_db": false,
                "name": "input_value",
                "placeholder": "",
                "required": true,
                "show": true,
                "title_case": false,
                "tool_mode": false,
                "trace_as_input": true,
                "trace_as_metadata": true,
                "type": "str",
                "value": ""
              },
              "sender": {
                "_input_type": "DropdownInput",
                "advanced": true,
                "combobox": false,
                "display_name": "Sender Type",
                "dynamic": false,
                "info": "Type of sender.",
                "name": "sender",
                "options": [
                  "Machine",
                  "User"
                ],
                "placeholder": "",
                "required": false,
                "show": true,
                "title_case": false,
                "tool_mode": false,
                "trace_as_metadata": true,
                "type": "str",
                "value": "Machine"
              },
              "sender_name": {
                "_input_type": "MessageTextInput",
                "advanced": true,
                "display_name": "Sender Name",
                "dynamic": false,
                "info": "Name of the sender.",
                "input_types": [
                  "Message"
                ],
                "list": false,
                "load_from_db": false,
                "name": "sender_name",
                "placeholder": "",
                "required": false,
                "show": true,
                "title_case": false,
                "tool_mode": false,
                "trace_as_input": true,
                "trace_as_metadata": true,
                "type": "str",
                "value": "AI"
              },
              "session_id": {
                "_input_type": "MessageTextInput",
                "advanced": true,
                "display_name": "Session ID",
                "dynamic": false,
                "info": "The session ID of the chat. If empty, the current session ID parameter will be used.",
                "input_types": [
                  "Message"
                ],
                "list": false,
                "load_from_db": false,
                "name": "session_id",
                "placeholder": "",
                "required": false,
                "show": true,
                "title_case": false,
                "tool_mode": false,
                "trace_as_input": true,
                "trace_as_metadata": true,
                "type": "str",
                "value": ""
              },
              "should_store_message": {
                "_input_type": "BoolInput",
                "advanced": true,
                "display_name": "Store Messages",
                "dynamic": false,
                "info": "Store the message in the history.",
                "list": false,
                "name": "should_store_message",
                "placeholder": "",
                "required": false,
                "show": true,
                "title_case": false,
                "tool_mode": false,
                "trace_as_metadata": true,
                "type": "bool",
                "value": true
              }
            },
            "tool_mode": false
          },
          "showNode": false,
          "type": "ChatOutput"
        },
        "id": "ChatOutput-R039P",
        "measured": {
          "height": 48,
          "width": 192
        },
        "position": {
          "x": 2166.5776099158024,
          "y": 1717.8823325046656
        },
        "selected": false,
        "type": "genericNode"
      },
      {
        "data": {
          "id": "Prompt-36nA8",
          "node": {
            "base_classes": [
              "Message"
            ],
            "beta": false,
            "conditional_paths": [],
            "custom_fields": {
              "template": [
                "history",
                "input"
              ]
            },
            "description": "Create a prompt template with dynamic variables.",
            "display_name": "Prompt",
            "documentation": "",
            "edited": false,
            "error": null,
            "field_order": [
              "template",
              "tool_placeholder"
            ],
            "frozen": false,
            "full_path": null,
            "icon": "braces",
            "is_composition": null,
            "is_input": null,
            "is_output": null,
            "legacy": false,
            "lf_version": "1.1.5",
            "metadata": {
              "code_hash": "3bf0b511e227",
              "module": "langflow.components.prompts.prompt.PromptComponent"
            },
            "minimized": false,
            "name": "",
            "output_types": [],
            "outputs": [
              {
                "allows_loop": false,
                "cache": true,
                "display_name": "Prompt",
                "group_outputs": false,
                "method": "build_prompt",
                "name": "prompt",
                "selected": "Message",
                "tool_mode": true,
                "types": [
                  "Message"
                ],
                "value": "__UNDEFINED__"
              }
            ],
            "pinned": false,
            "template": {
              "_type": "Component",
              "code": {
                "advanced": true,
                "dynamic": true,
                "fileTypes": [],
                "file_path": "",
                "info": "",
                "list": false,
                "load_from_db": false,
                "multiline": true,
                "name": "code",
                "password": false,
                "placeholder": "",
                "required": true,
                "show": true,
                "title_case": false,
                "type": "code",
                "value": "from langflow.base.prompts.api_utils import process_prompt_template\nfrom langflow.custom.custom_component.component import Component\nfrom langflow.inputs.inputs import DefaultPromptField\nfrom langflow.io import MessageTextInput, Output, PromptInput\nfrom langflow.schema.message import Message\nfrom langflow.template.utils import update_template_values\n\n\nclass PromptComponent(Component):\n    display_name: str = \"Prompt\"\n    description: str = \"Create a prompt template with dynamic variables.\"\n    icon = \"braces\"\n    trace_type = \"prompt\"\n    name = \"Prompt\"\n\n    inputs = [\n        PromptInput(name=\"template\", display_name=\"Template\"),\n        MessageTextInput(\n            name=\"tool_placeholder\",\n            display_name=\"Tool Placeholder\",\n            tool_mode=True,\n            advanced=True,\n            info=\"A placeholder input for tool mode.\",\n        ),\n    ]\n\n    outputs = [\n        Output(display_name=\"Prompt\", name=\"prompt\", method=\"build_prompt\"),\n    ]\n\n    async def build_prompt(self) -> Message:\n        prompt = Message.from_template(**self._attributes)\n        self.status = prompt.text\n        return prompt\n\n    def _update_template(self, frontend_node: dict):\n        prompt_template = frontend_node[\"template\"][\"template\"][\"value\"]\n        custom_fields = frontend_node[\"custom_fields\"]\n        frontend_node_template = frontend_node[\"template\"]\n        _ = process_prompt_template(\n            template=prompt_template,\n            name=\"template\",\n            custom_fields=custom_fields,\n            frontend_node_template=frontend_node_template,\n        )\n        return frontend_node\n\n    async def update_frontend_node(self, new_frontend_node: dict, current_frontend_node: dict):\n        \"\"\"This function is called after the code validation is done.\"\"\"\n        frontend_node = await super().update_frontend_node(new_frontend_node, current_frontend_node)\n        template = frontend_node[\"template\"][\"template\"][\"value\"]\n        # Kept it duplicated for backwards compatibility\n        _ = process_prompt_template(\n            template=template,\n            name=\"template\",\n            custom_fields=frontend_node[\"custom_fields\"],\n            frontend_node_template=frontend_node[\"template\"],\n        )\n        # Now that template is updated, we need to grab any values that were set in the current_frontend_node\n        # and update the frontend_node with those values\n        update_template_values(new_template=frontend_node, previous_template=current_frontend_node[\"template\"])\n        return frontend_node\n\n    def _get_fallback_input(self, **kwargs):\n        return DefaultPromptField(**kwargs)\n"
              },
              "history": {
                "advanced": false,
                "display_name": "history",
                "dynamic": false,
                "field_type": "str",
                "fileTypes": [],
                "file_path": "",
                "info": "",
                "input_types": [
                  "Message",
                  "Text"
                ],
                "list": false,
                "load_from_db": false,
                "multiline": true,
                "name": "history",
                "placeholder": "",
                "required": false,
                "show": true,
                "title_case": false,
                "type": "str",
                "value": ""
              },
              "input": {
                "advanced": false,
                "display_name": "input",
                "dynamic": false,
                "field_type": "str",
                "fileTypes": [],
                "file_path": "",
                "info": "",
                "input_types": [
                  "Message",
                  "Text"
                ],
                "list": false,
                "load_from_db": false,
                "multiline": true,
                "name": "input",
                "placeholder": "",
                "required": false,
                "show": true,
                "title_case": false,
                "type": "str",
                "value": ""
              },
              "template": {
                "_input_type": "PromptInput",
                "advanced": false,
                "display_name": "Template",
                "dynamic": false,
                "info": "",
                "list": false,
                "name": "template",
                "placeholder": "",
                "required": false,
                "show": true,
                "title_case": false,
                "tool_mode": false,
                "trace_as_input": true,
                "type": "prompt",
                "value": "{history}\n\n{input}\n\n"
              },
              "tool_placeholder": {
                "_input_type": "MessageTextInput",
                "advanced": true,
                "display_name": "Tool Placeholder",
                "dynamic": false,
                "info": "A placeholder input for tool mode.",
                "input_types": [
                  "Message"
                ],
                "list": false,
                "load_from_db": false,
                "name": "tool_placeholder",
                "placeholder": "",
                "required": false,
                "show": true,
                "title_case": false,
                "tool_mode": true,
                "trace_as_input": true,
                "trace_as_metadata": true,
                "type": "str",
                "value": ""
              }
            },
            "tool_mode": false
          },
          "selected_output": "prompt",
          "showNode": true,
          "type": "Prompt"
        },
        "id": "Prompt-36nA8",
        "measured": {
          "height": 419,
          "width": 320
        },
        "position": {
          "x": 1201.39455884454,
          "y": 1434.0090202145623
        },
        "selected": false,
        "type": "genericNode"
      },
      {
        "data": {
          "id": "Memory-dFlpS",
          "node": {
            "base_classes": [
              "Data",
              "Message"
            ],
            "beta": false,
            "conditional_paths": [],
            "custom_fields": {},
            "description": "Stores or retrieves stored chat messages from Langflow tables or an external memory.",
            "display_name": "Message History",
            "documentation": "",
            "edited": false,
            "field_order": [
              "memory",
              "sender",
              "sender_name",
              "n_messages",
              "session_id",
              "order",
              "template"
            ],
            "frozen": false,
            "icon": "message-square-more",
            "legacy": false,
            "lf_version": "1.1.5",
<<<<<<< HEAD
            "metadata": {
              "code_hash": "2d955c386a94",
              "dependencies": {
                "dependencies": [
                  {
                    "name": "langflow",
                    "version": null
                  }
                ],
                "total_dependencies": 1
              },
              "module": "langflow.components.helpers.memory.MemoryComponent"
            },
=======
            "metadata": {},
>>>>>>> e58bc436
            "minimized": false,
            "output_types": [],
            "outputs": [
              {
                "allows_loop": false,
                "cache": true,
                "display_name": "Message",
                "group_outputs": false,
                "method": "retrieve_messages_as_text",
                "name": "messages_text",
                "selected": "Message",
                "tool_mode": true,
                "types": [
                  "Message"
                ],
                "value": "__UNDEFINED__"
              },
              {
                "allows_loop": false,
                "cache": true,
                "display_name": "Dataframe",
                "group_outputs": false,
                "method": "retrieve_messages_dataframe",
                "name": "dataframe",
                "selected": null,
                "tool_mode": true,
                "types": [
                  "DataFrame"
                ],
                "value": "__UNDEFINED__"
              }
            ],
            "pinned": false,
            "template": {
              "_type": "Component",
              "code": {
                "advanced": true,
                "dynamic": true,
                "fileTypes": [],
                "file_path": "",
                "info": "",
                "list": false,
                "load_from_db": false,
                "multiline": true,
                "name": "code",
                "password": false,
                "placeholder": "",
                "required": true,
                "show": true,
                "title_case": false,
                "type": "code",
                "value": "from typing import Any, cast\n\nfrom langflow.custom.custom_component.component import Component\nfrom langflow.helpers.data import data_to_text\nfrom langflow.inputs.inputs import DropdownInput, HandleInput, IntInput, MessageTextInput, MultilineInput, TabInput\nfrom langflow.memory import aget_messages, astore_message\nfrom langflow.schema.data import Data\nfrom langflow.schema.dataframe import DataFrame\nfrom langflow.schema.dotdict import dotdict\nfrom langflow.schema.message import Message\nfrom langflow.template.field.base import Output\nfrom langflow.utils.component_utils import set_current_fields, set_field_display\nfrom langflow.utils.constants import MESSAGE_SENDER_AI, MESSAGE_SENDER_NAME_AI, MESSAGE_SENDER_USER\n\n\nclass MemoryComponent(Component):\n    display_name = \"Message History\"\n    description = \"Stores or retrieves stored chat messages from Langflow tables or an external memory.\"\n    documentation: str = \"https://docs.langflow.org/components-helpers#message-history\"\n    icon = \"message-square-more\"\n    name = \"Memory\"\n    default_keys = [\"mode\", \"memory\", \"session_id\"]\n    mode_config = {\n        \"Store\": [\"message\", \"memory\", \"sender\", \"sender_name\", \"session_id\"],\n        \"Retrieve\": [\"n_messages\", \"order\", \"template\", \"memory\", \"session_id\"],\n    }\n\n    inputs = [\n        TabInput(\n            name=\"mode\",\n            display_name=\"Mode\",\n            options=[\"Retrieve\", \"Store\"],\n            value=\"Retrieve\",\n            info=\"Operation mode: Store messages or Retrieve messages.\",\n            real_time_refresh=True,\n        ),\n        MessageTextInput(\n            name=\"message\",\n            display_name=\"Message\",\n            info=\"The chat message to be stored.\",\n            tool_mode=True,\n            dynamic=True,\n            show=False,\n        ),\n        HandleInput(\n            name=\"memory\",\n            display_name=\"External Memory\",\n            input_types=[\"Memory\"],\n            info=\"Retrieve messages from an external memory. If empty, it will use the Langflow tables.\",\n            advanced=True,\n        ),\n        DropdownInput(\n            name=\"sender_type\",\n            display_name=\"Sender Type\",\n            options=[MESSAGE_SENDER_AI, MESSAGE_SENDER_USER, \"Machine and User\"],\n            value=\"Machine and User\",\n            info=\"Filter by sender type.\",\n            advanced=True,\n        ),\n        MessageTextInput(\n            name=\"sender\",\n            display_name=\"Sender\",\n            info=\"The sender of the message. Might be Machine or User. \"\n            \"If empty, the current sender parameter will be used.\",\n            advanced=True,\n        ),\n        MessageTextInput(\n            name=\"sender_name\",\n            display_name=\"Sender Name\",\n            info=\"Filter by sender name.\",\n            advanced=True,\n            show=False,\n        ),\n        IntInput(\n            name=\"n_messages\",\n            display_name=\"Number of Messages\",\n            value=100,\n            info=\"Number of messages to retrieve.\",\n            advanced=True,\n            show=True,\n        ),\n        MessageTextInput(\n            name=\"session_id\",\n            display_name=\"Session ID\",\n            info=\"The session ID of the chat. If empty, the current session ID parameter will be used.\",\n            value=\"\",\n            advanced=True,\n        ),\n        DropdownInput(\n            name=\"order\",\n            display_name=\"Order\",\n            options=[\"Ascending\", \"Descending\"],\n            value=\"Ascending\",\n            info=\"Order of the messages.\",\n            advanced=True,\n            tool_mode=True,\n            required=True,\n        ),\n        MultilineInput(\n            name=\"template\",\n            display_name=\"Template\",\n            info=\"The template to use for formatting the data. \"\n            \"It can contain the keys {text}, {sender} or any other key in the message data.\",\n            value=\"{sender_name}: {text}\",\n            advanced=True,\n            show=False,\n        ),\n    ]\n\n    outputs = [\n        Output(display_name=\"Message\", name=\"messages_text\", method=\"retrieve_messages_as_text\", dynamic=True),\n        Output(display_name=\"Dataframe\", name=\"dataframe\", method=\"retrieve_messages_dataframe\", dynamic=True),\n    ]\n\n    def update_outputs(self, frontend_node: dict, field_name: str, field_value: Any) -> dict:\n        \"\"\"Dynamically show only the relevant output based on the selected output type.\"\"\"\n        if field_name == \"mode\":\n            # Start with empty outputs\n            frontend_node[\"outputs\"] = []\n            if field_value == \"Store\":\n                frontend_node[\"outputs\"] = [\n                    Output(\n                        display_name=\"Stored Messages\",\n                        name=\"stored_messages\",\n                        method=\"store_message\",\n                        hidden=True,\n                        dynamic=True,\n                    )\n                ]\n            if field_value == \"Retrieve\":\n                frontend_node[\"outputs\"] = [\n                    Output(\n                        display_name=\"Messages\", name=\"messages_text\", method=\"retrieve_messages_as_text\", dynamic=True\n                    ),\n                    Output(\n                        display_name=\"Dataframe\", name=\"dataframe\", method=\"retrieve_messages_dataframe\", dynamic=True\n                    ),\n                ]\n        return frontend_node\n\n    async def store_message(self) -> Message:\n        message = Message(text=self.message) if isinstance(self.message, str) else self.message\n\n        message.session_id = self.session_id or message.session_id\n        message.sender = self.sender or message.sender or MESSAGE_SENDER_AI\n        message.sender_name = self.sender_name or message.sender_name or MESSAGE_SENDER_NAME_AI\n\n        stored_messages: list[Message] = []\n\n        if self.memory:\n            self.memory.session_id = message.session_id\n            lc_message = message.to_lc_message()\n            await self.memory.aadd_messages([lc_message])\n\n            stored_messages = await self.memory.aget_messages() or []\n\n            stored_messages = [Message.from_lc_message(m) for m in stored_messages] if stored_messages else []\n\n            if message.sender:\n                stored_messages = [m for m in stored_messages if m.sender == message.sender]\n        else:\n            await astore_message(message, flow_id=self.graph.flow_id)\n            stored_messages = (\n                await aget_messages(\n                    session_id=message.session_id, sender_name=message.sender_name, sender=message.sender\n                )\n                or []\n            )\n\n        if not stored_messages:\n            msg = \"No messages were stored. Please ensure that the session ID and sender are properly set.\"\n            raise ValueError(msg)\n\n        stored_message = stored_messages[0]\n        self.status = stored_message\n        return stored_message\n\n    async def retrieve_messages(self) -> Data:\n        sender_type = self.sender_type\n        sender_name = self.sender_name\n        session_id = self.session_id\n        n_messages = self.n_messages\n        order = \"DESC\" if self.order == \"Descending\" else \"ASC\"\n\n        if sender_type == \"Machine and User\":\n            sender_type = None\n\n        if self.memory and not hasattr(self.memory, \"aget_messages\"):\n            memory_name = type(self.memory).__name__\n            err_msg = f\"External Memory object ({memory_name}) must have 'aget_messages' method.\"\n            raise AttributeError(err_msg)\n        # Check if n_messages is None or 0\n        if n_messages == 0:\n            stored = []\n        elif self.memory:\n            # override session_id\n            self.memory.session_id = session_id\n\n            stored = await self.memory.aget_messages()\n            # langchain memories are supposed to return messages in ascending order\n\n            if n_messages:\n                stored = stored[-n_messages:]  # Get last N messages first\n\n            if order == \"DESC\":\n                stored = stored[::-1]  # Then reverse if needed\n\n            stored = [Message.from_lc_message(m) for m in stored]\n            if sender_type:\n                expected_type = MESSAGE_SENDER_AI if sender_type == MESSAGE_SENDER_AI else MESSAGE_SENDER_USER\n                stored = [m for m in stored if m.type == expected_type]\n        else:\n            # For internal memory, we always fetch the last N messages by ordering by DESC\n            stored = await aget_messages(\n                sender=sender_type,\n                sender_name=sender_name,\n                session_id=session_id,\n                limit=10000,\n                order=order,\n            )\n            if n_messages:\n                stored = stored[-n_messages:]  # Get last N messages\n\n        # self.status = stored\n        return cast(\"Data\", stored)\n\n    async def retrieve_messages_as_text(self) -> Message:\n        stored_text = data_to_text(self.template, await self.retrieve_messages())\n        # self.status = stored_text\n        return Message(text=stored_text)\n\n    async def retrieve_messages_dataframe(self) -> DataFrame:\n        \"\"\"Convert the retrieved messages into a DataFrame.\n\n        Returns:\n            DataFrame: A DataFrame containing the message data.\n        \"\"\"\n        messages = await self.retrieve_messages()\n        return DataFrame(messages)\n\n    def update_build_config(\n        self,\n        build_config: dotdict,\n        field_value: Any,  # noqa: ARG002\n        field_name: str | None = None,  # noqa: ARG002\n    ) -> dotdict:\n        return set_current_fields(\n            build_config=build_config,\n            action_fields=self.mode_config,\n            selected_action=build_config[\"mode\"][\"value\"],\n            default_fields=self.default_keys,\n            func=set_field_display,\n        )\n"
              },
              "memory": {
                "_input_type": "HandleInput",
                "advanced": true,
                "display_name": "External Memory",
                "dynamic": false,
                "info": "Retrieve messages from an external memory. If empty, it will use the Langflow tables.",
                "input_types": [
                  "Memory"
                ],
                "list": false,
                "list_add_label": "Add More",
                "name": "memory",
                "placeholder": "",
                "required": false,
                "show": true,
                "title_case": false,
                "trace_as_metadata": true,
                "type": "other",
                "value": ""
              },
              "message": {
                "_input_type": "MessageTextInput",
                "advanced": false,
                "display_name": "Message",
                "dynamic": true,
                "info": "The chat message to be stored.",
                "input_types": [
                  "Message"
                ],
                "list": false,
                "list_add_label": "Add More",
                "load_from_db": false,
                "name": "message",
                "placeholder": "",
                "required": false,
                "show": false,
                "title_case": false,
                "tool_mode": true,
                "trace_as_input": true,
                "trace_as_metadata": true,
                "type": "str",
                "value": ""
              },
              "mode": {
                "_input_type": "TabInput",
                "advanced": false,
                "display_name": "Mode",
                "dynamic": false,
                "info": "Operation mode: Store messages or Retrieve messages.",
                "name": "mode",
                "options": [
                  "Retrieve",
                  "Store"
                ],
                "placeholder": "",
                "real_time_refresh": true,
                "required": false,
                "show": true,
                "title_case": false,
                "tool_mode": false,
                "trace_as_metadata": true,
                "type": "tab",
                "value": "Retrieve"
              },
              "n_messages": {
                "_input_type": "IntInput",
                "advanced": true,
                "display_name": "Number of Messages",
                "dynamic": false,
                "info": "Number of messages to retrieve.",
                "list": false,
                "list_add_label": "Add More",
                "name": "n_messages",
                "placeholder": "",
                "required": false,
                "show": true,
                "title_case": false,
                "tool_mode": false,
                "trace_as_metadata": true,
                "type": "int",
                "value": 100
              },
              "order": {
                "_input_type": "DropdownInput",
                "advanced": true,
                "combobox": false,
                "dialog_inputs": {},
                "display_name": "Order",
                "dynamic": false,
                "info": "Order of the messages.",
                "name": "order",
                "options": [
                  "Ascending",
                  "Descending"
                ],
                "options_metadata": [],
                "placeholder": "",
                "required": true,
                "show": true,
                "title_case": false,
                "tool_mode": true,
                "trace_as_metadata": true,
                "type": "str",
                "value": "Ascending"
              },
              "sender": {
                "_input_type": "DropdownInput",
                "advanced": true,
                "combobox": false,
                "dialog_inputs": {},
                "display_name": "Sender",
                "dynamic": false,
                "info": "The sender of the message. Might be Machine or User. If empty, the current sender parameter will be used.",
                "name": "sender",
                "options": [
                  "Machine",
                  "User",
                  "Machine and User"
                ],
                "options_metadata": [],
                "placeholder": "",
                "required": false,
                "show": true,
                "title_case": false,
                "tool_mode": false,
                "trace_as_metadata": true,
                "type": "str",
                "value": "Machine and User"
              },
              "sender_name": {
                "_input_type": "MessageTextInput",
                "advanced": true,
                "display_name": "Sender Name",
                "dynamic": false,
                "info": "Filter by sender name.",
                "input_types": [
                  "Message"
                ],
                "list": false,
                "list_add_label": "Add More",
                "load_from_db": false,
                "name": "sender_name",
                "placeholder": "",
                "required": false,
                "show": true,
                "title_case": false,
                "tool_mode": false,
                "trace_as_input": true,
                "trace_as_metadata": true,
                "type": "str",
                "value": ""
              },
              "sender_type": {
                "_input_type": "DropdownInput",
                "advanced": true,
                "combobox": false,
                "dialog_inputs": {},
                "display_name": "Sender Type",
                "dynamic": false,
                "info": "Filter by sender type.",
                "name": "sender_type",
                "options": [
                  "Machine",
                  "User",
                  "Machine and User"
                ],
                "options_metadata": [],
                "placeholder": "",
                "required": false,
                "show": true,
                "title_case": false,
                "toggle": false,
                "tool_mode": false,
                "trace_as_metadata": true,
                "type": "str",
                "value": "Machine and User"
              },
              "session_id": {
                "_input_type": "MessageTextInput",
                "advanced": true,
                "display_name": "Session ID",
                "dynamic": false,
                "info": "The session ID of the chat. If empty, the current session ID parameter will be used.",
                "input_types": [
                  "Message"
                ],
                "list": false,
                "list_add_label": "Add More",
                "load_from_db": false,
                "name": "session_id",
                "placeholder": "",
                "required": false,
                "show": true,
                "title_case": false,
                "tool_mode": false,
                "trace_as_input": true,
                "trace_as_metadata": true,
                "type": "str",
                "value": ""
              },
              "template": {
                "_input_type": "MultilineInput",
                "advanced": true,
                "display_name": "Template",
                "dynamic": false,
                "info": "The template to use for formatting the data. It can contain the keys {text}, {sender} or any other key in the message data.",
                "input_types": [
                  "Message"
                ],
                "list": false,
                "list_add_label": "Add More",
                "load_from_db": false,
                "multiline": true,
                "name": "template",
                "placeholder": "",
                "required": false,
                "show": true,
                "title_case": false,
                "tool_mode": false,
                "trace_as_input": true,
                "trace_as_metadata": true,
                "type": "str",
                "value": "{sender_name}: {text}"
              }
            },
            "tool_mode": false
          },
          "selected_output": "messages_text",
          "showNode": true,
          "type": "Memory"
        },
        "dragging": false,
        "id": "Memory-dFlpS",
        "measured": {
          "height": 218,
          "width": 320
        },
        "position": {
          "x": 612.2852771414528,
          "y": 1356.026295655112
        },
        "selected": false,
        "type": "genericNode"
      },
      {
        "data": {
          "id": "ChatInput-y1N5A",
          "node": {
            "base_classes": [
              "Message"
            ],
            "beta": false,
            "conditional_paths": [],
            "custom_fields": {},
            "description": "Get chat inputs from the Playground.",
            "display_name": "Chat Input",
            "documentation": "",
            "edited": false,
            "field_order": [
              "input_value",
              "should_store_message",
              "sender",
              "sender_name",
              "session_id",
              "files",
              "background_color",
              "chat_icon",
              "text_color"
            ],
            "frozen": false,
            "icon": "MessagesSquare",
            "legacy": false,
            "lf_version": "1.1.5",
            "metadata": {},
            "minimized": true,
            "output_types": [],
            "outputs": [
              {
                "allows_loop": false,
                "cache": true,
                "display_name": "Chat Message",
                "group_outputs": false,
                "method": "message_response",
                "name": "message",
                "selected": "Message",
                "tool_mode": true,
                "types": [
                  "Message"
                ],
                "value": "__UNDEFINED__"
              }
            ],
            "pinned": false,
            "template": {
              "_type": "Component",
              "code": {
                "advanced": true,
                "dynamic": true,
                "fileTypes": [],
                "file_path": "",
                "info": "",
                "list": false,
                "load_from_db": false,
                "multiline": true,
                "name": "code",
                "password": false,
                "placeholder": "",
                "required": true,
                "show": true,
                "title_case": false,
                "type": "code",
                "value": "from langflow.base.data.utils import IMG_FILE_TYPES, TEXT_FILE_TYPES\nfrom langflow.base.io.chat import ChatComponent\nfrom langflow.inputs.inputs import BoolInput\nfrom langflow.io import (\n    DropdownInput,\n    FileInput,\n    MessageTextInput,\n    MultilineInput,\n    Output,\n)\nfrom langflow.schema.message import Message\nfrom langflow.utils.constants import (\n    MESSAGE_SENDER_AI,\n    MESSAGE_SENDER_NAME_USER,\n    MESSAGE_SENDER_USER,\n)\n\n\nclass ChatInput(ChatComponent):\n    display_name = \"Chat Input\"\n    description = \"Get chat inputs from the Playground.\"\n    documentation: str = \"https://docs.langflow.org/components-io#chat-input\"\n    icon = \"MessagesSquare\"\n    name = \"ChatInput\"\n    minimized = True\n\n    inputs = [\n        MultilineInput(\n            name=\"input_value\",\n            display_name=\"Input Text\",\n            value=\"\",\n            info=\"Message to be passed as input.\",\n            input_types=[],\n        ),\n        BoolInput(\n            name=\"should_store_message\",\n            display_name=\"Store Messages\",\n            info=\"Store the message in the history.\",\n            value=True,\n            advanced=True,\n        ),\n        DropdownInput(\n            name=\"sender\",\n            display_name=\"Sender Type\",\n            options=[MESSAGE_SENDER_AI, MESSAGE_SENDER_USER],\n            value=MESSAGE_SENDER_USER,\n            info=\"Type of sender.\",\n            advanced=True,\n        ),\n        MessageTextInput(\n            name=\"sender_name\",\n            display_name=\"Sender Name\",\n            info=\"Name of the sender.\",\n            value=MESSAGE_SENDER_NAME_USER,\n            advanced=True,\n        ),\n        MessageTextInput(\n            name=\"session_id\",\n            display_name=\"Session ID\",\n            info=\"The session ID of the chat. If empty, the current session ID parameter will be used.\",\n            advanced=True,\n        ),\n        FileInput(\n            name=\"files\",\n            display_name=\"Files\",\n            file_types=TEXT_FILE_TYPES + IMG_FILE_TYPES,\n            info=\"Files to be sent with the message.\",\n            advanced=True,\n            is_list=True,\n            temp_file=True,\n        ),\n    ]\n    outputs = [\n        Output(display_name=\"Chat Message\", name=\"message\", method=\"message_response\"),\n    ]\n\n    async def message_response(self) -> Message:\n        message = await Message.create(\n            text=self.input_value,\n            sender=self.sender,\n            sender_name=self.sender_name,\n            session_id=self.session_id,\n            files=self.files,\n        )\n        if self.session_id and isinstance(message, Message) and self.should_store_message:\n            stored_message = await self.send_message(\n                message,\n            )\n            self.message.value = stored_message\n            message = stored_message\n\n        self.status = message\n        return message\n"
              },
              "files": {
                "_input_type": "FileInput",
                "advanced": true,
                "display_name": "Files",
                "dynamic": false,
                "fileTypes": [
                  "csv",
                  "json",
                  "pdf",
                  "txt",
                  "md",
                  "mdx",
                  "yaml",
                  "yml",
                  "xml",
                  "html",
                  "htm",
                  "docx",
                  "py",
                  "sh",
                  "sql",
                  "js",
                  "ts",
                  "tsx",
                  "jpg",
                  "jpeg",
                  "png",
                  "bmp",
                  "image"
                ],
                "file_path": "",
                "info": "Files to be sent with the message.",
                "list": true,
                "name": "files",
                "placeholder": "",
                "required": false,
                "show": true,
                "temp_file": true,
                "title_case": false,
                "trace_as_metadata": true,
                "type": "file",
                "value": ""
              },
              "input_value": {
                "_input_type": "MultilineInput",
                "advanced": false,
                "display_name": "Input Text",
                "dynamic": false,
                "info": "Message to be passed as input.",
                "input_types": [],
                "list": false,
                "load_from_db": false,
                "multiline": true,
                "name": "input_value",
                "placeholder": "",
                "required": false,
                "show": true,
                "title_case": false,
                "tool_mode": false,
                "trace_as_input": true,
                "trace_as_metadata": true,
                "type": "str",
                "value": ""
              },
              "sender": {
                "_input_type": "DropdownInput",
                "advanced": true,
                "combobox": false,
                "display_name": "Sender Type",
                "dynamic": false,
                "info": "Type of sender.",
                "name": "sender",
                "options": [
                  "Machine",
                  "User"
                ],
                "placeholder": "",
                "required": false,
                "show": true,
                "title_case": false,
                "tool_mode": false,
                "trace_as_metadata": true,
                "type": "str",
                "value": "User"
              },
              "sender_name": {
                "_input_type": "MessageTextInput",
                "advanced": true,
                "display_name": "Sender Name",
                "dynamic": false,
                "info": "Name of the sender.",
                "input_types": [
                  "Message"
                ],
                "list": false,
                "load_from_db": false,
                "name": "sender_name",
                "placeholder": "",
                "required": false,
                "show": true,
                "title_case": false,
                "tool_mode": false,
                "trace_as_input": true,
                "trace_as_metadata": true,
                "type": "str",
                "value": "User"
              },
              "session_id": {
                "_input_type": "MessageTextInput",
                "advanced": true,
                "display_name": "Session ID",
                "dynamic": false,
                "info": "The session ID of the chat. If empty, the current session ID parameter will be used.",
                "input_types": [
                  "Message"
                ],
                "list": false,
                "load_from_db": false,
                "name": "session_id",
                "placeholder": "",
                "required": false,
                "show": true,
                "title_case": false,
                "tool_mode": false,
                "trace_as_input": true,
                "trace_as_metadata": true,
                "type": "str",
                "value": ""
              },
              "should_store_message": {
                "_input_type": "BoolInput",
                "advanced": true,
                "display_name": "Store Messages",
                "dynamic": false,
                "info": "Store the message in the history.",
                "list": false,
                "name": "should_store_message",
                "placeholder": "",
                "required": false,
                "show": true,
                "title_case": false,
                "tool_mode": false,
                "trace_as_metadata": true,
                "type": "bool",
                "value": true
              }
            },
            "tool_mode": false
          },
          "selected_output": "message",
          "showNode": false,
          "type": "ChatInput"
        },
        "id": "ChatInput-y1N5A",
        "measured": {
          "height": 48,
          "width": 192
        },
        "position": {
          "x": 701.8270533776066,
          "y": 1829.9409906958817
        },
        "selected": false,
        "type": "genericNode"
      },
      {
        "data": {
          "id": "note-KeDpr",
          "node": {
            "description": "### 💡 Add your Assembly AI API key and audio file here",
            "display_name": "",
            "documentation": "",
            "template": {
              "backgroundColor": "transparent"
            }
          },
          "type": "note"
        },
        "dragging": false,
        "height": 324,
        "id": "note-KeDpr",
        "measured": {
          "height": 324,
          "width": 456
        },
        "position": {
          "x": 452.7834981529654,
          "y": 186.89794978262478
        },
        "resizing": false,
        "selected": false,
        "type": "noteNode",
        "width": 456
      },
      {
        "data": {
          "id": "note-59kOs",
          "node": {
            "description": "### 💡 Add your Assembly AI API key here",
            "display_name": "",
            "documentation": "",
            "template": {
              "backgroundColor": "transparent"
            }
          },
          "type": "note"
        },
        "dragging": false,
        "height": 324,
        "id": "note-59kOs",
        "measured": {
          "height": 324,
          "width": 365
        },
        "position": {
          "x": 920.5426847894952,
          "y": 231.76073203017918
        },
        "resizing": false,
        "selected": false,
        "type": "noteNode",
        "width": 365
      },
      {
        "data": {
          "id": "note-KvTWl",
          "node": {
            "description": "### 💡 Add your OpenAI API key here",
            "display_name": "",
            "documentation": "",
            "template": {
              "backgroundColor": "transparent"
            }
          },
          "type": "note"
        },
        "dragging": false,
        "height": 324,
        "id": "note-KvTWl",
        "measured": {
          "height": 324,
          "width": 335
        },
        "position": {
          "x": 2151.1746324575247,
          "y": 500.2170739157981
        },
        "resizing": false,
        "selected": false,
        "type": "noteNode",
        "width": 335
      },
      {
        "data": {
          "id": "note-cvsjg",
          "node": {
            "description": "### 💡 Add your OpenAI API key here",
            "display_name": "",
            "documentation": "",
            "template": {
              "backgroundColor": "transparent"
            }
          },
          "type": "note"
        },
        "dragging": false,
        "id": "note-cvsjg",
        "measured": {
          "height": 324,
          "width": 324
        },
        "position": {
          "x": 1665.156818365488,
          "y": 1348.5600122190888
        },
        "selected": false,
        "type": "noteNode"
      },
      {
        "data": {
          "id": "AssemblyAITranscriptionJobCreator-Nu1dV",
          "node": {
            "base_classes": [
              "Data"
            ],
            "beta": false,
            "category": "assemblyai",
            "conditional_paths": [],
            "custom_fields": {},
            "description": "Create a transcription job for an audio file using AssemblyAI with advanced options",
            "display_name": "AssemblyAI Start Transcript",
            "documentation": "https://www.assemblyai.com/docs",
            "edited": false,
            "field_order": [
              "api_key",
              "audio_file",
              "audio_file_url",
              "speech_model",
              "language_detection",
              "language_code",
              "speaker_labels",
              "speakers_expected",
              "punctuate",
              "format_text"
            ],
            "frozen": false,
            "icon": "AssemblyAI",
            "key": "AssemblyAITranscriptionJobCreator",
            "legacy": false,
            "metadata": {},
            "minimized": false,
            "output_types": [],
            "outputs": [
              {
                "allows_loop": false,
                "cache": true,
                "display_name": "Transcript ID",
                "group_outputs": false,
                "method": "create_transcription_job",
                "name": "transcript_id",
                "selected": "Data",
                "tool_mode": true,
                "types": [
                  "Data"
                ],
                "value": "__UNDEFINED__"
              }
            ],
            "pinned": false,
            "score": 0.000018578044550916993,
            "template": {
              "_type": "Component",
              "api_key": {
                "_input_type": "SecretStrInput",
                "advanced": false,
                "display_name": "Assembly API Key",
                "dynamic": false,
                "info": "Your AssemblyAI API key. You can get one from https://www.assemblyai.com/",
                "input_types": [],
                "load_from_db": true,
                "name": "api_key",
                "password": true,
                "placeholder": "",
                "required": true,
                "show": true,
                "title_case": false,
                "type": "str",
                "value": "ASSEMBLYAI_API_KEY"
              },
              "audio_file": {
                "_input_type": "FileInput",
                "advanced": false,
                "display_name": "Audio File",
                "dynamic": false,
                "fileTypes": [
                  "3ga",
                  "8svx",
                  "aac",
                  "ac3",
                  "aif",
                  "aiff",
                  "alac",
                  "amr",
                  "ape",
                  "au",
                  "dss",
                  "flac",
                  "flv",
                  "m4a",
                  "m4b",
                  "m4p",
                  "m4r",
                  "mp3",
                  "mpga",
                  "ogg",
                  "oga",
                  "mogg",
                  "opus",
                  "qcp",
                  "tta",
                  "voc",
                  "wav",
                  "wma",
                  "wv",
                  "webm",
                  "mts",
                  "m2ts",
                  "ts",
                  "mov",
                  "mp2",
                  "mp4",
                  "m4p",
                  "m4v",
                  "mxf"
                ],
                "file_path": "",
                "info": "The audio file to transcribe",
                "list": false,
                "list_add_label": "Add More",
                "name": "audio_file",
                "placeholder": "",
                "required": true,
                "show": true,
                "title_case": false,
                "trace_as_metadata": true,
                "type": "file",
                "value": ""
              },
              "audio_file_url": {
                "_input_type": "MessageTextInput",
                "advanced": true,
                "display_name": "Audio File URL",
                "dynamic": false,
                "info": "The URL of the audio file to transcribe (Can be used instead of a File)",
                "input_types": [
                  "Message"
                ],
                "list": false,
                "list_add_label": "Add More",
                "load_from_db": false,
                "name": "audio_file_url",
                "placeholder": "",
                "required": false,
                "show": true,
                "title_case": false,
                "tool_mode": false,
                "trace_as_input": true,
                "trace_as_metadata": true,
                "type": "str",
                "value": ""
              },
              "code": {
                "advanced": true,
                "dynamic": true,
                "fileTypes": [],
                "file_path": "",
                "info": "",
                "list": false,
                "load_from_db": false,
                "multiline": true,
                "name": "code",
                "password": false,
                "placeholder": "",
                "required": true,
                "show": true,
                "title_case": false,
                "type": "code",
                "value": "from pathlib import Path\n\nimport assemblyai as aai\n\nfrom langflow.custom.custom_component.component import Component\nfrom langflow.io import BoolInput, DropdownInput, FileInput, MessageTextInput, Output, SecretStrInput\nfrom langflow.logging.logger import logger\nfrom langflow.schema.data import Data\n\n\nclass AssemblyAITranscriptionJobCreator(Component):\n    display_name = \"AssemblyAI Start Transcript\"\n    description = \"Create a transcription job for an audio file using AssemblyAI with advanced options\"\n    documentation = \"https://www.assemblyai.com/docs\"\n    icon = \"AssemblyAI\"\n\n    inputs = [\n        SecretStrInput(\n            name=\"api_key\",\n            display_name=\"Assembly API Key\",\n            info=\"Your AssemblyAI API key. You can get one from https://www.assemblyai.com/\",\n            required=True,\n        ),\n        FileInput(\n            name=\"audio_file\",\n            display_name=\"Audio File\",\n            file_types=[\n                \"3ga\",\n                \"8svx\",\n                \"aac\",\n                \"ac3\",\n                \"aif\",\n                \"aiff\",\n                \"alac\",\n                \"amr\",\n                \"ape\",\n                \"au\",\n                \"dss\",\n                \"flac\",\n                \"flv\",\n                \"m4a\",\n                \"m4b\",\n                \"m4p\",\n                \"m4r\",\n                \"mp3\",\n                \"mpga\",\n                \"ogg\",\n                \"oga\",\n                \"mogg\",\n                \"opus\",\n                \"qcp\",\n                \"tta\",\n                \"voc\",\n                \"wav\",\n                \"wma\",\n                \"wv\",\n                \"webm\",\n                \"mts\",\n                \"m2ts\",\n                \"ts\",\n                \"mov\",\n                \"mp2\",\n                \"mp4\",\n                \"m4p\",\n                \"m4v\",\n                \"mxf\",\n            ],\n            info=\"The audio file to transcribe\",\n            required=True,\n        ),\n        MessageTextInput(\n            name=\"audio_file_url\",\n            display_name=\"Audio File URL\",\n            info=\"The URL of the audio file to transcribe (Can be used instead of a File)\",\n            advanced=True,\n        ),\n        DropdownInput(\n            name=\"speech_model\",\n            display_name=\"Speech Model\",\n            options=[\n                \"best\",\n                \"nano\",\n            ],\n            value=\"best\",\n            info=\"The speech model to use for the transcription\",\n            advanced=True,\n        ),\n        BoolInput(\n            name=\"language_detection\",\n            display_name=\"Automatic Language Detection\",\n            info=\"Enable automatic language detection\",\n            advanced=True,\n        ),\n        MessageTextInput(\n            name=\"language_code\",\n            display_name=\"Language\",\n            info=(\n                \"\"\"\n            The language of the audio file. Can be set manually if automatic language detection is disabled.\n            See https://www.assemblyai.com/docs/getting-started/supported-languages \"\"\"\n                \"for a list of supported language codes.\"\n            ),\n            advanced=True,\n        ),\n        BoolInput(\n            name=\"speaker_labels\",\n            display_name=\"Enable Speaker Labels\",\n            info=\"Enable speaker diarization\",\n        ),\n        MessageTextInput(\n            name=\"speakers_expected\",\n            display_name=\"Expected Number of Speakers\",\n            info=\"Set the expected number of speakers (optional, enter a number)\",\n            advanced=True,\n        ),\n        BoolInput(\n            name=\"punctuate\",\n            display_name=\"Punctuate\",\n            info=\"Enable automatic punctuation\",\n            advanced=True,\n            value=True,\n        ),\n        BoolInput(\n            name=\"format_text\",\n            display_name=\"Format Text\",\n            info=\"Enable text formatting\",\n            advanced=True,\n            value=True,\n        ),\n    ]\n\n    outputs = [\n        Output(display_name=\"Transcript ID\", name=\"transcript_id\", method=\"create_transcription_job\"),\n    ]\n\n    def create_transcription_job(self) -> Data:\n        aai.settings.api_key = self.api_key\n\n        # Convert speakers_expected to int if it's not empty\n        speakers_expected = None\n        if self.speakers_expected and self.speakers_expected.strip():\n            try:\n                speakers_expected = int(self.speakers_expected)\n            except ValueError:\n                self.status = \"Error: Expected Number of Speakers must be a valid integer\"\n                return Data(data={\"error\": \"Error: Expected Number of Speakers must be a valid integer\"})\n\n        language_code = self.language_code or None\n\n        config = aai.TranscriptionConfig(\n            speech_model=self.speech_model,\n            language_detection=self.language_detection,\n            language_code=language_code,\n            speaker_labels=self.speaker_labels,\n            speakers_expected=speakers_expected,\n            punctuate=self.punctuate,\n            format_text=self.format_text,\n        )\n\n        audio = None\n        if self.audio_file:\n            if self.audio_file_url:\n                logger.warning(\"Both an audio file an audio URL were specified. The audio URL was ignored.\")\n\n            # Check if the file exists\n            if not Path(self.audio_file).exists():\n                self.status = \"Error: Audio file not found\"\n                return Data(data={\"error\": \"Error: Audio file not found\"})\n            audio = self.audio_file\n        elif self.audio_file_url:\n            audio = self.audio_file_url\n        else:\n            self.status = \"Error: Either an audio file or an audio URL must be specified\"\n            return Data(data={\"error\": \"Error: Either an audio file or an audio URL must be specified\"})\n\n        try:\n            transcript = aai.Transcriber().submit(audio, config=config)\n        except Exception as e:  # noqa: BLE001\n            logger.debug(\"Error submitting transcription job\", exc_info=True)\n            self.status = f\"An error occurred: {e}\"\n            return Data(data={\"error\": f\"An error occurred: {e}\"})\n\n        if transcript.error:\n            self.status = transcript.error\n            return Data(data={\"error\": transcript.error})\n        result = Data(data={\"transcript_id\": transcript.id})\n        self.status = result\n        return result\n"
              },
              "format_text": {
                "_input_type": "BoolInput",
                "advanced": true,
                "display_name": "Format Text",
                "dynamic": false,
                "info": "Enable text formatting",
                "list": false,
                "list_add_label": "Add More",
                "name": "format_text",
                "placeholder": "",
                "required": false,
                "show": true,
                "title_case": false,
                "tool_mode": false,
                "trace_as_metadata": true,
                "type": "bool",
                "value": true
              },
              "language_code": {
                "_input_type": "MessageTextInput",
                "advanced": true,
                "display_name": "Language",
                "dynamic": false,
                "info": "\n            The language of the audio file. Can be set manually if automatic language detection is disabled.\n            See https://www.assemblyai.com/docs/getting-started/supported-languages for a list of supported language codes.",
                "input_types": [
                  "Message"
                ],
                "list": false,
                "list_add_label": "Add More",
                "load_from_db": false,
                "name": "language_code",
                "placeholder": "",
                "required": false,
                "show": true,
                "title_case": false,
                "tool_mode": false,
                "trace_as_input": true,
                "trace_as_metadata": true,
                "type": "str",
                "value": ""
              },
              "language_detection": {
                "_input_type": "BoolInput",
                "advanced": true,
                "display_name": "Automatic Language Detection",
                "dynamic": false,
                "info": "Enable automatic language detection",
                "list": false,
                "list_add_label": "Add More",
                "name": "language_detection",
                "placeholder": "",
                "required": false,
                "show": true,
                "title_case": false,
                "tool_mode": false,
                "trace_as_metadata": true,
                "type": "bool",
                "value": false
              },
              "punctuate": {
                "_input_type": "BoolInput",
                "advanced": true,
                "display_name": "Punctuate",
                "dynamic": false,
                "info": "Enable automatic punctuation",
                "list": false,
                "list_add_label": "Add More",
                "name": "punctuate",
                "placeholder": "",
                "required": false,
                "show": true,
                "title_case": false,
                "tool_mode": false,
                "trace_as_metadata": true,
                "type": "bool",
                "value": true
              },
              "speaker_labels": {
                "_input_type": "BoolInput",
                "advanced": false,
                "display_name": "Enable Speaker Labels",
                "dynamic": false,
                "info": "Enable speaker diarization",
                "list": false,
                "list_add_label": "Add More",
                "name": "speaker_labels",
                "placeholder": "",
                "required": false,
                "show": true,
                "title_case": false,
                "tool_mode": false,
                "trace_as_metadata": true,
                "type": "bool",
                "value": true
              },
              "speakers_expected": {
                "_input_type": "MessageTextInput",
                "advanced": true,
                "display_name": "Expected Number of Speakers",
                "dynamic": false,
                "info": "Set the expected number of speakers (optional, enter a number)",
                "input_types": [
                  "Message"
                ],
                "list": false,
                "list_add_label": "Add More",
                "load_from_db": false,
                "name": "speakers_expected",
                "placeholder": "",
                "required": false,
                "show": true,
                "title_case": false,
                "tool_mode": false,
                "trace_as_input": true,
                "trace_as_metadata": true,
                "type": "str",
                "value": ""
              },
              "speech_model": {
                "_input_type": "DropdownInput",
                "advanced": true,
                "combobox": false,
                "dialog_inputs": {},
                "display_name": "Speech Model",
                "dynamic": false,
                "info": "The speech model to use for the transcription",
                "name": "speech_model",
                "options": [
                  "best",
                  "nano"
                ],
                "options_metadata": [],
                "placeholder": "",
                "required": false,
                "show": true,
                "title_case": false,
                "tool_mode": false,
                "trace_as_metadata": true,
                "type": "str",
                "value": "best"
              }
            },
            "tool_mode": false
          },
          "selected_output": "transcript_id",
          "showNode": true,
          "type": "AssemblyAITranscriptionJobCreator"
        },
        "dragging": false,
        "id": "AssemblyAITranscriptionJobCreator-Nu1dV",
        "measured": {
          "height": 343,
          "width": 320
        },
        "position": {
          "x": 515.589850902064,
          "y": 232.58183434411956
        },
        "selected": false,
        "type": "genericNode"
      },
      {
        "data": {
          "id": "note-a9dFN",
          "node": {
            "description": "# Meeting Summary Generator\n\nThis flow automatically transcribes and summarizes meetings by converting audio recordings into concise summaries using **AssemblyAI** and **OpenAI GPT-4**. \n\n## Prerequisites\n\n- **[AssemblyAI API Key](https://www.assemblyai.com/)**\n- **[OpenAI API Key](https://platform.openai.com/)**\n\n## Quickstart\n\n1. Upload an audio file. Most common audio file formats are [supported](https://github.com/langflow-ai/langflow/blob/main/src/backend/base/langflow/components/assemblyai/assemblyai_start_transcript.py#L27).\n2. To run the summary generator flow, click **Playground**.\n\nThe flow transcribes the audio using **AssemblyAI**.\nThe transcript is formatted for AI processing.\nThe **GPT-4** model extracts key points and insights.\nThe summarized meeting details are displayed in a chat-friendly format.\n\n\n\n",
            "display_name": "",
            "documentation": "",
            "template": {}
          },
          "type": "note"
        },
        "dragging": false,
        "height": 612,
        "id": "note-a9dFN",
        "measured": {
          "height": 612,
          "width": 548
        },
        "position": {
          "x": -128.87171443390673,
          "y": 227.16742082405324
        },
        "resizing": false,
        "selected": false,
        "type": "noteNode",
        "width": 548
      },
      {
        "data": {
          "id": "parser-6bJ9b",
          "node": {
            "base_classes": [
              "Message"
            ],
            "beta": false,
            "category": "processing",
            "conditional_paths": [],
            "custom_fields": {},
            "description": "Format a DataFrame or Data object into text using a template. Enable 'Stringify' to convert input into a readable string instead.",
            "display_name": "Parser",
            "documentation": "",
            "edited": false,
            "field_order": [
              "mode",
              "pattern",
              "input_data",
              "sep"
            ],
            "frozen": false,
            "icon": "braces",
            "key": "parser",
            "legacy": false,
            "metadata": {},
            "minimized": false,
            "output_types": [],
            "outputs": [
              {
                "allows_loop": false,
                "cache": true,
                "display_name": "Parsed Text",
                "group_outputs": false,
                "method": "parse_combined_text",
                "name": "parsed_text",
                "options": null,
                "required_inputs": null,
                "selected": "Message",
                "tool_mode": true,
                "types": [
                  "Message"
                ],
                "value": "__UNDEFINED__"
              }
            ],
            "pinned": false,
            "score": 2.220446049250313e-16,
            "template": {
              "_type": "Component",
              "clean_data": {
                "_input_type": "BoolInput",
                "advanced": true,
                "display_name": "Clean Data",
                "dynamic": false,
                "info": "Enable to clean the data by removing empty rows and lines in each cell of the DataFrame/ Data object.",
                "list": false,
                "list_add_label": "Add More",
                "name": "clean_data",
                "placeholder": "",
                "required": false,
                "show": true,
                "title_case": false,
                "tool_mode": false,
                "trace_as_metadata": true,
                "type": "bool",
                "value": true
              },
              "code": {
                "advanced": true,
                "dynamic": true,
                "fileTypes": [],
                "file_path": "",
                "info": "",
                "list": false,
                "load_from_db": false,
                "multiline": true,
                "name": "code",
                "password": false,
                "placeholder": "",
                "required": true,
                "show": true,
                "title_case": false,
                "type": "code",
                "value": "import json\nfrom typing import Any\n\nfrom langflow.custom import Component\nfrom langflow.io import (\n    BoolInput,\n    HandleInput,\n    MessageTextInput,\n    MultilineInput,\n    Output,\n    TabInput,\n)\nfrom langflow.schema import Data, DataFrame\nfrom langflow.schema.message import Message\n\n\nclass ParserComponent(Component):\n    name = \"parser\"\n    display_name = \"Parser\"\n    description = (\n        \"Format a DataFrame or Data object into text using a template. \"\n        \"Enable 'Stringify' to convert input into a readable string instead.\"\n    )\n    icon = \"braces\"\n\n    inputs = [\n        TabInput(\n            name=\"mode\",\n            display_name=\"Mode\",\n            options=[\"Parser\", \"Stringify\"],\n            value=\"Parser\",\n            info=\"Convert into raw string instead of using a template.\",\n            real_time_refresh=True,\n        ),\n        MultilineInput(\n            name=\"pattern\",\n            display_name=\"Template\",\n            info=(\n                \"Use variables within curly brackets to extract column values for DataFrames \"\n                \"or key values for Data.\"\n                \"For example: `Name: {Name}, Age: {Age}, Country: {Country}`\"\n            ),\n            value=\"Text: {text}\",  # Example default\n            dynamic=True,\n            show=True,\n            required=True,\n        ),\n        HandleInput(\n            name=\"input_data\",\n            display_name=\"Data or DataFrame\",\n            input_types=[\"DataFrame\", \"Data\"],\n            info=\"Accepts either a DataFrame or a Data object.\",\n            required=True,\n        ),\n        MessageTextInput(\n            name=\"sep\",\n            display_name=\"Separator\",\n            advanced=True,\n            value=\"\\n\",\n            info=\"String used to separate rows/items.\",\n        ),\n    ]\n\n    outputs = [\n        Output(\n            display_name=\"Parsed Text\",\n            name=\"parsed_text\",\n            info=\"Formatted text output.\",\n            method=\"parse_combined_text\",\n        ),\n    ]\n\n    def update_build_config(self, build_config, field_value, field_name=None):\n        \"\"\"Dynamically hide/show `template` and enforce requirement based on `stringify`.\"\"\"\n        if field_name == \"mode\":\n            build_config[\"pattern\"][\"show\"] = self.mode == \"Parser\"\n            build_config[\"pattern\"][\"required\"] = self.mode == \"Parser\"\n            if field_value:\n                clean_data = BoolInput(\n                    name=\"clean_data\",\n                    display_name=\"Clean Data\",\n                    info=(\n                        \"Enable to clean the data by removing empty rows and lines \"\n                        \"in each cell of the DataFrame/ Data object.\"\n                    ),\n                    value=True,\n                    advanced=True,\n                    required=False,\n                )\n                build_config[\"clean_data\"] = clean_data.to_dict()\n            else:\n                build_config.pop(\"clean_data\", None)\n\n        return build_config\n\n    def _clean_args(self):\n        \"\"\"Prepare arguments based on input type.\"\"\"\n        input_data = self.input_data\n\n        match input_data:\n            case list() if all(isinstance(item, Data) for item in input_data):\n                msg = \"List of Data objects is not supported.\"\n                raise ValueError(msg)\n            case DataFrame():\n                return input_data, None\n            case Data():\n                return None, input_data\n            case dict() if \"data\" in input_data:\n                try:\n                    if \"columns\" in input_data:  # Likely a DataFrame\n                        return DataFrame.from_dict(input_data), None\n                    # Likely a Data object\n                    return None, Data(**input_data)\n                except (TypeError, ValueError, KeyError) as e:\n                    msg = f\"Invalid structured input provided: {e!s}\"\n                    raise ValueError(msg) from e\n            case _:\n                msg = f\"Unsupported input type: {type(input_data)}. Expected DataFrame or Data.\"\n                raise ValueError(msg)\n\n    def parse_combined_text(self) -> Message:\n        \"\"\"Parse all rows/items into a single text or convert input to string if `stringify` is enabled.\"\"\"\n        # Early return for stringify option\n        if self.mode == \"Stringify\":\n            return self.convert_to_string()\n\n        df, data = self._clean_args()\n\n        lines = []\n        if df is not None:\n            for _, row in df.iterrows():\n                formatted_text = self.pattern.format(**row.to_dict())\n                lines.append(formatted_text)\n        elif data is not None:\n            formatted_text = self.pattern.format(**data.data)\n            lines.append(formatted_text)\n\n        combined_text = self.sep.join(lines)\n        self.status = combined_text\n        return Message(text=combined_text)\n\n    def _safe_convert(self, data: Any) -> str:\n        \"\"\"Safely convert input data to string.\"\"\"\n        try:\n            if isinstance(data, str):\n                return data\n            if isinstance(data, Message):\n                return data.get_text()\n            if isinstance(data, Data):\n                return json.dumps(data.data)\n            if isinstance(data, DataFrame):\n                if hasattr(self, \"clean_data\") and self.clean_data:\n                    # Remove empty rows\n                    data = data.dropna(how=\"all\")\n                    # Remove empty lines in each cell\n                    data = data.replace(r\"^\\s*$\", \"\", regex=True)\n                    # Replace multiple newlines with a single newline\n                    data = data.replace(r\"\\n+\", \"\\n\", regex=True)\n                return data.to_markdown(index=False)\n            return str(data)\n        except (ValueError, TypeError, AttributeError) as e:\n            msg = f\"Error converting data: {e!s}\"\n            raise ValueError(msg) from e\n\n    def convert_to_string(self) -> Message:\n        \"\"\"Convert input data to string with proper error handling.\"\"\"\n        result = \"\"\n        if isinstance(self.input_data, list):\n            result = \"\\n\".join([self._safe_convert(item) for item in self.input_data])\n        else:\n            result = self._safe_convert(self.input_data)\n        self.log(f\"Converted to string with length: {len(result)}\")\n\n        message = Message(text=result)\n        self.status = message\n        return message\n"
              },
              "input_data": {
                "_input_type": "HandleInput",
                "advanced": false,
                "display_name": "Data or DataFrame",
                "dynamic": false,
                "info": "Accepts either a DataFrame or a Data object.",
                "input_types": [
                  "DataFrame",
                  "Data"
                ],
                "list": false,
                "list_add_label": "Add More",
                "name": "input_data",
                "placeholder": "",
                "required": true,
                "show": true,
                "title_case": false,
                "trace_as_metadata": true,
                "type": "other",
                "value": ""
              },
              "mode": {
                "_input_type": "TabInput",
                "advanced": false,
                "display_name": "Mode",
                "dynamic": false,
                "info": "Convert into raw string instead of using a template.",
                "name": "mode",
                "options": [
                  "Parser",
                  "Stringify"
                ],
                "placeholder": "",
                "real_time_refresh": true,
                "required": false,
                "show": true,
                "title_case": false,
                "tool_mode": false,
                "trace_as_metadata": true,
                "type": "tab",
                "value": "Stringify"
              },
              "pattern": {
                "_input_type": "MultilineInput",
                "advanced": false,
                "copy_field": false,
                "display_name": "Template",
                "dynamic": true,
                "info": "Use variables within curly brackets to extract column values for DataFrames or key values for Data.For example: `Name: {Name}, Age: {Age}, Country: {Country}`",
                "input_types": [
                  "Message"
                ],
                "list": false,
                "list_add_label": "Add More",
                "load_from_db": false,
                "multiline": true,
                "name": "pattern",
                "placeholder": "",
                "required": false,
                "show": false,
                "title_case": false,
                "tool_mode": false,
                "trace_as_input": true,
                "trace_as_metadata": true,
                "type": "str",
                "value": "Text: {text}"
              },
              "sep": {
                "_input_type": "MessageTextInput",
                "advanced": true,
                "display_name": "Separator",
                "dynamic": false,
                "info": "String used to separate rows/items.",
                "input_types": [
                  "Message"
                ],
                "list": false,
                "list_add_label": "Add More",
                "load_from_db": false,
                "name": "sep",
                "placeholder": "",
                "required": false,
                "show": true,
                "title_case": false,
                "tool_mode": false,
                "trace_as_input": true,
                "trace_as_metadata": true,
                "type": "str",
                "value": "\n"
              }
            },
            "tool_mode": false
          },
          "selected_output": "parsed_text",
          "showNode": true,
          "type": "parser"
        },
        "dragging": false,
        "id": "parser-6bJ9b",
        "measured": {
          "height": 278,
          "width": 320
        },
        "position": {
          "x": 1315.3283640699676,
          "y": 413.6106535940148
        },
        "selected": false,
        "type": "genericNode"
      },
      {
        "data": {
          "id": "LanguageModelComponent-cPCaH",
          "node": {
            "base_classes": [
              "LanguageModel",
              "Message"
            ],
            "beta": false,
            "category": "models",
            "conditional_paths": [],
            "custom_fields": {},
            "description": "Runs a language model given a specified provider. ",
            "display_name": "Language Model",
            "documentation": "",
            "edited": false,
            "field_order": [
              "provider",
              "model_name",
              "api_key",
              "input_value",
              "system_message",
              "stream",
              "temperature"
            ],
            "frozen": false,
            "icon": "brain-circuit",
            "key": "LanguageModelComponent",
            "legacy": false,
            "metadata": {
              "keywords": [
                "model",
                "llm",
                "language model",
                "large language model"
              ]
            },
            "minimized": false,
            "output_types": [],
            "outputs": [
              {
                "allows_loop": false,
                "cache": true,
                "display_name": "Model Response",
                "group_outputs": false,
                "method": "text_response",
                "name": "text_output",
                "options": null,
                "required_inputs": null,
                "selected": "Message",
                "tool_mode": true,
                "types": [
                  "Message"
                ],
                "value": "__UNDEFINED__"
              },
              {
                "allows_loop": false,
                "cache": true,
                "display_name": "Language Model",
                "group_outputs": false,
                "method": "build_model",
                "name": "model_output",
                "options": null,
                "required_inputs": null,
                "selected": "LanguageModel",
                "tool_mode": true,
                "types": [
                  "LanguageModel"
                ],
                "value": "__UNDEFINED__"
              }
            ],
            "pinned": false,
            "priority": 0,
            "score": 0.28173906304863156,
            "template": {
              "_type": "Component",
              "api_key": {
                "_input_type": "SecretStrInput",
                "advanced": false,
                "display_name": "OpenAI API Key",
                "dynamic": false,
                "info": "Model Provider API key",
                "input_types": [],
                "load_from_db": true,
                "name": "api_key",
                "password": true,
                "placeholder": "",
                "real_time_refresh": true,
                "required": false,
                "show": true,
                "title_case": false,
                "type": "str",
                "value": "OPENAI_API_KEY"
              },
              "code": {
                "advanced": true,
                "dynamic": true,
                "fileTypes": [],
                "file_path": "",
                "info": "",
                "list": false,
                "load_from_db": false,
                "multiline": true,
                "name": "code",
                "password": false,
                "placeholder": "",
                "required": true,
                "show": true,
                "title_case": false,
                "type": "code",
                "value": "from typing import Any\n\nfrom langchain_anthropic import ChatAnthropic\nfrom langchain_google_genai import ChatGoogleGenerativeAI\nfrom langchain_openai import ChatOpenAI\n\nfrom langflow.base.models.anthropic_constants import ANTHROPIC_MODELS\nfrom langflow.base.models.google_generative_ai_constants import GOOGLE_GENERATIVE_AI_MODELS\nfrom langflow.base.models.model import LCModelComponent\nfrom langflow.base.models.openai_constants import OPENAI_CHAT_MODEL_NAMES, OPENAI_REASONING_MODEL_NAMES\nfrom langflow.field_typing import LanguageModel\nfrom langflow.field_typing.range_spec import RangeSpec\nfrom langflow.inputs.inputs import BoolInput\nfrom langflow.io import DropdownInput, MessageInput, MultilineInput, SecretStrInput, SliderInput\nfrom langflow.schema.dotdict import dotdict\n\n\nclass LanguageModelComponent(LCModelComponent):\n    display_name = \"Language Model\"\n    description = \"Runs a language model given a specified provider.\"\n    documentation: str = \"https://docs.langflow.org/components-models\"\n    icon = \"brain-circuit\"\n    category = \"models\"\n    priority = 0  # Set priority to 0 to make it appear first\n\n    inputs = [\n        DropdownInput(\n            name=\"provider\",\n            display_name=\"Model Provider\",\n            options=[\"OpenAI\", \"Anthropic\", \"Google\"],\n            value=\"OpenAI\",\n            info=\"Select the model provider\",\n            real_time_refresh=True,\n            options_metadata=[{\"icon\": \"OpenAI\"}, {\"icon\": \"Anthropic\"}, {\"icon\": \"GoogleGenerativeAI\"}],\n        ),\n        DropdownInput(\n            name=\"model_name\",\n            display_name=\"Model Name\",\n            options=OPENAI_CHAT_MODEL_NAMES + OPENAI_REASONING_MODEL_NAMES,\n            value=OPENAI_CHAT_MODEL_NAMES[0],\n            info=\"Select the model to use\",\n            real_time_refresh=True,\n        ),\n        SecretStrInput(\n            name=\"api_key\",\n            display_name=\"OpenAI API Key\",\n            info=\"Model Provider API key\",\n            required=False,\n            show=True,\n            real_time_refresh=True,\n        ),\n        MessageInput(\n            name=\"input_value\",\n            display_name=\"Input\",\n            info=\"The input text to send to the model\",\n        ),\n        MultilineInput(\n            name=\"system_message\",\n            display_name=\"System Message\",\n            info=\"A system message that helps set the behavior of the assistant\",\n            advanced=False,\n        ),\n        BoolInput(\n            name=\"stream\",\n            display_name=\"Stream\",\n            info=\"Whether to stream the response\",\n            value=False,\n            advanced=True,\n        ),\n        SliderInput(\n            name=\"temperature\",\n            display_name=\"Temperature\",\n            value=0.1,\n            info=\"Controls randomness in responses\",\n            range_spec=RangeSpec(min=0, max=1, step=0.01),\n            advanced=True,\n        ),\n    ]\n\n    def build_model(self) -> LanguageModel:\n        provider = self.provider\n        model_name = self.model_name\n        temperature = self.temperature\n        stream = self.stream\n\n        if provider == \"OpenAI\":\n            if not self.api_key:\n                msg = \"OpenAI API key is required when using OpenAI provider\"\n                raise ValueError(msg)\n\n            if model_name in OPENAI_REASONING_MODEL_NAMES:\n                # reasoning models do not support temperature (yet)\n                temperature = None\n\n            return ChatOpenAI(\n                model_name=model_name,\n                temperature=temperature,\n                streaming=stream,\n                openai_api_key=self.api_key,\n            )\n        if provider == \"Anthropic\":\n            if not self.api_key:\n                msg = \"Anthropic API key is required when using Anthropic provider\"\n                raise ValueError(msg)\n            return ChatAnthropic(\n                model=model_name,\n                temperature=temperature,\n                streaming=stream,\n                anthropic_api_key=self.api_key,\n            )\n        if provider == \"Google\":\n            if not self.api_key:\n                msg = \"Google API key is required when using Google provider\"\n                raise ValueError(msg)\n            return ChatGoogleGenerativeAI(\n                model=model_name,\n                temperature=temperature,\n                streaming=stream,\n                google_api_key=self.api_key,\n            )\n        msg = f\"Unknown provider: {provider}\"\n        raise ValueError(msg)\n\n    def update_build_config(self, build_config: dotdict, field_value: Any, field_name: str | None = None) -> dotdict:\n        if field_name == \"provider\":\n            if field_value == \"OpenAI\":\n                build_config[\"model_name\"][\"options\"] = OPENAI_CHAT_MODEL_NAMES + OPENAI_REASONING_MODEL_NAMES\n                build_config[\"model_name\"][\"value\"] = OPENAI_CHAT_MODEL_NAMES[0]\n                build_config[\"api_key\"][\"display_name\"] = \"OpenAI API Key\"\n            elif field_value == \"Anthropic\":\n                build_config[\"model_name\"][\"options\"] = ANTHROPIC_MODELS\n                build_config[\"model_name\"][\"value\"] = ANTHROPIC_MODELS[0]\n                build_config[\"api_key\"][\"display_name\"] = \"Anthropic API Key\"\n            elif field_value == \"Google\":\n                build_config[\"model_name\"][\"options\"] = GOOGLE_GENERATIVE_AI_MODELS\n                build_config[\"model_name\"][\"value\"] = GOOGLE_GENERATIVE_AI_MODELS[0]\n                build_config[\"api_key\"][\"display_name\"] = \"Google API Key\"\n        elif field_name == \"model_name\" and field_value.startswith(\"o1\") and self.provider == \"OpenAI\":\n            # Hide system_message for o1 models - currently unsupported\n            if \"system_message\" in build_config:\n                build_config[\"system_message\"][\"show\"] = False\n        elif field_name == \"model_name\" and not field_value.startswith(\"o1\") and \"system_message\" in build_config:\n            build_config[\"system_message\"][\"show\"] = True\n        return build_config\n"
              },
              "input_value": {
                "_input_type": "MessageInput",
                "advanced": false,
                "display_name": "Input",
                "dynamic": false,
                "info": "The input text to send to the model",
                "input_types": [
                  "Message"
                ],
                "list": false,
                "list_add_label": "Add More",
                "load_from_db": false,
                "name": "input_value",
                "placeholder": "",
                "required": false,
                "show": true,
                "title_case": false,
                "tool_mode": false,
                "trace_as_input": true,
                "trace_as_metadata": true,
                "type": "str",
                "value": ""
              },
              "model_name": {
                "_input_type": "DropdownInput",
                "advanced": false,
                "combobox": false,
                "dialog_inputs": {},
                "display_name": "Model Name",
                "dynamic": false,
                "info": "Select the model to use",
                "name": "model_name",
                "options": [
                  "gpt-4o-mini",
                  "gpt-4o",
                  "gpt-4.1",
                  "gpt-4.1-mini",
                  "gpt-4.1-nano",
                  "gpt-4.5-preview",
                  "gpt-4-turbo",
                  "gpt-4-turbo-preview",
                  "gpt-4",
                  "gpt-3.5-turbo"
                ],
                "options_metadata": [],
                "placeholder": "",
                "required": false,
                "show": true,
                "title_case": false,
                "toggle": false,
                "tool_mode": false,
                "trace_as_metadata": true,
                "type": "str",
                "value": "gpt-4.1"
              },
              "provider": {
                "_input_type": "DropdownInput",
                "advanced": false,
                "combobox": false,
                "dialog_inputs": {},
                "display_name": "Model Provider",
                "dynamic": false,
                "info": "Select the model provider",
                "name": "provider",
                "options": [
                  "OpenAI",
                  "Anthropic",
                  "Google"
                ],
                "options_metadata": [
                  {
                    "icon": "OpenAI"
                  },
                  {
                    "icon": "Anthropic"
                  },
                  {
                    "icon": "GoogleGenerativeAI"
                  }
                ],
                "placeholder": "",
                "real_time_refresh": true,
                "required": false,
                "show": true,
                "title_case": false,
                "toggle": false,
                "tool_mode": false,
                "trace_as_metadata": true,
                "type": "str",
                "value": "OpenAI"
              },
              "stream": {
                "_input_type": "BoolInput",
                "advanced": true,
                "display_name": "Stream",
                "dynamic": false,
                "info": "Whether to stream the response",
                "list": false,
                "list_add_label": "Add More",
                "name": "stream",
                "placeholder": "",
                "required": false,
                "show": true,
                "title_case": false,
                "tool_mode": false,
                "trace_as_metadata": true,
                "type": "bool",
                "value": false
              },
              "system_message": {
                "_input_type": "MultilineInput",
                "advanced": true,
                "copy_field": false,
                "display_name": "System Message",
                "dynamic": false,
                "info": "A system message that helps set the behavior of the assistant",
                "input_types": [
                  "Message"
                ],
                "list": false,
                "list_add_label": "Add More",
                "load_from_db": false,
                "multiline": true,
                "name": "system_message",
                "placeholder": "",
                "required": false,
                "show": true,
                "title_case": false,
                "tool_mode": false,
                "trace_as_input": true,
                "trace_as_metadata": true,
                "type": "str",
                "value": ""
              },
              "temperature": {
                "_input_type": "SliderInput",
                "advanced": true,
                "display_name": "Temperature",
                "dynamic": false,
                "info": "Controls randomness in responses",
                "max_label": "",
                "max_label_icon": "",
                "min_label": "",
                "min_label_icon": "",
                "name": "temperature",
                "placeholder": "",
                "range_spec": {
                  "max": 1,
                  "min": 0,
                  "step": 0.01,
                  "step_type": "float"
                },
                "required": false,
                "show": true,
                "slider_buttons": false,
                "slider_buttons_options": [],
                "slider_input": false,
                "title_case": false,
                "tool_mode": false,
                "type": "slider",
                "value": 0.1
              }
            },
            "tool_mode": false
          },
          "showNode": true,
          "type": "LanguageModelComponent"
        },
        "dragging": false,
        "id": "LanguageModelComponent-cPCaH",
        "measured": {
          "height": 451,
          "width": 320
        },
        "position": {
          "x": 2173.9107323014864,
          "y": 602.584363428964
        },
        "selected": false,
        "type": "genericNode"
      },
      {
        "data": {
          "id": "LanguageModelComponent-mMKmF",
          "node": {
            "base_classes": [
              "LanguageModel",
              "Message"
            ],
            "beta": false,
            "category": "models",
            "conditional_paths": [],
            "custom_fields": {},
            "description": "Runs a language model given a specified provider. ",
            "display_name": "Language Model",
            "documentation": "",
            "edited": false,
            "field_order": [
              "provider",
              "model_name",
              "api_key",
              "input_value",
              "system_message",
              "stream",
              "temperature"
            ],
            "frozen": false,
            "icon": "brain-circuit",
            "key": "LanguageModelComponent",
            "legacy": false,
            "metadata": {
              "keywords": [
                "model",
                "llm",
                "language model",
                "large language model"
              ]
            },
            "minimized": false,
            "output_types": [],
            "outputs": [
              {
                "allows_loop": false,
                "cache": true,
                "display_name": "Model Response",
                "group_outputs": false,
                "method": "text_response",
                "name": "text_output",
                "options": null,
                "required_inputs": null,
                "selected": "Message",
                "tool_mode": true,
                "types": [
                  "Message"
                ],
                "value": "__UNDEFINED__"
              },
              {
                "allows_loop": false,
                "cache": true,
                "display_name": "Language Model",
                "group_outputs": false,
                "method": "build_model",
                "name": "model_output",
                "options": null,
                "required_inputs": null,
                "selected": "LanguageModel",
                "tool_mode": true,
                "types": [
                  "LanguageModel"
                ],
                "value": "__UNDEFINED__"
              }
            ],
            "pinned": false,
            "priority": 0,
            "score": 0.28173906304863156,
            "template": {
              "_type": "Component",
              "api_key": {
                "_input_type": "SecretStrInput",
                "advanced": false,
                "display_name": "OpenAI API Key",
                "dynamic": false,
                "info": "Model Provider API key",
                "input_types": [],
                "load_from_db": true,
                "name": "api_key",
                "password": true,
                "placeholder": "",
                "real_time_refresh": true,
                "required": false,
                "show": true,
                "title_case": false,
                "type": "str",
                "value": "OPENAI_API_KEY"
              },
              "code": {
                "advanced": true,
                "dynamic": true,
                "fileTypes": [],
                "file_path": "",
                "info": "",
                "list": false,
                "load_from_db": false,
                "multiline": true,
                "name": "code",
                "password": false,
                "placeholder": "",
                "required": true,
                "show": true,
                "title_case": false,
                "type": "code",
                "value": "from typing import Any\n\nfrom langchain_anthropic import ChatAnthropic\nfrom langchain_google_genai import ChatGoogleGenerativeAI\nfrom langchain_openai import ChatOpenAI\n\nfrom langflow.base.models.anthropic_constants import ANTHROPIC_MODELS\nfrom langflow.base.models.google_generative_ai_constants import GOOGLE_GENERATIVE_AI_MODELS\nfrom langflow.base.models.model import LCModelComponent\nfrom langflow.base.models.openai_constants import OPENAI_CHAT_MODEL_NAMES, OPENAI_REASONING_MODEL_NAMES\nfrom langflow.field_typing import LanguageModel\nfrom langflow.field_typing.range_spec import RangeSpec\nfrom langflow.inputs.inputs import BoolInput\nfrom langflow.io import DropdownInput, MessageInput, MultilineInput, SecretStrInput, SliderInput\nfrom langflow.schema.dotdict import dotdict\n\n\nclass LanguageModelComponent(LCModelComponent):\n    display_name = \"Language Model\"\n    description = \"Runs a language model given a specified provider.\"\n    documentation: str = \"https://docs.langflow.org/components-models\"\n    icon = \"brain-circuit\"\n    category = \"models\"\n    priority = 0  # Set priority to 0 to make it appear first\n\n    inputs = [\n        DropdownInput(\n            name=\"provider\",\n            display_name=\"Model Provider\",\n            options=[\"OpenAI\", \"Anthropic\", \"Google\"],\n            value=\"OpenAI\",\n            info=\"Select the model provider\",\n            real_time_refresh=True,\n            options_metadata=[{\"icon\": \"OpenAI\"}, {\"icon\": \"Anthropic\"}, {\"icon\": \"GoogleGenerativeAI\"}],\n        ),\n        DropdownInput(\n            name=\"model_name\",\n            display_name=\"Model Name\",\n            options=OPENAI_CHAT_MODEL_NAMES + OPENAI_REASONING_MODEL_NAMES,\n            value=OPENAI_CHAT_MODEL_NAMES[0],\n            info=\"Select the model to use\",\n            real_time_refresh=True,\n        ),\n        SecretStrInput(\n            name=\"api_key\",\n            display_name=\"OpenAI API Key\",\n            info=\"Model Provider API key\",\n            required=False,\n            show=True,\n            real_time_refresh=True,\n        ),\n        MessageInput(\n            name=\"input_value\",\n            display_name=\"Input\",\n            info=\"The input text to send to the model\",\n        ),\n        MultilineInput(\n            name=\"system_message\",\n            display_name=\"System Message\",\n            info=\"A system message that helps set the behavior of the assistant\",\n            advanced=False,\n        ),\n        BoolInput(\n            name=\"stream\",\n            display_name=\"Stream\",\n            info=\"Whether to stream the response\",\n            value=False,\n            advanced=True,\n        ),\n        SliderInput(\n            name=\"temperature\",\n            display_name=\"Temperature\",\n            value=0.1,\n            info=\"Controls randomness in responses\",\n            range_spec=RangeSpec(min=0, max=1, step=0.01),\n            advanced=True,\n        ),\n    ]\n\n    def build_model(self) -> LanguageModel:\n        provider = self.provider\n        model_name = self.model_name\n        temperature = self.temperature\n        stream = self.stream\n\n        if provider == \"OpenAI\":\n            if not self.api_key:\n                msg = \"OpenAI API key is required when using OpenAI provider\"\n                raise ValueError(msg)\n\n            if model_name in OPENAI_REASONING_MODEL_NAMES:\n                # reasoning models do not support temperature (yet)\n                temperature = None\n\n            return ChatOpenAI(\n                model_name=model_name,\n                temperature=temperature,\n                streaming=stream,\n                openai_api_key=self.api_key,\n            )\n        if provider == \"Anthropic\":\n            if not self.api_key:\n                msg = \"Anthropic API key is required when using Anthropic provider\"\n                raise ValueError(msg)\n            return ChatAnthropic(\n                model=model_name,\n                temperature=temperature,\n                streaming=stream,\n                anthropic_api_key=self.api_key,\n            )\n        if provider == \"Google\":\n            if not self.api_key:\n                msg = \"Google API key is required when using Google provider\"\n                raise ValueError(msg)\n            return ChatGoogleGenerativeAI(\n                model=model_name,\n                temperature=temperature,\n                streaming=stream,\n                google_api_key=self.api_key,\n            )\n        msg = f\"Unknown provider: {provider}\"\n        raise ValueError(msg)\n\n    def update_build_config(self, build_config: dotdict, field_value: Any, field_name: str | None = None) -> dotdict:\n        if field_name == \"provider\":\n            if field_value == \"OpenAI\":\n                build_config[\"model_name\"][\"options\"] = OPENAI_CHAT_MODEL_NAMES + OPENAI_REASONING_MODEL_NAMES\n                build_config[\"model_name\"][\"value\"] = OPENAI_CHAT_MODEL_NAMES[0]\n                build_config[\"api_key\"][\"display_name\"] = \"OpenAI API Key\"\n            elif field_value == \"Anthropic\":\n                build_config[\"model_name\"][\"options\"] = ANTHROPIC_MODELS\n                build_config[\"model_name\"][\"value\"] = ANTHROPIC_MODELS[0]\n                build_config[\"api_key\"][\"display_name\"] = \"Anthropic API Key\"\n            elif field_value == \"Google\":\n                build_config[\"model_name\"][\"options\"] = GOOGLE_GENERATIVE_AI_MODELS\n                build_config[\"model_name\"][\"value\"] = GOOGLE_GENERATIVE_AI_MODELS[0]\n                build_config[\"api_key\"][\"display_name\"] = \"Google API Key\"\n        elif field_name == \"model_name\" and field_value.startswith(\"o1\") and self.provider == \"OpenAI\":\n            # Hide system_message for o1 models - currently unsupported\n            if \"system_message\" in build_config:\n                build_config[\"system_message\"][\"show\"] = False\n        elif field_name == \"model_name\" and not field_value.startswith(\"o1\") and \"system_message\" in build_config:\n            build_config[\"system_message\"][\"show\"] = True\n        return build_config\n"
              },
              "input_value": {
                "_input_type": "MessageInput",
                "advanced": false,
                "display_name": "Input",
                "dynamic": false,
                "info": "The input text to send to the model",
                "input_types": [
                  "Message"
                ],
                "list": false,
                "list_add_label": "Add More",
                "load_from_db": false,
                "name": "input_value",
                "placeholder": "",
                "required": false,
                "show": true,
                "title_case": false,
                "tool_mode": false,
                "trace_as_input": true,
                "trace_as_metadata": true,
                "type": "str",
                "value": ""
              },
              "model_name": {
                "_input_type": "DropdownInput",
                "advanced": false,
                "combobox": false,
                "dialog_inputs": {},
                "display_name": "Model Name",
                "dynamic": false,
                "info": "Select the model to use",
                "name": "model_name",
                "options": [
                  "gpt-4o-mini",
                  "gpt-4o",
                  "gpt-4.1",
                  "gpt-4.1-mini",
                  "gpt-4.1-nano",
                  "gpt-4.5-preview",
                  "gpt-4-turbo",
                  "gpt-4-turbo-preview",
                  "gpt-4",
                  "gpt-3.5-turbo"
                ],
                "options_metadata": [],
                "placeholder": "",
                "required": false,
                "show": true,
                "title_case": false,
                "toggle": false,
                "tool_mode": false,
                "trace_as_metadata": true,
                "type": "str",
                "value": "gpt-4.1"
              },
              "provider": {
                "_input_type": "DropdownInput",
                "advanced": false,
                "combobox": false,
                "dialog_inputs": {},
                "display_name": "Model Provider",
                "dynamic": false,
                "info": "Select the model provider",
                "name": "provider",
                "options": [
                  "OpenAI",
                  "Anthropic",
                  "Google"
                ],
                "options_metadata": [
                  {
                    "icon": "OpenAI"
                  },
                  {
                    "icon": "Anthropic"
                  },
                  {
                    "icon": "GoogleGenerativeAI"
                  }
                ],
                "placeholder": "",
                "real_time_refresh": true,
                "required": false,
                "show": true,
                "title_case": false,
                "toggle": false,
                "tool_mode": false,
                "trace_as_metadata": true,
                "type": "str",
                "value": "OpenAI"
              },
              "stream": {
                "_input_type": "BoolInput",
                "advanced": true,
                "display_name": "Stream",
                "dynamic": false,
                "info": "Whether to stream the response",
                "list": false,
                "list_add_label": "Add More",
                "name": "stream",
                "placeholder": "",
                "required": false,
                "show": true,
                "title_case": false,
                "tool_mode": false,
                "trace_as_metadata": true,
                "type": "bool",
                "value": false
              },
              "system_message": {
                "_input_type": "MultilineInput",
                "advanced": true,
                "copy_field": false,
                "display_name": "System Message",
                "dynamic": false,
                "info": "A system message that helps set the behavior of the assistant",
                "input_types": [
                  "Message"
                ],
                "list": false,
                "list_add_label": "Add More",
                "load_from_db": false,
                "multiline": true,
                "name": "system_message",
                "placeholder": "",
                "required": false,
                "show": true,
                "title_case": false,
                "tool_mode": false,
                "trace_as_input": true,
                "trace_as_metadata": true,
                "type": "str",
                "value": ""
              },
              "temperature": {
                "_input_type": "SliderInput",
                "advanced": true,
                "display_name": "Temperature",
                "dynamic": false,
                "info": "Controls randomness in responses",
                "max_label": "",
                "max_label_icon": "",
                "min_label": "",
                "min_label_icon": "",
                "name": "temperature",
                "placeholder": "",
                "range_spec": {
                  "max": 1,
                  "min": 0,
                  "step": 0.01,
                  "step_type": "float"
                },
                "required": false,
                "show": true,
                "slider_buttons": false,
                "slider_buttons_options": [],
                "slider_input": false,
                "title_case": false,
                "tool_mode": false,
                "type": "slider",
                "value": 0.1
              }
            },
            "tool_mode": false
          },
          "showNode": true,
          "type": "LanguageModelComponent"
        },
        "dragging": false,
        "id": "LanguageModelComponent-mMKmF",
        "measured": {
          "height": 451,
          "width": 320
        },
        "position": {
          "x": 1682.4309619697785,
          "y": 1466.0777133523027
        },
        "selected": false,
        "type": "genericNode"
      }
    ],
    "viewport": {
      "x": -95.23081423706287,
      "y": -97.99210056496133,
      "zoom": 0.5620453086026018
    }
  },
  "description": "An AI-powered meeting summary generator that transcribes and summarizes meetings using  AssemblyAI and OpenAI for quick insights.",
  "endpoint_name": null,
  "id": "5f6a79a4-2a18-4754-b8fb-cbfabce79cc9",
  "is_component": false,
  "last_tested_version": "1.4.3",
  "name": "Meeting Summary",
  "tags": [
    "chatbots",
    "content-generation"
  ]
}<|MERGE_RESOLUTION|>--- conflicted
+++ resolved
@@ -1453,23 +1453,7 @@
             "icon": "message-square-more",
             "legacy": false,
             "lf_version": "1.1.5",
-<<<<<<< HEAD
-            "metadata": {
-              "code_hash": "2d955c386a94",
-              "dependencies": {
-                "dependencies": [
-                  {
-                    "name": "langflow",
-                    "version": null
-                  }
-                ],
-                "total_dependencies": 1
-              },
-              "module": "langflow.components.helpers.memory.MemoryComponent"
-            },
-=======
             "metadata": {},
->>>>>>> e58bc436
             "minimized": false,
             "output_types": [],
             "outputs": [

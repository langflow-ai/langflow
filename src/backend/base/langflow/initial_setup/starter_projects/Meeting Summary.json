--- conflicted
+++ resolved
@@ -440,176 +440,7 @@
       },
       {
         "data": {
-<<<<<<< HEAD
-          "id": "ParseData-ZQpM3",
-          "node": {
-            "base_classes": [
-              "Data",
-              "Message"
-            ],
-            "beta": false,
-            "conditional_paths": [],
-            "custom_fields": {},
-            "description": "Convert Data objects into Messages using any {field_name} from input data.",
-            "display_name": "Data to Message",
-            "documentation": "",
-            "edited": false,
-            "field_order": [
-              "data",
-              "template",
-              "sep"
-            ],
-            "frozen": false,
-            "icon": "message-square",
-            "legacy": true,
-            "lf_version": "1.1.5",
-            "metadata": {
-              "code_hash": "21413bf76850",
-              "legacy_name": "Parse Data",
-              "module": "langflow.components.processing.parse_data.ParseDataComponent"
-            },
-            "minimized": false,
-            "output_types": [],
-            "outputs": [
-              {
-                "allows_loop": false,
-                "cache": true,
-                "display_name": "Message",
-                "group_outputs": false,
-                "method": "parse_data",
-                "name": "text",
-                "selected": "Message",
-                "tool_mode": true,
-                "types": [
-                  "Message"
-                ],
-                "value": "__UNDEFINED__"
-              },
-              {
-                "allows_loop": false,
-                "cache": true,
-                "display_name": "Data List",
-                "group_outputs": false,
-                "method": "parse_data_as_list",
-                "name": "data_list",
-                "selected": "Data",
-                "tool_mode": true,
-                "types": [
-                  "Data"
-                ],
-                "value": "__UNDEFINED__"
-              }
-            ],
-            "pinned": false,
-            "template": {
-              "_type": "Component",
-              "code": {
-                "advanced": true,
-                "dynamic": true,
-                "fileTypes": [],
-                "file_path": "",
-                "info": "",
-                "list": false,
-                "load_from_db": false,
-                "multiline": true,
-                "name": "code",
-                "password": false,
-                "placeholder": "",
-                "required": true,
-                "show": true,
-                "title_case": false,
-                "type": "code",
-                "value": "from langflow.custom.custom_component.component import Component\nfrom langflow.helpers.data import data_to_text, data_to_text_list\nfrom langflow.io import DataInput, MultilineInput, Output, StrInput\nfrom langflow.schema.data import Data\nfrom langflow.schema.message import Message\n\n\nclass ParseDataComponent(Component):\n    display_name = \"Data to Message\"\n    description = \"Convert Data objects into Messages using any {field_name} from input data.\"\n    icon = \"message-square\"\n    name = \"ParseData\"\n    legacy = True\n    metadata = {\n        \"legacy_name\": \"Parse Data\",\n    }\n\n    inputs = [\n        DataInput(\n            name=\"data\",\n            display_name=\"Data\",\n            info=\"The data to convert to text.\",\n            is_list=True,\n            required=True,\n        ),\n        MultilineInput(\n            name=\"template\",\n            display_name=\"Template\",\n            info=\"The template to use for formatting the data. \"\n            \"It can contain the keys {text}, {data} or any other key in the Data.\",\n            value=\"{text}\",\n            required=True,\n        ),\n        StrInput(name=\"sep\", display_name=\"Separator\", advanced=True, value=\"\\n\"),\n    ]\n\n    outputs = [\n        Output(\n            display_name=\"Message\",\n            name=\"text\",\n            info=\"Data as a single Message, with each input Data separated by Separator\",\n            method=\"parse_data\",\n        ),\n        Output(\n            display_name=\"Data List\",\n            name=\"data_list\",\n            info=\"Data as a list of new Data, each having `text` formatted by Template\",\n            method=\"parse_data_as_list\",\n        ),\n    ]\n\n    def _clean_args(self) -> tuple[list[Data], str, str]:\n        data = self.data if isinstance(self.data, list) else [self.data]\n        template = self.template\n        sep = self.sep\n        return data, template, sep\n\n    def parse_data(self) -> Message:\n        data, template, sep = self._clean_args()\n        result_string = data_to_text(template, data, sep)\n        self.status = result_string\n        return Message(text=result_string)\n\n    def parse_data_as_list(self) -> list[Data]:\n        data, template, _ = self._clean_args()\n        text_list, data_list = data_to_text_list(template, data)\n        for item, text in zip(data_list, text_list, strict=True):\n            item.set_text(text)\n        self.status = data_list\n        return data_list\n"
-              },
-              "data": {
-                "_input_type": "DataInput",
-                "advanced": false,
-                "display_name": "Data",
-                "dynamic": false,
-                "info": "The data to convert to text.",
-                "input_types": [
-                  "Data"
-                ],
-                "list": true,
-                "list_add_label": "Add More",
-                "name": "data",
-                "placeholder": "",
-                "required": true,
-                "show": true,
-                "title_case": false,
-                "tool_mode": false,
-                "trace_as_input": true,
-                "trace_as_metadata": true,
-                "type": "other",
-                "value": ""
-              },
-              "sep": {
-                "_input_type": "StrInput",
-                "advanced": true,
-                "display_name": "Separator",
-                "dynamic": false,
-                "info": "",
-                "list": false,
-                "list_add_label": "Add More",
-                "load_from_db": false,
-                "name": "sep",
-                "placeholder": "",
-                "required": false,
-                "show": true,
-                "title_case": false,
-                "tool_mode": false,
-                "trace_as_metadata": true,
-                "type": "str",
-                "value": "\n"
-              },
-              "template": {
-                "_input_type": "MultilineInput",
-                "advanced": false,
-                "display_name": "Template",
-                "dynamic": false,
-                "info": "The template to use for formatting the data. It can contain the keys {text}, {data} or any other key in the Data.",
-                "input_types": [
-                  "Message"
-                ],
-                "list": false,
-                "list_add_label": "Add More",
-                "load_from_db": false,
-                "multiline": true,
-                "name": "template",
-                "placeholder": "",
-                "required": true,
-                "show": true,
-                "title_case": false,
-                "tool_mode": false,
-                "trace_as_input": true,
-                "trace_as_metadata": true,
-                "type": "str",
-                "value": "{text}"
-              }
-            },
-            "tool_mode": false
-          },
-          "showNode": true,
-          "type": "ParseData"
-        },
-        "id": "ParseData-ZQpM3",
-        "measured": {
-          "height": 264,
-          "width": 320
-        },
-        "position": {
-          "x": 1330.927281184057,
-          "y": 382.3516758942169
-        },
-        "selected": false,
-        "type": "genericNode"
-      },
-      {
-        "data": {
-          "id": "Prompt-Nc0MB",
-=======
           "id": "Prompt-AMW8y",
->>>>>>> 557120df
           "node": {
             "base_classes": [
               "Message"
@@ -3163,142 +2994,7 @@
       },
       {
         "data": {
-<<<<<<< HEAD
-          "id": "TypeConverterComponent-E7sN7",
-          "node": {
-            "base_classes": [
-              "Message"
-            ],
-            "beta": false,
-            "category": "processing",
-            "conditional_paths": [],
-            "custom_fields": {},
-            "description": "Convert between different types (Message, Data, DataFrame)",
-            "display_name": "Type Convert",
-            "documentation": "",
-            "edited": false,
-            "field_order": [
-              "input_data",
-              "output_type"
-            ],
-            "frozen": false,
-            "icon": "repeat",
-            "key": "TypeConverterComponent",
-            "legacy": false,
-            "metadata": {
-              "code_hash": "d6a48de55f13",
-              "module": "langflow.components.processing.converter.TypeConverterComponent"
-            },
-            "minimized": false,
-            "output_types": [],
-            "outputs": [
-              {
-                "allows_loop": false,
-                "cache": true,
-                "display_name": "Message Output",
-                "group_outputs": false,
-                "method": "convert_to_message",
-                "name": "message_output",
-                "selected": "Message",
-                "tool_mode": true,
-                "types": [
-                  "Message"
-                ],
-                "value": "__UNDEFINED__"
-              }
-            ],
-            "pinned": false,
-            "score": 0.007568328950209746,
-            "template": {
-              "_type": "Component",
-              "code": {
-                "advanced": true,
-                "dynamic": true,
-                "fileTypes": [],
-                "file_path": "",
-                "info": "",
-                "list": false,
-                "load_from_db": false,
-                "multiline": true,
-                "name": "code",
-                "password": false,
-                "placeholder": "",
-                "required": true,
-                "show": true,
-                "title_case": false,
-                "type": "code",
-                "value": "from typing import Any\n\nfrom langflow.custom import Component\nfrom langflow.io import HandleInput, Output, TabInput\nfrom langflow.schema import Data, DataFrame, Message\n\n\ndef convert_to_message(v) -> Message:\n    \"\"\"Convert input to Message type.\n\n    Args:\n        v: Input to convert (Message, Data, DataFrame, or dict)\n\n    Returns:\n        Message: Converted Message object\n    \"\"\"\n    return v if isinstance(v, Message) else v.to_message()\n\n\ndef convert_to_data(v: DataFrame | Data | Message | dict) -> Data:\n    \"\"\"Convert input to Data type.\n\n    Args:\n        v: Input to convert (Message, Data, DataFrame, or dict)\n\n    Returns:\n        Data: Converted Data object\n    \"\"\"\n    if isinstance(v, dict):\n        return Data(v)\n    return v if isinstance(v, Data) else v.to_data()\n\n\ndef convert_to_dataframe(v: DataFrame | Data | Message | dict) -> DataFrame:\n    \"\"\"Convert input to DataFrame type.\n\n    Args:\n        v: Input to convert (Message, Data, DataFrame, or dict)\n\n    Returns:\n        DataFrame: Converted DataFrame object\n    \"\"\"\n    if isinstance(v, dict):\n        return DataFrame([v])\n    return v if isinstance(v, DataFrame) else v.to_dataframe()\n\n\nclass TypeConverterComponent(Component):\n    display_name = \"Type Convert\"\n    description = \"Convert between different types (Message, Data, DataFrame)\"\n    icon = \"repeat\"\n\n    inputs = [\n        HandleInput(\n            name=\"input_data\",\n            display_name=\"Input\",\n            input_types=[\"Message\", \"Data\", \"DataFrame\"],\n            info=\"Accept Message, Data or DataFrame as input\",\n            required=True,\n        ),\n        TabInput(\n            name=\"output_type\",\n            display_name=\"Output Type\",\n            options=[\"Message\", \"Data\", \"DataFrame\"],\n            info=\"Select the desired output data type\",\n            real_time_refresh=True,\n            value=\"Message\",\n        ),\n    ]\n\n    outputs = [\n        Output(\n            display_name=\"Message Output\",\n            name=\"message_output\",\n            method=\"convert_to_message\",\n        )\n    ]\n\n    def update_outputs(self, frontend_node: dict, field_name: str, field_value: Any) -> dict:\n        \"\"\"Dynamically show only the relevant output based on the selected output type.\"\"\"\n        if field_name == \"output_type\":\n            # Start with empty outputs\n            frontend_node[\"outputs\"] = []\n\n            # Add only the selected output type\n            if field_value == \"Message\":\n                frontend_node[\"outputs\"].append(\n                    Output(\n                        display_name=\"Message Output\",\n                        name=\"message_output\",\n                        method=\"convert_to_message\",\n                    ).to_dict()\n                )\n            elif field_value == \"Data\":\n                frontend_node[\"outputs\"].append(\n                    Output(\n                        display_name=\"Data Output\",\n                        name=\"data_output\",\n                        method=\"convert_to_data\",\n                    ).to_dict()\n                )\n            elif field_value == \"DataFrame\":\n                frontend_node[\"outputs\"].append(\n                    Output(\n                        display_name=\"DataFrame Output\",\n                        name=\"dataframe_output\",\n                        method=\"convert_to_dataframe\",\n                    ).to_dict()\n                )\n\n        return frontend_node\n\n    def convert_to_message(self) -> Message:\n        \"\"\"Convert input to Message type.\"\"\"\n        input_value = self.input_data[0] if isinstance(self.input_data, list) else self.input_data\n\n        # Handle string input by converting to Message first\n        if isinstance(input_value, str):\n            input_value = Message(text=input_value)\n\n        result = convert_to_message(input_value)\n        self.status = result\n        return result\n\n    def convert_to_data(self) -> Data:\n        \"\"\"Convert input to Data type.\"\"\"\n        input_value = self.input_data[0] if isinstance(self.input_data, list) else self.input_data\n\n        # Handle string input by converting to Message first\n        if isinstance(input_value, str):\n            input_value = Message(text=input_value)\n\n        result = convert_to_data(input_value)\n        self.status = result\n        return result\n\n    def convert_to_dataframe(self) -> DataFrame:\n        \"\"\"Convert input to DataFrame type.\"\"\"\n        input_value = self.input_data[0] if isinstance(self.input_data, list) else self.input_data\n\n        # Handle string input by converting to Message first\n        if isinstance(input_value, str):\n            input_value = Message(text=input_value)\n\n        result = convert_to_dataframe(input_value)\n        self.status = result\n        return result\n"
-              },
-              "input_data": {
-                "_input_type": "HandleInput",
-                "advanced": false,
-                "display_name": "Input",
-                "dynamic": false,
-                "info": "Accept Message, Data or DataFrame as input",
-                "input_types": [
-                  "Message",
-                  "Data",
-                  "DataFrame"
-                ],
-                "list": false,
-                "list_add_label": "Add More",
-                "name": "input_data",
-                "placeholder": "",
-                "required": true,
-                "show": true,
-                "title_case": false,
-                "trace_as_metadata": true,
-                "type": "other",
-                "value": ""
-              },
-              "output_type": {
-                "_input_type": "TabInput",
-                "advanced": false,
-                "display_name": "Output Type",
-                "dynamic": false,
-                "info": "Select the desired output data type",
-                "name": "output_type",
-                "options": [
-                  "Message",
-                  "Data",
-                  "DataFrame"
-                ],
-                "placeholder": "",
-                "real_time_refresh": true,
-                "required": false,
-                "show": true,
-                "title_case": false,
-                "tool_mode": false,
-                "trace_as_metadata": true,
-                "type": "tab",
-                "value": "Message"
-              }
-            },
-            "tool_mode": false
-          },
-          "selected_output": "message_output",
-          "showNode": true,
-          "type": "TypeConverterComponent"
-        },
-        "dragging": false,
-        "id": "TypeConverterComponent-E7sN7",
-        "measured": {
-          "height": 262,
-          "width": 320
-        },
-        "position": {
-          "x": 818.3383092892287,
-          "y": 1236.393381453206
-        },
-        "selected": false,
-        "type": "genericNode"
-      },
-      {
-        "data": {
-          "id": "LanguageModelComponent-sdJZz",
-=======
           "id": "LanguageModelComponent-cPCaH",
->>>>>>> 557120df
           "node": {
             "base_classes": [
               "LanguageModel",

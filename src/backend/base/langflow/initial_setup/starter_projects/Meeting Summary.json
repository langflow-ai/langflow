{
  "data": {
    "edges": [
      {
        "animated": false,
        "className": "",
        "data": {
          "sourceHandle": {
<<<<<<< HEAD
            "dataType": "Prompt",
            "id": "Prompt-xAsW6",
            "name": "prompt",
=======
            "dataType": "ChatInput",
            "id": "ChatInput-VajCb",
            "name": "message",
>>>>>>> 93543781
            "output_types": [
              "Message"
            ]
          },
          "targetHandle": {
<<<<<<< HEAD
            "fieldName": "input_value",
            "id": "OpenAIModel-tuYcL",
=======
            "fieldName": "input",
            "id": "Prompt-qm57P",
>>>>>>> 93543781
            "inputTypes": [
              "Message",
              "Text"
            ],
            "type": "str"
          }
        },
<<<<<<< HEAD
        "id": "reactflow__edge-Prompt-xAsW6{œdataTypeœ:œPromptœ,œidœ:œPrompt-xAsW6œ,œnameœ:œpromptœ,œoutput_typesœ:[œMessageœ]}-OpenAIModel-tuYcL{œfieldNameœ:œinput_valueœ,œidœ:œOpenAIModel-tuYcLœ,œinputTypesœ:[œMessageœ],œtypeœ:œstrœ}",
        "selected": false,
        "source": "Prompt-xAsW6",
        "sourceHandle": "{œdataTypeœ: œPromptœ, œidœ: œPrompt-xAsW6œ, œnameœ: œpromptœ, œoutput_typesœ: [œMessageœ]}",
        "target": "OpenAIModel-tuYcL",
        "targetHandle": "{œfieldNameœ: œinput_valueœ, œidœ: œOpenAIModel-tuYcLœ, œinputTypesœ: [œMessageœ], œtypeœ: œstrœ}"
=======
        "id": "reactflow__edge-ChatInput-VajCb{œdataTypeœ:œChatInputœ,œidœ:œChatInput-VajCbœ,œnameœ:œmessageœ,œoutput_typesœ:[œMessageœ]}-Prompt-qm57P{œfieldNameœ:œinputœ,œidœ:œPrompt-qm57Pœ,œinputTypesœ:[œMessageœ,œTextœ],œtypeœ:œstrœ}",
        "selected": false,
        "source": "ChatInput-VajCb",
        "sourceHandle": "{œdataTypeœ: œChatInputœ, œidœ: œChatInput-VajCbœ, œnameœ: œmessageœ, œoutput_typesœ: [œMessageœ]}",
        "target": "Prompt-qm57P",
        "targetHandle": "{œfieldNameœ: œinputœ, œidœ: œPrompt-qm57Pœ, œinputTypesœ: [œMessageœ, œTextœ], œtypeœ: œstrœ}"
>>>>>>> 93543781
      },
      {
        "animated": false,
        "className": "",
        "data": {
          "sourceHandle": {
<<<<<<< HEAD
            "dataType": "OpenAIModel",
            "id": "OpenAIModel-tuYcL",
            "name": "text_output",
=======
            "dataType": "AssemblyAITranscriptionJobCreator",
            "id": "AssemblyAITranscriptionJobCreator-fAs7l",
            "name": "transcript_id",
>>>>>>> 93543781
            "output_types": [
              "Data"
            ]
          },
          "targetHandle": {
<<<<<<< HEAD
            "fieldName": "input_value",
            "id": "ChatOutput-iMVXt",
=======
            "fieldName": "transcript_id",
            "id": "AssemblyAITranscriptionJobPoller-GaXh2",
>>>>>>> 93543781
            "inputTypes": [
              "Data"
            ],
            "type": "other"
          }
        },
<<<<<<< HEAD
        "id": "reactflow__edge-OpenAIModel-tuYcL{œdataTypeœ:œOpenAIModelœ,œidœ:œOpenAIModel-tuYcLœ,œnameœ:œtext_outputœ,œoutput_typesœ:[œMessageœ]}-ChatOutput-iMVXt{œfieldNameœ:œinput_valueœ,œidœ:œChatOutput-iMVXtœ,œinputTypesœ:[œDataœ,œDataFrameœ,œMessageœ],œtypeœ:œstrœ}",
        "selected": false,
        "source": "OpenAIModel-tuYcL",
        "sourceHandle": "{œdataTypeœ: œOpenAIModelœ, œidœ: œOpenAIModel-tuYcLœ, œnameœ: œtext_outputœ, œoutput_typesœ: [œMessageœ]}",
        "target": "ChatOutput-iMVXt",
        "targetHandle": "{œfieldNameœ: œinput_valueœ, œidœ: œChatOutput-iMVXtœ, œinputTypesœ: [œDataœ, œDataFrameœ, œMessageœ], œtypeœ: œstrœ}"
=======
        "id": "reactflow__edge-AssemblyAITranscriptionJobCreator-fAs7l{œdataTypeœ:œAssemblyAITranscriptionJobCreatorœ,œidœ:œAssemblyAITranscriptionJobCreator-fAs7lœ,œnameœ:œtranscript_idœ,œoutput_typesœ:[œDataœ]}-AssemblyAITranscriptionJobPoller-GaXh2{œfieldNameœ:œtranscript_idœ,œidœ:œAssemblyAITranscriptionJobPoller-GaXh2œ,œinputTypesœ:[œDataœ],œtypeœ:œotherœ}",
        "selected": false,
        "source": "AssemblyAITranscriptionJobCreator-fAs7l",
        "sourceHandle": "{œdataTypeœ: œAssemblyAITranscriptionJobCreatorœ, œidœ: œAssemblyAITranscriptionJobCreator-fAs7lœ, œnameœ: œtranscript_idœ, œoutput_typesœ: [œDataœ]}",
        "target": "AssemblyAITranscriptionJobPoller-GaXh2",
        "targetHandle": "{œfieldNameœ: œtranscript_idœ, œidœ: œAssemblyAITranscriptionJobPoller-GaXh2œ, œinputTypesœ: [œDataœ], œtypeœ: œotherœ}"
>>>>>>> 93543781
      },
      {
        "animated": false,
        "className": "",
        "data": {
          "sourceHandle": {
<<<<<<< HEAD
            "dataType": "OpenAIModel",
            "id": "OpenAIModel-cZfbm",
            "name": "text_output",
=======
            "dataType": "AssemblyAITranscriptionJobPoller",
            "id": "AssemblyAITranscriptionJobPoller-GaXh2",
            "name": "transcription_result",
>>>>>>> 93543781
            "output_types": [
              "Data"
            ]
          },
          "targetHandle": {
<<<<<<< HEAD
            "fieldName": "input_value",
            "id": "ChatOutput-8p086",
=======
            "fieldName": "input_data",
            "id": "parser-YtYmK",
>>>>>>> 93543781
            "inputTypes": [
              "DataFrame",
              "Data"
            ],
            "type": "other"
          }
        },
<<<<<<< HEAD
        "id": "reactflow__edge-OpenAIModel-cZfbm{œdataTypeœ:œOpenAIModelœ,œidœ:œOpenAIModel-cZfbmœ,œnameœ:œtext_outputœ,œoutput_typesœ:[œMessageœ]}-ChatOutput-8p086{œfieldNameœ:œinput_valueœ,œidœ:œChatOutput-8p086œ,œinputTypesœ:[œDataœ,œDataFrameœ,œMessageœ],œtypeœ:œstrœ}",
        "selected": false,
        "source": "OpenAIModel-cZfbm",
        "sourceHandle": "{œdataTypeœ: œOpenAIModelœ, œidœ: œOpenAIModel-cZfbmœ, œnameœ: œtext_outputœ, œoutput_typesœ: [œMessageœ]}",
        "target": "ChatOutput-8p086",
        "targetHandle": "{œfieldNameœ: œinput_valueœ, œidœ: œChatOutput-8p086œ, œinputTypesœ: [œDataœ, œDataFrameœ, œMessageœ], œtypeœ: œstrœ}"
=======
        "id": "reactflow__edge-AssemblyAITranscriptionJobPoller-GaXh2{œdataTypeœ:œAssemblyAITranscriptionJobPollerœ,œidœ:œAssemblyAITranscriptionJobPoller-GaXh2œ,œnameœ:œtranscription_resultœ,œoutput_typesœ:[œDataœ]}-parser-YtYmK{œfieldNameœ:œinput_dataœ,œidœ:œparser-YtYmKœ,œinputTypesœ:[œDataFrameœ,œDataœ],œtypeœ:œotherœ}",
        "selected": false,
        "source": "AssemblyAITranscriptionJobPoller-GaXh2",
        "sourceHandle": "{œdataTypeœ: œAssemblyAITranscriptionJobPollerœ, œidœ: œAssemblyAITranscriptionJobPoller-GaXh2œ, œnameœ: œtranscription_resultœ, œoutput_typesœ: [œDataœ]}",
        "target": "parser-YtYmK",
        "targetHandle": "{œfieldNameœ: œinput_dataœ, œidœ: œparser-YtYmKœ, œinputTypesœ: [œDataFrameœ, œDataœ], œtypeœ: œotherœ}"
>>>>>>> 93543781
      },
      {
        "animated": false,
        "className": "",
        "data": {
          "sourceHandle": {
<<<<<<< HEAD
            "dataType": "ChatInput",
            "id": "ChatInput-EKNpM",
            "name": "message",
=======
            "dataType": "parser",
            "id": "parser-YtYmK",
            "name": "parsed_text",
>>>>>>> 93543781
            "output_types": [
              "Message"
            ]
          },
          "targetHandle": {
<<<<<<< HEAD
            "fieldName": "input",
            "id": "Prompt-fdk2n",
=======
            "fieldName": "transcript",
            "id": "Prompt-Nc0MB",
>>>>>>> 93543781
            "inputTypes": [
              "Message",
              "Text"
            ],
            "type": "str"
          }
        },
<<<<<<< HEAD
        "id": "reactflow__edge-ChatInput-EKNpM{œdataTypeœ:œChatInputœ,œidœ:œChatInput-EKNpMœ,œnameœ:œmessageœ,œoutput_typesœ:[œMessageœ]}-Prompt-fdk2n{œfieldNameœ:œinputœ,œidœ:œPrompt-fdk2nœ,œinputTypesœ:[œMessageœ,œTextœ],œtypeœ:œstrœ}",
        "selected": false,
        "source": "ChatInput-EKNpM",
        "sourceHandle": "{œdataTypeœ: œChatInputœ, œidœ: œChatInput-EKNpMœ, œnameœ: œmessageœ, œoutput_typesœ: [œMessageœ]}",
        "target": "Prompt-fdk2n",
        "targetHandle": "{œfieldNameœ: œinputœ, œidœ: œPrompt-fdk2nœ, œinputTypesœ: [œMessageœ, œTextœ], œtypeœ: œstrœ}"
=======
        "id": "reactflow__edge-parser-YtYmK{œdataTypeœ:œparserœ,œidœ:œparser-YtYmKœ,œnameœ:œparsed_textœ,œoutput_typesœ:[œMessageœ]}-Prompt-Nc0MB{œfieldNameœ:œtranscriptœ,œidœ:œPrompt-Nc0MBœ,œinputTypesœ:[œMessageœ,œTextœ],œtypeœ:œstrœ}",
        "selected": false,
        "source": "parser-YtYmK",
        "sourceHandle": "{œdataTypeœ: œparserœ, œidœ: œparser-YtYmKœ, œnameœ: œparsed_textœ, œoutput_typesœ: [œMessageœ]}",
        "target": "Prompt-Nc0MB",
        "targetHandle": "{œfieldNameœ: œtranscriptœ, œidœ: œPrompt-Nc0MBœ, œinputTypesœ: [œMessageœ, œTextœ], œtypeœ: œstrœ}"
>>>>>>> 93543781
      },
      {
        "animated": false,
        "className": "",
        "data": {
          "sourceHandle": {
<<<<<<< HEAD
            "dataType": "Prompt",
            "id": "Prompt-fdk2n",
            "name": "prompt",
=======
            "dataType": "parser",
            "id": "parser-YtYmK",
            "name": "parsed_text",
>>>>>>> 93543781
            "output_types": [
              "Message"
            ]
          },
          "targetHandle": {
            "fieldName": "input_value",
<<<<<<< HEAD
            "id": "OpenAIModel-cZfbm",
=======
            "id": "ChatOutput-m5kak",
>>>>>>> 93543781
            "inputTypes": [
              "Data",
              "DataFrame",
              "Message"
            ],
            "type": "str"
          }
        },
<<<<<<< HEAD
        "id": "reactflow__edge-Prompt-fdk2n{œdataTypeœ:œPromptœ,œidœ:œPrompt-fdk2nœ,œnameœ:œpromptœ,œoutput_typesœ:[œMessageœ]}-OpenAIModel-cZfbm{œfieldNameœ:œinput_valueœ,œidœ:œOpenAIModel-cZfbmœ,œinputTypesœ:[œMessageœ],œtypeœ:œstrœ}",
        "selected": false,
        "source": "Prompt-fdk2n",
        "sourceHandle": "{œdataTypeœ: œPromptœ, œidœ: œPrompt-fdk2nœ, œnameœ: œpromptœ, œoutput_typesœ: [œMessageœ]}",
        "target": "OpenAIModel-cZfbm",
        "targetHandle": "{œfieldNameœ: œinput_valueœ, œidœ: œOpenAIModel-cZfbmœ, œinputTypesœ: [œMessageœ], œtypeœ: œstrœ}"
=======
        "id": "reactflow__edge-parser-YtYmK{œdataTypeœ:œparserœ,œidœ:œparser-YtYmKœ,œnameœ:œparsed_textœ,œoutput_typesœ:[œMessageœ]}-ChatOutput-m5kak{œfieldNameœ:œinput_valueœ,œidœ:œChatOutput-m5kakœ,œinputTypesœ:[œDataœ,œDataFrameœ,œMessageœ],œtypeœ:œstrœ}",
        "selected": false,
        "source": "parser-YtYmK",
        "sourceHandle": "{œdataTypeœ: œparserœ, œidœ: œparser-YtYmKœ, œnameœ: œparsed_textœ, œoutput_typesœ: [œMessageœ]}",
        "target": "ChatOutput-m5kak",
        "targetHandle": "{œfieldNameœ: œinput_valueœ, œidœ: œChatOutput-m5kakœ, œinputTypesœ: [œDataœ, œDataFrameœ, œMessageœ], œtypeœ: œstrœ}"
>>>>>>> 93543781
      },
      {
        "animated": false,
        "className": "",
        "data": {
          "sourceHandle": {
<<<<<<< HEAD
            "dataType": "AssemblyAITranscriptionJobCreator",
            "id": "AssemblyAITranscriptionJobCreator-fVvKQ",
            "name": "transcript_id",
=======
            "dataType": "Memory",
            "id": "Memory-W2jhq",
            "name": "dataframe",
>>>>>>> 93543781
            "output_types": [
              "DataFrame"
            ]
          },
          "targetHandle": {
<<<<<<< HEAD
            "fieldName": "transcript_id",
            "id": "AssemblyAITranscriptionJobPoller-q3DCs",
=======
            "fieldName": "input_data",
            "id": "TypeConverterComponent-E7sN7",
>>>>>>> 93543781
            "inputTypes": [
              "Message",
              "Data",
              "DataFrame"
            ],
            "type": "other"
          }
        },
<<<<<<< HEAD
        "id": "reactflow__edge-AssemblyAITranscriptionJobCreator-fVvKQ{œdataTypeœ:œAssemblyAITranscriptionJobCreatorœ,œidœ:œAssemblyAITranscriptionJobCreator-fVvKQœ,œnameœ:œtranscript_idœ,œoutput_typesœ:[œDataœ]}-AssemblyAITranscriptionJobPoller-q3DCs{œfieldNameœ:œtranscript_idœ,œidœ:œAssemblyAITranscriptionJobPoller-q3DCsœ,œinputTypesœ:[œDataœ],œtypeœ:œotherœ}",
        "selected": false,
        "source": "AssemblyAITranscriptionJobCreator-fVvKQ",
        "sourceHandle": "{œdataTypeœ: œAssemblyAITranscriptionJobCreatorœ, œidœ: œAssemblyAITranscriptionJobCreator-fVvKQœ, œnameœ: œtranscript_idœ, œoutput_typesœ: [œDataœ]}",
        "target": "AssemblyAITranscriptionJobPoller-q3DCs",
        "targetHandle": "{œfieldNameœ: œtranscript_idœ, œidœ: œAssemblyAITranscriptionJobPoller-q3DCsœ, œinputTypesœ: [œDataœ], œtypeœ: œotherœ}"
=======
        "id": "reactflow__edge-Memory-W2jhq{œdataTypeœ:œMemoryœ,œidœ:œMemory-W2jhqœ,œnameœ:œdataframeœ,œoutput_typesœ:[œDataFrameœ]}-TypeConverterComponent-E7sN7{œfieldNameœ:œinput_dataœ,œidœ:œTypeConverterComponent-E7sN7œ,œinputTypesœ:[œMessageœ,œDataœ,œDataFrameœ],œtypeœ:œotherœ}",
        "selected": false,
        "source": "Memory-W2jhq",
        "sourceHandle": "{œdataTypeœ: œMemoryœ, œidœ: œMemory-W2jhqœ, œnameœ: œdataframeœ, œoutput_typesœ: [œDataFrameœ]}",
        "target": "TypeConverterComponent-E7sN7",
        "targetHandle": "{œfieldNameœ: œinput_dataœ, œidœ: œTypeConverterComponent-E7sN7œ, œinputTypesœ: [œMessageœ, œDataœ, œDataFrameœ], œtypeœ: œotherœ}"
>>>>>>> 93543781
      },
      {
        "animated": false,
        "className": "",
        "data": {
          "sourceHandle": {
<<<<<<< HEAD
            "dataType": "AssemblyAITranscriptionJobPoller",
            "id": "AssemblyAITranscriptionJobPoller-q3DCs",
            "name": "transcription_result",
=======
            "dataType": "TypeConverterComponent",
            "id": "TypeConverterComponent-E7sN7",
            "name": "message_output",
>>>>>>> 93543781
            "output_types": [
              "Message"
            ]
          },
          "targetHandle": {
<<<<<<< HEAD
            "fieldName": "input_data",
            "id": "parser-9M23i",
=======
            "fieldName": "history",
            "id": "Prompt-qm57P",
>>>>>>> 93543781
            "inputTypes": [
              "Message",
              "Text"
            ],
            "type": "str"
          }
        },
<<<<<<< HEAD
        "id": "reactflow__edge-AssemblyAITranscriptionJobPoller-q3DCs{œdataTypeœ:œAssemblyAITranscriptionJobPollerœ,œidœ:œAssemblyAITranscriptionJobPoller-q3DCsœ,œnameœ:œtranscription_resultœ,œoutput_typesœ:[œDataœ]}-parser-9M23i{œfieldNameœ:œinput_dataœ,œidœ:œparser-9M23iœ,œinputTypesœ:[œDataFrameœ,œDataœ],œtypeœ:œotherœ}",
        "selected": false,
        "source": "AssemblyAITranscriptionJobPoller-q3DCs",
        "sourceHandle": "{œdataTypeœ: œAssemblyAITranscriptionJobPollerœ, œidœ: œAssemblyAITranscriptionJobPoller-q3DCsœ, œnameœ: œtranscription_resultœ, œoutput_typesœ: [œDataœ]}",
        "target": "parser-9M23i",
        "targetHandle": "{œfieldNameœ: œinput_dataœ, œidœ: œparser-9M23iœ, œinputTypesœ: [œDataFrameœ, œDataœ], œtypeœ: œotherœ}"
=======
        "id": "reactflow__edge-TypeConverterComponent-E7sN7{œdataTypeœ:œTypeConverterComponentœ,œidœ:œTypeConverterComponent-E7sN7œ,œnameœ:œmessage_outputœ,œoutput_typesœ:[œMessageœ]}-Prompt-qm57P{œfieldNameœ:œhistoryœ,œidœ:œPrompt-qm57Pœ,œinputTypesœ:[œMessageœ,œTextœ],œtypeœ:œstrœ}",
        "selected": false,
        "source": "TypeConverterComponent-E7sN7",
        "sourceHandle": "{œdataTypeœ: œTypeConverterComponentœ, œidœ: œTypeConverterComponent-E7sN7œ, œnameœ: œmessage_outputœ, œoutput_typesœ: [œMessageœ]}",
        "target": "Prompt-qm57P",
        "targetHandle": "{œfieldNameœ: œhistoryœ, œidœ: œPrompt-qm57Pœ, œinputTypesœ: [œMessageœ, œTextœ], œtypeœ: œstrœ}"
>>>>>>> 93543781
      },
      {
        "animated": false,
        "data": {
          "sourceHandle": {
<<<<<<< HEAD
            "dataType": "parser",
            "id": "parser-9M23i",
            "name": "parsed_text",
=======
            "dataType": "Prompt",
            "id": "Prompt-Nc0MB",
            "name": "prompt",
>>>>>>> 93543781
            "output_types": [
              "Message"
            ]
          },
          "targetHandle": {
<<<<<<< HEAD
            "fieldName": "transcript",
            "id": "Prompt-xAsW6",
=======
            "fieldName": "input_value",
            "id": "LanguageModelComponent-sdJZz",
>>>>>>> 93543781
            "inputTypes": [
              "Message"
            ],
            "type": "str"
          }
        },
<<<<<<< HEAD
        "id": "reactflow__edge-parser-9M23i{œdataTypeœ:œparserœ,œidœ:œparser-9M23iœ,œnameœ:œparsed_textœ,œoutput_typesœ:[œMessageœ]}-Prompt-xAsW6{œfieldNameœ:œtranscriptœ,œidœ:œPrompt-xAsW6œ,œinputTypesœ:[œMessageœ,œTextœ],œtypeœ:œstrœ}",
        "selected": false,
        "source": "parser-9M23i",
        "sourceHandle": "{œdataTypeœ: œparserœ, œidœ: œparser-9M23iœ, œnameœ: œparsed_textœ, œoutput_typesœ: [œMessageœ]}",
        "target": "Prompt-xAsW6",
        "targetHandle": "{œfieldNameœ: œtranscriptœ, œidœ: œPrompt-xAsW6œ, œinputTypesœ: [œMessageœ, œTextœ], œtypeœ: œstrœ}"
=======
        "id": "xy-edge__Prompt-Nc0MB{œdataTypeœ:œPromptœ,œidœ:œPrompt-Nc0MBœ,œnameœ:œpromptœ,œoutput_typesœ:[œMessageœ]}-LanguageModelComponent-sdJZz{œfieldNameœ:œinput_valueœ,œidœ:œLanguageModelComponent-sdJZzœ,œinputTypesœ:[œMessageœ],œtypeœ:œstrœ}",
        "selected": false,
        "source": "Prompt-Nc0MB",
        "sourceHandle": "{œdataTypeœ: œPromptœ, œidœ: œPrompt-Nc0MBœ, œnameœ: œpromptœ, œoutput_typesœ: [œMessageœ]}",
        "target": "LanguageModelComponent-sdJZz",
        "targetHandle": "{œfieldNameœ: œinput_valueœ, œidœ: œLanguageModelComponent-sdJZzœ, œinputTypesœ: [œMessageœ], œtypeœ: œstrœ}"
>>>>>>> 93543781
      },
      {
        "animated": false,
        "data": {
          "sourceHandle": {
<<<<<<< HEAD
            "dataType": "parser",
            "id": "parser-9M23i",
            "name": "parsed_text",
=======
            "dataType": "LanguageModelComponent",
            "id": "LanguageModelComponent-sdJZz",
            "name": "text_output",
>>>>>>> 93543781
            "output_types": [
              "Message"
            ]
          },
          "targetHandle": {
            "fieldName": "input_value",
<<<<<<< HEAD
            "id": "ChatOutput-waGZR",
=======
            "id": "ChatOutput-LTpUg",
>>>>>>> 93543781
            "inputTypes": [
              "Data",
              "DataFrame",
              "Message"
            ],
            "type": "str"
          }
        },
<<<<<<< HEAD
        "id": "reactflow__edge-parser-9M23i{œdataTypeœ:œparserœ,œidœ:œparser-9M23iœ,œnameœ:œparsed_textœ,œoutput_typesœ:[œMessageœ]}-ChatOutput-waGZR{œfieldNameœ:œinput_valueœ,œidœ:œChatOutput-waGZRœ,œinputTypesœ:[œDataœ,œDataFrameœ,œMessageœ],œtypeœ:œstrœ}",
        "selected": false,
        "source": "parser-9M23i",
        "sourceHandle": "{œdataTypeœ: œparserœ, œidœ: œparser-9M23iœ, œnameœ: œparsed_textœ, œoutput_typesœ: [œMessageœ]}",
        "target": "ChatOutput-waGZR",
        "targetHandle": "{œfieldNameœ: œinput_valueœ, œidœ: œChatOutput-waGZRœ, œinputTypesœ: [œDataœ, œDataFrameœ, œMessageœ], œtypeœ: œstrœ}"
=======
        "id": "xy-edge__LanguageModelComponent-sdJZz{œdataTypeœ:œLanguageModelComponentœ,œidœ:œLanguageModelComponent-sdJZzœ,œnameœ:œtext_outputœ,œoutput_typesœ:[œMessageœ]}-ChatOutput-LTpUg{œfieldNameœ:œinput_valueœ,œidœ:œChatOutput-LTpUgœ,œinputTypesœ:[œDataœ,œDataFrameœ,œMessageœ],œtypeœ:œstrœ}",
        "selected": false,
        "source": "LanguageModelComponent-sdJZz",
        "sourceHandle": "{œdataTypeœ: œLanguageModelComponentœ, œidœ: œLanguageModelComponent-sdJZzœ, œnameœ: œtext_outputœ, œoutput_typesœ: [œMessageœ]}",
        "target": "ChatOutput-LTpUg",
        "targetHandle": "{œfieldNameœ: œinput_valueœ, œidœ: œChatOutput-LTpUgœ, œinputTypesœ: [œDataœ, œDataFrameœ, œMessageœ], œtypeœ: œstrœ}"
>>>>>>> 93543781
      },
      {
        "animated": false,
        "className": "",
        "data": {
          "sourceHandle": {
<<<<<<< HEAD
            "dataType": "Memory",
            "id": "Memory-8DIlq",
            "name": "dataframe",
=======
            "dataType": "Prompt",
            "id": "Prompt-qm57P",
            "name": "prompt",
>>>>>>> 93543781
            "output_types": [
              "Message"
            ]
          },
          "targetHandle": {
<<<<<<< HEAD
            "fieldName": "input_data",
            "id": "TypeConverterComponent-ebXX0",
=======
            "fieldName": "input_value",
            "id": "LanguageModelComponent-LzdL4",
>>>>>>> 93543781
            "inputTypes": [
              "Message"
            ],
            "type": "str"
          }
        },
<<<<<<< HEAD
        "id": "reactflow__edge-Memory-8DIlq{œdataTypeœ:œMemoryœ,œidœ:œMemory-8DIlqœ,œnameœ:œdataframeœ,œoutput_typesœ:[œDataFrameœ]}-TypeConverterComponent-ebXX0{œfieldNameœ:œinput_dataœ,œidœ:œTypeConverterComponent-ebXX0œ,œinputTypesœ:[œMessageœ,œDataœ,œDataFrameœ],œtypeœ:œotherœ}",
        "selected": false,
        "source": "Memory-8DIlq",
        "sourceHandle": "{œdataTypeœ: œMemoryœ, œidœ: œMemory-8DIlqœ, œnameœ: œdataframeœ, œoutput_typesœ: [œDataFrameœ]}",
        "target": "TypeConverterComponent-ebXX0",
        "targetHandle": "{œfieldNameœ: œinput_dataœ, œidœ: œTypeConverterComponent-ebXX0œ, œinputTypesœ: [œMessageœ, œDataœ, œDataFrameœ], œtypeœ: œotherœ}"
=======
        "id": "xy-edge__Prompt-qm57P{œdataTypeœ:œPromptœ,œidœ:œPrompt-qm57Pœ,œnameœ:œpromptœ,œoutput_typesœ:[œMessageœ]}-LanguageModelComponent-LzdL4{œfieldNameœ:œinput_valueœ,œidœ:œLanguageModelComponent-LzdL4œ,œinputTypesœ:[œMessageœ],œtypeœ:œstrœ}",
        "source": "Prompt-qm57P",
        "sourceHandle": "{œdataTypeœ: œPromptœ, œidœ: œPrompt-qm57Pœ, œnameœ: œpromptœ, œoutput_typesœ: [œMessageœ]}",
        "target": "LanguageModelComponent-LzdL4",
        "targetHandle": "{œfieldNameœ: œinput_valueœ, œidœ: œLanguageModelComponent-LzdL4œ, œinputTypesœ: [œMessageœ], œtypeœ: œstrœ}"
>>>>>>> 93543781
      },
      {
        "animated": false,
        "className": "",
        "data": {
          "sourceHandle": {
<<<<<<< HEAD
            "dataType": "TypeConverterComponent",
            "id": "TypeConverterComponent-ebXX0",
            "name": "message_output",
=======
            "dataType": "LanguageModelComponent",
            "id": "LanguageModelComponent-LzdL4",
            "name": "text_output",
>>>>>>> 93543781
            "output_types": [
              "Message"
            ]
          },
          "targetHandle": {
<<<<<<< HEAD
            "fieldName": "history",
            "id": "Prompt-fdk2n",
=======
            "fieldName": "input_value",
            "id": "ChatOutput-SLRFg",
>>>>>>> 93543781
            "inputTypes": [
              "Data",
              "DataFrame",
              "Message"
            ],
            "type": "str"
          }
        },
<<<<<<< HEAD
        "id": "reactflow__edge-TypeConverterComponent-ebXX0{œdataTypeœ:œTypeConverterComponentœ,œidœ:œTypeConverterComponent-ebXX0œ,œnameœ:œmessage_outputœ,œoutput_typesœ:[œMessageœ]}-Prompt-fdk2n{œfieldNameœ:œhistoryœ,œidœ:œPrompt-fdk2nœ,œinputTypesœ:[œMessageœ,œTextœ],œtypeœ:œstrœ}",
        "selected": false,
        "source": "TypeConverterComponent-ebXX0",
        "sourceHandle": "{œdataTypeœ: œTypeConverterComponentœ, œidœ: œTypeConverterComponent-ebXX0œ, œnameœ: œmessage_outputœ, œoutput_typesœ: [œMessageœ]}",
        "target": "Prompt-fdk2n",
        "targetHandle": "{œfieldNameœ: œhistoryœ, œidœ: œPrompt-fdk2nœ, œinputTypesœ: [œMessageœ, œTextœ], œtypeœ: œstrœ}"
=======
        "id": "xy-edge__LanguageModelComponent-LzdL4{œdataTypeœ:œLanguageModelComponentœ,œidœ:œLanguageModelComponent-LzdL4œ,œnameœ:œtext_outputœ,œoutput_typesœ:[œMessageœ]}-ChatOutput-SLRFg{œfieldNameœ:œinput_valueœ,œidœ:œChatOutput-SLRFgœ,œinputTypesœ:[œDataœ,œDataFrameœ,œMessageœ],œtypeœ:œstrœ}",
        "source": "LanguageModelComponent-LzdL4",
        "sourceHandle": "{œdataTypeœ: œLanguageModelComponentœ, œidœ: œLanguageModelComponent-LzdL4œ, œnameœ: œtext_outputœ, œoutput_typesœ: [œMessageœ]}",
        "target": "ChatOutput-SLRFg",
        "targetHandle": "{œfieldNameœ: œinput_valueœ, œidœ: œChatOutput-SLRFgœ, œinputTypesœ: [œDataœ, œDataFrameœ, œMessageœ], œtypeœ: œstrœ}"
>>>>>>> 93543781
      }
    ],
    "nodes": [
      {
        "data": {
<<<<<<< HEAD
          "id": "AssemblyAITranscriptionJobPoller-q3DCs",
=======
          "id": "AssemblyAITranscriptionJobPoller-GaXh2",
>>>>>>> 93543781
          "node": {
            "base_classes": [
              "Data"
            ],
            "beta": false,
            "conditional_paths": [],
            "custom_fields": {},
            "description": "Poll for the status of a transcription job using AssemblyAI",
            "display_name": "AssemblyAI Poll Transcript",
            "documentation": "https://www.assemblyai.com/docs",
            "edited": false,
            "field_order": [
              "api_key",
              "transcript_id",
              "polling_interval"
            ],
            "frozen": false,
            "icon": "AssemblyAI",
            "legacy": false,
            "lf_version": "1.1.5",
            "metadata": {},
            "minimized": false,
            "output_types": [],
            "outputs": [
              {
                "allows_loop": false,
                "cache": true,
                "display_name": "Transcription Result",
                "group_outputs": false,
                "method": "poll_transcription_job",
                "name": "transcription_result",
                "selected": "Data",
                "tool_mode": true,
                "types": [
                  "Data"
                ],
                "value": "__UNDEFINED__"
              }
            ],
            "pinned": false,
            "template": {
              "_type": "Component",
              "api_key": {
                "_input_type": "SecretStrInput",
                "advanced": false,
                "display_name": "Assembly API Key",
                "dynamic": false,
                "info": "Your AssemblyAI API key. You can get one from https://www.assemblyai.com/",
                "input_types": [],
                "load_from_db": false,
                "name": "api_key",
                "password": true,
                "placeholder": "",
                "required": true,
                "show": true,
                "title_case": false,
                "type": "str",
                "value": ""
              },
              "code": {
                "advanced": true,
                "dynamic": true,
                "fileTypes": [],
                "file_path": "",
                "info": "",
                "list": false,
                "load_from_db": false,
                "multiline": true,
                "name": "code",
                "password": false,
                "placeholder": "",
                "required": true,
                "show": true,
                "title_case": false,
                "type": "code",
                "value": "import assemblyai as aai\nfrom loguru import logger\n\nfrom langflow.custom.custom_component.component import Component\nfrom langflow.field_typing.range_spec import RangeSpec\nfrom langflow.io import DataInput, FloatInput, Output, SecretStrInput\nfrom langflow.schema.data import Data\n\n\nclass AssemblyAITranscriptionJobPoller(Component):\n    display_name = \"AssemblyAI Poll Transcript\"\n    description = \"Poll for the status of a transcription job using AssemblyAI\"\n    documentation = \"https://www.assemblyai.com/docs\"\n    icon = \"AssemblyAI\"\n\n    inputs = [\n        SecretStrInput(\n            name=\"api_key\",\n            display_name=\"Assembly API Key\",\n            info=\"Your AssemblyAI API key. You can get one from https://www.assemblyai.com/\",\n            required=True,\n        ),\n        DataInput(\n            name=\"transcript_id\",\n            display_name=\"Transcript ID\",\n            info=\"The ID of the transcription job to poll\",\n            required=True,\n        ),\n        FloatInput(\n            name=\"polling_interval\",\n            display_name=\"Polling Interval\",\n            value=3.0,\n            info=\"The polling interval in seconds\",\n            advanced=True,\n            range_spec=RangeSpec(min=3, max=30),\n        ),\n    ]\n\n    outputs = [\n        Output(display_name=\"Transcription Result\", name=\"transcription_result\", method=\"poll_transcription_job\"),\n    ]\n\n    def poll_transcription_job(self) -> Data:\n        \"\"\"Polls the transcription status until completion and returns the Data.\"\"\"\n        aai.settings.api_key = self.api_key\n        aai.settings.polling_interval = self.polling_interval\n\n        # check if it's an error message from the previous step\n        if self.transcript_id.data.get(\"error\"):\n            self.status = self.transcript_id.data[\"error\"]\n            return self.transcript_id\n\n        try:\n            transcript = aai.Transcript.get_by_id(self.transcript_id.data[\"transcript_id\"])\n        except Exception as e:  # noqa: BLE001\n            error = f\"Getting transcription failed: {e}\"\n            logger.opt(exception=True).debug(error)\n            self.status = error\n            return Data(data={\"error\": error})\n\n        if transcript.status == aai.TranscriptStatus.completed:\n            json_response = transcript.json_response\n            text = json_response.pop(\"text\", None)\n            utterances = json_response.pop(\"utterances\", None)\n            transcript_id = json_response.pop(\"id\", None)\n            sorted_data = {\"text\": text, \"utterances\": utterances, \"id\": transcript_id}\n            sorted_data.update(json_response)\n            data = Data(data=sorted_data)\n            self.status = data\n            return data\n        self.status = transcript.error\n        return Data(data={\"error\": transcript.error})\n"
              },
              "polling_interval": {
                "_input_type": "FloatInput",
                "advanced": true,
                "display_name": "Polling Interval",
                "dynamic": false,
                "info": "The polling interval in seconds",
                "list": false,
                "list_add_label": "Add More",
                "name": "polling_interval",
                "placeholder": "",
                "range_spec": {
                  "max": 30,
                  "min": 3,
                  "step": 0.1,
                  "step_type": "float"
                },
                "required": false,
                "show": true,
                "title_case": false,
                "tool_mode": false,
                "trace_as_metadata": true,
                "type": "float",
                "value": 3
              },
              "transcript_id": {
                "_input_type": "DataInput",
                "advanced": false,
                "display_name": "Transcript ID",
                "dynamic": false,
                "info": "The ID of the transcription job to poll",
                "input_types": [
                  "Data"
                ],
                "list": false,
                "list_add_label": "Add More",
                "name": "transcript_id",
                "placeholder": "",
                "required": true,
                "show": true,
                "title_case": false,
                "tool_mode": false,
                "trace_as_input": true,
                "trace_as_metadata": true,
                "type": "other",
                "value": ""
              }
            },
            "tool_mode": false
          },
          "selected_output": "transcription_result",
          "showNode": true,
          "type": "AssemblyAITranscriptionJobPoller"
        },
<<<<<<< HEAD
        "id": "AssemblyAITranscriptionJobPoller-q3DCs",
=======
        "id": "AssemblyAITranscriptionJobPoller-GaXh2",
>>>>>>> 93543781
        "measured": {
          "height": 264,
          "width": 320
        },
        "position": {
          "x": 943.468098795128,
          "y": 282.3188316337007
        },
        "selected": false,
        "type": "genericNode"
      },
      {
        "data": {
<<<<<<< HEAD
          "id": "ParseData-ZacMx",
=======
          "id": "ParseData-ZQpM3",
>>>>>>> 93543781
          "node": {
            "base_classes": [
              "Data",
              "Message"
            ],
            "beta": false,
            "conditional_paths": [],
            "custom_fields": {},
            "description": "Convert Data objects into Messages using any {field_name} from input data.",
            "display_name": "Data to Message",
            "documentation": "",
            "edited": false,
            "field_order": [
              "data",
              "template",
              "sep"
            ],
            "frozen": false,
            "icon": "message-square",
            "legacy": true,
            "lf_version": "1.1.5",
            "metadata": {
              "legacy_name": "Parse Data"
            },
            "minimized": false,
            "output_types": [],
            "outputs": [
              {
                "allows_loop": false,
                "cache": true,
                "display_name": "Message",
                "group_outputs": false,
                "method": "parse_data",
                "name": "text",
                "selected": "Message",
                "tool_mode": true,
                "types": [
                  "Message"
                ],
                "value": "__UNDEFINED__"
              },
              {
                "allows_loop": false,
                "cache": true,
                "display_name": "Data List",
                "group_outputs": false,
                "method": "parse_data_as_list",
                "name": "data_list",
                "selected": "Data",
                "tool_mode": true,
                "types": [
                  "Data"
                ],
                "value": "__UNDEFINED__"
              }
            ],
            "pinned": false,
            "template": {
              "_type": "Component",
              "code": {
                "advanced": true,
                "dynamic": true,
                "fileTypes": [],
                "file_path": "",
                "info": "",
                "list": false,
                "load_from_db": false,
                "multiline": true,
                "name": "code",
                "password": false,
                "placeholder": "",
                "required": true,
                "show": true,
                "title_case": false,
                "type": "code",
                "value": "from langflow.custom.custom_component.component import Component\nfrom langflow.helpers.data import data_to_text, data_to_text_list\nfrom langflow.io import DataInput, MultilineInput, Output, StrInput\nfrom langflow.schema.data import Data\nfrom langflow.schema.message import Message\n\n\nclass ParseDataComponent(Component):\n    display_name = \"Data to Message\"\n    description = \"Convert Data objects into Messages using any {field_name} from input data.\"\n    icon = \"message-square\"\n    name = \"ParseData\"\n    legacy = True\n    metadata = {\n        \"legacy_name\": \"Parse Data\",\n    }\n\n    inputs = [\n        DataInput(\n            name=\"data\",\n            display_name=\"Data\",\n            info=\"The data to convert to text.\",\n            is_list=True,\n            required=True,\n        ),\n        MultilineInput(\n            name=\"template\",\n            display_name=\"Template\",\n            info=\"The template to use for formatting the data. \"\n            \"It can contain the keys {text}, {data} or any other key in the Data.\",\n            value=\"{text}\",\n            required=True,\n        ),\n        StrInput(name=\"sep\", display_name=\"Separator\", advanced=True, value=\"\\n\"),\n    ]\n\n    outputs = [\n        Output(\n            display_name=\"Message\",\n            name=\"text\",\n            info=\"Data as a single Message, with each input Data separated by Separator\",\n            method=\"parse_data\",\n        ),\n        Output(\n            display_name=\"Data List\",\n            name=\"data_list\",\n            info=\"Data as a list of new Data, each having `text` formatted by Template\",\n            method=\"parse_data_as_list\",\n        ),\n    ]\n\n    def _clean_args(self) -> tuple[list[Data], str, str]:\n        data = self.data if isinstance(self.data, list) else [self.data]\n        template = self.template\n        sep = self.sep\n        return data, template, sep\n\n    def parse_data(self) -> Message:\n        data, template, sep = self._clean_args()\n        result_string = data_to_text(template, data, sep)\n        self.status = result_string\n        return Message(text=result_string)\n\n    def parse_data_as_list(self) -> list[Data]:\n        data, template, _ = self._clean_args()\n        text_list, data_list = data_to_text_list(template, data)\n        for item, text in zip(data_list, text_list, strict=True):\n            item.set_text(text)\n        self.status = data_list\n        return data_list\n"
              },
              "data": {
                "_input_type": "DataInput",
                "advanced": false,
                "display_name": "Data",
                "dynamic": false,
                "info": "The data to convert to text.",
                "input_types": [
                  "Data"
                ],
                "list": true,
                "list_add_label": "Add More",
                "name": "data",
                "placeholder": "",
                "required": true,
                "show": true,
                "title_case": false,
                "tool_mode": false,
                "trace_as_input": true,
                "trace_as_metadata": true,
                "type": "other",
                "value": ""
              },
              "sep": {
                "_input_type": "StrInput",
                "advanced": true,
                "display_name": "Separator",
                "dynamic": false,
                "info": "",
                "list": false,
                "list_add_label": "Add More",
                "load_from_db": false,
                "name": "sep",
                "placeholder": "",
                "required": false,
                "show": true,
                "title_case": false,
                "tool_mode": false,
                "trace_as_metadata": true,
                "type": "str",
                "value": "\n"
              },
              "template": {
                "_input_type": "MultilineInput",
                "advanced": false,
                "display_name": "Template",
                "dynamic": false,
                "info": "The template to use for formatting the data. It can contain the keys {text}, {data} or any other key in the Data.",
                "input_types": [
                  "Message"
                ],
                "list": false,
                "list_add_label": "Add More",
                "load_from_db": false,
                "multiline": true,
                "name": "template",
                "placeholder": "",
                "required": true,
                "show": true,
                "title_case": false,
                "tool_mode": false,
                "trace_as_input": true,
                "trace_as_metadata": true,
                "type": "str",
                "value": "{text}"
              }
            },
            "tool_mode": false
          },
          "showNode": true,
          "type": "ParseData"
        },
<<<<<<< HEAD
        "id": "ParseData-ZacMx",
=======
        "id": "ParseData-ZQpM3",
>>>>>>> 93543781
        "measured": {
          "height": 264,
          "width": 320
        },
        "position": {
          "x": 1330.927281184057,
          "y": 382.3516758942169
        },
        "selected": false,
        "type": "genericNode"
      },
      {
        "data": {
<<<<<<< HEAD
          "id": "OpenAIModel-tuYcL",
=======
          "id": "Prompt-Nc0MB",
>>>>>>> 93543781
          "node": {
            "base_classes": [
              "Message"
            ],
            "beta": false,
            "conditional_paths": [],
            "custom_fields": {
              "template": [
                "transcript"
              ]
            },
            "description": "Create a prompt template with dynamic variables.",
            "display_name": "Prompt",
            "documentation": "",
            "edited": false,
            "error": null,
            "field_order": [
              "template",
              "tool_placeholder"
            ],
            "frozen": false,
            "full_path": null,
            "icon": "braces",
            "is_composition": null,
            "is_input": null,
            "is_output": null,
            "legacy": false,
            "lf_version": "1.1.5",
            "metadata": {},
            "minimized": false,
            "name": "",
            "output_types": [],
            "outputs": [
              {
                "allows_loop": false,
                "cache": true,
                "display_name": "Prompt",
                "group_outputs": false,
                "method": "build_prompt",
                "name": "prompt",
                "selected": "Message",
                "tool_mode": true,
                "types": [
                  "Message"
                ],
                "value": "__UNDEFINED__"
              }
            ],
            "pinned": false,
            "template": {
              "_type": "Component",
<<<<<<< HEAD
              "api_key": {
                "_input_type": "SecretStrInput",
                "advanced": false,
                "display_name": "OpenAI API Key",
                "dynamic": false,
                "info": "The OpenAI API Key to use for the OpenAI model.",
                "input_types": [],
                "load_from_db": false,
                "name": "api_key",
                "password": true,
                "placeholder": "",
                "required": true,
                "show": true,
                "title_case": false,
                "type": "str",
                "value": ""
              },
=======
>>>>>>> 93543781
              "code": {
                "advanced": true,
                "dynamic": true,
                "fileTypes": [],
                "file_path": "",
                "info": "",
                "list": false,
                "load_from_db": false,
                "multiline": true,
                "name": "code",
                "password": false,
                "placeholder": "",
                "required": true,
                "show": true,
                "title_case": false,
                "type": "code",
                "value": "from langflow.base.prompts.api_utils import process_prompt_template\nfrom langflow.custom.custom_component.component import Component\nfrom langflow.inputs.inputs import DefaultPromptField\nfrom langflow.io import MessageTextInput, Output, PromptInput\nfrom langflow.schema.message import Message\nfrom langflow.template.utils import update_template_values\n\n\nclass PromptComponent(Component):\n    display_name: str = \"Prompt\"\n    description: str = \"Create a prompt template with dynamic variables.\"\n    icon = \"braces\"\n    trace_type = \"prompt\"\n    name = \"Prompt\"\n\n    inputs = [\n        PromptInput(name=\"template\", display_name=\"Template\"),\n        MessageTextInput(\n            name=\"tool_placeholder\",\n            display_name=\"Tool Placeholder\",\n            tool_mode=True,\n            advanced=True,\n            info=\"A placeholder input for tool mode.\",\n        ),\n    ]\n\n    outputs = [\n        Output(display_name=\"Prompt\", name=\"prompt\", method=\"build_prompt\"),\n    ]\n\n    async def build_prompt(self) -> Message:\n        prompt = Message.from_template(**self._attributes)\n        self.status = prompt.text\n        return prompt\n\n    def _update_template(self, frontend_node: dict):\n        prompt_template = frontend_node[\"template\"][\"template\"][\"value\"]\n        custom_fields = frontend_node[\"custom_fields\"]\n        frontend_node_template = frontend_node[\"template\"]\n        _ = process_prompt_template(\n            template=prompt_template,\n            name=\"template\",\n            custom_fields=custom_fields,\n            frontend_node_template=frontend_node_template,\n        )\n        return frontend_node\n\n    async def update_frontend_node(self, new_frontend_node: dict, current_frontend_node: dict):\n        \"\"\"This function is called after the code validation is done.\"\"\"\n        frontend_node = await super().update_frontend_node(new_frontend_node, current_frontend_node)\n        template = frontend_node[\"template\"][\"template\"][\"value\"]\n        # Kept it duplicated for backwards compatibility\n        _ = process_prompt_template(\n            template=template,\n            name=\"template\",\n            custom_fields=frontend_node[\"custom_fields\"],\n            frontend_node_template=frontend_node[\"template\"],\n        )\n        # Now that template is updated, we need to grab any values that were set in the current_frontend_node\n        # and update the frontend_node with those values\n        update_template_values(new_template=frontend_node, previous_template=current_frontend_node[\"template\"])\n        return frontend_node\n\n    def _get_fallback_input(self, **kwargs):\n        return DefaultPromptField(**kwargs)\n"
              },
              "template": {
                "_input_type": "PromptInput",
                "advanced": false,
                "display_name": "Template",
                "dynamic": false,
                "info": "",
                "list": false,
                "name": "template",
                "placeholder": "",
                "required": false,
                "show": true,
                "title_case": false,
                "tool_mode": false,
                "trace_as_input": true,
                "type": "prompt",
                "value": "{transcript}\n\n---\n\nSummarize the action items and main ideas based on the conversation above. Be objective and avoid redundancy. \n\n"
              },
              "tool_placeholder": {
                "_input_type": "MessageTextInput",
                "advanced": true,
                "display_name": "Tool Placeholder",
                "dynamic": false,
                "info": "A placeholder input for tool mode.",
                "input_types": [
                  "Message"
                ],
                "list": false,
                "load_from_db": false,
                "name": "tool_placeholder",
                "placeholder": "",
                "required": false,
                "show": true,
                "title_case": false,
                "tool_mode": true,
                "trace_as_input": true,
                "trace_as_metadata": true,
                "type": "str",
                "value": ""
              },
              "transcript": {
                "advanced": false,
                "display_name": "transcript",
                "dynamic": false,
                "field_type": "str",
                "fileTypes": [],
                "file_path": "",
                "info": "",
                "input_types": [
                  "Message",
                  "Text"
                ],
                "list": false,
                "load_from_db": false,
                "multiline": true,
                "name": "transcript",
                "placeholder": "",
                "required": false,
                "show": true,
                "title_case": false,
                "type": "str",
                "value": ""
              }
            },
            "tool_mode": false
          },
          "selected_output": "prompt",
          "showNode": true,
          "type": "Prompt"
        },
        "id": "Prompt-Nc0MB",
        "measured": {
          "height": 367,
          "width": 320
        },
        "position": {
          "x": 1752.6947356866303,
          "y": 491.51833853334665
        },
        "selected": false,
        "type": "genericNode"
      },
      {
        "data": {
          "id": "ChatOutput-LTpUg",
          "node": {
            "base_classes": [
              "Message"
            ],
            "beta": false,
            "category": "outputs",
            "conditional_paths": [],
            "custom_fields": {},
            "description": "Display a chat message in the Playground.",
            "display_name": "Chat Output",
            "documentation": "",
            "edited": false,
            "field_order": [
              "input_value",
              "should_store_message",
              "sender",
              "sender_name",
              "session_id",
              "data_template",
              "background_color",
              "chat_icon",
              "text_color"
            ],
            "frozen": false,
            "icon": "MessagesSquare",
            "key": "ChatOutput",
            "legacy": false,
            "lf_version": "1.1.5",
            "metadata": {},
            "minimized": true,
            "output_types": [],
            "outputs": [
              {
                "allows_loop": false,
                "cache": true,
                "display_name": "Output Message",
                "group_outputs": false,
                "method": "message_response",
                "name": "message",
                "selected": "Message",
                "tool_mode": true,
                "types": [
                  "Message"
                ],
                "value": "__UNDEFINED__"
              }
            ],
            "pinned": false,
            "score": 0.00012027401062119145,
            "template": {
              "_type": "Component",
              "background_color": {
                "_input_type": "MessageTextInput",
                "advanced": true,
                "display_name": "Background Color",
                "dynamic": false,
                "info": "The background color of the icon.",
                "input_types": [
                  "Message"
                ],
                "list": false,
                "load_from_db": false,
                "name": "background_color",
                "placeholder": "",
                "required": false,
                "show": true,
                "title_case": false,
                "tool_mode": false,
                "trace_as_input": true,
                "trace_as_metadata": true,
                "type": "str",
                "value": ""
              },
              "chat_icon": {
                "_input_type": "MessageTextInput",
                "advanced": true,
                "display_name": "Icon",
                "dynamic": false,
                "info": "The icon of the message.",
                "input_types": [
                  "Message"
                ],
                "list": false,
                "load_from_db": false,
                "name": "chat_icon",
                "placeholder": "",
                "required": false,
                "show": true,
                "title_case": false,
                "tool_mode": false,
                "trace_as_input": true,
                "trace_as_metadata": true,
                "type": "str",
                "value": ""
              },
              "clean_data": {
                "_input_type": "BoolInput",
                "advanced": true,
                "display_name": "Basic Clean Data",
                "dynamic": false,
                "info": "Whether to clean the data",
                "list": false,
                "list_add_label": "Add More",
                "name": "clean_data",
                "placeholder": "",
                "required": false,
                "show": true,
                "title_case": false,
                "tool_mode": false,
                "trace_as_metadata": true,
                "type": "bool",
                "value": true
              },
              "code": {
                "advanced": true,
                "dynamic": true,
                "fileTypes": [],
                "file_path": "",
                "info": "",
                "list": false,
                "load_from_db": false,
                "multiline": true,
                "name": "code",
                "password": false,
                "placeholder": "",
                "required": true,
                "show": true,
                "title_case": false,
                "type": "code",
                "value": "from collections.abc import Generator\nfrom typing import Any\n\nimport orjson\nfrom fastapi.encoders import jsonable_encoder\n\nfrom langflow.base.io.chat import ChatComponent\nfrom langflow.helpers.data import safe_convert\nfrom langflow.inputs.inputs import BoolInput, DropdownInput, HandleInput, MessageTextInput\nfrom langflow.schema.data import Data\nfrom langflow.schema.dataframe import DataFrame\nfrom langflow.schema.message import Message\nfrom langflow.schema.properties import Source\nfrom langflow.template.field.base import Output\nfrom langflow.utils.constants import (\n    MESSAGE_SENDER_AI,\n    MESSAGE_SENDER_NAME_AI,\n    MESSAGE_SENDER_USER,\n)\n\n\nclass ChatOutput(ChatComponent):\n    display_name = \"Chat Output\"\n    description = \"Display a chat message in the Playground.\"\n    icon = \"MessagesSquare\"\n    name = \"ChatOutput\"\n    minimized = True\n\n    inputs = [\n        HandleInput(\n            name=\"input_value\",\n            display_name=\"Inputs\",\n            info=\"Message to be passed as output.\",\n            input_types=[\"Data\", \"DataFrame\", \"Message\"],\n            required=True,\n        ),\n        BoolInput(\n            name=\"should_store_message\",\n            display_name=\"Store Messages\",\n            info=\"Store the message in the history.\",\n            value=True,\n            advanced=True,\n        ),\n        DropdownInput(\n            name=\"sender\",\n            display_name=\"Sender Type\",\n            options=[MESSAGE_SENDER_AI, MESSAGE_SENDER_USER],\n            value=MESSAGE_SENDER_AI,\n            advanced=True,\n            info=\"Type of sender.\",\n        ),\n        MessageTextInput(\n            name=\"sender_name\",\n            display_name=\"Sender Name\",\n            info=\"Name of the sender.\",\n            value=MESSAGE_SENDER_NAME_AI,\n            advanced=True,\n        ),\n        MessageTextInput(\n            name=\"session_id\",\n            display_name=\"Session ID\",\n            info=\"The session ID of the chat. If empty, the current session ID parameter will be used.\",\n            advanced=True,\n        ),\n        MessageTextInput(\n            name=\"data_template\",\n            display_name=\"Data Template\",\n            value=\"{text}\",\n            advanced=True,\n            info=\"Template to convert Data to Text. If left empty, it will be dynamically set to the Data's text key.\",\n        ),\n        MessageTextInput(\n            name=\"background_color\",\n            display_name=\"Background Color\",\n            info=\"The background color of the icon.\",\n            advanced=True,\n        ),\n        MessageTextInput(\n            name=\"chat_icon\",\n            display_name=\"Icon\",\n            info=\"The icon of the message.\",\n            advanced=True,\n        ),\n        MessageTextInput(\n            name=\"text_color\",\n            display_name=\"Text Color\",\n            info=\"The text color of the name\",\n            advanced=True,\n        ),\n        BoolInput(\n            name=\"clean_data\",\n            display_name=\"Basic Clean Data\",\n            value=True,\n            info=\"Whether to clean the data\",\n            advanced=True,\n        ),\n    ]\n    outputs = [\n        Output(\n            display_name=\"Output Message\",\n            name=\"message\",\n            method=\"message_response\",\n        ),\n    ]\n\n    def _build_source(self, id_: str | None, display_name: str | None, source: str | None) -> Source:\n        source_dict = {}\n        if id_:\n            source_dict[\"id\"] = id_\n        if display_name:\n            source_dict[\"display_name\"] = display_name\n        if source:\n            # Handle case where source is a ChatOpenAI object\n            if hasattr(source, \"model_name\"):\n                source_dict[\"source\"] = source.model_name\n            elif hasattr(source, \"model\"):\n                source_dict[\"source\"] = str(source.model)\n            else:\n                source_dict[\"source\"] = str(source)\n        return Source(**source_dict)\n\n    async def message_response(self) -> Message:\n        # First convert the input to string if needed\n        text = self.convert_to_string()\n\n        # Get source properties\n        source, icon, display_name, source_id = self.get_properties_from_source_component()\n        background_color = self.background_color\n        text_color = self.text_color\n        if self.chat_icon:\n            icon = self.chat_icon\n\n        # Create or use existing Message object\n        if isinstance(self.input_value, Message):\n            message = self.input_value\n            # Update message properties\n            message.text = text\n        else:\n            message = Message(text=text)\n\n        # Set message properties\n        message.sender = self.sender\n        message.sender_name = self.sender_name\n        message.session_id = self.session_id\n        message.flow_id = self.graph.flow_id if hasattr(self, \"graph\") else None\n        message.properties.source = self._build_source(source_id, display_name, source)\n        message.properties.icon = icon\n        message.properties.background_color = background_color\n        message.properties.text_color = text_color\n\n        # Store message if needed\n        if self.session_id and self.should_store_message:\n            stored_message = await self.send_message(message)\n            self.message.value = stored_message\n            message = stored_message\n\n        self.status = message\n        return message\n\n    def _serialize_data(self, data: Data) -> str:\n        \"\"\"Serialize Data object to JSON string.\"\"\"\n        # Convert data.data to JSON-serializable format\n        serializable_data = jsonable_encoder(data.data)\n        # Serialize with orjson, enabling pretty printing with indentation\n        json_bytes = orjson.dumps(serializable_data, option=orjson.OPT_INDENT_2)\n        # Convert bytes to string and wrap in Markdown code blocks\n        return \"```json\\n\" + json_bytes.decode(\"utf-8\") + \"\\n```\"\n\n    def _validate_input(self) -> None:\n        \"\"\"Validate the input data and raise ValueError if invalid.\"\"\"\n        if self.input_value is None:\n            msg = \"Input data cannot be None\"\n            raise ValueError(msg)\n        if isinstance(self.input_value, list) and not all(\n            isinstance(item, Message | Data | DataFrame | str) for item in self.input_value\n        ):\n            invalid_types = [\n                type(item).__name__\n                for item in self.input_value\n                if not isinstance(item, Message | Data | DataFrame | str)\n            ]\n            msg = f\"Expected Data or DataFrame or Message or str, got {invalid_types}\"\n            raise TypeError(msg)\n        if not isinstance(\n            self.input_value,\n            Message | Data | DataFrame | str | list | Generator | type(None),\n        ):\n            type_name = type(self.input_value).__name__\n            msg = f\"Expected Data or DataFrame or Message or str, Generator or None, got {type_name}\"\n            raise TypeError(msg)\n\n    def convert_to_string(self) -> str | Generator[Any, None, None]:\n        \"\"\"Convert input data to string with proper error handling.\"\"\"\n        self._validate_input()\n        if isinstance(self.input_value, list):\n            return \"\\n\".join([safe_convert(item, clean_data=self.clean_data) for item in self.input_value])\n        if isinstance(self.input_value, Generator):\n            return self.input_value\n        return safe_convert(self.input_value)\n"
              },
              "data_template": {
                "_input_type": "MessageTextInput",
                "advanced": true,
                "display_name": "Data Template",
                "dynamic": false,
                "info": "Template to convert Data to Text. If left empty, it will be dynamically set to the Data's text key.",
                "input_types": [
                  "Message"
                ],
                "list": false,
                "load_from_db": false,
                "name": "data_template",
                "placeholder": "",
                "required": false,
                "show": true,
                "title_case": false,
                "tool_mode": false,
                "trace_as_input": true,
                "trace_as_metadata": true,
                "type": "str",
                "value": "{text}"
              },
              "input_value": {
                "_input_type": "MessageInput",
                "advanced": false,
                "display_name": "Inputs",
                "dynamic": false,
                "info": "Message to be passed as output.",
                "input_types": [
                  "Data",
                  "DataFrame",
                  "Message"
                ],
                "list": false,
                "load_from_db": false,
                "name": "input_value",
                "placeholder": "",
                "required": true,
                "show": true,
                "title_case": false,
                "tool_mode": false,
                "trace_as_input": true,
                "trace_as_metadata": true,
                "type": "str",
                "value": ""
              },
              "sender": {
                "_input_type": "DropdownInput",
                "advanced": true,
                "combobox": false,
                "display_name": "Sender Type",
                "dynamic": false,
                "info": "Type of sender.",
                "name": "sender",
                "options": [
                  "Machine",
                  "User"
                ],
                "placeholder": "",
                "required": false,
                "show": true,
                "title_case": false,
                "tool_mode": false,
                "trace_as_metadata": true,
                "type": "str",
                "value": "Machine"
              },
              "sender_name": {
                "_input_type": "MessageTextInput",
                "advanced": true,
                "display_name": "Sender Name",
                "dynamic": false,
                "info": "Name of the sender.",
                "input_types": [
                  "Message"
                ],
                "list": false,
                "load_from_db": false,
                "name": "sender_name",
                "placeholder": "",
                "required": false,
                "show": true,
                "title_case": false,
                "tool_mode": false,
                "trace_as_input": true,
                "trace_as_metadata": true,
<<<<<<< HEAD
                "type": "int",
                "value": 700
              }
            },
            "tool_mode": false
          },
          "selected_output": "text_output",
          "showNode": true,
          "type": "OpenAIModel"
        },
        "id": "OpenAIModel-tuYcL",
        "measured": {
          "height": 540,
          "width": 320
        },
        "position": {
          "x": 2159.856153607566,
          "y": 546.0283268474204
        },
        "selected": false,
        "type": "genericNode"
      },
      {
        "data": {
          "id": "Prompt-xAsW6",
          "node": {
            "base_classes": [
              "Message"
            ],
            "beta": false,
            "conditional_paths": [],
            "custom_fields": {
              "template": [
                "transcript"
              ]
            },
            "description": "Create a prompt template with dynamic variables.",
            "display_name": "Prompt",
            "documentation": "",
            "edited": false,
            "error": null,
            "field_order": [
              "template",
              "tool_placeholder"
            ],
            "frozen": false,
            "full_path": null,
            "icon": "braces",
            "is_composition": null,
            "is_input": null,
            "is_output": null,
            "legacy": false,
            "lf_version": "1.1.5",
            "metadata": {},
            "minimized": false,
            "name": "",
            "output_types": [],
            "outputs": [
              {
                "allows_loop": false,
                "cache": true,
                "display_name": "Prompt",
                "group_outputs": false,
                "method": "build_prompt",
                "name": "prompt",
                "selected": "Message",
                "tool_mode": true,
                "types": [
=======
                "type": "str",
                "value": "AI"
              },
              "session_id": {
                "_input_type": "MessageTextInput",
                "advanced": true,
                "display_name": "Session ID",
                "dynamic": false,
                "info": "The session ID of the chat. If empty, the current session ID parameter will be used.",
                "input_types": [
>>>>>>> 93543781
                  "Message"
                ],
                "list": false,
                "load_from_db": false,
                "name": "session_id",
                "placeholder": "",
                "required": false,
                "show": true,
                "title_case": false,
                "tool_mode": false,
                "trace_as_input": true,
                "trace_as_metadata": true,
                "type": "str",
                "value": ""
              },
              "should_store_message": {
                "_input_type": "BoolInput",
                "advanced": true,
                "display_name": "Store Messages",
                "dynamic": false,
                "info": "Store the message in the history.",
                "list": false,
                "name": "should_store_message",
                "placeholder": "",
                "required": false,
                "show": true,
                "title_case": false,
                "tool_mode": false,
                "trace_as_metadata": true,
                "type": "bool",
                "value": true
              },
              "text_color": {
                "_input_type": "MessageTextInput",
                "advanced": true,
                "display_name": "Text Color",
                "dynamic": false,
                "info": "The text color of the name",
                "input_types": [
                  "Message"
                ],
                "list": false,
                "load_from_db": false,
                "name": "text_color",
                "placeholder": "",
                "required": false,
                "show": true,
                "title_case": false,
                "tool_mode": false,
                "trace_as_input": true,
                "trace_as_metadata": true,
                "type": "str",
                "value": ""
              }
            },
            "tool_mode": false
          },
          "showNode": true,
          "type": "ChatOutput"
        },
<<<<<<< HEAD
        "id": "Prompt-xAsW6",
        "measured": {
          "height": 367,
=======
        "id": "ChatOutput-LTpUg",
        "measured": {
          "height": 204,
>>>>>>> 93543781
          "width": 320
        },
        "position": {
          "x": 2586.3668922112406,
          "y": 713.1816341478374
        },
        "selected": false,
        "type": "genericNode"
      },
      {
        "data": {
<<<<<<< HEAD
          "id": "ChatOutput-iMVXt",
=======
          "id": "ChatOutput-m5kak",
>>>>>>> 93543781
          "node": {
            "base_classes": [
              "Message"
            ],
            "beta": false,
            "category": "outputs",
            "conditional_paths": [],
            "custom_fields": {},
            "description": "Display a chat message in the Playground.",
            "display_name": "Chat Output",
            "documentation": "",
            "edited": false,
            "field_order": [
              "input_value",
              "should_store_message",
              "sender",
              "sender_name",
              "session_id",
              "data_template",
              "background_color",
              "chat_icon",
              "text_color"
            ],
            "frozen": false,
            "icon": "MessagesSquare",
            "key": "ChatOutput",
            "legacy": false,
            "lf_version": "1.1.1",
            "metadata": {},
            "minimized": true,
            "output_types": [],
            "outputs": [
              {
                "allows_loop": false,
                "cache": true,
                "display_name": "Output Message",
                "group_outputs": false,
                "method": "message_response",
                "name": "message",
                "selected": "Message",
                "tool_mode": true,
                "types": [
                  "Message"
                ],
                "value": "__UNDEFINED__"
              }
            ],
            "pinned": false,
            "score": 0.00012027401062119145,
            "template": {
              "_type": "Component",
              "background_color": {
                "_input_type": "MessageTextInput",
                "advanced": true,
                "display_name": "Background Color",
                "dynamic": false,
                "info": "The background color of the icon.",
                "input_types": [
                  "Message"
                ],
                "list": false,
                "load_from_db": false,
                "name": "background_color",
                "placeholder": "",
                "required": false,
                "show": true,
                "title_case": false,
                "tool_mode": false,
                "trace_as_input": true,
                "trace_as_metadata": true,
                "type": "str",
                "value": ""
              },
              "chat_icon": {
                "_input_type": "MessageTextInput",
                "advanced": true,
                "display_name": "Icon",
                "dynamic": false,
                "info": "The icon of the message.",
                "input_types": [
                  "Message"
                ],
                "list": false,
                "load_from_db": false,
                "name": "chat_icon",
                "placeholder": "",
                "required": false,
                "show": true,
                "title_case": false,
                "tool_mode": false,
                "trace_as_input": true,
                "trace_as_metadata": true,
                "type": "str",
                "value": ""
              },
              "clean_data": {
                "_input_type": "BoolInput",
                "advanced": true,
                "display_name": "Basic Clean Data",
                "dynamic": false,
                "info": "Whether to clean the data",
                "list": false,
                "list_add_label": "Add More",
                "name": "clean_data",
                "placeholder": "",
                "required": false,
                "show": true,
                "title_case": false,
                "tool_mode": false,
                "trace_as_metadata": true,
                "type": "bool",
                "value": true
              },
              "code": {
                "advanced": true,
                "dynamic": true,
                "fileTypes": [],
                "file_path": "",
                "info": "",
                "list": false,
                "load_from_db": false,
                "multiline": true,
                "name": "code",
                "password": false,
                "placeholder": "",
                "required": true,
                "show": true,
                "title_case": false,
                "type": "code",
                "value": "from collections.abc import Generator\nfrom typing import Any\n\nimport orjson\nfrom fastapi.encoders import jsonable_encoder\n\nfrom langflow.base.io.chat import ChatComponent\nfrom langflow.helpers.data import safe_convert\nfrom langflow.inputs.inputs import BoolInput, DropdownInput, HandleInput, MessageTextInput\nfrom langflow.schema.data import Data\nfrom langflow.schema.dataframe import DataFrame\nfrom langflow.schema.message import Message\nfrom langflow.schema.properties import Source\nfrom langflow.template.field.base import Output\nfrom langflow.utils.constants import (\n    MESSAGE_SENDER_AI,\n    MESSAGE_SENDER_NAME_AI,\n    MESSAGE_SENDER_USER,\n)\n\n\nclass ChatOutput(ChatComponent):\n    display_name = \"Chat Output\"\n    description = \"Display a chat message in the Playground.\"\n    icon = \"MessagesSquare\"\n    name = \"ChatOutput\"\n    minimized = True\n\n    inputs = [\n        HandleInput(\n            name=\"input_value\",\n            display_name=\"Inputs\",\n            info=\"Message to be passed as output.\",\n            input_types=[\"Data\", \"DataFrame\", \"Message\"],\n            required=True,\n        ),\n        BoolInput(\n            name=\"should_store_message\",\n            display_name=\"Store Messages\",\n            info=\"Store the message in the history.\",\n            value=True,\n            advanced=True,\n        ),\n        DropdownInput(\n            name=\"sender\",\n            display_name=\"Sender Type\",\n            options=[MESSAGE_SENDER_AI, MESSAGE_SENDER_USER],\n            value=MESSAGE_SENDER_AI,\n            advanced=True,\n            info=\"Type of sender.\",\n        ),\n        MessageTextInput(\n            name=\"sender_name\",\n            display_name=\"Sender Name\",\n            info=\"Name of the sender.\",\n            value=MESSAGE_SENDER_NAME_AI,\n            advanced=True,\n        ),\n        MessageTextInput(\n            name=\"session_id\",\n            display_name=\"Session ID\",\n            info=\"The session ID of the chat. If empty, the current session ID parameter will be used.\",\n            advanced=True,\n        ),\n        MessageTextInput(\n            name=\"data_template\",\n            display_name=\"Data Template\",\n            value=\"{text}\",\n            advanced=True,\n            info=\"Template to convert Data to Text. If left empty, it will be dynamically set to the Data's text key.\",\n        ),\n        MessageTextInput(\n            name=\"background_color\",\n            display_name=\"Background Color\",\n            info=\"The background color of the icon.\",\n            advanced=True,\n        ),\n        MessageTextInput(\n            name=\"chat_icon\",\n            display_name=\"Icon\",\n            info=\"The icon of the message.\",\n            advanced=True,\n        ),\n        MessageTextInput(\n            name=\"text_color\",\n            display_name=\"Text Color\",\n            info=\"The text color of the name\",\n            advanced=True,\n        ),\n        BoolInput(\n            name=\"clean_data\",\n            display_name=\"Basic Clean Data\",\n            value=True,\n            info=\"Whether to clean the data\",\n            advanced=True,\n        ),\n    ]\n    outputs = [\n        Output(\n            display_name=\"Output Message\",\n            name=\"message\",\n            method=\"message_response\",\n        ),\n    ]\n\n    def _build_source(self, id_: str | None, display_name: str | None, source: str | None) -> Source:\n        source_dict = {}\n        if id_:\n            source_dict[\"id\"] = id_\n        if display_name:\n            source_dict[\"display_name\"] = display_name\n        if source:\n            # Handle case where source is a ChatOpenAI object\n            if hasattr(source, \"model_name\"):\n                source_dict[\"source\"] = source.model_name\n            elif hasattr(source, \"model\"):\n                source_dict[\"source\"] = str(source.model)\n            else:\n                source_dict[\"source\"] = str(source)\n        return Source(**source_dict)\n\n    async def message_response(self) -> Message:\n        # First convert the input to string if needed\n        text = self.convert_to_string()\n\n        # Get source properties\n        source, icon, display_name, source_id = self.get_properties_from_source_component()\n        background_color = self.background_color\n        text_color = self.text_color\n        if self.chat_icon:\n            icon = self.chat_icon\n\n        # Create or use existing Message object\n        if isinstance(self.input_value, Message):\n            message = self.input_value\n            # Update message properties\n            message.text = text\n        else:\n            message = Message(text=text)\n\n        # Set message properties\n        message.sender = self.sender\n        message.sender_name = self.sender_name\n        message.session_id = self.session_id\n        message.flow_id = self.graph.flow_id if hasattr(self, \"graph\") else None\n        message.properties.source = self._build_source(source_id, display_name, source)\n        message.properties.icon = icon\n        message.properties.background_color = background_color\n        message.properties.text_color = text_color\n\n        # Store message if needed\n        if self.session_id and self.should_store_message:\n            stored_message = await self.send_message(message)\n            self.message.value = stored_message\n            message = stored_message\n\n        self.status = message\n        return message\n\n    def _serialize_data(self, data: Data) -> str:\n        \"\"\"Serialize Data object to JSON string.\"\"\"\n        # Convert data.data to JSON-serializable format\n        serializable_data = jsonable_encoder(data.data)\n        # Serialize with orjson, enabling pretty printing with indentation\n        json_bytes = orjson.dumps(serializable_data, option=orjson.OPT_INDENT_2)\n        # Convert bytes to string and wrap in Markdown code blocks\n        return \"```json\\n\" + json_bytes.decode(\"utf-8\") + \"\\n```\"\n\n    def _validate_input(self) -> None:\n        \"\"\"Validate the input data and raise ValueError if invalid.\"\"\"\n        if self.input_value is None:\n            msg = \"Input data cannot be None\"\n            raise ValueError(msg)\n        if isinstance(self.input_value, list) and not all(\n            isinstance(item, Message | Data | DataFrame | str) for item in self.input_value\n        ):\n            invalid_types = [\n                type(item).__name__\n                for item in self.input_value\n                if not isinstance(item, Message | Data | DataFrame | str)\n            ]\n            msg = f\"Expected Data or DataFrame or Message or str, got {invalid_types}\"\n            raise TypeError(msg)\n        if not isinstance(\n            self.input_value,\n            Message | Data | DataFrame | str | list | Generator | type(None),\n        ):\n            type_name = type(self.input_value).__name__\n            msg = f\"Expected Data or DataFrame or Message or str, Generator or None, got {type_name}\"\n            raise TypeError(msg)\n\n    def convert_to_string(self) -> str | Generator[Any, None, None]:\n        \"\"\"Convert input data to string with proper error handling.\"\"\"\n        self._validate_input()\n        if isinstance(self.input_value, list):\n            return \"\\n\".join([safe_convert(item, clean_data=self.clean_data) for item in self.input_value])\n        if isinstance(self.input_value, Generator):\n            return self.input_value\n        return safe_convert(self.input_value)\n"
              },
              "data_template": {
                "_input_type": "MessageTextInput",
                "advanced": true,
                "display_name": "Data Template",
                "dynamic": false,
                "info": "Template to convert Data to Text. If left empty, it will be dynamically set to the Data's text key.",
                "input_types": [
                  "Message"
                ],
                "list": false,
                "load_from_db": false,
                "name": "data_template",
                "placeholder": "",
                "required": false,
                "show": true,
                "title_case": false,
                "tool_mode": false,
                "trace_as_input": true,
                "trace_as_metadata": true,
                "type": "str",
                "value": "{text}"
              },
              "input_value": {
                "_input_type": "MessageInput",
                "advanced": false,
                "display_name": "Inputs",
                "dynamic": false,
                "info": "Message to be passed as output.",
                "input_types": [
                  "Data",
                  "DataFrame",
                  "Message"
                ],
                "list": false,
                "load_from_db": false,
                "name": "input_value",
                "placeholder": "",
                "required": true,
                "show": true,
                "title_case": false,
                "tool_mode": false,
                "trace_as_input": true,
                "trace_as_metadata": true,
                "type": "str",
                "value": ""
              },
              "sender": {
                "_input_type": "DropdownInput",
                "advanced": true,
                "combobox": false,
                "display_name": "Sender Type",
                "dynamic": false,
                "info": "Type of sender.",
                "name": "sender",
                "options": [
                  "Machine",
                  "User"
                ],
                "placeholder": "",
                "required": false,
                "show": true,
                "title_case": false,
                "tool_mode": false,
                "trace_as_metadata": true,
                "type": "str",
                "value": "Machine"
              },
              "sender_name": {
                "_input_type": "MessageTextInput",
                "advanced": true,
                "display_name": "Sender Name",
                "dynamic": false,
                "info": "Name of the sender.",
                "input_types": [
                  "Message"
                ],
                "list": false,
                "load_from_db": false,
                "name": "sender_name",
                "placeholder": "",
                "required": false,
                "show": true,
                "title_case": false,
                "tool_mode": false,
                "trace_as_input": true,
                "trace_as_metadata": true,
                "type": "str",
                "value": "Original"
              },
              "session_id": {
                "_input_type": "MessageTextInput",
                "advanced": true,
                "display_name": "Session ID",
                "dynamic": false,
                "info": "The session ID of the chat. If empty, the current session ID parameter will be used.",
                "input_types": [
                  "Message"
                ],
                "list": false,
                "load_from_db": false,
                "name": "session_id",
                "placeholder": "",
                "required": false,
                "show": true,
                "title_case": false,
                "tool_mode": false,
                "trace_as_input": true,
                "trace_as_metadata": true,
                "type": "str",
                "value": ""
              },
              "should_store_message": {
                "_input_type": "BoolInput",
                "advanced": true,
                "display_name": "Store Messages",
                "dynamic": false,
                "info": "Store the message in the history.",
                "list": false,
                "name": "should_store_message",
                "placeholder": "",
                "required": false,
                "show": true,
                "title_case": false,
                "tool_mode": false,
                "trace_as_metadata": true,
                "type": "bool",
                "value": true
              },
              "text_color": {
                "_input_type": "MessageTextInput",
                "advanced": true,
                "display_name": "Text Color",
                "dynamic": false,
                "info": "The text color of the name",
                "input_types": [
                  "Message"
                ],
                "list": false,
                "load_from_db": false,
                "name": "text_color",
                "placeholder": "",
                "required": false,
                "show": true,
                "title_case": false,
                "tool_mode": false,
                "trace_as_input": true,
                "trace_as_metadata": true,
                "type": "str",
                "value": ""
              }
            },
            "tool_mode": false
          },
          "showNode": false,
          "type": "ChatOutput"
        },
<<<<<<< HEAD
        "id": "ChatOutput-iMVXt",
        "measured": {
          "height": 204,
          "width": 320
=======
        "id": "ChatOutput-m5kak",
        "measured": {
          "height": 48,
          "width": 192
>>>>>>> 93543781
        },
        "position": {
          "x": 1808.9025759312458,
          "y": 928.6030474712679
        },
        "selected": false,
        "type": "genericNode"
      },
      {
        "data": {
<<<<<<< HEAD
          "id": "ChatOutput-waGZR",
=======
          "id": "ChatOutput-SLRFg",
>>>>>>> 93543781
          "node": {
            "base_classes": [
              "Message"
            ],
            "beta": false,
            "category": "outputs",
            "conditional_paths": [],
            "custom_fields": {},
            "description": "Display a chat message in the Playground.",
            "display_name": "Chat Output",
            "documentation": "",
            "edited": false,
            "field_order": [
              "input_value",
              "should_store_message",
              "sender",
              "sender_name",
              "session_id",
              "data_template",
              "background_color",
              "chat_icon",
              "text_color"
            ],
            "frozen": false,
            "icon": "MessagesSquare",
            "key": "ChatOutput",
            "legacy": false,
            "lf_version": "1.1.5",
            "metadata": {},
            "minimized": true,
            "output_types": [],
            "outputs": [
              {
                "allows_loop": false,
                "cache": true,
                "display_name": "Output Message",
                "group_outputs": false,
                "method": "message_response",
                "name": "message",
                "selected": "Message",
                "tool_mode": true,
                "types": [
                  "Message"
                ],
                "value": "__UNDEFINED__"
              }
            ],
            "pinned": false,
            "score": 0.00012027401062119145,
            "template": {
              "_type": "Component",
              "background_color": {
                "_input_type": "MessageTextInput",
                "advanced": true,
                "display_name": "Background Color",
                "dynamic": false,
                "info": "The background color of the icon.",
                "input_types": [
                  "Message"
                ],
                "list": false,
                "load_from_db": false,
                "name": "background_color",
                "placeholder": "",
                "required": false,
                "show": true,
                "title_case": false,
                "tool_mode": false,
                "trace_as_input": true,
                "trace_as_metadata": true,
                "type": "str",
                "value": ""
              },
              "chat_icon": {
                "_input_type": "MessageTextInput",
                "advanced": true,
                "display_name": "Icon",
                "dynamic": false,
                "info": "The icon of the message.",
                "input_types": [
                  "Message"
                ],
                "list": false,
                "load_from_db": false,
                "name": "chat_icon",
                "placeholder": "",
                "required": false,
                "show": true,
                "title_case": false,
                "tool_mode": false,
                "trace_as_input": true,
                "trace_as_metadata": true,
                "type": "str",
                "value": ""
              },
              "clean_data": {
                "_input_type": "BoolInput",
                "advanced": true,
                "display_name": "Basic Clean Data",
                "dynamic": false,
                "info": "Whether to clean the data",
                "list": false,
                "list_add_label": "Add More",
                "name": "clean_data",
                "placeholder": "",
                "required": false,
                "show": true,
                "title_case": false,
                "tool_mode": false,
                "trace_as_metadata": true,
                "type": "bool",
                "value": true
              },
              "code": {
                "advanced": true,
                "dynamic": true,
                "fileTypes": [],
                "file_path": "",
                "info": "",
                "list": false,
                "load_from_db": false,
                "multiline": true,
                "name": "code",
                "password": false,
                "placeholder": "",
                "required": true,
                "show": true,
                "title_case": false,
                "type": "code",
                "value": "from collections.abc import Generator\nfrom typing import Any\n\nimport orjson\nfrom fastapi.encoders import jsonable_encoder\n\nfrom langflow.base.io.chat import ChatComponent\nfrom langflow.helpers.data import safe_convert\nfrom langflow.inputs.inputs import BoolInput, DropdownInput, HandleInput, MessageTextInput\nfrom langflow.schema.data import Data\nfrom langflow.schema.dataframe import DataFrame\nfrom langflow.schema.message import Message\nfrom langflow.schema.properties import Source\nfrom langflow.template.field.base import Output\nfrom langflow.utils.constants import (\n    MESSAGE_SENDER_AI,\n    MESSAGE_SENDER_NAME_AI,\n    MESSAGE_SENDER_USER,\n)\n\n\nclass ChatOutput(ChatComponent):\n    display_name = \"Chat Output\"\n    description = \"Display a chat message in the Playground.\"\n    icon = \"MessagesSquare\"\n    name = \"ChatOutput\"\n    minimized = True\n\n    inputs = [\n        HandleInput(\n            name=\"input_value\",\n            display_name=\"Inputs\",\n            info=\"Message to be passed as output.\",\n            input_types=[\"Data\", \"DataFrame\", \"Message\"],\n            required=True,\n        ),\n        BoolInput(\n            name=\"should_store_message\",\n            display_name=\"Store Messages\",\n            info=\"Store the message in the history.\",\n            value=True,\n            advanced=True,\n        ),\n        DropdownInput(\n            name=\"sender\",\n            display_name=\"Sender Type\",\n            options=[MESSAGE_SENDER_AI, MESSAGE_SENDER_USER],\n            value=MESSAGE_SENDER_AI,\n            advanced=True,\n            info=\"Type of sender.\",\n        ),\n        MessageTextInput(\n            name=\"sender_name\",\n            display_name=\"Sender Name\",\n            info=\"Name of the sender.\",\n            value=MESSAGE_SENDER_NAME_AI,\n            advanced=True,\n        ),\n        MessageTextInput(\n            name=\"session_id\",\n            display_name=\"Session ID\",\n            info=\"The session ID of the chat. If empty, the current session ID parameter will be used.\",\n            advanced=True,\n        ),\n        MessageTextInput(\n            name=\"data_template\",\n            display_name=\"Data Template\",\n            value=\"{text}\",\n            advanced=True,\n            info=\"Template to convert Data to Text. If left empty, it will be dynamically set to the Data's text key.\",\n        ),\n        MessageTextInput(\n            name=\"background_color\",\n            display_name=\"Background Color\",\n            info=\"The background color of the icon.\",\n            advanced=True,\n        ),\n        MessageTextInput(\n            name=\"chat_icon\",\n            display_name=\"Icon\",\n            info=\"The icon of the message.\",\n            advanced=True,\n        ),\n        MessageTextInput(\n            name=\"text_color\",\n            display_name=\"Text Color\",\n            info=\"The text color of the name\",\n            advanced=True,\n        ),\n        BoolInput(\n            name=\"clean_data\",\n            display_name=\"Basic Clean Data\",\n            value=True,\n            info=\"Whether to clean the data\",\n            advanced=True,\n        ),\n    ]\n    outputs = [\n        Output(\n            display_name=\"Output Message\",\n            name=\"message\",\n            method=\"message_response\",\n        ),\n    ]\n\n    def _build_source(self, id_: str | None, display_name: str | None, source: str | None) -> Source:\n        source_dict = {}\n        if id_:\n            source_dict[\"id\"] = id_\n        if display_name:\n            source_dict[\"display_name\"] = display_name\n        if source:\n            # Handle case where source is a ChatOpenAI object\n            if hasattr(source, \"model_name\"):\n                source_dict[\"source\"] = source.model_name\n            elif hasattr(source, \"model\"):\n                source_dict[\"source\"] = str(source.model)\n            else:\n                source_dict[\"source\"] = str(source)\n        return Source(**source_dict)\n\n    async def message_response(self) -> Message:\n        # First convert the input to string if needed\n        text = self.convert_to_string()\n\n        # Get source properties\n        source, icon, display_name, source_id = self.get_properties_from_source_component()\n        background_color = self.background_color\n        text_color = self.text_color\n        if self.chat_icon:\n            icon = self.chat_icon\n\n        # Create or use existing Message object\n        if isinstance(self.input_value, Message):\n            message = self.input_value\n            # Update message properties\n            message.text = text\n        else:\n            message = Message(text=text)\n\n        # Set message properties\n        message.sender = self.sender\n        message.sender_name = self.sender_name\n        message.session_id = self.session_id\n        message.flow_id = self.graph.flow_id if hasattr(self, \"graph\") else None\n        message.properties.source = self._build_source(source_id, display_name, source)\n        message.properties.icon = icon\n        message.properties.background_color = background_color\n        message.properties.text_color = text_color\n\n        # Store message if needed\n        if self.session_id and self.should_store_message:\n            stored_message = await self.send_message(message)\n            self.message.value = stored_message\n            message = stored_message\n\n        self.status = message\n        return message\n\n    def _serialize_data(self, data: Data) -> str:\n        \"\"\"Serialize Data object to JSON string.\"\"\"\n        # Convert data.data to JSON-serializable format\n        serializable_data = jsonable_encoder(data.data)\n        # Serialize with orjson, enabling pretty printing with indentation\n        json_bytes = orjson.dumps(serializable_data, option=orjson.OPT_INDENT_2)\n        # Convert bytes to string and wrap in Markdown code blocks\n        return \"```json\\n\" + json_bytes.decode(\"utf-8\") + \"\\n```\"\n\n    def _validate_input(self) -> None:\n        \"\"\"Validate the input data and raise ValueError if invalid.\"\"\"\n        if self.input_value is None:\n            msg = \"Input data cannot be None\"\n            raise ValueError(msg)\n        if isinstance(self.input_value, list) and not all(\n            isinstance(item, Message | Data | DataFrame | str) for item in self.input_value\n        ):\n            invalid_types = [\n                type(item).__name__\n                for item in self.input_value\n                if not isinstance(item, Message | Data | DataFrame | str)\n            ]\n            msg = f\"Expected Data or DataFrame or Message or str, got {invalid_types}\"\n            raise TypeError(msg)\n        if not isinstance(\n            self.input_value,\n            Message | Data | DataFrame | str | list | Generator | type(None),\n        ):\n            type_name = type(self.input_value).__name__\n            msg = f\"Expected Data or DataFrame or Message or str, Generator or None, got {type_name}\"\n            raise TypeError(msg)\n\n    def convert_to_string(self) -> str | Generator[Any, None, None]:\n        \"\"\"Convert input data to string with proper error handling.\"\"\"\n        self._validate_input()\n        if isinstance(self.input_value, list):\n            return \"\\n\".join([safe_convert(item, clean_data=self.clean_data) for item in self.input_value])\n        if isinstance(self.input_value, Generator):\n            return self.input_value\n        return safe_convert(self.input_value)\n"
              },
              "data_template": {
                "_input_type": "MessageTextInput",
                "advanced": true,
                "display_name": "Data Template",
                "dynamic": false,
                "info": "Template to convert Data to Text. If left empty, it will be dynamically set to the Data's text key.",
                "input_types": [
                  "Message"
                ],
                "list": false,
                "load_from_db": false,
                "name": "data_template",
                "placeholder": "",
                "required": false,
                "show": true,
                "title_case": false,
                "tool_mode": false,
                "trace_as_input": true,
                "trace_as_metadata": true,
                "type": "str",
                "value": "{text}"
              },
              "input_value": {
                "_input_type": "MessageInput",
                "advanced": false,
                "display_name": "Inputs",
                "dynamic": false,
                "info": "Message to be passed as output.",
                "input_types": [
                  "Data",
                  "DataFrame",
                  "Message"
                ],
                "list": false,
                "load_from_db": false,
                "name": "input_value",
                "placeholder": "",
                "required": true,
                "show": true,
                "title_case": false,
                "tool_mode": false,
                "trace_as_input": true,
                "trace_as_metadata": true,
                "type": "str",
                "value": ""
              },
              "sender": {
                "_input_type": "DropdownInput",
                "advanced": true,
                "combobox": false,
                "display_name": "Sender Type",
                "dynamic": false,
                "info": "Type of sender.",
                "name": "sender",
                "options": [
                  "Machine",
                  "User"
                ],
                "placeholder": "",
                "required": false,
                "show": true,
                "title_case": false,
                "tool_mode": false,
                "trace_as_metadata": true,
                "type": "str",
                "value": "Machine"
              },
              "sender_name": {
                "_input_type": "MessageTextInput",
                "advanced": true,
                "display_name": "Sender Name",
                "dynamic": false,
                "info": "Name of the sender.",
                "input_types": [
                  "Message"
                ],
                "list": false,
                "load_from_db": false,
                "name": "sender_name",
                "placeholder": "",
                "required": false,
                "show": true,
                "title_case": false,
                "tool_mode": false,
                "trace_as_input": true,
                "trace_as_metadata": true,
                "type": "str",
                "value": "AI"
              },
              "session_id": {
                "_input_type": "MessageTextInput",
                "advanced": true,
                "display_name": "Session ID",
                "dynamic": false,
                "info": "The session ID of the chat. If empty, the current session ID parameter will be used.",
                "input_types": [
                  "Message"
                ],
                "list": false,
                "load_from_db": false,
                "name": "session_id",
                "placeholder": "",
                "required": false,
                "show": true,
                "title_case": false,
                "tool_mode": false,
                "trace_as_input": true,
                "trace_as_metadata": true,
                "type": "str",
                "value": ""
              },
              "should_store_message": {
                "_input_type": "BoolInput",
                "advanced": true,
                "display_name": "Store Messages",
                "dynamic": false,
                "info": "Store the message in the history.",
                "list": false,
                "name": "should_store_message",
                "placeholder": "",
                "required": false,
                "show": true,
                "title_case": false,
                "tool_mode": false,
                "trace_as_metadata": true,
                "type": "bool",
                "value": true
              },
              "text_color": {
                "_input_type": "MessageTextInput",
                "advanced": true,
                "display_name": "Text Color",
                "dynamic": false,
                "info": "The text color of the name",
                "input_types": [
                  "Message"
                ],
                "list": false,
                "load_from_db": false,
                "name": "text_color",
                "placeholder": "",
                "required": false,
                "show": true,
                "title_case": false,
                "tool_mode": false,
                "trace_as_input": true,
                "trace_as_metadata": true,
                "type": "str",
                "value": ""
              }
            },
            "tool_mode": false
          },
          "showNode": false,
          "type": "ChatOutput"
        },
<<<<<<< HEAD
        "id": "ChatOutput-waGZR",
=======
        "id": "ChatOutput-SLRFg",
>>>>>>> 93543781
        "measured": {
          "height": 48,
          "width": 192
        },
        "position": {
          "x": 2166.5776099158024,
          "y": 1717.8823325046656
        },
        "selected": false,
        "type": "genericNode"
      },
      {
        "data": {
<<<<<<< HEAD
          "id": "OpenAIModel-cZfbm",
=======
          "id": "Prompt-qm57P",
>>>>>>> 93543781
          "node": {
            "base_classes": [
              "Message"
            ],
            "beta": false,
            "conditional_paths": [],
            "custom_fields": {
              "template": [
                "history",
                "input"
              ]
            },
            "description": "Create a prompt template with dynamic variables.",
            "display_name": "Prompt",
            "documentation": "",
            "edited": false,
            "error": null,
            "field_order": [
              "template",
              "tool_placeholder"
            ],
            "frozen": false,
            "full_path": null,
            "icon": "braces",
            "is_composition": null,
            "is_input": null,
            "is_output": null,
            "legacy": false,
            "lf_version": "1.1.5",
            "metadata": {},
            "minimized": false,
            "name": "",
            "output_types": [],
            "outputs": [
              {
                "allows_loop": false,
                "cache": true,
                "display_name": "Prompt",
                "group_outputs": false,
                "method": "build_prompt",
                "name": "prompt",
                "selected": "Message",
                "tool_mode": true,
                "types": [
                  "Message"
                ],
                "value": "__UNDEFINED__"
              }
            ],
            "pinned": false,
            "template": {
              "_type": "Component",
<<<<<<< HEAD
              "api_key": {
                "_input_type": "SecretStrInput",
                "advanced": false,
                "display_name": "OpenAI API Key",
                "dynamic": false,
                "info": "The OpenAI API Key to use for the OpenAI model.",
                "input_types": [],
                "load_from_db": false,
                "name": "api_key",
                "password": true,
                "placeholder": "",
                "required": true,
                "show": true,
                "title_case": false,
                "type": "str",
                "value": ""
              },
=======
>>>>>>> 93543781
              "code": {
                "advanced": true,
                "dynamic": true,
                "fileTypes": [],
                "file_path": "",
                "info": "",
                "list": false,
                "load_from_db": false,
                "multiline": true,
                "name": "code",
                "password": false,
                "placeholder": "",
                "required": true,
                "show": true,
                "title_case": false,
                "type": "code",
                "value": "from langflow.base.prompts.api_utils import process_prompt_template\nfrom langflow.custom.custom_component.component import Component\nfrom langflow.inputs.inputs import DefaultPromptField\nfrom langflow.io import MessageTextInput, Output, PromptInput\nfrom langflow.schema.message import Message\nfrom langflow.template.utils import update_template_values\n\n\nclass PromptComponent(Component):\n    display_name: str = \"Prompt\"\n    description: str = \"Create a prompt template with dynamic variables.\"\n    icon = \"braces\"\n    trace_type = \"prompt\"\n    name = \"Prompt\"\n\n    inputs = [\n        PromptInput(name=\"template\", display_name=\"Template\"),\n        MessageTextInput(\n            name=\"tool_placeholder\",\n            display_name=\"Tool Placeholder\",\n            tool_mode=True,\n            advanced=True,\n            info=\"A placeholder input for tool mode.\",\n        ),\n    ]\n\n    outputs = [\n        Output(display_name=\"Prompt\", name=\"prompt\", method=\"build_prompt\"),\n    ]\n\n    async def build_prompt(self) -> Message:\n        prompt = Message.from_template(**self._attributes)\n        self.status = prompt.text\n        return prompt\n\n    def _update_template(self, frontend_node: dict):\n        prompt_template = frontend_node[\"template\"][\"template\"][\"value\"]\n        custom_fields = frontend_node[\"custom_fields\"]\n        frontend_node_template = frontend_node[\"template\"]\n        _ = process_prompt_template(\n            template=prompt_template,\n            name=\"template\",\n            custom_fields=custom_fields,\n            frontend_node_template=frontend_node_template,\n        )\n        return frontend_node\n\n    async def update_frontend_node(self, new_frontend_node: dict, current_frontend_node: dict):\n        \"\"\"This function is called after the code validation is done.\"\"\"\n        frontend_node = await super().update_frontend_node(new_frontend_node, current_frontend_node)\n        template = frontend_node[\"template\"][\"template\"][\"value\"]\n        # Kept it duplicated for backwards compatibility\n        _ = process_prompt_template(\n            template=template,\n            name=\"template\",\n            custom_fields=frontend_node[\"custom_fields\"],\n            frontend_node_template=frontend_node[\"template\"],\n        )\n        # Now that template is updated, we need to grab any values that were set in the current_frontend_node\n        # and update the frontend_node with those values\n        update_template_values(new_template=frontend_node, previous_template=current_frontend_node[\"template\"])\n        return frontend_node\n\n    def _get_fallback_input(self, **kwargs):\n        return DefaultPromptField(**kwargs)\n"
              },
              "history": {
                "advanced": false,
                "display_name": "history",
                "dynamic": false,
                "field_type": "str",
                "fileTypes": [],
                "file_path": "",
                "info": "",
                "input_types": [
                  "Message",
                  "Text"
                ],
                "list": false,
                "load_from_db": false,
                "multiline": true,
                "name": "history",
                "placeholder": "",
                "required": false,
                "show": true,
                "title_case": false,
                "type": "str",
                "value": ""
              },
              "input": {
                "advanced": false,
                "display_name": "input",
                "dynamic": false,
                "field_type": "str",
                "fileTypes": [],
                "file_path": "",
                "info": "",
                "input_types": [
                  "Message",
                  "Text"
                ],
                "list": false,
                "load_from_db": false,
                "multiline": true,
                "name": "input",
                "placeholder": "",
                "required": false,
                "show": true,
                "title_case": false,
                "type": "str",
                "value": ""
              },
              "template": {
                "_input_type": "PromptInput",
                "advanced": false,
                "display_name": "Template",
                "dynamic": false,
                "info": "",
                "list": false,
                "name": "template",
                "placeholder": "",
                "required": false,
                "show": true,
                "title_case": false,
                "tool_mode": false,
                "trace_as_input": true,
                "type": "prompt",
                "value": "{history}\n\n{input}\n\n"
              },
              "tool_placeholder": {
                "_input_type": "MessageTextInput",
                "advanced": true,
                "display_name": "Tool Placeholder",
                "dynamic": false,
                "info": "A placeholder input for tool mode.",
                "input_types": [
                  "Message"
                ],
                "list": false,
                "load_from_db": false,
                "name": "tool_placeholder",
                "placeholder": "",
                "required": false,
                "show": true,
                "title_case": false,
                "tool_mode": true,
                "trace_as_input": true,
                "trace_as_metadata": true,
                "type": "str",
                "value": ""
              }
            },
            "tool_mode": false
          },
          "selected_output": "prompt",
          "showNode": true,
          "type": "Prompt"
        },
<<<<<<< HEAD
        "id": "OpenAIModel-cZfbm",
        "measured": {
          "height": 540,
=======
        "id": "Prompt-qm57P",
        "measured": {
          "height": 419,
>>>>>>> 93543781
          "width": 320
        },
        "position": {
          "x": 1201.39455884454,
          "y": 1434.0090202145623
        },
        "selected": false,
        "type": "genericNode"
      },
      {
        "data": {
<<<<<<< HEAD
          "id": "ChatOutput-8p086",
=======
          "id": "Memory-W2jhq",
>>>>>>> 93543781
          "node": {
            "base_classes": [
              "Data",
              "Message"
            ],
            "beta": false,
            "conditional_paths": [],
            "custom_fields": {},
            "description": "Stores or retrieves stored chat messages from Langflow tables or an external memory.",
            "display_name": "Message History",
            "documentation": "",
            "edited": false,
            "field_order": [
              "memory",
              "sender",
              "sender_name",
              "n_messages",
              "session_id",
              "order",
              "template"
            ],
            "frozen": false,
            "icon": "message-square-more",
            "legacy": false,
            "lf_version": "1.1.5",
            "metadata": {},
            "minimized": false,
            "output_types": [],
            "outputs": [
              {
                "allows_loop": false,
                "cache": true,
                "display_name": "Message",
                "group_outputs": false,
                "method": "retrieve_messages_as_text",
                "name": "messages_text",
                "selected": "Message",
                "tool_mode": true,
                "types": [
                  "Message"
                ],
                "value": "__UNDEFINED__"
              },
              {
                "allows_loop": false,
                "cache": true,
                "display_name": "Dataframe",
                "group_outputs": false,
                "method": "retrieve_messages_dataframe",
                "name": "dataframe",
                "selected": "DataFrame",
                "tool_mode": true,
                "types": [
                  "DataFrame"
                ],
                "value": "__UNDEFINED__"
              }
            ],
            "pinned": false,
            "template": {
              "_type": "Component",
              "code": {
                "advanced": true,
                "dynamic": true,
                "fileTypes": [],
                "file_path": "",
                "info": "",
                "list": false,
                "load_from_db": false,
                "multiline": true,
                "name": "code",
                "password": false,
                "placeholder": "",
                "required": true,
                "show": true,
                "title_case": false,
                "type": "code",
                "value": "from typing import Any, cast\n\nfrom langflow.custom.custom_component.component import Component\nfrom langflow.helpers.data import data_to_text\nfrom langflow.inputs.inputs import DropdownInput, HandleInput, IntInput, MessageTextInput, MultilineInput, TabInput\nfrom langflow.memory import aget_messages, astore_message\nfrom langflow.schema.data import Data\nfrom langflow.schema.dataframe import DataFrame\nfrom langflow.schema.dotdict import dotdict\nfrom langflow.schema.message import Message\nfrom langflow.template.field.base import Output\nfrom langflow.utils.component_utils import set_current_fields, set_field_display\nfrom langflow.utils.constants import MESSAGE_SENDER_AI, MESSAGE_SENDER_NAME_AI, MESSAGE_SENDER_USER\n\n\nclass MemoryComponent(Component):\n    display_name = \"Message History\"\n    description = \"Stores or retrieves stored chat messages from Langflow tables or an external memory.\"\n    icon = \"message-square-more\"\n    name = \"Memory\"\n    default_keys = [\"mode\", \"memory\"]\n    mode_config = {\n        \"Store\": [\"message\", \"memory\", \"sender\", \"sender_name\", \"session_id\"],\n        \"Retrieve\": [\"n_messages\", \"order\", \"template\", \"memory\"],\n    }\n\n    inputs = [\n        TabInput(\n            name=\"mode\",\n            display_name=\"Mode\",\n            options=[\"Retrieve\", \"Store\"],\n            value=\"Retrieve\",\n            info=\"Operation mode: Store messages or Retrieve messages.\",\n            real_time_refresh=True,\n        ),\n        MessageTextInput(\n            name=\"message\",\n            display_name=\"Message\",\n            info=\"The chat message to be stored.\",\n            tool_mode=True,\n            dynamic=True,\n            show=False,\n        ),\n        HandleInput(\n            name=\"memory\",\n            display_name=\"External Memory\",\n            input_types=[\"Memory\"],\n            info=\"Retrieve messages from an external memory. If empty, it will use the Langflow tables.\",\n            advanced=True,\n        ),\n        DropdownInput(\n            name=\"sender_type\",\n            display_name=\"Sender Type\",\n            options=[MESSAGE_SENDER_AI, MESSAGE_SENDER_USER, \"Machine and User\"],\n            value=\"Machine and User\",\n            info=\"Filter by sender type.\",\n            advanced=True,\n        ),\n        MessageTextInput(\n            name=\"sender\",\n            display_name=\"Sender\",\n            info=\"The sender of the message. Might be Machine or User. \"\n            \"If empty, the current sender parameter will be used.\",\n            advanced=True,\n        ),\n        MessageTextInput(\n            name=\"sender_name\",\n            display_name=\"Sender Name\",\n            info=\"Filter by sender name.\",\n            advanced=True,\n            show=False,\n        ),\n        IntInput(\n            name=\"n_messages\",\n            display_name=\"Number of Messages\",\n            value=100,\n            info=\"Number of messages to retrieve.\",\n            advanced=True,\n            show=True,\n        ),\n        MessageTextInput(\n            name=\"session_id\",\n            display_name=\"Session ID\",\n            info=\"The session ID of the chat. If empty, the current session ID parameter will be used.\",\n            value=\"\",\n            advanced=True,\n        ),\n        DropdownInput(\n            name=\"order\",\n            display_name=\"Order\",\n            options=[\"Ascending\", \"Descending\"],\n            value=\"Ascending\",\n            info=\"Order of the messages.\",\n            advanced=True,\n            tool_mode=True,\n            required=True,\n        ),\n        MultilineInput(\n            name=\"template\",\n            display_name=\"Template\",\n            info=\"The template to use for formatting the data. \"\n            \"It can contain the keys {text}, {sender} or any other key in the message data.\",\n            value=\"{sender_name}: {text}\",\n            advanced=True,\n            show=False,\n        ),\n    ]\n\n    outputs = [\n        Output(display_name=\"Message\", name=\"messages_text\", method=\"retrieve_messages_as_text\", dynamic=True),\n        Output(display_name=\"Dataframe\", name=\"dataframe\", method=\"retrieve_messages_dataframe\", dynamic=True),\n    ]\n\n    def update_outputs(self, frontend_node: dict, field_name: str, field_value: Any) -> dict:\n        \"\"\"Dynamically show only the relevant output based on the selected output type.\"\"\"\n        if field_name == \"mode\":\n            # Start with empty outputs\n            frontend_node[\"outputs\"] = []\n            if field_value == \"Store\":\n                frontend_node[\"outputs\"] = [\n                    Output(\n                        display_name=\"Stored Messages\",\n                        name=\"stored_messages\",\n                        method=\"store_message\",\n                        hidden=True,\n                        dynamic=True,\n                    )\n                ]\n            if field_value == \"Retrieve\":\n                frontend_node[\"outputs\"] = [\n                    Output(\n                        display_name=\"Messages\", name=\"messages_text\", method=\"retrieve_messages_as_text\", dynamic=True\n                    ),\n                    Output(\n                        display_name=\"Dataframe\", name=\"dataframe\", method=\"retrieve_messages_dataframe\", dynamic=True\n                    ),\n                ]\n        return frontend_node\n\n    async def store_message(self) -> Message:\n        message = Message(text=self.message) if isinstance(self.message, str) else self.message\n\n        message.session_id = self.session_id or message.session_id\n        message.sender = self.sender or message.sender or MESSAGE_SENDER_AI\n        message.sender_name = self.sender_name or message.sender_name or MESSAGE_SENDER_NAME_AI\n\n        stored_messages: list[Message] = []\n\n        if self.memory:\n            self.memory.session_id = message.session_id\n            lc_message = message.to_lc_message()\n            await self.memory.aadd_messages([lc_message])\n\n            stored_messages = await self.memory.aget_messages() or []\n\n            stored_messages = [Message.from_lc_message(m) for m in stored_messages] if stored_messages else []\n\n            if message.sender:\n                stored_messages = [m for m in stored_messages if m.sender == message.sender]\n        else:\n            await astore_message(message, flow_id=self.graph.flow_id)\n            stored_messages = (\n                await aget_messages(\n                    session_id=message.session_id, sender_name=message.sender_name, sender=message.sender\n                )\n                or []\n            )\n\n        if not stored_messages:\n            msg = \"No messages were stored. Please ensure that the session ID and sender are properly set.\"\n            raise ValueError(msg)\n\n        stored_message = stored_messages[0]\n        self.status = stored_message\n        return stored_message\n\n    async def retrieve_messages(self) -> Data:\n        sender_type = self.sender_type\n        sender_name = self.sender_name\n        session_id = self.session_id\n        n_messages = self.n_messages\n        order = \"DESC\" if self.order == \"Descending\" else \"ASC\"\n\n        if sender_type == \"Machine and User\":\n            sender_type = None\n\n        if self.memory and not hasattr(self.memory, \"aget_messages\"):\n            memory_name = type(self.memory).__name__\n            err_msg = f\"External Memory object ({memory_name}) must have 'aget_messages' method.\"\n            raise AttributeError(err_msg)\n        # Check if n_messages is None or 0\n        if n_messages == 0:\n            stored = []\n        elif self.memory:\n            # override session_id\n            self.memory.session_id = session_id\n\n            stored = await self.memory.aget_messages()\n            # langchain memories are supposed to return messages in ascending order\n\n            if order == \"DESC\":\n                stored = stored[::-1]\n            if n_messages:\n                stored = stored[-n_messages:] if order == \"ASC\" else stored[:n_messages]\n            stored = [Message.from_lc_message(m) for m in stored]\n            if sender_type:\n                expected_type = MESSAGE_SENDER_AI if sender_type == MESSAGE_SENDER_AI else MESSAGE_SENDER_USER\n                stored = [m for m in stored if m.type == expected_type]\n        else:\n            # For internal memory, we always fetch the last N messages by ordering by DESC\n            stored = await aget_messages(\n                sender=sender_type,\n                sender_name=sender_name,\n                session_id=session_id,\n                limit=10000,\n                order=order,\n            )\n            if n_messages:\n                stored = stored[-n_messages:] if order == \"ASC\" else stored[:n_messages]\n\n        # self.status = stored\n        return cast(Data, stored)\n\n    async def retrieve_messages_as_text(self) -> Message:\n        stored_text = data_to_text(self.template, await self.retrieve_messages())\n        # self.status = stored_text\n        return Message(text=stored_text)\n\n    async def retrieve_messages_dataframe(self) -> DataFrame:\n        \"\"\"Convert the retrieved messages into a DataFrame.\n\n        Returns:\n            DataFrame: A DataFrame containing the message data.\n        \"\"\"\n        messages = await self.retrieve_messages()\n        return DataFrame(messages)\n\n    def update_build_config(\n        self,\n        build_config: dotdict,\n        field_value: Any,  # noqa: ARG002\n        field_name: str | None = None,  # noqa: ARG002\n    ) -> dotdict:\n        return set_current_fields(\n            build_config=build_config,\n            action_fields=self.mode_config,\n            selected_action=build_config[\"mode\"][\"value\"],\n            default_fields=self.default_keys,\n            func=set_field_display,\n        )\n"
              },
              "memory": {
                "_input_type": "HandleInput",
                "advanced": true,
                "display_name": "External Memory",
                "dynamic": false,
                "info": "Retrieve messages from an external memory. If empty, it will use the Langflow tables.",
                "input_types": [
                  "Memory"
                ],
                "list": false,
                "list_add_label": "Add More",
                "name": "memory",
                "placeholder": "",
                "required": false,
                "show": true,
                "title_case": false,
                "trace_as_metadata": true,
                "type": "other",
                "value": ""
              },
              "message": {
                "_input_type": "MessageTextInput",
                "advanced": false,
                "display_name": "Message",
                "dynamic": true,
                "info": "The chat message to be stored.",
                "input_types": [
                  "Message"
                ],
                "list": false,
                "list_add_label": "Add More",
                "load_from_db": false,
                "name": "message",
                "placeholder": "",
                "required": false,
                "show": false,
                "title_case": false,
                "tool_mode": true,
                "trace_as_input": true,
                "trace_as_metadata": true,
                "type": "str",
                "value": ""
              },
              "mode": {
                "_input_type": "TabInput",
                "advanced": false,
                "display_name": "Mode",
                "dynamic": false,
                "info": "Operation mode: Store messages or Retrieve messages.",
                "name": "mode",
                "options": [
                  "Retrieve",
                  "Store"
                ],
                "placeholder": "",
                "real_time_refresh": true,
                "required": false,
                "show": true,
                "title_case": false,
                "tool_mode": false,
                "trace_as_metadata": true,
                "type": "tab",
                "value": "Retrieve"
              },
              "n_messages": {
                "_input_type": "IntInput",
                "advanced": true,
                "display_name": "Number of Messages",
                "dynamic": false,
                "info": "Number of messages to retrieve.",
                "list": false,
                "list_add_label": "Add More",
                "name": "n_messages",
                "placeholder": "",
                "required": false,
                "show": true,
                "title_case": false,
                "tool_mode": false,
                "trace_as_metadata": true,
                "type": "int",
                "value": 100
              },
              "order": {
                "_input_type": "DropdownInput",
                "advanced": true,
                "combobox": false,
                "dialog_inputs": {},
                "display_name": "Order",
                "dynamic": false,
                "info": "Order of the messages.",
                "name": "order",
                "options": [
                  "Ascending",
                  "Descending"
                ],
                "options_metadata": [],
                "placeholder": "",
                "required": true,
                "show": true,
                "title_case": false,
                "tool_mode": true,
                "trace_as_metadata": true,
                "type": "str",
                "value": "Ascending"
              },
              "sender": {
                "_input_type": "DropdownInput",
                "advanced": true,
                "combobox": false,
                "dialog_inputs": {},
                "display_name": "Sender",
                "dynamic": false,
                "info": "The sender of the message. Might be Machine or User. If empty, the current sender parameter will be used.",
                "name": "sender",
                "options": [
                  "Machine",
                  "User",
                  "Machine and User"
                ],
                "options_metadata": [],
                "placeholder": "",
                "required": false,
                "show": true,
                "title_case": false,
                "tool_mode": false,
                "trace_as_metadata": true,
                "type": "str",
                "value": "Machine and User"
              },
              "sender_name": {
                "_input_type": "MessageTextInput",
                "advanced": true,
                "display_name": "Sender Name",
                "dynamic": false,
                "info": "Filter by sender name.",
                "input_types": [
                  "Message"
                ],
                "list": false,
                "list_add_label": "Add More",
                "load_from_db": false,
                "name": "sender_name",
                "placeholder": "",
                "required": false,
                "show": true,
                "title_case": false,
                "tool_mode": false,
                "trace_as_input": true,
                "trace_as_metadata": true,
                "type": "str",
                "value": ""
              },
              "sender_type": {
                "_input_type": "DropdownInput",
                "advanced": true,
                "combobox": false,
                "dialog_inputs": {},
                "display_name": "Sender Type",
                "dynamic": false,
                "info": "Filter by sender type.",
                "name": "sender_type",
                "options": [
                  "Machine",
                  "User",
                  "Machine and User"
                ],
                "options_metadata": [],
                "placeholder": "",
                "required": false,
                "show": true,
                "title_case": false,
                "toggle": false,
                "tool_mode": false,
                "trace_as_metadata": true,
                "type": "str",
                "value": "Machine and User"
              },
              "session_id": {
                "_input_type": "MessageTextInput",
                "advanced": true,
                "display_name": "Session ID",
                "dynamic": false,
                "info": "The session ID of the chat. If empty, the current session ID parameter will be used.",
                "input_types": [
                  "Message"
                ],
                "list": false,
                "list_add_label": "Add More",
                "load_from_db": false,
                "name": "session_id",
                "placeholder": "",
                "required": false,
                "show": true,
                "title_case": false,
                "tool_mode": false,
                "trace_as_input": true,
                "trace_as_metadata": true,
                "type": "str",
                "value": ""
              },
              "template": {
                "_input_type": "MultilineInput",
                "advanced": true,
                "display_name": "Template",
                "dynamic": false,
                "info": "The template to use for formatting the data. It can contain the keys {text}, {sender} or any other key in the message data.",
                "input_types": [
                  "Message"
                ],
                "list": false,
                "list_add_label": "Add More",
                "load_from_db": false,
                "multiline": true,
                "name": "template",
                "placeholder": "",
                "required": false,
                "show": true,
                "title_case": false,
                "tool_mode": false,
                "trace_as_input": true,
                "trace_as_metadata": true,
                "type": "str",
                "value": "{sender_name}: {text}"
              }
            },
            "tool_mode": false
          },
          "selected_output": "dataframe",
          "showNode": true,
          "type": "Memory"
        },
<<<<<<< HEAD
        "id": "ChatOutput-8p086",
=======
        "dragging": false,
        "id": "Memory-W2jhq",
>>>>>>> 93543781
        "measured": {
          "height": 218,
          "width": 320
        },
        "position": {
          "x": 441.48054213052956,
          "y": 1316.8835438817757
        },
        "selected": false,
        "type": "genericNode"
      },
      {
        "data": {
<<<<<<< HEAD
          "id": "Prompt-fdk2n",
=======
          "id": "ChatInput-VajCb",
>>>>>>> 93543781
          "node": {
            "base_classes": [
              "Message"
            ],
            "beta": false,
            "conditional_paths": [],
            "custom_fields": {},
            "description": "Get chat inputs from the Playground.",
            "display_name": "Chat Input",
            "documentation": "",
            "edited": false,
            "field_order": [
              "input_value",
              "should_store_message",
              "sender",
              "sender_name",
              "session_id",
              "files",
              "background_color",
              "chat_icon",
              "text_color"
            ],
            "frozen": false,
            "icon": "MessagesSquare",
            "legacy": false,
            "lf_version": "1.1.5",
            "metadata": {},
            "minimized": true,
            "output_types": [],
            "outputs": [
              {
                "allows_loop": false,
                "cache": true,
                "display_name": "Chat Message",
                "group_outputs": false,
                "method": "message_response",
                "name": "message",
                "selected": "Message",
                "tool_mode": true,
                "types": [
                  "Message"
                ],
                "value": "__UNDEFINED__"
              }
            ],
            "pinned": false,
            "template": {
              "_type": "Component",
              "background_color": {
                "_input_type": "MessageTextInput",
                "advanced": true,
                "display_name": "Background Color",
                "dynamic": false,
                "info": "The background color of the icon.",
                "input_types": [
                  "Message"
                ],
                "list": false,
                "load_from_db": false,
                "name": "background_color",
                "placeholder": "",
                "required": false,
                "show": true,
                "title_case": false,
                "tool_mode": false,
                "trace_as_input": true,
                "trace_as_metadata": true,
                "type": "str",
                "value": ""
              },
              "chat_icon": {
                "_input_type": "MessageTextInput",
                "advanced": true,
                "display_name": "Icon",
                "dynamic": false,
                "info": "The icon of the message.",
                "input_types": [
                  "Message"
                ],
                "list": false,
                "load_from_db": false,
                "name": "chat_icon",
                "placeholder": "",
                "required": false,
                "show": true,
                "title_case": false,
                "tool_mode": false,
                "trace_as_input": true,
                "trace_as_metadata": true,
                "type": "str",
                "value": ""
<<<<<<< HEAD
              }
            },
            "tool_mode": false
          },
          "selected_output": "prompt",
          "showNode": true,
          "type": "Prompt"
        },
        "id": "Prompt-fdk2n",
        "measured": {
          "height": 419,
          "width": 320
        },
        "position": {
          "x": 1201.39455884454,
          "y": 1434.0090202145623
        },
        "selected": false,
        "type": "genericNode"
      },
      {
        "data": {
          "id": "Memory-8DIlq",
          "node": {
            "base_classes": [
              "Data",
              "Message"
            ],
            "beta": false,
            "conditional_paths": [],
            "custom_fields": {},
            "description": "Stores or retrieves stored chat messages from Langflow tables or an external memory.",
            "display_name": "Message History",
            "documentation": "",
            "edited": false,
            "field_order": [
              "memory",
              "sender",
              "sender_name",
              "n_messages",
              "session_id",
              "order",
              "template"
            ],
            "frozen": false,
            "icon": "message-square-more",
            "legacy": false,
            "lf_version": "1.1.5",
            "metadata": {},
            "minimized": false,
            "output_types": [],
            "outputs": [
              {
                "allows_loop": false,
                "cache": true,
                "display_name": "Message",
                "group_outputs": false,
                "method": "retrieve_messages_as_text",
                "name": "messages_text",
                "selected": "Message",
                "tool_mode": true,
                "types": [
                  "Message"
                ],
                "value": "__UNDEFINED__"
=======
>>>>>>> 93543781
              },
              "code": {
                "advanced": true,
                "dynamic": true,
                "fileTypes": [],
                "file_path": "",
                "info": "",
                "list": false,
                "load_from_db": false,
                "multiline": true,
                "name": "code",
                "password": false,
                "placeholder": "",
                "required": true,
                "show": true,
                "title_case": false,
                "type": "code",
                "value": "from langflow.base.data.utils import IMG_FILE_TYPES, TEXT_FILE_TYPES\nfrom langflow.base.io.chat import ChatComponent\nfrom langflow.inputs.inputs import BoolInput\nfrom langflow.io import (\n    DropdownInput,\n    FileInput,\n    MessageTextInput,\n    MultilineInput,\n    Output,\n)\nfrom langflow.schema.message import Message\nfrom langflow.utils.constants import (\n    MESSAGE_SENDER_AI,\n    MESSAGE_SENDER_NAME_USER,\n    MESSAGE_SENDER_USER,\n)\n\n\nclass ChatInput(ChatComponent):\n    display_name = \"Chat Input\"\n    description = \"Get chat inputs from the Playground.\"\n    icon = \"MessagesSquare\"\n    name = \"ChatInput\"\n    minimized = True\n\n    inputs = [\n        MultilineInput(\n            name=\"input_value\",\n            display_name=\"Input Text\",\n            value=\"\",\n            info=\"Message to be passed as input.\",\n            input_types=[],\n        ),\n        BoolInput(\n            name=\"should_store_message\",\n            display_name=\"Store Messages\",\n            info=\"Store the message in the history.\",\n            value=True,\n            advanced=True,\n        ),\n        DropdownInput(\n            name=\"sender\",\n            display_name=\"Sender Type\",\n            options=[MESSAGE_SENDER_AI, MESSAGE_SENDER_USER],\n            value=MESSAGE_SENDER_USER,\n            info=\"Type of sender.\",\n            advanced=True,\n        ),\n        MessageTextInput(\n            name=\"sender_name\",\n            display_name=\"Sender Name\",\n            info=\"Name of the sender.\",\n            value=MESSAGE_SENDER_NAME_USER,\n            advanced=True,\n        ),\n        MessageTextInput(\n            name=\"session_id\",\n            display_name=\"Session ID\",\n            info=\"The session ID of the chat. If empty, the current session ID parameter will be used.\",\n            advanced=True,\n        ),\n        FileInput(\n            name=\"files\",\n            display_name=\"Files\",\n            file_types=TEXT_FILE_TYPES + IMG_FILE_TYPES,\n            info=\"Files to be sent with the message.\",\n            advanced=True,\n            is_list=True,\n            temp_file=True,\n        ),\n        MessageTextInput(\n            name=\"background_color\",\n            display_name=\"Background Color\",\n            info=\"The background color of the icon.\",\n            advanced=True,\n        ),\n        MessageTextInput(\n            name=\"chat_icon\",\n            display_name=\"Icon\",\n            info=\"The icon of the message.\",\n            advanced=True,\n        ),\n        MessageTextInput(\n            name=\"text_color\",\n            display_name=\"Text Color\",\n            info=\"The text color of the name\",\n            advanced=True,\n        ),\n    ]\n    outputs = [\n        Output(display_name=\"Chat Message\", name=\"message\", method=\"message_response\"),\n    ]\n\n    async def message_response(self) -> Message:\n        background_color = self.background_color\n        text_color = self.text_color\n        icon = self.chat_icon\n\n        message = await Message.create(\n            text=self.input_value,\n            sender=self.sender,\n            sender_name=self.sender_name,\n            session_id=self.session_id,\n            files=self.files,\n            properties={\n                \"background_color\": background_color,\n                \"text_color\": text_color,\n                \"icon\": icon,\n            },\n        )\n        if self.session_id and isinstance(message, Message) and self.should_store_message:\n            stored_message = await self.send_message(\n                message,\n            )\n            self.message.value = stored_message\n            message = stored_message\n\n        self.status = message\n        return message\n"
              },
              "files": {
                "_input_type": "FileInput",
                "advanced": true,
                "display_name": "Files",
                "dynamic": false,
                "fileTypes": [
                  "txt",
                  "md",
                  "mdx",
                  "csv",
                  "json",
                  "yaml",
                  "yml",
                  "xml",
                  "html",
                  "htm",
                  "pdf",
                  "docx",
                  "py",
                  "sh",
                  "sql",
                  "js",
                  "ts",
                  "tsx",
                  "jpg",
                  "jpeg",
                  "png",
                  "bmp",
                  "image"
                ],
                "file_path": "",
                "info": "Files to be sent with the message.",
                "list": true,
                "name": "files",
                "placeholder": "",
                "required": false,
                "show": true,
                "temp_file": true,
                "title_case": false,
                "trace_as_metadata": true,
                "type": "file",
                "value": ""
              },
              "input_value": {
                "_input_type": "MultilineInput",
                "advanced": false,
                "display_name": "Input Text",
                "dynamic": false,
                "info": "Message to be passed as input.",
                "input_types": [],
                "list": false,
                "load_from_db": false,
                "multiline": true,
                "name": "input_value",
                "placeholder": "",
                "required": false,
                "show": true,
                "title_case": false,
                "tool_mode": false,
                "trace_as_input": true,
                "trace_as_metadata": true,
                "type": "str",
                "value": ""
              },
              "sender": {
                "_input_type": "DropdownInput",
                "advanced": true,
                "combobox": false,
                "display_name": "Sender Type",
                "dynamic": false,
                "info": "Type of sender.",
                "name": "sender",
                "options": [
                  "Machine",
                  "User"
                ],
                "placeholder": "",
                "required": false,
                "show": true,
                "title_case": false,
                "tool_mode": false,
                "trace_as_metadata": true,
                "type": "str",
                "value": "User"
              },
              "sender_name": {
                "_input_type": "MessageTextInput",
                "advanced": true,
                "display_name": "Sender Name",
                "dynamic": false,
                "info": "Name of the sender.",
                "input_types": [
                  "Message"
                ],
                "list": false,
                "load_from_db": false,
                "name": "sender_name",
                "placeholder": "",
                "required": false,
                "show": true,
                "title_case": false,
                "tool_mode": false,
                "trace_as_input": true,
                "trace_as_metadata": true,
                "type": "str",
                "value": "User"
              },
              "session_id": {
                "_input_type": "MessageTextInput",
                "advanced": true,
                "display_name": "Session ID",
                "dynamic": false,
                "info": "The session ID of the chat. If empty, the current session ID parameter will be used.",
                "input_types": [
                  "Message"
                ],
                "list": false,
                "load_from_db": false,
                "name": "session_id",
                "placeholder": "",
                "required": false,
                "show": true,
                "title_case": false,
                "tool_mode": false,
                "trace_as_input": true,
                "trace_as_metadata": true,
                "type": "str",
                "value": ""
              },
              "should_store_message": {
                "_input_type": "BoolInput",
                "advanced": true,
                "display_name": "Store Messages",
                "dynamic": false,
                "info": "Store the message in the history.",
                "list": false,
                "name": "should_store_message",
                "placeholder": "",
                "required": false,
                "show": true,
                "title_case": false,
                "tool_mode": false,
                "trace_as_metadata": true,
                "type": "bool",
                "value": true
              },
              "text_color": {
                "_input_type": "MessageTextInput",
                "advanced": true,
                "display_name": "Text Color",
                "dynamic": false,
                "info": "The text color of the name",
                "input_types": [
                  "Message"
                ],
                "list": false,
                "load_from_db": false,
                "name": "text_color",
                "placeholder": "",
                "required": false,
                "show": true,
                "title_case": false,
                "tool_mode": false,
                "trace_as_input": true,
                "trace_as_metadata": true,
                "type": "str",
                "value": ""
              }
            },
            "tool_mode": false
          },
          "selected_output": "message",
          "showNode": false,
          "type": "ChatInput"
        },
<<<<<<< HEAD
        "dragging": false,
        "id": "Memory-8DIlq",
        "measured": {
          "height": 218,
          "width": 320
        },
        "position": {
          "x": 243.43007159070964,
          "y": 1335.3068434668753
=======
        "id": "ChatInput-VajCb",
        "measured": {
          "height": 48,
          "width": 192
        },
        "position": {
          "x": 701.8270533776066,
          "y": 1829.9409906958817
>>>>>>> 93543781
        },
        "selected": false,
        "type": "genericNode"
      },
      {
        "data": {
<<<<<<< HEAD
          "id": "ChatInput-EKNpM",
=======
          "id": "note-X7VVg",
          "node": {
            "description": "### 💡 Add your Assembly AI API key and audio file here",
            "display_name": "",
            "documentation": "",
            "template": {
              "backgroundColor": "transparent"
            }
          },
          "type": "note"
        },
        "dragging": false,
        "height": 324,
        "id": "note-X7VVg",
        "measured": {
          "height": 324,
          "width": 456
        },
        "position": {
          "x": 452.7834981529654,
          "y": 186.89794978262478
        },
        "resizing": false,
        "selected": false,
        "type": "noteNode",
        "width": 456
      },
      {
        "data": {
          "id": "note-KqIow",
          "node": {
            "description": "### 💡 Add your Assembly AI API key here",
            "display_name": "",
            "documentation": "",
            "template": {
              "backgroundColor": "transparent"
            }
          },
          "type": "note"
        },
        "dragging": false,
        "height": 324,
        "id": "note-KqIow",
        "measured": {
          "height": 324,
          "width": 365
        },
        "position": {
          "x": 920.5426847894952,
          "y": 231.76073203017918
        },
        "resizing": false,
        "selected": false,
        "type": "noteNode",
        "width": 365
      },
      {
        "data": {
          "id": "note-CGltm",
          "node": {
            "description": "### 💡 Add your OpenAI API key here",
            "display_name": "",
            "documentation": "",
            "template": {
              "backgroundColor": "transparent"
            }
          },
          "type": "note"
        },
        "dragging": false,
        "height": 324,
        "id": "note-CGltm",
        "measured": {
          "height": 324,
          "width": 335
        },
        "position": {
          "x": 2151.1746324575247,
          "y": 500.2170739157981
        },
        "resizing": false,
        "selected": false,
        "type": "noteNode",
        "width": 335
      },
      {
        "data": {
          "id": "note-Cy9Wp",
          "node": {
            "description": "### 💡 Add your OpenAI API key here",
            "display_name": "",
            "documentation": "",
            "template": {
              "backgroundColor": "transparent"
            }
          },
          "type": "note"
        },
        "dragging": false,
        "id": "note-Cy9Wp",
        "measured": {
          "height": 324,
          "width": 324
        },
        "position": {
          "x": 1665.156818365488,
          "y": 1348.5600122190888
        },
        "selected": false,
        "type": "noteNode"
      },
      {
        "data": {
          "id": "AssemblyAITranscriptionJobCreator-fAs7l",
>>>>>>> 93543781
          "node": {
            "base_classes": [
              "Data"
            ],
            "beta": false,
            "category": "assemblyai",
            "conditional_paths": [],
            "custom_fields": {},
            "description": "Create a transcription job for an audio file using AssemblyAI with advanced options",
            "display_name": "AssemblyAI Start Transcript",
            "documentation": "https://www.assemblyai.com/docs",
            "edited": false,
            "field_order": [
              "api_key",
              "audio_file",
              "audio_file_url",
              "speech_model",
              "language_detection",
              "language_code",
              "speaker_labels",
              "speakers_expected",
              "punctuate",
              "format_text"
            ],
            "frozen": false,
            "icon": "AssemblyAI",
            "key": "AssemblyAITranscriptionJobCreator",
            "legacy": false,
            "metadata": {},
            "minimized": false,
            "output_types": [],
            "outputs": [
              {
                "allows_loop": false,
                "cache": true,
                "display_name": "Transcript ID",
                "group_outputs": false,
                "method": "create_transcription_job",
                "name": "transcript_id",
                "selected": "Data",
                "tool_mode": true,
                "types": [
                  "Data"
                ],
                "value": "__UNDEFINED__"
              }
            ],
            "pinned": false,
            "score": 0.000018578044550916993,
            "template": {
              "_type": "Component",
              "api_key": {
                "_input_type": "SecretStrInput",
                "advanced": false,
                "display_name": "Assembly API Key",
                "dynamic": false,
                "info": "Your AssemblyAI API key. You can get one from https://www.assemblyai.com/",
                "input_types": [],
                "load_from_db": false,
                "name": "api_key",
                "password": true,
                "placeholder": "",
                "required": true,
                "show": true,
                "title_case": false,
                "type": "str",
                "value": ""
              },
              "audio_file": {
                "_input_type": "FileInput",
                "advanced": false,
                "display_name": "Audio File",
                "dynamic": false,
                "fileTypes": [
                  "3ga",
                  "8svx",
                  "aac",
                  "ac3",
                  "aif",
                  "aiff",
                  "alac",
                  "amr",
                  "ape",
                  "au",
                  "dss",
                  "flac",
                  "flv",
                  "m4a",
                  "m4b",
                  "m4p",
                  "m4r",
                  "mp3",
                  "mpga",
                  "ogg",
                  "oga",
                  "mogg",
                  "opus",
                  "qcp",
                  "tta",
                  "voc",
                  "wav",
                  "wma",
                  "wv",
                  "webm",
                  "mts",
                  "m2ts",
                  "ts",
                  "mov",
                  "mp2",
                  "mp4",
                  "m4p",
                  "m4v",
                  "mxf"
                ],
                "file_path": "",
                "info": "The audio file to transcribe",
                "list": false,
                "list_add_label": "Add More",
                "name": "audio_file",
                "placeholder": "",
                "required": true,
                "show": true,
                "title_case": false,
                "trace_as_metadata": true,
                "type": "file",
                "value": ""
              },
              "audio_file_url": {
                "_input_type": "MessageTextInput",
                "advanced": true,
                "display_name": "Audio File URL",
                "dynamic": false,
                "info": "The URL of the audio file to transcribe (Can be used instead of a File)",
                "input_types": [
                  "Message"
                ],
                "list": false,
                "list_add_label": "Add More",
                "load_from_db": false,
                "name": "audio_file_url",
                "placeholder": "",
                "required": false,
                "show": true,
                "title_case": false,
                "tool_mode": false,
                "trace_as_input": true,
                "trace_as_metadata": true,
                "type": "str",
                "value": ""
              },
              "code": {
                "advanced": true,
                "dynamic": true,
                "fileTypes": [],
                "file_path": "",
                "info": "",
                "list": false,
                "load_from_db": false,
                "multiline": true,
                "name": "code",
                "password": false,
                "placeholder": "",
                "required": true,
                "show": true,
                "title_case": false,
                "type": "code",
                "value": "from pathlib import Path\n\nimport assemblyai as aai\nfrom loguru import logger\n\nfrom langflow.custom.custom_component.component import Component\nfrom langflow.io import BoolInput, DropdownInput, FileInput, MessageTextInput, Output, SecretStrInput\nfrom langflow.schema.data import Data\n\n\nclass AssemblyAITranscriptionJobCreator(Component):\n    display_name = \"AssemblyAI Start Transcript\"\n    description = \"Create a transcription job for an audio file using AssemblyAI with advanced options\"\n    documentation = \"https://www.assemblyai.com/docs\"\n    icon = \"AssemblyAI\"\n\n    inputs = [\n        SecretStrInput(\n            name=\"api_key\",\n            display_name=\"Assembly API Key\",\n            info=\"Your AssemblyAI API key. You can get one from https://www.assemblyai.com/\",\n            required=True,\n        ),\n        FileInput(\n            name=\"audio_file\",\n            display_name=\"Audio File\",\n            file_types=[\n                \"3ga\",\n                \"8svx\",\n                \"aac\",\n                \"ac3\",\n                \"aif\",\n                \"aiff\",\n                \"alac\",\n                \"amr\",\n                \"ape\",\n                \"au\",\n                \"dss\",\n                \"flac\",\n                \"flv\",\n                \"m4a\",\n                \"m4b\",\n                \"m4p\",\n                \"m4r\",\n                \"mp3\",\n                \"mpga\",\n                \"ogg\",\n                \"oga\",\n                \"mogg\",\n                \"opus\",\n                \"qcp\",\n                \"tta\",\n                \"voc\",\n                \"wav\",\n                \"wma\",\n                \"wv\",\n                \"webm\",\n                \"mts\",\n                \"m2ts\",\n                \"ts\",\n                \"mov\",\n                \"mp2\",\n                \"mp4\",\n                \"m4p\",\n                \"m4v\",\n                \"mxf\",\n            ],\n            info=\"The audio file to transcribe\",\n            required=True,\n        ),\n        MessageTextInput(\n            name=\"audio_file_url\",\n            display_name=\"Audio File URL\",\n            info=\"The URL of the audio file to transcribe (Can be used instead of a File)\",\n            advanced=True,\n        ),\n        DropdownInput(\n            name=\"speech_model\",\n            display_name=\"Speech Model\",\n            options=[\n                \"best\",\n                \"nano\",\n            ],\n            value=\"best\",\n            info=\"The speech model to use for the transcription\",\n            advanced=True,\n        ),\n        BoolInput(\n            name=\"language_detection\",\n            display_name=\"Automatic Language Detection\",\n            info=\"Enable automatic language detection\",\n            advanced=True,\n        ),\n        MessageTextInput(\n            name=\"language_code\",\n            display_name=\"Language\",\n            info=(\n                \"\"\"\n            The language of the audio file. Can be set manually if automatic language detection is disabled.\n            See https://www.assemblyai.com/docs/getting-started/supported-languages \"\"\"\n                \"for a list of supported language codes.\"\n            ),\n            advanced=True,\n        ),\n        BoolInput(\n            name=\"speaker_labels\",\n            display_name=\"Enable Speaker Labels\",\n            info=\"Enable speaker diarization\",\n        ),\n        MessageTextInput(\n            name=\"speakers_expected\",\n            display_name=\"Expected Number of Speakers\",\n            info=\"Set the expected number of speakers (optional, enter a number)\",\n            advanced=True,\n        ),\n        BoolInput(\n            name=\"punctuate\",\n            display_name=\"Punctuate\",\n            info=\"Enable automatic punctuation\",\n            advanced=True,\n            value=True,\n        ),\n        BoolInput(\n            name=\"format_text\",\n            display_name=\"Format Text\",\n            info=\"Enable text formatting\",\n            advanced=True,\n            value=True,\n        ),\n    ]\n\n    outputs = [\n        Output(display_name=\"Transcript ID\", name=\"transcript_id\", method=\"create_transcription_job\"),\n    ]\n\n    def create_transcription_job(self) -> Data:\n        aai.settings.api_key = self.api_key\n\n        # Convert speakers_expected to int if it's not empty\n        speakers_expected = None\n        if self.speakers_expected and self.speakers_expected.strip():\n            try:\n                speakers_expected = int(self.speakers_expected)\n            except ValueError:\n                self.status = \"Error: Expected Number of Speakers must be a valid integer\"\n                return Data(data={\"error\": \"Error: Expected Number of Speakers must be a valid integer\"})\n\n        language_code = self.language_code or None\n\n        config = aai.TranscriptionConfig(\n            speech_model=self.speech_model,\n            language_detection=self.language_detection,\n            language_code=language_code,\n            speaker_labels=self.speaker_labels,\n            speakers_expected=speakers_expected,\n            punctuate=self.punctuate,\n            format_text=self.format_text,\n        )\n\n        audio = None\n        if self.audio_file:\n            if self.audio_file_url:\n                logger.warning(\"Both an audio file an audio URL were specified. The audio URL was ignored.\")\n\n            # Check if the file exists\n            if not Path(self.audio_file).exists():\n                self.status = \"Error: Audio file not found\"\n                return Data(data={\"error\": \"Error: Audio file not found\"})\n            audio = self.audio_file\n        elif self.audio_file_url:\n            audio = self.audio_file_url\n        else:\n            self.status = \"Error: Either an audio file or an audio URL must be specified\"\n            return Data(data={\"error\": \"Error: Either an audio file or an audio URL must be specified\"})\n\n        try:\n            transcript = aai.Transcriber().submit(audio, config=config)\n        except Exception as e:  # noqa: BLE001\n            logger.opt(exception=True).debug(\"Error submitting transcription job\")\n            self.status = f\"An error occurred: {e}\"\n            return Data(data={\"error\": f\"An error occurred: {e}\"})\n\n        if transcript.error:\n            self.status = transcript.error\n            return Data(data={\"error\": transcript.error})\n        result = Data(data={\"transcript_id\": transcript.id})\n        self.status = result\n        return result\n"
              },
              "format_text": {
                "_input_type": "BoolInput",
                "advanced": true,
                "display_name": "Format Text",
                "dynamic": false,
                "info": "Enable text formatting",
                "list": false,
                "list_add_label": "Add More",
                "name": "format_text",
                "placeholder": "",
                "required": false,
                "show": true,
                "title_case": false,
                "tool_mode": false,
                "trace_as_metadata": true,
                "type": "bool",
                "value": true
              },
              "language_code": {
                "_input_type": "MessageTextInput",
                "advanced": true,
                "display_name": "Language",
                "dynamic": false,
                "info": "\n            The language of the audio file. Can be set manually if automatic language detection is disabled.\n            See https://www.assemblyai.com/docs/getting-started/supported-languages for a list of supported language codes.",
                "input_types": [
                  "Message"
                ],
                "list": false,
                "list_add_label": "Add More",
                "load_from_db": false,
                "name": "language_code",
                "placeholder": "",
                "required": false,
                "show": true,
                "title_case": false,
                "tool_mode": false,
                "trace_as_input": true,
                "trace_as_metadata": true,
                "type": "str",
                "value": ""
              },
              "language_detection": {
                "_input_type": "BoolInput",
                "advanced": true,
                "display_name": "Automatic Language Detection",
                "dynamic": false,
                "info": "Enable automatic language detection",
                "list": false,
                "list_add_label": "Add More",
                "name": "language_detection",
                "placeholder": "",
                "required": false,
                "show": true,
                "title_case": false,
                "tool_mode": false,
                "trace_as_metadata": true,
                "type": "bool",
                "value": false
              },
              "punctuate": {
                "_input_type": "BoolInput",
                "advanced": true,
                "display_name": "Punctuate",
                "dynamic": false,
                "info": "Enable automatic punctuation",
                "list": false,
                "list_add_label": "Add More",
                "name": "punctuate",
                "placeholder": "",
                "required": false,
                "show": true,
                "title_case": false,
                "tool_mode": false,
                "trace_as_metadata": true,
                "type": "bool",
                "value": true
              },
              "speaker_labels": {
                "_input_type": "BoolInput",
                "advanced": false,
                "display_name": "Enable Speaker Labels",
                "dynamic": false,
                "info": "Enable speaker diarization",
                "list": false,
                "list_add_label": "Add More",
                "name": "speaker_labels",
                "placeholder": "",
                "required": false,
                "show": true,
                "title_case": false,
                "tool_mode": false,
                "trace_as_metadata": true,
                "type": "bool",
                "value": true
              },
              "speakers_expected": {
                "_input_type": "MessageTextInput",
                "advanced": true,
                "display_name": "Expected Number of Speakers",
                "dynamic": false,
                "info": "Set the expected number of speakers (optional, enter a number)",
                "input_types": [
                  "Message"
                ],
                "list": false,
                "list_add_label": "Add More",
                "load_from_db": false,
                "name": "speakers_expected",
                "placeholder": "",
                "required": false,
                "show": true,
                "title_case": false,
                "tool_mode": false,
                "trace_as_input": true,
                "trace_as_metadata": true,
                "type": "str",
                "value": ""
              },
              "speech_model": {
                "_input_type": "DropdownInput",
                "advanced": true,
                "combobox": false,
                "dialog_inputs": {},
                "display_name": "Speech Model",
                "dynamic": false,
                "info": "The speech model to use for the transcription",
                "name": "speech_model",
                "options": [
                  "best",
                  "nano"
                ],
                "options_metadata": [],
                "placeholder": "",
                "required": false,
                "show": true,
                "title_case": false,
                "tool_mode": false,
                "trace_as_metadata": true,
                "type": "str",
                "value": "best"
              }
            },
            "tool_mode": false
          },
<<<<<<< HEAD
          "selected_output": "message",
          "showNode": false,
          "type": "ChatInput"
        },
        "id": "ChatInput-EKNpM",
        "measured": {
          "height": 48,
          "width": 192
        },
        "position": {
          "x": 701.8270533776066,
          "y": 1829.9409906958817
        },
        "selected": false,
        "type": "genericNode"
      },
      {
        "data": {
          "id": "note-vQAQG",
          "node": {
            "description": "### 💡 Add your Assembly AI API key and audio file here",
            "display_name": "",
            "documentation": "",
            "template": {
              "backgroundColor": "transparent"
            }
          },
          "type": "note"
        },
        "dragging": false,
        "height": 324,
        "id": "note-vQAQG",
        "measured": {
          "height": 324,
          "width": 456
        },
        "position": {
          "x": 452.7834981529654,
          "y": 186.89794978262478
        },
        "resizing": false,
        "selected": false,
        "type": "noteNode",
        "width": 456
      },
      {
        "data": {
          "id": "note-TzdC8",
          "node": {
            "description": "### 💡 Add your Assembly AI API key here",
            "display_name": "",
            "documentation": "",
            "template": {
              "backgroundColor": "transparent"
            }
          },
          "type": "note"
        },
        "dragging": false,
        "height": 324,
        "id": "note-TzdC8",
        "measured": {
          "height": 324,
          "width": 365
=======
          "selected_output": "transcript_id",
          "showNode": true,
          "type": "AssemblyAITranscriptionJobCreator"
        },
        "dragging": false,
        "id": "AssemblyAITranscriptionJobCreator-fAs7l",
        "measured": {
          "height": 343,
          "width": 320
>>>>>>> 93543781
        },
        "position": {
          "x": 515.589850902064,
          "y": 232.58183434411956
        },
        "selected": false,
        "type": "genericNode"
      },
      {
        "data": {
<<<<<<< HEAD
          "id": "note-6d5xe",
=======
          "id": "note-tPJWf",
>>>>>>> 93543781
          "node": {
            "description": "# Meeting Summary Generator\n\nThis flow automatically transcribes and summarizes meetings by converting audio recordings into concise summaries using **AssemblyAI** and **OpenAI GPT-4**. \n\n## Prerequisites\n\n- **[AssemblyAI API Key](https://www.assemblyai.com/)**\n- **[OpenAI API Key](https://platform.openai.com/)**\n\n## Quickstart\n\n1. Upload an audio file. Most common audio file formats are [supported](https://github.com/langflow-ai/langflow/blob/main/src/backend/base/langflow/components/assemblyai/assemblyai_start_transcript.py#L27).\n2. To run the summary generator flow, click **Playground**.\n\nThe flow transcribes the audio using **AssemblyAI**.\nThe transcript is formatted for AI processing.\nThe **GPT-4** model extracts key points and insights.\nThe summarized meeting details are displayed in a chat-friendly format.\n\n\n\n",
            "display_name": "",
            "documentation": "",
            "template": {}
          },
          "type": "note"
        },
        "dragging": false,
<<<<<<< HEAD
        "height": 324,
        "id": "note-6d5xe",
        "measured": {
          "height": 324,
          "width": 335
=======
        "height": 612,
        "id": "note-tPJWf",
        "measured": {
          "height": 612,
          "width": 548
>>>>>>> 93543781
        },
        "position": {
          "x": -128.87171443390673,
          "y": 227.16742082405324
        },
        "resizing": false,
        "selected": false,
        "type": "noteNode",
<<<<<<< HEAD
        "width": 335
      },
      {
        "data": {
          "id": "note-WULXD",
          "node": {
            "description": "### 💡 Add your OpenAI API key here",
            "display_name": "",
            "documentation": "",
            "template": {
              "backgroundColor": "transparent"
            }
          },
          "type": "note"
        },
        "dragging": false,
        "id": "note-WULXD",
        "measured": {
          "height": 324,
          "width": 324
        },
        "position": {
          "x": 1665.156818365488,
          "y": 1348.5600122190888
        },
        "selected": false,
        "type": "noteNode"
      },
      {
        "data": {
          "id": "AssemblyAITranscriptionJobCreator-fVvKQ",
=======
        "width": 548
      },
      {
        "data": {
          "id": "parser-YtYmK",
>>>>>>> 93543781
          "node": {
            "base_classes": [
              "Message"
            ],
            "beta": false,
            "category": "processing",
            "conditional_paths": [],
            "custom_fields": {},
            "description": "Format a DataFrame or Data object into text using a template. Enable 'Stringify' to convert input into a readable string instead.",
            "display_name": "Parser",
            "documentation": "",
            "edited": false,
            "field_order": [
              "mode",
              "pattern",
              "input_data",
              "sep"
            ],
            "frozen": false,
            "icon": "braces",
            "key": "parser",
            "legacy": false,
            "metadata": {},
            "minimized": false,
            "output_types": [],
            "outputs": [
              {
                "allows_loop": false,
                "cache": true,
                "display_name": "Parsed Text",
                "method": "parse_combined_text",
                "name": "parsed_text",
                "selected": "Message",
                "tool_mode": true,
                "types": [
                  "Message"
                ],
                "value": "__UNDEFINED__"
              }
            ],
            "pinned": false,
            "score": 2.220446049250313e-16,
            "template": {
              "_type": "Component",
              "code": {
                "advanced": true,
                "dynamic": true,
                "fileTypes": [],
                "file_path": "",
                "info": "",
                "list": false,
                "load_from_db": false,
                "multiline": true,
                "name": "code",
                "password": false,
                "placeholder": "",
                "required": true,
                "show": true,
                "title_case": false,
                "type": "code",
                "value": "import json\nfrom typing import Any\n\nfrom langflow.custom import Component\nfrom langflow.io import (\n    BoolInput,\n    HandleInput,\n    MessageTextInput,\n    MultilineInput,\n    Output,\n    TabInput,\n)\nfrom langflow.schema import Data, DataFrame\nfrom langflow.schema.message import Message\n\n\nclass ParserComponent(Component):\n    name = \"parser\"\n    display_name = \"Parser\"\n    description = (\n        \"Format a DataFrame or Data object into text using a template. \"\n        \"Enable 'Stringify' to convert input into a readable string instead.\"\n    )\n    icon = \"braces\"\n\n    inputs = [\n        TabInput(\n            name=\"mode\",\n            display_name=\"Mode\",\n            options=[\"Parser\", \"Stringify\"],\n            value=\"Parser\",\n            info=\"Convert into raw string instead of using a template.\",\n            real_time_refresh=True,\n        ),\n        MultilineInput(\n            name=\"pattern\",\n            display_name=\"Template\",\n            info=(\n                \"Use variables within curly brackets to extract column values for DataFrames \"\n                \"or key values for Data.\"\n                \"For example: `Name: {Name}, Age: {Age}, Country: {Country}`\"\n            ),\n            value=\"Text: {text}\",  # Example default\n            dynamic=True,\n            show=True,\n            required=True,\n        ),\n        HandleInput(\n            name=\"input_data\",\n            display_name=\"Data or DataFrame\",\n            input_types=[\"DataFrame\", \"Data\"],\n            info=\"Accepts either a DataFrame or a Data object.\",\n            required=True,\n        ),\n        MessageTextInput(\n            name=\"sep\",\n            display_name=\"Separator\",\n            advanced=True,\n            value=\"\\n\",\n            info=\"String used to separate rows/items.\",\n        ),\n    ]\n\n    outputs = [\n        Output(\n            display_name=\"Parsed Text\",\n            name=\"parsed_text\",\n            info=\"Formatted text output.\",\n            method=\"parse_combined_text\",\n        ),\n    ]\n\n    def update_build_config(self, build_config, field_value, field_name=None):\n        \"\"\"Dynamically hide/show `template` and enforce requirement based on `stringify`.\"\"\"\n        if field_name == \"mode\":\n            build_config[\"pattern\"][\"show\"] = self.mode == \"Parser\"\n            build_config[\"pattern\"][\"required\"] = self.mode == \"Parser\"\n            if field_value:\n                clean_data = BoolInput(\n                    name=\"clean_data\",\n                    display_name=\"Clean Data\",\n                    info=(\n                        \"Enable to clean the data by removing empty rows and lines \"\n                        \"in each cell of the DataFrame/ Data object.\"\n                    ),\n                    value=True,\n                    advanced=True,\n                    required=False,\n                )\n                build_config[\"clean_data\"] = clean_data.to_dict()\n            else:\n                build_config.pop(\"clean_data\", None)\n\n        return build_config\n\n    def _clean_args(self):\n        \"\"\"Prepare arguments based on input type.\"\"\"\n        input_data = self.input_data\n\n        match input_data:\n            case list() if all(isinstance(item, Data) for item in input_data):\n                msg = \"List of Data objects is not supported.\"\n                raise ValueError(msg)\n            case DataFrame():\n                return input_data, None\n            case Data():\n                return None, input_data\n            case dict() if \"data\" in input_data:\n                try:\n                    if \"columns\" in input_data:  # Likely a DataFrame\n                        return DataFrame.from_dict(input_data), None\n                    # Likely a Data object\n                    return None, Data(**input_data)\n                except (TypeError, ValueError, KeyError) as e:\n                    msg = f\"Invalid structured input provided: {e!s}\"\n                    raise ValueError(msg) from e\n            case _:\n                msg = f\"Unsupported input type: {type(input_data)}. Expected DataFrame or Data.\"\n                raise ValueError(msg)\n\n    def parse_combined_text(self) -> Message:\n        \"\"\"Parse all rows/items into a single text or convert input to string if `stringify` is enabled.\"\"\"\n        # Early return for stringify option\n        if self.mode == \"Stringify\":\n            return self.convert_to_string()\n\n        df, data = self._clean_args()\n\n        lines = []\n        if df is not None:\n            for _, row in df.iterrows():\n                formatted_text = self.pattern.format(**row.to_dict())\n                lines.append(formatted_text)\n        elif data is not None:\n            formatted_text = self.pattern.format(**data.data)\n            lines.append(formatted_text)\n\n        combined_text = self.sep.join(lines)\n        self.status = combined_text\n        return Message(text=combined_text)\n\n    def _safe_convert(self, data: Any) -> str:\n        \"\"\"Safely convert input data to string.\"\"\"\n        try:\n            if isinstance(data, str):\n                return data\n            if isinstance(data, Message):\n                return data.get_text()\n            if isinstance(data, Data):\n                return json.dumps(data.data)\n            if isinstance(data, DataFrame):\n                if hasattr(self, \"clean_data\") and self.clean_data:\n                    # Remove empty rows\n                    data = data.dropna(how=\"all\")\n                    # Remove empty lines in each cell\n                    data = data.replace(r\"^\\s*$\", \"\", regex=True)\n                    # Replace multiple newlines with a single newline\n                    data = data.replace(r\"\\n+\", \"\\n\", regex=True)\n                return data.to_markdown(index=False)\n            return str(data)\n        except (ValueError, TypeError, AttributeError) as e:\n            msg = f\"Error converting data: {e!s}\"\n            raise ValueError(msg) from e\n\n    def convert_to_string(self) -> Message:\n        \"\"\"Convert input data to string with proper error handling.\"\"\"\n        result = \"\"\n        if isinstance(self.input_data, list):\n            result = \"\\n\".join([self._safe_convert(item) for item in self.input_data])\n        else:\n            result = self._safe_convert(self.input_data)\n        self.log(f\"Converted to string with length: {len(result)}\")\n\n        message = Message(text=result)\n        self.status = message\n        return message\n"
              },
              "input_data": {
                "_input_type": "HandleInput",
                "advanced": false,
                "display_name": "Data or DataFrame",
                "dynamic": false,
                "info": "Accepts either a DataFrame or a Data object.",
                "input_types": [
                  "DataFrame",
                  "Data"
                ],
                "list": false,
                "list_add_label": "Add More",
                "name": "input_data",
                "placeholder": "",
                "required": true,
                "show": true,
                "title_case": false,
                "trace_as_metadata": true,
                "type": "other",
                "value": ""
              },
              "mode": {
                "_input_type": "TabInput",
                "advanced": false,
                "display_name": "Mode",
                "dynamic": false,
                "info": "Convert into raw string instead of using a template.",
                "name": "mode",
                "options": [
                  "Parser",
                  "Stringify"
                ],
                "placeholder": "",
                "real_time_refresh": true,
                "required": false,
                "show": true,
                "title_case": false,
                "tool_mode": false,
                "trace_as_metadata": true,
                "type": "tab",
                "value": "Parser"
              },
              "pattern": {
                "_input_type": "MultilineInput",
                "advanced": false,
                "copy_field": false,
                "display_name": "Template",
                "dynamic": true,
                "info": "Use variables within curly brackets to extract column values for DataFrames or key values for Data.For example: `Name: {Name}, Age: {Age}, Country: {Country}`",
                "input_types": [
                  "Message"
                ],
                "list": false,
                "list_add_label": "Add More",
                "load_from_db": false,
                "multiline": true,
                "name": "pattern",
                "placeholder": "",
                "required": true,
                "show": true,
                "title_case": false,
                "tool_mode": false,
                "trace_as_input": true,
                "trace_as_metadata": true,
                "type": "str",
                "value": "Text: {text}"
              },
              "sep": {
                "_input_type": "MessageTextInput",
                "advanced": true,
                "display_name": "Separator",
                "dynamic": false,
                "info": "String used to separate rows/items.",
                "input_types": [
                  "Message"
                ],
                "list": false,
                "list_add_label": "Add More",
                "load_from_db": false,
                "name": "sep",
                "placeholder": "",
                "required": false,
                "show": true,
                "title_case": false,
                "tool_mode": false,
                "trace_as_input": true,
                "trace_as_metadata": true,
                "type": "str",
                "value": "\n"
              }
            },
            "tool_mode": false
          },
          "selected_output": "parsed_text",
          "showNode": true,
          "type": "parser"
        },
        "dragging": false,
        "id": "parser-YtYmK",
        "measured": {
          "height": 361,
          "width": 320
        },
        "position": {
          "x": 1335.003903610802,
          "y": 362.22452849075586
        },
        "selected": false,
        "type": "genericNode"
      },
      {
        "data": {
          "id": "TypeConverterComponent-E7sN7",
          "node": {
            "base_classes": [
              "Message"
            ],
            "beta": false,
            "category": "processing",
            "conditional_paths": [],
            "custom_fields": {},
            "description": "Convert between different types (Message, Data, DataFrame)",
            "display_name": "Type Convert",
            "documentation": "",
            "edited": false,
            "field_order": [
              "input_data",
              "output_type"
            ],
            "frozen": false,
            "icon": "repeat",
            "key": "TypeConverterComponent",
            "legacy": false,
            "metadata": {},
            "minimized": false,
            "output_types": [],
            "outputs": [
              {
                "allows_loop": false,
                "cache": true,
                "display_name": "Message Output",
                "group_outputs": false,
                "method": "convert_to_message",
                "name": "message_output",
                "selected": "Message",
                "tool_mode": true,
                "types": [
                  "Message"
                ],
                "value": "__UNDEFINED__"
              }
            ],
            "pinned": false,
            "score": 0.007568328950209746,
            "template": {
              "_type": "Component",
              "code": {
                "advanced": true,
                "dynamic": true,
                "fileTypes": [],
                "file_path": "",
                "info": "",
                "list": false,
                "load_from_db": false,
                "multiline": true,
                "name": "code",
                "password": false,
                "placeholder": "",
                "required": true,
                "show": true,
                "title_case": false,
                "type": "code",
                "value": "from typing import Any\n\nfrom langflow.custom import Component\nfrom langflow.io import HandleInput, Output, TabInput\nfrom langflow.schema import Data, DataFrame, Message\n\n\ndef convert_to_message(v) -> Message:\n    \"\"\"Convert input to Message type.\n\n    Args:\n        v: Input to convert (Message, Data, DataFrame, or dict)\n\n    Returns:\n        Message: Converted Message object\n    \"\"\"\n    return v if isinstance(v, Message) else v.to_message()\n\n\ndef convert_to_data(v: DataFrame | Data | Message | dict) -> Data:\n    \"\"\"Convert input to Data type.\n\n    Args:\n        v: Input to convert (Message, Data, DataFrame, or dict)\n\n    Returns:\n        Data: Converted Data object\n    \"\"\"\n    if isinstance(v, dict):\n        return Data(v)\n    if isinstance(v, Message):\n        return v.to_data()\n    return v if isinstance(v, Data) else v.to_data()\n\n\ndef convert_to_dataframe(v: DataFrame | Data | Message | dict) -> DataFrame:\n    \"\"\"Convert input to DataFrame type.\n\n    Args:\n        v: Input to convert (Message, Data, DataFrame, or dict)\n\n    Returns:\n        DataFrame: Converted DataFrame object\n    \"\"\"\n    if isinstance(v, dict):\n        return DataFrame([v])\n    return v if isinstance(v, DataFrame) else v.to_dataframe()\n\n\nclass TypeConverterComponent(Component):\n    display_name = \"Type Convert\"\n    description = \"Convert between different types (Message, Data, DataFrame)\"\n    icon = \"repeat\"\n\n    inputs = [\n        HandleInput(\n            name=\"input_data\",\n            display_name=\"Input\",\n            input_types=[\"Message\", \"Data\", \"DataFrame\"],\n            info=\"Accept Message, Data or DataFrame as input\",\n            required=True,\n        ),\n        TabInput(\n            name=\"output_type\",\n            display_name=\"Output Type\",\n            options=[\"Message\", \"Data\", \"DataFrame\"],\n            info=\"Select the desired output data type\",\n            real_time_refresh=True,\n            value=\"Message\",\n        ),\n    ]\n\n    outputs = [\n        Output(\n            display_name=\"Message Output\",\n            name=\"message_output\",\n            method=\"convert_to_message\",\n        )\n    ]\n\n    def update_outputs(self, frontend_node: dict, field_name: str, field_value: Any) -> dict:\n        \"\"\"Dynamically show only the relevant output based on the selected output type.\"\"\"\n        if field_name == \"output_type\":\n            # Start with empty outputs\n            frontend_node[\"outputs\"] = []\n\n            # Add only the selected output type\n            if field_value == \"Message\":\n                frontend_node[\"outputs\"].append(\n                    Output(\n                        display_name=\"Message Output\",\n                        name=\"message_output\",\n                        method=\"convert_to_message\",\n                    ).to_dict()\n                )\n            elif field_value == \"Data\":\n                frontend_node[\"outputs\"].append(\n                    Output(\n                        display_name=\"Data Output\",\n                        name=\"data_output\",\n                        method=\"convert_to_data\",\n                    ).to_dict()\n                )\n            elif field_value == \"DataFrame\":\n                frontend_node[\"outputs\"].append(\n                    Output(\n                        display_name=\"DataFrame Output\",\n                        name=\"dataframe_output\",\n                        method=\"convert_to_dataframe\",\n                    ).to_dict()\n                )\n\n        return frontend_node\n\n    def convert_to_message(self) -> Message:\n        \"\"\"Convert input to Message type.\"\"\"\n        input_value = self.input_data[0] if isinstance(self.input_data, list) else self.input_data\n\n        # Handle string input by converting to Message first\n        if isinstance(input_value, str):\n            input_value = Message(text=input_value)\n\n        result = convert_to_message(input_value)\n        self.status = result\n        return result\n\n    def convert_to_data(self) -> Data:\n        \"\"\"Convert input to Data type.\"\"\"\n        input_value = self.input_data[0] if isinstance(self.input_data, list) else self.input_data\n\n        # Handle string input by converting to Message first\n        if isinstance(input_value, str):\n            input_value = Message(text=input_value)\n\n        result = convert_to_data(input_value)\n        self.status = result\n        return result\n\n    def convert_to_dataframe(self) -> DataFrame:\n        \"\"\"Convert input to DataFrame type.\"\"\"\n        input_value = self.input_data[0] if isinstance(self.input_data, list) else self.input_data\n\n        # Handle string input by converting to Message first\n        if isinstance(input_value, str):\n            input_value = Message(text=input_value)\n\n        result = convert_to_dataframe(input_value)\n        self.status = result\n        return result\n"
              },
              "input_data": {
                "_input_type": "HandleInput",
                "advanced": false,
                "display_name": "Input",
                "dynamic": false,
                "info": "Accept Message, Data or DataFrame as input",
                "input_types": [
                  "Message",
                  "Data",
                  "DataFrame"
                ],
                "list": false,
                "list_add_label": "Add More",
                "name": "input_data",
                "placeholder": "",
                "required": true,
                "show": true,
                "title_case": false,
                "trace_as_metadata": true,
                "type": "other",
                "value": ""
              },
              "output_type": {
                "_input_type": "TabInput",
                "advanced": false,
                "display_name": "Output Type",
                "dynamic": false,
                "info": "Select the desired output data type",
                "name": "output_type",
                "options": [
                  "Message",
                  "Data",
                  "DataFrame"
                ],
                "placeholder": "",
                "real_time_refresh": true,
                "required": false,
                "show": true,
                "title_case": false,
                "tool_mode": false,
                "trace_as_metadata": true,
                "type": "tab",
                "value": "Message"
              }
            },
            "tool_mode": false
          },
          "selected_output": "message_output",
          "showNode": true,
          "type": "TypeConverterComponent"
        },
        "dragging": false,
<<<<<<< HEAD
        "id": "AssemblyAITranscriptionJobCreator-fVvKQ",
        "measured": {
          "height": 343,
=======
        "id": "TypeConverterComponent-E7sN7",
        "measured": {
          "height": 262,
>>>>>>> 93543781
          "width": 320
        },
        "position": {
          "x": 818.3383092892287,
          "y": 1236.393381453206
        },
        "selected": false,
        "type": "genericNode"
      },
      {
        "data": {
<<<<<<< HEAD
          "id": "note-jjgFX",
          "node": {
            "description": "# Meeting Summary Generator\n\nThis flow automatically transcribes and summarizes meetings by converting audio recordings into concise summaries using **AssemblyAI** and **OpenAI GPT-4**. \n\n## Prerequisites\n\n- **[AssemblyAI API Key](https://www.assemblyai.com/)**\n- **[OpenAI API Key](https://platform.openai.com/)**\n\n## Quickstart\n\n1. Upload an audio file. Most common audio file formats are [supported](https://github.com/langflow-ai/langflow/blob/main/src/backend/base/langflow/components/assemblyai/assemblyai_start_transcript.py#L27).\n2. To run the summary generator flow, click **Playground**.\n\nThe flow transcribes the audio using **AssemblyAI**.\nThe transcript is formatted for AI processing.\nThe **GPT-4** model extracts key points and insights.\nThe summarized meeting details are displayed in a chat-friendly format.\n\n\n\n",
            "display_name": "",
            "documentation": "",
            "template": {}
          },
          "type": "note"
        },
        "dragging": false,
        "height": 612,
        "id": "note-jjgFX",
        "measured": {
          "height": 612,
          "width": 548
        },
        "position": {
          "x": -128.87171443390673,
          "y": 227.16742082405324
        },
        "resizing": false,
        "selected": false,
        "type": "noteNode",
        "width": 548
      },
      {
        "data": {
          "id": "parser-9M23i",
=======
          "id": "LanguageModelComponent-sdJZz",
>>>>>>> 93543781
          "node": {
            "base_classes": [
              "LanguageModel",
              "Message"
            ],
            "beta": false,
            "category": "models",
            "conditional_paths": [],
            "custom_fields": {},
            "description": "Runs a language model given a specified provider. ",
            "display_name": "Language Model",
            "documentation": "",
            "edited": false,
            "field_order": [
              "provider",
              "model_name",
              "api_key",
              "input_value",
              "system_message",
              "stream",
              "temperature"
            ],
            "frozen": false,
            "icon": "brain-circuit",
            "key": "LanguageModelComponent",
            "legacy": false,
            "metadata": {
              "keywords": [
                "model",
                "llm",
                "language model",
                "large language model"
              ]
            },
            "minimized": false,
            "output_types": [],
            "outputs": [
              {
                "allows_loop": false,
                "cache": true,
                "display_name": "Model Response",
                "group_outputs": false,
                "method": "text_response",
                "name": "text_output",
                "options": null,
                "required_inputs": null,
                "selected": "Message",
                "tool_mode": true,
                "types": [
                  "Message"
                ],
                "value": "__UNDEFINED__"
              },
              {
                "allows_loop": false,
                "cache": true,
                "display_name": "Language Model",
                "group_outputs": false,
                "method": "build_model",
                "name": "model_output",
                "options": null,
                "required_inputs": null,
                "selected": "LanguageModel",
                "tool_mode": true,
                "types": [
                  "LanguageModel"
                ],
                "value": "__UNDEFINED__"
              }
            ],
            "pinned": false,
            "priority": 0,
            "score": 0.28173906304863156,
            "template": {
              "_type": "Component",
              "api_key": {
                "_input_type": "SecretStrInput",
                "advanced": false,
                "display_name": "OpenAI API Key",
                "dynamic": false,
                "info": "Model Provider API key",
                "input_types": [],
                "load_from_db": false,
                "name": "api_key",
                "password": true,
                "placeholder": "",
                "real_time_refresh": true,
                "required": false,
                "show": true,
                "title_case": false,
                "type": "str",
                "value": ""
              },
              "code": {
                "advanced": true,
                "dynamic": true,
                "fileTypes": [],
                "file_path": "",
                "info": "",
                "list": false,
                "load_from_db": false,
                "multiline": true,
                "name": "code",
                "password": false,
                "placeholder": "",
                "required": true,
                "show": true,
                "title_case": false,
                "type": "code",
                "value": "from typing import Any\n\nfrom langchain_anthropic import ChatAnthropic\nfrom langchain_google_genai import ChatGoogleGenerativeAI\nfrom langchain_openai import ChatOpenAI\n\nfrom langflow.base.models.anthropic_constants import ANTHROPIC_MODELS\nfrom langflow.base.models.google_generative_ai_constants import GOOGLE_GENERATIVE_AI_MODELS\nfrom langflow.base.models.model import LCModelComponent\nfrom langflow.base.models.openai_constants import OPENAI_MODEL_NAMES\nfrom langflow.field_typing import LanguageModel\nfrom langflow.field_typing.range_spec import RangeSpec\nfrom langflow.inputs.inputs import BoolInput\nfrom langflow.io import DropdownInput, MessageInput, MultilineInput, SecretStrInput, SliderInput\nfrom langflow.schema.dotdict import dotdict\n\n\nclass LanguageModelComponent(LCModelComponent):\n    display_name = \"Language Model\"\n    description = \"Runs a language model given a specified provider. \"\n    icon = \"brain-circuit\"\n    category = \"models\"\n    priority = 0  # Set priority to 0 to make it appear first\n\n    inputs = [\n        DropdownInput(\n            name=\"provider\",\n            display_name=\"Model Provider\",\n            options=[\"OpenAI\", \"Anthropic\", \"Google\"],\n            value=\"OpenAI\",\n            info=\"Select the model provider\",\n            real_time_refresh=True,\n            options_metadata=[{\"icon\": \"OpenAI\"}, {\"icon\": \"Anthropic\"}, {\"icon\": \"GoogleGenerativeAI\"}],\n        ),\n        DropdownInput(\n            name=\"model_name\",\n            display_name=\"Model Name\",\n            options=OPENAI_MODEL_NAMES,\n            value=OPENAI_MODEL_NAMES[0],\n            info=\"Select the model to use\",\n        ),\n        SecretStrInput(\n            name=\"api_key\",\n            display_name=\"OpenAI API Key\",\n            info=\"Model Provider API key\",\n            required=False,\n            show=True,\n            real_time_refresh=True,\n        ),\n        MessageInput(\n            name=\"input_value\",\n            display_name=\"Input\",\n            info=\"The input text to send to the model\",\n        ),\n        MultilineInput(\n            name=\"system_message\",\n            display_name=\"System Message\",\n            info=\"A system message that helps set the behavior of the assistant\",\n            advanced=True,\n        ),\n        BoolInput(\n            name=\"stream\",\n            display_name=\"Stream\",\n            info=\"Whether to stream the response\",\n            value=False,\n            advanced=True,\n        ),\n        SliderInput(\n            name=\"temperature\",\n            display_name=\"Temperature\",\n            value=0.1,\n            info=\"Controls randomness in responses\",\n            range_spec=RangeSpec(min=0, max=1, step=0.01),\n            advanced=True,\n        ),\n    ]\n\n    def build_model(self) -> LanguageModel:\n        provider = self.provider\n        model_name = self.model_name\n        temperature = self.temperature\n        stream = self.stream\n\n        if provider == \"OpenAI\":\n            if not self.api_key:\n                msg = \"OpenAI API key is required when using OpenAI provider\"\n                raise ValueError(msg)\n            return ChatOpenAI(\n                model_name=model_name,\n                temperature=temperature,\n                streaming=stream,\n                openai_api_key=self.api_key,\n            )\n        if provider == \"Anthropic\":\n            if not self.api_key:\n                msg = \"Anthropic API key is required when using Anthropic provider\"\n                raise ValueError(msg)\n            return ChatAnthropic(\n                model=model_name,\n                temperature=temperature,\n                streaming=stream,\n                anthropic_api_key=self.api_key,\n            )\n        if provider == \"Google\":\n            if not self.api_key:\n                msg = \"Google API key is required when using Google provider\"\n                raise ValueError(msg)\n            return ChatGoogleGenerativeAI(\n                model=model_name,\n                temperature=temperature,\n                streaming=stream,\n                google_api_key=self.api_key,\n            )\n        msg = f\"Unknown provider: {provider}\"\n        raise ValueError(msg)\n\n    def update_build_config(self, build_config: dotdict, field_value: Any, field_name: str | None = None) -> dotdict:\n        if field_name == \"provider\":\n            if field_value == \"OpenAI\":\n                build_config[\"model_name\"][\"options\"] = OPENAI_MODEL_NAMES\n                build_config[\"model_name\"][\"value\"] = OPENAI_MODEL_NAMES[0]\n                build_config[\"api_key\"][\"display_name\"] = \"OpenAI API Key\"\n            elif field_value == \"Anthropic\":\n                build_config[\"model_name\"][\"options\"] = ANTHROPIC_MODELS\n                build_config[\"model_name\"][\"value\"] = ANTHROPIC_MODELS[0]\n                build_config[\"api_key\"][\"display_name\"] = \"Anthropic API Key\"\n            elif field_value == \"Google\":\n                build_config[\"model_name\"][\"options\"] = GOOGLE_GENERATIVE_AI_MODELS\n                build_config[\"model_name\"][\"value\"] = GOOGLE_GENERATIVE_AI_MODELS[0]\n                build_config[\"api_key\"][\"display_name\"] = \"Google API Key\"\n        return build_config\n"
              },
              "input_value": {
                "_input_type": "MessageInput",
                "advanced": false,
                "display_name": "Input",
                "dynamic": false,
                "info": "The input text to send to the model",
                "input_types": [
                  "Message"
                ],
                "list": false,
                "list_add_label": "Add More",
                "load_from_db": false,
                "name": "input_value",
                "placeholder": "",
                "required": false,
                "show": true,
                "title_case": false,
                "tool_mode": false,
                "trace_as_input": true,
                "trace_as_metadata": true,
                "type": "str",
                "value": ""
              },
              "model_name": {
                "_input_type": "DropdownInput",
                "advanced": false,
                "combobox": false,
                "dialog_inputs": {},
                "display_name": "Model Name",
                "dynamic": false,
                "info": "Select the model to use",
                "name": "model_name",
                "options": [
                  "gpt-4o-mini",
                  "gpt-4o",
                  "gpt-4.1",
                  "gpt-4.1-mini",
                  "gpt-4.1-nano",
                  "gpt-4.5-preview",
                  "gpt-4-turbo",
                  "gpt-4-turbo-preview",
                  "gpt-4",
                  "gpt-3.5-turbo"
                ],
                "options_metadata": [],
                "placeholder": "",
                "required": false,
                "show": true,
                "title_case": false,
                "toggle": false,
                "tool_mode": false,
                "trace_as_metadata": true,
                "type": "str",
                "value": "gpt-4o-mini"
              },
              "provider": {
                "_input_type": "DropdownInput",
                "advanced": false,
                "combobox": false,
                "dialog_inputs": {},
                "display_name": "Model Provider",
                "dynamic": false,
                "info": "Select the model provider",
                "name": "provider",
                "options": [
                  "OpenAI",
                  "Anthropic",
                  "Google"
                ],
                "options_metadata": [
                  {
                    "icon": "OpenAI"
                  },
                  {
                    "icon": "Anthropic"
                  },
                  {
                    "icon": "GoogleGenerativeAI"
                  }
                ],
                "placeholder": "",
                "real_time_refresh": true,
                "required": false,
                "show": true,
                "title_case": false,
                "toggle": false,
                "tool_mode": false,
                "trace_as_metadata": true,
                "type": "str",
                "value": "OpenAI"
              },
              "stream": {
                "_input_type": "BoolInput",
                "advanced": true,
                "display_name": "Stream",
                "dynamic": false,
                "info": "Whether to stream the response",
                "list": false,
                "list_add_label": "Add More",
                "name": "stream",
                "placeholder": "",
                "required": false,
                "show": true,
                "title_case": false,
                "tool_mode": false,
                "trace_as_metadata": true,
                "type": "bool",
                "value": false
              },
              "system_message": {
                "_input_type": "MultilineInput",
                "advanced": true,
                "copy_field": false,
                "display_name": "System Message",
                "dynamic": false,
                "info": "A system message that helps set the behavior of the assistant",
                "input_types": [
                  "Message"
                ],
                "list": false,
                "list_add_label": "Add More",
                "load_from_db": false,
                "multiline": true,
                "name": "system_message",
                "placeholder": "",
                "required": false,
                "show": true,
                "title_case": false,
                "tool_mode": false,
                "trace_as_input": true,
                "trace_as_metadata": true,
                "type": "str",
                "value": ""
              },
              "temperature": {
                "_input_type": "SliderInput",
                "advanced": true,
                "display_name": "Temperature",
                "dynamic": false,
                "info": "Controls randomness in responses",
                "max_label": "",
                "max_label_icon": "",
                "min_label": "",
                "min_label_icon": "",
                "name": "temperature",
                "placeholder": "",
                "range_spec": {
                  "max": 1,
                  "min": 0,
                  "step": 0.01,
                  "step_type": "float"
                },
                "required": false,
                "show": true,
                "slider_buttons": false,
                "slider_buttons_options": [],
                "slider_input": false,
                "title_case": false,
                "tool_mode": false,
                "type": "slider",
                "value": 0.1
              }
            },
            "tool_mode": false
          },
          "showNode": true,
          "type": "LanguageModelComponent"
        },
        "dragging": false,
<<<<<<< HEAD
        "id": "parser-9M23i",
        "measured": {
          "height": 361,
=======
        "id": "LanguageModelComponent-sdJZz",
        "measured": {
          "height": 451,
>>>>>>> 93543781
          "width": 320
        },
        "position": {
          "x": 2173.9107323014864,
          "y": 602.584363428964
        },
        "selected": false,
        "type": "genericNode"
      },
      {
        "data": {
<<<<<<< HEAD
          "id": "TypeConverterComponent-ebXX0",
=======
          "id": "LanguageModelComponent-LzdL4",
>>>>>>> 93543781
          "node": {
            "base_classes": [
              "LanguageModel",
              "Message"
            ],
            "beta": false,
            "category": "models",
            "conditional_paths": [],
            "custom_fields": {},
            "description": "Runs a language model given a specified provider. ",
            "display_name": "Language Model",
            "documentation": "",
            "edited": false,
            "field_order": [
              "provider",
              "model_name",
              "api_key",
              "input_value",
              "system_message",
              "stream",
              "temperature"
            ],
            "frozen": false,
            "icon": "brain-circuit",
            "key": "LanguageModelComponent",
            "legacy": false,
            "metadata": {
              "keywords": [
                "model",
                "llm",
                "language model",
                "large language model"
              ]
            },
            "minimized": false,
            "output_types": [],
            "outputs": [
              {
                "allows_loop": false,
                "cache": true,
                "display_name": "Model Response",
                "group_outputs": false,
                "method": "text_response",
                "name": "text_output",
                "options": null,
                "required_inputs": null,
                "selected": "Message",
                "tool_mode": true,
                "types": [
                  "Message"
                ],
                "value": "__UNDEFINED__"
              },
              {
                "allows_loop": false,
                "cache": true,
                "display_name": "Language Model",
                "group_outputs": false,
                "method": "build_model",
                "name": "model_output",
                "options": null,
                "required_inputs": null,
                "selected": "LanguageModel",
                "tool_mode": true,
                "types": [
                  "LanguageModel"
                ],
                "value": "__UNDEFINED__"
              }
            ],
            "pinned": false,
            "priority": 0,
            "score": 0.28173906304863156,
            "template": {
              "_type": "Component",
              "api_key": {
                "_input_type": "SecretStrInput",
                "advanced": false,
                "display_name": "OpenAI API Key",
                "dynamic": false,
                "info": "Model Provider API key",
                "input_types": [],
                "load_from_db": false,
                "name": "api_key",
                "password": true,
                "placeholder": "",
                "real_time_refresh": true,
                "required": false,
                "show": true,
                "title_case": false,
                "type": "str",
                "value": ""
              },
              "code": {
                "advanced": true,
                "dynamic": true,
                "fileTypes": [],
                "file_path": "",
                "info": "",
                "list": false,
                "load_from_db": false,
                "multiline": true,
                "name": "code",
                "password": false,
                "placeholder": "",
                "required": true,
                "show": true,
                "title_case": false,
                "type": "code",
                "value": "from typing import Any\n\nfrom langchain_anthropic import ChatAnthropic\nfrom langchain_google_genai import ChatGoogleGenerativeAI\nfrom langchain_openai import ChatOpenAI\n\nfrom langflow.base.models.anthropic_constants import ANTHROPIC_MODELS\nfrom langflow.base.models.google_generative_ai_constants import GOOGLE_GENERATIVE_AI_MODELS\nfrom langflow.base.models.model import LCModelComponent\nfrom langflow.base.models.openai_constants import OPENAI_MODEL_NAMES\nfrom langflow.field_typing import LanguageModel\nfrom langflow.field_typing.range_spec import RangeSpec\nfrom langflow.inputs.inputs import BoolInput\nfrom langflow.io import DropdownInput, MessageInput, MultilineInput, SecretStrInput, SliderInput\nfrom langflow.schema.dotdict import dotdict\n\n\nclass LanguageModelComponent(LCModelComponent):\n    display_name = \"Language Model\"\n    description = \"Runs a language model given a specified provider. \"\n    icon = \"brain-circuit\"\n    category = \"models\"\n    priority = 0  # Set priority to 0 to make it appear first\n\n    inputs = [\n        DropdownInput(\n            name=\"provider\",\n            display_name=\"Model Provider\",\n            options=[\"OpenAI\", \"Anthropic\", \"Google\"],\n            value=\"OpenAI\",\n            info=\"Select the model provider\",\n            real_time_refresh=True,\n            options_metadata=[{\"icon\": \"OpenAI\"}, {\"icon\": \"Anthropic\"}, {\"icon\": \"GoogleGenerativeAI\"}],\n        ),\n        DropdownInput(\n            name=\"model_name\",\n            display_name=\"Model Name\",\n            options=OPENAI_MODEL_NAMES,\n            value=OPENAI_MODEL_NAMES[0],\n            info=\"Select the model to use\",\n        ),\n        SecretStrInput(\n            name=\"api_key\",\n            display_name=\"OpenAI API Key\",\n            info=\"Model Provider API key\",\n            required=False,\n            show=True,\n            real_time_refresh=True,\n        ),\n        MessageInput(\n            name=\"input_value\",\n            display_name=\"Input\",\n            info=\"The input text to send to the model\",\n        ),\n        MultilineInput(\n            name=\"system_message\",\n            display_name=\"System Message\",\n            info=\"A system message that helps set the behavior of the assistant\",\n            advanced=True,\n        ),\n        BoolInput(\n            name=\"stream\",\n            display_name=\"Stream\",\n            info=\"Whether to stream the response\",\n            value=False,\n            advanced=True,\n        ),\n        SliderInput(\n            name=\"temperature\",\n            display_name=\"Temperature\",\n            value=0.1,\n            info=\"Controls randomness in responses\",\n            range_spec=RangeSpec(min=0, max=1, step=0.01),\n            advanced=True,\n        ),\n    ]\n\n    def build_model(self) -> LanguageModel:\n        provider = self.provider\n        model_name = self.model_name\n        temperature = self.temperature\n        stream = self.stream\n\n        if provider == \"OpenAI\":\n            if not self.api_key:\n                msg = \"OpenAI API key is required when using OpenAI provider\"\n                raise ValueError(msg)\n            return ChatOpenAI(\n                model_name=model_name,\n                temperature=temperature,\n                streaming=stream,\n                openai_api_key=self.api_key,\n            )\n        if provider == \"Anthropic\":\n            if not self.api_key:\n                msg = \"Anthropic API key is required when using Anthropic provider\"\n                raise ValueError(msg)\n            return ChatAnthropic(\n                model=model_name,\n                temperature=temperature,\n                streaming=stream,\n                anthropic_api_key=self.api_key,\n            )\n        if provider == \"Google\":\n            if not self.api_key:\n                msg = \"Google API key is required when using Google provider\"\n                raise ValueError(msg)\n            return ChatGoogleGenerativeAI(\n                model=model_name,\n                temperature=temperature,\n                streaming=stream,\n                google_api_key=self.api_key,\n            )\n        msg = f\"Unknown provider: {provider}\"\n        raise ValueError(msg)\n\n    def update_build_config(self, build_config: dotdict, field_value: Any, field_name: str | None = None) -> dotdict:\n        if field_name == \"provider\":\n            if field_value == \"OpenAI\":\n                build_config[\"model_name\"][\"options\"] = OPENAI_MODEL_NAMES\n                build_config[\"model_name\"][\"value\"] = OPENAI_MODEL_NAMES[0]\n                build_config[\"api_key\"][\"display_name\"] = \"OpenAI API Key\"\n            elif field_value == \"Anthropic\":\n                build_config[\"model_name\"][\"options\"] = ANTHROPIC_MODELS\n                build_config[\"model_name\"][\"value\"] = ANTHROPIC_MODELS[0]\n                build_config[\"api_key\"][\"display_name\"] = \"Anthropic API Key\"\n            elif field_value == \"Google\":\n                build_config[\"model_name\"][\"options\"] = GOOGLE_GENERATIVE_AI_MODELS\n                build_config[\"model_name\"][\"value\"] = GOOGLE_GENERATIVE_AI_MODELS[0]\n                build_config[\"api_key\"][\"display_name\"] = \"Google API Key\"\n        return build_config\n"
              },
              "input_value": {
                "_input_type": "MessageInput",
                "advanced": false,
                "display_name": "Input",
                "dynamic": false,
                "info": "The input text to send to the model",
                "input_types": [
                  "Message"
                ],
                "list": false,
                "list_add_label": "Add More",
                "load_from_db": false,
                "name": "input_value",
                "placeholder": "",
                "required": false,
                "show": true,
                "title_case": false,
                "tool_mode": false,
                "trace_as_input": true,
                "trace_as_metadata": true,
                "type": "str",
                "value": ""
              },
              "model_name": {
                "_input_type": "DropdownInput",
                "advanced": false,
                "combobox": false,
                "dialog_inputs": {},
                "display_name": "Model Name",
                "dynamic": false,
                "info": "Select the model to use",
                "name": "model_name",
                "options": [
                  "gpt-4o-mini",
                  "gpt-4o",
                  "gpt-4.1",
                  "gpt-4.1-mini",
                  "gpt-4.1-nano",
                  "gpt-4.5-preview",
                  "gpt-4-turbo",
                  "gpt-4-turbo-preview",
                  "gpt-4",
                  "gpt-3.5-turbo"
                ],
                "options_metadata": [],
                "placeholder": "",
                "required": false,
                "show": true,
                "title_case": false,
                "toggle": false,
                "tool_mode": false,
                "trace_as_metadata": true,
                "type": "str",
                "value": "gpt-4o-mini"
              },
              "provider": {
                "_input_type": "DropdownInput",
                "advanced": false,
                "combobox": false,
                "dialog_inputs": {},
                "display_name": "Model Provider",
                "dynamic": false,
                "info": "Select the model provider",
                "name": "provider",
                "options": [
                  "OpenAI",
                  "Anthropic",
                  "Google"
                ],
                "options_metadata": [
                  {
                    "icon": "OpenAI"
                  },
                  {
                    "icon": "Anthropic"
                  },
                  {
                    "icon": "GoogleGenerativeAI"
                  }
                ],
                "placeholder": "",
                "real_time_refresh": true,
                "required": false,
                "show": true,
                "title_case": false,
                "toggle": false,
                "tool_mode": false,
                "trace_as_metadata": true,
                "type": "str",
                "value": "OpenAI"
              },
              "stream": {
                "_input_type": "BoolInput",
                "advanced": true,
                "display_name": "Stream",
                "dynamic": false,
                "info": "Whether to stream the response",
                "list": false,
                "list_add_label": "Add More",
                "name": "stream",
                "placeholder": "",
                "required": false,
                "show": true,
                "title_case": false,
                "tool_mode": false,
                "trace_as_metadata": true,
                "type": "bool",
                "value": false
              },
              "system_message": {
                "_input_type": "MultilineInput",
                "advanced": true,
                "copy_field": false,
                "display_name": "System Message",
                "dynamic": false,
                "info": "A system message that helps set the behavior of the assistant",
                "input_types": [
                  "Message"
                ],
                "list": false,
                "list_add_label": "Add More",
                "load_from_db": false,
                "multiline": true,
                "name": "system_message",
                "placeholder": "",
                "required": false,
                "show": true,
                "title_case": false,
                "tool_mode": false,
                "trace_as_input": true,
                "trace_as_metadata": true,
                "type": "str",
                "value": ""
              },
              "temperature": {
                "_input_type": "SliderInput",
                "advanced": true,
                "display_name": "Temperature",
                "dynamic": false,
                "info": "Controls randomness in responses",
                "max_label": "",
                "max_label_icon": "",
                "min_label": "",
                "min_label_icon": "",
                "name": "temperature",
                "placeholder": "",
                "range_spec": {
                  "max": 1,
                  "min": 0,
                  "step": 0.01,
                  "step_type": "float"
                },
                "required": false,
                "show": true,
                "slider_buttons": false,
                "slider_buttons_options": [],
                "slider_input": false,
                "title_case": false,
                "tool_mode": false,
                "type": "slider",
                "value": 0.1
              }
            },
            "tool_mode": false
          },
          "showNode": true,
          "type": "LanguageModelComponent"
        },
        "dragging": false,
<<<<<<< HEAD
        "id": "TypeConverterComponent-ebXX0",
        "measured": {
          "height": 262,
          "width": 320
        },
        "position": {
          "x": 753.8567607413804,
          "y": 1222.5759067643814
=======
        "id": "LanguageModelComponent-LzdL4",
        "measured": {
          "height": 451,
          "width": 320
        },
        "position": {
          "x": 1682.4309619697785,
          "y": 1466.0777133523027
>>>>>>> 93543781
        },
        "selected": false,
        "type": "genericNode"
      }
    ],
    "viewport": {
<<<<<<< HEAD
      "x": 120.96031865568148,
      "y": 56.05426101445158,
      "zoom": 0.4342327476707958
=======
      "x": -517.5818469117869,
      "y": -364.65252188569104,
      "zoom": 0.637519084679716
>>>>>>> 93543781
    }
  },
  "description": "An AI-powered meeting summary generator that transcribes and summarizes meetings using  AssemblyAI and OpenAI for quick insights.",
  "endpoint_name": null,
<<<<<<< HEAD
  "id": "92b5d70f-b9db-4372-b1ed-4cf240123444",
=======
  "id": "dd491f01-5b33-449a-9a03-9a840c70cf0f",
>>>>>>> 93543781
  "is_component": false,
  "last_tested_version": "1.4.3",
  "name": "Meeting Summary",
  "tags": [
    "chatbots",
    "content-generation"
  ]
}<|MERGE_RESOLUTION|>--- conflicted
+++ resolved
@@ -6,27 +6,16 @@
         "className": "",
         "data": {
           "sourceHandle": {
-<<<<<<< HEAD
-            "dataType": "Prompt",
-            "id": "Prompt-xAsW6",
-            "name": "prompt",
-=======
             "dataType": "ChatInput",
             "id": "ChatInput-VajCb",
             "name": "message",
->>>>>>> 93543781
             "output_types": [
               "Message"
             ]
           },
           "targetHandle": {
-<<<<<<< HEAD
-            "fieldName": "input_value",
-            "id": "OpenAIModel-tuYcL",
-=======
             "fieldName": "input",
             "id": "Prompt-qm57P",
->>>>>>> 93543781
             "inputTypes": [
               "Message",
               "Text"
@@ -34,96 +23,56 @@
             "type": "str"
           }
         },
-<<<<<<< HEAD
-        "id": "reactflow__edge-Prompt-xAsW6{œdataTypeœ:œPromptœ,œidœ:œPrompt-xAsW6œ,œnameœ:œpromptœ,œoutput_typesœ:[œMessageœ]}-OpenAIModel-tuYcL{œfieldNameœ:œinput_valueœ,œidœ:œOpenAIModel-tuYcLœ,œinputTypesœ:[œMessageœ],œtypeœ:œstrœ}",
-        "selected": false,
-        "source": "Prompt-xAsW6",
-        "sourceHandle": "{œdataTypeœ: œPromptœ, œidœ: œPrompt-xAsW6œ, œnameœ: œpromptœ, œoutput_typesœ: [œMessageœ]}",
-        "target": "OpenAIModel-tuYcL",
-        "targetHandle": "{œfieldNameœ: œinput_valueœ, œidœ: œOpenAIModel-tuYcLœ, œinputTypesœ: [œMessageœ], œtypeœ: œstrœ}"
-=======
         "id": "reactflow__edge-ChatInput-VajCb{œdataTypeœ:œChatInputœ,œidœ:œChatInput-VajCbœ,œnameœ:œmessageœ,œoutput_typesœ:[œMessageœ]}-Prompt-qm57P{œfieldNameœ:œinputœ,œidœ:œPrompt-qm57Pœ,œinputTypesœ:[œMessageœ,œTextœ],œtypeœ:œstrœ}",
         "selected": false,
         "source": "ChatInput-VajCb",
         "sourceHandle": "{œdataTypeœ: œChatInputœ, œidœ: œChatInput-VajCbœ, œnameœ: œmessageœ, œoutput_typesœ: [œMessageœ]}",
         "target": "Prompt-qm57P",
         "targetHandle": "{œfieldNameœ: œinputœ, œidœ: œPrompt-qm57Pœ, œinputTypesœ: [œMessageœ, œTextœ], œtypeœ: œstrœ}"
->>>>>>> 93543781
       },
       {
         "animated": false,
         "className": "",
         "data": {
           "sourceHandle": {
-<<<<<<< HEAD
-            "dataType": "OpenAIModel",
-            "id": "OpenAIModel-tuYcL",
-            "name": "text_output",
-=======
             "dataType": "AssemblyAITranscriptionJobCreator",
             "id": "AssemblyAITranscriptionJobCreator-fAs7l",
             "name": "transcript_id",
->>>>>>> 93543781
             "output_types": [
               "Data"
             ]
           },
           "targetHandle": {
-<<<<<<< HEAD
-            "fieldName": "input_value",
-            "id": "ChatOutput-iMVXt",
-=======
             "fieldName": "transcript_id",
             "id": "AssemblyAITranscriptionJobPoller-GaXh2",
->>>>>>> 93543781
             "inputTypes": [
               "Data"
             ],
             "type": "other"
           }
         },
-<<<<<<< HEAD
-        "id": "reactflow__edge-OpenAIModel-tuYcL{œdataTypeœ:œOpenAIModelœ,œidœ:œOpenAIModel-tuYcLœ,œnameœ:œtext_outputœ,œoutput_typesœ:[œMessageœ]}-ChatOutput-iMVXt{œfieldNameœ:œinput_valueœ,œidœ:œChatOutput-iMVXtœ,œinputTypesœ:[œDataœ,œDataFrameœ,œMessageœ],œtypeœ:œstrœ}",
-        "selected": false,
-        "source": "OpenAIModel-tuYcL",
-        "sourceHandle": "{œdataTypeœ: œOpenAIModelœ, œidœ: œOpenAIModel-tuYcLœ, œnameœ: œtext_outputœ, œoutput_typesœ: [œMessageœ]}",
-        "target": "ChatOutput-iMVXt",
-        "targetHandle": "{œfieldNameœ: œinput_valueœ, œidœ: œChatOutput-iMVXtœ, œinputTypesœ: [œDataœ, œDataFrameœ, œMessageœ], œtypeœ: œstrœ}"
-=======
         "id": "reactflow__edge-AssemblyAITranscriptionJobCreator-fAs7l{œdataTypeœ:œAssemblyAITranscriptionJobCreatorœ,œidœ:œAssemblyAITranscriptionJobCreator-fAs7lœ,œnameœ:œtranscript_idœ,œoutput_typesœ:[œDataœ]}-AssemblyAITranscriptionJobPoller-GaXh2{œfieldNameœ:œtranscript_idœ,œidœ:œAssemblyAITranscriptionJobPoller-GaXh2œ,œinputTypesœ:[œDataœ],œtypeœ:œotherœ}",
         "selected": false,
         "source": "AssemblyAITranscriptionJobCreator-fAs7l",
         "sourceHandle": "{œdataTypeœ: œAssemblyAITranscriptionJobCreatorœ, œidœ: œAssemblyAITranscriptionJobCreator-fAs7lœ, œnameœ: œtranscript_idœ, œoutput_typesœ: [œDataœ]}",
         "target": "AssemblyAITranscriptionJobPoller-GaXh2",
         "targetHandle": "{œfieldNameœ: œtranscript_idœ, œidœ: œAssemblyAITranscriptionJobPoller-GaXh2œ, œinputTypesœ: [œDataœ], œtypeœ: œotherœ}"
->>>>>>> 93543781
       },
       {
         "animated": false,
         "className": "",
         "data": {
           "sourceHandle": {
-<<<<<<< HEAD
-            "dataType": "OpenAIModel",
-            "id": "OpenAIModel-cZfbm",
-            "name": "text_output",
-=======
             "dataType": "AssemblyAITranscriptionJobPoller",
             "id": "AssemblyAITranscriptionJobPoller-GaXh2",
             "name": "transcription_result",
->>>>>>> 93543781
             "output_types": [
               "Data"
             ]
           },
           "targetHandle": {
-<<<<<<< HEAD
-            "fieldName": "input_value",
-            "id": "ChatOutput-8p086",
-=======
             "fieldName": "input_data",
             "id": "parser-YtYmK",
->>>>>>> 93543781
             "inputTypes": [
               "DataFrame",
               "Data"
@@ -131,48 +80,28 @@
             "type": "other"
           }
         },
-<<<<<<< HEAD
-        "id": "reactflow__edge-OpenAIModel-cZfbm{œdataTypeœ:œOpenAIModelœ,œidœ:œOpenAIModel-cZfbmœ,œnameœ:œtext_outputœ,œoutput_typesœ:[œMessageœ]}-ChatOutput-8p086{œfieldNameœ:œinput_valueœ,œidœ:œChatOutput-8p086œ,œinputTypesœ:[œDataœ,œDataFrameœ,œMessageœ],œtypeœ:œstrœ}",
-        "selected": false,
-        "source": "OpenAIModel-cZfbm",
-        "sourceHandle": "{œdataTypeœ: œOpenAIModelœ, œidœ: œOpenAIModel-cZfbmœ, œnameœ: œtext_outputœ, œoutput_typesœ: [œMessageœ]}",
-        "target": "ChatOutput-8p086",
-        "targetHandle": "{œfieldNameœ: œinput_valueœ, œidœ: œChatOutput-8p086œ, œinputTypesœ: [œDataœ, œDataFrameœ, œMessageœ], œtypeœ: œstrœ}"
-=======
         "id": "reactflow__edge-AssemblyAITranscriptionJobPoller-GaXh2{œdataTypeœ:œAssemblyAITranscriptionJobPollerœ,œidœ:œAssemblyAITranscriptionJobPoller-GaXh2œ,œnameœ:œtranscription_resultœ,œoutput_typesœ:[œDataœ]}-parser-YtYmK{œfieldNameœ:œinput_dataœ,œidœ:œparser-YtYmKœ,œinputTypesœ:[œDataFrameœ,œDataœ],œtypeœ:œotherœ}",
         "selected": false,
         "source": "AssemblyAITranscriptionJobPoller-GaXh2",
         "sourceHandle": "{œdataTypeœ: œAssemblyAITranscriptionJobPollerœ, œidœ: œAssemblyAITranscriptionJobPoller-GaXh2œ, œnameœ: œtranscription_resultœ, œoutput_typesœ: [œDataœ]}",
         "target": "parser-YtYmK",
         "targetHandle": "{œfieldNameœ: œinput_dataœ, œidœ: œparser-YtYmKœ, œinputTypesœ: [œDataFrameœ, œDataœ], œtypeœ: œotherœ}"
->>>>>>> 93543781
       },
       {
         "animated": false,
         "className": "",
         "data": {
           "sourceHandle": {
-<<<<<<< HEAD
-            "dataType": "ChatInput",
-            "id": "ChatInput-EKNpM",
-            "name": "message",
-=======
             "dataType": "parser",
             "id": "parser-YtYmK",
             "name": "parsed_text",
->>>>>>> 93543781
             "output_types": [
               "Message"
             ]
           },
           "targetHandle": {
-<<<<<<< HEAD
-            "fieldName": "input",
-            "id": "Prompt-fdk2n",
-=======
             "fieldName": "transcript",
             "id": "Prompt-Nc0MB",
->>>>>>> 93543781
             "inputTypes": [
               "Message",
               "Text"
@@ -180,47 +109,28 @@
             "type": "str"
           }
         },
-<<<<<<< HEAD
-        "id": "reactflow__edge-ChatInput-EKNpM{œdataTypeœ:œChatInputœ,œidœ:œChatInput-EKNpMœ,œnameœ:œmessageœ,œoutput_typesœ:[œMessageœ]}-Prompt-fdk2n{œfieldNameœ:œinputœ,œidœ:œPrompt-fdk2nœ,œinputTypesœ:[œMessageœ,œTextœ],œtypeœ:œstrœ}",
-        "selected": false,
-        "source": "ChatInput-EKNpM",
-        "sourceHandle": "{œdataTypeœ: œChatInputœ, œidœ: œChatInput-EKNpMœ, œnameœ: œmessageœ, œoutput_typesœ: [œMessageœ]}",
-        "target": "Prompt-fdk2n",
-        "targetHandle": "{œfieldNameœ: œinputœ, œidœ: œPrompt-fdk2nœ, œinputTypesœ: [œMessageœ, œTextœ], œtypeœ: œstrœ}"
-=======
         "id": "reactflow__edge-parser-YtYmK{œdataTypeœ:œparserœ,œidœ:œparser-YtYmKœ,œnameœ:œparsed_textœ,œoutput_typesœ:[œMessageœ]}-Prompt-Nc0MB{œfieldNameœ:œtranscriptœ,œidœ:œPrompt-Nc0MBœ,œinputTypesœ:[œMessageœ,œTextœ],œtypeœ:œstrœ}",
         "selected": false,
         "source": "parser-YtYmK",
         "sourceHandle": "{œdataTypeœ: œparserœ, œidœ: œparser-YtYmKœ, œnameœ: œparsed_textœ, œoutput_typesœ: [œMessageœ]}",
         "target": "Prompt-Nc0MB",
         "targetHandle": "{œfieldNameœ: œtranscriptœ, œidœ: œPrompt-Nc0MBœ, œinputTypesœ: [œMessageœ, œTextœ], œtypeœ: œstrœ}"
->>>>>>> 93543781
       },
       {
         "animated": false,
         "className": "",
         "data": {
           "sourceHandle": {
-<<<<<<< HEAD
-            "dataType": "Prompt",
-            "id": "Prompt-fdk2n",
-            "name": "prompt",
-=======
             "dataType": "parser",
             "id": "parser-YtYmK",
             "name": "parsed_text",
->>>>>>> 93543781
             "output_types": [
               "Message"
             ]
           },
           "targetHandle": {
             "fieldName": "input_value",
-<<<<<<< HEAD
-            "id": "OpenAIModel-cZfbm",
-=======
             "id": "ChatOutput-m5kak",
->>>>>>> 93543781
             "inputTypes": [
               "Data",
               "DataFrame",
@@ -229,48 +139,28 @@
             "type": "str"
           }
         },
-<<<<<<< HEAD
-        "id": "reactflow__edge-Prompt-fdk2n{œdataTypeœ:œPromptœ,œidœ:œPrompt-fdk2nœ,œnameœ:œpromptœ,œoutput_typesœ:[œMessageœ]}-OpenAIModel-cZfbm{œfieldNameœ:œinput_valueœ,œidœ:œOpenAIModel-cZfbmœ,œinputTypesœ:[œMessageœ],œtypeœ:œstrœ}",
-        "selected": false,
-        "source": "Prompt-fdk2n",
-        "sourceHandle": "{œdataTypeœ: œPromptœ, œidœ: œPrompt-fdk2nœ, œnameœ: œpromptœ, œoutput_typesœ: [œMessageœ]}",
-        "target": "OpenAIModel-cZfbm",
-        "targetHandle": "{œfieldNameœ: œinput_valueœ, œidœ: œOpenAIModel-cZfbmœ, œinputTypesœ: [œMessageœ], œtypeœ: œstrœ}"
-=======
         "id": "reactflow__edge-parser-YtYmK{œdataTypeœ:œparserœ,œidœ:œparser-YtYmKœ,œnameœ:œparsed_textœ,œoutput_typesœ:[œMessageœ]}-ChatOutput-m5kak{œfieldNameœ:œinput_valueœ,œidœ:œChatOutput-m5kakœ,œinputTypesœ:[œDataœ,œDataFrameœ,œMessageœ],œtypeœ:œstrœ}",
         "selected": false,
         "source": "parser-YtYmK",
         "sourceHandle": "{œdataTypeœ: œparserœ, œidœ: œparser-YtYmKœ, œnameœ: œparsed_textœ, œoutput_typesœ: [œMessageœ]}",
         "target": "ChatOutput-m5kak",
         "targetHandle": "{œfieldNameœ: œinput_valueœ, œidœ: œChatOutput-m5kakœ, œinputTypesœ: [œDataœ, œDataFrameœ, œMessageœ], œtypeœ: œstrœ}"
->>>>>>> 93543781
       },
       {
         "animated": false,
         "className": "",
         "data": {
           "sourceHandle": {
-<<<<<<< HEAD
-            "dataType": "AssemblyAITranscriptionJobCreator",
-            "id": "AssemblyAITranscriptionJobCreator-fVvKQ",
-            "name": "transcript_id",
-=======
             "dataType": "Memory",
             "id": "Memory-W2jhq",
             "name": "dataframe",
->>>>>>> 93543781
             "output_types": [
               "DataFrame"
             ]
           },
           "targetHandle": {
-<<<<<<< HEAD
-            "fieldName": "transcript_id",
-            "id": "AssemblyAITranscriptionJobPoller-q3DCs",
-=======
             "fieldName": "input_data",
             "id": "TypeConverterComponent-E7sN7",
->>>>>>> 93543781
             "inputTypes": [
               "Message",
               "Data",
@@ -279,48 +169,28 @@
             "type": "other"
           }
         },
-<<<<<<< HEAD
-        "id": "reactflow__edge-AssemblyAITranscriptionJobCreator-fVvKQ{œdataTypeœ:œAssemblyAITranscriptionJobCreatorœ,œidœ:œAssemblyAITranscriptionJobCreator-fVvKQœ,œnameœ:œtranscript_idœ,œoutput_typesœ:[œDataœ]}-AssemblyAITranscriptionJobPoller-q3DCs{œfieldNameœ:œtranscript_idœ,œidœ:œAssemblyAITranscriptionJobPoller-q3DCsœ,œinputTypesœ:[œDataœ],œtypeœ:œotherœ}",
-        "selected": false,
-        "source": "AssemblyAITranscriptionJobCreator-fVvKQ",
-        "sourceHandle": "{œdataTypeœ: œAssemblyAITranscriptionJobCreatorœ, œidœ: œAssemblyAITranscriptionJobCreator-fVvKQœ, œnameœ: œtranscript_idœ, œoutput_typesœ: [œDataœ]}",
-        "target": "AssemblyAITranscriptionJobPoller-q3DCs",
-        "targetHandle": "{œfieldNameœ: œtranscript_idœ, œidœ: œAssemblyAITranscriptionJobPoller-q3DCsœ, œinputTypesœ: [œDataœ], œtypeœ: œotherœ}"
-=======
         "id": "reactflow__edge-Memory-W2jhq{œdataTypeœ:œMemoryœ,œidœ:œMemory-W2jhqœ,œnameœ:œdataframeœ,œoutput_typesœ:[œDataFrameœ]}-TypeConverterComponent-E7sN7{œfieldNameœ:œinput_dataœ,œidœ:œTypeConverterComponent-E7sN7œ,œinputTypesœ:[œMessageœ,œDataœ,œDataFrameœ],œtypeœ:œotherœ}",
         "selected": false,
         "source": "Memory-W2jhq",
         "sourceHandle": "{œdataTypeœ: œMemoryœ, œidœ: œMemory-W2jhqœ, œnameœ: œdataframeœ, œoutput_typesœ: [œDataFrameœ]}",
         "target": "TypeConverterComponent-E7sN7",
         "targetHandle": "{œfieldNameœ: œinput_dataœ, œidœ: œTypeConverterComponent-E7sN7œ, œinputTypesœ: [œMessageœ, œDataœ, œDataFrameœ], œtypeœ: œotherœ}"
->>>>>>> 93543781
       },
       {
         "animated": false,
         "className": "",
         "data": {
           "sourceHandle": {
-<<<<<<< HEAD
-            "dataType": "AssemblyAITranscriptionJobPoller",
-            "id": "AssemblyAITranscriptionJobPoller-q3DCs",
-            "name": "transcription_result",
-=======
             "dataType": "TypeConverterComponent",
             "id": "TypeConverterComponent-E7sN7",
             "name": "message_output",
->>>>>>> 93543781
             "output_types": [
               "Message"
             ]
           },
           "targetHandle": {
-<<<<<<< HEAD
-            "fieldName": "input_data",
-            "id": "parser-9M23i",
-=======
             "fieldName": "history",
             "id": "Prompt-qm57P",
->>>>>>> 93543781
             "inputTypes": [
               "Message",
               "Text"
@@ -328,93 +198,54 @@
             "type": "str"
           }
         },
-<<<<<<< HEAD
-        "id": "reactflow__edge-AssemblyAITranscriptionJobPoller-q3DCs{œdataTypeœ:œAssemblyAITranscriptionJobPollerœ,œidœ:œAssemblyAITranscriptionJobPoller-q3DCsœ,œnameœ:œtranscription_resultœ,œoutput_typesœ:[œDataœ]}-parser-9M23i{œfieldNameœ:œinput_dataœ,œidœ:œparser-9M23iœ,œinputTypesœ:[œDataFrameœ,œDataœ],œtypeœ:œotherœ}",
-        "selected": false,
-        "source": "AssemblyAITranscriptionJobPoller-q3DCs",
-        "sourceHandle": "{œdataTypeœ: œAssemblyAITranscriptionJobPollerœ, œidœ: œAssemblyAITranscriptionJobPoller-q3DCsœ, œnameœ: œtranscription_resultœ, œoutput_typesœ: [œDataœ]}",
-        "target": "parser-9M23i",
-        "targetHandle": "{œfieldNameœ: œinput_dataœ, œidœ: œparser-9M23iœ, œinputTypesœ: [œDataFrameœ, œDataœ], œtypeœ: œotherœ}"
-=======
         "id": "reactflow__edge-TypeConverterComponent-E7sN7{œdataTypeœ:œTypeConverterComponentœ,œidœ:œTypeConverterComponent-E7sN7œ,œnameœ:œmessage_outputœ,œoutput_typesœ:[œMessageœ]}-Prompt-qm57P{œfieldNameœ:œhistoryœ,œidœ:œPrompt-qm57Pœ,œinputTypesœ:[œMessageœ,œTextœ],œtypeœ:œstrœ}",
         "selected": false,
         "source": "TypeConverterComponent-E7sN7",
         "sourceHandle": "{œdataTypeœ: œTypeConverterComponentœ, œidœ: œTypeConverterComponent-E7sN7œ, œnameœ: œmessage_outputœ, œoutput_typesœ: [œMessageœ]}",
         "target": "Prompt-qm57P",
         "targetHandle": "{œfieldNameœ: œhistoryœ, œidœ: œPrompt-qm57Pœ, œinputTypesœ: [œMessageœ, œTextœ], œtypeœ: œstrœ}"
->>>>>>> 93543781
       },
       {
         "animated": false,
         "data": {
           "sourceHandle": {
-<<<<<<< HEAD
-            "dataType": "parser",
-            "id": "parser-9M23i",
-            "name": "parsed_text",
-=======
             "dataType": "Prompt",
             "id": "Prompt-Nc0MB",
             "name": "prompt",
->>>>>>> 93543781
             "output_types": [
               "Message"
             ]
           },
           "targetHandle": {
-<<<<<<< HEAD
-            "fieldName": "transcript",
-            "id": "Prompt-xAsW6",
-=======
             "fieldName": "input_value",
             "id": "LanguageModelComponent-sdJZz",
->>>>>>> 93543781
             "inputTypes": [
               "Message"
             ],
             "type": "str"
           }
         },
-<<<<<<< HEAD
-        "id": "reactflow__edge-parser-9M23i{œdataTypeœ:œparserœ,œidœ:œparser-9M23iœ,œnameœ:œparsed_textœ,œoutput_typesœ:[œMessageœ]}-Prompt-xAsW6{œfieldNameœ:œtranscriptœ,œidœ:œPrompt-xAsW6œ,œinputTypesœ:[œMessageœ,œTextœ],œtypeœ:œstrœ}",
-        "selected": false,
-        "source": "parser-9M23i",
-        "sourceHandle": "{œdataTypeœ: œparserœ, œidœ: œparser-9M23iœ, œnameœ: œparsed_textœ, œoutput_typesœ: [œMessageœ]}",
-        "target": "Prompt-xAsW6",
-        "targetHandle": "{œfieldNameœ: œtranscriptœ, œidœ: œPrompt-xAsW6œ, œinputTypesœ: [œMessageœ, œTextœ], œtypeœ: œstrœ}"
-=======
         "id": "xy-edge__Prompt-Nc0MB{œdataTypeœ:œPromptœ,œidœ:œPrompt-Nc0MBœ,œnameœ:œpromptœ,œoutput_typesœ:[œMessageœ]}-LanguageModelComponent-sdJZz{œfieldNameœ:œinput_valueœ,œidœ:œLanguageModelComponent-sdJZzœ,œinputTypesœ:[œMessageœ],œtypeœ:œstrœ}",
         "selected": false,
         "source": "Prompt-Nc0MB",
         "sourceHandle": "{œdataTypeœ: œPromptœ, œidœ: œPrompt-Nc0MBœ, œnameœ: œpromptœ, œoutput_typesœ: [œMessageœ]}",
         "target": "LanguageModelComponent-sdJZz",
         "targetHandle": "{œfieldNameœ: œinput_valueœ, œidœ: œLanguageModelComponent-sdJZzœ, œinputTypesœ: [œMessageœ], œtypeœ: œstrœ}"
->>>>>>> 93543781
       },
       {
         "animated": false,
         "data": {
           "sourceHandle": {
-<<<<<<< HEAD
-            "dataType": "parser",
-            "id": "parser-9M23i",
-            "name": "parsed_text",
-=======
             "dataType": "LanguageModelComponent",
             "id": "LanguageModelComponent-sdJZz",
             "name": "text_output",
->>>>>>> 93543781
             "output_types": [
               "Message"
             ]
           },
           "targetHandle": {
             "fieldName": "input_value",
-<<<<<<< HEAD
-            "id": "ChatOutput-waGZR",
-=======
             "id": "ChatOutput-LTpUg",
->>>>>>> 93543781
             "inputTypes": [
               "Data",
               "DataFrame",
@@ -423,95 +254,51 @@
             "type": "str"
           }
         },
-<<<<<<< HEAD
-        "id": "reactflow__edge-parser-9M23i{œdataTypeœ:œparserœ,œidœ:œparser-9M23iœ,œnameœ:œparsed_textœ,œoutput_typesœ:[œMessageœ]}-ChatOutput-waGZR{œfieldNameœ:œinput_valueœ,œidœ:œChatOutput-waGZRœ,œinputTypesœ:[œDataœ,œDataFrameœ,œMessageœ],œtypeœ:œstrœ}",
-        "selected": false,
-        "source": "parser-9M23i",
-        "sourceHandle": "{œdataTypeœ: œparserœ, œidœ: œparser-9M23iœ, œnameœ: œparsed_textœ, œoutput_typesœ: [œMessageœ]}",
-        "target": "ChatOutput-waGZR",
-        "targetHandle": "{œfieldNameœ: œinput_valueœ, œidœ: œChatOutput-waGZRœ, œinputTypesœ: [œDataœ, œDataFrameœ, œMessageœ], œtypeœ: œstrœ}"
-=======
         "id": "xy-edge__LanguageModelComponent-sdJZz{œdataTypeœ:œLanguageModelComponentœ,œidœ:œLanguageModelComponent-sdJZzœ,œnameœ:œtext_outputœ,œoutput_typesœ:[œMessageœ]}-ChatOutput-LTpUg{œfieldNameœ:œinput_valueœ,œidœ:œChatOutput-LTpUgœ,œinputTypesœ:[œDataœ,œDataFrameœ,œMessageœ],œtypeœ:œstrœ}",
         "selected": false,
         "source": "LanguageModelComponent-sdJZz",
         "sourceHandle": "{œdataTypeœ: œLanguageModelComponentœ, œidœ: œLanguageModelComponent-sdJZzœ, œnameœ: œtext_outputœ, œoutput_typesœ: [œMessageœ]}",
         "target": "ChatOutput-LTpUg",
         "targetHandle": "{œfieldNameœ: œinput_valueœ, œidœ: œChatOutput-LTpUgœ, œinputTypesœ: [œDataœ, œDataFrameœ, œMessageœ], œtypeœ: œstrœ}"
->>>>>>> 93543781
       },
       {
-        "animated": false,
-        "className": "",
         "data": {
           "sourceHandle": {
-<<<<<<< HEAD
-            "dataType": "Memory",
-            "id": "Memory-8DIlq",
-            "name": "dataframe",
-=======
             "dataType": "Prompt",
             "id": "Prompt-qm57P",
             "name": "prompt",
->>>>>>> 93543781
             "output_types": [
               "Message"
             ]
           },
           "targetHandle": {
-<<<<<<< HEAD
-            "fieldName": "input_data",
-            "id": "TypeConverterComponent-ebXX0",
-=======
             "fieldName": "input_value",
             "id": "LanguageModelComponent-LzdL4",
->>>>>>> 93543781
             "inputTypes": [
               "Message"
             ],
             "type": "str"
           }
         },
-<<<<<<< HEAD
-        "id": "reactflow__edge-Memory-8DIlq{œdataTypeœ:œMemoryœ,œidœ:œMemory-8DIlqœ,œnameœ:œdataframeœ,œoutput_typesœ:[œDataFrameœ]}-TypeConverterComponent-ebXX0{œfieldNameœ:œinput_dataœ,œidœ:œTypeConverterComponent-ebXX0œ,œinputTypesœ:[œMessageœ,œDataœ,œDataFrameœ],œtypeœ:œotherœ}",
-        "selected": false,
-        "source": "Memory-8DIlq",
-        "sourceHandle": "{œdataTypeœ: œMemoryœ, œidœ: œMemory-8DIlqœ, œnameœ: œdataframeœ, œoutput_typesœ: [œDataFrameœ]}",
-        "target": "TypeConverterComponent-ebXX0",
-        "targetHandle": "{œfieldNameœ: œinput_dataœ, œidœ: œTypeConverterComponent-ebXX0œ, œinputTypesœ: [œMessageœ, œDataœ, œDataFrameœ], œtypeœ: œotherœ}"
-=======
         "id": "xy-edge__Prompt-qm57P{œdataTypeœ:œPromptœ,œidœ:œPrompt-qm57Pœ,œnameœ:œpromptœ,œoutput_typesœ:[œMessageœ]}-LanguageModelComponent-LzdL4{œfieldNameœ:œinput_valueœ,œidœ:œLanguageModelComponent-LzdL4œ,œinputTypesœ:[œMessageœ],œtypeœ:œstrœ}",
         "source": "Prompt-qm57P",
         "sourceHandle": "{œdataTypeœ: œPromptœ, œidœ: œPrompt-qm57Pœ, œnameœ: œpromptœ, œoutput_typesœ: [œMessageœ]}",
         "target": "LanguageModelComponent-LzdL4",
         "targetHandle": "{œfieldNameœ: œinput_valueœ, œidœ: œLanguageModelComponent-LzdL4œ, œinputTypesœ: [œMessageœ], œtypeœ: œstrœ}"
->>>>>>> 93543781
       },
       {
-        "animated": false,
-        "className": "",
         "data": {
           "sourceHandle": {
-<<<<<<< HEAD
-            "dataType": "TypeConverterComponent",
-            "id": "TypeConverterComponent-ebXX0",
-            "name": "message_output",
-=======
             "dataType": "LanguageModelComponent",
             "id": "LanguageModelComponent-LzdL4",
             "name": "text_output",
->>>>>>> 93543781
             "output_types": [
               "Message"
             ]
           },
           "targetHandle": {
-<<<<<<< HEAD
-            "fieldName": "history",
-            "id": "Prompt-fdk2n",
-=======
             "fieldName": "input_value",
             "id": "ChatOutput-SLRFg",
->>>>>>> 93543781
             "inputTypes": [
               "Data",
               "DataFrame",
@@ -520,30 +307,17 @@
             "type": "str"
           }
         },
-<<<<<<< HEAD
-        "id": "reactflow__edge-TypeConverterComponent-ebXX0{œdataTypeœ:œTypeConverterComponentœ,œidœ:œTypeConverterComponent-ebXX0œ,œnameœ:œmessage_outputœ,œoutput_typesœ:[œMessageœ]}-Prompt-fdk2n{œfieldNameœ:œhistoryœ,œidœ:œPrompt-fdk2nœ,œinputTypesœ:[œMessageœ,œTextœ],œtypeœ:œstrœ}",
-        "selected": false,
-        "source": "TypeConverterComponent-ebXX0",
-        "sourceHandle": "{œdataTypeœ: œTypeConverterComponentœ, œidœ: œTypeConverterComponent-ebXX0œ, œnameœ: œmessage_outputœ, œoutput_typesœ: [œMessageœ]}",
-        "target": "Prompt-fdk2n",
-        "targetHandle": "{œfieldNameœ: œhistoryœ, œidœ: œPrompt-fdk2nœ, œinputTypesœ: [œMessageœ, œTextœ], œtypeœ: œstrœ}"
-=======
         "id": "xy-edge__LanguageModelComponent-LzdL4{œdataTypeœ:œLanguageModelComponentœ,œidœ:œLanguageModelComponent-LzdL4œ,œnameœ:œtext_outputœ,œoutput_typesœ:[œMessageœ]}-ChatOutput-SLRFg{œfieldNameœ:œinput_valueœ,œidœ:œChatOutput-SLRFgœ,œinputTypesœ:[œDataœ,œDataFrameœ,œMessageœ],œtypeœ:œstrœ}",
         "source": "LanguageModelComponent-LzdL4",
         "sourceHandle": "{œdataTypeœ: œLanguageModelComponentœ, œidœ: œLanguageModelComponent-LzdL4œ, œnameœ: œtext_outputœ, œoutput_typesœ: [œMessageœ]}",
         "target": "ChatOutput-SLRFg",
         "targetHandle": "{œfieldNameœ: œinput_valueœ, œidœ: œChatOutput-SLRFgœ, œinputTypesœ: [œDataœ, œDataFrameœ, œMessageœ], œtypeœ: œstrœ}"
->>>>>>> 93543781
       }
     ],
     "nodes": [
       {
         "data": {
-<<<<<<< HEAD
-          "id": "AssemblyAITranscriptionJobPoller-q3DCs",
-=======
           "id": "AssemblyAITranscriptionJobPoller-GaXh2",
->>>>>>> 93543781
           "node": {
             "base_classes": [
               "Data"
@@ -674,11 +448,7 @@
           "showNode": true,
           "type": "AssemblyAITranscriptionJobPoller"
         },
-<<<<<<< HEAD
-        "id": "AssemblyAITranscriptionJobPoller-q3DCs",
-=======
         "id": "AssemblyAITranscriptionJobPoller-GaXh2",
->>>>>>> 93543781
         "measured": {
           "height": 264,
           "width": 320
@@ -692,11 +462,7 @@
       },
       {
         "data": {
-<<<<<<< HEAD
-          "id": "ParseData-ZacMx",
-=======
           "id": "ParseData-ZQpM3",
->>>>>>> 93543781
           "node": {
             "base_classes": [
               "Data",
@@ -845,11 +611,7 @@
           "showNode": true,
           "type": "ParseData"
         },
-<<<<<<< HEAD
-        "id": "ParseData-ZacMx",
-=======
         "id": "ParseData-ZQpM3",
->>>>>>> 93543781
         "measured": {
           "height": 264,
           "width": 320
@@ -863,11 +625,7 @@
       },
       {
         "data": {
-<<<<<<< HEAD
-          "id": "OpenAIModel-tuYcL",
-=======
           "id": "Prompt-Nc0MB",
->>>>>>> 93543781
           "node": {
             "base_classes": [
               "Message"
@@ -919,26 +677,6 @@
             "pinned": false,
             "template": {
               "_type": "Component",
-<<<<<<< HEAD
-              "api_key": {
-                "_input_type": "SecretStrInput",
-                "advanced": false,
-                "display_name": "OpenAI API Key",
-                "dynamic": false,
-                "info": "The OpenAI API Key to use for the OpenAI model.",
-                "input_types": [],
-                "load_from_db": false,
-                "name": "api_key",
-                "password": true,
-                "placeholder": "",
-                "required": true,
-                "show": true,
-                "title_case": false,
-                "type": "str",
-                "value": ""
-              },
-=======
->>>>>>> 93543781
               "code": {
                 "advanced": true,
                 "dynamic": true,
@@ -1258,32 +996,695 @@
                 "tool_mode": false,
                 "trace_as_input": true,
                 "trace_as_metadata": true,
-<<<<<<< HEAD
-                "type": "int",
-                "value": 700
+                "type": "str",
+                "value": "AI"
+              },
+              "session_id": {
+                "_input_type": "MessageTextInput",
+                "advanced": true,
+                "display_name": "Session ID",
+                "dynamic": false,
+                "info": "The session ID of the chat. If empty, the current session ID parameter will be used.",
+                "input_types": [
+                  "Message"
+                ],
+                "list": false,
+                "load_from_db": false,
+                "name": "session_id",
+                "placeholder": "",
+                "required": false,
+                "show": true,
+                "title_case": false,
+                "tool_mode": false,
+                "trace_as_input": true,
+                "trace_as_metadata": true,
+                "type": "str",
+                "value": ""
+              },
+              "should_store_message": {
+                "_input_type": "BoolInput",
+                "advanced": true,
+                "display_name": "Store Messages",
+                "dynamic": false,
+                "info": "Store the message in the history.",
+                "list": false,
+                "name": "should_store_message",
+                "placeholder": "",
+                "required": false,
+                "show": true,
+                "title_case": false,
+                "tool_mode": false,
+                "trace_as_metadata": true,
+                "type": "bool",
+                "value": true
+              },
+              "text_color": {
+                "_input_type": "MessageTextInput",
+                "advanced": true,
+                "display_name": "Text Color",
+                "dynamic": false,
+                "info": "The text color of the name",
+                "input_types": [
+                  "Message"
+                ],
+                "list": false,
+                "load_from_db": false,
+                "name": "text_color",
+                "placeholder": "",
+                "required": false,
+                "show": true,
+                "title_case": false,
+                "tool_mode": false,
+                "trace_as_input": true,
+                "trace_as_metadata": true,
+                "type": "str",
+                "value": ""
               }
             },
             "tool_mode": false
           },
-          "selected_output": "text_output",
           "showNode": true,
-          "type": "OpenAIModel"
-        },
-        "id": "OpenAIModel-tuYcL",
+          "type": "ChatOutput"
+        },
+        "id": "ChatOutput-LTpUg",
         "measured": {
-          "height": 540,
+          "height": 204,
           "width": 320
         },
         "position": {
-          "x": 2159.856153607566,
-          "y": 546.0283268474204
+          "x": 2586.3668922112406,
+          "y": 713.1816341478374
         },
         "selected": false,
         "type": "genericNode"
       },
       {
         "data": {
-          "id": "Prompt-xAsW6",
+          "id": "ChatOutput-m5kak",
+          "node": {
+            "base_classes": [
+              "Message"
+            ],
+            "beta": false,
+            "category": "outputs",
+            "conditional_paths": [],
+            "custom_fields": {},
+            "description": "Display a chat message in the Playground.",
+            "display_name": "Chat Output",
+            "documentation": "",
+            "edited": false,
+            "field_order": [
+              "input_value",
+              "should_store_message",
+              "sender",
+              "sender_name",
+              "session_id",
+              "data_template",
+              "background_color",
+              "chat_icon",
+              "text_color"
+            ],
+            "frozen": false,
+            "icon": "MessagesSquare",
+            "key": "ChatOutput",
+            "legacy": false,
+            "lf_version": "1.1.1",
+            "metadata": {},
+            "minimized": true,
+            "output_types": [],
+            "outputs": [
+              {
+                "allows_loop": false,
+                "cache": true,
+                "display_name": "Output Message",
+                "group_outputs": false,
+                "method": "message_response",
+                "name": "message",
+                "selected": "Message",
+                "tool_mode": true,
+                "types": [
+                  "Message"
+                ],
+                "value": "__UNDEFINED__"
+              }
+            ],
+            "pinned": false,
+            "score": 0.00012027401062119145,
+            "template": {
+              "_type": "Component",
+              "background_color": {
+                "_input_type": "MessageTextInput",
+                "advanced": true,
+                "display_name": "Background Color",
+                "dynamic": false,
+                "info": "The background color of the icon.",
+                "input_types": [
+                  "Message"
+                ],
+                "list": false,
+                "load_from_db": false,
+                "name": "background_color",
+                "placeholder": "",
+                "required": false,
+                "show": true,
+                "title_case": false,
+                "tool_mode": false,
+                "trace_as_input": true,
+                "trace_as_metadata": true,
+                "type": "str",
+                "value": ""
+              },
+              "chat_icon": {
+                "_input_type": "MessageTextInput",
+                "advanced": true,
+                "display_name": "Icon",
+                "dynamic": false,
+                "info": "The icon of the message.",
+                "input_types": [
+                  "Message"
+                ],
+                "list": false,
+                "load_from_db": false,
+                "name": "chat_icon",
+                "placeholder": "",
+                "required": false,
+                "show": true,
+                "title_case": false,
+                "tool_mode": false,
+                "trace_as_input": true,
+                "trace_as_metadata": true,
+                "type": "str",
+                "value": ""
+              },
+              "clean_data": {
+                "_input_type": "BoolInput",
+                "advanced": true,
+                "display_name": "Basic Clean Data",
+                "dynamic": false,
+                "info": "Whether to clean the data",
+                "list": false,
+                "list_add_label": "Add More",
+                "name": "clean_data",
+                "placeholder": "",
+                "required": false,
+                "show": true,
+                "title_case": false,
+                "tool_mode": false,
+                "trace_as_metadata": true,
+                "type": "bool",
+                "value": true
+              },
+              "code": {
+                "advanced": true,
+                "dynamic": true,
+                "fileTypes": [],
+                "file_path": "",
+                "info": "",
+                "list": false,
+                "load_from_db": false,
+                "multiline": true,
+                "name": "code",
+                "password": false,
+                "placeholder": "",
+                "required": true,
+                "show": true,
+                "title_case": false,
+                "type": "code",
+                "value": "from collections.abc import Generator\nfrom typing import Any\n\nimport orjson\nfrom fastapi.encoders import jsonable_encoder\n\nfrom langflow.base.io.chat import ChatComponent\nfrom langflow.helpers.data import safe_convert\nfrom langflow.inputs.inputs import BoolInput, DropdownInput, HandleInput, MessageTextInput\nfrom langflow.schema.data import Data\nfrom langflow.schema.dataframe import DataFrame\nfrom langflow.schema.message import Message\nfrom langflow.schema.properties import Source\nfrom langflow.template.field.base import Output\nfrom langflow.utils.constants import (\n    MESSAGE_SENDER_AI,\n    MESSAGE_SENDER_NAME_AI,\n    MESSAGE_SENDER_USER,\n)\n\n\nclass ChatOutput(ChatComponent):\n    display_name = \"Chat Output\"\n    description = \"Display a chat message in the Playground.\"\n    icon = \"MessagesSquare\"\n    name = \"ChatOutput\"\n    minimized = True\n\n    inputs = [\n        HandleInput(\n            name=\"input_value\",\n            display_name=\"Inputs\",\n            info=\"Message to be passed as output.\",\n            input_types=[\"Data\", \"DataFrame\", \"Message\"],\n            required=True,\n        ),\n        BoolInput(\n            name=\"should_store_message\",\n            display_name=\"Store Messages\",\n            info=\"Store the message in the history.\",\n            value=True,\n            advanced=True,\n        ),\n        DropdownInput(\n            name=\"sender\",\n            display_name=\"Sender Type\",\n            options=[MESSAGE_SENDER_AI, MESSAGE_SENDER_USER],\n            value=MESSAGE_SENDER_AI,\n            advanced=True,\n            info=\"Type of sender.\",\n        ),\n        MessageTextInput(\n            name=\"sender_name\",\n            display_name=\"Sender Name\",\n            info=\"Name of the sender.\",\n            value=MESSAGE_SENDER_NAME_AI,\n            advanced=True,\n        ),\n        MessageTextInput(\n            name=\"session_id\",\n            display_name=\"Session ID\",\n            info=\"The session ID of the chat. If empty, the current session ID parameter will be used.\",\n            advanced=True,\n        ),\n        MessageTextInput(\n            name=\"data_template\",\n            display_name=\"Data Template\",\n            value=\"{text}\",\n            advanced=True,\n            info=\"Template to convert Data to Text. If left empty, it will be dynamically set to the Data's text key.\",\n        ),\n        MessageTextInput(\n            name=\"background_color\",\n            display_name=\"Background Color\",\n            info=\"The background color of the icon.\",\n            advanced=True,\n        ),\n        MessageTextInput(\n            name=\"chat_icon\",\n            display_name=\"Icon\",\n            info=\"The icon of the message.\",\n            advanced=True,\n        ),\n        MessageTextInput(\n            name=\"text_color\",\n            display_name=\"Text Color\",\n            info=\"The text color of the name\",\n            advanced=True,\n        ),\n        BoolInput(\n            name=\"clean_data\",\n            display_name=\"Basic Clean Data\",\n            value=True,\n            info=\"Whether to clean the data\",\n            advanced=True,\n        ),\n    ]\n    outputs = [\n        Output(\n            display_name=\"Output Message\",\n            name=\"message\",\n            method=\"message_response\",\n        ),\n    ]\n\n    def _build_source(self, id_: str | None, display_name: str | None, source: str | None) -> Source:\n        source_dict = {}\n        if id_:\n            source_dict[\"id\"] = id_\n        if display_name:\n            source_dict[\"display_name\"] = display_name\n        if source:\n            # Handle case where source is a ChatOpenAI object\n            if hasattr(source, \"model_name\"):\n                source_dict[\"source\"] = source.model_name\n            elif hasattr(source, \"model\"):\n                source_dict[\"source\"] = str(source.model)\n            else:\n                source_dict[\"source\"] = str(source)\n        return Source(**source_dict)\n\n    async def message_response(self) -> Message:\n        # First convert the input to string if needed\n        text = self.convert_to_string()\n\n        # Get source properties\n        source, icon, display_name, source_id = self.get_properties_from_source_component()\n        background_color = self.background_color\n        text_color = self.text_color\n        if self.chat_icon:\n            icon = self.chat_icon\n\n        # Create or use existing Message object\n        if isinstance(self.input_value, Message):\n            message = self.input_value\n            # Update message properties\n            message.text = text\n        else:\n            message = Message(text=text)\n\n        # Set message properties\n        message.sender = self.sender\n        message.sender_name = self.sender_name\n        message.session_id = self.session_id\n        message.flow_id = self.graph.flow_id if hasattr(self, \"graph\") else None\n        message.properties.source = self._build_source(source_id, display_name, source)\n        message.properties.icon = icon\n        message.properties.background_color = background_color\n        message.properties.text_color = text_color\n\n        # Store message if needed\n        if self.session_id and self.should_store_message:\n            stored_message = await self.send_message(message)\n            self.message.value = stored_message\n            message = stored_message\n\n        self.status = message\n        return message\n\n    def _serialize_data(self, data: Data) -> str:\n        \"\"\"Serialize Data object to JSON string.\"\"\"\n        # Convert data.data to JSON-serializable format\n        serializable_data = jsonable_encoder(data.data)\n        # Serialize with orjson, enabling pretty printing with indentation\n        json_bytes = orjson.dumps(serializable_data, option=orjson.OPT_INDENT_2)\n        # Convert bytes to string and wrap in Markdown code blocks\n        return \"```json\\n\" + json_bytes.decode(\"utf-8\") + \"\\n```\"\n\n    def _validate_input(self) -> None:\n        \"\"\"Validate the input data and raise ValueError if invalid.\"\"\"\n        if self.input_value is None:\n            msg = \"Input data cannot be None\"\n            raise ValueError(msg)\n        if isinstance(self.input_value, list) and not all(\n            isinstance(item, Message | Data | DataFrame | str) for item in self.input_value\n        ):\n            invalid_types = [\n                type(item).__name__\n                for item in self.input_value\n                if not isinstance(item, Message | Data | DataFrame | str)\n            ]\n            msg = f\"Expected Data or DataFrame or Message or str, got {invalid_types}\"\n            raise TypeError(msg)\n        if not isinstance(\n            self.input_value,\n            Message | Data | DataFrame | str | list | Generator | type(None),\n        ):\n            type_name = type(self.input_value).__name__\n            msg = f\"Expected Data or DataFrame or Message or str, Generator or None, got {type_name}\"\n            raise TypeError(msg)\n\n    def convert_to_string(self) -> str | Generator[Any, None, None]:\n        \"\"\"Convert input data to string with proper error handling.\"\"\"\n        self._validate_input()\n        if isinstance(self.input_value, list):\n            return \"\\n\".join([safe_convert(item, clean_data=self.clean_data) for item in self.input_value])\n        if isinstance(self.input_value, Generator):\n            return self.input_value\n        return safe_convert(self.input_value)\n"
+              },
+              "data_template": {
+                "_input_type": "MessageTextInput",
+                "advanced": true,
+                "display_name": "Data Template",
+                "dynamic": false,
+                "info": "Template to convert Data to Text. If left empty, it will be dynamically set to the Data's text key.",
+                "input_types": [
+                  "Message"
+                ],
+                "list": false,
+                "load_from_db": false,
+                "name": "data_template",
+                "placeholder": "",
+                "required": false,
+                "show": true,
+                "title_case": false,
+                "tool_mode": false,
+                "trace_as_input": true,
+                "trace_as_metadata": true,
+                "type": "str",
+                "value": "{text}"
+              },
+              "input_value": {
+                "_input_type": "MessageInput",
+                "advanced": false,
+                "display_name": "Inputs",
+                "dynamic": false,
+                "info": "Message to be passed as output.",
+                "input_types": [
+                  "Data",
+                  "DataFrame",
+                  "Message"
+                ],
+                "list": false,
+                "load_from_db": false,
+                "name": "input_value",
+                "placeholder": "",
+                "required": true,
+                "show": true,
+                "title_case": false,
+                "tool_mode": false,
+                "trace_as_input": true,
+                "trace_as_metadata": true,
+                "type": "str",
+                "value": ""
+              },
+              "sender": {
+                "_input_type": "DropdownInput",
+                "advanced": true,
+                "combobox": false,
+                "display_name": "Sender Type",
+                "dynamic": false,
+                "info": "Type of sender.",
+                "name": "sender",
+                "options": [
+                  "Machine",
+                  "User"
+                ],
+                "placeholder": "",
+                "required": false,
+                "show": true,
+                "title_case": false,
+                "tool_mode": false,
+                "trace_as_metadata": true,
+                "type": "str",
+                "value": "Machine"
+              },
+              "sender_name": {
+                "_input_type": "MessageTextInput",
+                "advanced": true,
+                "display_name": "Sender Name",
+                "dynamic": false,
+                "info": "Name of the sender.",
+                "input_types": [
+                  "Message"
+                ],
+                "list": false,
+                "load_from_db": false,
+                "name": "sender_name",
+                "placeholder": "",
+                "required": false,
+                "show": true,
+                "title_case": false,
+                "tool_mode": false,
+                "trace_as_input": true,
+                "trace_as_metadata": true,
+                "type": "str",
+                "value": "Original"
+              },
+              "session_id": {
+                "_input_type": "MessageTextInput",
+                "advanced": true,
+                "display_name": "Session ID",
+                "dynamic": false,
+                "info": "The session ID of the chat. If empty, the current session ID parameter will be used.",
+                "input_types": [
+                  "Message"
+                ],
+                "list": false,
+                "load_from_db": false,
+                "name": "session_id",
+                "placeholder": "",
+                "required": false,
+                "show": true,
+                "title_case": false,
+                "tool_mode": false,
+                "trace_as_input": true,
+                "trace_as_metadata": true,
+                "type": "str",
+                "value": ""
+              },
+              "should_store_message": {
+                "_input_type": "BoolInput",
+                "advanced": true,
+                "display_name": "Store Messages",
+                "dynamic": false,
+                "info": "Store the message in the history.",
+                "list": false,
+                "name": "should_store_message",
+                "placeholder": "",
+                "required": false,
+                "show": true,
+                "title_case": false,
+                "tool_mode": false,
+                "trace_as_metadata": true,
+                "type": "bool",
+                "value": true
+              },
+              "text_color": {
+                "_input_type": "MessageTextInput",
+                "advanced": true,
+                "display_name": "Text Color",
+                "dynamic": false,
+                "info": "The text color of the name",
+                "input_types": [
+                  "Message"
+                ],
+                "list": false,
+                "load_from_db": false,
+                "name": "text_color",
+                "placeholder": "",
+                "required": false,
+                "show": true,
+                "title_case": false,
+                "tool_mode": false,
+                "trace_as_input": true,
+                "trace_as_metadata": true,
+                "type": "str",
+                "value": ""
+              }
+            },
+            "tool_mode": false
+          },
+          "showNode": false,
+          "type": "ChatOutput"
+        },
+        "id": "ChatOutput-m5kak",
+        "measured": {
+          "height": 48,
+          "width": 192
+        },
+        "position": {
+          "x": 1808.9025759312458,
+          "y": 928.6030474712679
+        },
+        "selected": false,
+        "type": "genericNode"
+      },
+      {
+        "data": {
+          "id": "ChatOutput-SLRFg",
+          "node": {
+            "base_classes": [
+              "Message"
+            ],
+            "beta": false,
+            "category": "outputs",
+            "conditional_paths": [],
+            "custom_fields": {},
+            "description": "Display a chat message in the Playground.",
+            "display_name": "Chat Output",
+            "documentation": "",
+            "edited": false,
+            "field_order": [
+              "input_value",
+              "should_store_message",
+              "sender",
+              "sender_name",
+              "session_id",
+              "data_template",
+              "background_color",
+              "chat_icon",
+              "text_color"
+            ],
+            "frozen": false,
+            "icon": "MessagesSquare",
+            "key": "ChatOutput",
+            "legacy": false,
+            "lf_version": "1.1.5",
+            "metadata": {},
+            "minimized": true,
+            "output_types": [],
+            "outputs": [
+              {
+                "allows_loop": false,
+                "cache": true,
+                "display_name": "Output Message",
+                "group_outputs": false,
+                "method": "message_response",
+                "name": "message",
+                "selected": "Message",
+                "tool_mode": true,
+                "types": [
+                  "Message"
+                ],
+                "value": "__UNDEFINED__"
+              }
+            ],
+            "pinned": false,
+            "score": 0.00012027401062119145,
+            "template": {
+              "_type": "Component",
+              "background_color": {
+                "_input_type": "MessageTextInput",
+                "advanced": true,
+                "display_name": "Background Color",
+                "dynamic": false,
+                "info": "The background color of the icon.",
+                "input_types": [
+                  "Message"
+                ],
+                "list": false,
+                "load_from_db": false,
+                "name": "background_color",
+                "placeholder": "",
+                "required": false,
+                "show": true,
+                "title_case": false,
+                "tool_mode": false,
+                "trace_as_input": true,
+                "trace_as_metadata": true,
+                "type": "str",
+                "value": ""
+              },
+              "chat_icon": {
+                "_input_type": "MessageTextInput",
+                "advanced": true,
+                "display_name": "Icon",
+                "dynamic": false,
+                "info": "The icon of the message.",
+                "input_types": [
+                  "Message"
+                ],
+                "list": false,
+                "load_from_db": false,
+                "name": "chat_icon",
+                "placeholder": "",
+                "required": false,
+                "show": true,
+                "title_case": false,
+                "tool_mode": false,
+                "trace_as_input": true,
+                "trace_as_metadata": true,
+                "type": "str",
+                "value": ""
+              },
+              "clean_data": {
+                "_input_type": "BoolInput",
+                "advanced": true,
+                "display_name": "Basic Clean Data",
+                "dynamic": false,
+                "info": "Whether to clean the data",
+                "list": false,
+                "list_add_label": "Add More",
+                "name": "clean_data",
+                "placeholder": "",
+                "required": false,
+                "show": true,
+                "title_case": false,
+                "tool_mode": false,
+                "trace_as_metadata": true,
+                "type": "bool",
+                "value": true
+              },
+              "code": {
+                "advanced": true,
+                "dynamic": true,
+                "fileTypes": [],
+                "file_path": "",
+                "info": "",
+                "list": false,
+                "load_from_db": false,
+                "multiline": true,
+                "name": "code",
+                "password": false,
+                "placeholder": "",
+                "required": true,
+                "show": true,
+                "title_case": false,
+                "type": "code",
+                "value": "from collections.abc import Generator\nfrom typing import Any\n\nimport orjson\nfrom fastapi.encoders import jsonable_encoder\n\nfrom langflow.base.io.chat import ChatComponent\nfrom langflow.helpers.data import safe_convert\nfrom langflow.inputs.inputs import BoolInput, DropdownInput, HandleInput, MessageTextInput\nfrom langflow.schema.data import Data\nfrom langflow.schema.dataframe import DataFrame\nfrom langflow.schema.message import Message\nfrom langflow.schema.properties import Source\nfrom langflow.template.field.base import Output\nfrom langflow.utils.constants import (\n    MESSAGE_SENDER_AI,\n    MESSAGE_SENDER_NAME_AI,\n    MESSAGE_SENDER_USER,\n)\n\n\nclass ChatOutput(ChatComponent):\n    display_name = \"Chat Output\"\n    description = \"Display a chat message in the Playground.\"\n    icon = \"MessagesSquare\"\n    name = \"ChatOutput\"\n    minimized = True\n\n    inputs = [\n        HandleInput(\n            name=\"input_value\",\n            display_name=\"Inputs\",\n            info=\"Message to be passed as output.\",\n            input_types=[\"Data\", \"DataFrame\", \"Message\"],\n            required=True,\n        ),\n        BoolInput(\n            name=\"should_store_message\",\n            display_name=\"Store Messages\",\n            info=\"Store the message in the history.\",\n            value=True,\n            advanced=True,\n        ),\n        DropdownInput(\n            name=\"sender\",\n            display_name=\"Sender Type\",\n            options=[MESSAGE_SENDER_AI, MESSAGE_SENDER_USER],\n            value=MESSAGE_SENDER_AI,\n            advanced=True,\n            info=\"Type of sender.\",\n        ),\n        MessageTextInput(\n            name=\"sender_name\",\n            display_name=\"Sender Name\",\n            info=\"Name of the sender.\",\n            value=MESSAGE_SENDER_NAME_AI,\n            advanced=True,\n        ),\n        MessageTextInput(\n            name=\"session_id\",\n            display_name=\"Session ID\",\n            info=\"The session ID of the chat. If empty, the current session ID parameter will be used.\",\n            advanced=True,\n        ),\n        MessageTextInput(\n            name=\"data_template\",\n            display_name=\"Data Template\",\n            value=\"{text}\",\n            advanced=True,\n            info=\"Template to convert Data to Text. If left empty, it will be dynamically set to the Data's text key.\",\n        ),\n        MessageTextInput(\n            name=\"background_color\",\n            display_name=\"Background Color\",\n            info=\"The background color of the icon.\",\n            advanced=True,\n        ),\n        MessageTextInput(\n            name=\"chat_icon\",\n            display_name=\"Icon\",\n            info=\"The icon of the message.\",\n            advanced=True,\n        ),\n        MessageTextInput(\n            name=\"text_color\",\n            display_name=\"Text Color\",\n            info=\"The text color of the name\",\n            advanced=True,\n        ),\n        BoolInput(\n            name=\"clean_data\",\n            display_name=\"Basic Clean Data\",\n            value=True,\n            info=\"Whether to clean the data\",\n            advanced=True,\n        ),\n    ]\n    outputs = [\n        Output(\n            display_name=\"Output Message\",\n            name=\"message\",\n            method=\"message_response\",\n        ),\n    ]\n\n    def _build_source(self, id_: str | None, display_name: str | None, source: str | None) -> Source:\n        source_dict = {}\n        if id_:\n            source_dict[\"id\"] = id_\n        if display_name:\n            source_dict[\"display_name\"] = display_name\n        if source:\n            # Handle case where source is a ChatOpenAI object\n            if hasattr(source, \"model_name\"):\n                source_dict[\"source\"] = source.model_name\n            elif hasattr(source, \"model\"):\n                source_dict[\"source\"] = str(source.model)\n            else:\n                source_dict[\"source\"] = str(source)\n        return Source(**source_dict)\n\n    async def message_response(self) -> Message:\n        # First convert the input to string if needed\n        text = self.convert_to_string()\n\n        # Get source properties\n        source, icon, display_name, source_id = self.get_properties_from_source_component()\n        background_color = self.background_color\n        text_color = self.text_color\n        if self.chat_icon:\n            icon = self.chat_icon\n\n        # Create or use existing Message object\n        if isinstance(self.input_value, Message):\n            message = self.input_value\n            # Update message properties\n            message.text = text\n        else:\n            message = Message(text=text)\n\n        # Set message properties\n        message.sender = self.sender\n        message.sender_name = self.sender_name\n        message.session_id = self.session_id\n        message.flow_id = self.graph.flow_id if hasattr(self, \"graph\") else None\n        message.properties.source = self._build_source(source_id, display_name, source)\n        message.properties.icon = icon\n        message.properties.background_color = background_color\n        message.properties.text_color = text_color\n\n        # Store message if needed\n        if self.session_id and self.should_store_message:\n            stored_message = await self.send_message(message)\n            self.message.value = stored_message\n            message = stored_message\n\n        self.status = message\n        return message\n\n    def _serialize_data(self, data: Data) -> str:\n        \"\"\"Serialize Data object to JSON string.\"\"\"\n        # Convert data.data to JSON-serializable format\n        serializable_data = jsonable_encoder(data.data)\n        # Serialize with orjson, enabling pretty printing with indentation\n        json_bytes = orjson.dumps(serializable_data, option=orjson.OPT_INDENT_2)\n        # Convert bytes to string and wrap in Markdown code blocks\n        return \"```json\\n\" + json_bytes.decode(\"utf-8\") + \"\\n```\"\n\n    def _validate_input(self) -> None:\n        \"\"\"Validate the input data and raise ValueError if invalid.\"\"\"\n        if self.input_value is None:\n            msg = \"Input data cannot be None\"\n            raise ValueError(msg)\n        if isinstance(self.input_value, list) and not all(\n            isinstance(item, Message | Data | DataFrame | str) for item in self.input_value\n        ):\n            invalid_types = [\n                type(item).__name__\n                for item in self.input_value\n                if not isinstance(item, Message | Data | DataFrame | str)\n            ]\n            msg = f\"Expected Data or DataFrame or Message or str, got {invalid_types}\"\n            raise TypeError(msg)\n        if not isinstance(\n            self.input_value,\n            Message | Data | DataFrame | str | list | Generator | type(None),\n        ):\n            type_name = type(self.input_value).__name__\n            msg = f\"Expected Data or DataFrame or Message or str, Generator or None, got {type_name}\"\n            raise TypeError(msg)\n\n    def convert_to_string(self) -> str | Generator[Any, None, None]:\n        \"\"\"Convert input data to string with proper error handling.\"\"\"\n        self._validate_input()\n        if isinstance(self.input_value, list):\n            return \"\\n\".join([safe_convert(item, clean_data=self.clean_data) for item in self.input_value])\n        if isinstance(self.input_value, Generator):\n            return self.input_value\n        return safe_convert(self.input_value)\n"
+              },
+              "data_template": {
+                "_input_type": "MessageTextInput",
+                "advanced": true,
+                "display_name": "Data Template",
+                "dynamic": false,
+                "info": "Template to convert Data to Text. If left empty, it will be dynamically set to the Data's text key.",
+                "input_types": [
+                  "Message"
+                ],
+                "list": false,
+                "load_from_db": false,
+                "name": "data_template",
+                "placeholder": "",
+                "required": false,
+                "show": true,
+                "title_case": false,
+                "tool_mode": false,
+                "trace_as_input": true,
+                "trace_as_metadata": true,
+                "type": "str",
+                "value": "{text}"
+              },
+              "input_value": {
+                "_input_type": "MessageInput",
+                "advanced": false,
+                "display_name": "Inputs",
+                "dynamic": false,
+                "info": "Message to be passed as output.",
+                "input_types": [
+                  "Data",
+                  "DataFrame",
+                  "Message"
+                ],
+                "list": false,
+                "load_from_db": false,
+                "name": "input_value",
+                "placeholder": "",
+                "required": true,
+                "show": true,
+                "title_case": false,
+                "tool_mode": false,
+                "trace_as_input": true,
+                "trace_as_metadata": true,
+                "type": "str",
+                "value": ""
+              },
+              "sender": {
+                "_input_type": "DropdownInput",
+                "advanced": true,
+                "combobox": false,
+                "display_name": "Sender Type",
+                "dynamic": false,
+                "info": "Type of sender.",
+                "name": "sender",
+                "options": [
+                  "Machine",
+                  "User"
+                ],
+                "placeholder": "",
+                "required": false,
+                "show": true,
+                "title_case": false,
+                "tool_mode": false,
+                "trace_as_metadata": true,
+                "type": "str",
+                "value": "Machine"
+              },
+              "sender_name": {
+                "_input_type": "MessageTextInput",
+                "advanced": true,
+                "display_name": "Sender Name",
+                "dynamic": false,
+                "info": "Name of the sender.",
+                "input_types": [
+                  "Message"
+                ],
+                "list": false,
+                "load_from_db": false,
+                "name": "sender_name",
+                "placeholder": "",
+                "required": false,
+                "show": true,
+                "title_case": false,
+                "tool_mode": false,
+                "trace_as_input": true,
+                "trace_as_metadata": true,
+                "type": "str",
+                "value": "AI"
+              },
+              "session_id": {
+                "_input_type": "MessageTextInput",
+                "advanced": true,
+                "display_name": "Session ID",
+                "dynamic": false,
+                "info": "The session ID of the chat. If empty, the current session ID parameter will be used.",
+                "input_types": [
+                  "Message"
+                ],
+                "list": false,
+                "load_from_db": false,
+                "name": "session_id",
+                "placeholder": "",
+                "required": false,
+                "show": true,
+                "title_case": false,
+                "tool_mode": false,
+                "trace_as_input": true,
+                "trace_as_metadata": true,
+                "type": "str",
+                "value": ""
+              },
+              "should_store_message": {
+                "_input_type": "BoolInput",
+                "advanced": true,
+                "display_name": "Store Messages",
+                "dynamic": false,
+                "info": "Store the message in the history.",
+                "list": false,
+                "name": "should_store_message",
+                "placeholder": "",
+                "required": false,
+                "show": true,
+                "title_case": false,
+                "tool_mode": false,
+                "trace_as_metadata": true,
+                "type": "bool",
+                "value": true
+              },
+              "text_color": {
+                "_input_type": "MessageTextInput",
+                "advanced": true,
+                "display_name": "Text Color",
+                "dynamic": false,
+                "info": "The text color of the name",
+                "input_types": [
+                  "Message"
+                ],
+                "list": false,
+                "load_from_db": false,
+                "name": "text_color",
+                "placeholder": "",
+                "required": false,
+                "show": true,
+                "title_case": false,
+                "tool_mode": false,
+                "trace_as_input": true,
+                "trace_as_metadata": true,
+                "type": "str",
+                "value": ""
+              }
+            },
+            "tool_mode": false
+          },
+          "showNode": false,
+          "type": "ChatOutput"
+        },
+        "id": "ChatOutput-SLRFg",
+        "measured": {
+          "height": 48,
+          "width": 192
+        },
+        "position": {
+          "x": 2166.5776099158024,
+          "y": 1717.8823325046656
+        },
+        "selected": false,
+        "type": "genericNode"
+      },
+      {
+        "data": {
+          "id": "Prompt-qm57P",
           "node": {
             "base_classes": [
               "Message"
@@ -1292,7 +1693,8 @@
             "conditional_paths": [],
             "custom_fields": {
               "template": [
-                "transcript"
+                "history",
+                "input"
               ]
             },
             "description": "Create a prompt template with dynamic variables.",
@@ -1327,770 +1729,6 @@
                 "selected": "Message",
                 "tool_mode": true,
                 "types": [
-=======
-                "type": "str",
-                "value": "AI"
-              },
-              "session_id": {
-                "_input_type": "MessageTextInput",
-                "advanced": true,
-                "display_name": "Session ID",
-                "dynamic": false,
-                "info": "The session ID of the chat. If empty, the current session ID parameter will be used.",
-                "input_types": [
->>>>>>> 93543781
-                  "Message"
-                ],
-                "list": false,
-                "load_from_db": false,
-                "name": "session_id",
-                "placeholder": "",
-                "required": false,
-                "show": true,
-                "title_case": false,
-                "tool_mode": false,
-                "trace_as_input": true,
-                "trace_as_metadata": true,
-                "type": "str",
-                "value": ""
-              },
-              "should_store_message": {
-                "_input_type": "BoolInput",
-                "advanced": true,
-                "display_name": "Store Messages",
-                "dynamic": false,
-                "info": "Store the message in the history.",
-                "list": false,
-                "name": "should_store_message",
-                "placeholder": "",
-                "required": false,
-                "show": true,
-                "title_case": false,
-                "tool_mode": false,
-                "trace_as_metadata": true,
-                "type": "bool",
-                "value": true
-              },
-              "text_color": {
-                "_input_type": "MessageTextInput",
-                "advanced": true,
-                "display_name": "Text Color",
-                "dynamic": false,
-                "info": "The text color of the name",
-                "input_types": [
-                  "Message"
-                ],
-                "list": false,
-                "load_from_db": false,
-                "name": "text_color",
-                "placeholder": "",
-                "required": false,
-                "show": true,
-                "title_case": false,
-                "tool_mode": false,
-                "trace_as_input": true,
-                "trace_as_metadata": true,
-                "type": "str",
-                "value": ""
-              }
-            },
-            "tool_mode": false
-          },
-          "showNode": true,
-          "type": "ChatOutput"
-        },
-<<<<<<< HEAD
-        "id": "Prompt-xAsW6",
-        "measured": {
-          "height": 367,
-=======
-        "id": "ChatOutput-LTpUg",
-        "measured": {
-          "height": 204,
->>>>>>> 93543781
-          "width": 320
-        },
-        "position": {
-          "x": 2586.3668922112406,
-          "y": 713.1816341478374
-        },
-        "selected": false,
-        "type": "genericNode"
-      },
-      {
-        "data": {
-<<<<<<< HEAD
-          "id": "ChatOutput-iMVXt",
-=======
-          "id": "ChatOutput-m5kak",
->>>>>>> 93543781
-          "node": {
-            "base_classes": [
-              "Message"
-            ],
-            "beta": false,
-            "category": "outputs",
-            "conditional_paths": [],
-            "custom_fields": {},
-            "description": "Display a chat message in the Playground.",
-            "display_name": "Chat Output",
-            "documentation": "",
-            "edited": false,
-            "field_order": [
-              "input_value",
-              "should_store_message",
-              "sender",
-              "sender_name",
-              "session_id",
-              "data_template",
-              "background_color",
-              "chat_icon",
-              "text_color"
-            ],
-            "frozen": false,
-            "icon": "MessagesSquare",
-            "key": "ChatOutput",
-            "legacy": false,
-            "lf_version": "1.1.1",
-            "metadata": {},
-            "minimized": true,
-            "output_types": [],
-            "outputs": [
-              {
-                "allows_loop": false,
-                "cache": true,
-                "display_name": "Output Message",
-                "group_outputs": false,
-                "method": "message_response",
-                "name": "message",
-                "selected": "Message",
-                "tool_mode": true,
-                "types": [
-                  "Message"
-                ],
-                "value": "__UNDEFINED__"
-              }
-            ],
-            "pinned": false,
-            "score": 0.00012027401062119145,
-            "template": {
-              "_type": "Component",
-              "background_color": {
-                "_input_type": "MessageTextInput",
-                "advanced": true,
-                "display_name": "Background Color",
-                "dynamic": false,
-                "info": "The background color of the icon.",
-                "input_types": [
-                  "Message"
-                ],
-                "list": false,
-                "load_from_db": false,
-                "name": "background_color",
-                "placeholder": "",
-                "required": false,
-                "show": true,
-                "title_case": false,
-                "tool_mode": false,
-                "trace_as_input": true,
-                "trace_as_metadata": true,
-                "type": "str",
-                "value": ""
-              },
-              "chat_icon": {
-                "_input_type": "MessageTextInput",
-                "advanced": true,
-                "display_name": "Icon",
-                "dynamic": false,
-                "info": "The icon of the message.",
-                "input_types": [
-                  "Message"
-                ],
-                "list": false,
-                "load_from_db": false,
-                "name": "chat_icon",
-                "placeholder": "",
-                "required": false,
-                "show": true,
-                "title_case": false,
-                "tool_mode": false,
-                "trace_as_input": true,
-                "trace_as_metadata": true,
-                "type": "str",
-                "value": ""
-              },
-              "clean_data": {
-                "_input_type": "BoolInput",
-                "advanced": true,
-                "display_name": "Basic Clean Data",
-                "dynamic": false,
-                "info": "Whether to clean the data",
-                "list": false,
-                "list_add_label": "Add More",
-                "name": "clean_data",
-                "placeholder": "",
-                "required": false,
-                "show": true,
-                "title_case": false,
-                "tool_mode": false,
-                "trace_as_metadata": true,
-                "type": "bool",
-                "value": true
-              },
-              "code": {
-                "advanced": true,
-                "dynamic": true,
-                "fileTypes": [],
-                "file_path": "",
-                "info": "",
-                "list": false,
-                "load_from_db": false,
-                "multiline": true,
-                "name": "code",
-                "password": false,
-                "placeholder": "",
-                "required": true,
-                "show": true,
-                "title_case": false,
-                "type": "code",
-                "value": "from collections.abc import Generator\nfrom typing import Any\n\nimport orjson\nfrom fastapi.encoders import jsonable_encoder\n\nfrom langflow.base.io.chat import ChatComponent\nfrom langflow.helpers.data import safe_convert\nfrom langflow.inputs.inputs import BoolInput, DropdownInput, HandleInput, MessageTextInput\nfrom langflow.schema.data import Data\nfrom langflow.schema.dataframe import DataFrame\nfrom langflow.schema.message import Message\nfrom langflow.schema.properties import Source\nfrom langflow.template.field.base import Output\nfrom langflow.utils.constants import (\n    MESSAGE_SENDER_AI,\n    MESSAGE_SENDER_NAME_AI,\n    MESSAGE_SENDER_USER,\n)\n\n\nclass ChatOutput(ChatComponent):\n    display_name = \"Chat Output\"\n    description = \"Display a chat message in the Playground.\"\n    icon = \"MessagesSquare\"\n    name = \"ChatOutput\"\n    minimized = True\n\n    inputs = [\n        HandleInput(\n            name=\"input_value\",\n            display_name=\"Inputs\",\n            info=\"Message to be passed as output.\",\n            input_types=[\"Data\", \"DataFrame\", \"Message\"],\n            required=True,\n        ),\n        BoolInput(\n            name=\"should_store_message\",\n            display_name=\"Store Messages\",\n            info=\"Store the message in the history.\",\n            value=True,\n            advanced=True,\n        ),\n        DropdownInput(\n            name=\"sender\",\n            display_name=\"Sender Type\",\n            options=[MESSAGE_SENDER_AI, MESSAGE_SENDER_USER],\n            value=MESSAGE_SENDER_AI,\n            advanced=True,\n            info=\"Type of sender.\",\n        ),\n        MessageTextInput(\n            name=\"sender_name\",\n            display_name=\"Sender Name\",\n            info=\"Name of the sender.\",\n            value=MESSAGE_SENDER_NAME_AI,\n            advanced=True,\n        ),\n        MessageTextInput(\n            name=\"session_id\",\n            display_name=\"Session ID\",\n            info=\"The session ID of the chat. If empty, the current session ID parameter will be used.\",\n            advanced=True,\n        ),\n        MessageTextInput(\n            name=\"data_template\",\n            display_name=\"Data Template\",\n            value=\"{text}\",\n            advanced=True,\n            info=\"Template to convert Data to Text. If left empty, it will be dynamically set to the Data's text key.\",\n        ),\n        MessageTextInput(\n            name=\"background_color\",\n            display_name=\"Background Color\",\n            info=\"The background color of the icon.\",\n            advanced=True,\n        ),\n        MessageTextInput(\n            name=\"chat_icon\",\n            display_name=\"Icon\",\n            info=\"The icon of the message.\",\n            advanced=True,\n        ),\n        MessageTextInput(\n            name=\"text_color\",\n            display_name=\"Text Color\",\n            info=\"The text color of the name\",\n            advanced=True,\n        ),\n        BoolInput(\n            name=\"clean_data\",\n            display_name=\"Basic Clean Data\",\n            value=True,\n            info=\"Whether to clean the data\",\n            advanced=True,\n        ),\n    ]\n    outputs = [\n        Output(\n            display_name=\"Output Message\",\n            name=\"message\",\n            method=\"message_response\",\n        ),\n    ]\n\n    def _build_source(self, id_: str | None, display_name: str | None, source: str | None) -> Source:\n        source_dict = {}\n        if id_:\n            source_dict[\"id\"] = id_\n        if display_name:\n            source_dict[\"display_name\"] = display_name\n        if source:\n            # Handle case where source is a ChatOpenAI object\n            if hasattr(source, \"model_name\"):\n                source_dict[\"source\"] = source.model_name\n            elif hasattr(source, \"model\"):\n                source_dict[\"source\"] = str(source.model)\n            else:\n                source_dict[\"source\"] = str(source)\n        return Source(**source_dict)\n\n    async def message_response(self) -> Message:\n        # First convert the input to string if needed\n        text = self.convert_to_string()\n\n        # Get source properties\n        source, icon, display_name, source_id = self.get_properties_from_source_component()\n        background_color = self.background_color\n        text_color = self.text_color\n        if self.chat_icon:\n            icon = self.chat_icon\n\n        # Create or use existing Message object\n        if isinstance(self.input_value, Message):\n            message = self.input_value\n            # Update message properties\n            message.text = text\n        else:\n            message = Message(text=text)\n\n        # Set message properties\n        message.sender = self.sender\n        message.sender_name = self.sender_name\n        message.session_id = self.session_id\n        message.flow_id = self.graph.flow_id if hasattr(self, \"graph\") else None\n        message.properties.source = self._build_source(source_id, display_name, source)\n        message.properties.icon = icon\n        message.properties.background_color = background_color\n        message.properties.text_color = text_color\n\n        # Store message if needed\n        if self.session_id and self.should_store_message:\n            stored_message = await self.send_message(message)\n            self.message.value = stored_message\n            message = stored_message\n\n        self.status = message\n        return message\n\n    def _serialize_data(self, data: Data) -> str:\n        \"\"\"Serialize Data object to JSON string.\"\"\"\n        # Convert data.data to JSON-serializable format\n        serializable_data = jsonable_encoder(data.data)\n        # Serialize with orjson, enabling pretty printing with indentation\n        json_bytes = orjson.dumps(serializable_data, option=orjson.OPT_INDENT_2)\n        # Convert bytes to string and wrap in Markdown code blocks\n        return \"```json\\n\" + json_bytes.decode(\"utf-8\") + \"\\n```\"\n\n    def _validate_input(self) -> None:\n        \"\"\"Validate the input data and raise ValueError if invalid.\"\"\"\n        if self.input_value is None:\n            msg = \"Input data cannot be None\"\n            raise ValueError(msg)\n        if isinstance(self.input_value, list) and not all(\n            isinstance(item, Message | Data | DataFrame | str) for item in self.input_value\n        ):\n            invalid_types = [\n                type(item).__name__\n                for item in self.input_value\n                if not isinstance(item, Message | Data | DataFrame | str)\n            ]\n            msg = f\"Expected Data or DataFrame or Message or str, got {invalid_types}\"\n            raise TypeError(msg)\n        if not isinstance(\n            self.input_value,\n            Message | Data | DataFrame | str | list | Generator | type(None),\n        ):\n            type_name = type(self.input_value).__name__\n            msg = f\"Expected Data or DataFrame or Message or str, Generator or None, got {type_name}\"\n            raise TypeError(msg)\n\n    def convert_to_string(self) -> str | Generator[Any, None, None]:\n        \"\"\"Convert input data to string with proper error handling.\"\"\"\n        self._validate_input()\n        if isinstance(self.input_value, list):\n            return \"\\n\".join([safe_convert(item, clean_data=self.clean_data) for item in self.input_value])\n        if isinstance(self.input_value, Generator):\n            return self.input_value\n        return safe_convert(self.input_value)\n"
-              },
-              "data_template": {
-                "_input_type": "MessageTextInput",
-                "advanced": true,
-                "display_name": "Data Template",
-                "dynamic": false,
-                "info": "Template to convert Data to Text. If left empty, it will be dynamically set to the Data's text key.",
-                "input_types": [
-                  "Message"
-                ],
-                "list": false,
-                "load_from_db": false,
-                "name": "data_template",
-                "placeholder": "",
-                "required": false,
-                "show": true,
-                "title_case": false,
-                "tool_mode": false,
-                "trace_as_input": true,
-                "trace_as_metadata": true,
-                "type": "str",
-                "value": "{text}"
-              },
-              "input_value": {
-                "_input_type": "MessageInput",
-                "advanced": false,
-                "display_name": "Inputs",
-                "dynamic": false,
-                "info": "Message to be passed as output.",
-                "input_types": [
-                  "Data",
-                  "DataFrame",
-                  "Message"
-                ],
-                "list": false,
-                "load_from_db": false,
-                "name": "input_value",
-                "placeholder": "",
-                "required": true,
-                "show": true,
-                "title_case": false,
-                "tool_mode": false,
-                "trace_as_input": true,
-                "trace_as_metadata": true,
-                "type": "str",
-                "value": ""
-              },
-              "sender": {
-                "_input_type": "DropdownInput",
-                "advanced": true,
-                "combobox": false,
-                "display_name": "Sender Type",
-                "dynamic": false,
-                "info": "Type of sender.",
-                "name": "sender",
-                "options": [
-                  "Machine",
-                  "User"
-                ],
-                "placeholder": "",
-                "required": false,
-                "show": true,
-                "title_case": false,
-                "tool_mode": false,
-                "trace_as_metadata": true,
-                "type": "str",
-                "value": "Machine"
-              },
-              "sender_name": {
-                "_input_type": "MessageTextInput",
-                "advanced": true,
-                "display_name": "Sender Name",
-                "dynamic": false,
-                "info": "Name of the sender.",
-                "input_types": [
-                  "Message"
-                ],
-                "list": false,
-                "load_from_db": false,
-                "name": "sender_name",
-                "placeholder": "",
-                "required": false,
-                "show": true,
-                "title_case": false,
-                "tool_mode": false,
-                "trace_as_input": true,
-                "trace_as_metadata": true,
-                "type": "str",
-                "value": "Original"
-              },
-              "session_id": {
-                "_input_type": "MessageTextInput",
-                "advanced": true,
-                "display_name": "Session ID",
-                "dynamic": false,
-                "info": "The session ID of the chat. If empty, the current session ID parameter will be used.",
-                "input_types": [
-                  "Message"
-                ],
-                "list": false,
-                "load_from_db": false,
-                "name": "session_id",
-                "placeholder": "",
-                "required": false,
-                "show": true,
-                "title_case": false,
-                "tool_mode": false,
-                "trace_as_input": true,
-                "trace_as_metadata": true,
-                "type": "str",
-                "value": ""
-              },
-              "should_store_message": {
-                "_input_type": "BoolInput",
-                "advanced": true,
-                "display_name": "Store Messages",
-                "dynamic": false,
-                "info": "Store the message in the history.",
-                "list": false,
-                "name": "should_store_message",
-                "placeholder": "",
-                "required": false,
-                "show": true,
-                "title_case": false,
-                "tool_mode": false,
-                "trace_as_metadata": true,
-                "type": "bool",
-                "value": true
-              },
-              "text_color": {
-                "_input_type": "MessageTextInput",
-                "advanced": true,
-                "display_name": "Text Color",
-                "dynamic": false,
-                "info": "The text color of the name",
-                "input_types": [
-                  "Message"
-                ],
-                "list": false,
-                "load_from_db": false,
-                "name": "text_color",
-                "placeholder": "",
-                "required": false,
-                "show": true,
-                "title_case": false,
-                "tool_mode": false,
-                "trace_as_input": true,
-                "trace_as_metadata": true,
-                "type": "str",
-                "value": ""
-              }
-            },
-            "tool_mode": false
-          },
-          "showNode": false,
-          "type": "ChatOutput"
-        },
-<<<<<<< HEAD
-        "id": "ChatOutput-iMVXt",
-        "measured": {
-          "height": 204,
-          "width": 320
-=======
-        "id": "ChatOutput-m5kak",
-        "measured": {
-          "height": 48,
-          "width": 192
->>>>>>> 93543781
-        },
-        "position": {
-          "x": 1808.9025759312458,
-          "y": 928.6030474712679
-        },
-        "selected": false,
-        "type": "genericNode"
-      },
-      {
-        "data": {
-<<<<<<< HEAD
-          "id": "ChatOutput-waGZR",
-=======
-          "id": "ChatOutput-SLRFg",
->>>>>>> 93543781
-          "node": {
-            "base_classes": [
-              "Message"
-            ],
-            "beta": false,
-            "category": "outputs",
-            "conditional_paths": [],
-            "custom_fields": {},
-            "description": "Display a chat message in the Playground.",
-            "display_name": "Chat Output",
-            "documentation": "",
-            "edited": false,
-            "field_order": [
-              "input_value",
-              "should_store_message",
-              "sender",
-              "sender_name",
-              "session_id",
-              "data_template",
-              "background_color",
-              "chat_icon",
-              "text_color"
-            ],
-            "frozen": false,
-            "icon": "MessagesSquare",
-            "key": "ChatOutput",
-            "legacy": false,
-            "lf_version": "1.1.5",
-            "metadata": {},
-            "minimized": true,
-            "output_types": [],
-            "outputs": [
-              {
-                "allows_loop": false,
-                "cache": true,
-                "display_name": "Output Message",
-                "group_outputs": false,
-                "method": "message_response",
-                "name": "message",
-                "selected": "Message",
-                "tool_mode": true,
-                "types": [
-                  "Message"
-                ],
-                "value": "__UNDEFINED__"
-              }
-            ],
-            "pinned": false,
-            "score": 0.00012027401062119145,
-            "template": {
-              "_type": "Component",
-              "background_color": {
-                "_input_type": "MessageTextInput",
-                "advanced": true,
-                "display_name": "Background Color",
-                "dynamic": false,
-                "info": "The background color of the icon.",
-                "input_types": [
-                  "Message"
-                ],
-                "list": false,
-                "load_from_db": false,
-                "name": "background_color",
-                "placeholder": "",
-                "required": false,
-                "show": true,
-                "title_case": false,
-                "tool_mode": false,
-                "trace_as_input": true,
-                "trace_as_metadata": true,
-                "type": "str",
-                "value": ""
-              },
-              "chat_icon": {
-                "_input_type": "MessageTextInput",
-                "advanced": true,
-                "display_name": "Icon",
-                "dynamic": false,
-                "info": "The icon of the message.",
-                "input_types": [
-                  "Message"
-                ],
-                "list": false,
-                "load_from_db": false,
-                "name": "chat_icon",
-                "placeholder": "",
-                "required": false,
-                "show": true,
-                "title_case": false,
-                "tool_mode": false,
-                "trace_as_input": true,
-                "trace_as_metadata": true,
-                "type": "str",
-                "value": ""
-              },
-              "clean_data": {
-                "_input_type": "BoolInput",
-                "advanced": true,
-                "display_name": "Basic Clean Data",
-                "dynamic": false,
-                "info": "Whether to clean the data",
-                "list": false,
-                "list_add_label": "Add More",
-                "name": "clean_data",
-                "placeholder": "",
-                "required": false,
-                "show": true,
-                "title_case": false,
-                "tool_mode": false,
-                "trace_as_metadata": true,
-                "type": "bool",
-                "value": true
-              },
-              "code": {
-                "advanced": true,
-                "dynamic": true,
-                "fileTypes": [],
-                "file_path": "",
-                "info": "",
-                "list": false,
-                "load_from_db": false,
-                "multiline": true,
-                "name": "code",
-                "password": false,
-                "placeholder": "",
-                "required": true,
-                "show": true,
-                "title_case": false,
-                "type": "code",
-                "value": "from collections.abc import Generator\nfrom typing import Any\n\nimport orjson\nfrom fastapi.encoders import jsonable_encoder\n\nfrom langflow.base.io.chat import ChatComponent\nfrom langflow.helpers.data import safe_convert\nfrom langflow.inputs.inputs import BoolInput, DropdownInput, HandleInput, MessageTextInput\nfrom langflow.schema.data import Data\nfrom langflow.schema.dataframe import DataFrame\nfrom langflow.schema.message import Message\nfrom langflow.schema.properties import Source\nfrom langflow.template.field.base import Output\nfrom langflow.utils.constants import (\n    MESSAGE_SENDER_AI,\n    MESSAGE_SENDER_NAME_AI,\n    MESSAGE_SENDER_USER,\n)\n\n\nclass ChatOutput(ChatComponent):\n    display_name = \"Chat Output\"\n    description = \"Display a chat message in the Playground.\"\n    icon = \"MessagesSquare\"\n    name = \"ChatOutput\"\n    minimized = True\n\n    inputs = [\n        HandleInput(\n            name=\"input_value\",\n            display_name=\"Inputs\",\n            info=\"Message to be passed as output.\",\n            input_types=[\"Data\", \"DataFrame\", \"Message\"],\n            required=True,\n        ),\n        BoolInput(\n            name=\"should_store_message\",\n            display_name=\"Store Messages\",\n            info=\"Store the message in the history.\",\n            value=True,\n            advanced=True,\n        ),\n        DropdownInput(\n            name=\"sender\",\n            display_name=\"Sender Type\",\n            options=[MESSAGE_SENDER_AI, MESSAGE_SENDER_USER],\n            value=MESSAGE_SENDER_AI,\n            advanced=True,\n            info=\"Type of sender.\",\n        ),\n        MessageTextInput(\n            name=\"sender_name\",\n            display_name=\"Sender Name\",\n            info=\"Name of the sender.\",\n            value=MESSAGE_SENDER_NAME_AI,\n            advanced=True,\n        ),\n        MessageTextInput(\n            name=\"session_id\",\n            display_name=\"Session ID\",\n            info=\"The session ID of the chat. If empty, the current session ID parameter will be used.\",\n            advanced=True,\n        ),\n        MessageTextInput(\n            name=\"data_template\",\n            display_name=\"Data Template\",\n            value=\"{text}\",\n            advanced=True,\n            info=\"Template to convert Data to Text. If left empty, it will be dynamically set to the Data's text key.\",\n        ),\n        MessageTextInput(\n            name=\"background_color\",\n            display_name=\"Background Color\",\n            info=\"The background color of the icon.\",\n            advanced=True,\n        ),\n        MessageTextInput(\n            name=\"chat_icon\",\n            display_name=\"Icon\",\n            info=\"The icon of the message.\",\n            advanced=True,\n        ),\n        MessageTextInput(\n            name=\"text_color\",\n            display_name=\"Text Color\",\n            info=\"The text color of the name\",\n            advanced=True,\n        ),\n        BoolInput(\n            name=\"clean_data\",\n            display_name=\"Basic Clean Data\",\n            value=True,\n            info=\"Whether to clean the data\",\n            advanced=True,\n        ),\n    ]\n    outputs = [\n        Output(\n            display_name=\"Output Message\",\n            name=\"message\",\n            method=\"message_response\",\n        ),\n    ]\n\n    def _build_source(self, id_: str | None, display_name: str | None, source: str | None) -> Source:\n        source_dict = {}\n        if id_:\n            source_dict[\"id\"] = id_\n        if display_name:\n            source_dict[\"display_name\"] = display_name\n        if source:\n            # Handle case where source is a ChatOpenAI object\n            if hasattr(source, \"model_name\"):\n                source_dict[\"source\"] = source.model_name\n            elif hasattr(source, \"model\"):\n                source_dict[\"source\"] = str(source.model)\n            else:\n                source_dict[\"source\"] = str(source)\n        return Source(**source_dict)\n\n    async def message_response(self) -> Message:\n        # First convert the input to string if needed\n        text = self.convert_to_string()\n\n        # Get source properties\n        source, icon, display_name, source_id = self.get_properties_from_source_component()\n        background_color = self.background_color\n        text_color = self.text_color\n        if self.chat_icon:\n            icon = self.chat_icon\n\n        # Create or use existing Message object\n        if isinstance(self.input_value, Message):\n            message = self.input_value\n            # Update message properties\n            message.text = text\n        else:\n            message = Message(text=text)\n\n        # Set message properties\n        message.sender = self.sender\n        message.sender_name = self.sender_name\n        message.session_id = self.session_id\n        message.flow_id = self.graph.flow_id if hasattr(self, \"graph\") else None\n        message.properties.source = self._build_source(source_id, display_name, source)\n        message.properties.icon = icon\n        message.properties.background_color = background_color\n        message.properties.text_color = text_color\n\n        # Store message if needed\n        if self.session_id and self.should_store_message:\n            stored_message = await self.send_message(message)\n            self.message.value = stored_message\n            message = stored_message\n\n        self.status = message\n        return message\n\n    def _serialize_data(self, data: Data) -> str:\n        \"\"\"Serialize Data object to JSON string.\"\"\"\n        # Convert data.data to JSON-serializable format\n        serializable_data = jsonable_encoder(data.data)\n        # Serialize with orjson, enabling pretty printing with indentation\n        json_bytes = orjson.dumps(serializable_data, option=orjson.OPT_INDENT_2)\n        # Convert bytes to string and wrap in Markdown code blocks\n        return \"```json\\n\" + json_bytes.decode(\"utf-8\") + \"\\n```\"\n\n    def _validate_input(self) -> None:\n        \"\"\"Validate the input data and raise ValueError if invalid.\"\"\"\n        if self.input_value is None:\n            msg = \"Input data cannot be None\"\n            raise ValueError(msg)\n        if isinstance(self.input_value, list) and not all(\n            isinstance(item, Message | Data | DataFrame | str) for item in self.input_value\n        ):\n            invalid_types = [\n                type(item).__name__\n                for item in self.input_value\n                if not isinstance(item, Message | Data | DataFrame | str)\n            ]\n            msg = f\"Expected Data or DataFrame or Message or str, got {invalid_types}\"\n            raise TypeError(msg)\n        if not isinstance(\n            self.input_value,\n            Message | Data | DataFrame | str | list | Generator | type(None),\n        ):\n            type_name = type(self.input_value).__name__\n            msg = f\"Expected Data or DataFrame or Message or str, Generator or None, got {type_name}\"\n            raise TypeError(msg)\n\n    def convert_to_string(self) -> str | Generator[Any, None, None]:\n        \"\"\"Convert input data to string with proper error handling.\"\"\"\n        self._validate_input()\n        if isinstance(self.input_value, list):\n            return \"\\n\".join([safe_convert(item, clean_data=self.clean_data) for item in self.input_value])\n        if isinstance(self.input_value, Generator):\n            return self.input_value\n        return safe_convert(self.input_value)\n"
-              },
-              "data_template": {
-                "_input_type": "MessageTextInput",
-                "advanced": true,
-                "display_name": "Data Template",
-                "dynamic": false,
-                "info": "Template to convert Data to Text. If left empty, it will be dynamically set to the Data's text key.",
-                "input_types": [
-                  "Message"
-                ],
-                "list": false,
-                "load_from_db": false,
-                "name": "data_template",
-                "placeholder": "",
-                "required": false,
-                "show": true,
-                "title_case": false,
-                "tool_mode": false,
-                "trace_as_input": true,
-                "trace_as_metadata": true,
-                "type": "str",
-                "value": "{text}"
-              },
-              "input_value": {
-                "_input_type": "MessageInput",
-                "advanced": false,
-                "display_name": "Inputs",
-                "dynamic": false,
-                "info": "Message to be passed as output.",
-                "input_types": [
-                  "Data",
-                  "DataFrame",
-                  "Message"
-                ],
-                "list": false,
-                "load_from_db": false,
-                "name": "input_value",
-                "placeholder": "",
-                "required": true,
-                "show": true,
-                "title_case": false,
-                "tool_mode": false,
-                "trace_as_input": true,
-                "trace_as_metadata": true,
-                "type": "str",
-                "value": ""
-              },
-              "sender": {
-                "_input_type": "DropdownInput",
-                "advanced": true,
-                "combobox": false,
-                "display_name": "Sender Type",
-                "dynamic": false,
-                "info": "Type of sender.",
-                "name": "sender",
-                "options": [
-                  "Machine",
-                  "User"
-                ],
-                "placeholder": "",
-                "required": false,
-                "show": true,
-                "title_case": false,
-                "tool_mode": false,
-                "trace_as_metadata": true,
-                "type": "str",
-                "value": "Machine"
-              },
-              "sender_name": {
-                "_input_type": "MessageTextInput",
-                "advanced": true,
-                "display_name": "Sender Name",
-                "dynamic": false,
-                "info": "Name of the sender.",
-                "input_types": [
-                  "Message"
-                ],
-                "list": false,
-                "load_from_db": false,
-                "name": "sender_name",
-                "placeholder": "",
-                "required": false,
-                "show": true,
-                "title_case": false,
-                "tool_mode": false,
-                "trace_as_input": true,
-                "trace_as_metadata": true,
-                "type": "str",
-                "value": "AI"
-              },
-              "session_id": {
-                "_input_type": "MessageTextInput",
-                "advanced": true,
-                "display_name": "Session ID",
-                "dynamic": false,
-                "info": "The session ID of the chat. If empty, the current session ID parameter will be used.",
-                "input_types": [
-                  "Message"
-                ],
-                "list": false,
-                "load_from_db": false,
-                "name": "session_id",
-                "placeholder": "",
-                "required": false,
-                "show": true,
-                "title_case": false,
-                "tool_mode": false,
-                "trace_as_input": true,
-                "trace_as_metadata": true,
-                "type": "str",
-                "value": ""
-              },
-              "should_store_message": {
-                "_input_type": "BoolInput",
-                "advanced": true,
-                "display_name": "Store Messages",
-                "dynamic": false,
-                "info": "Store the message in the history.",
-                "list": false,
-                "name": "should_store_message",
-                "placeholder": "",
-                "required": false,
-                "show": true,
-                "title_case": false,
-                "tool_mode": false,
-                "trace_as_metadata": true,
-                "type": "bool",
-                "value": true
-              },
-              "text_color": {
-                "_input_type": "MessageTextInput",
-                "advanced": true,
-                "display_name": "Text Color",
-                "dynamic": false,
-                "info": "The text color of the name",
-                "input_types": [
-                  "Message"
-                ],
-                "list": false,
-                "load_from_db": false,
-                "name": "text_color",
-                "placeholder": "",
-                "required": false,
-                "show": true,
-                "title_case": false,
-                "tool_mode": false,
-                "trace_as_input": true,
-                "trace_as_metadata": true,
-                "type": "str",
-                "value": ""
-              }
-            },
-            "tool_mode": false
-          },
-          "showNode": false,
-          "type": "ChatOutput"
-        },
-<<<<<<< HEAD
-        "id": "ChatOutput-waGZR",
-=======
-        "id": "ChatOutput-SLRFg",
->>>>>>> 93543781
-        "measured": {
-          "height": 48,
-          "width": 192
-        },
-        "position": {
-          "x": 2166.5776099158024,
-          "y": 1717.8823325046656
-        },
-        "selected": false,
-        "type": "genericNode"
-      },
-      {
-        "data": {
-<<<<<<< HEAD
-          "id": "OpenAIModel-cZfbm",
-=======
-          "id": "Prompt-qm57P",
->>>>>>> 93543781
-          "node": {
-            "base_classes": [
-              "Message"
-            ],
-            "beta": false,
-            "conditional_paths": [],
-            "custom_fields": {
-              "template": [
-                "history",
-                "input"
-              ]
-            },
-            "description": "Create a prompt template with dynamic variables.",
-            "display_name": "Prompt",
-            "documentation": "",
-            "edited": false,
-            "error": null,
-            "field_order": [
-              "template",
-              "tool_placeholder"
-            ],
-            "frozen": false,
-            "full_path": null,
-            "icon": "braces",
-            "is_composition": null,
-            "is_input": null,
-            "is_output": null,
-            "legacy": false,
-            "lf_version": "1.1.5",
-            "metadata": {},
-            "minimized": false,
-            "name": "",
-            "output_types": [],
-            "outputs": [
-              {
-                "allows_loop": false,
-                "cache": true,
-                "display_name": "Prompt",
-                "group_outputs": false,
-                "method": "build_prompt",
-                "name": "prompt",
-                "selected": "Message",
-                "tool_mode": true,
-                "types": [
                   "Message"
                 ],
                 "value": "__UNDEFINED__"
@@ -2099,26 +1737,6 @@
             "pinned": false,
             "template": {
               "_type": "Component",
-<<<<<<< HEAD
-              "api_key": {
-                "_input_type": "SecretStrInput",
-                "advanced": false,
-                "display_name": "OpenAI API Key",
-                "dynamic": false,
-                "info": "The OpenAI API Key to use for the OpenAI model.",
-                "input_types": [],
-                "load_from_db": false,
-                "name": "api_key",
-                "password": true,
-                "placeholder": "",
-                "required": true,
-                "show": true,
-                "title_case": false,
-                "type": "str",
-                "value": ""
-              },
-=======
->>>>>>> 93543781
               "code": {
                 "advanced": true,
                 "dynamic": true,
@@ -2229,15 +1847,9 @@
           "showNode": true,
           "type": "Prompt"
         },
-<<<<<<< HEAD
-        "id": "OpenAIModel-cZfbm",
-        "measured": {
-          "height": 540,
-=======
         "id": "Prompt-qm57P",
         "measured": {
           "height": 419,
->>>>>>> 93543781
           "width": 320
         },
         "position": {
@@ -2249,11 +1861,7 @@
       },
       {
         "data": {
-<<<<<<< HEAD
-          "id": "ChatOutput-8p086",
-=======
           "id": "Memory-W2jhq",
->>>>>>> 93543781
           "node": {
             "base_classes": [
               "Data",
@@ -2564,12 +2172,8 @@
           "showNode": true,
           "type": "Memory"
         },
-<<<<<<< HEAD
-        "id": "ChatOutput-8p086",
-=======
         "dragging": false,
         "id": "Memory-W2jhq",
->>>>>>> 93543781
         "measured": {
           "height": 218,
           "width": 320
@@ -2583,11 +2187,7 @@
       },
       {
         "data": {
-<<<<<<< HEAD
-          "id": "Prompt-fdk2n",
-=======
           "id": "ChatInput-VajCb",
->>>>>>> 93543781
           "node": {
             "base_classes": [
               "Message"
@@ -2679,74 +2279,6 @@
                 "trace_as_metadata": true,
                 "type": "str",
                 "value": ""
-<<<<<<< HEAD
-              }
-            },
-            "tool_mode": false
-          },
-          "selected_output": "prompt",
-          "showNode": true,
-          "type": "Prompt"
-        },
-        "id": "Prompt-fdk2n",
-        "measured": {
-          "height": 419,
-          "width": 320
-        },
-        "position": {
-          "x": 1201.39455884454,
-          "y": 1434.0090202145623
-        },
-        "selected": false,
-        "type": "genericNode"
-      },
-      {
-        "data": {
-          "id": "Memory-8DIlq",
-          "node": {
-            "base_classes": [
-              "Data",
-              "Message"
-            ],
-            "beta": false,
-            "conditional_paths": [],
-            "custom_fields": {},
-            "description": "Stores or retrieves stored chat messages from Langflow tables or an external memory.",
-            "display_name": "Message History",
-            "documentation": "",
-            "edited": false,
-            "field_order": [
-              "memory",
-              "sender",
-              "sender_name",
-              "n_messages",
-              "session_id",
-              "order",
-              "template"
-            ],
-            "frozen": false,
-            "icon": "message-square-more",
-            "legacy": false,
-            "lf_version": "1.1.5",
-            "metadata": {},
-            "minimized": false,
-            "output_types": [],
-            "outputs": [
-              {
-                "allows_loop": false,
-                "cache": true,
-                "display_name": "Message",
-                "group_outputs": false,
-                "method": "retrieve_messages_as_text",
-                "name": "messages_text",
-                "selected": "Message",
-                "tool_mode": true,
-                "types": [
-                  "Message"
-                ],
-                "value": "__UNDEFINED__"
-=======
->>>>>>> 93543781
               },
               "code": {
                 "advanced": true,
@@ -2941,17 +2473,6 @@
           "showNode": false,
           "type": "ChatInput"
         },
-<<<<<<< HEAD
-        "dragging": false,
-        "id": "Memory-8DIlq",
-        "measured": {
-          "height": 218,
-          "width": 320
-        },
-        "position": {
-          "x": 243.43007159070964,
-          "y": 1335.3068434668753
-=======
         "id": "ChatInput-VajCb",
         "measured": {
           "height": 48,
@@ -2960,16 +2481,12 @@
         "position": {
           "x": 701.8270533776066,
           "y": 1829.9409906958817
->>>>>>> 93543781
         },
         "selected": false,
         "type": "genericNode"
       },
       {
         "data": {
-<<<<<<< HEAD
-          "id": "ChatInput-EKNpM",
-=======
           "id": "note-X7VVg",
           "node": {
             "description": "### 💡 Add your Assembly AI API key and audio file here",
@@ -3084,7 +2601,6 @@
       {
         "data": {
           "id": "AssemblyAITranscriptionJobCreator-fAs7l",
->>>>>>> 93543781
           "node": {
             "base_classes": [
               "Data"
@@ -3397,97 +2913,26 @@
             },
             "tool_mode": false
           },
-<<<<<<< HEAD
-          "selected_output": "message",
-          "showNode": false,
-          "type": "ChatInput"
-        },
-        "id": "ChatInput-EKNpM",
+          "selected_output": "transcript_id",
+          "showNode": true,
+          "type": "AssemblyAITranscriptionJobCreator"
+        },
+        "dragging": false,
+        "id": "AssemblyAITranscriptionJobCreator-fAs7l",
         "measured": {
-          "height": 48,
-          "width": 192
+          "height": 343,
+          "width": 320
         },
         "position": {
-          "x": 701.8270533776066,
-          "y": 1829.9409906958817
+          "x": 515.589850902064,
+          "y": 232.58183434411956
         },
         "selected": false,
         "type": "genericNode"
       },
       {
         "data": {
-          "id": "note-vQAQG",
-          "node": {
-            "description": "### 💡 Add your Assembly AI API key and audio file here",
-            "display_name": "",
-            "documentation": "",
-            "template": {
-              "backgroundColor": "transparent"
-            }
-          },
-          "type": "note"
-        },
-        "dragging": false,
-        "height": 324,
-        "id": "note-vQAQG",
-        "measured": {
-          "height": 324,
-          "width": 456
-        },
-        "position": {
-          "x": 452.7834981529654,
-          "y": 186.89794978262478
-        },
-        "resizing": false,
-        "selected": false,
-        "type": "noteNode",
-        "width": 456
-      },
-      {
-        "data": {
-          "id": "note-TzdC8",
-          "node": {
-            "description": "### 💡 Add your Assembly AI API key here",
-            "display_name": "",
-            "documentation": "",
-            "template": {
-              "backgroundColor": "transparent"
-            }
-          },
-          "type": "note"
-        },
-        "dragging": false,
-        "height": 324,
-        "id": "note-TzdC8",
-        "measured": {
-          "height": 324,
-          "width": 365
-=======
-          "selected_output": "transcript_id",
-          "showNode": true,
-          "type": "AssemblyAITranscriptionJobCreator"
-        },
-        "dragging": false,
-        "id": "AssemblyAITranscriptionJobCreator-fAs7l",
-        "measured": {
-          "height": 343,
-          "width": 320
->>>>>>> 93543781
-        },
-        "position": {
-          "x": 515.589850902064,
-          "y": 232.58183434411956
-        },
-        "selected": false,
-        "type": "genericNode"
-      },
-      {
-        "data": {
-<<<<<<< HEAD
-          "id": "note-6d5xe",
-=======
           "id": "note-tPJWf",
->>>>>>> 93543781
           "node": {
             "description": "# Meeting Summary Generator\n\nThis flow automatically transcribes and summarizes meetings by converting audio recordings into concise summaries using **AssemblyAI** and **OpenAI GPT-4**. \n\n## Prerequisites\n\n- **[AssemblyAI API Key](https://www.assemblyai.com/)**\n- **[OpenAI API Key](https://platform.openai.com/)**\n\n## Quickstart\n\n1. Upload an audio file. Most common audio file formats are [supported](https://github.com/langflow-ai/langflow/blob/main/src/backend/base/langflow/components/assemblyai/assemblyai_start_transcript.py#L27).\n2. To run the summary generator flow, click **Playground**.\n\nThe flow transcribes the audio using **AssemblyAI**.\nThe transcript is formatted for AI processing.\nThe **GPT-4** model extracts key points and insights.\nThe summarized meeting details are displayed in a chat-friendly format.\n\n\n\n",
             "display_name": "",
@@ -3497,19 +2942,11 @@
           "type": "note"
         },
         "dragging": false,
-<<<<<<< HEAD
-        "height": 324,
-        "id": "note-6d5xe",
-        "measured": {
-          "height": 324,
-          "width": 335
-=======
         "height": 612,
         "id": "note-tPJWf",
         "measured": {
           "height": 612,
           "width": 548
->>>>>>> 93543781
         },
         "position": {
           "x": -128.87171443390673,
@@ -3518,45 +2955,11 @@
         "resizing": false,
         "selected": false,
         "type": "noteNode",
-<<<<<<< HEAD
-        "width": 335
-      },
-      {
-        "data": {
-          "id": "note-WULXD",
-          "node": {
-            "description": "### 💡 Add your OpenAI API key here",
-            "display_name": "",
-            "documentation": "",
-            "template": {
-              "backgroundColor": "transparent"
-            }
-          },
-          "type": "note"
-        },
-        "dragging": false,
-        "id": "note-WULXD",
-        "measured": {
-          "height": 324,
-          "width": 324
-        },
-        "position": {
-          "x": 1665.156818365488,
-          "y": 1348.5600122190888
-        },
-        "selected": false,
-        "type": "noteNode"
-      },
-      {
-        "data": {
-          "id": "AssemblyAITranscriptionJobCreator-fVvKQ",
-=======
         "width": 548
       },
       {
         "data": {
           "id": "parser-YtYmK",
->>>>>>> 93543781
           "node": {
             "base_classes": [
               "Message"
@@ -3845,15 +3248,9 @@
           "type": "TypeConverterComponent"
         },
         "dragging": false,
-<<<<<<< HEAD
-        "id": "AssemblyAITranscriptionJobCreator-fVvKQ",
-        "measured": {
-          "height": 343,
-=======
         "id": "TypeConverterComponent-E7sN7",
         "measured": {
           "height": 262,
->>>>>>> 93543781
           "width": 320
         },
         "position": {
@@ -3865,38 +3262,7 @@
       },
       {
         "data": {
-<<<<<<< HEAD
-          "id": "note-jjgFX",
-          "node": {
-            "description": "# Meeting Summary Generator\n\nThis flow automatically transcribes and summarizes meetings by converting audio recordings into concise summaries using **AssemblyAI** and **OpenAI GPT-4**. \n\n## Prerequisites\n\n- **[AssemblyAI API Key](https://www.assemblyai.com/)**\n- **[OpenAI API Key](https://platform.openai.com/)**\n\n## Quickstart\n\n1. Upload an audio file. Most common audio file formats are [supported](https://github.com/langflow-ai/langflow/blob/main/src/backend/base/langflow/components/assemblyai/assemblyai_start_transcript.py#L27).\n2. To run the summary generator flow, click **Playground**.\n\nThe flow transcribes the audio using **AssemblyAI**.\nThe transcript is formatted for AI processing.\nThe **GPT-4** model extracts key points and insights.\nThe summarized meeting details are displayed in a chat-friendly format.\n\n\n\n",
-            "display_name": "",
-            "documentation": "",
-            "template": {}
-          },
-          "type": "note"
-        },
-        "dragging": false,
-        "height": 612,
-        "id": "note-jjgFX",
-        "measured": {
-          "height": 612,
-          "width": 548
-        },
-        "position": {
-          "x": -128.87171443390673,
-          "y": 227.16742082405324
-        },
-        "resizing": false,
-        "selected": false,
-        "type": "noteNode",
-        "width": 548
-      },
-      {
-        "data": {
-          "id": "parser-9M23i",
-=======
           "id": "LanguageModelComponent-sdJZz",
->>>>>>> 93543781
           "node": {
             "base_classes": [
               "LanguageModel",
@@ -4177,15 +3543,9 @@
           "type": "LanguageModelComponent"
         },
         "dragging": false,
-<<<<<<< HEAD
-        "id": "parser-9M23i",
-        "measured": {
-          "height": 361,
-=======
         "id": "LanguageModelComponent-sdJZz",
         "measured": {
           "height": 451,
->>>>>>> 93543781
           "width": 320
         },
         "position": {
@@ -4197,11 +3557,7 @@
       },
       {
         "data": {
-<<<<<<< HEAD
-          "id": "TypeConverterComponent-ebXX0",
-=======
           "id": "LanguageModelComponent-LzdL4",
->>>>>>> 93543781
           "node": {
             "base_classes": [
               "LanguageModel",
@@ -4482,16 +3838,6 @@
           "type": "LanguageModelComponent"
         },
         "dragging": false,
-<<<<<<< HEAD
-        "id": "TypeConverterComponent-ebXX0",
-        "measured": {
-          "height": 262,
-          "width": 320
-        },
-        "position": {
-          "x": 753.8567607413804,
-          "y": 1222.5759067643814
-=======
         "id": "LanguageModelComponent-LzdL4",
         "measured": {
           "height": 451,
@@ -4500,31 +3846,20 @@
         "position": {
           "x": 1682.4309619697785,
           "y": 1466.0777133523027
->>>>>>> 93543781
-        },
-        "selected": false,
+        },
+        "selected": true,
         "type": "genericNode"
       }
     ],
     "viewport": {
-<<<<<<< HEAD
-      "x": 120.96031865568148,
-      "y": 56.05426101445158,
-      "zoom": 0.4342327476707958
-=======
       "x": -517.5818469117869,
       "y": -364.65252188569104,
       "zoom": 0.637519084679716
->>>>>>> 93543781
     }
   },
   "description": "An AI-powered meeting summary generator that transcribes and summarizes meetings using  AssemblyAI and OpenAI for quick insights.",
   "endpoint_name": null,
-<<<<<<< HEAD
-  "id": "92b5d70f-b9db-4372-b1ed-4cf240123444",
-=======
   "id": "dd491f01-5b33-449a-9a03-9a840c70cf0f",
->>>>>>> 93543781
   "is_component": false,
   "last_tested_version": "1.4.3",
   "name": "Meeting Summary",

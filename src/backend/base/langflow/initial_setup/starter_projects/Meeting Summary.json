--- conflicted
+++ resolved
@@ -648,11 +648,7 @@
                   },
                   {
                     "name": "fastapi",
-<<<<<<< HEAD
-                    "version": null
-=======
                     "version": "0.120.0"
->>>>>>> b535950d
                   },
                   {
                     "name": "lfx",
@@ -931,11 +927,7 @@
                   },
                   {
                     "name": "fastapi",
-<<<<<<< HEAD
-                    "version": null
-=======
                     "version": "0.120.0"
->>>>>>> b535950d
                   },
                   {
                     "name": "lfx",
@@ -1214,11 +1206,7 @@
                   },
                   {
                     "name": "fastapi",
-<<<<<<< HEAD
-                    "version": null
-=======
                     "version": "0.120.0"
->>>>>>> b535950d
                   },
                   {
                     "name": "lfx",

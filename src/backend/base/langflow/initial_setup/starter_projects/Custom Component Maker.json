{
  "data": {
    "edges": [
      {
        "animated": false,
        "className": "",
        "data": {
          "sourceHandle": {
            "dataType": "Memory",
            "id": "Memory-I2rys",
            "name": "messages_text",
            "output_types": ["Message"]
          },
          "targetHandle": {
            "fieldName": "CHAT_HISTORY",
<<<<<<< HEAD
            "id": "Prompt-nrpOe",
            "inputTypes": [
              "Message",
              "Text"
            ],
=======
            "id": "Prompt-mySXT",
            "inputTypes": ["Message", "Text"],
>>>>>>> 093cc42f
            "type": "str"
          }
        },
        "id": "reactflow__edge-Memory-I2rys{œdataTypeœ:œMemoryœ,œidœ:œMemory-I2rysœ,œnameœ:œmessages_textœ,œoutput_typesœ:[œMessageœ]}-Prompt-nrpOe{œfieldNameœ:œCHAT_HISTORYœ,œidœ:œPrompt-nrpOeœ,œinputTypesœ:[œMessageœ,œTextœ],œtypeœ:œstrœ}",
        "selected": false,
        "source": "Memory-I2rys",
        "sourceHandle": "{œdataTypeœ: œMemoryœ, œidœ: œMemory-I2rysœ, œnameœ: œmessages_textœ, œoutput_typesœ: [œMessageœ]}",
        "target": "Prompt-nrpOe",
        "targetHandle": "{œfieldNameœ: œCHAT_HISTORYœ, œidœ: œPrompt-nrpOeœ, œinputTypesœ: [œMessageœ, œTextœ], œtypeœ: œstrœ}"
      },
      {
        "animated": false,
        "className": "",
        "data": {
          "sourceHandle": {
            "dataType": "ChatInput",
            "id": "ChatInput-UKcNw",
            "name": "message",
            "output_types": ["Message"]
          },
          "targetHandle": {
            "fieldName": "USER_INPUT",
<<<<<<< HEAD
            "id": "Prompt-nrpOe",
            "inputTypes": [
              "Message",
              "Text"
            ],
=======
            "id": "Prompt-mySXT",
            "inputTypes": ["Message", "Text"],
>>>>>>> 093cc42f
            "type": "str"
          }
        },
        "id": "reactflow__edge-ChatInput-UKcNw{œdataTypeœ:œChatInputœ,œidœ:œChatInput-UKcNwœ,œnameœ:œmessageœ,œoutput_typesœ:[œMessageœ]}-Prompt-nrpOe{œfieldNameœ:œUSER_INPUTœ,œidœ:œPrompt-nrpOeœ,œinputTypesœ:[œMessageœ,œTextœ],œtypeœ:œstrœ}",
        "selected": false,
        "source": "ChatInput-UKcNw",
        "sourceHandle": "{œdataTypeœ: œChatInputœ, œidœ: œChatInput-UKcNwœ, œnameœ: œmessageœ, œoutput_typesœ: [œMessageœ]}",
        "target": "Prompt-nrpOe",
        "targetHandle": "{œfieldNameœ: œUSER_INPUTœ, œidœ: œPrompt-nrpOeœ, œinputTypesœ: [œMessageœ, œTextœ], œtypeœ: œstrœ}"
      },
      {
        "animated": false,
        "className": "",
        "data": {
          "sourceHandle": {
            "dataType": "URL",
            "id": "URL-yGoND",
            "name": "text",
            "output_types": ["Message"]
          },
          "targetHandle": {
            "fieldName": "EXAMPLE_COMPONENTS",
<<<<<<< HEAD
            "id": "Prompt-nrpOe",
            "inputTypes": [
              "Message",
              "Text"
            ],
=======
            "id": "Prompt-mySXT",
            "inputTypes": ["Message", "Text"],
>>>>>>> 093cc42f
            "type": "str"
          }
        },
        "id": "reactflow__edge-URL-yGoND{œdataTypeœ:œURLœ,œidœ:œURL-yGoNDœ,œnameœ:œtextœ,œoutput_typesœ:[œMessageœ]}-Prompt-nrpOe{œfieldNameœ:œEXAMPLE_COMPONENTSœ,œidœ:œPrompt-nrpOeœ,œinputTypesœ:[œMessageœ,œTextœ],œtypeœ:œstrœ}",
        "selected": false,
        "source": "URL-yGoND",
        "sourceHandle": "{œdataTypeœ: œURLœ, œidœ: œURL-yGoNDœ, œnameœ: œtextœ, œoutput_typesœ: [œMessageœ]}",
        "target": "Prompt-nrpOe",
        "targetHandle": "{œfieldNameœ: œEXAMPLE_COMPONENTSœ, œidœ: œPrompt-nrpOeœ, œinputTypesœ: [œMessageœ, œTextœ], œtypeœ: œstrœ}"
      },
      {
        "animated": false,
        "className": "",
        "data": {
          "sourceHandle": {
            "dataType": "URL",
            "id": "URL-jMFLx",
            "name": "text",
            "output_types": ["Message"]
          },
          "targetHandle": {
            "fieldName": "BASE_COMPONENT_CODE",
<<<<<<< HEAD
            "id": "Prompt-nrpOe",
            "inputTypes": [
              "Message",
              "Text"
            ],
=======
            "id": "Prompt-mySXT",
            "inputTypes": ["Message", "Text"],
>>>>>>> 093cc42f
            "type": "str"
          }
        },
        "id": "reactflow__edge-URL-jMFLx{œdataTypeœ:œURLœ,œidœ:œURL-jMFLxœ,œnameœ:œtextœ,œoutput_typesœ:[œMessageœ]}-Prompt-nrpOe{œfieldNameœ:œBASE_COMPONENT_CODEœ,œidœ:œPrompt-nrpOeœ,œinputTypesœ:[œMessageœ,œTextœ],œtypeœ:œstrœ}",
        "selected": false,
        "source": "URL-jMFLx",
        "sourceHandle": "{œdataTypeœ: œURLœ, œidœ: œURL-jMFLxœ, œnameœ: œtextœ, œoutput_typesœ: [œMessageœ]}",
        "target": "Prompt-nrpOe",
        "targetHandle": "{œfieldNameœ: œBASE_COMPONENT_CODEœ, œidœ: œPrompt-nrpOeœ, œinputTypesœ: [œMessageœ, œTextœ], œtypeœ: œstrœ}"
      },
      {
        "animated": false,
        "className": "",
        "data": {
          "sourceHandle": {
            "dataType": "URL",
            "id": "URL-ps8i7",
            "name": "text",
            "output_types": ["Message"]
          },
          "targetHandle": {
            "fieldName": "CUSTOM_COMPONENT_CODE",
<<<<<<< HEAD
            "id": "Prompt-nrpOe",
            "inputTypes": [
              "Message",
              "Text"
            ],
=======
            "id": "Prompt-mySXT",
            "inputTypes": ["Message", "Text"],
>>>>>>> 093cc42f
            "type": "str"
          }
        },
        "id": "reactflow__edge-URL-ps8i7{œdataTypeœ:œURLœ,œidœ:œURL-ps8i7œ,œnameœ:œtextœ,œoutput_typesœ:[œMessageœ]}-Prompt-nrpOe{œfieldNameœ:œCUSTOM_COMPONENT_CODEœ,œidœ:œPrompt-nrpOeœ,œinputTypesœ:[œMessageœ,œTextœ],œtypeœ:œstrœ}",
        "selected": false,
        "source": "URL-ps8i7",
        "sourceHandle": "{œdataTypeœ: œURLœ, œidœ: œURL-ps8i7œ, œnameœ: œtextœ, œoutput_typesœ: [œMessageœ]}",
        "target": "Prompt-nrpOe",
        "targetHandle": "{œfieldNameœ: œCUSTOM_COMPONENT_CODEœ, œidœ: œPrompt-nrpOeœ, œinputTypesœ: [œMessageœ, œTextœ], œtypeœ: œstrœ}"
      },
      {
        "animated": false,
        "className": "",
        "data": {
          "sourceHandle": {
            "dataType": "Prompt",
            "id": "Prompt-nrpOe",
            "name": "prompt",
            "output_types": ["Message"]
          },
          "targetHandle": {
            "fieldName": "input_value",
<<<<<<< HEAD
            "id": "AnthropicModel-WajFy",
            "inputTypes": [
              "Message"
            ],
=======
            "id": "AnthropicModel-rdklm",
            "inputTypes": ["Message"],
>>>>>>> 093cc42f
            "type": "str"
          }
        },
        "id": "reactflow__edge-Prompt-nrpOe{œdataTypeœ:œPromptœ,œidœ:œPrompt-nrpOeœ,œnameœ:œpromptœ,œoutput_typesœ:[œMessageœ]}-AnthropicModel-WajFy{œfieldNameœ:œinput_valueœ,œidœ:œAnthropicModel-WajFyœ,œinputTypesœ:[œMessageœ],œtypeœ:œstrœ}",
        "selected": false,
        "source": "Prompt-nrpOe",
        "sourceHandle": "{œdataTypeœ: œPromptœ, œidœ: œPrompt-nrpOeœ, œnameœ: œpromptœ, œoutput_typesœ: [œMessageœ]}",
        "target": "AnthropicModel-WajFy",
        "targetHandle": "{œfieldNameœ: œinput_valueœ, œidœ: œAnthropicModel-WajFyœ, œinputTypesœ: [œMessageœ], œtypeœ: œstrœ}"
      },
      {
        "data": {
          "sourceHandle": {
            "dataType": "AnthropicModel",
            "id": "AnthropicModel-WajFy",
            "name": "text_output",
            "output_types": ["Message"]
          },
          "targetHandle": {
            "fieldName": "input_value",
<<<<<<< HEAD
            "id": "ChatOutput-rg9J5",
            "inputTypes": [
              "Data",
              "DataFrame",
              "Message"
            ],
            "type": "other"
=======
            "id": "ChatOutput-SPhqv",
            "inputTypes": ["Data", "DataFrame", "Message"],
            "type": "str"
>>>>>>> 093cc42f
          }
        },
        "id": "xy-edge__AnthropicModel-WajFy{œdataTypeœ:œAnthropicModelœ,œidœ:œAnthropicModel-WajFyœ,œnameœ:œtext_outputœ,œoutput_typesœ:[œMessageœ]}-ChatOutput-rg9J5{œfieldNameœ:œinput_valueœ,œidœ:œChatOutput-rg9J5œ,œinputTypesœ:[œDataœ,œDataFrameœ,œMessageœ],œtypeœ:œotherœ}",
        "source": "AnthropicModel-WajFy",
        "sourceHandle": "{œdataTypeœ: œAnthropicModelœ, œidœ: œAnthropicModel-WajFyœ, œnameœ: œtext_outputœ, œoutput_typesœ: [œMessageœ]}",
        "target": "ChatOutput-rg9J5",
        "targetHandle": "{œfieldNameœ: œinput_valueœ, œidœ: œChatOutput-rg9J5œ, œinputTypesœ: [œDataœ, œDataFrameœ, œMessageœ], œtypeœ: œotherœ}"
      }
    ],
    "nodes": [
      {
        "data": {
          "description": "Get chat inputs from the Playground.",
          "display_name": "Chat Input",
          "id": "ChatInput-UKcNw",
          "node": {
            "base_classes": ["Message"],
            "beta": false,
            "conditional_paths": [],
            "custom_fields": {},
            "description": "Get chat inputs from the Playground.",
            "display_name": "Chat Input",
            "documentation": "",
            "edited": false,
            "field_order": [
              "input_value",
              "should_store_message",
              "sender",
              "sender_name",
              "session_id",
              "files",
              "background_color",
              "chat_icon",
              "text_color"
            ],
            "frozen": false,
            "icon": "MessagesSquare",
            "legacy": false,
            "lf_version": "1.0.19.post2",
            "metadata": {},
            "output_types": [],
            "outputs": [
              {
                "allows_loop": false,
                "cache": true,
                "display_name": "Message",
                "method": "message_response",
                "name": "message",
                "selected": "Message",
                "tool_mode": true,
                "types": ["Message"],
                "value": "__UNDEFINED__"
              }
            ],
            "pinned": false,
            "template": {
              "_type": "Component",
              "background_color": {
                "_input_type": "MessageTextInput",
                "advanced": true,
                "display_name": "Background Color",
                "dynamic": false,
                "info": "The background color of the icon.",
                "input_types": ["Message"],
                "list": false,
                "load_from_db": false,
                "name": "background_color",
                "placeholder": "",
                "required": false,
                "show": true,
                "title_case": false,
                "tool_mode": false,
                "trace_as_input": true,
                "trace_as_metadata": true,
                "type": "str",
                "value": ""
              },
              "chat_icon": {
                "_input_type": "MessageTextInput",
                "advanced": true,
                "display_name": "Icon",
                "dynamic": false,
                "info": "The icon of the message.",
                "input_types": ["Message"],
                "list": false,
                "load_from_db": false,
                "name": "chat_icon",
                "placeholder": "",
                "required": false,
                "show": true,
                "title_case": false,
                "tool_mode": false,
                "trace_as_input": true,
                "trace_as_metadata": true,
                "type": "str",
                "value": ""
              },
              "code": {
                "advanced": true,
                "dynamic": true,
                "fileTypes": [],
                "file_path": "",
                "info": "",
                "list": false,
                "load_from_db": false,
                "multiline": true,
                "name": "code",
                "password": false,
                "placeholder": "",
                "required": true,
                "show": true,
                "title_case": false,
                "type": "code",
                "value": "from langflow.base.data.utils import IMG_FILE_TYPES, TEXT_FILE_TYPES\nfrom langflow.base.io.chat import ChatComponent\nfrom langflow.inputs import BoolInput\nfrom langflow.io import (\n    DropdownInput,\n    FileInput,\n    MessageTextInput,\n    MultilineInput,\n    Output,\n)\nfrom langflow.schema.message import Message\nfrom langflow.utils.constants import (\n    MESSAGE_SENDER_AI,\n    MESSAGE_SENDER_NAME_USER,\n    MESSAGE_SENDER_USER,\n)\n\n\nclass ChatInput(ChatComponent):\n    display_name = \"Chat Input\"\n    description = \"Get chat inputs from the Playground.\"\n    icon = \"MessagesSquare\"\n    name = \"ChatInput\"\n    minimized = True\n\n    inputs = [\n        MultilineInput(\n            name=\"input_value\",\n            display_name=\"Text\",\n            value=\"\",\n            info=\"Message to be passed as input.\",\n            input_types=[],\n        ),\n        BoolInput(\n            name=\"should_store_message\",\n            display_name=\"Store Messages\",\n            info=\"Store the message in the history.\",\n            value=True,\n            advanced=True,\n        ),\n        DropdownInput(\n            name=\"sender\",\n            display_name=\"Sender Type\",\n            options=[MESSAGE_SENDER_AI, MESSAGE_SENDER_USER],\n            value=MESSAGE_SENDER_USER,\n            info=\"Type of sender.\",\n            advanced=True,\n        ),\n        MessageTextInput(\n            name=\"sender_name\",\n            display_name=\"Sender Name\",\n            info=\"Name of the sender.\",\n            value=MESSAGE_SENDER_NAME_USER,\n            advanced=True,\n        ),\n        MessageTextInput(\n            name=\"session_id\",\n            display_name=\"Session ID\",\n            info=\"The session ID of the chat. If empty, the current session ID parameter will be used.\",\n            advanced=True,\n        ),\n        FileInput(\n            name=\"files\",\n            display_name=\"Files\",\n            file_types=TEXT_FILE_TYPES + IMG_FILE_TYPES,\n            info=\"Files to be sent with the message.\",\n            advanced=True,\n            is_list=True,\n            temp_file=True,\n        ),\n        MessageTextInput(\n            name=\"background_color\",\n            display_name=\"Background Color\",\n            info=\"The background color of the icon.\",\n            advanced=True,\n        ),\n        MessageTextInput(\n            name=\"chat_icon\",\n            display_name=\"Icon\",\n            info=\"The icon of the message.\",\n            advanced=True,\n        ),\n        MessageTextInput(\n            name=\"text_color\",\n            display_name=\"Text Color\",\n            info=\"The text color of the name\",\n            advanced=True,\n        ),\n    ]\n    outputs = [\n        Output(display_name=\"Message\", name=\"message\", method=\"message_response\"),\n    ]\n\n    async def message_response(self) -> Message:\n        background_color = self.background_color\n        text_color = self.text_color\n        icon = self.chat_icon\n\n        message = await Message.create(\n            text=self.input_value,\n            sender=self.sender,\n            sender_name=self.sender_name,\n            session_id=self.session_id,\n            files=self.files,\n            properties={\n                \"background_color\": background_color,\n                \"text_color\": text_color,\n                \"icon\": icon,\n            },\n        )\n        if self.session_id and isinstance(message, Message) and self.should_store_message:\n            stored_message = await self.send_message(\n                message,\n            )\n            self.message.value = stored_message\n            message = stored_message\n\n        self.status = message\n        return message\n"
              },
              "files": {
                "_input_type": "FileInput",
                "advanced": true,
                "display_name": "Files",
                "dynamic": false,
                "fileTypes": [
                  "txt",
                  "md",
                  "mdx",
                  "csv",
                  "json",
                  "yaml",
                  "yml",
                  "xml",
                  "html",
                  "htm",
                  "pdf",
                  "docx",
                  "py",
                  "sh",
                  "sql",
                  "js",
                  "ts",
                  "tsx",
                  "jpg",
                  "jpeg",
                  "png",
                  "bmp",
                  "image"
                ],
                "file_path": "",
                "info": "Files to be sent with the message.",
                "list": true,
                "name": "files",
                "placeholder": "",
                "required": false,
                "show": true,
                "temp_file": true,
                "title_case": false,
                "trace_as_metadata": true,
                "type": "file",
                "value": ""
              },
              "input_value": {
                "_input_type": "MultilineInput",
                "advanced": false,
                "display_name": "Text",
                "dynamic": false,
                "info": "Message to be passed as input.",
                "input_types": [],
                "list": false,
                "load_from_db": false,
                "multiline": true,
                "name": "input_value",
                "placeholder": "",
                "required": false,
                "show": true,
                "title_case": false,
                "tool_mode": false,
                "trace_as_input": true,
                "trace_as_metadata": true,
                "type": "str",
                "value": "Failed to get YouTube transcripts: 1 validation error for Data\ndata\n  Input should be a valid dictionary [type=dict_type, input_value=Document(metadata={'sourc...adding the API key and\"), input_type=Document]\n    For further information visit https://errors.pydantic.dev/2.9/v/dict_type\n\n\nAlso, adapt the \"text\" bc it returns this \"Document(metadata={'source': 'UkV79sJAvz8'}, page_content=\"assembly AI is one of the leaders in transcription services so you can convert speech into text and they have many different products available on their platform and we can use assembly within langlow and the way we can get started is to First make an account with assembly Ai and once you get started you will be provided with an API key this is something we're going to need in langlow now back in link flow there are a few different components available and in this example we are using the start transcript component within this component we can provide a file and what I did is I uploaded a 1-hour talk by Andre karpati and this is intro to the large language models and this is an MP3 file so after adding the API key and then the audio file we can select a model that we want to use for the transcription there are two different options available here best and Nano now after you select the model you can either have the language detection on or leave defaults so I left everything in default and then I started the task and once we run the flow we get a transcript ID and attaching this component with the assembly AI pole transcript component we can now get the results and if we were to look at the results available able from this component there are quite a lot of fields that we can see as a result of this component and some of the most important ones you can see is the text from the transcript as you can see it's quite a large file and all of that was converted from speech to text easily by assembly AI it just took a few seconds and then we can see Word level timestamps if needed as what was spoken at what time the starting and end time for that and also the confidence if there are multiple speakers then it also identifies the speakers for us and then we can also see the utterances at different times so there's also word there's a full text and there's some additional information available here now we can use this data for many different things one is we can parse the transcript so we can just look at the full transcript that was available from this video or in this case this MP3 file and then we can also run to get subtitles and this could be used for any Services where we want to add subtitles in different formats so there is the SRT and the VT format available and the way this looks so I ran it for SRT We have basically the time stamps as well as the sentences those were converted from those time stamps and we can see that it goes on for the full length of the audio file and then if needed we can also convert that to vtt last thing is that if you have credits available in your assembly AI account you can also perform a summary of the audio or you could perhaps do some additional task so for example in our case we could say that create a summary of the transcript we could also say that create a blog post from the transcript or perhaps an essay from the transcript so we can get creative with the available information since the transcript of the file is now available and we can utilize that text for many different purposes the flow and the components should be available in the store be sure to add your API key in all of these components wherever it says to add the API key if not it might throw some errors and there are also some additional components available you can check those out based on your use cases as well give it a try and let us know if you found it helpful\")\" \n\nwe only want the page_content "
              },
              "sender": {
                "_input_type": "DropdownInput",
                "advanced": true,
                "combobox": false,
                "display_name": "Sender Type",
                "dynamic": false,
                "info": "Type of sender.",
                "name": "sender",
                "options": ["Machine", "User"],
                "placeholder": "",
                "required": false,
                "show": true,
                "title_case": false,
                "tool_mode": false,
                "trace_as_metadata": true,
                "type": "str",
                "value": "User"
              },
              "sender_name": {
                "_input_type": "MessageTextInput",
                "advanced": true,
                "display_name": "Sender Name",
                "dynamic": false,
                "info": "Name of the sender.",
                "input_types": ["Message"],
                "list": false,
                "load_from_db": false,
                "name": "sender_name",
                "placeholder": "",
                "required": false,
                "show": true,
                "title_case": false,
                "tool_mode": false,
                "trace_as_input": true,
                "trace_as_metadata": true,
                "type": "str",
                "value": "User"
              },
              "session_id": {
                "_input_type": "MessageTextInput",
                "advanced": true,
                "display_name": "Session ID",
                "dynamic": false,
                "info": "The session ID of the chat. If empty, the current session ID parameter will be used.",
                "input_types": ["Message"],
                "list": false,
                "load_from_db": false,
                "name": "session_id",
                "placeholder": "",
                "required": false,
                "show": true,
                "title_case": false,
                "tool_mode": false,
                "trace_as_input": true,
                "trace_as_metadata": true,
                "type": "str",
                "value": ""
              },
              "should_store_message": {
                "_input_type": "BoolInput",
                "advanced": true,
                "display_name": "Store Messages",
                "dynamic": false,
                "info": "Store the message in the history.",
                "list": false,
                "name": "should_store_message",
                "placeholder": "",
                "required": false,
                "show": true,
                "title_case": false,
                "trace_as_metadata": true,
                "type": "bool",
                "value": true
              },
              "text_color": {
                "_input_type": "MessageTextInput",
                "advanced": true,
                "display_name": "Text Color",
                "dynamic": false,
                "info": "The text color of the name",
                "input_types": ["Message"],
                "list": false,
                "load_from_db": false,
                "name": "text_color",
                "placeholder": "",
                "required": false,
                "show": true,
                "title_case": false,
                "tool_mode": false,
                "trace_as_input": true,
                "trace_as_metadata": true,
                "type": "str",
                "value": ""
              }
            },
            "tool_mode": false
          },
          "type": "ChatInput"
        },
        "dragging": false,
        "height": 231,
        "id": "ChatInput-UKcNw",
        "measured": {
          "height": 231,
          "width": 360
        },
        "position": {
          "x": 1425.511811793499,
          "y": 1250.8109912742284
        },
        "positionAbsolute": {
          "x": 1436.7228707197569,
          "y": 1045.2749109595
        },
        "selected": false,
        "type": "genericNode",
        "width": 320
      },
      {
        "data": {
          "description": "Retrieves stored chat messages from Langflow tables or an external memory.",
          "display_name": "Chat Memory",
          "id": "Memory-I2rys",
          "node": {
            "base_classes": ["Data", "Message"],
            "beta": false,
            "conditional_paths": [],
            "custom_fields": {},
            "description": "Retrieves stored chat messages from Langflow tables or an external memory.",
            "display_name": "Chat Memory",
            "documentation": "",
            "edited": false,
            "field_order": [
              "memory",
              "sender",
              "sender_name",
              "n_messages",
              "session_id",
              "order",
              "template"
            ],
            "frozen": false,
            "icon": "message-square-more",
            "legacy": false,
            "lf_version": "1.0.19.post2",
            "metadata": {},
            "output_types": [],
            "outputs": [
              {
                "allows_loop": false,
                "cache": true,
                "display_name": "Data",
                "method": "retrieve_messages",
                "name": "messages",
                "selected": "Data",
                "tool_mode": true,
                "types": ["Data"],
                "value": "__UNDEFINED__"
              },
              {
                "allows_loop": false,
                "cache": true,
                "display_name": "Message",
                "method": "retrieve_messages_as_text",
                "name": "messages_text",
                "selected": "Message",
                "tool_mode": true,
                "types": ["Message"],
                "value": "__UNDEFINED__"
              },
              {
                "allows_loop": false,
                "cache": true,
                "display_name": "DataFrame",
                "method": "as_dataframe",
                "name": "dataframe",
                "selected": "DataFrame",
                "tool_mode": true,
                "types": ["DataFrame"],
                "value": "__UNDEFINED__"
              }
            ],
            "pinned": false,
            "template": {
              "_type": "Component",
              "code": {
                "advanced": true,
                "dynamic": true,
                "fileTypes": [],
                "file_path": "",
                "info": "",
                "list": false,
                "load_from_db": false,
                "multiline": true,
                "name": "code",
                "password": false,
                "placeholder": "",
                "required": true,
                "show": true,
                "title_case": false,
                "type": "code",
                "value": "from langflow.custom import Component\nfrom langflow.helpers.data import data_to_text\nfrom langflow.inputs import HandleInput\nfrom langflow.io import DropdownInput, IntInput, MessageTextInput, MultilineInput, Output\nfrom langflow.memory import aget_messages\nfrom langflow.schema import Data\nfrom langflow.schema.dataframe import DataFrame\nfrom langflow.schema.message import Message\nfrom langflow.utils.constants import MESSAGE_SENDER_AI, MESSAGE_SENDER_USER\n\n\nclass MemoryComponent(Component):\n    display_name = \"Message History\"\n    description = \"Retrieves stored chat messages from Langflow tables or an external memory.\"\n    icon = \"message-square-more\"\n    name = \"Memory\"\n\n    inputs = [\n        HandleInput(\n            name=\"memory\",\n            display_name=\"External Memory\",\n            input_types=[\"Memory\"],\n            info=\"Retrieve messages from an external memory. If empty, it will use the Langflow tables.\",\n        ),\n        DropdownInput(\n            name=\"sender\",\n            display_name=\"Sender Type\",\n            options=[MESSAGE_SENDER_AI, MESSAGE_SENDER_USER, \"Machine and User\"],\n            value=\"Machine and User\",\n            info=\"Filter by sender type.\",\n            advanced=True,\n        ),\n        MessageTextInput(\n            name=\"sender_name\",\n            display_name=\"Sender Name\",\n            info=\"Filter by sender name.\",\n            advanced=True,\n        ),\n        IntInput(\n            name=\"n_messages\",\n            display_name=\"Number of Messages\",\n            value=100,\n            info=\"Number of messages to retrieve.\",\n            advanced=True,\n        ),\n        MessageTextInput(\n            name=\"session_id\",\n            display_name=\"Session ID\",\n            info=\"The session ID of the chat. If empty, the current session ID parameter will be used.\",\n            advanced=True,\n        ),\n        DropdownInput(\n            name=\"order\",\n            display_name=\"Order\",\n            options=[\"Ascending\", \"Descending\"],\n            value=\"Ascending\",\n            info=\"Order of the messages.\",\n            advanced=True,\n            tool_mode=True,\n        ),\n        MultilineInput(\n            name=\"template\",\n            display_name=\"Template\",\n            info=\"The template to use for formatting the data. \"\n            \"It can contain the keys {text}, {sender} or any other key in the message data.\",\n            value=\"{sender_name}: {text}\",\n            advanced=True,\n        ),\n    ]\n\n    outputs = [\n        Output(display_name=\"Data\", name=\"messages\", method=\"retrieve_messages\"),\n        Output(display_name=\"Message\", name=\"messages_text\", method=\"retrieve_messages_as_text\"),\n        Output(display_name=\"DataFrame\", name=\"dataframe\", method=\"as_dataframe\"),\n    ]\n\n    async def retrieve_messages(self) -> Data:\n        sender = self.sender\n        sender_name = self.sender_name\n        session_id = self.session_id\n        n_messages = self.n_messages\n        order = \"DESC\" if self.order == \"Descending\" else \"ASC\"\n\n        if sender == \"Machine and User\":\n            sender = None\n\n        if self.memory and not hasattr(self.memory, \"aget_messages\"):\n            memory_name = type(self.memory).__name__\n            err_msg = f\"External Memory object ({memory_name}) must have 'aget_messages' method.\"\n            raise AttributeError(err_msg)\n\n        if self.memory:\n            # override session_id\n            self.memory.session_id = session_id\n\n            stored = await self.memory.aget_messages()\n            # langchain memories are supposed to return messages in ascending order\n            if order == \"DESC\":\n                stored = stored[::-1]\n            if n_messages:\n                stored = stored[:n_messages]\n            stored = [Message.from_lc_message(m) for m in stored]\n            if sender:\n                expected_type = MESSAGE_SENDER_AI if sender == MESSAGE_SENDER_AI else MESSAGE_SENDER_USER\n                stored = [m for m in stored if m.type == expected_type]\n        else:\n            stored = await aget_messages(\n                sender=sender,\n                sender_name=sender_name,\n                session_id=session_id,\n                limit=n_messages,\n                order=order,\n            )\n        self.status = stored\n        return stored\n\n    async def retrieve_messages_as_text(self) -> Message:\n        stored_text = data_to_text(self.template, await self.retrieve_messages())\n        self.status = stored_text\n        return Message(text=stored_text)\n\n    async def as_dataframe(self) -> DataFrame:\n        \"\"\"Convert the retrieved messages into a DataFrame.\n\n        Returns:\n            DataFrame: A DataFrame containing the message data.\n        \"\"\"\n        messages = await self.retrieve_messages()\n        return DataFrame(messages)\n"
              },
              "memory": {
                "_input_type": "HandleInput",
                "advanced": false,
                "display_name": "External Memory",
                "dynamic": false,
                "info": "Retrieve messages from an external memory. If empty, it will use the Langflow tables.",
                "input_types": ["Memory"],
                "list": false,
                "name": "memory",
                "placeholder": "",
                "required": false,
                "show": true,
                "title_case": false,
                "trace_as_metadata": true,
                "type": "other",
                "value": ""
              },
              "n_messages": {
                "_input_type": "IntInput",
                "advanced": true,
                "display_name": "Number of Messages",
                "dynamic": false,
                "info": "Number of messages to retrieve.",
                "list": false,
                "name": "n_messages",
                "placeholder": "",
                "required": false,
                "show": true,
                "title_case": false,
                "trace_as_metadata": true,
                "type": "int",
                "value": 100
              },
              "order": {
                "_input_type": "DropdownInput",
                "advanced": true,
                "combobox": false,
                "display_name": "Order",
                "dynamic": false,
                "info": "Order of the messages.",
                "name": "order",
                "options": ["Ascending", "Descending"],
                "placeholder": "",
                "required": false,
                "show": true,
                "title_case": false,
                "tool_mode": false,
                "trace_as_metadata": true,
                "type": "str",
                "value": "Ascending"
              },
              "sender": {
                "_input_type": "DropdownInput",
                "advanced": true,
                "combobox": false,
                "display_name": "Sender Type",
                "dynamic": false,
                "info": "Filter by sender type.",
                "name": "sender",
                "options": ["Machine", "User", "Machine and User"],
                "placeholder": "",
                "required": false,
                "show": true,
                "title_case": false,
                "tool_mode": false,
                "trace_as_metadata": true,
                "type": "str",
                "value": "Machine and User"
              },
              "sender_name": {
                "_input_type": "MessageTextInput",
                "advanced": true,
                "display_name": "Sender Name",
                "dynamic": false,
                "info": "Filter by sender name.",
                "input_types": ["Message"],
                "list": false,
                "load_from_db": false,
                "name": "sender_name",
                "placeholder": "",
                "required": false,
                "show": true,
                "title_case": false,
                "tool_mode": false,
                "trace_as_input": true,
                "trace_as_metadata": true,
                "type": "str",
                "value": ""
              },
              "session_id": {
                "_input_type": "MessageTextInput",
                "advanced": true,
                "display_name": "Session ID",
                "dynamic": false,
                "info": "The session ID of the chat. If empty, the current session ID parameter will be used.",
                "input_types": ["Message"],
                "list": false,
                "load_from_db": false,
                "name": "session_id",
                "placeholder": "",
                "required": false,
                "show": true,
                "title_case": false,
                "tool_mode": false,
                "trace_as_input": true,
                "trace_as_metadata": true,
                "type": "str",
                "value": ""
              },
              "template": {
                "_input_type": "MultilineInput",
                "advanced": true,
                "display_name": "Template",
                "dynamic": false,
                "info": "The template to use for formatting the data. It can contain the keys {text}, {sender} or any other key in the message data.",
                "input_types": ["Message"],
                "list": false,
                "load_from_db": false,
                "multiline": true,
                "name": "template",
                "placeholder": "",
                "required": false,
                "show": true,
                "title_case": false,
                "tool_mode": false,
                "trace_as_input": true,
                "trace_as_metadata": true,
                "type": "str",
                "value": "{sender_name}: {text}"
              }
            },
            "tool_mode": false
          },
          "type": "Memory"
        },
        "dragging": false,
        "height": 262,
        "id": "Memory-I2rys",
        "measured": {
          "height": 262,
          "width": 360
        },
        "position": {
          "x": 1832.6206210738642,
          "y": 1150.8832220209044
        },
        "positionAbsolute": {
          "x": 1830.6888981898887,
          "y": 946.1205963195098
        },
        "selected": false,
        "type": "genericNode",
        "width": 320
      },
      {
        "data": {
          "description": "Create a prompt template with dynamic variables.",
          "display_name": "Prompt",
          "id": "Prompt-nrpOe",
          "node": {
            "base_classes": ["Message"],
            "beta": false,
            "conditional_paths": [],
            "custom_fields": {
              "template": [
                "BASE_COMPONENT_CODE",
                "CUSTOM_COMPONENT_CODE",
                "EXAMPLE_COMPONENTS",
                "CHAT_HISTORY",
                "USER_INPUT"
              ]
            },
            "description": "Create a prompt template with dynamic variables.",
            "display_name": "Prompt",
            "documentation": "",
            "edited": false,
            "field_order": ["template"],
            "frozen": false,
            "icon": "prompts",
            "legacy": false,
            "lf_version": "1.0.19.post2",
            "metadata": {},
            "output_types": [],
            "outputs": [
              {
                "allows_loop": false,
                "cache": true,
                "display_name": "Prompt Message",
                "method": "build_prompt",
                "name": "prompt",
                "selected": "Message",
                "tool_mode": true,
                "types": ["Message"],
                "value": "__UNDEFINED__"
              }
            ],
            "pinned": false,
            "template": {
              "BASE_COMPONENT_CODE": {
                "advanced": false,
                "display_name": "BASE_COMPONENT_CODE",
                "dynamic": false,
                "field_type": "str",
                "fileTypes": [],
                "file_path": "",
                "info": "",
                "input_types": ["Message", "Text"],
                "list": false,
                "load_from_db": false,
                "multiline": true,
                "name": "BASE_COMPONENT_CODE",
                "placeholder": "",
                "required": false,
                "show": true,
                "title_case": false,
                "type": "str",
                "value": ""
              },
              "CHAT_HISTORY": {
                "advanced": false,
                "display_name": "CHAT_HISTORY",
                "dynamic": false,
                "field_type": "str",
                "fileTypes": [],
                "file_path": "",
                "info": "",
                "input_types": ["Message", "Text"],
                "list": false,
                "load_from_db": false,
                "multiline": true,
                "name": "CHAT_HISTORY",
                "placeholder": "",
                "required": false,
                "show": true,
                "title_case": false,
                "type": "str",
                "value": ""
              },
              "CUSTOM_COMPONENT_CODE": {
                "advanced": false,
                "display_name": "CUSTOM_COMPONENT_CODE",
                "dynamic": false,
                "field_type": "str",
                "fileTypes": [],
                "file_path": "",
                "info": "",
                "input_types": ["Message", "Text"],
                "list": false,
                "load_from_db": false,
                "multiline": true,
                "name": "CUSTOM_COMPONENT_CODE",
                "placeholder": "",
                "required": false,
                "show": true,
                "title_case": false,
                "type": "str",
                "value": ""
              },
              "EXAMPLE_COMPONENTS": {
                "advanced": false,
                "display_name": "EXAMPLE_COMPONENTS",
                "dynamic": false,
                "field_type": "str",
                "fileTypes": [],
                "file_path": "",
                "info": "",
                "input_types": ["Message", "Text"],
                "list": false,
                "load_from_db": false,
                "multiline": true,
                "name": "EXAMPLE_COMPONENTS",
                "placeholder": "",
                "required": false,
                "show": true,
                "title_case": false,
                "type": "str",
                "value": ""
              },
              "USER_INPUT": {
                "advanced": false,
                "display_name": "USER_INPUT",
                "dynamic": false,
                "field_type": "str",
                "fileTypes": [],
                "file_path": "",
                "info": "",
                "input_types": ["Message", "Text"],
                "list": false,
                "load_from_db": false,
                "multiline": true,
                "name": "USER_INPUT",
                "placeholder": "",
                "required": false,
                "show": true,
                "title_case": false,
                "type": "str",
                "value": ""
              },
              "_type": "Component",
              "code": {
                "advanced": true,
                "dynamic": true,
                "fileTypes": [],
                "file_path": "",
                "info": "",
                "list": false,
                "load_from_db": false,
                "multiline": true,
                "name": "code",
                "password": false,
                "placeholder": "",
                "required": true,
                "show": true,
                "title_case": false,
                "type": "code",
                "value": "from langflow.base.prompts.api_utils import process_prompt_template\nfrom langflow.custom import Component\nfrom langflow.inputs.inputs import DefaultPromptField\nfrom langflow.io import MessageTextInput, Output, PromptInput\nfrom langflow.schema.message import Message\nfrom langflow.template.utils import update_template_values\n\n\nclass PromptComponent(Component):\n    display_name: str = \"Prompt\"\n    description: str = \"Create a prompt template with dynamic variables.\"\n    icon = \"prompts\"\n    trace_type = \"prompt\"\n    name = \"Prompt\"\n\n    inputs = [\n        PromptInput(name=\"template\", display_name=\"Template\"),\n        MessageTextInput(\n            name=\"tool_placeholder\",\n            display_name=\"Tool Placeholder\",\n            tool_mode=True,\n            advanced=True,\n            info=\"A placeholder input for tool mode.\",\n        ),\n    ]\n\n    outputs = [\n        Output(display_name=\"Prompt Message\", name=\"prompt\", method=\"build_prompt\"),\n    ]\n\n    async def build_prompt(self) -> Message:\n        prompt = Message.from_template(**self._attributes)\n        self.status = prompt.text\n        return prompt\n\n    def _update_template(self, frontend_node: dict):\n        prompt_template = frontend_node[\"template\"][\"template\"][\"value\"]\n        custom_fields = frontend_node[\"custom_fields\"]\n        frontend_node_template = frontend_node[\"template\"]\n        _ = process_prompt_template(\n            template=prompt_template,\n            name=\"template\",\n            custom_fields=custom_fields,\n            frontend_node_template=frontend_node_template,\n        )\n        return frontend_node\n\n    async def update_frontend_node(self, new_frontend_node: dict, current_frontend_node: dict):\n        \"\"\"This function is called after the code validation is done.\"\"\"\n        frontend_node = await super().update_frontend_node(new_frontend_node, current_frontend_node)\n        template = frontend_node[\"template\"][\"template\"][\"value\"]\n        # Kept it duplicated for backwards compatibility\n        _ = process_prompt_template(\n            template=template,\n            name=\"template\",\n            custom_fields=frontend_node[\"custom_fields\"],\n            frontend_node_template=frontend_node[\"template\"],\n        )\n        # Now that template is updated, we need to grab any values that were set in the current_frontend_node\n        # and update the frontend_node with those values\n        update_template_values(new_template=frontend_node, previous_template=current_frontend_node[\"template\"])\n        return frontend_node\n\n    def _get_fallback_input(self, **kwargs):\n        return DefaultPromptField(**kwargs)\n"
              },
              "template": {
                "_input_type": "PromptInput",
                "advanced": false,
                "display_name": "Template",
                "dynamic": false,
                "info": "",
                "list": false,
                "load_from_db": false,
                "name": "template",
                "placeholder": "",
                "required": false,
                "show": true,
                "title_case": false,
                "tool_mode": false,
                "trace_as_input": true,
                "type": "prompt",
                "value": "<Instructions>\nYou are an AI assistant specialized in creating Langflow components based on user requirements. Your task is to generate the code for a custom Langflow component according to the user's specifications.\n\nFirst, review the following code snippets for reference:\n\n<base_component>\n{BASE_COMPONENT_CODE}\n</base_component>\n\n<custom_component>\n{CUSTOM_COMPONENT_CODE}\n</custom_component>\n\n<example_components>\n{EXAMPLE_COMPONENTS}\n</example_components>\n\nNow, follow these steps to create a custom Langflow component:\n\n1. Analyze the user's input to determine the requirements for the component.\n2. Use an <inner_monologue> section to plan out the component structure and features based on the user's requirements.\n3. Generate the code for the custom component, using the provided code snippets as reference and inspiration.\n4. Provide a brief explanation of the component's functionality and how to use it.\n\nHere's the chat history and user input:\n\n<ChatHistory>\n{CHAT_HISTORY}\n</ChatHistory>\n\n<UserInput>\n{USER_INPUT}\n</UserInput>\n\nBased on the user's input, create a custom Langflow component that meets their requirements. Your response should include:\n\n1. <inner_monologue>\n   Use this section to analyze the user's requirements and plan the component structure.\n</inner_monologue>\n\n2. <component_code>\n   Generate the complete code for the custom Langflow component here.\n</component_code>\n\n3. <explanation>\n   Provide a brief explanation of the component's functionality and how to use it.\n</explanation>\n\nRemember to:\n- Use the provided code snippets as a reference, but create a unique component tailored to the user's needs.\n- Include all necessary imports and class definitions.\n- Implement the required inputs, outputs, and any additional features specified by the user.\n- Use clear and descriptive variable names and comments to enhance code readability.\n- Ensure that the component follows Langflow best practices and conventions.\n\nIf the user's input is unclear or lacks specific details, make reasonable assumptions based on the context and explain these assumptions in your response.\n\n</Instructions>"
              },
              "tool_placeholder": {
                "_input_type": "MessageTextInput",
                "advanced": true,
                "display_name": "Tool Placeholder",
                "dynamic": false,
                "info": "A placeholder input for tool mode.",
                "input_types": ["Message"],
                "list": false,
                "load_from_db": false,
                "name": "tool_placeholder",
                "placeholder": "",
                "required": false,
                "show": true,
                "title_case": false,
                "tool_mode": true,
                "trace_as_input": true,
                "trace_as_metadata": true,
                "type": "str",
                "value": ""
              }
            },
            "tool_mode": false
          },
          "type": "Prompt"
        },
        "dragging": false,
        "height": 685,
        "id": "Prompt-nrpOe",
        "measured": {
          "height": 685,
          "width": 360
        },
        "position": {
          "x": 2214.0288118788944,
          "y": 514.3016755222201
        },
        "positionAbsolute": {
          "x": 2219.5265974825707,
          "y": 521.6320563271215
        },
        "selected": false,
        "type": "genericNode",
        "width": 320
      },
      {
        "data": {
          "id": "note-zj965",
          "node": {
            "description": "# Fetch Components code \n\nUsing the URL component we are extracting from Github, the code from a few classes to provide as example to the LLM. \n\nThis ensures we are always up to date with recent information from the codebase.",
            "display_name": "",
            "documentation": "",
            "template": {}
          },
          "type": "note"
        },
        "dragging": false,
        "height": 324,
        "id": "note-zj965",
        "measured": {
          "height": 324,
          "width": 328
        },
        "position": {
          "x": 1428.2696830085167,
          "y": -263.5483680075372
        },
        "positionAbsolute": {
          "x": 1430.2014058924922,
          "y": -19.30392196909918
        },
        "selected": false,
        "type": "noteNode",
        "width": 324
      },
      {
        "data": {
          "id": "note-bpuGP",
          "node": {
            "description": "# 🛠️ Custom Component Generator 🚀\n\nHi! I'm here to help you create custom components for Langflow. Think of me as your technical partner who can help turn your ideas into working components! \n\n## 🎯 How to Work With Me\n\n### 1. 💭 Tell Me What You Want to Build\nSimply describe what you want your component to do in plain English. For example:\n- \"I need a component that sends Slack messages\"\n- \"I want to create a tool that can process CSV files\"\n- \"I need something that can translate text\"\n\n### 2. 📚 Share Any Relevant Information\nIf you're working with a specific:\n- 🔑 API or service (just share the documentation link or main endpoints)\n- 📄 File format\n- 🔄 Data structure\n- 🔧 Existing component you want to modify\n\n### 3. 🎨 Let Me Help Design It\nI'll help by:\n- 📊 Breaking down complex requirements into manageable pieces\n- 💡 Suggesting the best way to structure inputs and outputs\n- ⚙️ Creating the component code\n- 📝 Explaining how to use it\n\n### 4. 🔄 Iterative Refinement\nWe can then:\n- ✅ Test and refine the component\n- ⭐ Add features\n- 🔧 Modify behavior\n- 🛡️ Improve error handling\n- 📖 Add documentation\n\n## 🚀 What I Can Help With\n\nI can help create components that:\n- 📊 Process different file types (CSV, JSON, Excel, etc.)\n- 🔌 Integrate with external APIs\n- 🔄 Transform data\n- 🔀 Route messages\n- 🌐 Handle web requests\n- 🎯 Parse structured data\n- ✨ And much more!\n\n## 💡 Tips for Best Results\n\n1. **Be Specific** 🎯: The more details you provide about what you want to accomplish, the better I can help.\n\n2. **Share Examples** 📋: If you have example data or specific use cases, share them.\n\n3. **Ask Questions** ❓: Don't hesitate to ask for clarification or modifications.\n\nJust start by telling me what kind of component you'd like to create, and I'll guide you through the process! \n\nReady to build something awesome? 🚀 Let's get started!",
            "display_name": "",
            "documentation": "",
            "template": {}
          },
          "type": "note"
        },
        "dragging": false,
        "height": 573,
        "id": "note-bpuGP",
        "measured": {
          "height": 573,
          "width": 623
        },
        "position": {
          "x": 1002.7334076860311,
          "y": 538.0401552689275
        },
        "positionAbsolute": {
          "x": 807.6293964045135,
          "y": 605.6504562080672
        },
        "resizing": false,
        "selected": false,
        "style": {
          "height": 573,
          "width": 324
        },
        "type": "noteNode",
        "width": 619
      },
      {
        "data": {
          "id": "URL-jMFLx",
          "node": {
<<<<<<< HEAD
            "base_classes": [
              "Data",
              "Message"
            ],
=======
            "base_classes": ["Message"],
>>>>>>> 093cc42f
            "beta": false,
            "conditional_paths": [],
            "custom_fields": {},
            "description": "Fetch content from one or more URLs.",
            "display_name": "URL",
            "documentation": "",
            "edited": false,
            "field_order": [
              "urls",
              "format"
            ],
            "frozen": false,
            "icon": "layout-template",
            "legacy": false,
            "lf_version": "1.0.19.post2",
            "metadata": {},
            "output_types": [],
            "outputs": [
              {
                "allows_loop": false,
                "cache": true,
                "display_name": "Data",
                "method": "fetch_content",
                "name": "data",
                "selected": "Data",
                "tool_mode": true,
                "types": [
                  "Data"
                ],
                "value": "__UNDEFINED__"
              },
              {
                "allows_loop": false,
                "cache": true,
                "display_name": "Text",
                "method": "fetch_content_text",
                "name": "text",
                "selected": "Message",
                "tool_mode": true,
                "types": ["Message"],
                "value": "__UNDEFINED__"
              },
              {
                "allows_loop": false,
                "cache": true,
                "display_name": "DataFrame",
                "method": "as_dataframe",
                "name": "dataframe",
                "selected": "DataFrame",
                "tool_mode": true,
                "types": [
                  "DataFrame"
                ],
                "value": "__UNDEFINED__"
              }
            ],
            "pinned": false,
            "template": {
              "_type": "Component",
<<<<<<< HEAD
              "clean_extra_whitespace": {
=======
              "background_color": {
                "_input_type": "MessageTextInput",
                "advanced": true,
                "display_name": "Background Color",
                "dynamic": false,
                "info": "The background color of the icon.",
                "input_types": ["Message"],
                "list": false,
                "load_from_db": false,
                "name": "background_color",
                "placeholder": "",
                "required": false,
                "show": true,
                "title_case": false,
                "tool_mode": false,
                "trace_as_input": true,
                "trace_as_metadata": true,
                "type": "str",
                "value": ""
              },
              "chat_icon": {
                "_input_type": "MessageTextInput",
                "advanced": true,
                "display_name": "Icon",
                "dynamic": false,
                "info": "The icon of the message.",
                "input_types": ["Message"],
                "list": false,
                "load_from_db": false,
                "name": "chat_icon",
                "placeholder": "",
                "required": false,
                "show": true,
                "title_case": false,
                "tool_mode": false,
                "trace_as_input": true,
                "trace_as_metadata": true,
                "type": "str",
                "value": ""
              },
              "clean_data": {
>>>>>>> 093cc42f
                "_input_type": "BoolInput",
                "advanced": false,
                "display_name": "Clean Extra Whitespace",
                "dynamic": false,
                "info": "Whether to clean excessive blank lines in the text output. Only applies to 'Text' format.",
                "list": false,
                "list_add_label": "Add More",
                "name": "clean_extra_whitespace",
                "placeholder": "",
                "required": false,
                "show": true,
                "title_case": false,
                "tool_mode": false,
                "trace_as_metadata": true,
                "type": "bool",
                "value": true
              },
              "code": {
                "advanced": true,
                "dynamic": true,
                "fileTypes": [],
                "file_path": "",
                "info": "",
                "list": false,
                "load_from_db": false,
                "multiline": true,
                "name": "code",
                "password": false,
                "placeholder": "",
                "required": true,
                "show": true,
                "title_case": false,
                "type": "code",
                "value": "import re\n\nfrom langchain_community.document_loaders import AsyncHtmlLoader, WebBaseLoader\n\nfrom langflow.custom import Component\nfrom langflow.helpers.data import data_to_text\nfrom langflow.io import DropdownInput, MessageTextInput, Output\nfrom langflow.schema import Data\nfrom langflow.schema.dataframe import DataFrame\nfrom langflow.schema.message import Message\n\n\nclass URLComponent(Component):\n    display_name = \"URL\"\n    description = \"Load and retrive data from specified URLs.\"\n    icon = \"layout-template\"\n    name = \"URL\"\n\n    inputs = [\n        MessageTextInput(\n            name=\"urls\",\n            display_name=\"URLs\",\n            is_list=True,\n            tool_mode=True,\n            placeholder=\"Enter a URL...\",\n            list_add_label=\"Add URL\",\n        ),\n        DropdownInput(\n            name=\"format\",\n            display_name=\"Output Format\",\n            info=\"Output Format. Use 'Text' to extract the text from the HTML or 'Raw HTML' for the raw HTML content.\",\n            options=[\"Text\", \"Raw HTML\"],\n            value=\"Text\",\n        ),\n    ]\n\n    outputs = [\n        Output(display_name=\"Data\", name=\"data\", method=\"fetch_content\"),\n        Output(display_name=\"Message\", name=\"text\", method=\"fetch_content_text\"),\n        Output(display_name=\"DataFrame\", name=\"dataframe\", method=\"as_dataframe\"),\n    ]\n\n    def ensure_url(self, string: str) -> str:\n        \"\"\"Ensures the given string is a URL by adding 'http://' if it doesn't start with 'http://' or 'https://'.\n\n        Raises an error if the string is not a valid URL.\n\n        Parameters:\n            string (str): The string to be checked and possibly modified.\n\n        Returns:\n            str: The modified string that is ensured to be a URL.\n\n        Raises:\n            ValueError: If the string is not a valid URL.\n        \"\"\"\n        if not string.startswith((\"http://\", \"https://\")):\n            string = \"http://\" + string\n\n        # Basic URL validation regex\n        url_regex = re.compile(\n            r\"^(https?:\\/\\/)?\"  # optional protocol\n            r\"(www\\.)?\"  # optional www\n            r\"([a-zA-Z0-9.-]+)\"  # domain\n            r\"(\\.[a-zA-Z]{2,})?\"  # top-level domain\n            r\"(:\\d+)?\"  # optional port\n            r\"(\\/[^\\s]*)?$\",  # optional path\n            re.IGNORECASE,\n        )\n\n        if not url_regex.match(string):\n            msg = f\"Invalid URL: {string}\"\n            raise ValueError(msg)\n\n        return string\n\n    def fetch_content(self) -> list[Data]:\n        urls = [self.ensure_url(url.strip()) for url in self.urls if url.strip()]\n        if self.format == \"Raw HTML\":\n            loader = AsyncHtmlLoader(web_path=urls, encoding=\"utf-8\")\n        else:\n            loader = WebBaseLoader(web_paths=urls, encoding=\"utf-8\")\n        docs = loader.load()\n        data = [Data(text=doc.page_content, **doc.metadata) for doc in docs]\n        self.status = data\n        return data\n\n    def fetch_content_text(self) -> Message:\n        data = self.fetch_content()\n\n        result_string = data_to_text(\"{text}\", data)\n        self.status = result_string\n        return Message(text=result_string)\n\n    def as_dataframe(self) -> DataFrame:\n        return DataFrame(self.fetch_content())\n"
              },
              "format": {
                "_input_type": "DropdownInput",
                "advanced": false,
                "combobox": false,
                "display_name": "Output Format",
                "dynamic": false,
<<<<<<< HEAD
                "info": "Output Format. Use 'Text' to extract text from the HTML, 'Raw HTML' for the raw HTML content, or 'JSON' to extract JSON from the HTML.",
                "name": "format",
                "options": [
                  "Text",
                  "Raw HTML",
                  "JSON"
                ],
=======
                "info": "Template to convert Data to Text. If left empty, it will be dynamically set to the Data's text key.",
                "input_types": ["Message"],
                "list": false,
                "load_from_db": false,
                "name": "data_template",
>>>>>>> 093cc42f
                "placeholder": "",
                "required": false,
                "show": true,
                "title_case": false,
                "tool_mode": false,
                "trace_as_metadata": true,
                "type": "str",
                "value": "Text"
              },
              "separator": {
                "_input_type": "StrInput",
                "advanced": false,
                "display_name": "Separator",
                "dynamic": false,
<<<<<<< HEAD
                "info": "Specify the separator to use between multiple outputs. Default for Text is '\\n\\n'. Default for Raw HTML is '\\n<!-- Separator -->\\n'.",
=======
                "info": "Message to be passed as output.",
                "input_types": ["Data", "DataFrame", "Message"],
>>>>>>> 093cc42f
                "list": false,
                "list_add_label": "Add More",
                "load_from_db": false,
<<<<<<< HEAD
                "name": "separator",
=======
                "name": "input_value",
                "placeholder": "",
                "required": true,
                "show": true,
                "title_case": false,
                "trace_as_input": true,
                "trace_as_metadata": true,
                "type": "str",
                "value": ""
              },
              "sender": {
                "_input_type": "DropdownInput",
                "advanced": true,
                "combobox": false,
                "display_name": "Sender Type",
                "dynamic": false,
                "info": "Type of sender.",
                "name": "sender",
                "options": ["Machine", "User"],
>>>>>>> 093cc42f
                "placeholder": "",
                "required": false,
                "show": true,
                "title_case": false,
                "tool_mode": false,
                "trace_as_metadata": true,
                "type": "str",
                "value": "\n\n"
              },
              "urls": {
                "_input_type": "MessageTextInput",
                "advanced": false,
                "display_name": "URLs",
                "dynamic": false,
<<<<<<< HEAD
                "info": "",
                "input_types": [
                  "Message"
                ],
                "list": true,
=======
                "info": "Name of the sender.",
                "input_types": ["Message"],
                "list": false,
>>>>>>> 093cc42f
                "load_from_db": false,
                "name": "urls",
                "placeholder": "",
                "required": false,
                "show": true,
                "title_case": false,
                "tool_mode": true,
                "trace_as_input": true,
                "trace_as_metadata": true,
                "type": "str",
<<<<<<< HEAD
                "value": [
                  "https://raw.githubusercontent.com/langflow-ai/langflow/refs/heads/main/src/backend/base/langflow/custom/custom_component/component.py"
                ]
=======
                "value": "AI"
              },
              "session_id": {
                "_input_type": "MessageTextInput",
                "advanced": true,
                "display_name": "Session ID",
                "dynamic": false,
                "info": "The session ID of the chat. If empty, the current session ID parameter will be used.",
                "input_types": ["Message"],
                "list": false,
                "load_from_db": false,
                "name": "session_id",
                "placeholder": "",
                "required": false,
                "show": true,
                "title_case": false,
                "tool_mode": false,
                "trace_as_input": true,
                "trace_as_metadata": true,
                "type": "str",
                "value": ""
              },
              "should_store_message": {
                "_input_type": "BoolInput",
                "advanced": true,
                "display_name": "Store Messages",
                "dynamic": false,
                "info": "Store the message in the history.",
                "list": false,
                "name": "should_store_message",
                "placeholder": "",
                "required": false,
                "show": true,
                "title_case": false,
                "trace_as_metadata": true,
                "type": "bool",
                "value": true
              },
              "text_color": {
                "_input_type": "MessageTextInput",
                "advanced": true,
                "display_name": "Text Color",
                "dynamic": false,
                "info": "The text color of the name",
                "input_types": ["Message"],
                "list": false,
                "load_from_db": false,
                "name": "text_color",
                "placeholder": "",
                "required": false,
                "show": true,
                "title_case": false,
                "tool_mode": false,
                "trace_as_input": true,
                "trace_as_metadata": true,
                "type": "str",
                "value": ""
>>>>>>> 093cc42f
              }
            },
            "tool_mode": false
          },
          "type": "URL"
        },
        "dragging": false,
        "height": 365,
        "id": "URL-jMFLx",
        "measured": {
          "height": 365,
          "width": 360
        },
        "position": {
          "x": 1428.8876734924713,
          "y": 32.523680276074714
        },
        "positionAbsolute": {
          "x": 1436.3617127766433,
          "y": 264.218898085405
        },
        "selected": false,
        "type": "genericNode",
        "width": 320
      },
      {
        "data": {
          "id": "URL-yGoND",
          "node": {
            "base_classes": ["Data", "Message"],
            "beta": false,
            "conditional_paths": [],
            "custom_fields": {},
            "description": "Fetch content from one or more URLs.",
            "display_name": "URL",
            "documentation": "",
            "edited": false,
            "field_order": ["urls", "format"],
            "frozen": false,
            "icon": "layout-template",
            "legacy": false,
            "lf_version": "1.0.19.post2",
            "metadata": {},
            "output_types": [],
            "outputs": [
              {
                "allows_loop": false,
                "cache": true,
                "display_name": "Data",
                "method": "fetch_content",
                "name": "data",
                "selected": "Data",
                "tool_mode": true,
                "types": ["Data"],
                "value": "__UNDEFINED__"
              },
              {
                "allows_loop": false,
                "cache": true,
                "display_name": "Text",
                "method": "fetch_content_text",
                "name": "text",
                "selected": "Message",
                "tool_mode": true,
                "types": ["Message"],
                "value": "__UNDEFINED__"
              },
              {
                "allows_loop": false,
                "cache": true,
                "display_name": "DataFrame",
                "method": "as_dataframe",
                "name": "dataframe",
                "selected": "DataFrame",
                "tool_mode": true,
                "types": ["DataFrame"],
                "value": "__UNDEFINED__"
              }
            ],
            "pinned": false,
            "template": {
              "_type": "Component",
              "clean_extra_whitespace": {
                "_input_type": "BoolInput",
                "advanced": false,
                "display_name": "Clean Extra Whitespace",
                "dynamic": false,
                "info": "Whether to clean excessive blank lines in the text output. Only applies to 'Text' format.",
                "list": false,
                "list_add_label": "Add More",
                "name": "clean_extra_whitespace",
                "placeholder": "",
                "required": false,
                "show": true,
                "title_case": false,
                "tool_mode": false,
                "trace_as_metadata": true,
                "type": "bool",
                "value": true
              },
              "code": {
                "advanced": true,
                "dynamic": true,
                "fileTypes": [],
                "file_path": "",
                "info": "",
                "list": false,
                "load_from_db": false,
                "multiline": true,
                "name": "code",
                "password": false,
                "placeholder": "",
                "required": true,
                "show": true,
                "title_case": false,
                "type": "code",
                "value": "import asyncio\nimport json\nimport re\n\nimport aiohttp\nfrom langchain_community.document_loaders import AsyncHtmlLoader, WebBaseLoader\n\nfrom langflow.custom import Component\nfrom langflow.io import BoolInput, DropdownInput, MessageTextInput, Output, StrInput\nfrom langflow.schema import Data\nfrom langflow.schema.dataframe import DataFrame\nfrom langflow.schema.message import Message\n\n\nclass URLComponent(Component):\n    display_name = \"URL\"\n    description = (\n        \"Load and retrieve data from specified URLs. Supports output in plain text, raw HTML, \"\n        \"or JSON, with options for cleaning and separating multiple outputs.\"\n    )\n    icon = \"layout-template\"\n    name = \"URL\"\n\n    inputs = [\n        MessageTextInput(\n            name=\"urls\",\n            display_name=\"URLs\",\n            is_list=True,\n            tool_mode=True,\n            placeholder=\"Enter a URL...\",\n            list_add_label=\"Add URL\",\n        ),\n        DropdownInput(\n            name=\"format\",\n            display_name=\"Output Format\",\n            info=(\n                \"Output Format. Use 'Text' to extract text from the HTML, 'Raw HTML' for the raw HTML \"\n                \"content, or 'JSON' to extract JSON from the HTML.\"\n            ),\n            options=[\"Text\", \"Raw HTML\", \"JSON\"],\n            value=\"Text\",\n            real_time_refresh=True,\n        ),\n        StrInput(\n            name=\"separator\",\n            display_name=\"Separator\",\n            value=\"\\n\\n\",\n            show=True,\n            info=(\n                \"Specify the separator to use between multiple outputs. Default for Text is '\\\\n\\\\n'. \"\n                \"Default for Raw HTML is '\\\\n<!-- Separator -->\\\\n'.\"\n            ),\n        ),\n        BoolInput(\n            name=\"clean_extra_whitespace\",\n            display_name=\"Clean Extra Whitespace\",\n            value=True,\n            show=True,\n            info=\"Whether to clean excessive blank lines in the text output. Only applies to 'Text' format.\",\n        ),\n    ]\n\n    outputs = [\n        Output(display_name=\"Data\", name=\"data\", method=\"fetch_content\"),\n        Output(display_name=\"Text\", name=\"text\", method=\"fetch_content_text\"),\n        Output(display_name=\"DataFrame\", name=\"dataframe\", method=\"as_dataframe\"),\n    ]\n\n    async def validate_json_content(self, url: str) -> bool:\n        \"\"\"Validates if the URL content is actually JSON.\"\"\"\n        try:\n            async with aiohttp.ClientSession() as session, session.get(url) as response:\n                http_ok = 200\n                if response.status != http_ok:\n                    return False\n\n                content = await response.text()\n                try:\n                    json.loads(content)\n                except json.JSONDecodeError:\n                    return False\n                else:\n                    return True\n        except (aiohttp.ClientError, asyncio.TimeoutError):\n            # Log specific error for debugging if needed\n            return False\n\n    def update_build_config(self, build_config: dict, field_value: str, field_name: str | None = None) -> dict:\n        \"\"\"Dynamically update fields based on selected format.\"\"\"\n        if field_name == \"format\":\n            is_text_mode = field_value == \"Text\"\n            is_json_mode = field_value == \"JSON\"\n            build_config[\"separator\"][\"value\"] = \"\\n\\n\" if is_text_mode else \"\\n<!-- Separator -->\\n\"\n            build_config[\"clean_extra_whitespace\"][\"show\"] = is_text_mode\n            build_config[\"separator\"][\"show\"] = not is_json_mode\n        return build_config\n\n    def ensure_url(self, string: str) -> str:\n        \"\"\"Ensures the given string is a valid URL.\"\"\"\n        if not string.startswith((\"http://\", \"https://\")):\n            string = \"http://\" + string\n\n        url_regex = re.compile(\n            r\"^(https?:\\/\\/)?\"\n            r\"(www\\.)?\"\n            r\"([a-zA-Z0-9.-]+)\"\n            r\"(\\.[a-zA-Z]{2,})?\"\n            r\"(:\\d+)?\"\n            r\"(\\/[^\\s]*)?$\",\n            re.IGNORECASE,\n        )\n\n        error_msg = \"Invalid URL - \" + string\n        if not url_regex.match(string):\n            raise ValueError(error_msg)\n\n        return string\n\n    def fetch_content(self) -> list[Data]:\n        \"\"\"Fetch content based on selected format.\"\"\"\n        urls = list({self.ensure_url(url.strip()) for url in self.urls if url.strip()})\n\n        no_urls_msg = \"No valid URLs provided.\"\n        if not urls:\n            raise ValueError(no_urls_msg)\n\n        # If JSON format is selected, validate JSON content first\n        if self.format == \"JSON\":\n            for url in urls:\n                is_json = asyncio.run(self.validate_json_content(url))\n                if not is_json:\n                    error_msg = \"Invalid JSON content from URL - \" + url\n                    raise ValueError(error_msg)\n\n        if self.format == \"Raw HTML\":\n            loader = AsyncHtmlLoader(web_path=urls, encoding=\"utf-8\")\n        else:\n            loader = WebBaseLoader(web_paths=urls, encoding=\"utf-8\")\n\n        docs = loader.load()\n\n        if self.format == \"JSON\":\n            data = []\n            for doc in docs:\n                try:\n                    json_content = json.loads(doc.page_content)\n                    data_dict = {\"text\": json.dumps(json_content, indent=2), **json_content, **doc.metadata}\n                    data.append(Data(**data_dict))\n                except json.JSONDecodeError as err:\n                    source = doc.metadata.get(\"source\", \"unknown URL\")\n                    error_msg = \"Invalid JSON content from \" + source\n                    raise ValueError(error_msg) from err\n            return data\n\n        return [Data(text=doc.page_content, **doc.metadata) for doc in docs]\n\n    def fetch_content_text(self) -> Message:\n        \"\"\"Fetch content and return as formatted text.\"\"\"\n        data = self.fetch_content()\n\n        if self.format == \"JSON\":\n            text_list = [item.text for item in data]\n            result = \"\\n\".join(text_list)\n        else:\n            text_list = [item.text for item in data]\n            if self.format == \"Text\" and self.clean_extra_whitespace:\n                text_list = [re.sub(r\"\\n{3,}\", \"\\n\\n\", text) for text in text_list]\n            result = self.separator.join(text_list)\n\n        self.status = result\n        return Message(text=result)\n\n    def as_dataframe(self) -> DataFrame:\n        \"\"\"Return fetched content as a DataFrame.\"\"\"\n        return DataFrame(self.fetch_content())\n"
              },
              "format": {
                "_input_type": "DropdownInput",
                "advanced": false,
                "combobox": false,
                "display_name": "Output Format",
                "dynamic": false,
                "info": "Output Format. Use 'Text' to extract text from the HTML, 'Raw HTML' for the raw HTML content, or 'JSON' to extract JSON from the HTML.",
                "name": "format",
                "options": ["Text", "Raw HTML", "JSON"],
                "placeholder": "",
                "required": false,
                "show": true,
                "title_case": false,
                "tool_mode": false,
                "trace_as_metadata": true,
                "type": "str",
                "value": "Text"
              },
              "separator": {
                "_input_type": "StrInput",
                "advanced": false,
                "display_name": "Separator",
                "dynamic": false,
                "info": "Specify the separator to use between multiple outputs. Default for Text is '\\n\\n'. Default for Raw HTML is '\\n<!-- Separator -->\\n'.",
                "list": false,
                "list_add_label": "Add More",
                "load_from_db": false,
                "name": "separator",
                "placeholder": "",
                "required": false,
                "show": true,
                "title_case": false,
                "tool_mode": false,
                "trace_as_metadata": true,
                "type": "str",
                "value": "\n\n"
              },
              "urls": {
                "_input_type": "MessageTextInput",
                "advanced": false,
                "display_name": "URLs",
                "dynamic": false,
                "info": "",
                "input_types": ["Message"],
                "list": true,
                "load_from_db": false,
                "name": "urls",
                "placeholder": "",
                "required": false,
                "show": true,
                "title_case": false,
                "tool_mode": true,
                "trace_as_input": true,
                "trace_as_metadata": true,
                "type": "str",
                "value": [
                  "https://github.com/langflow-ai/langflow/blob/main/src/backend/base/langflow/components/agents/agent.py",
                  "https://github.com/langflow-ai/langflow/blob/main/src/backend/base/langflow/components/helpers/structured_output.py",
                  "https://raw.githubusercontent.com/langflow-ai/langflow/refs/heads/main/src/backend/base/langflow/components/tools/calculator.py",
                  "https://raw.githubusercontent.com/langflow-ai/langflow/refs/heads/main/src/backend/base/langflow/components/tools/tavily_search.py",
                  "https://raw.githubusercontent.com/langflow-ai/langflow/refs/heads/main/src/backend/base/langflow/components/models/ollama.py",
                  "https://raw.githubusercontent.com/langflow-ai/langflow/refs/heads/main/src/backend/base/langflow/components/logic/conditional_router.py",
                  "https://raw.githubusercontent.com/langflow-ai/langflow/refs/heads/main/src/backend/base/langflow/components/data/file.py"
                ]
              }
            },
            "tool_mode": false
          },
          "type": "URL"
        },
        "dragging": false,
        "height": 661,
        "id": "URL-yGoND",
        "measured": {
          "height": 661,
          "width": 360
        },
        "position": {
          "x": 1831.5895760156684,
          "y": 245.62940316018893
        },
        "positionAbsolute": {
          "x": 1831.5895760156684,
          "y": 245.62940316018893
        },
        "selected": false,
        "type": "genericNode",
        "width": 320
      },
      {
        "data": {
          "id": "URL-ps8i7",
          "node": {
            "base_classes": ["Data", "Message"],
            "beta": false,
            "conditional_paths": [],
            "custom_fields": {},
            "description": "Fetch content from one or more URLs.",
            "display_name": "URL",
            "documentation": "",
            "edited": false,
            "field_order": ["urls", "format"],
            "frozen": false,
            "icon": "layout-template",
            "legacy": false,
            "lf_version": "1.0.19.post2",
            "metadata": {},
            "output_types": [],
            "outputs": [
              {
                "allows_loop": false,
                "cache": true,
                "display_name": "Data",
                "method": "fetch_content",
                "name": "data",
                "selected": "Data",
                "tool_mode": true,
                "types": ["Data"],
                "value": "__UNDEFINED__"
              },
              {
                "allows_loop": false,
                "cache": true,
                "display_name": "Text",
                "method": "fetch_content_text",
                "name": "text",
                "selected": "Message",
                "tool_mode": true,
                "types": ["Message"],
                "value": "__UNDEFINED__"
              },
              {
                "allows_loop": false,
                "cache": true,
                "display_name": "DataFrame",
                "method": "as_dataframe",
                "name": "dataframe",
                "selected": "DataFrame",
                "tool_mode": true,
                "types": ["DataFrame"],
                "value": "__UNDEFINED__"
              }
            ],
            "pinned": false,
            "template": {
              "_type": "Component",
              "clean_extra_whitespace": {
                "_input_type": "BoolInput",
                "advanced": false,
                "display_name": "Clean Extra Whitespace",
                "dynamic": false,
                "info": "Whether to clean excessive blank lines in the text output. Only applies to 'Text' format.",
                "list": false,
                "list_add_label": "Add More",
                "name": "clean_extra_whitespace",
                "placeholder": "",
                "required": false,
                "show": true,
                "title_case": false,
                "tool_mode": false,
                "trace_as_metadata": true,
                "type": "bool",
                "value": true
              },
              "code": {
                "advanced": true,
                "dynamic": true,
                "fileTypes": [],
                "file_path": "",
                "info": "",
                "list": false,
                "load_from_db": false,
                "multiline": true,
                "name": "code",
                "password": false,
                "placeholder": "",
                "required": true,
                "show": true,
                "title_case": false,
                "type": "code",
                "value": "import asyncio\nimport json\nimport re\n\nimport aiohttp\nfrom langchain_community.document_loaders import AsyncHtmlLoader, WebBaseLoader\n\nfrom langflow.custom import Component\nfrom langflow.io import BoolInput, DropdownInput, MessageTextInput, Output, StrInput\nfrom langflow.schema import Data\nfrom langflow.schema.dataframe import DataFrame\nfrom langflow.schema.message import Message\n\n\nclass URLComponent(Component):\n    display_name = \"URL\"\n    description = (\n        \"Load and retrieve data from specified URLs. Supports output in plain text, raw HTML, \"\n        \"or JSON, with options for cleaning and separating multiple outputs.\"\n    )\n    icon = \"layout-template\"\n    name = \"URL\"\n\n    inputs = [\n        MessageTextInput(\n            name=\"urls\",\n            display_name=\"URLs\",\n            is_list=True,\n            tool_mode=True,\n            placeholder=\"Enter a URL...\",\n            list_add_label=\"Add URL\",\n        ),\n        DropdownInput(\n            name=\"format\",\n            display_name=\"Output Format\",\n            info=(\n                \"Output Format. Use 'Text' to extract text from the HTML, 'Raw HTML' for the raw HTML \"\n                \"content, or 'JSON' to extract JSON from the HTML.\"\n            ),\n            options=[\"Text\", \"Raw HTML\", \"JSON\"],\n            value=\"Text\",\n            real_time_refresh=True,\n        ),\n        StrInput(\n            name=\"separator\",\n            display_name=\"Separator\",\n            value=\"\\n\\n\",\n            show=True,\n            info=(\n                \"Specify the separator to use between multiple outputs. Default for Text is '\\\\n\\\\n'. \"\n                \"Default for Raw HTML is '\\\\n<!-- Separator -->\\\\n'.\"\n            ),\n        ),\n        BoolInput(\n            name=\"clean_extra_whitespace\",\n            display_name=\"Clean Extra Whitespace\",\n            value=True,\n            show=True,\n            info=\"Whether to clean excessive blank lines in the text output. Only applies to 'Text' format.\",\n        ),\n    ]\n\n    outputs = [\n        Output(display_name=\"Data\", name=\"data\", method=\"fetch_content\"),\n        Output(display_name=\"Text\", name=\"text\", method=\"fetch_content_text\"),\n        Output(display_name=\"DataFrame\", name=\"dataframe\", method=\"as_dataframe\"),\n    ]\n\n    async def validate_json_content(self, url: str) -> bool:\n        \"\"\"Validates if the URL content is actually JSON.\"\"\"\n        try:\n            async with aiohttp.ClientSession() as session, session.get(url) as response:\n                http_ok = 200\n                if response.status != http_ok:\n                    return False\n\n                content = await response.text()\n                try:\n                    json.loads(content)\n                except json.JSONDecodeError:\n                    return False\n                else:\n                    return True\n        except (aiohttp.ClientError, asyncio.TimeoutError):\n            # Log specific error for debugging if needed\n            return False\n\n    def update_build_config(self, build_config: dict, field_value: str, field_name: str | None = None) -> dict:\n        \"\"\"Dynamically update fields based on selected format.\"\"\"\n        if field_name == \"format\":\n            is_text_mode = field_value == \"Text\"\n            is_json_mode = field_value == \"JSON\"\n            build_config[\"separator\"][\"value\"] = \"\\n\\n\" if is_text_mode else \"\\n<!-- Separator -->\\n\"\n            build_config[\"clean_extra_whitespace\"][\"show\"] = is_text_mode\n            build_config[\"separator\"][\"show\"] = not is_json_mode\n        return build_config\n\n    def ensure_url(self, string: str) -> str:\n        \"\"\"Ensures the given string is a valid URL.\"\"\"\n        if not string.startswith((\"http://\", \"https://\")):\n            string = \"http://\" + string\n\n        url_regex = re.compile(\n            r\"^(https?:\\/\\/)?\"\n            r\"(www\\.)?\"\n            r\"([a-zA-Z0-9.-]+)\"\n            r\"(\\.[a-zA-Z]{2,})?\"\n            r\"(:\\d+)?\"\n            r\"(\\/[^\\s]*)?$\",\n            re.IGNORECASE,\n        )\n\n        error_msg = \"Invalid URL - \" + string\n        if not url_regex.match(string):\n            raise ValueError(error_msg)\n\n        return string\n\n    def fetch_content(self) -> list[Data]:\n        \"\"\"Fetch content based on selected format.\"\"\"\n        urls = list({self.ensure_url(url.strip()) for url in self.urls if url.strip()})\n\n        no_urls_msg = \"No valid URLs provided.\"\n        if not urls:\n            raise ValueError(no_urls_msg)\n\n        # If JSON format is selected, validate JSON content first\n        if self.format == \"JSON\":\n            for url in urls:\n                is_json = asyncio.run(self.validate_json_content(url))\n                if not is_json:\n                    error_msg = \"Invalid JSON content from URL - \" + url\n                    raise ValueError(error_msg)\n\n        if self.format == \"Raw HTML\":\n            loader = AsyncHtmlLoader(web_path=urls, encoding=\"utf-8\")\n        else:\n            loader = WebBaseLoader(web_paths=urls, encoding=\"utf-8\")\n\n        docs = loader.load()\n\n        if self.format == \"JSON\":\n            data = []\n            for doc in docs:\n                try:\n                    json_content = json.loads(doc.page_content)\n                    data_dict = {\"text\": json.dumps(json_content, indent=2), **json_content, **doc.metadata}\n                    data.append(Data(**data_dict))\n                except json.JSONDecodeError as err:\n                    source = doc.metadata.get(\"source\", \"unknown URL\")\n                    error_msg = \"Invalid JSON content from \" + source\n                    raise ValueError(error_msg) from err\n            return data\n\n        return [Data(text=doc.page_content, **doc.metadata) for doc in docs]\n\n    def fetch_content_text(self) -> Message:\n        \"\"\"Fetch content and return as formatted text.\"\"\"\n        data = self.fetch_content()\n\n        if self.format == \"JSON\":\n            text_list = [item.text for item in data]\n            result = \"\\n\".join(text_list)\n        else:\n            text_list = [item.text for item in data]\n            if self.format == \"Text\" and self.clean_extra_whitespace:\n                text_list = [re.sub(r\"\\n{3,}\", \"\\n\\n\", text) for text in text_list]\n            result = self.separator.join(text_list)\n\n        self.status = result\n        return Message(text=result)\n\n    def as_dataframe(self) -> DataFrame:\n        \"\"\"Return fetched content as a DataFrame.\"\"\"\n        return DataFrame(self.fetch_content())\n"
              },
              "format": {
                "_input_type": "DropdownInput",
                "advanced": false,
                "combobox": false,
                "display_name": "Output Format",
                "dynamic": false,
                "info": "Output Format. Use 'Text' to extract text from the HTML, 'Raw HTML' for the raw HTML content, or 'JSON' to extract JSON from the HTML.",
                "name": "format",
                "options": ["Text", "Raw HTML", "JSON"],
                "placeholder": "",
                "required": false,
                "show": true,
                "title_case": false,
                "tool_mode": false,
                "trace_as_metadata": true,
                "type": "str",
                "value": "Text"
              },
              "separator": {
                "_input_type": "StrInput",
                "advanced": false,
                "display_name": "Separator",
                "dynamic": false,
                "info": "Specify the separator to use between multiple outputs. Default for Text is '\\n\\n'. Default for Raw HTML is '\\n<!-- Separator -->\\n'.",
                "list": false,
                "list_add_label": "Add More",
                "load_from_db": false,
                "name": "separator",
                "placeholder": "",
                "required": false,
                "show": true,
                "title_case": false,
                "tool_mode": false,
                "trace_as_metadata": true,
                "type": "str",
                "value": "\n\n"
              },
              "urls": {
                "_input_type": "MessageTextInput",
                "advanced": false,
                "display_name": "URLs",
                "dynamic": false,
                "info": "",
                "input_types": ["Message"],
                "list": true,
                "load_from_db": false,
                "name": "urls",
                "placeholder": "",
                "required": false,
                "show": true,
                "title_case": false,
                "tool_mode": true,
                "trace_as_input": true,
                "trace_as_metadata": true,
                "type": "str",
                "value": [
                  "https://raw.githubusercontent.com/langflow-ai/langflow/refs/heads/main/src/backend/base/langflow/components/custom_component/custom_component.py"
                ]
              }
            },
            "tool_mode": false
          },
          "type": "URL"
        },
        "dragging": false,
        "height": 365,
        "id": "URL-ps8i7",
        "measured": {
          "height": 365,
          "width": 360
        },
        "position": {
          "x": 1429.5084407373513,
          "y": 632.4558314720756
        },
        "positionAbsolute": {
          "x": 1436.982480021523,
          "y": 651.1409296825055
        },
        "selected": false,
        "type": "genericNode",
        "width": 320
      },
      {
        "data": {
          "id": "AnthropicModel-WajFy",
          "node": {
<<<<<<< HEAD
            "base_classes": [
              "LanguageModel",
              "Message"
            ],
=======
            "base_classes": ["Data", "Message"],
>>>>>>> 093cc42f
            "beta": false,
            "category": "models",
            "conditional_paths": [],
            "custom_fields": {},
            "description": "Generate text using Anthropic Chat&Completion LLMs with prefill support.",
            "display_name": "Anthropic",
            "documentation": "",
            "edited": false,
<<<<<<< HEAD
            "field_order": [
              "input_value",
              "system_message",
              "stream",
              "max_tokens",
              "model_name",
              "api_key",
              "temperature",
              "base_url",
              "tool_model_enabled",
              "prefill"
            ],
=======
            "field_order": ["urls", "format"],
>>>>>>> 093cc42f
            "frozen": false,
            "icon": "Anthropic",
            "key": "AnthropicModel",
            "legacy": false,
            "metadata": {},
            "minimized": false,
            "output_types": [],
            "outputs": [
              {
                "allows_loop": false,
                "cache": true,
<<<<<<< HEAD
                "display_name": "Message",
                "method": "text_response",
                "name": "text_output",
                "required_inputs": [],
=======
                "display_name": "Data",
                "method": "fetch_content",
                "name": "data",
                "selected": "Data",
                "tool_mode": true,
                "types": ["Data"],
                "value": "__UNDEFINED__"
              },
              {
                "allows_loop": false,
                "cache": true,
                "display_name": "Text",
                "method": "fetch_content_text",
                "name": "text",
>>>>>>> 093cc42f
                "selected": "Message",
                "tool_mode": true,
                "types": ["Message"],
                "value": "__UNDEFINED__"
              },
              {
                "allows_loop": false,
                "cache": true,
                "display_name": "Language Model",
                "method": "build_model",
                "name": "model_output",
                "required_inputs": [
                  "api_key"
                ],
                "selected": "LanguageModel",
                "tool_mode": true,
<<<<<<< HEAD
                "types": [
                  "LanguageModel"
                ],
=======
                "types": ["DataFrame"],
>>>>>>> 093cc42f
                "value": "__UNDEFINED__"
              }
            ],
            "pinned": false,
            "score": 0.0005851173668140926,
            "template": {
              "_type": "Component",
              "api_key": {
                "_input_type": "SecretStrInput",
                "advanced": false,
                "display_name": "Anthropic API Key",
                "dynamic": false,
                "info": "Your Anthropic API key.",
                "input_types": [
                  "Message"
                ],
                "load_from_db": true,
                "name": "api_key",
                "password": true,
                "placeholder": "",
                "real_time_refresh": true,
                "required": true,
                "show": true,
                "title_case": false,
                "type": "str",
                "value": "ANTHROPIC_API_KEY"
              },
              "base_url": {
                "_input_type": "MessageTextInput",
                "advanced": false,
                "display_name": "Anthropic API URL",
                "dynamic": false,
                "info": "Endpoint of the Anthropic API. Defaults to 'https://api.anthropic.com' if not specified.",
                "input_types": [
                  "Message"
                ],
                "list": false,
                "list_add_label": "Add More",
                "load_from_db": false,
                "name": "base_url",
                "placeholder": "",
                "real_time_refresh": true,
                "required": false,
                "show": true,
                "title_case": false,
                "tool_mode": false,
<<<<<<< HEAD
=======
                "trace_as_metadata": true,
                "type": "bool",
                "value": true
              },
              "code": {
                "advanced": true,
                "dynamic": true,
                "fileTypes": [],
                "file_path": "",
                "info": "",
                "list": false,
                "load_from_db": false,
                "multiline": true,
                "name": "code",
                "password": false,
                "placeholder": "",
                "required": true,
                "show": true,
                "title_case": false,
                "type": "code",
                "value": "import asyncio\nimport json\nimport re\n\nimport aiohttp\nfrom langchain_community.document_loaders import AsyncHtmlLoader, WebBaseLoader\n\nfrom langflow.custom import Component\nfrom langflow.io import BoolInput, DropdownInput, MessageTextInput, Output, StrInput\nfrom langflow.schema import Data\nfrom langflow.schema.dataframe import DataFrame\nfrom langflow.schema.message import Message\n\n\nclass URLComponent(Component):\n    display_name = \"URL\"\n    description = (\n        \"Load and retrieve data from specified URLs. Supports output in plain text, raw HTML, \"\n        \"or JSON, with options for cleaning and separating multiple outputs.\"\n    )\n    icon = \"layout-template\"\n    name = \"URL\"\n\n    inputs = [\n        MessageTextInput(\n            name=\"urls\",\n            display_name=\"URLs\",\n            is_list=True,\n            tool_mode=True,\n            placeholder=\"Enter a URL...\",\n            list_add_label=\"Add URL\",\n        ),\n        DropdownInput(\n            name=\"format\",\n            display_name=\"Output Format\",\n            info=(\n                \"Output Format. Use 'Text' to extract text from the HTML, 'Raw HTML' for the raw HTML \"\n                \"content, or 'JSON' to extract JSON from the HTML.\"\n            ),\n            options=[\"Text\", \"Raw HTML\", \"JSON\"],\n            value=\"Text\",\n            real_time_refresh=True,\n        ),\n        StrInput(\n            name=\"separator\",\n            display_name=\"Separator\",\n            value=\"\\n\\n\",\n            show=True,\n            info=(\n                \"Specify the separator to use between multiple outputs. Default for Text is '\\\\n\\\\n'. \"\n                \"Default for Raw HTML is '\\\\n<!-- Separator -->\\\\n'.\"\n            ),\n        ),\n        BoolInput(\n            name=\"clean_extra_whitespace\",\n            display_name=\"Clean Extra Whitespace\",\n            value=True,\n            show=True,\n            info=\"Whether to clean excessive blank lines in the text output. Only applies to 'Text' format.\",\n        ),\n    ]\n\n    outputs = [\n        Output(display_name=\"Data\", name=\"data\", method=\"fetch_content\"),\n        Output(display_name=\"Text\", name=\"text\", method=\"fetch_content_text\"),\n        Output(display_name=\"DataFrame\", name=\"dataframe\", method=\"as_dataframe\"),\n    ]\n\n    async def validate_json_content(self, url: str) -> bool:\n        \"\"\"Validates if the URL content is actually JSON.\"\"\"\n        try:\n            async with aiohttp.ClientSession() as session, session.get(url) as response:\n                http_ok = 200\n                if response.status != http_ok:\n                    return False\n\n                content = await response.text()\n                try:\n                    json.loads(content)\n                except json.JSONDecodeError:\n                    return False\n                else:\n                    return True\n        except (aiohttp.ClientError, asyncio.TimeoutError):\n            # Log specific error for debugging if needed\n            return False\n\n    def update_build_config(self, build_config: dict, field_value: str, field_name: str | None = None) -> dict:\n        \"\"\"Dynamically update fields based on selected format.\"\"\"\n        if field_name == \"format\":\n            is_text_mode = field_value == \"Text\"\n            is_json_mode = field_value == \"JSON\"\n            build_config[\"separator\"][\"value\"] = \"\\n\\n\" if is_text_mode else \"\\n<!-- Separator -->\\n\"\n            build_config[\"clean_extra_whitespace\"][\"show\"] = is_text_mode\n            build_config[\"separator\"][\"show\"] = not is_json_mode\n        return build_config\n\n    def ensure_url(self, string: str) -> str:\n        \"\"\"Ensures the given string is a valid URL.\"\"\"\n        if not string.startswith((\"http://\", \"https://\")):\n            string = \"http://\" + string\n\n        url_regex = re.compile(\n            r\"^(https?:\\/\\/)?\"\n            r\"(www\\.)?\"\n            r\"([a-zA-Z0-9.-]+)\"\n            r\"(\\.[a-zA-Z]{2,})?\"\n            r\"(:\\d+)?\"\n            r\"(\\/[^\\s]*)?$\",\n            re.IGNORECASE,\n        )\n\n        error_msg = \"Invalid URL - \" + string\n        if not url_regex.match(string):\n            raise ValueError(error_msg)\n\n        return string\n\n    def fetch_content(self) -> list[Data]:\n        \"\"\"Fetch content based on selected format.\"\"\"\n        urls = list({self.ensure_url(url.strip()) for url in self.urls if url.strip()})\n\n        no_urls_msg = \"No valid URLs provided.\"\n        if not urls:\n            raise ValueError(no_urls_msg)\n\n        # If JSON format is selected, validate JSON content first\n        if self.format == \"JSON\":\n            for url in urls:\n                is_json = asyncio.run(self.validate_json_content(url))\n                if not is_json:\n                    error_msg = \"Invalid JSON content from URL - \" + url\n                    raise ValueError(error_msg)\n\n        if self.format == \"Raw HTML\":\n            loader = AsyncHtmlLoader(web_path=urls, encoding=\"utf-8\")\n        else:\n            loader = WebBaseLoader(web_paths=urls, encoding=\"utf-8\")\n\n        docs = loader.load()\n\n        if self.format == \"JSON\":\n            data = []\n            for doc in docs:\n                try:\n                    json_content = json.loads(doc.page_content)\n                    data_dict = {\"text\": json.dumps(json_content, indent=2), **json_content, **doc.metadata}\n                    data.append(Data(**data_dict))\n                except json.JSONDecodeError as err:\n                    source = doc.metadata.get(\"source\", \"unknown URL\")\n                    error_msg = \"Invalid JSON content from \" + source\n                    raise ValueError(error_msg) from err\n            return data\n\n        return [Data(text=doc.page_content, **doc.metadata) for doc in docs]\n\n    def fetch_content_text(self) -> Message:\n        \"\"\"Fetch content and return as formatted text.\"\"\"\n        data = self.fetch_content()\n\n        if self.format == \"JSON\":\n            text_list = [item.text for item in data]\n            result = \"\\n\".join(text_list)\n        else:\n            text_list = [item.text for item in data]\n            if self.format == \"Text\" and self.clean_extra_whitespace:\n                text_list = [re.sub(r\"\\n{3,}\", \"\\n\\n\", text) for text in text_list]\n            result = self.separator.join(text_list)\n\n        self.status = result\n        return Message(text=result)\n\n    def as_dataframe(self) -> DataFrame:\n        \"\"\"Return fetched content as a DataFrame.\"\"\"\n        return DataFrame(self.fetch_content())\n"
              },
              "format": {
                "_input_type": "DropdownInput",
                "advanced": false,
                "combobox": false,
                "display_name": "Output Format",
                "dynamic": false,
                "info": "Output Format. Use 'Text' to extract text from the HTML, 'Raw HTML' for the raw HTML content, or 'JSON' to extract JSON from the HTML.",
                "name": "format",
                "options": ["Text", "Raw HTML", "JSON"],
                "placeholder": "",
                "required": false,
                "show": true,
                "title_case": false,
                "tool_mode": false,
                "trace_as_metadata": true,
                "type": "str",
                "value": "Text"
              },
              "separator": {
                "_input_type": "StrInput",
                "advanced": false,
                "display_name": "Separator",
                "dynamic": false,
                "info": "Specify the separator to use between multiple outputs. Default for Text is '\\n\\n'. Default for Raw HTML is '\\n<!-- Separator -->\\n'.",
                "list": false,
                "list_add_label": "Add More",
                "load_from_db": false,
                "name": "separator",
                "placeholder": "",
                "required": false,
                "show": true,
                "title_case": false,
                "tool_mode": false,
                "trace_as_metadata": true,
                "type": "str",
                "value": "\n\n"
              },
              "urls": {
                "_input_type": "MessageTextInput",
                "advanced": false,
                "display_name": "URLs",
                "dynamic": false,
                "info": "",
                "input_types": ["Message"],
                "list": true,
                "load_from_db": false,
                "name": "urls",
                "placeholder": "",
                "required": false,
                "show": true,
                "title_case": false,
                "tool_mode": true,
                "trace_as_input": true,
                "trace_as_metadata": true,
                "type": "str",
                "value": [
                  "https://raw.githubusercontent.com/langflow-ai/langflow/refs/heads/main/src/backend/base/langflow/components/custom_component/custom_component.py"
                ]
              }
            },
            "tool_mode": false
          },
          "type": "URL"
        },
        "dragging": false,
        "height": 365,
        "id": "URL-CIWR9",
        "measured": {
          "height": 365,
          "width": 320
        },
        "position": {
          "x": 1429.5084407373513,
          "y": 632.4558314720756
        },
        "positionAbsolute": {
          "x": 1436.982480021523,
          "y": 651.1409296825055
        },
        "selected": false,
        "type": "genericNode",
        "width": 320
      },
      {
        "data": {
          "id": "AnthropicModel-rdklm",
          "node": {
            "base_classes": ["LanguageModel", "Message"],
            "beta": false,
            "category": "models",
            "conditional_paths": [],
            "custom_fields": {},
            "description": "Generate text using Anthropic Chat&Completion LLMs with prefill support.",
            "display_name": "Anthropic",
            "documentation": "",
            "edited": false,
            "field_order": [
              "input_value",
              "system_message",
              "stream",
              "max_tokens",
              "model_name",
              "api_key",
              "temperature",
              "base_url",
              "tool_model_enabled",
              "prefill"
            ],
            "frozen": false,
            "icon": "Anthropic",
            "key": "AnthropicModel",
            "legacy": false,
            "metadata": {},
            "minimized": false,
            "output_types": [],
            "outputs": [
              {
                "allows_loop": false,
                "cache": true,
                "display_name": "Message",
                "method": "text_response",
                "name": "text_output",
                "required_inputs": [],
                "selected": "Message",
                "tool_mode": true,
                "types": ["Message"],
                "value": "__UNDEFINED__"
              },
              {
                "allows_loop": false,
                "cache": true,
                "display_name": "Language Model",
                "method": "build_model",
                "name": "model_output",
                "required_inputs": ["api_key"],
                "selected": "LanguageModel",
                "tool_mode": true,
                "types": ["LanguageModel"],
                "value": "__UNDEFINED__"
              }
            ],
            "pinned": false,
            "score": 0.0005851173668140926,
            "template": {
              "_type": "Component",
              "api_key": {
                "_input_type": "SecretStrInput",
                "advanced": false,
                "display_name": "Anthropic API Key",
                "dynamic": false,
                "info": "Your Anthropic API key.",
                "input_types": ["Message"],
                "load_from_db": true,
                "name": "api_key",
                "password": true,
                "placeholder": "",
                "real_time_refresh": true,
                "required": true,
                "show": true,
                "title_case": false,
                "type": "str",
                "value": "ANTHROPIC_API_KEY"
              },
              "base_url": {
                "_input_type": "MessageTextInput",
                "advanced": false,
                "display_name": "Anthropic API URL",
                "dynamic": false,
                "info": "Endpoint of the Anthropic API. Defaults to 'https://api.anthropic.com' if not specified.",
                "input_types": ["Message"],
                "list": false,
                "list_add_label": "Add More",
                "load_from_db": false,
                "name": "base_url",
                "placeholder": "",
                "real_time_refresh": true,
                "required": false,
                "show": true,
                "title_case": false,
                "tool_mode": false,
>>>>>>> 093cc42f
                "trace_as_input": true,
                "trace_as_metadata": true,
                "type": "str",
                "value": "https://api.anthropic.com"
              },
              "code": {
                "advanced": true,
                "dynamic": true,
                "fileTypes": [],
                "file_path": "",
                "info": "",
                "list": false,
                "load_from_db": false,
                "multiline": true,
                "name": "code",
                "password": false,
                "placeholder": "",
                "required": true,
                "show": true,
                "title_case": false,
                "type": "code",
                "value": "from typing import Any\n\nimport requests\nfrom loguru import logger\n\nfrom langflow.base.models.anthropic_constants import ANTHROPIC_MODELS\nfrom langflow.base.models.model import LCModelComponent\nfrom langflow.field_typing import LanguageModel\nfrom langflow.field_typing.range_spec import RangeSpec\nfrom langflow.io import BoolInput, DropdownInput, IntInput, MessageTextInput, SecretStrInput, SliderInput\nfrom langflow.schema.dotdict import dotdict\n\n\nclass AnthropicModelComponent(LCModelComponent):\n    display_name = \"Anthropic\"\n    description = \"Generate text using Anthropic Chat&Completion LLMs with prefill support.\"\n    icon = \"Anthropic\"\n    name = \"AnthropicModel\"\n\n    inputs = [\n        *LCModelComponent._base_inputs,\n        IntInput(\n            name=\"max_tokens\",\n            display_name=\"Max Tokens\",\n            advanced=True,\n            value=4096,\n            info=\"The maximum number of tokens to generate. Set to 0 for unlimited tokens.\",\n        ),\n        DropdownInput(\n            name=\"model_name\",\n            display_name=\"Model Name\",\n            options=ANTHROPIC_MODELS,\n            refresh_button=True,\n            value=ANTHROPIC_MODELS[0],\n            combobox=True,\n        ),\n        SecretStrInput(\n            name=\"api_key\",\n            display_name=\"Anthropic API Key\",\n            info=\"Your Anthropic API key.\",\n            value=None,\n            required=True,\n            real_time_refresh=True,\n        ),\n        SliderInput(\n            name=\"temperature\",\n            display_name=\"Temperature\",\n            value=0.1,\n            info=\"Run inference with this temperature. Must by in the closed interval [0.0, 1.0].\",\n            range_spec=RangeSpec(min=0, max=1, step=0.01),\n            advanced=True,\n        ),\n        MessageTextInput(\n            name=\"base_url\",\n            display_name=\"Anthropic API URL\",\n            info=\"Endpoint of the Anthropic API. Defaults to 'https://api.anthropic.com' if not specified.\",\n            value=\"https://api.anthropic.com\",\n            real_time_refresh=True,\n        ),\n        BoolInput(\n            name=\"tool_model_enabled\",\n            display_name=\"Enable Tool Models\",\n            info=(\n                \"Select if you want to use models that can work with tools. If yes, only those models will be shown.\"\n            ),\n            advanced=False,\n            value=False,\n            real_time_refresh=True,\n        ),\n        MessageTextInput(\n            name=\"prefill\", display_name=\"Prefill\", info=\"Prefill text to guide the model's response.\", advanced=True\n        ),\n    ]\n\n    def build_model(self) -> LanguageModel:  # type: ignore[type-var]\n        try:\n            from langchain_anthropic.chat_models import ChatAnthropic\n        except ImportError as e:\n            msg = \"langchain_anthropic is not installed. Please install it with `pip install langchain_anthropic`.\"\n            raise ImportError(msg) from e\n        try:\n            output = ChatAnthropic(\n                model=self.model_name,\n                anthropic_api_key=self.api_key,\n                max_tokens_to_sample=self.max_tokens,\n                temperature=self.temperature,\n                anthropic_api_url=self.base_url,\n                streaming=self.stream,\n            )\n        except Exception as e:\n            msg = \"Could not connect to Anthropic API.\"\n            raise ValueError(msg) from e\n\n        return output\n\n    def get_models(self, tool_model_enabled: bool | None = None) -> list[str]:\n        try:\n            import anthropic\n\n            client = anthropic.Anthropic(api_key=self.api_key)\n            models = client.models.list(limit=20).data\n            model_ids = [model.id for model in models]\n        except (ImportError, ValueError, requests.exceptions.RequestException) as e:\n            logger.exception(f\"Error getting model names: {e}\")\n            model_ids = ANTHROPIC_MODELS\n        if tool_model_enabled:\n            try:\n                from langchain_anthropic.chat_models import ChatAnthropic\n            except ImportError as e:\n                msg = \"langchain_anthropic is not installed. Please install it with `pip install langchain_anthropic`.\"\n                raise ImportError(msg) from e\n            for model in model_ids:\n                model_with_tool = ChatAnthropic(\n                    model=self.model_name,\n                    anthropic_api_key=self.api_key,\n                    anthropic_api_url=self.base_url,\n                )\n                if not self.supports_tool_calling(model_with_tool):\n                    model_ids.remove(model)\n        return model_ids\n\n    def _get_exception_message(self, exception: Exception) -> str | None:\n        \"\"\"Get a message from an Anthropic exception.\n\n        Args:\n            exception (Exception): The exception to get the message from.\n\n        Returns:\n            str: The message from the exception.\n        \"\"\"\n        try:\n            from anthropic import BadRequestError\n        except ImportError:\n            return None\n        if isinstance(exception, BadRequestError):\n            message = exception.body.get(\"error\", {}).get(\"message\")\n            if message:\n                return message\n        return None\n\n    def update_build_config(self, build_config: dotdict, field_value: Any, field_name: str | None = None):\n        if field_name in {\"base_url\", \"model_name\", \"tool_model_enabled\", \"api_key\"} and field_value:\n            try:\n                if len(self.api_key) == 0:\n                    ids = ANTHROPIC_MODELS\n                else:\n                    try:\n                        ids = self.get_models(tool_model_enabled=self.tool_model_enabled)\n                    except (ImportError, ValueError, requests.exceptions.RequestException) as e:\n                        logger.exception(f\"Error getting model names: {e}\")\n                        ids = ANTHROPIC_MODELS\n                build_config[\"model_name\"][\"options\"] = ids\n                build_config[\"model_name\"][\"value\"] = ids[0]\n            except Exception as e:\n                msg = f\"Error getting model names: {e}\"\n                raise ValueError(msg) from e\n        return build_config\n"
              },
              "input_value": {
                "_input_type": "MessageInput",
                "advanced": false,
                "display_name": "Input",
                "dynamic": false,
                "info": "",
                "input_types": ["Message"],
                "list": false,
                "list_add_label": "Add More",
                "load_from_db": false,
                "name": "input_value",
                "placeholder": "",
                "required": false,
                "show": true,
                "title_case": false,
                "tool_mode": false,
                "trace_as_input": true,
                "trace_as_metadata": true,
                "type": "str",
                "value": ""
              },
              "max_tokens": {
                "_input_type": "IntInput",
                "advanced": true,
                "display_name": "Max Tokens",
                "dynamic": false,
                "info": "The maximum number of tokens to generate. Set to 0 for unlimited tokens.",
                "list": false,
                "list_add_label": "Add More",
                "name": "max_tokens",
                "placeholder": "",
                "required": false,
                "show": true,
                "title_case": false,
                "tool_mode": false,
                "trace_as_metadata": true,
                "type": "int",
                "value": 4096
              },
              "model_name": {
                "_input_type": "DropdownInput",
                "advanced": false,
                "combobox": true,
                "dialog_inputs": {},
                "display_name": "Model Name",
                "dynamic": false,
                "info": "",
                "name": "model_name",
                "options": [
                  "claude-3-5-sonnet-latest",
                  "claude-3-5-haiku-latest",
                  "claude-3-opus-latest",
                  "claude-3-5-sonnet-20240620",
                  "claude-3-5-sonnet-20241022",
                  "claude-3-5-haiku-20241022",
                  "claude-3-sonnet-20240229",
                  "claude-3-haiku-20240307"
                ],
                "options_metadata": [],
                "placeholder": "",
                "refresh_button": true,
                "required": false,
                "show": true,
                "title_case": false,
                "tool_mode": false,
                "trace_as_metadata": true,
                "type": "str",
                "value": "claude-3-5-sonnet-latest"
              },
              "prefill": {
                "_input_type": "MessageTextInput",
                "advanced": true,
                "display_name": "Prefill",
                "dynamic": false,
                "info": "Prefill text to guide the model's response.",
                "input_types": ["Message"],
                "list": false,
                "list_add_label": "Add More",
                "load_from_db": false,
                "name": "prefill",
                "placeholder": "",
                "required": false,
                "show": true,
                "title_case": false,
                "tool_mode": false,
                "trace_as_input": true,
                "trace_as_metadata": true,
                "type": "str",
                "value": ""
              },
              "stream": {
                "_input_type": "BoolInput",
                "advanced": true,
                "display_name": "Stream",
                "dynamic": false,
                "info": "Stream the response from the model. Streaming works only in Chat.",
                "list": false,
                "list_add_label": "Add More",
                "name": "stream",
                "placeholder": "",
                "required": false,
                "show": true,
                "title_case": false,
                "tool_mode": false,
                "trace_as_metadata": true,
                "type": "bool",
                "value": false
              },
              "system_message": {
                "_input_type": "MultilineInput",
                "advanced": false,
                "display_name": "System Message",
                "dynamic": false,
                "info": "System message to pass to the model.",
                "input_types": ["Message"],
                "list": false,
                "list_add_label": "Add More",
                "load_from_db": false,
                "multiline": true,
                "name": "system_message",
                "placeholder": "",
                "required": false,
                "show": true,
                "title_case": false,
                "tool_mode": false,
                "trace_as_input": true,
                "trace_as_metadata": true,
                "type": "str",
                "value": "langflow"
              },
              "temperature": {
                "_input_type": "SliderInput",
                "advanced": true,
                "display_name": "Temperature",
                "dynamic": false,
                "info": "Run inference with this temperature. Must by in the closed interval [0.0, 1.0].",
                "max_label": "",
                "max_label_icon": "",
                "min_label": "",
                "min_label_icon": "",
                "name": "temperature",
                "placeholder": "",
                "range_spec": {
                  "max": 1,
                  "min": 0,
                  "step": 0.01,
                  "step_type": "float"
                },
                "required": false,
                "show": true,
                "slider_buttons": false,
                "slider_buttons_options": [],
                "slider_input": false,
                "title_case": false,
                "tool_mode": false,
                "type": "slider",
                "value": 0.1
              },
              "tool_model_enabled": {
                "_input_type": "BoolInput",
                "advanced": false,
                "display_name": "Enable Tool Models",
                "dynamic": false,
                "info": "Select if you want to use models that can work with tools. If yes, only those models will be shown.",
                "list": false,
                "list_add_label": "Add More",
                "name": "tool_model_enabled",
                "placeholder": "",
                "real_time_refresh": true,
                "required": false,
                "show": true,
                "title_case": false,
                "tool_mode": false,
                "trace_as_metadata": true,
                "type": "bool",
                "value": true
              }
            },
            "tool_mode": false
          },
          "showNode": true,
          "type": "AnthropicModel"
        },
        "dragging": false,
        "id": "AnthropicModel-WajFy",
        "measured": {
          "height": 896,
          "width": 360
        },
        "position": {
          "x": 2585.5577736139826,
          "y": 454.98013556663204
        },
        "selected": false,
        "type": "genericNode"
      },
      {
        "data": {
          "id": "ChatInput-Gr6pw",
          "node": {
            "base_classes": [
              "Message"
            ],
            "beta": false,
            "category": "inputs",
            "conditional_paths": [],
            "custom_fields": {},
            "description": "Get chat inputs from the Playground.",
            "display_name": "Chat Input",
            "documentation": "",
            "edited": false,
            "field_order": [
              "input_value",
              "should_store_message",
              "sender",
              "sender_name",
              "session_id",
              "files",
              "background_color",
              "chat_icon",
              "text_color"
            ],
            "frozen": false,
            "icon": "MessagesSquare",
            "key": "ChatInput",
            "legacy": false,
            "metadata": {},
            "minimized": true,
            "output_types": [],
            "outputs": [
              {
                "allows_loop": false,
                "cache": true,
                "display_name": "Message",
                "method": "message_response",
                "name": "message",
                "selected": "Message",
                "tool_mode": true,
                "types": [
                  "Message"
                ],
                "value": "__UNDEFINED__"
              }
            ],
            "pinned": false,
            "score": 0.0020353564437605998,
            "template": {
              "_type": "Component",
              "background_color": {
                "_input_type": "MessageTextInput",
                "advanced": true,
                "display_name": "Background Color",
                "dynamic": false,
                "info": "The background color of the icon.",
                "input_types": [
                  "Message"
                ],
                "list": false,
                "list_add_label": "Add More",
                "load_from_db": false,
                "name": "background_color",
                "placeholder": "",
                "required": false,
                "show": true,
                "title_case": false,
                "tool_mode": false,
                "trace_as_input": true,
                "trace_as_metadata": true,
                "type": "str",
                "value": ""
              },
              "chat_icon": {
                "_input_type": "MessageTextInput",
                "advanced": true,
                "display_name": "Icon",
                "dynamic": false,
                "info": "The icon of the message.",
                "input_types": [
                  "Message"
                ],
                "list": false,
                "list_add_label": "Add More",
                "load_from_db": false,
                "name": "chat_icon",
                "placeholder": "",
                "required": false,
                "show": true,
                "title_case": false,
                "tool_mode": false,
                "trace_as_input": true,
                "trace_as_metadata": true,
                "type": "str",
                "value": ""
              },
              "code": {
                "advanced": true,
                "dynamic": true,
                "fileTypes": [],
                "file_path": "",
                "info": "",
                "list": false,
                "load_from_db": false,
                "multiline": true,
                "name": "code",
                "password": false,
                "placeholder": "",
                "required": true,
                "show": true,
                "title_case": false,
                "type": "code",
                "value": "from langflow.base.data.utils import IMG_FILE_TYPES, TEXT_FILE_TYPES\nfrom langflow.base.io.chat import ChatComponent\nfrom langflow.inputs import BoolInput\nfrom langflow.io import (\n    DropdownInput,\n    FileInput,\n    MessageTextInput,\n    MultilineInput,\n    Output,\n)\nfrom langflow.schema.message import Message\nfrom langflow.utils.constants import (\n    MESSAGE_SENDER_AI,\n    MESSAGE_SENDER_NAME_USER,\n    MESSAGE_SENDER_USER,\n)\n\n\nclass ChatInput(ChatComponent):\n    display_name = \"Chat Input\"\n    description = \"Get chat inputs from the Playground.\"\n    icon = \"MessagesSquare\"\n    name = \"ChatInput\"\n    minimized = True\n\n    inputs = [\n        MultilineInput(\n            name=\"input_value\",\n            display_name=\"Text\",\n            value=\"\",\n            info=\"Message to be passed as input.\",\n            input_types=[],\n        ),\n        BoolInput(\n            name=\"should_store_message\",\n            display_name=\"Store Messages\",\n            info=\"Store the message in the history.\",\n            value=True,\n            advanced=True,\n        ),\n        DropdownInput(\n            name=\"sender\",\n            display_name=\"Sender Type\",\n            options=[MESSAGE_SENDER_AI, MESSAGE_SENDER_USER],\n            value=MESSAGE_SENDER_USER,\n            info=\"Type of sender.\",\n            advanced=True,\n        ),\n        MessageTextInput(\n            name=\"sender_name\",\n            display_name=\"Sender Name\",\n            info=\"Name of the sender.\",\n            value=MESSAGE_SENDER_NAME_USER,\n            advanced=True,\n        ),\n        MessageTextInput(\n            name=\"session_id\",\n            display_name=\"Session ID\",\n            info=\"The session ID of the chat. If empty, the current session ID parameter will be used.\",\n            advanced=True,\n        ),\n        FileInput(\n            name=\"files\",\n            display_name=\"Files\",\n            file_types=TEXT_FILE_TYPES + IMG_FILE_TYPES,\n            info=\"Files to be sent with the message.\",\n            advanced=True,\n            is_list=True,\n        ),\n        MessageTextInput(\n            name=\"background_color\",\n            display_name=\"Background Color\",\n            info=\"The background color of the icon.\",\n            advanced=True,\n        ),\n        MessageTextInput(\n            name=\"chat_icon\",\n            display_name=\"Icon\",\n            info=\"The icon of the message.\",\n            advanced=True,\n        ),\n        MessageTextInput(\n            name=\"text_color\",\n            display_name=\"Text Color\",\n            info=\"The text color of the name\",\n            advanced=True,\n        ),\n    ]\n    outputs = [\n        Output(display_name=\"Message\", name=\"message\", method=\"message_response\"),\n    ]\n\n    async def message_response(self) -> Message:\n        background_color = self.background_color\n        text_color = self.text_color\n        icon = self.chat_icon\n\n        message = await Message.create(\n            text=self.input_value,\n            sender=self.sender,\n            sender_name=self.sender_name,\n            session_id=self.session_id,\n            files=self.files,\n            properties={\n                \"background_color\": background_color,\n                \"text_color\": text_color,\n                \"icon\": icon,\n            },\n        )\n        if self.session_id and isinstance(message, Message) and self.should_store_message:\n            stored_message = await self.send_message(\n                message,\n            )\n            self.message.value = stored_message\n            message = stored_message\n\n        self.status = message\n        return message\n"
              },
              "files": {
                "_input_type": "FileInput",
                "advanced": true,
                "display_name": "Files",
                "dynamic": false,
                "fileTypes": [
                  "txt",
                  "md",
                  "mdx",
                  "csv",
                  "json",
                  "yaml",
                  "yml",
                  "xml",
                  "html",
                  "htm",
                  "pdf",
                  "docx",
                  "py",
                  "sh",
                  "sql",
                  "js",
                  "ts",
                  "tsx",
                  "jpg",
                  "jpeg",
                  "png",
                  "bmp",
                  "image"
                ],
                "file_path": "",
                "info": "Files to be sent with the message.",
                "list": true,
                "list_add_label": "Add More",
                "name": "files",
                "placeholder": "",
                "required": false,
                "show": true,
                "title_case": false,
                "trace_as_metadata": true,
                "type": "file",
                "value": ""
              },
              "input_value": {
                "_input_type": "MultilineInput",
                "advanced": false,
                "copy_field": false,
                "display_name": "Text",
                "dynamic": false,
                "info": "Message to be passed as input.",
                "input_types": [],
                "list": false,
                "list_add_label": "Add More",
                "load_from_db": false,
                "multiline": true,
                "name": "input_value",
                "placeholder": "",
                "required": false,
                "show": true,
                "title_case": false,
                "tool_mode": false,
                "trace_as_input": true,
                "trace_as_metadata": true,
                "type": "str",
                "value": ""
              },
              "sender": {
                "_input_type": "DropdownInput",
                "advanced": true,
                "combobox": false,
                "dialog_inputs": {},
                "display_name": "Sender Type",
                "dynamic": false,
                "info": "Type of sender.",
                "name": "sender",
                "options": [
                  "Machine",
                  "User"
                ],
                "options_metadata": [],
                "placeholder": "",
                "required": false,
                "show": true,
                "title_case": false,
                "tool_mode": false,
                "trace_as_metadata": true,
                "type": "str",
                "value": "User"
              },
              "sender_name": {
                "_input_type": "MessageTextInput",
                "advanced": true,
                "display_name": "Sender Name",
                "dynamic": false,
                "info": "Name of the sender.",
                "input_types": [
                  "Message"
                ],
                "list": false,
                "list_add_label": "Add More",
                "load_from_db": false,
                "name": "sender_name",
                "placeholder": "",
                "required": false,
                "show": true,
                "title_case": false,
                "tool_mode": false,
                "trace_as_input": true,
                "trace_as_metadata": true,
                "type": "str",
                "value": "User"
              },
              "session_id": {
                "_input_type": "MessageTextInput",
                "advanced": true,
                "display_name": "Session ID",
                "dynamic": false,
                "info": "The session ID of the chat. If empty, the current session ID parameter will be used.",
                "input_types": [
                  "Message"
                ],
                "list": false,
                "list_add_label": "Add More",
                "load_from_db": false,
                "name": "session_id",
                "placeholder": "",
                "required": false,
                "show": true,
                "title_case": false,
                "tool_mode": false,
                "trace_as_input": true,
                "trace_as_metadata": true,
                "type": "str",
                "value": ""
              },
              "should_store_message": {
                "_input_type": "BoolInput",
                "advanced": true,
                "display_name": "Store Messages",
                "dynamic": false,
                "info": "Store the message in the history.",
                "list": false,
                "list_add_label": "Add More",
                "name": "should_store_message",
                "placeholder": "",
                "required": false,
                "show": true,
                "title_case": false,
                "tool_mode": false,
                "trace_as_metadata": true,
                "type": "bool",
                "value": true
              },
              "text_color": {
                "_input_type": "MessageTextInput",
                "advanced": true,
                "display_name": "Text Color",
                "dynamic": false,
                "info": "The text color of the name",
                "input_types": [
                  "Message"
                ],
                "list": false,
                "list_add_label": "Add More",
                "load_from_db": false,
                "name": "text_color",
                "placeholder": "",
                "required": false,
                "show": true,
                "title_case": false,
                "tool_mode": false,
                "trace_as_input": true,
                "trace_as_metadata": true,
                "type": "str",
                "value": ""
              }
            },
            "tool_mode": false
          },
          "showNode": false,
          "type": "ChatInput"
        },
        "dragging": false,
        "id": "ChatInput-Gr6pw",
        "measured": {
          "height": 74,
          "width": 216
        },
        "position": {
          "x": 1444.5468159526824,
          "y": 1383.8217675906462
        },
        "selected": false,
        "type": "genericNode"
      },
      {
        "data": {
          "id": "ChatOutput-rg9J5",
          "node": {
            "base_classes": [
              "Message"
            ],
            "beta": false,
            "category": "outputs",
            "conditional_paths": [],
            "custom_fields": {},
            "description": "Display a chat message in the Playground.",
            "display_name": "Chat Output",
            "documentation": "",
            "edited": false,
            "field_order": [
              "input_value",
              "should_store_message",
              "sender",
              "sender_name",
              "session_id",
              "data_template",
              "background_color",
              "chat_icon",
              "text_color",
              "clean_data"
            ],
            "frozen": false,
            "icon": "MessagesSquare",
            "key": "ChatOutput",
            "legacy": false,
            "metadata": {},
            "minimized": true,
            "output_types": [],
            "outputs": [
              {
                "allows_loop": false,
                "cache": true,
                "display_name": "Message",
                "method": "message_response",
                "name": "message",
                "selected": "Message",
                "tool_mode": true,
                "types": [
                  "Message"
                ],
                "value": "__UNDEFINED__"
              }
            ],
            "pinned": false,
            "score": 0.003169567463043492,
            "template": {
              "_type": "Component",
              "background_color": {
                "_input_type": "MessageTextInput",
                "advanced": true,
                "display_name": "Background Color",
                "dynamic": false,
                "info": "The background color of the icon.",
                "input_types": [
                  "Message"
                ],
                "list": false,
                "list_add_label": "Add More",
                "load_from_db": false,
                "name": "background_color",
                "placeholder": "",
                "required": false,
                "show": true,
                "title_case": false,
                "tool_mode": false,
                "trace_as_input": true,
                "trace_as_metadata": true,
                "type": "str",
                "value": ""
              },
              "chat_icon": {
                "_input_type": "MessageTextInput",
                "advanced": true,
                "display_name": "Icon",
                "dynamic": false,
                "info": "The icon of the message.",
                "input_types": [
                  "Message"
                ],
                "list": false,
                "list_add_label": "Add More",
                "load_from_db": false,
                "name": "chat_icon",
                "placeholder": "",
                "required": false,
                "show": true,
                "title_case": false,
                "tool_mode": false,
                "trace_as_input": true,
                "trace_as_metadata": true,
                "type": "str",
                "value": ""
              },
              "clean_data": {
                "_input_type": "BoolInput",
                "advanced": true,
                "display_name": "Basic Clean Data",
                "dynamic": false,
                "info": "Whether to clean the data",
                "list": false,
                "list_add_label": "Add More",
                "name": "clean_data",
                "placeholder": "",
                "required": false,
                "show": true,
                "title_case": false,
                "tool_mode": false,
                "trace_as_metadata": true,
                "type": "bool",
                "value": true
              },
              "code": {
                "advanced": true,
                "dynamic": true,
                "fileTypes": [],
                "file_path": "",
                "info": "",
                "list": false,
                "load_from_db": false,
                "multiline": true,
                "name": "code",
                "password": false,
                "placeholder": "",
                "required": true,
                "show": true,
                "title_case": false,
                "type": "code",
                "value": "from collections.abc import Generator\nfrom typing import Any\n\nfrom langflow.base.io.chat import ChatComponent\nfrom langflow.inputs import BoolInput\nfrom langflow.inputs.inputs import HandleInput\nfrom langflow.io import DropdownInput, MessageTextInput, Output\nfrom langflow.schema.data import Data\nfrom langflow.schema.dataframe import DataFrame\nfrom langflow.schema.message import Message\nfrom langflow.schema.properties import Source\nfrom langflow.utils.constants import (\n    MESSAGE_SENDER_AI,\n    MESSAGE_SENDER_NAME_AI,\n    MESSAGE_SENDER_USER,\n)\n\n\nclass ChatOutput(ChatComponent):\n    display_name = \"Chat Output\"\n    description = \"Display a chat message in the Playground.\"\n    icon = \"MessagesSquare\"\n    name = \"ChatOutput\"\n    minimized = True\n\n    inputs = [\n        HandleInput(\n            name=\"input_value\",\n            display_name=\"Text\",\n            info=\"Message to be passed as output.\",\n            input_types=[\"Data\", \"DataFrame\", \"Message\"],\n            required=True,\n        ),\n        BoolInput(\n            name=\"should_store_message\",\n            display_name=\"Store Messages\",\n            info=\"Store the message in the history.\",\n            value=True,\n            advanced=True,\n        ),\n        DropdownInput(\n            name=\"sender\",\n            display_name=\"Sender Type\",\n            options=[MESSAGE_SENDER_AI, MESSAGE_SENDER_USER],\n            value=MESSAGE_SENDER_AI,\n            advanced=True,\n            info=\"Type of sender.\",\n        ),\n        MessageTextInput(\n            name=\"sender_name\",\n            display_name=\"Sender Name\",\n            info=\"Name of the sender.\",\n            value=MESSAGE_SENDER_NAME_AI,\n            advanced=True,\n        ),\n        MessageTextInput(\n            name=\"session_id\",\n            display_name=\"Session ID\",\n            info=\"The session ID of the chat. If empty, the current session ID parameter will be used.\",\n            advanced=True,\n        ),\n        MessageTextInput(\n            name=\"data_template\",\n            display_name=\"Data Template\",\n            value=\"{text}\",\n            advanced=True,\n            info=\"Template to convert Data to Text. If left empty, it will be dynamically set to the Data's text key.\",\n        ),\n        MessageTextInput(\n            name=\"background_color\",\n            display_name=\"Background Color\",\n            info=\"The background color of the icon.\",\n            advanced=True,\n        ),\n        MessageTextInput(\n            name=\"chat_icon\",\n            display_name=\"Icon\",\n            info=\"The icon of the message.\",\n            advanced=True,\n        ),\n        MessageTextInput(\n            name=\"text_color\",\n            display_name=\"Text Color\",\n            info=\"The text color of the name\",\n            advanced=True,\n        ),\n        BoolInput(\n            name=\"clean_data\",\n            display_name=\"Basic Clean Data\",\n            value=True,\n            info=\"Whether to clean the data\",\n            advanced=True,\n        ),\n    ]\n    outputs = [\n        Output(\n            display_name=\"Message\",\n            name=\"message\",\n            method=\"message_response\",\n        ),\n    ]\n\n    def _build_source(self, id_: str | None, display_name: str | None, source: str | None) -> Source:\n        source_dict = {}\n        if id_:\n            source_dict[\"id\"] = id_\n        if display_name:\n            source_dict[\"display_name\"] = display_name\n        if source:\n            # Handle case where source is a ChatOpenAI object\n            if hasattr(source, \"model_name\"):\n                source_dict[\"source\"] = source.model_name\n            elif hasattr(source, \"model\"):\n                source_dict[\"source\"] = str(source.model)\n            else:\n                source_dict[\"source\"] = str(source)\n        return Source(**source_dict)\n\n    async def message_response(self) -> Message:\n        # First convert the input to string if needed\n        text = self.convert_to_string()\n        # Get source properties\n        source, icon, display_name, source_id = self.get_properties_from_source_component()\n        background_color = self.background_color\n        text_color = self.text_color\n        if self.chat_icon:\n            icon = self.chat_icon\n\n        # Create or use existing Message object\n        if isinstance(self.input_value, Message):\n            message = self.input_value\n            # Update message properties\n            message.text = text\n        else:\n            message = Message(text=text)\n\n        # Set message properties\n        message.sender = self.sender\n        message.sender_name = self.sender_name\n        message.session_id = self.session_id\n        message.flow_id = self.graph.flow_id if hasattr(self, \"graph\") else None\n        message.properties.source = self._build_source(source_id, display_name, source)\n        message.properties.icon = icon\n        message.properties.background_color = background_color\n        message.properties.text_color = text_color\n\n        # Store message if needed\n        if self.session_id and self.should_store_message:\n            stored_message = await self.send_message(message)\n            self.message.value = stored_message\n            message = stored_message\n\n        self.status = message\n        return message\n\n    def _validate_input(self) -> None:\n        \"\"\"Validate the input data and raise ValueError if invalid.\"\"\"\n        if self.input_value is None:\n            msg = \"Input data cannot be None\"\n            raise ValueError(msg)\n        if isinstance(self.input_value, list) and not all(\n            isinstance(item, Message | Data | DataFrame | str) for item in self.input_value\n        ):\n            invalid_types = [\n                type(item).__name__\n                for item in self.input_value\n                if not isinstance(item, Message | Data | DataFrame | str)\n            ]\n            msg = f\"Expected Data or DataFrame or Message or str, got {invalid_types}\"\n            raise TypeError(msg)\n        if not isinstance(\n            self.input_value,\n            Message | Data | DataFrame | str | list | Generator | type(None),\n        ):\n            type_name = type(self.input_value).__name__\n            msg = f\"Expected Data or DataFrame or Message or str, Generator or None, got {type_name}\"\n            raise TypeError(msg)\n\n    def _safe_convert(self, data: Any) -> str:\n        \"\"\"Safely convert input data to string.\"\"\"\n        try:\n            if isinstance(data, str):\n                return data\n            if isinstance(data, Message):\n                return data.get_text()\n            if isinstance(data, Data):\n                if data.get_text() is None:\n                    msg = \"Empty Data object\"\n                    raise ValueError(msg)\n                return data.get_text()\n            if isinstance(data, DataFrame):\n                if self.clean_data:\n                    # Remove empty rows\n                    data = data.dropna(how=\"all\")\n                    # Remove empty lines in each cell\n                    data = data.replace(r\"^\\s*$\", \"\", regex=True)\n                    # Replace multiple newlines with a single newline\n                    data = data.replace(r\"\\n+\", \"\\n\", regex=True)\n\n                # Replace pipe characters to avoid markdown table issues\n                processed_data = data.replace(r\"\\|\", r\"\\\\|\", regex=True)\n\n                processed_data = processed_data.map(\n                    lambda x: str(x).replace(\"\\n\", \"<br/>\") if isinstance(x, str) else x\n                )\n\n                return processed_data.to_markdown(index=False)\n            return str(data)\n        except (ValueError, TypeError, AttributeError) as e:\n            msg = f\"Error converting data: {e!s}\"\n            raise ValueError(msg) from e\n\n    def convert_to_string(self) -> str | Generator[Any, None, None]:\n        \"\"\"Convert input data to string with proper error handling.\"\"\"\n        self._validate_input()\n        if isinstance(self.input_value, list):\n            return \"\\n\".join([self._safe_convert(item) for item in self.input_value])\n        if isinstance(self.input_value, Generator):\n            return self.input_value\n        return self._safe_convert(self.input_value)\n"
              },
              "data_template": {
                "_input_type": "MessageTextInput",
                "advanced": true,
                "display_name": "Data Template",
                "dynamic": false,
                "info": "Template to convert Data to Text. If left empty, it will be dynamically set to the Data's text key.",
                "input_types": [
                  "Message"
                ],
                "list": false,
                "list_add_label": "Add More",
                "load_from_db": false,
                "name": "data_template",
                "placeholder": "",
                "required": false,
                "show": true,
                "title_case": false,
                "tool_mode": false,
                "trace_as_input": true,
                "trace_as_metadata": true,
                "type": "str",
                "value": "{text}"
              },
              "input_value": {
                "_input_type": "HandleInput",
                "advanced": false,
                "display_name": "Text",
                "dynamic": false,
                "info": "Message to be passed as output.",
                "input_types": [
                  "Data",
                  "DataFrame",
                  "Message"
                ],
                "list": false,
                "list_add_label": "Add More",
                "name": "input_value",
                "placeholder": "",
                "required": true,
                "show": true,
                "title_case": false,
                "trace_as_metadata": true,
                "type": "other",
                "value": ""
              },
              "sender": {
                "_input_type": "DropdownInput",
                "advanced": true,
                "combobox": false,
                "dialog_inputs": {},
                "display_name": "Sender Type",
                "dynamic": false,
                "info": "Type of sender.",
                "name": "sender",
                "options": [
                  "Machine",
                  "User"
                ],
                "options_metadata": [],
                "placeholder": "",
                "required": false,
                "show": true,
                "title_case": false,
                "tool_mode": false,
                "trace_as_metadata": true,
                "type": "str",
                "value": "Machine"
              },
              "sender_name": {
                "_input_type": "MessageTextInput",
                "advanced": true,
                "display_name": "Sender Name",
                "dynamic": false,
                "info": "Name of the sender.",
                "input_types": [
                  "Message"
                ],
                "list": false,
                "list_add_label": "Add More",
                "load_from_db": false,
                "name": "sender_name",
                "placeholder": "",
                "required": false,
                "show": true,
                "title_case": false,
                "tool_mode": false,
                "trace_as_input": true,
                "trace_as_metadata": true,
                "type": "str",
                "value": "AI"
              },
              "session_id": {
                "_input_type": "MessageTextInput",
                "advanced": true,
                "display_name": "Session ID",
                "dynamic": false,
                "info": "The session ID of the chat. If empty, the current session ID parameter will be used.",
                "input_types": [
                  "Message"
                ],
                "list": false,
                "list_add_label": "Add More",
                "load_from_db": false,
                "name": "session_id",
                "placeholder": "",
                "required": false,
                "show": true,
                "title_case": false,
                "tool_mode": false,
                "trace_as_input": true,
                "trace_as_metadata": true,
                "type": "str",
                "value": ""
              },
              "should_store_message": {
                "_input_type": "BoolInput",
                "advanced": true,
                "display_name": "Store Messages",
                "dynamic": false,
                "info": "Store the message in the history.",
                "list": false,
                "list_add_label": "Add More",
                "name": "should_store_message",
                "placeholder": "",
                "required": false,
                "show": true,
                "title_case": false,
                "tool_mode": false,
                "trace_as_metadata": true,
                "type": "bool",
                "value": true
              },
              "text_color": {
                "_input_type": "MessageTextInput",
                "advanced": true,
                "display_name": "Text Color",
                "dynamic": false,
                "info": "The text color of the name",
                "input_types": [
                  "Message"
                ],
                "list": false,
                "list_add_label": "Add More",
                "load_from_db": false,
                "name": "text_color",
                "placeholder": "",
                "required": false,
                "show": true,
                "title_case": false,
                "tool_mode": false,
                "trace_as_input": true,
                "trace_as_metadata": true,
                "type": "str",
                "value": ""
              }
            },
            "tool_mode": false
          },
          "showNode": false,
          "type": "ChatOutput"
        },
        "dragging": false,
        "id": "ChatOutput-rg9J5",
        "measured": {
          "height": 74,
          "width": 216
        },
        "position": {
          "x": 2978.7260774697843,
          "y": 1090.820738482898
        },
        "selected": false,
        "type": "genericNode"
      }
    ],
    "viewport": {
      "x": -479.64103023922644,
      "y": 299.30319118202885,
      "zoom": 0.5404365241629946
    }
  },
  "description": "Generates well-structured code for custom components following Langflow's specifications.",
  "endpoint_name": null,
  "id": "4e7e8184-1a8c-4e04-ae99-b9c9ba48be53",
  "is_component": false,
  "last_tested_version": "1.2.0",
  "name": "Custom Component Generator",
  "tags": ["coding", "web-scraping"]
}<|MERGE_RESOLUTION|>--- conflicted
+++ resolved
@@ -7,63 +7,28 @@
         "data": {
           "sourceHandle": {
             "dataType": "Memory",
-            "id": "Memory-I2rys",
+            "id": "Memory-80v92",
             "name": "messages_text",
-            "output_types": ["Message"]
+            "output_types": [
+              "Message"
+            ]
           },
           "targetHandle": {
             "fieldName": "CHAT_HISTORY",
-<<<<<<< HEAD
-            "id": "Prompt-nrpOe",
+            "id": "Prompt-TBdwC",
             "inputTypes": [
               "Message",
               "Text"
             ],
-=======
-            "id": "Prompt-mySXT",
-            "inputTypes": ["Message", "Text"],
->>>>>>> 093cc42f
             "type": "str"
           }
         },
-        "id": "reactflow__edge-Memory-I2rys{œdataTypeœ:œMemoryœ,œidœ:œMemory-I2rysœ,œnameœ:œmessages_textœ,œoutput_typesœ:[œMessageœ]}-Prompt-nrpOe{œfieldNameœ:œCHAT_HISTORYœ,œidœ:œPrompt-nrpOeœ,œinputTypesœ:[œMessageœ,œTextœ],œtypeœ:œstrœ}",
+        "id": "reactflow__edge-Memory-80v92{œdataTypeœ:œMemoryœ,œidœ:œMemory-80v92œ,œnameœ:œmessages_textœ,œoutput_typesœ:[œMessageœ]}-Prompt-TBdwC{œfieldNameœ:œCHAT_HISTORYœ,œidœ:œPrompt-TBdwCœ,œinputTypesœ:[œMessageœ,œTextœ],œtypeœ:œstrœ}",
         "selected": false,
-        "source": "Memory-I2rys",
-        "sourceHandle": "{œdataTypeœ: œMemoryœ, œidœ: œMemory-I2rysœ, œnameœ: œmessages_textœ, œoutput_typesœ: [œMessageœ]}",
-        "target": "Prompt-nrpOe",
-        "targetHandle": "{œfieldNameœ: œCHAT_HISTORYœ, œidœ: œPrompt-nrpOeœ, œinputTypesœ: [œMessageœ, œTextœ], œtypeœ: œstrœ}"
-      },
-      {
-        "animated": false,
-        "className": "",
-        "data": {
-          "sourceHandle": {
-            "dataType": "ChatInput",
-            "id": "ChatInput-UKcNw",
-            "name": "message",
-            "output_types": ["Message"]
-          },
-          "targetHandle": {
-            "fieldName": "USER_INPUT",
-<<<<<<< HEAD
-            "id": "Prompt-nrpOe",
-            "inputTypes": [
-              "Message",
-              "Text"
-            ],
-=======
-            "id": "Prompt-mySXT",
-            "inputTypes": ["Message", "Text"],
->>>>>>> 093cc42f
-            "type": "str"
-          }
-        },
-        "id": "reactflow__edge-ChatInput-UKcNw{œdataTypeœ:œChatInputœ,œidœ:œChatInput-UKcNwœ,œnameœ:œmessageœ,œoutput_typesœ:[œMessageœ]}-Prompt-nrpOe{œfieldNameœ:œUSER_INPUTœ,œidœ:œPrompt-nrpOeœ,œinputTypesœ:[œMessageœ,œTextœ],œtypeœ:œstrœ}",
-        "selected": false,
-        "source": "ChatInput-UKcNw",
-        "sourceHandle": "{œdataTypeœ: œChatInputœ, œidœ: œChatInput-UKcNwœ, œnameœ: œmessageœ, œoutput_typesœ: [œMessageœ]}",
-        "target": "Prompt-nrpOe",
-        "targetHandle": "{œfieldNameœ: œUSER_INPUTœ, œidœ: œPrompt-nrpOeœ, œinputTypesœ: [œMessageœ, œTextœ], œtypeœ: œstrœ}"
+        "source": "Memory-80v92",
+        "sourceHandle": "{œdataTypeœ: œMemoryœ, œidœ: œMemory-80v92œ, œnameœ: œmessages_textœ, œoutput_typesœ: [œMessageœ]}",
+        "target": "Prompt-TBdwC",
+        "targetHandle": "{œfieldNameœ: œCHAT_HISTORYœ, œidœ: œPrompt-TBdwCœ, œinputTypesœ: [œMessageœ, œTextœ], œtypeœ: œstrœ}"
       },
       {
         "animated": false,
@@ -71,31 +36,28 @@
         "data": {
           "sourceHandle": {
             "dataType": "URL",
-            "id": "URL-yGoND",
+            "id": "URL-VNBsH",
             "name": "text",
-            "output_types": ["Message"]
+            "output_types": [
+              "Message"
+            ]
           },
           "targetHandle": {
             "fieldName": "EXAMPLE_COMPONENTS",
-<<<<<<< HEAD
-            "id": "Prompt-nrpOe",
+            "id": "Prompt-TBdwC",
             "inputTypes": [
               "Message",
               "Text"
             ],
-=======
-            "id": "Prompt-mySXT",
-            "inputTypes": ["Message", "Text"],
->>>>>>> 093cc42f
             "type": "str"
           }
         },
-        "id": "reactflow__edge-URL-yGoND{œdataTypeœ:œURLœ,œidœ:œURL-yGoNDœ,œnameœ:œtextœ,œoutput_typesœ:[œMessageœ]}-Prompt-nrpOe{œfieldNameœ:œEXAMPLE_COMPONENTSœ,œidœ:œPrompt-nrpOeœ,œinputTypesœ:[œMessageœ,œTextœ],œtypeœ:œstrœ}",
+        "id": "reactflow__edge-URL-VNBsH{œdataTypeœ:œURLœ,œidœ:œURL-VNBsHœ,œnameœ:œtextœ,œoutput_typesœ:[œMessageœ]}-Prompt-TBdwC{œfieldNameœ:œEXAMPLE_COMPONENTSœ,œidœ:œPrompt-TBdwCœ,œinputTypesœ:[œMessageœ,œTextœ],œtypeœ:œstrœ}",
         "selected": false,
-        "source": "URL-yGoND",
-        "sourceHandle": "{œdataTypeœ: œURLœ, œidœ: œURL-yGoNDœ, œnameœ: œtextœ, œoutput_typesœ: [œMessageœ]}",
-        "target": "Prompt-nrpOe",
-        "targetHandle": "{œfieldNameœ: œEXAMPLE_COMPONENTSœ, œidœ: œPrompt-nrpOeœ, œinputTypesœ: [œMessageœ, œTextœ], œtypeœ: œstrœ}"
+        "source": "URL-VNBsH",
+        "sourceHandle": "{œdataTypeœ: œURLœ, œidœ: œURL-VNBsHœ, œnameœ: œtextœ, œoutput_typesœ: [œMessageœ]}",
+        "target": "Prompt-TBdwC",
+        "targetHandle": "{œfieldNameœ: œEXAMPLE_COMPONENTSœ, œidœ: œPrompt-TBdwCœ, œinputTypesœ: [œMessageœ, œTextœ], œtypeœ: œstrœ}"
       },
       {
         "animated": false,
@@ -103,31 +65,28 @@
         "data": {
           "sourceHandle": {
             "dataType": "URL",
-            "id": "URL-jMFLx",
+            "id": "URL-7lpSF",
             "name": "text",
-            "output_types": ["Message"]
+            "output_types": [
+              "Message"
+            ]
           },
           "targetHandle": {
             "fieldName": "BASE_COMPONENT_CODE",
-<<<<<<< HEAD
-            "id": "Prompt-nrpOe",
+            "id": "Prompt-TBdwC",
             "inputTypes": [
               "Message",
               "Text"
             ],
-=======
-            "id": "Prompt-mySXT",
-            "inputTypes": ["Message", "Text"],
->>>>>>> 093cc42f
             "type": "str"
           }
         },
-        "id": "reactflow__edge-URL-jMFLx{œdataTypeœ:œURLœ,œidœ:œURL-jMFLxœ,œnameœ:œtextœ,œoutput_typesœ:[œMessageœ]}-Prompt-nrpOe{œfieldNameœ:œBASE_COMPONENT_CODEœ,œidœ:œPrompt-nrpOeœ,œinputTypesœ:[œMessageœ,œTextœ],œtypeœ:œstrœ}",
+        "id": "reactflow__edge-URL-7lpSF{œdataTypeœ:œURLœ,œidœ:œURL-7lpSFœ,œnameœ:œtextœ,œoutput_typesœ:[œMessageœ]}-Prompt-TBdwC{œfieldNameœ:œBASE_COMPONENT_CODEœ,œidœ:œPrompt-TBdwCœ,œinputTypesœ:[œMessageœ,œTextœ],œtypeœ:œstrœ}",
         "selected": false,
-        "source": "URL-jMFLx",
-        "sourceHandle": "{œdataTypeœ: œURLœ, œidœ: œURL-jMFLxœ, œnameœ: œtextœ, œoutput_typesœ: [œMessageœ]}",
-        "target": "Prompt-nrpOe",
-        "targetHandle": "{œfieldNameœ: œBASE_COMPONENT_CODEœ, œidœ: œPrompt-nrpOeœ, œinputTypesœ: [œMessageœ, œTextœ], œtypeœ: œstrœ}"
+        "source": "URL-7lpSF",
+        "sourceHandle": "{œdataTypeœ: œURLœ, œidœ: œURL-7lpSFœ, œnameœ: œtextœ, œoutput_typesœ: [œMessageœ]}",
+        "target": "Prompt-TBdwC",
+        "targetHandle": "{œfieldNameœ: œBASE_COMPONENT_CODEœ, œidœ: œPrompt-TBdwCœ, œinputTypesœ: [œMessageœ, œTextœ], œtypeœ: œstrœ}"
       },
       {
         "animated": false,
@@ -135,31 +94,28 @@
         "data": {
           "sourceHandle": {
             "dataType": "URL",
-            "id": "URL-ps8i7",
+            "id": "URL-V6Rnb",
             "name": "text",
-            "output_types": ["Message"]
+            "output_types": [
+              "Message"
+            ]
           },
           "targetHandle": {
             "fieldName": "CUSTOM_COMPONENT_CODE",
-<<<<<<< HEAD
-            "id": "Prompt-nrpOe",
+            "id": "Prompt-TBdwC",
             "inputTypes": [
               "Message",
               "Text"
             ],
-=======
-            "id": "Prompt-mySXT",
-            "inputTypes": ["Message", "Text"],
->>>>>>> 093cc42f
             "type": "str"
           }
         },
-        "id": "reactflow__edge-URL-ps8i7{œdataTypeœ:œURLœ,œidœ:œURL-ps8i7œ,œnameœ:œtextœ,œoutput_typesœ:[œMessageœ]}-Prompt-nrpOe{œfieldNameœ:œCUSTOM_COMPONENT_CODEœ,œidœ:œPrompt-nrpOeœ,œinputTypesœ:[œMessageœ,œTextœ],œtypeœ:œstrœ}",
+        "id": "reactflow__edge-URL-V6Rnb{œdataTypeœ:œURLœ,œidœ:œURL-V6Rnbœ,œnameœ:œtextœ,œoutput_typesœ:[œMessageœ]}-Prompt-TBdwC{œfieldNameœ:œCUSTOM_COMPONENT_CODEœ,œidœ:œPrompt-TBdwCœ,œinputTypesœ:[œMessageœ,œTextœ],œtypeœ:œstrœ}",
         "selected": false,
-        "source": "URL-ps8i7",
-        "sourceHandle": "{œdataTypeœ: œURLœ, œidœ: œURL-ps8i7œ, œnameœ: œtextœ, œoutput_typesœ: [œMessageœ]}",
-        "target": "Prompt-nrpOe",
-        "targetHandle": "{œfieldNameœ: œCUSTOM_COMPONENT_CODEœ, œidœ: œPrompt-nrpOeœ, œinputTypesœ: [œMessageœ, œTextœ], œtypeœ: œstrœ}"
+        "source": "URL-V6Rnb",
+        "sourceHandle": "{œdataTypeœ: œURLœ, œidœ: œURL-V6Rnbœ, œnameœ: œtextœ, œoutput_typesœ: [œMessageœ]}",
+        "target": "Prompt-TBdwC",
+        "targetHandle": "{œfieldNameœ: œCUSTOM_COMPONENT_CODEœ, œidœ: œPrompt-TBdwCœ, œinputTypesœ: [œMessageœ, œTextœ], œtypeœ: œstrœ}"
       },
       {
         "animated": false,
@@ -167,72 +123,1594 @@
         "data": {
           "sourceHandle": {
             "dataType": "Prompt",
-            "id": "Prompt-nrpOe",
+            "id": "Prompt-TBdwC",
             "name": "prompt",
-            "output_types": ["Message"]
+            "output_types": [
+              "Message"
+            ]
           },
           "targetHandle": {
             "fieldName": "input_value",
-<<<<<<< HEAD
-            "id": "AnthropicModel-WajFy",
+            "id": "AnthropicModel-Ud197",
             "inputTypes": [
               "Message"
             ],
-=======
-            "id": "AnthropicModel-rdklm",
-            "inputTypes": ["Message"],
->>>>>>> 093cc42f
             "type": "str"
           }
         },
-        "id": "reactflow__edge-Prompt-nrpOe{œdataTypeœ:œPromptœ,œidœ:œPrompt-nrpOeœ,œnameœ:œpromptœ,œoutput_typesœ:[œMessageœ]}-AnthropicModel-WajFy{œfieldNameœ:œinput_valueœ,œidœ:œAnthropicModel-WajFyœ,œinputTypesœ:[œMessageœ],œtypeœ:œstrœ}",
+        "id": "reactflow__edge-Prompt-TBdwC{œdataTypeœ:œPromptœ,œidœ:œPrompt-TBdwCœ,œnameœ:œpromptœ,œoutput_typesœ:[œMessageœ]}-AnthropicModel-Ud197{œfieldNameœ:œinput_valueœ,œidœ:œAnthropicModel-Ud197œ,œinputTypesœ:[œMessageœ],œtypeœ:œstrœ}",
         "selected": false,
-        "source": "Prompt-nrpOe",
-        "sourceHandle": "{œdataTypeœ: œPromptœ, œidœ: œPrompt-nrpOeœ, œnameœ: œpromptœ, œoutput_typesœ: [œMessageœ]}",
-        "target": "AnthropicModel-WajFy",
-        "targetHandle": "{œfieldNameœ: œinput_valueœ, œidœ: œAnthropicModel-WajFyœ, œinputTypesœ: [œMessageœ], œtypeœ: œstrœ}"
+        "source": "Prompt-TBdwC",
+        "sourceHandle": "{œdataTypeœ: œPromptœ, œidœ: œPrompt-TBdwCœ, œnameœ: œpromptœ, œoutput_typesœ: [œMessageœ]}",
+        "target": "AnthropicModel-Ud197",
+        "targetHandle": "{œfieldNameœ: œinput_valueœ, œidœ: œAnthropicModel-Ud197œ, œinputTypesœ: [œMessageœ], œtypeœ: œstrœ}"
+      },
+      {
+        "animated": false,
+        "className": "",
+        "data": {
+          "sourceHandle": {
+            "dataType": "AnthropicModel",
+            "id": "AnthropicModel-Ud197",
+            "name": "text_output",
+            "output_types": [
+              "Message"
+            ]
+          },
+          "targetHandle": {
+            "fieldName": "input_value",
+            "id": "ChatOutput-lY6GY",
+            "inputTypes": [
+              "Data",
+              "DataFrame",
+              "Message"
+            ],
+            "type": "other"
+          }
+        },
+        "id": "reactflow__edge-AnthropicModel-Ud197{œdataTypeœ:œAnthropicModelœ,œidœ:œAnthropicModel-Ud197œ,œnameœ:œtext_outputœ,œoutput_typesœ:[œMessageœ]}-ChatOutput-lY6GY{œfieldNameœ:œinput_valueœ,œidœ:œChatOutput-lY6GYœ,œinputTypesœ:[œDataœ,œDataFrameœ,œMessageœ],œtypeœ:œotherœ}",
+        "selected": false,
+        "source": "AnthropicModel-Ud197",
+        "sourceHandle": "{œdataTypeœ: œAnthropicModelœ, œidœ: œAnthropicModel-Ud197œ, œnameœ: œtext_outputœ, œoutput_typesœ: [œMessageœ]}",
+        "target": "ChatOutput-lY6GY",
+        "targetHandle": "{œfieldNameœ: œinput_valueœ, œidœ: œChatOutput-lY6GYœ, œinputTypesœ: [œDataœ, œDataFrameœ, œMessageœ], œtypeœ: œotherœ}"
       },
       {
         "data": {
           "sourceHandle": {
-            "dataType": "AnthropicModel",
-            "id": "AnthropicModel-WajFy",
-            "name": "text_output",
-            "output_types": ["Message"]
+            "dataType": "ChatInput",
+            "id": "ChatInput-1jL7Z",
+            "name": "message",
+            "output_types": [
+              "Message"
+            ]
           },
           "targetHandle": {
-            "fieldName": "input_value",
-<<<<<<< HEAD
-            "id": "ChatOutput-rg9J5",
+            "fieldName": "USER_INPUT",
+            "id": "Prompt-TBdwC",
             "inputTypes": [
-              "Data",
-              "DataFrame",
-              "Message"
-            ],
-            "type": "other"
-=======
-            "id": "ChatOutput-SPhqv",
-            "inputTypes": ["Data", "DataFrame", "Message"],
+              "Message",
+              "Text"
+            ],
             "type": "str"
->>>>>>> 093cc42f
           }
         },
-        "id": "xy-edge__AnthropicModel-WajFy{œdataTypeœ:œAnthropicModelœ,œidœ:œAnthropicModel-WajFyœ,œnameœ:œtext_outputœ,œoutput_typesœ:[œMessageœ]}-ChatOutput-rg9J5{œfieldNameœ:œinput_valueœ,œidœ:œChatOutput-rg9J5œ,œinputTypesœ:[œDataœ,œDataFrameœ,œMessageœ],œtypeœ:œotherœ}",
-        "source": "AnthropicModel-WajFy",
-        "sourceHandle": "{œdataTypeœ: œAnthropicModelœ, œidœ: œAnthropicModel-WajFyœ, œnameœ: œtext_outputœ, œoutput_typesœ: [œMessageœ]}",
-        "target": "ChatOutput-rg9J5",
-        "targetHandle": "{œfieldNameœ: œinput_valueœ, œidœ: œChatOutput-rg9J5œ, œinputTypesœ: [œDataœ, œDataFrameœ, œMessageœ], œtypeœ: œotherœ}"
+        "id": "xy-edge__ChatInput-1jL7Z{œdataTypeœ:œChatInputœ,œidœ:œChatInput-1jL7Zœ,œnameœ:œmessageœ,œoutput_typesœ:[œMessageœ]}-Prompt-TBdwC{œfieldNameœ:œUSER_INPUTœ,œidœ:œPrompt-TBdwCœ,œinputTypesœ:[œMessageœ,œTextœ],œtypeœ:œstrœ}",
+        "source": "ChatInput-1jL7Z",
+        "sourceHandle": "{œdataTypeœ: œChatInputœ, œidœ: œChatInput-1jL7Zœ, œnameœ: œmessageœ, œoutput_typesœ: [œMessageœ]}",
+        "target": "Prompt-TBdwC",
+        "targetHandle": "{œfieldNameœ: œUSER_INPUTœ, œidœ: œPrompt-TBdwCœ, œinputTypesœ: [œMessageœ, œTextœ], œtypeœ: œstrœ}"
       }
     ],
     "nodes": [
       {
         "data": {
-          "description": "Get chat inputs from the Playground.",
-          "display_name": "Chat Input",
-          "id": "ChatInput-UKcNw",
+          "description": "Retrieves stored chat messages from Langflow tables or an external memory.",
+          "display_name": "Chat Memory",
+          "id": "Memory-80v92",
           "node": {
-            "base_classes": ["Message"],
+            "base_classes": [
+              "Data",
+              "Message"
+            ],
             "beta": false,
+            "conditional_paths": [],
+            "custom_fields": {},
+            "description": "Retrieves stored chat messages from Langflow tables or an external memory.",
+            "display_name": "Chat Memory",
+            "documentation": "",
+            "edited": false,
+            "field_order": [
+              "memory",
+              "sender",
+              "sender_name",
+              "n_messages",
+              "session_id",
+              "order",
+              "template"
+            ],
+            "frozen": false,
+            "icon": "message-square-more",
+            "legacy": false,
+            "lf_version": "1.0.19.post2",
+            "metadata": {},
+            "output_types": [],
+            "outputs": [
+              {
+                "allows_loop": false,
+                "cache": true,
+                "display_name": "Data",
+                "method": "retrieve_messages",
+                "name": "messages",
+                "selected": "Data",
+                "tool_mode": true,
+                "types": [
+                  "Data"
+                ],
+                "value": "__UNDEFINED__"
+              },
+              {
+                "allows_loop": false,
+                "cache": true,
+                "display_name": "Message",
+                "method": "retrieve_messages_as_text",
+                "name": "messages_text",
+                "selected": "Message",
+                "tool_mode": true,
+                "types": [
+                  "Message"
+                ],
+                "value": "__UNDEFINED__"
+              },
+              {
+                "allows_loop": false,
+                "cache": true,
+                "display_name": "DataFrame",
+                "method": "as_dataframe",
+                "name": "dataframe",
+                "selected": "DataFrame",
+                "tool_mode": true,
+                "types": [
+                  "DataFrame"
+                ],
+                "value": "__UNDEFINED__"
+              }
+            ],
+            "pinned": false,
+            "template": {
+              "_type": "Component",
+              "code": {
+                "advanced": true,
+                "dynamic": true,
+                "fileTypes": [],
+                "file_path": "",
+                "info": "",
+                "list": false,
+                "load_from_db": false,
+                "multiline": true,
+                "name": "code",
+                "password": false,
+                "placeholder": "",
+                "required": true,
+                "show": true,
+                "title_case": false,
+                "type": "code",
+                "value": "from langflow.custom import Component\nfrom langflow.helpers.data import data_to_text\nfrom langflow.inputs import HandleInput\nfrom langflow.io import DropdownInput, IntInput, MessageTextInput, MultilineInput, Output\nfrom langflow.memory import aget_messages\nfrom langflow.schema import Data\nfrom langflow.schema.dataframe import DataFrame\nfrom langflow.schema.message import Message\nfrom langflow.utils.constants import MESSAGE_SENDER_AI, MESSAGE_SENDER_USER\n\n\nclass MemoryComponent(Component):\n    display_name = \"Message History\"\n    description = \"Retrieves stored chat messages from Langflow tables or an external memory.\"\n    icon = \"message-square-more\"\n    name = \"Memory\"\n\n    inputs = [\n        HandleInput(\n            name=\"memory\",\n            display_name=\"External Memory\",\n            input_types=[\"Memory\"],\n            info=\"Retrieve messages from an external memory. If empty, it will use the Langflow tables.\",\n        ),\n        DropdownInput(\n            name=\"sender\",\n            display_name=\"Sender Type\",\n            options=[MESSAGE_SENDER_AI, MESSAGE_SENDER_USER, \"Machine and User\"],\n            value=\"Machine and User\",\n            info=\"Filter by sender type.\",\n            advanced=True,\n        ),\n        MessageTextInput(\n            name=\"sender_name\",\n            display_name=\"Sender Name\",\n            info=\"Filter by sender name.\",\n            advanced=True,\n        ),\n        IntInput(\n            name=\"n_messages\",\n            display_name=\"Number of Messages\",\n            value=100,\n            info=\"Number of messages to retrieve.\",\n            advanced=True,\n        ),\n        MessageTextInput(\n            name=\"session_id\",\n            display_name=\"Session ID\",\n            info=\"The session ID of the chat. If empty, the current session ID parameter will be used.\",\n            advanced=True,\n        ),\n        DropdownInput(\n            name=\"order\",\n            display_name=\"Order\",\n            options=[\"Ascending\", \"Descending\"],\n            value=\"Ascending\",\n            info=\"Order of the messages.\",\n            advanced=True,\n            tool_mode=True,\n        ),\n        MultilineInput(\n            name=\"template\",\n            display_name=\"Template\",\n            info=\"The template to use for formatting the data. \"\n            \"It can contain the keys {text}, {sender} or any other key in the message data.\",\n            value=\"{sender_name}: {text}\",\n            advanced=True,\n        ),\n    ]\n\n    outputs = [\n        Output(display_name=\"Data\", name=\"messages\", method=\"retrieve_messages\"),\n        Output(display_name=\"Message\", name=\"messages_text\", method=\"retrieve_messages_as_text\"),\n        Output(display_name=\"DataFrame\", name=\"dataframe\", method=\"as_dataframe\"),\n    ]\n\n    async def retrieve_messages(self) -> Data:\n        sender = self.sender\n        sender_name = self.sender_name\n        session_id = self.session_id\n        n_messages = self.n_messages\n        order = \"DESC\" if self.order == \"Descending\" else \"ASC\"\n\n        if sender == \"Machine and User\":\n            sender = None\n\n        if self.memory and not hasattr(self.memory, \"aget_messages\"):\n            memory_name = type(self.memory).__name__\n            err_msg = f\"External Memory object ({memory_name}) must have 'aget_messages' method.\"\n            raise AttributeError(err_msg)\n\n        if self.memory:\n            # override session_id\n            self.memory.session_id = session_id\n\n            stored = await self.memory.aget_messages()\n            # langchain memories are supposed to return messages in ascending order\n            if order == \"DESC\":\n                stored = stored[::-1]\n            if n_messages:\n                stored = stored[:n_messages]\n            stored = [Message.from_lc_message(m) for m in stored]\n            if sender:\n                expected_type = MESSAGE_SENDER_AI if sender == MESSAGE_SENDER_AI else MESSAGE_SENDER_USER\n                stored = [m for m in stored if m.type == expected_type]\n        else:\n            stored = await aget_messages(\n                sender=sender,\n                sender_name=sender_name,\n                session_id=session_id,\n                limit=n_messages,\n                order=order,\n            )\n        self.status = stored\n        return stored\n\n    async def retrieve_messages_as_text(self) -> Message:\n        stored_text = data_to_text(self.template, await self.retrieve_messages())\n        self.status = stored_text\n        return Message(text=stored_text)\n\n    async def as_dataframe(self) -> DataFrame:\n        \"\"\"Convert the retrieved messages into a DataFrame.\n\n        Returns:\n            DataFrame: A DataFrame containing the message data.\n        \"\"\"\n        messages = await self.retrieve_messages()\n        return DataFrame(messages)\n"
+              },
+              "memory": {
+                "_input_type": "HandleInput",
+                "advanced": false,
+                "display_name": "External Memory",
+                "dynamic": false,
+                "info": "Retrieve messages from an external memory. If empty, it will use the Langflow tables.",
+                "input_types": [
+                  "Memory"
+                ],
+                "list": false,
+                "name": "memory",
+                "placeholder": "",
+                "required": false,
+                "show": true,
+                "title_case": false,
+                "trace_as_metadata": true,
+                "type": "other",
+                "value": ""
+              },
+              "n_messages": {
+                "_input_type": "IntInput",
+                "advanced": true,
+                "display_name": "Number of Messages",
+                "dynamic": false,
+                "info": "Number of messages to retrieve.",
+                "list": false,
+                "name": "n_messages",
+                "placeholder": "",
+                "required": false,
+                "show": true,
+                "title_case": false,
+                "trace_as_metadata": true,
+                "type": "int",
+                "value": 100
+              },
+              "order": {
+                "_input_type": "DropdownInput",
+                "advanced": true,
+                "combobox": false,
+                "display_name": "Order",
+                "dynamic": false,
+                "info": "Order of the messages.",
+                "name": "order",
+                "options": [
+                  "Ascending",
+                  "Descending"
+                ],
+                "placeholder": "",
+                "required": false,
+                "show": true,
+                "title_case": false,
+                "tool_mode": false,
+                "trace_as_metadata": true,
+                "type": "str",
+                "value": "Ascending"
+              },
+              "sender": {
+                "_input_type": "DropdownInput",
+                "advanced": true,
+                "combobox": false,
+                "display_name": "Sender Type",
+                "dynamic": false,
+                "info": "Filter by sender type.",
+                "name": "sender",
+                "options": [
+                  "Machine",
+                  "User",
+                  "Machine and User"
+                ],
+                "placeholder": "",
+                "required": false,
+                "show": true,
+                "title_case": false,
+                "tool_mode": false,
+                "trace_as_metadata": true,
+                "type": "str",
+                "value": "Machine and User"
+              },
+              "sender_name": {
+                "_input_type": "MessageTextInput",
+                "advanced": true,
+                "display_name": "Sender Name",
+                "dynamic": false,
+                "info": "Filter by sender name.",
+                "input_types": [
+                  "Message"
+                ],
+                "list": false,
+                "load_from_db": false,
+                "name": "sender_name",
+                "placeholder": "",
+                "required": false,
+                "show": true,
+                "title_case": false,
+                "tool_mode": false,
+                "trace_as_input": true,
+                "trace_as_metadata": true,
+                "type": "str",
+                "value": ""
+              },
+              "session_id": {
+                "_input_type": "MessageTextInput",
+                "advanced": true,
+                "display_name": "Session ID",
+                "dynamic": false,
+                "info": "The session ID of the chat. If empty, the current session ID parameter will be used.",
+                "input_types": [
+                  "Message"
+                ],
+                "list": false,
+                "load_from_db": false,
+                "name": "session_id",
+                "placeholder": "",
+                "required": false,
+                "show": true,
+                "title_case": false,
+                "tool_mode": false,
+                "trace_as_input": true,
+                "trace_as_metadata": true,
+                "type": "str",
+                "value": ""
+              },
+              "template": {
+                "_input_type": "MultilineInput",
+                "advanced": true,
+                "display_name": "Template",
+                "dynamic": false,
+                "info": "The template to use for formatting the data. It can contain the keys {text}, {sender} or any other key in the message data.",
+                "input_types": [
+                  "Message"
+                ],
+                "list": false,
+                "load_from_db": false,
+                "multiline": true,
+                "name": "template",
+                "placeholder": "",
+                "required": false,
+                "show": true,
+                "title_case": false,
+                "tool_mode": false,
+                "trace_as_input": true,
+                "trace_as_metadata": true,
+                "type": "str",
+                "value": "{sender_name}: {text}"
+              }
+            },
+            "tool_mode": false
+          },
+          "type": "Memory"
+        },
+        "dragging": false,
+        "height": 262,
+        "id": "Memory-80v92",
+        "measured": {
+          "height": 262,
+          "width": 360
+        },
+        "position": {
+          "x": 1832.6206210738642,
+          "y": 1150.8832220209044
+        },
+        "positionAbsolute": {
+          "x": 1830.6888981898887,
+          "y": 946.1205963195098
+        },
+        "selected": false,
+        "type": "genericNode",
+        "width": 320
+      },
+      {
+        "data": {
+          "description": "Create a prompt template with dynamic variables.",
+          "display_name": "Prompt",
+          "id": "Prompt-TBdwC",
+          "node": {
+            "base_classes": [
+              "Message"
+            ],
+            "beta": false,
+            "conditional_paths": [],
+            "custom_fields": {
+              "template": [
+                "BASE_COMPONENT_CODE",
+                "CUSTOM_COMPONENT_CODE",
+                "EXAMPLE_COMPONENTS",
+                "CHAT_HISTORY",
+                "USER_INPUT"
+              ]
+            },
+            "description": "Create a prompt template with dynamic variables.",
+            "display_name": "Prompt",
+            "documentation": "",
+            "edited": false,
+            "field_order": [
+              "template"
+            ],
+            "frozen": false,
+            "icon": "prompts",
+            "legacy": false,
+            "lf_version": "1.0.19.post2",
+            "metadata": {},
+            "output_types": [],
+            "outputs": [
+              {
+                "allows_loop": false,
+                "cache": true,
+                "display_name": "Prompt Message",
+                "method": "build_prompt",
+                "name": "prompt",
+                "selected": "Message",
+                "tool_mode": true,
+                "types": [
+                  "Message"
+                ],
+                "value": "__UNDEFINED__"
+              }
+            ],
+            "pinned": false,
+            "template": {
+              "BASE_COMPONENT_CODE": {
+                "advanced": false,
+                "display_name": "BASE_COMPONENT_CODE",
+                "dynamic": false,
+                "field_type": "str",
+                "fileTypes": [],
+                "file_path": "",
+                "info": "",
+                "input_types": [
+                  "Message",
+                  "Text"
+                ],
+                "list": false,
+                "load_from_db": false,
+                "multiline": true,
+                "name": "BASE_COMPONENT_CODE",
+                "placeholder": "",
+                "required": false,
+                "show": true,
+                "title_case": false,
+                "type": "str",
+                "value": ""
+              },
+              "CHAT_HISTORY": {
+                "advanced": false,
+                "display_name": "CHAT_HISTORY",
+                "dynamic": false,
+                "field_type": "str",
+                "fileTypes": [],
+                "file_path": "",
+                "info": "",
+                "input_types": [
+                  "Message",
+                  "Text"
+                ],
+                "list": false,
+                "load_from_db": false,
+                "multiline": true,
+                "name": "CHAT_HISTORY",
+                "placeholder": "",
+                "required": false,
+                "show": true,
+                "title_case": false,
+                "type": "str",
+                "value": ""
+              },
+              "CUSTOM_COMPONENT_CODE": {
+                "advanced": false,
+                "display_name": "CUSTOM_COMPONENT_CODE",
+                "dynamic": false,
+                "field_type": "str",
+                "fileTypes": [],
+                "file_path": "",
+                "info": "",
+                "input_types": [
+                  "Message",
+                  "Text"
+                ],
+                "list": false,
+                "load_from_db": false,
+                "multiline": true,
+                "name": "CUSTOM_COMPONENT_CODE",
+                "placeholder": "",
+                "required": false,
+                "show": true,
+                "title_case": false,
+                "type": "str",
+                "value": ""
+              },
+              "EXAMPLE_COMPONENTS": {
+                "advanced": false,
+                "display_name": "EXAMPLE_COMPONENTS",
+                "dynamic": false,
+                "field_type": "str",
+                "fileTypes": [],
+                "file_path": "",
+                "info": "",
+                "input_types": [
+                  "Message",
+                  "Text"
+                ],
+                "list": false,
+                "load_from_db": false,
+                "multiline": true,
+                "name": "EXAMPLE_COMPONENTS",
+                "placeholder": "",
+                "required": false,
+                "show": true,
+                "title_case": false,
+                "type": "str",
+                "value": ""
+              },
+              "USER_INPUT": {
+                "advanced": false,
+                "display_name": "USER_INPUT",
+                "dynamic": false,
+                "field_type": "str",
+                "fileTypes": [],
+                "file_path": "",
+                "info": "",
+                "input_types": [
+                  "Message",
+                  "Text"
+                ],
+                "list": false,
+                "load_from_db": false,
+                "multiline": true,
+                "name": "USER_INPUT",
+                "placeholder": "",
+                "required": false,
+                "show": true,
+                "title_case": false,
+                "type": "str",
+                "value": ""
+              },
+              "_type": "Component",
+              "code": {
+                "advanced": true,
+                "dynamic": true,
+                "fileTypes": [],
+                "file_path": "",
+                "info": "",
+                "list": false,
+                "load_from_db": false,
+                "multiline": true,
+                "name": "code",
+                "password": false,
+                "placeholder": "",
+                "required": true,
+                "show": true,
+                "title_case": false,
+                "type": "code",
+                "value": "from langflow.base.prompts.api_utils import process_prompt_template\nfrom langflow.custom import Component\nfrom langflow.inputs.inputs import DefaultPromptField\nfrom langflow.io import MessageTextInput, Output, PromptInput\nfrom langflow.schema.message import Message\nfrom langflow.template.utils import update_template_values\n\n\nclass PromptComponent(Component):\n    display_name: str = \"Prompt\"\n    description: str = \"Create a prompt template with dynamic variables.\"\n    icon = \"prompts\"\n    trace_type = \"prompt\"\n    name = \"Prompt\"\n\n    inputs = [\n        PromptInput(name=\"template\", display_name=\"Template\"),\n        MessageTextInput(\n            name=\"tool_placeholder\",\n            display_name=\"Tool Placeholder\",\n            tool_mode=True,\n            advanced=True,\n            info=\"A placeholder input for tool mode.\",\n        ),\n    ]\n\n    outputs = [\n        Output(display_name=\"Prompt Message\", name=\"prompt\", method=\"build_prompt\"),\n    ]\n\n    async def build_prompt(self) -> Message:\n        prompt = Message.from_template(**self._attributes)\n        self.status = prompt.text\n        return prompt\n\n    def _update_template(self, frontend_node: dict):\n        prompt_template = frontend_node[\"template\"][\"template\"][\"value\"]\n        custom_fields = frontend_node[\"custom_fields\"]\n        frontend_node_template = frontend_node[\"template\"]\n        _ = process_prompt_template(\n            template=prompt_template,\n            name=\"template\",\n            custom_fields=custom_fields,\n            frontend_node_template=frontend_node_template,\n        )\n        return frontend_node\n\n    async def update_frontend_node(self, new_frontend_node: dict, current_frontend_node: dict):\n        \"\"\"This function is called after the code validation is done.\"\"\"\n        frontend_node = await super().update_frontend_node(new_frontend_node, current_frontend_node)\n        template = frontend_node[\"template\"][\"template\"][\"value\"]\n        # Kept it duplicated for backwards compatibility\n        _ = process_prompt_template(\n            template=template,\n            name=\"template\",\n            custom_fields=frontend_node[\"custom_fields\"],\n            frontend_node_template=frontend_node[\"template\"],\n        )\n        # Now that template is updated, we need to grab any values that were set in the current_frontend_node\n        # and update the frontend_node with those values\n        update_template_values(new_template=frontend_node, previous_template=current_frontend_node[\"template\"])\n        return frontend_node\n\n    def _get_fallback_input(self, **kwargs):\n        return DefaultPromptField(**kwargs)\n"
+              },
+              "template": {
+                "_input_type": "PromptInput",
+                "advanced": false,
+                "display_name": "Template",
+                "dynamic": false,
+                "info": "",
+                "list": false,
+                "load_from_db": false,
+                "name": "template",
+                "placeholder": "",
+                "required": false,
+                "show": true,
+                "title_case": false,
+                "tool_mode": false,
+                "trace_as_input": true,
+                "type": "prompt",
+                "value": "<Instructions>\nYou are an AI assistant specialized in creating Langflow components based on user requirements. Your task is to generate the code for a custom Langflow component according to the user's specifications.\n\nFirst, review the following code snippets for reference:\n\n<base_component>\n{BASE_COMPONENT_CODE}\n</base_component>\n\n<custom_component>\n{CUSTOM_COMPONENT_CODE}\n</custom_component>\n\n<example_components>\n{EXAMPLE_COMPONENTS}\n</example_components>\n\nNow, follow these steps to create a custom Langflow component:\n\n1. Analyze the user's input to determine the requirements for the component.\n2. Use an <inner_monologue> section to plan out the component structure and features based on the user's requirements.\n3. Generate the code for the custom component, using the provided code snippets as reference and inspiration.\n4. Provide a brief explanation of the component's functionality and how to use it.\n\nHere's the chat history and user input:\n\n<ChatHistory>\n{CHAT_HISTORY}\n</ChatHistory>\n\n<UserInput>\n{USER_INPUT}\n</UserInput>\n\nBased on the user's input, create a custom Langflow component that meets their requirements. Your response should include:\n\n1. <inner_monologue>\n   Use this section to analyze the user's requirements and plan the component structure.\n</inner_monologue>\n\n2. <component_code>\n   Generate the complete code for the custom Langflow component here.\n</component_code>\n\n3. <explanation>\n   Provide a brief explanation of the component's functionality and how to use it.\n</explanation>\n\nRemember to:\n- Use the provided code snippets as a reference, but create a unique component tailored to the user's needs.\n- Include all necessary imports and class definitions.\n- Implement the required inputs, outputs, and any additional features specified by the user.\n- Use clear and descriptive variable names and comments to enhance code readability.\n- Ensure that the component follows Langflow best practices and conventions.\n\nIf the user's input is unclear or lacks specific details, make reasonable assumptions based on the context and explain these assumptions in your response.\n\n</Instructions>"
+              },
+              "tool_placeholder": {
+                "_input_type": "MessageTextInput",
+                "advanced": true,
+                "display_name": "Tool Placeholder",
+                "dynamic": false,
+                "info": "A placeholder input for tool mode.",
+                "input_types": [
+                  "Message"
+                ],
+                "list": false,
+                "load_from_db": false,
+                "name": "tool_placeholder",
+                "placeholder": "",
+                "required": false,
+                "show": true,
+                "title_case": false,
+                "tool_mode": true,
+                "trace_as_input": true,
+                "trace_as_metadata": true,
+                "type": "str",
+                "value": ""
+              }
+            },
+            "tool_mode": false
+          },
+          "type": "Prompt"
+        },
+        "dragging": false,
+        "height": 685,
+        "id": "Prompt-TBdwC",
+        "measured": {
+          "height": 685,
+          "width": 360
+        },
+        "position": {
+          "x": 2214.0288118788944,
+          "y": 514.3016755222201
+        },
+        "positionAbsolute": {
+          "x": 2219.5265974825707,
+          "y": 521.6320563271215
+        },
+        "selected": false,
+        "type": "genericNode",
+        "width": 320
+      },
+      {
+        "data": {
+          "id": "note-sVpiV",
+          "node": {
+            "description": "# Fetch Components code \n\nUsing the URL component we are extracting from Github, the code from a few classes to provide as example to the LLM. \n\nThis ensures we are always up to date with recent information from the codebase.",
+            "display_name": "",
+            "documentation": "",
+            "template": {}
+          },
+          "type": "note"
+        },
+        "dragging": false,
+        "height": 324,
+        "id": "note-sVpiV",
+        "measured": {
+          "height": 324,
+          "width": 328
+        },
+        "position": {
+          "x": 1428.2696830085167,
+          "y": -263.5483680075372
+        },
+        "positionAbsolute": {
+          "x": 1430.2014058924922,
+          "y": -19.30392196909918
+        },
+        "selected": false,
+        "type": "noteNode",
+        "width": 324
+      },
+      {
+        "data": {
+          "id": "note-56K9d",
+          "node": {
+            "description": "# 🛠️ Custom Component Generator 🚀\n\nHi! I'm here to help you create custom components for Langflow. Think of me as your technical partner who can help turn your ideas into working components! \n\n## 🎯 How to Work With Me\n\n### 1. 💭 Tell Me What You Want to Build\nSimply describe what you want your component to do in plain English. For example:\n- \"I need a component that sends Slack messages\"\n- \"I want to create a tool that can process CSV files\"\n- \"I need something that can translate text\"\n\n### 2. 📚 Share Any Relevant Information\nIf you're working with a specific:\n- 🔑 API or service (just share the documentation link or main endpoints)\n- 📄 File format\n- 🔄 Data structure\n- 🔧 Existing component you want to modify\n\n### 3. 🎨 Let Me Help Design It\nI'll help by:\n- 📊 Breaking down complex requirements into manageable pieces\n- 💡 Suggesting the best way to structure inputs and outputs\n- ⚙️ Creating the component code\n- 📝 Explaining how to use it\n\n### 4. 🔄 Iterative Refinement\nWe can then:\n- ✅ Test and refine the component\n- ⭐ Add features\n- 🔧 Modify behavior\n- 🛡️ Improve error handling\n- 📖 Add documentation\n\n## 🚀 What I Can Help With\n\nI can help create components that:\n- 📊 Process different file types (CSV, JSON, Excel, etc.)\n- 🔌 Integrate with external APIs\n- 🔄 Transform data\n- 🔀 Route messages\n- 🌐 Handle web requests\n- 🎯 Parse structured data\n- ✨ And much more!\n\n## 💡 Tips for Best Results\n\n1. **Be Specific** 🎯: The more details you provide about what you want to accomplish, the better I can help.\n\n2. **Share Examples** 📋: If you have example data or specific use cases, share them.\n\n3. **Ask Questions** ❓: Don't hesitate to ask for clarification or modifications.\n\nJust start by telling me what kind of component you'd like to create, and I'll guide you through the process! \n\nReady to build something awesome? 🚀 Let's get started!",
+            "display_name": "",
+            "documentation": "",
+            "template": {}
+          },
+          "type": "note"
+        },
+        "dragging": false,
+        "height": 573,
+        "id": "note-56K9d",
+        "measured": {
+          "height": 573,
+          "width": 623
+        },
+        "position": {
+          "x": 1002.7334076860311,
+          "y": 538.0401552689275
+        },
+        "positionAbsolute": {
+          "x": 807.6293964045135,
+          "y": 605.6504562080672
+        },
+        "resizing": false,
+        "selected": false,
+        "style": {
+          "height": 573,
+          "width": 324
+        },
+        "type": "noteNode",
+        "width": 619
+      },
+      {
+        "data": {
+          "id": "URL-7lpSF",
+          "node": {
+            "base_classes": [
+              "Data",
+              "Message"
+            ],
+            "beta": false,
+            "conditional_paths": [],
+            "custom_fields": {},
+            "description": "Fetch content from one or more URLs.",
+            "display_name": "URL",
+            "documentation": "",
+            "edited": false,
+            "field_order": [
+              "urls",
+              "format"
+            ],
+            "frozen": false,
+            "icon": "layout-template",
+            "legacy": false,
+            "lf_version": "1.0.19.post2",
+            "metadata": {},
+            "output_types": [],
+            "outputs": [
+              {
+                "allows_loop": false,
+                "cache": true,
+                "display_name": "Data",
+                "method": "fetch_content",
+                "name": "data",
+                "selected": "Data",
+                "tool_mode": true,
+                "types": [
+                  "Data"
+                ],
+                "value": "__UNDEFINED__"
+              },
+              {
+                "allows_loop": false,
+                "cache": true,
+                "display_name": "Text",
+                "method": "fetch_content_text",
+                "name": "text",
+                "selected": "Message",
+                "tool_mode": true,
+                "types": [
+                  "Message"
+                ],
+                "value": "__UNDEFINED__"
+              },
+              {
+                "allows_loop": false,
+                "cache": true,
+                "display_name": "DataFrame",
+                "method": "as_dataframe",
+                "name": "dataframe",
+                "selected": "DataFrame",
+                "tool_mode": true,
+                "types": [
+                  "DataFrame"
+                ],
+                "value": "__UNDEFINED__"
+              }
+            ],
+            "pinned": false,
+            "template": {
+              "_type": "Component",
+              "clean_extra_whitespace": {
+                "_input_type": "BoolInput",
+                "advanced": false,
+                "display_name": "Clean Extra Whitespace",
+                "dynamic": false,
+                "info": "Whether to clean excessive blank lines in the text output. Only applies to 'Text' format.",
+                "list": false,
+                "list_add_label": "Add More",
+                "name": "clean_extra_whitespace",
+                "placeholder": "",
+                "required": false,
+                "show": true,
+                "title_case": false,
+                "tool_mode": false,
+                "trace_as_metadata": true,
+                "type": "bool",
+                "value": true
+              },
+              "code": {
+                "advanced": true,
+                "dynamic": true,
+                "fileTypes": [],
+                "file_path": "",
+                "info": "",
+                "list": false,
+                "load_from_db": false,
+                "multiline": true,
+                "name": "code",
+                "password": false,
+                "placeholder": "",
+                "required": true,
+                "show": true,
+                "title_case": false,
+                "type": "code",
+                "value": "import asyncio\nimport json\nimport re\n\nimport aiohttp\nfrom langchain_community.document_loaders import AsyncHtmlLoader, WebBaseLoader\n\nfrom langflow.custom import Component\nfrom langflow.io import BoolInput, DropdownInput, MessageTextInput, Output, StrInput\nfrom langflow.schema import Data\nfrom langflow.schema.dataframe import DataFrame\nfrom langflow.schema.message import Message\n\n\nclass URLComponent(Component):\n    display_name = \"URL\"\n    description = (\n        \"Load and retrieve data from specified URLs. Supports output in plain text, raw HTML, \"\n        \"or JSON, with options for cleaning and separating multiple outputs.\"\n    )\n    icon = \"layout-template\"\n    name = \"URL\"\n\n    inputs = [\n        MessageTextInput(\n            name=\"urls\",\n            display_name=\"URLs\",\n            is_list=True,\n            tool_mode=True,\n            placeholder=\"Enter a URL...\",\n            list_add_label=\"Add URL\",\n        ),\n        DropdownInput(\n            name=\"format\",\n            display_name=\"Output Format\",\n            info=(\n                \"Output Format. Use 'Text' to extract text from the HTML, 'Raw HTML' for the raw HTML \"\n                \"content, or 'JSON' to extract JSON from the HTML.\"\n            ),\n            options=[\"Text\", \"Raw HTML\", \"JSON\"],\n            value=\"Text\",\n            real_time_refresh=True,\n        ),\n        StrInput(\n            name=\"separator\",\n            display_name=\"Separator\",\n            value=\"\\n\\n\",\n            show=True,\n            info=(\n                \"Specify the separator to use between multiple outputs. Default for Text is '\\\\n\\\\n'. \"\n                \"Default for Raw HTML is '\\\\n<!-- Separator -->\\\\n'.\"\n            ),\n        ),\n        BoolInput(\n            name=\"clean_extra_whitespace\",\n            display_name=\"Clean Extra Whitespace\",\n            value=True,\n            show=True,\n            info=\"Whether to clean excessive blank lines in the text output. Only applies to 'Text' format.\",\n        ),\n    ]\n\n    outputs = [\n        Output(display_name=\"Data\", name=\"data\", method=\"fetch_content\"),\n        Output(display_name=\"Text\", name=\"text\", method=\"fetch_content_text\"),\n        Output(display_name=\"DataFrame\", name=\"dataframe\", method=\"as_dataframe\"),\n    ]\n\n    async def validate_json_content(self, url: str) -> bool:\n        \"\"\"Validates if the URL content is actually JSON.\"\"\"\n        try:\n            async with aiohttp.ClientSession() as session, session.get(url) as response:\n                http_ok = 200\n                if response.status != http_ok:\n                    return False\n\n                content = await response.text()\n                try:\n                    json.loads(content)\n                except json.JSONDecodeError:\n                    return False\n                else:\n                    return True\n        except (aiohttp.ClientError, asyncio.TimeoutError):\n            # Log specific error for debugging if needed\n            return False\n\n    def update_build_config(self, build_config: dict, field_value: str, field_name: str | None = None) -> dict:\n        \"\"\"Dynamically update fields based on selected format.\"\"\"\n        if field_name == \"format\":\n            is_text_mode = field_value == \"Text\"\n            is_json_mode = field_value == \"JSON\"\n            build_config[\"separator\"][\"value\"] = \"\\n\\n\" if is_text_mode else \"\\n<!-- Separator -->\\n\"\n            build_config[\"clean_extra_whitespace\"][\"show\"] = is_text_mode\n            build_config[\"separator\"][\"show\"] = not is_json_mode\n        return build_config\n\n    def ensure_url(self, string: str) -> str:\n        \"\"\"Ensures the given string is a valid URL.\"\"\"\n        if not string.startswith((\"http://\", \"https://\")):\n            string = \"http://\" + string\n\n        url_regex = re.compile(\n            r\"^(https?:\\/\\/)?\"\n            r\"(www\\.)?\"\n            r\"([a-zA-Z0-9.-]+)\"\n            r\"(\\.[a-zA-Z]{2,})?\"\n            r\"(:\\d+)?\"\n            r\"(\\/[^\\s]*)?$\",\n            re.IGNORECASE,\n        )\n\n        error_msg = \"Invalid URL - \" + string\n        if not url_regex.match(string):\n            raise ValueError(error_msg)\n\n        return string\n\n    def fetch_content(self) -> list[Data]:\n        \"\"\"Fetch content based on selected format.\"\"\"\n        urls = list({self.ensure_url(url.strip()) for url in self.urls if url.strip()})\n\n        no_urls_msg = \"No valid URLs provided.\"\n        if not urls:\n            raise ValueError(no_urls_msg)\n\n        # If JSON format is selected, validate JSON content first\n        if self.format == \"JSON\":\n            for url in urls:\n                is_json = asyncio.run(self.validate_json_content(url))\n                if not is_json:\n                    error_msg = \"Invalid JSON content from URL - \" + url\n                    raise ValueError(error_msg)\n\n        if self.format == \"Raw HTML\":\n            loader = AsyncHtmlLoader(web_path=urls, encoding=\"utf-8\")\n        else:\n            loader = WebBaseLoader(web_paths=urls, encoding=\"utf-8\")\n\n        docs = loader.load()\n\n        if self.format == \"JSON\":\n            data = []\n            for doc in docs:\n                try:\n                    json_content = json.loads(doc.page_content)\n                    data_dict = {\"text\": json.dumps(json_content, indent=2), **json_content, **doc.metadata}\n                    data.append(Data(**data_dict))\n                except json.JSONDecodeError as err:\n                    source = doc.metadata.get(\"source\", \"unknown URL\")\n                    error_msg = \"Invalid JSON content from \" + source\n                    raise ValueError(error_msg) from err\n            return data\n\n        return [Data(text=doc.page_content, **doc.metadata) for doc in docs]\n\n    def fetch_content_text(self) -> Message:\n        \"\"\"Fetch content and return as formatted text.\"\"\"\n        data = self.fetch_content()\n\n        if self.format == \"JSON\":\n            text_list = [item.text for item in data]\n            result = \"\\n\".join(text_list)\n        else:\n            text_list = [item.text for item in data]\n            if self.format == \"Text\" and self.clean_extra_whitespace:\n                text_list = [re.sub(r\"\\n{3,}\", \"\\n\\n\", text) for text in text_list]\n            result = self.separator.join(text_list)\n\n        self.status = result\n        return Message(text=result)\n\n    def as_dataframe(self) -> DataFrame:\n        \"\"\"Return fetched content as a DataFrame.\"\"\"\n        return DataFrame(self.fetch_content())\n"
+              },
+              "format": {
+                "_input_type": "DropdownInput",
+                "advanced": false,
+                "combobox": false,
+                "display_name": "Output Format",
+                "dynamic": false,
+                "info": "Output Format. Use 'Text' to extract text from the HTML, 'Raw HTML' for the raw HTML content, or 'JSON' to extract JSON from the HTML.",
+                "name": "format",
+                "options": [
+                  "Text",
+                  "Raw HTML",
+                  "JSON"
+                ],
+                "placeholder": "",
+                "required": false,
+                "show": true,
+                "title_case": false,
+                "tool_mode": false,
+                "trace_as_metadata": true,
+                "type": "str",
+                "value": "Text"
+              },
+              "separator": {
+                "_input_type": "StrInput",
+                "advanced": false,
+                "display_name": "Separator",
+                "dynamic": false,
+                "info": "Specify the separator to use between multiple outputs. Default for Text is '\\n\\n'. Default for Raw HTML is '\\n<!-- Separator -->\\n'.",
+                "list": false,
+                "list_add_label": "Add More",
+                "load_from_db": false,
+                "name": "separator",
+                "placeholder": "",
+                "required": false,
+                "show": true,
+                "title_case": false,
+                "tool_mode": false,
+                "trace_as_metadata": true,
+                "type": "str",
+                "value": "\n\n"
+              },
+              "urls": {
+                "_input_type": "MessageTextInput",
+                "advanced": false,
+                "display_name": "URLs",
+                "dynamic": false,
+                "info": "",
+                "input_types": [
+                  "Message"
+                ],
+                "list": true,
+                "load_from_db": false,
+                "name": "urls",
+                "placeholder": "",
+                "required": false,
+                "show": true,
+                "title_case": false,
+                "tool_mode": true,
+                "trace_as_input": true,
+                "trace_as_metadata": true,
+                "type": "str",
+                "value": [
+                  "https://raw.githubusercontent.com/langflow-ai/langflow/refs/heads/main/src/backend/base/langflow/custom/custom_component/component.py"
+                ]
+              }
+            },
+            "tool_mode": false
+          },
+          "type": "URL"
+        },
+        "dragging": false,
+        "height": 365,
+        "id": "URL-7lpSF",
+        "measured": {
+          "height": 365,
+          "width": 360
+        },
+        "position": {
+          "x": 1428.8876734924713,
+          "y": 32.523680276074714
+        },
+        "positionAbsolute": {
+          "x": 1436.3617127766433,
+          "y": 264.218898085405
+        },
+        "selected": false,
+        "type": "genericNode",
+        "width": 320
+      },
+      {
+        "data": {
+          "id": "URL-VNBsH",
+          "node": {
+            "base_classes": [
+              "Data",
+              "Message"
+            ],
+            "beta": false,
+            "conditional_paths": [],
+            "custom_fields": {},
+            "description": "Fetch content from one or more URLs.",
+            "display_name": "URL",
+            "documentation": "",
+            "edited": false,
+            "field_order": [
+              "urls",
+              "format"
+            ],
+            "frozen": false,
+            "icon": "layout-template",
+            "legacy": false,
+            "lf_version": "1.0.19.post2",
+            "metadata": {},
+            "output_types": [],
+            "outputs": [
+              {
+                "allows_loop": false,
+                "cache": true,
+                "display_name": "Data",
+                "method": "fetch_content",
+                "name": "data",
+                "selected": "Data",
+                "tool_mode": true,
+                "types": [
+                  "Data"
+                ],
+                "value": "__UNDEFINED__"
+              },
+              {
+                "allows_loop": false,
+                "cache": true,
+                "display_name": "Text",
+                "method": "fetch_content_text",
+                "name": "text",
+                "selected": "Message",
+                "tool_mode": true,
+                "types": [
+                  "Message"
+                ],
+                "value": "__UNDEFINED__"
+              },
+              {
+                "allows_loop": false,
+                "cache": true,
+                "display_name": "DataFrame",
+                "method": "as_dataframe",
+                "name": "dataframe",
+                "selected": "DataFrame",
+                "tool_mode": true,
+                "types": [
+                  "DataFrame"
+                ],
+                "value": "__UNDEFINED__"
+              }
+            ],
+            "pinned": false,
+            "template": {
+              "_type": "Component",
+              "clean_extra_whitespace": {
+                "_input_type": "BoolInput",
+                "advanced": false,
+                "display_name": "Clean Extra Whitespace",
+                "dynamic": false,
+                "info": "Whether to clean excessive blank lines in the text output. Only applies to 'Text' format.",
+                "list": false,
+                "list_add_label": "Add More",
+                "name": "clean_extra_whitespace",
+                "placeholder": "",
+                "required": false,
+                "show": true,
+                "title_case": false,
+                "tool_mode": false,
+                "trace_as_metadata": true,
+                "type": "bool",
+                "value": true
+              },
+              "code": {
+                "advanced": true,
+                "dynamic": true,
+                "fileTypes": [],
+                "file_path": "",
+                "info": "",
+                "list": false,
+                "load_from_db": false,
+                "multiline": true,
+                "name": "code",
+                "password": false,
+                "placeholder": "",
+                "required": true,
+                "show": true,
+                "title_case": false,
+                "type": "code",
+                "value": "import asyncio\nimport json\nimport re\n\nimport aiohttp\nfrom langchain_community.document_loaders import AsyncHtmlLoader, WebBaseLoader\n\nfrom langflow.custom import Component\nfrom langflow.io import BoolInput, DropdownInput, MessageTextInput, Output, StrInput\nfrom langflow.schema import Data\nfrom langflow.schema.dataframe import DataFrame\nfrom langflow.schema.message import Message\n\n\nclass URLComponent(Component):\n    display_name = \"URL\"\n    description = (\n        \"Load and retrieve data from specified URLs. Supports output in plain text, raw HTML, \"\n        \"or JSON, with options for cleaning and separating multiple outputs.\"\n    )\n    icon = \"layout-template\"\n    name = \"URL\"\n\n    inputs = [\n        MessageTextInput(\n            name=\"urls\",\n            display_name=\"URLs\",\n            is_list=True,\n            tool_mode=True,\n            placeholder=\"Enter a URL...\",\n            list_add_label=\"Add URL\",\n        ),\n        DropdownInput(\n            name=\"format\",\n            display_name=\"Output Format\",\n            info=(\n                \"Output Format. Use 'Text' to extract text from the HTML, 'Raw HTML' for the raw HTML \"\n                \"content, or 'JSON' to extract JSON from the HTML.\"\n            ),\n            options=[\"Text\", \"Raw HTML\", \"JSON\"],\n            value=\"Text\",\n            real_time_refresh=True,\n        ),\n        StrInput(\n            name=\"separator\",\n            display_name=\"Separator\",\n            value=\"\\n\\n\",\n            show=True,\n            info=(\n                \"Specify the separator to use between multiple outputs. Default for Text is '\\\\n\\\\n'. \"\n                \"Default for Raw HTML is '\\\\n<!-- Separator -->\\\\n'.\"\n            ),\n        ),\n        BoolInput(\n            name=\"clean_extra_whitespace\",\n            display_name=\"Clean Extra Whitespace\",\n            value=True,\n            show=True,\n            info=\"Whether to clean excessive blank lines in the text output. Only applies to 'Text' format.\",\n        ),\n    ]\n\n    outputs = [\n        Output(display_name=\"Data\", name=\"data\", method=\"fetch_content\"),\n        Output(display_name=\"Text\", name=\"text\", method=\"fetch_content_text\"),\n        Output(display_name=\"DataFrame\", name=\"dataframe\", method=\"as_dataframe\"),\n    ]\n\n    async def validate_json_content(self, url: str) -> bool:\n        \"\"\"Validates if the URL content is actually JSON.\"\"\"\n        try:\n            async with aiohttp.ClientSession() as session, session.get(url) as response:\n                http_ok = 200\n                if response.status != http_ok:\n                    return False\n\n                content = await response.text()\n                try:\n                    json.loads(content)\n                except json.JSONDecodeError:\n                    return False\n                else:\n                    return True\n        except (aiohttp.ClientError, asyncio.TimeoutError):\n            # Log specific error for debugging if needed\n            return False\n\n    def update_build_config(self, build_config: dict, field_value: str, field_name: str | None = None) -> dict:\n        \"\"\"Dynamically update fields based on selected format.\"\"\"\n        if field_name == \"format\":\n            is_text_mode = field_value == \"Text\"\n            is_json_mode = field_value == \"JSON\"\n            build_config[\"separator\"][\"value\"] = \"\\n\\n\" if is_text_mode else \"\\n<!-- Separator -->\\n\"\n            build_config[\"clean_extra_whitespace\"][\"show\"] = is_text_mode\n            build_config[\"separator\"][\"show\"] = not is_json_mode\n        return build_config\n\n    def ensure_url(self, string: str) -> str:\n        \"\"\"Ensures the given string is a valid URL.\"\"\"\n        if not string.startswith((\"http://\", \"https://\")):\n            string = \"http://\" + string\n\n        url_regex = re.compile(\n            r\"^(https?:\\/\\/)?\"\n            r\"(www\\.)?\"\n            r\"([a-zA-Z0-9.-]+)\"\n            r\"(\\.[a-zA-Z]{2,})?\"\n            r\"(:\\d+)?\"\n            r\"(\\/[^\\s]*)?$\",\n            re.IGNORECASE,\n        )\n\n        error_msg = \"Invalid URL - \" + string\n        if not url_regex.match(string):\n            raise ValueError(error_msg)\n\n        return string\n\n    def fetch_content(self) -> list[Data]:\n        \"\"\"Fetch content based on selected format.\"\"\"\n        urls = list({self.ensure_url(url.strip()) for url in self.urls if url.strip()})\n\n        no_urls_msg = \"No valid URLs provided.\"\n        if not urls:\n            raise ValueError(no_urls_msg)\n\n        # If JSON format is selected, validate JSON content first\n        if self.format == \"JSON\":\n            for url in urls:\n                is_json = asyncio.run(self.validate_json_content(url))\n                if not is_json:\n                    error_msg = \"Invalid JSON content from URL - \" + url\n                    raise ValueError(error_msg)\n\n        if self.format == \"Raw HTML\":\n            loader = AsyncHtmlLoader(web_path=urls, encoding=\"utf-8\")\n        else:\n            loader = WebBaseLoader(web_paths=urls, encoding=\"utf-8\")\n\n        docs = loader.load()\n\n        if self.format == \"JSON\":\n            data = []\n            for doc in docs:\n                try:\n                    json_content = json.loads(doc.page_content)\n                    data_dict = {\"text\": json.dumps(json_content, indent=2), **json_content, **doc.metadata}\n                    data.append(Data(**data_dict))\n                except json.JSONDecodeError as err:\n                    source = doc.metadata.get(\"source\", \"unknown URL\")\n                    error_msg = \"Invalid JSON content from \" + source\n                    raise ValueError(error_msg) from err\n            return data\n\n        return [Data(text=doc.page_content, **doc.metadata) for doc in docs]\n\n    def fetch_content_text(self) -> Message:\n        \"\"\"Fetch content and return as formatted text.\"\"\"\n        data = self.fetch_content()\n\n        if self.format == \"JSON\":\n            text_list = [item.text for item in data]\n            result = \"\\n\".join(text_list)\n        else:\n            text_list = [item.text for item in data]\n            if self.format == \"Text\" and self.clean_extra_whitespace:\n                text_list = [re.sub(r\"\\n{3,}\", \"\\n\\n\", text) for text in text_list]\n            result = self.separator.join(text_list)\n\n        self.status = result\n        return Message(text=result)\n\n    def as_dataframe(self) -> DataFrame:\n        \"\"\"Return fetched content as a DataFrame.\"\"\"\n        return DataFrame(self.fetch_content())\n"
+              },
+              "format": {
+                "_input_type": "DropdownInput",
+                "advanced": false,
+                "combobox": false,
+                "display_name": "Output Format",
+                "dynamic": false,
+                "info": "Output Format. Use 'Text' to extract text from the HTML, 'Raw HTML' for the raw HTML content, or 'JSON' to extract JSON from the HTML.",
+                "name": "format",
+                "options": [
+                  "Text",
+                  "Raw HTML",
+                  "JSON"
+                ],
+                "placeholder": "",
+                "required": false,
+                "show": true,
+                "title_case": false,
+                "tool_mode": false,
+                "trace_as_metadata": true,
+                "type": "str",
+                "value": "Text"
+              },
+              "separator": {
+                "_input_type": "StrInput",
+                "advanced": false,
+                "display_name": "Separator",
+                "dynamic": false,
+                "info": "Specify the separator to use between multiple outputs. Default for Text is '\\n\\n'. Default for Raw HTML is '\\n<!-- Separator -->\\n'.",
+                "list": false,
+                "list_add_label": "Add More",
+                "load_from_db": false,
+                "name": "separator",
+                "placeholder": "",
+                "required": false,
+                "show": true,
+                "title_case": false,
+                "tool_mode": false,
+                "trace_as_metadata": true,
+                "type": "str",
+                "value": "\n\n"
+              },
+              "urls": {
+                "_input_type": "MessageTextInput",
+                "advanced": false,
+                "display_name": "URLs",
+                "dynamic": false,
+                "info": "",
+                "input_types": [
+                  "Message"
+                ],
+                "list": true,
+                "load_from_db": false,
+                "name": "urls",
+                "placeholder": "",
+                "required": false,
+                "show": true,
+                "title_case": false,
+                "tool_mode": true,
+                "trace_as_input": true,
+                "trace_as_metadata": true,
+                "type": "str",
+                "value": [
+                  "https://github.com/langflow-ai/langflow/blob/main/src/backend/base/langflow/components/agents/agent.py",
+                  "https://github.com/langflow-ai/langflow/blob/main/src/backend/base/langflow/components/helpers/structured_output.py",
+                  "https://raw.githubusercontent.com/langflow-ai/langflow/refs/heads/main/src/backend/base/langflow/components/tools/calculator.py",
+                  "https://raw.githubusercontent.com/langflow-ai/langflow/refs/heads/main/src/backend/base/langflow/components/tools/tavily_search.py",
+                  "https://raw.githubusercontent.com/langflow-ai/langflow/refs/heads/main/src/backend/base/langflow/components/models/ollama.py",
+                  "https://raw.githubusercontent.com/langflow-ai/langflow/refs/heads/main/src/backend/base/langflow/components/logic/conditional_router.py",
+                  "https://raw.githubusercontent.com/langflow-ai/langflow/refs/heads/main/src/backend/base/langflow/components/data/file.py"
+                ]
+              }
+            },
+            "tool_mode": false
+          },
+          "type": "URL"
+        },
+        "dragging": false,
+        "height": 661,
+        "id": "URL-VNBsH",
+        "measured": {
+          "height": 661,
+          "width": 360
+        },
+        "position": {
+          "x": 1831.5895760156684,
+          "y": 245.62940316018893
+        },
+        "positionAbsolute": {
+          "x": 1831.5895760156684,
+          "y": 245.62940316018893
+        },
+        "selected": false,
+        "type": "genericNode",
+        "width": 320
+      },
+      {
+        "data": {
+          "id": "URL-V6Rnb",
+          "node": {
+            "base_classes": [
+              "Data",
+              "Message"
+            ],
+            "beta": false,
+            "conditional_paths": [],
+            "custom_fields": {},
+            "description": "Fetch content from one or more URLs.",
+            "display_name": "URL",
+            "documentation": "",
+            "edited": false,
+            "field_order": [
+              "urls",
+              "format"
+            ],
+            "frozen": false,
+            "icon": "layout-template",
+            "legacy": false,
+            "lf_version": "1.0.19.post2",
+            "metadata": {},
+            "output_types": [],
+            "outputs": [
+              {
+                "allows_loop": false,
+                "cache": true,
+                "display_name": "Data",
+                "method": "fetch_content",
+                "name": "data",
+                "selected": "Data",
+                "tool_mode": true,
+                "types": [
+                  "Data"
+                ],
+                "value": "__UNDEFINED__"
+              },
+              {
+                "allows_loop": false,
+                "cache": true,
+                "display_name": "Text",
+                "method": "fetch_content_text",
+                "name": "text",
+                "selected": "Message",
+                "tool_mode": true,
+                "types": [
+                  "Message"
+                ],
+                "value": "__UNDEFINED__"
+              },
+              {
+                "allows_loop": false,
+                "cache": true,
+                "display_name": "DataFrame",
+                "method": "as_dataframe",
+                "name": "dataframe",
+                "selected": "DataFrame",
+                "tool_mode": true,
+                "types": [
+                  "DataFrame"
+                ],
+                "value": "__UNDEFINED__"
+              }
+            ],
+            "pinned": false,
+            "template": {
+              "_type": "Component",
+              "clean_extra_whitespace": {
+                "_input_type": "BoolInput",
+                "advanced": false,
+                "display_name": "Clean Extra Whitespace",
+                "dynamic": false,
+                "info": "Whether to clean excessive blank lines in the text output. Only applies to 'Text' format.",
+                "list": false,
+                "list_add_label": "Add More",
+                "name": "clean_extra_whitespace",
+                "placeholder": "",
+                "required": false,
+                "show": true,
+                "title_case": false,
+                "tool_mode": false,
+                "trace_as_metadata": true,
+                "type": "bool",
+                "value": true
+              },
+              "code": {
+                "advanced": true,
+                "dynamic": true,
+                "fileTypes": [],
+                "file_path": "",
+                "info": "",
+                "list": false,
+                "load_from_db": false,
+                "multiline": true,
+                "name": "code",
+                "password": false,
+                "placeholder": "",
+                "required": true,
+                "show": true,
+                "title_case": false,
+                "type": "code",
+                "value": "import asyncio\nimport json\nimport re\n\nimport aiohttp\nfrom langchain_community.document_loaders import AsyncHtmlLoader, WebBaseLoader\n\nfrom langflow.custom import Component\nfrom langflow.io import BoolInput, DropdownInput, MessageTextInput, Output, StrInput\nfrom langflow.schema import Data\nfrom langflow.schema.dataframe import DataFrame\nfrom langflow.schema.message import Message\n\n\nclass URLComponent(Component):\n    display_name = \"URL\"\n    description = (\n        \"Load and retrieve data from specified URLs. Supports output in plain text, raw HTML, \"\n        \"or JSON, with options for cleaning and separating multiple outputs.\"\n    )\n    icon = \"layout-template\"\n    name = \"URL\"\n\n    inputs = [\n        MessageTextInput(\n            name=\"urls\",\n            display_name=\"URLs\",\n            is_list=True,\n            tool_mode=True,\n            placeholder=\"Enter a URL...\",\n            list_add_label=\"Add URL\",\n        ),\n        DropdownInput(\n            name=\"format\",\n            display_name=\"Output Format\",\n            info=(\n                \"Output Format. Use 'Text' to extract text from the HTML, 'Raw HTML' for the raw HTML \"\n                \"content, or 'JSON' to extract JSON from the HTML.\"\n            ),\n            options=[\"Text\", \"Raw HTML\", \"JSON\"],\n            value=\"Text\",\n            real_time_refresh=True,\n        ),\n        StrInput(\n            name=\"separator\",\n            display_name=\"Separator\",\n            value=\"\\n\\n\",\n            show=True,\n            info=(\n                \"Specify the separator to use between multiple outputs. Default for Text is '\\\\n\\\\n'. \"\n                \"Default for Raw HTML is '\\\\n<!-- Separator -->\\\\n'.\"\n            ),\n        ),\n        BoolInput(\n            name=\"clean_extra_whitespace\",\n            display_name=\"Clean Extra Whitespace\",\n            value=True,\n            show=True,\n            info=\"Whether to clean excessive blank lines in the text output. Only applies to 'Text' format.\",\n        ),\n    ]\n\n    outputs = [\n        Output(display_name=\"Data\", name=\"data\", method=\"fetch_content\"),\n        Output(display_name=\"Text\", name=\"text\", method=\"fetch_content_text\"),\n        Output(display_name=\"DataFrame\", name=\"dataframe\", method=\"as_dataframe\"),\n    ]\n\n    async def validate_json_content(self, url: str) -> bool:\n        \"\"\"Validates if the URL content is actually JSON.\"\"\"\n        try:\n            async with aiohttp.ClientSession() as session, session.get(url) as response:\n                http_ok = 200\n                if response.status != http_ok:\n                    return False\n\n                content = await response.text()\n                try:\n                    json.loads(content)\n                except json.JSONDecodeError:\n                    return False\n                else:\n                    return True\n        except (aiohttp.ClientError, asyncio.TimeoutError):\n            # Log specific error for debugging if needed\n            return False\n\n    def update_build_config(self, build_config: dict, field_value: str, field_name: str | None = None) -> dict:\n        \"\"\"Dynamically update fields based on selected format.\"\"\"\n        if field_name == \"format\":\n            is_text_mode = field_value == \"Text\"\n            is_json_mode = field_value == \"JSON\"\n            build_config[\"separator\"][\"value\"] = \"\\n\\n\" if is_text_mode else \"\\n<!-- Separator -->\\n\"\n            build_config[\"clean_extra_whitespace\"][\"show\"] = is_text_mode\n            build_config[\"separator\"][\"show\"] = not is_json_mode\n        return build_config\n\n    def ensure_url(self, string: str) -> str:\n        \"\"\"Ensures the given string is a valid URL.\"\"\"\n        if not string.startswith((\"http://\", \"https://\")):\n            string = \"http://\" + string\n\n        url_regex = re.compile(\n            r\"^(https?:\\/\\/)?\"\n            r\"(www\\.)?\"\n            r\"([a-zA-Z0-9.-]+)\"\n            r\"(\\.[a-zA-Z]{2,})?\"\n            r\"(:\\d+)?\"\n            r\"(\\/[^\\s]*)?$\",\n            re.IGNORECASE,\n        )\n\n        error_msg = \"Invalid URL - \" + string\n        if not url_regex.match(string):\n            raise ValueError(error_msg)\n\n        return string\n\n    def fetch_content(self) -> list[Data]:\n        \"\"\"Fetch content based on selected format.\"\"\"\n        urls = list({self.ensure_url(url.strip()) for url in self.urls if url.strip()})\n\n        no_urls_msg = \"No valid URLs provided.\"\n        if not urls:\n            raise ValueError(no_urls_msg)\n\n        # If JSON format is selected, validate JSON content first\n        if self.format == \"JSON\":\n            for url in urls:\n                is_json = asyncio.run(self.validate_json_content(url))\n                if not is_json:\n                    error_msg = \"Invalid JSON content from URL - \" + url\n                    raise ValueError(error_msg)\n\n        if self.format == \"Raw HTML\":\n            loader = AsyncHtmlLoader(web_path=urls, encoding=\"utf-8\")\n        else:\n            loader = WebBaseLoader(web_paths=urls, encoding=\"utf-8\")\n\n        docs = loader.load()\n\n        if self.format == \"JSON\":\n            data = []\n            for doc in docs:\n                try:\n                    json_content = json.loads(doc.page_content)\n                    data_dict = {\"text\": json.dumps(json_content, indent=2), **json_content, **doc.metadata}\n                    data.append(Data(**data_dict))\n                except json.JSONDecodeError as err:\n                    source = doc.metadata.get(\"source\", \"unknown URL\")\n                    error_msg = \"Invalid JSON content from \" + source\n                    raise ValueError(error_msg) from err\n            return data\n\n        return [Data(text=doc.page_content, **doc.metadata) for doc in docs]\n\n    def fetch_content_text(self) -> Message:\n        \"\"\"Fetch content and return as formatted text.\"\"\"\n        data = self.fetch_content()\n\n        if self.format == \"JSON\":\n            text_list = [item.text for item in data]\n            result = \"\\n\".join(text_list)\n        else:\n            text_list = [item.text for item in data]\n            if self.format == \"Text\" and self.clean_extra_whitespace:\n                text_list = [re.sub(r\"\\n{3,}\", \"\\n\\n\", text) for text in text_list]\n            result = self.separator.join(text_list)\n\n        self.status = result\n        return Message(text=result)\n\n    def as_dataframe(self) -> DataFrame:\n        \"\"\"Return fetched content as a DataFrame.\"\"\"\n        return DataFrame(self.fetch_content())\n"
+              },
+              "format": {
+                "_input_type": "DropdownInput",
+                "advanced": false,
+                "combobox": false,
+                "display_name": "Output Format",
+                "dynamic": false,
+                "info": "Output Format. Use 'Text' to extract text from the HTML, 'Raw HTML' for the raw HTML content, or 'JSON' to extract JSON from the HTML.",
+                "name": "format",
+                "options": [
+                  "Text",
+                  "Raw HTML",
+                  "JSON"
+                ],
+                "placeholder": "",
+                "required": false,
+                "show": true,
+                "title_case": false,
+                "tool_mode": false,
+                "trace_as_metadata": true,
+                "type": "str",
+                "value": "Text"
+              },
+              "separator": {
+                "_input_type": "StrInput",
+                "advanced": false,
+                "display_name": "Separator",
+                "dynamic": false,
+                "info": "Specify the separator to use between multiple outputs. Default for Text is '\\n\\n'. Default for Raw HTML is '\\n<!-- Separator -->\\n'.",
+                "list": false,
+                "list_add_label": "Add More",
+                "load_from_db": false,
+                "name": "separator",
+                "placeholder": "",
+                "required": false,
+                "show": true,
+                "title_case": false,
+                "tool_mode": false,
+                "trace_as_metadata": true,
+                "type": "str",
+                "value": "\n\n"
+              },
+              "urls": {
+                "_input_type": "MessageTextInput",
+                "advanced": false,
+                "display_name": "URLs",
+                "dynamic": false,
+                "info": "",
+                "input_types": [
+                  "Message"
+                ],
+                "list": true,
+                "load_from_db": false,
+                "name": "urls",
+                "placeholder": "",
+                "required": false,
+                "show": true,
+                "title_case": false,
+                "tool_mode": true,
+                "trace_as_input": true,
+                "trace_as_metadata": true,
+                "type": "str",
+                "value": [
+                  "https://raw.githubusercontent.com/langflow-ai/langflow/refs/heads/main/src/backend/base/langflow/components/custom_component/custom_component.py"
+                ]
+              }
+            },
+            "tool_mode": false
+          },
+          "type": "URL"
+        },
+        "dragging": false,
+        "height": 365,
+        "id": "URL-V6Rnb",
+        "measured": {
+          "height": 365,
+          "width": 360
+        },
+        "position": {
+          "x": 1429.5084407373513,
+          "y": 632.4558314720756
+        },
+        "positionAbsolute": {
+          "x": 1436.982480021523,
+          "y": 651.1409296825055
+        },
+        "selected": false,
+        "type": "genericNode",
+        "width": 320
+      },
+      {
+        "data": {
+          "id": "AnthropicModel-Ud197",
+          "node": {
+            "base_classes": [
+              "LanguageModel",
+              "Message"
+            ],
+            "beta": false,
+            "category": "models",
+            "conditional_paths": [],
+            "custom_fields": {},
+            "description": "Generate text using Anthropic Chat&Completion LLMs with prefill support.",
+            "display_name": "Anthropic",
+            "documentation": "",
+            "edited": false,
+            "field_order": [
+              "input_value",
+              "system_message",
+              "stream",
+              "max_tokens",
+              "model_name",
+              "api_key",
+              "temperature",
+              "base_url",
+              "tool_model_enabled",
+              "prefill"
+            ],
+            "frozen": false,
+            "icon": "Anthropic",
+            "key": "AnthropicModel",
+            "legacy": false,
+            "metadata": {},
+            "minimized": false,
+            "output_types": [],
+            "outputs": [
+              {
+                "allows_loop": false,
+                "cache": true,
+                "display_name": "Message",
+                "method": "text_response",
+                "name": "text_output",
+                "required_inputs": [],
+                "selected": "Message",
+                "tool_mode": true,
+                "types": [
+                  "Message"
+                ],
+                "value": "__UNDEFINED__"
+              },
+              {
+                "allows_loop": false,
+                "cache": true,
+                "display_name": "Language Model",
+                "method": "build_model",
+                "name": "model_output",
+                "required_inputs": [
+                  "api_key"
+                ],
+                "selected": "LanguageModel",
+                "tool_mode": true,
+                "types": [
+                  "LanguageModel"
+                ],
+                "value": "__UNDEFINED__"
+              }
+            ],
+            "pinned": false,
+            "score": 0.0005851173668140926,
+            "template": {
+              "_type": "Component",
+              "api_key": {
+                "_input_type": "SecretStrInput",
+                "advanced": false,
+                "display_name": "Anthropic API Key",
+                "dynamic": false,
+                "info": "Your Anthropic API key.",
+                "input_types": [
+                  "Message"
+                ],
+                "load_from_db": true,
+                "name": "api_key",
+                "password": true,
+                "placeholder": "",
+                "real_time_refresh": true,
+                "required": true,
+                "show": true,
+                "title_case": false,
+                "type": "str",
+                "value": "ANTHROPIC_API_KEY"
+              },
+              "base_url": {
+                "_input_type": "MessageTextInput",
+                "advanced": false,
+                "display_name": "Anthropic API URL",
+                "dynamic": false,
+                "info": "Endpoint of the Anthropic API. Defaults to 'https://api.anthropic.com' if not specified.",
+                "input_types": [
+                  "Message"
+                ],
+                "list": false,
+                "list_add_label": "Add More",
+                "load_from_db": false,
+                "name": "base_url",
+                "placeholder": "",
+                "real_time_refresh": true,
+                "required": false,
+                "show": true,
+                "title_case": false,
+                "tool_mode": false,
+                "trace_as_input": true,
+                "trace_as_metadata": true,
+                "type": "str",
+                "value": "https://api.anthropic.com"
+              },
+              "code": {
+                "advanced": true,
+                "dynamic": true,
+                "fileTypes": [],
+                "file_path": "",
+                "info": "",
+                "list": false,
+                "load_from_db": false,
+                "multiline": true,
+                "name": "code",
+                "password": false,
+                "placeholder": "",
+                "required": true,
+                "show": true,
+                "title_case": false,
+                "type": "code",
+                "value": "from typing import Any\n\nimport requests\nfrom loguru import logger\n\nfrom langflow.base.models.anthropic_constants import ANTHROPIC_MODELS\nfrom langflow.base.models.model import LCModelComponent\nfrom langflow.field_typing import LanguageModel\nfrom langflow.field_typing.range_spec import RangeSpec\nfrom langflow.io import BoolInput, DropdownInput, IntInput, MessageTextInput, SecretStrInput, SliderInput\nfrom langflow.schema.dotdict import dotdict\n\n\nclass AnthropicModelComponent(LCModelComponent):\n    display_name = \"Anthropic\"\n    description = \"Generate text using Anthropic Chat&Completion LLMs with prefill support.\"\n    icon = \"Anthropic\"\n    name = \"AnthropicModel\"\n\n    inputs = [\n        *LCModelComponent._base_inputs,\n        IntInput(\n            name=\"max_tokens\",\n            display_name=\"Max Tokens\",\n            advanced=True,\n            value=4096,\n            info=\"The maximum number of tokens to generate. Set to 0 for unlimited tokens.\",\n        ),\n        DropdownInput(\n            name=\"model_name\",\n            display_name=\"Model Name\",\n            options=ANTHROPIC_MODELS,\n            refresh_button=True,\n            value=ANTHROPIC_MODELS[0],\n            combobox=True,\n        ),\n        SecretStrInput(\n            name=\"api_key\",\n            display_name=\"Anthropic API Key\",\n            info=\"Your Anthropic API key.\",\n            value=None,\n            required=True,\n            real_time_refresh=True,\n        ),\n        SliderInput(\n            name=\"temperature\",\n            display_name=\"Temperature\",\n            value=0.1,\n            info=\"Run inference with this temperature. Must by in the closed interval [0.0, 1.0].\",\n            range_spec=RangeSpec(min=0, max=1, step=0.01),\n            advanced=True,\n        ),\n        MessageTextInput(\n            name=\"base_url\",\n            display_name=\"Anthropic API URL\",\n            info=\"Endpoint of the Anthropic API. Defaults to 'https://api.anthropic.com' if not specified.\",\n            value=\"https://api.anthropic.com\",\n            real_time_refresh=True,\n        ),\n        BoolInput(\n            name=\"tool_model_enabled\",\n            display_name=\"Enable Tool Models\",\n            info=(\n                \"Select if you want to use models that can work with tools. If yes, only those models will be shown.\"\n            ),\n            advanced=False,\n            value=False,\n            real_time_refresh=True,\n        ),\n        MessageTextInput(\n            name=\"prefill\", display_name=\"Prefill\", info=\"Prefill text to guide the model's response.\", advanced=True\n        ),\n    ]\n\n    def build_model(self) -> LanguageModel:  # type: ignore[type-var]\n        try:\n            from langchain_anthropic.chat_models import ChatAnthropic\n        except ImportError as e:\n            msg = \"langchain_anthropic is not installed. Please install it with `pip install langchain_anthropic`.\"\n            raise ImportError(msg) from e\n        try:\n            output = ChatAnthropic(\n                model=self.model_name,\n                anthropic_api_key=self.api_key,\n                max_tokens_to_sample=self.max_tokens,\n                temperature=self.temperature,\n                anthropic_api_url=self.base_url,\n                streaming=self.stream,\n            )\n        except Exception as e:\n            msg = \"Could not connect to Anthropic API.\"\n            raise ValueError(msg) from e\n\n        return output\n\n    def get_models(self, tool_model_enabled: bool | None = None) -> list[str]:\n        try:\n            import anthropic\n\n            client = anthropic.Anthropic(api_key=self.api_key)\n            models = client.models.list(limit=20).data\n            model_ids = [model.id for model in models]\n        except (ImportError, ValueError, requests.exceptions.RequestException) as e:\n            logger.exception(f\"Error getting model names: {e}\")\n            model_ids = ANTHROPIC_MODELS\n        if tool_model_enabled:\n            try:\n                from langchain_anthropic.chat_models import ChatAnthropic\n            except ImportError as e:\n                msg = \"langchain_anthropic is not installed. Please install it with `pip install langchain_anthropic`.\"\n                raise ImportError(msg) from e\n            for model in model_ids:\n                model_with_tool = ChatAnthropic(\n                    model=self.model_name,\n                    anthropic_api_key=self.api_key,\n                    anthropic_api_url=self.base_url,\n                )\n                if not self.supports_tool_calling(model_with_tool):\n                    model_ids.remove(model)\n        return model_ids\n\n    def _get_exception_message(self, exception: Exception) -> str | None:\n        \"\"\"Get a message from an Anthropic exception.\n\n        Args:\n            exception (Exception): The exception to get the message from.\n\n        Returns:\n            str: The message from the exception.\n        \"\"\"\n        try:\n            from anthropic import BadRequestError\n        except ImportError:\n            return None\n        if isinstance(exception, BadRequestError):\n            message = exception.body.get(\"error\", {}).get(\"message\")\n            if message:\n                return message\n        return None\n\n    def update_build_config(self, build_config: dotdict, field_value: Any, field_name: str | None = None):\n        if field_name in {\"base_url\", \"model_name\", \"tool_model_enabled\", \"api_key\"} and field_value:\n            try:\n                if len(self.api_key) == 0:\n                    ids = ANTHROPIC_MODELS\n                else:\n                    try:\n                        ids = self.get_models(tool_model_enabled=self.tool_model_enabled)\n                    except (ImportError, ValueError, requests.exceptions.RequestException) as e:\n                        logger.exception(f\"Error getting model names: {e}\")\n                        ids = ANTHROPIC_MODELS\n                build_config[\"model_name\"][\"options\"] = ids\n                build_config[\"model_name\"][\"value\"] = ids[0]\n            except Exception as e:\n                msg = f\"Error getting model names: {e}\"\n                raise ValueError(msg) from e\n        return build_config\n"
+              },
+              "input_value": {
+                "_input_type": "MessageInput",
+                "advanced": false,
+                "display_name": "Input",
+                "dynamic": false,
+                "info": "",
+                "input_types": [
+                  "Message"
+                ],
+                "list": false,
+                "list_add_label": "Add More",
+                "load_from_db": false,
+                "name": "input_value",
+                "placeholder": "",
+                "required": false,
+                "show": true,
+                "title_case": false,
+                "tool_mode": false,
+                "trace_as_input": true,
+                "trace_as_metadata": true,
+                "type": "str",
+                "value": ""
+              },
+              "max_tokens": {
+                "_input_type": "IntInput",
+                "advanced": true,
+                "display_name": "Max Tokens",
+                "dynamic": false,
+                "info": "The maximum number of tokens to generate. Set to 0 for unlimited tokens.",
+                "list": false,
+                "list_add_label": "Add More",
+                "name": "max_tokens",
+                "placeholder": "",
+                "required": false,
+                "show": true,
+                "title_case": false,
+                "tool_mode": false,
+                "trace_as_metadata": true,
+                "type": "int",
+                "value": 4096
+              },
+              "model_name": {
+                "_input_type": "DropdownInput",
+                "advanced": false,
+                "combobox": true,
+                "dialog_inputs": {},
+                "display_name": "Model Name",
+                "dynamic": false,
+                "info": "",
+                "name": "model_name",
+                "options": [
+                  "claude-3-5-sonnet-latest",
+                  "claude-3-5-haiku-latest",
+                  "claude-3-opus-latest",
+                  "claude-3-5-sonnet-20240620",
+                  "claude-3-5-sonnet-20241022",
+                  "claude-3-5-haiku-20241022",
+                  "claude-3-sonnet-20240229",
+                  "claude-3-haiku-20240307"
+                ],
+                "options_metadata": [],
+                "placeholder": "",
+                "refresh_button": true,
+                "required": false,
+                "show": true,
+                "title_case": false,
+                "tool_mode": false,
+                "trace_as_metadata": true,
+                "type": "str",
+                "value": "claude-3-5-sonnet-20241022"
+              },
+              "prefill": {
+                "_input_type": "MessageTextInput",
+                "advanced": true,
+                "display_name": "Prefill",
+                "dynamic": false,
+                "info": "Prefill text to guide the model's response.",
+                "input_types": [
+                  "Message"
+                ],
+                "list": false,
+                "list_add_label": "Add More",
+                "load_from_db": false,
+                "name": "prefill",
+                "placeholder": "",
+                "required": false,
+                "show": true,
+                "title_case": false,
+                "tool_mode": false,
+                "trace_as_input": true,
+                "trace_as_metadata": true,
+                "type": "str",
+                "value": ""
+              },
+              "stream": {
+                "_input_type": "BoolInput",
+                "advanced": true,
+                "display_name": "Stream",
+                "dynamic": false,
+                "info": "Stream the response from the model. Streaming works only in Chat.",
+                "list": false,
+                "list_add_label": "Add More",
+                "name": "stream",
+                "placeholder": "",
+                "required": false,
+                "show": true,
+                "title_case": false,
+                "tool_mode": false,
+                "trace_as_metadata": true,
+                "type": "bool",
+                "value": false
+              },
+              "system_message": {
+                "_input_type": "MultilineInput",
+                "advanced": false,
+                "display_name": "System Message",
+                "dynamic": false,
+                "info": "System message to pass to the model.",
+                "input_types": [
+                  "Message"
+                ],
+                "list": false,
+                "list_add_label": "Add More",
+                "load_from_db": false,
+                "multiline": true,
+                "name": "system_message",
+                "placeholder": "",
+                "required": false,
+                "show": true,
+                "title_case": false,
+                "tool_mode": false,
+                "trace_as_input": true,
+                "trace_as_metadata": true,
+                "type": "str",
+                "value": "langflow"
+              },
+              "temperature": {
+                "_input_type": "SliderInput",
+                "advanced": true,
+                "display_name": "Temperature",
+                "dynamic": false,
+                "info": "Run inference with this temperature. Must by in the closed interval [0.0, 1.0].",
+                "max_label": "",
+                "max_label_icon": "",
+                "min_label": "",
+                "min_label_icon": "",
+                "name": "temperature",
+                "placeholder": "",
+                "range_spec": {
+                  "max": 1,
+                  "min": 0,
+                  "step": 0.01,
+                  "step_type": "float"
+                },
+                "required": false,
+                "show": true,
+                "slider_buttons": false,
+                "slider_buttons_options": [],
+                "slider_input": false,
+                "title_case": false,
+                "tool_mode": false,
+                "type": "slider",
+                "value": 0.1
+              },
+              "tool_model_enabled": {
+                "_input_type": "BoolInput",
+                "advanced": false,
+                "display_name": "Enable Tool Models",
+                "dynamic": false,
+                "info": "Select if you want to use models that can work with tools. If yes, only those models will be shown.",
+                "list": false,
+                "list_add_label": "Add More",
+                "name": "tool_model_enabled",
+                "placeholder": "",
+                "real_time_refresh": true,
+                "required": false,
+                "show": true,
+                "title_case": false,
+                "tool_mode": false,
+                "trace_as_metadata": true,
+                "type": "bool",
+                "value": true
+              }
+            },
+            "tool_mode": false
+          },
+          "showNode": true,
+          "type": "AnthropicModel"
+        },
+        "dragging": false,
+        "id": "AnthropicModel-Ud197",
+        "measured": {
+          "height": 750,
+          "width": 360
+        },
+        "position": {
+          "x": 2585.5577736139826,
+          "y": 454.98013556663204
+        },
+        "selected": false,
+        "type": "genericNode"
+      },
+      {
+        "data": {
+          "id": "ChatInput-1jL7Z",
+          "node": {
+            "base_classes": [
+              "Message"
+            ],
+            "beta": false,
+            "category": "inputs",
             "conditional_paths": [],
             "custom_fields": {},
             "description": "Get chat inputs from the Playground.",
@@ -252,9 +1730,10 @@
             ],
             "frozen": false,
             "icon": "MessagesSquare",
+            "key": "ChatInput",
             "legacy": false,
-            "lf_version": "1.0.19.post2",
             "metadata": {},
+            "minimized": true,
             "output_types": [],
             "outputs": [
               {
@@ -265,11 +1744,14 @@
                 "name": "message",
                 "selected": "Message",
                 "tool_mode": true,
-                "types": ["Message"],
+                "types": [
+                  "Message"
+                ],
                 "value": "__UNDEFINED__"
               }
             ],
             "pinned": false,
+            "score": 0.0020353564437605998,
             "template": {
               "_type": "Component",
               "background_color": {
@@ -278,8 +1760,11 @@
                 "display_name": "Background Color",
                 "dynamic": false,
                 "info": "The background color of the icon.",
-                "input_types": ["Message"],
-                "list": false,
+                "input_types": [
+                  "Message"
+                ],
+                "list": false,
+                "list_add_label": "Add More",
                 "load_from_db": false,
                 "name": "background_color",
                 "placeholder": "",
@@ -298,8 +1783,11 @@
                 "display_name": "Icon",
                 "dynamic": false,
                 "info": "The icon of the message.",
-                "input_types": ["Message"],
-                "list": false,
+                "input_types": [
+                  "Message"
+                ],
+                "list": false,
+                "list_add_label": "Add More",
                 "load_from_db": false,
                 "name": "chat_icon",
                 "placeholder": "",
@@ -363,2093 +1851,6 @@
                 "file_path": "",
                 "info": "Files to be sent with the message.",
                 "list": true,
-                "name": "files",
-                "placeholder": "",
-                "required": false,
-                "show": true,
-                "temp_file": true,
-                "title_case": false,
-                "trace_as_metadata": true,
-                "type": "file",
-                "value": ""
-              },
-              "input_value": {
-                "_input_type": "MultilineInput",
-                "advanced": false,
-                "display_name": "Text",
-                "dynamic": false,
-                "info": "Message to be passed as input.",
-                "input_types": [],
-                "list": false,
-                "load_from_db": false,
-                "multiline": true,
-                "name": "input_value",
-                "placeholder": "",
-                "required": false,
-                "show": true,
-                "title_case": false,
-                "tool_mode": false,
-                "trace_as_input": true,
-                "trace_as_metadata": true,
-                "type": "str",
-                "value": "Failed to get YouTube transcripts: 1 validation error for Data\ndata\n  Input should be a valid dictionary [type=dict_type, input_value=Document(metadata={'sourc...adding the API key and\"), input_type=Document]\n    For further information visit https://errors.pydantic.dev/2.9/v/dict_type\n\n\nAlso, adapt the \"text\" bc it returns this \"Document(metadata={'source': 'UkV79sJAvz8'}, page_content=\"assembly AI is one of the leaders in transcription services so you can convert speech into text and they have many different products available on their platform and we can use assembly within langlow and the way we can get started is to First make an account with assembly Ai and once you get started you will be provided with an API key this is something we're going to need in langlow now back in link flow there are a few different components available and in this example we are using the start transcript component within this component we can provide a file and what I did is I uploaded a 1-hour talk by Andre karpati and this is intro to the large language models and this is an MP3 file so after adding the API key and then the audio file we can select a model that we want to use for the transcription there are two different options available here best and Nano now after you select the model you can either have the language detection on or leave defaults so I left everything in default and then I started the task and once we run the flow we get a transcript ID and attaching this component with the assembly AI pole transcript component we can now get the results and if we were to look at the results available able from this component there are quite a lot of fields that we can see as a result of this component and some of the most important ones you can see is the text from the transcript as you can see it's quite a large file and all of that was converted from speech to text easily by assembly AI it just took a few seconds and then we can see Word level timestamps if needed as what was spoken at what time the starting and end time for that and also the confidence if there are multiple speakers then it also identifies the speakers for us and then we can also see the utterances at different times so there's also word there's a full text and there's some additional information available here now we can use this data for many different things one is we can parse the transcript so we can just look at the full transcript that was available from this video or in this case this MP3 file and then we can also run to get subtitles and this could be used for any Services where we want to add subtitles in different formats so there is the SRT and the VT format available and the way this looks so I ran it for SRT We have basically the time stamps as well as the sentences those were converted from those time stamps and we can see that it goes on for the full length of the audio file and then if needed we can also convert that to vtt last thing is that if you have credits available in your assembly AI account you can also perform a summary of the audio or you could perhaps do some additional task so for example in our case we could say that create a summary of the transcript we could also say that create a blog post from the transcript or perhaps an essay from the transcript so we can get creative with the available information since the transcript of the file is now available and we can utilize that text for many different purposes the flow and the components should be available in the store be sure to add your API key in all of these components wherever it says to add the API key if not it might throw some errors and there are also some additional components available you can check those out based on your use cases as well give it a try and let us know if you found it helpful\")\" \n\nwe only want the page_content "
-              },
-              "sender": {
-                "_input_type": "DropdownInput",
-                "advanced": true,
-                "combobox": false,
-                "display_name": "Sender Type",
-                "dynamic": false,
-                "info": "Type of sender.",
-                "name": "sender",
-                "options": ["Machine", "User"],
-                "placeholder": "",
-                "required": false,
-                "show": true,
-                "title_case": false,
-                "tool_mode": false,
-                "trace_as_metadata": true,
-                "type": "str",
-                "value": "User"
-              },
-              "sender_name": {
-                "_input_type": "MessageTextInput",
-                "advanced": true,
-                "display_name": "Sender Name",
-                "dynamic": false,
-                "info": "Name of the sender.",
-                "input_types": ["Message"],
-                "list": false,
-                "load_from_db": false,
-                "name": "sender_name",
-                "placeholder": "",
-                "required": false,
-                "show": true,
-                "title_case": false,
-                "tool_mode": false,
-                "trace_as_input": true,
-                "trace_as_metadata": true,
-                "type": "str",
-                "value": "User"
-              },
-              "session_id": {
-                "_input_type": "MessageTextInput",
-                "advanced": true,
-                "display_name": "Session ID",
-                "dynamic": false,
-                "info": "The session ID of the chat. If empty, the current session ID parameter will be used.",
-                "input_types": ["Message"],
-                "list": false,
-                "load_from_db": false,
-                "name": "session_id",
-                "placeholder": "",
-                "required": false,
-                "show": true,
-                "title_case": false,
-                "tool_mode": false,
-                "trace_as_input": true,
-                "trace_as_metadata": true,
-                "type": "str",
-                "value": ""
-              },
-              "should_store_message": {
-                "_input_type": "BoolInput",
-                "advanced": true,
-                "display_name": "Store Messages",
-                "dynamic": false,
-                "info": "Store the message in the history.",
-                "list": false,
-                "name": "should_store_message",
-                "placeholder": "",
-                "required": false,
-                "show": true,
-                "title_case": false,
-                "trace_as_metadata": true,
-                "type": "bool",
-                "value": true
-              },
-              "text_color": {
-                "_input_type": "MessageTextInput",
-                "advanced": true,
-                "display_name": "Text Color",
-                "dynamic": false,
-                "info": "The text color of the name",
-                "input_types": ["Message"],
-                "list": false,
-                "load_from_db": false,
-                "name": "text_color",
-                "placeholder": "",
-                "required": false,
-                "show": true,
-                "title_case": false,
-                "tool_mode": false,
-                "trace_as_input": true,
-                "trace_as_metadata": true,
-                "type": "str",
-                "value": ""
-              }
-            },
-            "tool_mode": false
-          },
-          "type": "ChatInput"
-        },
-        "dragging": false,
-        "height": 231,
-        "id": "ChatInput-UKcNw",
-        "measured": {
-          "height": 231,
-          "width": 360
-        },
-        "position": {
-          "x": 1425.511811793499,
-          "y": 1250.8109912742284
-        },
-        "positionAbsolute": {
-          "x": 1436.7228707197569,
-          "y": 1045.2749109595
-        },
-        "selected": false,
-        "type": "genericNode",
-        "width": 320
-      },
-      {
-        "data": {
-          "description": "Retrieves stored chat messages from Langflow tables or an external memory.",
-          "display_name": "Chat Memory",
-          "id": "Memory-I2rys",
-          "node": {
-            "base_classes": ["Data", "Message"],
-            "beta": false,
-            "conditional_paths": [],
-            "custom_fields": {},
-            "description": "Retrieves stored chat messages from Langflow tables or an external memory.",
-            "display_name": "Chat Memory",
-            "documentation": "",
-            "edited": false,
-            "field_order": [
-              "memory",
-              "sender",
-              "sender_name",
-              "n_messages",
-              "session_id",
-              "order",
-              "template"
-            ],
-            "frozen": false,
-            "icon": "message-square-more",
-            "legacy": false,
-            "lf_version": "1.0.19.post2",
-            "metadata": {},
-            "output_types": [],
-            "outputs": [
-              {
-                "allows_loop": false,
-                "cache": true,
-                "display_name": "Data",
-                "method": "retrieve_messages",
-                "name": "messages",
-                "selected": "Data",
-                "tool_mode": true,
-                "types": ["Data"],
-                "value": "__UNDEFINED__"
-              },
-              {
-                "allows_loop": false,
-                "cache": true,
-                "display_name": "Message",
-                "method": "retrieve_messages_as_text",
-                "name": "messages_text",
-                "selected": "Message",
-                "tool_mode": true,
-                "types": ["Message"],
-                "value": "__UNDEFINED__"
-              },
-              {
-                "allows_loop": false,
-                "cache": true,
-                "display_name": "DataFrame",
-                "method": "as_dataframe",
-                "name": "dataframe",
-                "selected": "DataFrame",
-                "tool_mode": true,
-                "types": ["DataFrame"],
-                "value": "__UNDEFINED__"
-              }
-            ],
-            "pinned": false,
-            "template": {
-              "_type": "Component",
-              "code": {
-                "advanced": true,
-                "dynamic": true,
-                "fileTypes": [],
-                "file_path": "",
-                "info": "",
-                "list": false,
-                "load_from_db": false,
-                "multiline": true,
-                "name": "code",
-                "password": false,
-                "placeholder": "",
-                "required": true,
-                "show": true,
-                "title_case": false,
-                "type": "code",
-                "value": "from langflow.custom import Component\nfrom langflow.helpers.data import data_to_text\nfrom langflow.inputs import HandleInput\nfrom langflow.io import DropdownInput, IntInput, MessageTextInput, MultilineInput, Output\nfrom langflow.memory import aget_messages\nfrom langflow.schema import Data\nfrom langflow.schema.dataframe import DataFrame\nfrom langflow.schema.message import Message\nfrom langflow.utils.constants import MESSAGE_SENDER_AI, MESSAGE_SENDER_USER\n\n\nclass MemoryComponent(Component):\n    display_name = \"Message History\"\n    description = \"Retrieves stored chat messages from Langflow tables or an external memory.\"\n    icon = \"message-square-more\"\n    name = \"Memory\"\n\n    inputs = [\n        HandleInput(\n            name=\"memory\",\n            display_name=\"External Memory\",\n            input_types=[\"Memory\"],\n            info=\"Retrieve messages from an external memory. If empty, it will use the Langflow tables.\",\n        ),\n        DropdownInput(\n            name=\"sender\",\n            display_name=\"Sender Type\",\n            options=[MESSAGE_SENDER_AI, MESSAGE_SENDER_USER, \"Machine and User\"],\n            value=\"Machine and User\",\n            info=\"Filter by sender type.\",\n            advanced=True,\n        ),\n        MessageTextInput(\n            name=\"sender_name\",\n            display_name=\"Sender Name\",\n            info=\"Filter by sender name.\",\n            advanced=True,\n        ),\n        IntInput(\n            name=\"n_messages\",\n            display_name=\"Number of Messages\",\n            value=100,\n            info=\"Number of messages to retrieve.\",\n            advanced=True,\n        ),\n        MessageTextInput(\n            name=\"session_id\",\n            display_name=\"Session ID\",\n            info=\"The session ID of the chat. If empty, the current session ID parameter will be used.\",\n            advanced=True,\n        ),\n        DropdownInput(\n            name=\"order\",\n            display_name=\"Order\",\n            options=[\"Ascending\", \"Descending\"],\n            value=\"Ascending\",\n            info=\"Order of the messages.\",\n            advanced=True,\n            tool_mode=True,\n        ),\n        MultilineInput(\n            name=\"template\",\n            display_name=\"Template\",\n            info=\"The template to use for formatting the data. \"\n            \"It can contain the keys {text}, {sender} or any other key in the message data.\",\n            value=\"{sender_name}: {text}\",\n            advanced=True,\n        ),\n    ]\n\n    outputs = [\n        Output(display_name=\"Data\", name=\"messages\", method=\"retrieve_messages\"),\n        Output(display_name=\"Message\", name=\"messages_text\", method=\"retrieve_messages_as_text\"),\n        Output(display_name=\"DataFrame\", name=\"dataframe\", method=\"as_dataframe\"),\n    ]\n\n    async def retrieve_messages(self) -> Data:\n        sender = self.sender\n        sender_name = self.sender_name\n        session_id = self.session_id\n        n_messages = self.n_messages\n        order = \"DESC\" if self.order == \"Descending\" else \"ASC\"\n\n        if sender == \"Machine and User\":\n            sender = None\n\n        if self.memory and not hasattr(self.memory, \"aget_messages\"):\n            memory_name = type(self.memory).__name__\n            err_msg = f\"External Memory object ({memory_name}) must have 'aget_messages' method.\"\n            raise AttributeError(err_msg)\n\n        if self.memory:\n            # override session_id\n            self.memory.session_id = session_id\n\n            stored = await self.memory.aget_messages()\n            # langchain memories are supposed to return messages in ascending order\n            if order == \"DESC\":\n                stored = stored[::-1]\n            if n_messages:\n                stored = stored[:n_messages]\n            stored = [Message.from_lc_message(m) for m in stored]\n            if sender:\n                expected_type = MESSAGE_SENDER_AI if sender == MESSAGE_SENDER_AI else MESSAGE_SENDER_USER\n                stored = [m for m in stored if m.type == expected_type]\n        else:\n            stored = await aget_messages(\n                sender=sender,\n                sender_name=sender_name,\n                session_id=session_id,\n                limit=n_messages,\n                order=order,\n            )\n        self.status = stored\n        return stored\n\n    async def retrieve_messages_as_text(self) -> Message:\n        stored_text = data_to_text(self.template, await self.retrieve_messages())\n        self.status = stored_text\n        return Message(text=stored_text)\n\n    async def as_dataframe(self) -> DataFrame:\n        \"\"\"Convert the retrieved messages into a DataFrame.\n\n        Returns:\n            DataFrame: A DataFrame containing the message data.\n        \"\"\"\n        messages = await self.retrieve_messages()\n        return DataFrame(messages)\n"
-              },
-              "memory": {
-                "_input_type": "HandleInput",
-                "advanced": false,
-                "display_name": "External Memory",
-                "dynamic": false,
-                "info": "Retrieve messages from an external memory. If empty, it will use the Langflow tables.",
-                "input_types": ["Memory"],
-                "list": false,
-                "name": "memory",
-                "placeholder": "",
-                "required": false,
-                "show": true,
-                "title_case": false,
-                "trace_as_metadata": true,
-                "type": "other",
-                "value": ""
-              },
-              "n_messages": {
-                "_input_type": "IntInput",
-                "advanced": true,
-                "display_name": "Number of Messages",
-                "dynamic": false,
-                "info": "Number of messages to retrieve.",
-                "list": false,
-                "name": "n_messages",
-                "placeholder": "",
-                "required": false,
-                "show": true,
-                "title_case": false,
-                "trace_as_metadata": true,
-                "type": "int",
-                "value": 100
-              },
-              "order": {
-                "_input_type": "DropdownInput",
-                "advanced": true,
-                "combobox": false,
-                "display_name": "Order",
-                "dynamic": false,
-                "info": "Order of the messages.",
-                "name": "order",
-                "options": ["Ascending", "Descending"],
-                "placeholder": "",
-                "required": false,
-                "show": true,
-                "title_case": false,
-                "tool_mode": false,
-                "trace_as_metadata": true,
-                "type": "str",
-                "value": "Ascending"
-              },
-              "sender": {
-                "_input_type": "DropdownInput",
-                "advanced": true,
-                "combobox": false,
-                "display_name": "Sender Type",
-                "dynamic": false,
-                "info": "Filter by sender type.",
-                "name": "sender",
-                "options": ["Machine", "User", "Machine and User"],
-                "placeholder": "",
-                "required": false,
-                "show": true,
-                "title_case": false,
-                "tool_mode": false,
-                "trace_as_metadata": true,
-                "type": "str",
-                "value": "Machine and User"
-              },
-              "sender_name": {
-                "_input_type": "MessageTextInput",
-                "advanced": true,
-                "display_name": "Sender Name",
-                "dynamic": false,
-                "info": "Filter by sender name.",
-                "input_types": ["Message"],
-                "list": false,
-                "load_from_db": false,
-                "name": "sender_name",
-                "placeholder": "",
-                "required": false,
-                "show": true,
-                "title_case": false,
-                "tool_mode": false,
-                "trace_as_input": true,
-                "trace_as_metadata": true,
-                "type": "str",
-                "value": ""
-              },
-              "session_id": {
-                "_input_type": "MessageTextInput",
-                "advanced": true,
-                "display_name": "Session ID",
-                "dynamic": false,
-                "info": "The session ID of the chat. If empty, the current session ID parameter will be used.",
-                "input_types": ["Message"],
-                "list": false,
-                "load_from_db": false,
-                "name": "session_id",
-                "placeholder": "",
-                "required": false,
-                "show": true,
-                "title_case": false,
-                "tool_mode": false,
-                "trace_as_input": true,
-                "trace_as_metadata": true,
-                "type": "str",
-                "value": ""
-              },
-              "template": {
-                "_input_type": "MultilineInput",
-                "advanced": true,
-                "display_name": "Template",
-                "dynamic": false,
-                "info": "The template to use for formatting the data. It can contain the keys {text}, {sender} or any other key in the message data.",
-                "input_types": ["Message"],
-                "list": false,
-                "load_from_db": false,
-                "multiline": true,
-                "name": "template",
-                "placeholder": "",
-                "required": false,
-                "show": true,
-                "title_case": false,
-                "tool_mode": false,
-                "trace_as_input": true,
-                "trace_as_metadata": true,
-                "type": "str",
-                "value": "{sender_name}: {text}"
-              }
-            },
-            "tool_mode": false
-          },
-          "type": "Memory"
-        },
-        "dragging": false,
-        "height": 262,
-        "id": "Memory-I2rys",
-        "measured": {
-          "height": 262,
-          "width": 360
-        },
-        "position": {
-          "x": 1832.6206210738642,
-          "y": 1150.8832220209044
-        },
-        "positionAbsolute": {
-          "x": 1830.6888981898887,
-          "y": 946.1205963195098
-        },
-        "selected": false,
-        "type": "genericNode",
-        "width": 320
-      },
-      {
-        "data": {
-          "description": "Create a prompt template with dynamic variables.",
-          "display_name": "Prompt",
-          "id": "Prompt-nrpOe",
-          "node": {
-            "base_classes": ["Message"],
-            "beta": false,
-            "conditional_paths": [],
-            "custom_fields": {
-              "template": [
-                "BASE_COMPONENT_CODE",
-                "CUSTOM_COMPONENT_CODE",
-                "EXAMPLE_COMPONENTS",
-                "CHAT_HISTORY",
-                "USER_INPUT"
-              ]
-            },
-            "description": "Create a prompt template with dynamic variables.",
-            "display_name": "Prompt",
-            "documentation": "",
-            "edited": false,
-            "field_order": ["template"],
-            "frozen": false,
-            "icon": "prompts",
-            "legacy": false,
-            "lf_version": "1.0.19.post2",
-            "metadata": {},
-            "output_types": [],
-            "outputs": [
-              {
-                "allows_loop": false,
-                "cache": true,
-                "display_name": "Prompt Message",
-                "method": "build_prompt",
-                "name": "prompt",
-                "selected": "Message",
-                "tool_mode": true,
-                "types": ["Message"],
-                "value": "__UNDEFINED__"
-              }
-            ],
-            "pinned": false,
-            "template": {
-              "BASE_COMPONENT_CODE": {
-                "advanced": false,
-                "display_name": "BASE_COMPONENT_CODE",
-                "dynamic": false,
-                "field_type": "str",
-                "fileTypes": [],
-                "file_path": "",
-                "info": "",
-                "input_types": ["Message", "Text"],
-                "list": false,
-                "load_from_db": false,
-                "multiline": true,
-                "name": "BASE_COMPONENT_CODE",
-                "placeholder": "",
-                "required": false,
-                "show": true,
-                "title_case": false,
-                "type": "str",
-                "value": ""
-              },
-              "CHAT_HISTORY": {
-                "advanced": false,
-                "display_name": "CHAT_HISTORY",
-                "dynamic": false,
-                "field_type": "str",
-                "fileTypes": [],
-                "file_path": "",
-                "info": "",
-                "input_types": ["Message", "Text"],
-                "list": false,
-                "load_from_db": false,
-                "multiline": true,
-                "name": "CHAT_HISTORY",
-                "placeholder": "",
-                "required": false,
-                "show": true,
-                "title_case": false,
-                "type": "str",
-                "value": ""
-              },
-              "CUSTOM_COMPONENT_CODE": {
-                "advanced": false,
-                "display_name": "CUSTOM_COMPONENT_CODE",
-                "dynamic": false,
-                "field_type": "str",
-                "fileTypes": [],
-                "file_path": "",
-                "info": "",
-                "input_types": ["Message", "Text"],
-                "list": false,
-                "load_from_db": false,
-                "multiline": true,
-                "name": "CUSTOM_COMPONENT_CODE",
-                "placeholder": "",
-                "required": false,
-                "show": true,
-                "title_case": false,
-                "type": "str",
-                "value": ""
-              },
-              "EXAMPLE_COMPONENTS": {
-                "advanced": false,
-                "display_name": "EXAMPLE_COMPONENTS",
-                "dynamic": false,
-                "field_type": "str",
-                "fileTypes": [],
-                "file_path": "",
-                "info": "",
-                "input_types": ["Message", "Text"],
-                "list": false,
-                "load_from_db": false,
-                "multiline": true,
-                "name": "EXAMPLE_COMPONENTS",
-                "placeholder": "",
-                "required": false,
-                "show": true,
-                "title_case": false,
-                "type": "str",
-                "value": ""
-              },
-              "USER_INPUT": {
-                "advanced": false,
-                "display_name": "USER_INPUT",
-                "dynamic": false,
-                "field_type": "str",
-                "fileTypes": [],
-                "file_path": "",
-                "info": "",
-                "input_types": ["Message", "Text"],
-                "list": false,
-                "load_from_db": false,
-                "multiline": true,
-                "name": "USER_INPUT",
-                "placeholder": "",
-                "required": false,
-                "show": true,
-                "title_case": false,
-                "type": "str",
-                "value": ""
-              },
-              "_type": "Component",
-              "code": {
-                "advanced": true,
-                "dynamic": true,
-                "fileTypes": [],
-                "file_path": "",
-                "info": "",
-                "list": false,
-                "load_from_db": false,
-                "multiline": true,
-                "name": "code",
-                "password": false,
-                "placeholder": "",
-                "required": true,
-                "show": true,
-                "title_case": false,
-                "type": "code",
-                "value": "from langflow.base.prompts.api_utils import process_prompt_template\nfrom langflow.custom import Component\nfrom langflow.inputs.inputs import DefaultPromptField\nfrom langflow.io import MessageTextInput, Output, PromptInput\nfrom langflow.schema.message import Message\nfrom langflow.template.utils import update_template_values\n\n\nclass PromptComponent(Component):\n    display_name: str = \"Prompt\"\n    description: str = \"Create a prompt template with dynamic variables.\"\n    icon = \"prompts\"\n    trace_type = \"prompt\"\n    name = \"Prompt\"\n\n    inputs = [\n        PromptInput(name=\"template\", display_name=\"Template\"),\n        MessageTextInput(\n            name=\"tool_placeholder\",\n            display_name=\"Tool Placeholder\",\n            tool_mode=True,\n            advanced=True,\n            info=\"A placeholder input for tool mode.\",\n        ),\n    ]\n\n    outputs = [\n        Output(display_name=\"Prompt Message\", name=\"prompt\", method=\"build_prompt\"),\n    ]\n\n    async def build_prompt(self) -> Message:\n        prompt = Message.from_template(**self._attributes)\n        self.status = prompt.text\n        return prompt\n\n    def _update_template(self, frontend_node: dict):\n        prompt_template = frontend_node[\"template\"][\"template\"][\"value\"]\n        custom_fields = frontend_node[\"custom_fields\"]\n        frontend_node_template = frontend_node[\"template\"]\n        _ = process_prompt_template(\n            template=prompt_template,\n            name=\"template\",\n            custom_fields=custom_fields,\n            frontend_node_template=frontend_node_template,\n        )\n        return frontend_node\n\n    async def update_frontend_node(self, new_frontend_node: dict, current_frontend_node: dict):\n        \"\"\"This function is called after the code validation is done.\"\"\"\n        frontend_node = await super().update_frontend_node(new_frontend_node, current_frontend_node)\n        template = frontend_node[\"template\"][\"template\"][\"value\"]\n        # Kept it duplicated for backwards compatibility\n        _ = process_prompt_template(\n            template=template,\n            name=\"template\",\n            custom_fields=frontend_node[\"custom_fields\"],\n            frontend_node_template=frontend_node[\"template\"],\n        )\n        # Now that template is updated, we need to grab any values that were set in the current_frontend_node\n        # and update the frontend_node with those values\n        update_template_values(new_template=frontend_node, previous_template=current_frontend_node[\"template\"])\n        return frontend_node\n\n    def _get_fallback_input(self, **kwargs):\n        return DefaultPromptField(**kwargs)\n"
-              },
-              "template": {
-                "_input_type": "PromptInput",
-                "advanced": false,
-                "display_name": "Template",
-                "dynamic": false,
-                "info": "",
-                "list": false,
-                "load_from_db": false,
-                "name": "template",
-                "placeholder": "",
-                "required": false,
-                "show": true,
-                "title_case": false,
-                "tool_mode": false,
-                "trace_as_input": true,
-                "type": "prompt",
-                "value": "<Instructions>\nYou are an AI assistant specialized in creating Langflow components based on user requirements. Your task is to generate the code for a custom Langflow component according to the user's specifications.\n\nFirst, review the following code snippets for reference:\n\n<base_component>\n{BASE_COMPONENT_CODE}\n</base_component>\n\n<custom_component>\n{CUSTOM_COMPONENT_CODE}\n</custom_component>\n\n<example_components>\n{EXAMPLE_COMPONENTS}\n</example_components>\n\nNow, follow these steps to create a custom Langflow component:\n\n1. Analyze the user's input to determine the requirements for the component.\n2. Use an <inner_monologue> section to plan out the component structure and features based on the user's requirements.\n3. Generate the code for the custom component, using the provided code snippets as reference and inspiration.\n4. Provide a brief explanation of the component's functionality and how to use it.\n\nHere's the chat history and user input:\n\n<ChatHistory>\n{CHAT_HISTORY}\n</ChatHistory>\n\n<UserInput>\n{USER_INPUT}\n</UserInput>\n\nBased on the user's input, create a custom Langflow component that meets their requirements. Your response should include:\n\n1. <inner_monologue>\n   Use this section to analyze the user's requirements and plan the component structure.\n</inner_monologue>\n\n2. <component_code>\n   Generate the complete code for the custom Langflow component here.\n</component_code>\n\n3. <explanation>\n   Provide a brief explanation of the component's functionality and how to use it.\n</explanation>\n\nRemember to:\n- Use the provided code snippets as a reference, but create a unique component tailored to the user's needs.\n- Include all necessary imports and class definitions.\n- Implement the required inputs, outputs, and any additional features specified by the user.\n- Use clear and descriptive variable names and comments to enhance code readability.\n- Ensure that the component follows Langflow best practices and conventions.\n\nIf the user's input is unclear or lacks specific details, make reasonable assumptions based on the context and explain these assumptions in your response.\n\n</Instructions>"
-              },
-              "tool_placeholder": {
-                "_input_type": "MessageTextInput",
-                "advanced": true,
-                "display_name": "Tool Placeholder",
-                "dynamic": false,
-                "info": "A placeholder input for tool mode.",
-                "input_types": ["Message"],
-                "list": false,
-                "load_from_db": false,
-                "name": "tool_placeholder",
-                "placeholder": "",
-                "required": false,
-                "show": true,
-                "title_case": false,
-                "tool_mode": true,
-                "trace_as_input": true,
-                "trace_as_metadata": true,
-                "type": "str",
-                "value": ""
-              }
-            },
-            "tool_mode": false
-          },
-          "type": "Prompt"
-        },
-        "dragging": false,
-        "height": 685,
-        "id": "Prompt-nrpOe",
-        "measured": {
-          "height": 685,
-          "width": 360
-        },
-        "position": {
-          "x": 2214.0288118788944,
-          "y": 514.3016755222201
-        },
-        "positionAbsolute": {
-          "x": 2219.5265974825707,
-          "y": 521.6320563271215
-        },
-        "selected": false,
-        "type": "genericNode",
-        "width": 320
-      },
-      {
-        "data": {
-          "id": "note-zj965",
-          "node": {
-            "description": "# Fetch Components code \n\nUsing the URL component we are extracting from Github, the code from a few classes to provide as example to the LLM. \n\nThis ensures we are always up to date with recent information from the codebase.",
-            "display_name": "",
-            "documentation": "",
-            "template": {}
-          },
-          "type": "note"
-        },
-        "dragging": false,
-        "height": 324,
-        "id": "note-zj965",
-        "measured": {
-          "height": 324,
-          "width": 328
-        },
-        "position": {
-          "x": 1428.2696830085167,
-          "y": -263.5483680075372
-        },
-        "positionAbsolute": {
-          "x": 1430.2014058924922,
-          "y": -19.30392196909918
-        },
-        "selected": false,
-        "type": "noteNode",
-        "width": 324
-      },
-      {
-        "data": {
-          "id": "note-bpuGP",
-          "node": {
-            "description": "# 🛠️ Custom Component Generator 🚀\n\nHi! I'm here to help you create custom components for Langflow. Think of me as your technical partner who can help turn your ideas into working components! \n\n## 🎯 How to Work With Me\n\n### 1. 💭 Tell Me What You Want to Build\nSimply describe what you want your component to do in plain English. For example:\n- \"I need a component that sends Slack messages\"\n- \"I want to create a tool that can process CSV files\"\n- \"I need something that can translate text\"\n\n### 2. 📚 Share Any Relevant Information\nIf you're working with a specific:\n- 🔑 API or service (just share the documentation link or main endpoints)\n- 📄 File format\n- 🔄 Data structure\n- 🔧 Existing component you want to modify\n\n### 3. 🎨 Let Me Help Design It\nI'll help by:\n- 📊 Breaking down complex requirements into manageable pieces\n- 💡 Suggesting the best way to structure inputs and outputs\n- ⚙️ Creating the component code\n- 📝 Explaining how to use it\n\n### 4. 🔄 Iterative Refinement\nWe can then:\n- ✅ Test and refine the component\n- ⭐ Add features\n- 🔧 Modify behavior\n- 🛡️ Improve error handling\n- 📖 Add documentation\n\n## 🚀 What I Can Help With\n\nI can help create components that:\n- 📊 Process different file types (CSV, JSON, Excel, etc.)\n- 🔌 Integrate with external APIs\n- 🔄 Transform data\n- 🔀 Route messages\n- 🌐 Handle web requests\n- 🎯 Parse structured data\n- ✨ And much more!\n\n## 💡 Tips for Best Results\n\n1. **Be Specific** 🎯: The more details you provide about what you want to accomplish, the better I can help.\n\n2. **Share Examples** 📋: If you have example data or specific use cases, share them.\n\n3. **Ask Questions** ❓: Don't hesitate to ask for clarification or modifications.\n\nJust start by telling me what kind of component you'd like to create, and I'll guide you through the process! \n\nReady to build something awesome? 🚀 Let's get started!",
-            "display_name": "",
-            "documentation": "",
-            "template": {}
-          },
-          "type": "note"
-        },
-        "dragging": false,
-        "height": 573,
-        "id": "note-bpuGP",
-        "measured": {
-          "height": 573,
-          "width": 623
-        },
-        "position": {
-          "x": 1002.7334076860311,
-          "y": 538.0401552689275
-        },
-        "positionAbsolute": {
-          "x": 807.6293964045135,
-          "y": 605.6504562080672
-        },
-        "resizing": false,
-        "selected": false,
-        "style": {
-          "height": 573,
-          "width": 324
-        },
-        "type": "noteNode",
-        "width": 619
-      },
-      {
-        "data": {
-          "id": "URL-jMFLx",
-          "node": {
-<<<<<<< HEAD
-            "base_classes": [
-              "Data",
-              "Message"
-            ],
-=======
-            "base_classes": ["Message"],
->>>>>>> 093cc42f
-            "beta": false,
-            "conditional_paths": [],
-            "custom_fields": {},
-            "description": "Fetch content from one or more URLs.",
-            "display_name": "URL",
-            "documentation": "",
-            "edited": false,
-            "field_order": [
-              "urls",
-              "format"
-            ],
-            "frozen": false,
-            "icon": "layout-template",
-            "legacy": false,
-            "lf_version": "1.0.19.post2",
-            "metadata": {},
-            "output_types": [],
-            "outputs": [
-              {
-                "allows_loop": false,
-                "cache": true,
-                "display_name": "Data",
-                "method": "fetch_content",
-                "name": "data",
-                "selected": "Data",
-                "tool_mode": true,
-                "types": [
-                  "Data"
-                ],
-                "value": "__UNDEFINED__"
-              },
-              {
-                "allows_loop": false,
-                "cache": true,
-                "display_name": "Text",
-                "method": "fetch_content_text",
-                "name": "text",
-                "selected": "Message",
-                "tool_mode": true,
-                "types": ["Message"],
-                "value": "__UNDEFINED__"
-              },
-              {
-                "allows_loop": false,
-                "cache": true,
-                "display_name": "DataFrame",
-                "method": "as_dataframe",
-                "name": "dataframe",
-                "selected": "DataFrame",
-                "tool_mode": true,
-                "types": [
-                  "DataFrame"
-                ],
-                "value": "__UNDEFINED__"
-              }
-            ],
-            "pinned": false,
-            "template": {
-              "_type": "Component",
-<<<<<<< HEAD
-              "clean_extra_whitespace": {
-=======
-              "background_color": {
-                "_input_type": "MessageTextInput",
-                "advanced": true,
-                "display_name": "Background Color",
-                "dynamic": false,
-                "info": "The background color of the icon.",
-                "input_types": ["Message"],
-                "list": false,
-                "load_from_db": false,
-                "name": "background_color",
-                "placeholder": "",
-                "required": false,
-                "show": true,
-                "title_case": false,
-                "tool_mode": false,
-                "trace_as_input": true,
-                "trace_as_metadata": true,
-                "type": "str",
-                "value": ""
-              },
-              "chat_icon": {
-                "_input_type": "MessageTextInput",
-                "advanced": true,
-                "display_name": "Icon",
-                "dynamic": false,
-                "info": "The icon of the message.",
-                "input_types": ["Message"],
-                "list": false,
-                "load_from_db": false,
-                "name": "chat_icon",
-                "placeholder": "",
-                "required": false,
-                "show": true,
-                "title_case": false,
-                "tool_mode": false,
-                "trace_as_input": true,
-                "trace_as_metadata": true,
-                "type": "str",
-                "value": ""
-              },
-              "clean_data": {
->>>>>>> 093cc42f
-                "_input_type": "BoolInput",
-                "advanced": false,
-                "display_name": "Clean Extra Whitespace",
-                "dynamic": false,
-                "info": "Whether to clean excessive blank lines in the text output. Only applies to 'Text' format.",
-                "list": false,
-                "list_add_label": "Add More",
-                "name": "clean_extra_whitespace",
-                "placeholder": "",
-                "required": false,
-                "show": true,
-                "title_case": false,
-                "tool_mode": false,
-                "trace_as_metadata": true,
-                "type": "bool",
-                "value": true
-              },
-              "code": {
-                "advanced": true,
-                "dynamic": true,
-                "fileTypes": [],
-                "file_path": "",
-                "info": "",
-                "list": false,
-                "load_from_db": false,
-                "multiline": true,
-                "name": "code",
-                "password": false,
-                "placeholder": "",
-                "required": true,
-                "show": true,
-                "title_case": false,
-                "type": "code",
-                "value": "import re\n\nfrom langchain_community.document_loaders import AsyncHtmlLoader, WebBaseLoader\n\nfrom langflow.custom import Component\nfrom langflow.helpers.data import data_to_text\nfrom langflow.io import DropdownInput, MessageTextInput, Output\nfrom langflow.schema import Data\nfrom langflow.schema.dataframe import DataFrame\nfrom langflow.schema.message import Message\n\n\nclass URLComponent(Component):\n    display_name = \"URL\"\n    description = \"Load and retrive data from specified URLs.\"\n    icon = \"layout-template\"\n    name = \"URL\"\n\n    inputs = [\n        MessageTextInput(\n            name=\"urls\",\n            display_name=\"URLs\",\n            is_list=True,\n            tool_mode=True,\n            placeholder=\"Enter a URL...\",\n            list_add_label=\"Add URL\",\n        ),\n        DropdownInput(\n            name=\"format\",\n            display_name=\"Output Format\",\n            info=\"Output Format. Use 'Text' to extract the text from the HTML or 'Raw HTML' for the raw HTML content.\",\n            options=[\"Text\", \"Raw HTML\"],\n            value=\"Text\",\n        ),\n    ]\n\n    outputs = [\n        Output(display_name=\"Data\", name=\"data\", method=\"fetch_content\"),\n        Output(display_name=\"Message\", name=\"text\", method=\"fetch_content_text\"),\n        Output(display_name=\"DataFrame\", name=\"dataframe\", method=\"as_dataframe\"),\n    ]\n\n    def ensure_url(self, string: str) -> str:\n        \"\"\"Ensures the given string is a URL by adding 'http://' if it doesn't start with 'http://' or 'https://'.\n\n        Raises an error if the string is not a valid URL.\n\n        Parameters:\n            string (str): The string to be checked and possibly modified.\n\n        Returns:\n            str: The modified string that is ensured to be a URL.\n\n        Raises:\n            ValueError: If the string is not a valid URL.\n        \"\"\"\n        if not string.startswith((\"http://\", \"https://\")):\n            string = \"http://\" + string\n\n        # Basic URL validation regex\n        url_regex = re.compile(\n            r\"^(https?:\\/\\/)?\"  # optional protocol\n            r\"(www\\.)?\"  # optional www\n            r\"([a-zA-Z0-9.-]+)\"  # domain\n            r\"(\\.[a-zA-Z]{2,})?\"  # top-level domain\n            r\"(:\\d+)?\"  # optional port\n            r\"(\\/[^\\s]*)?$\",  # optional path\n            re.IGNORECASE,\n        )\n\n        if not url_regex.match(string):\n            msg = f\"Invalid URL: {string}\"\n            raise ValueError(msg)\n\n        return string\n\n    def fetch_content(self) -> list[Data]:\n        urls = [self.ensure_url(url.strip()) for url in self.urls if url.strip()]\n        if self.format == \"Raw HTML\":\n            loader = AsyncHtmlLoader(web_path=urls, encoding=\"utf-8\")\n        else:\n            loader = WebBaseLoader(web_paths=urls, encoding=\"utf-8\")\n        docs = loader.load()\n        data = [Data(text=doc.page_content, **doc.metadata) for doc in docs]\n        self.status = data\n        return data\n\n    def fetch_content_text(self) -> Message:\n        data = self.fetch_content()\n\n        result_string = data_to_text(\"{text}\", data)\n        self.status = result_string\n        return Message(text=result_string)\n\n    def as_dataframe(self) -> DataFrame:\n        return DataFrame(self.fetch_content())\n"
-              },
-              "format": {
-                "_input_type": "DropdownInput",
-                "advanced": false,
-                "combobox": false,
-                "display_name": "Output Format",
-                "dynamic": false,
-<<<<<<< HEAD
-                "info": "Output Format. Use 'Text' to extract text from the HTML, 'Raw HTML' for the raw HTML content, or 'JSON' to extract JSON from the HTML.",
-                "name": "format",
-                "options": [
-                  "Text",
-                  "Raw HTML",
-                  "JSON"
-                ],
-=======
-                "info": "Template to convert Data to Text. If left empty, it will be dynamically set to the Data's text key.",
-                "input_types": ["Message"],
-                "list": false,
-                "load_from_db": false,
-                "name": "data_template",
->>>>>>> 093cc42f
-                "placeholder": "",
-                "required": false,
-                "show": true,
-                "title_case": false,
-                "tool_mode": false,
-                "trace_as_metadata": true,
-                "type": "str",
-                "value": "Text"
-              },
-              "separator": {
-                "_input_type": "StrInput",
-                "advanced": false,
-                "display_name": "Separator",
-                "dynamic": false,
-<<<<<<< HEAD
-                "info": "Specify the separator to use between multiple outputs. Default for Text is '\\n\\n'. Default for Raw HTML is '\\n<!-- Separator -->\\n'.",
-=======
-                "info": "Message to be passed as output.",
-                "input_types": ["Data", "DataFrame", "Message"],
->>>>>>> 093cc42f
-                "list": false,
-                "list_add_label": "Add More",
-                "load_from_db": false,
-<<<<<<< HEAD
-                "name": "separator",
-=======
-                "name": "input_value",
-                "placeholder": "",
-                "required": true,
-                "show": true,
-                "title_case": false,
-                "trace_as_input": true,
-                "trace_as_metadata": true,
-                "type": "str",
-                "value": ""
-              },
-              "sender": {
-                "_input_type": "DropdownInput",
-                "advanced": true,
-                "combobox": false,
-                "display_name": "Sender Type",
-                "dynamic": false,
-                "info": "Type of sender.",
-                "name": "sender",
-                "options": ["Machine", "User"],
->>>>>>> 093cc42f
-                "placeholder": "",
-                "required": false,
-                "show": true,
-                "title_case": false,
-                "tool_mode": false,
-                "trace_as_metadata": true,
-                "type": "str",
-                "value": "\n\n"
-              },
-              "urls": {
-                "_input_type": "MessageTextInput",
-                "advanced": false,
-                "display_name": "URLs",
-                "dynamic": false,
-<<<<<<< HEAD
-                "info": "",
-                "input_types": [
-                  "Message"
-                ],
-                "list": true,
-=======
-                "info": "Name of the sender.",
-                "input_types": ["Message"],
-                "list": false,
->>>>>>> 093cc42f
-                "load_from_db": false,
-                "name": "urls",
-                "placeholder": "",
-                "required": false,
-                "show": true,
-                "title_case": false,
-                "tool_mode": true,
-                "trace_as_input": true,
-                "trace_as_metadata": true,
-                "type": "str",
-<<<<<<< HEAD
-                "value": [
-                  "https://raw.githubusercontent.com/langflow-ai/langflow/refs/heads/main/src/backend/base/langflow/custom/custom_component/component.py"
-                ]
-=======
-                "value": "AI"
-              },
-              "session_id": {
-                "_input_type": "MessageTextInput",
-                "advanced": true,
-                "display_name": "Session ID",
-                "dynamic": false,
-                "info": "The session ID of the chat. If empty, the current session ID parameter will be used.",
-                "input_types": ["Message"],
-                "list": false,
-                "load_from_db": false,
-                "name": "session_id",
-                "placeholder": "",
-                "required": false,
-                "show": true,
-                "title_case": false,
-                "tool_mode": false,
-                "trace_as_input": true,
-                "trace_as_metadata": true,
-                "type": "str",
-                "value": ""
-              },
-              "should_store_message": {
-                "_input_type": "BoolInput",
-                "advanced": true,
-                "display_name": "Store Messages",
-                "dynamic": false,
-                "info": "Store the message in the history.",
-                "list": false,
-                "name": "should_store_message",
-                "placeholder": "",
-                "required": false,
-                "show": true,
-                "title_case": false,
-                "trace_as_metadata": true,
-                "type": "bool",
-                "value": true
-              },
-              "text_color": {
-                "_input_type": "MessageTextInput",
-                "advanced": true,
-                "display_name": "Text Color",
-                "dynamic": false,
-                "info": "The text color of the name",
-                "input_types": ["Message"],
-                "list": false,
-                "load_from_db": false,
-                "name": "text_color",
-                "placeholder": "",
-                "required": false,
-                "show": true,
-                "title_case": false,
-                "tool_mode": false,
-                "trace_as_input": true,
-                "trace_as_metadata": true,
-                "type": "str",
-                "value": ""
->>>>>>> 093cc42f
-              }
-            },
-            "tool_mode": false
-          },
-          "type": "URL"
-        },
-        "dragging": false,
-        "height": 365,
-        "id": "URL-jMFLx",
-        "measured": {
-          "height": 365,
-          "width": 360
-        },
-        "position": {
-          "x": 1428.8876734924713,
-          "y": 32.523680276074714
-        },
-        "positionAbsolute": {
-          "x": 1436.3617127766433,
-          "y": 264.218898085405
-        },
-        "selected": false,
-        "type": "genericNode",
-        "width": 320
-      },
-      {
-        "data": {
-          "id": "URL-yGoND",
-          "node": {
-            "base_classes": ["Data", "Message"],
-            "beta": false,
-            "conditional_paths": [],
-            "custom_fields": {},
-            "description": "Fetch content from one or more URLs.",
-            "display_name": "URL",
-            "documentation": "",
-            "edited": false,
-            "field_order": ["urls", "format"],
-            "frozen": false,
-            "icon": "layout-template",
-            "legacy": false,
-            "lf_version": "1.0.19.post2",
-            "metadata": {},
-            "output_types": [],
-            "outputs": [
-              {
-                "allows_loop": false,
-                "cache": true,
-                "display_name": "Data",
-                "method": "fetch_content",
-                "name": "data",
-                "selected": "Data",
-                "tool_mode": true,
-                "types": ["Data"],
-                "value": "__UNDEFINED__"
-              },
-              {
-                "allows_loop": false,
-                "cache": true,
-                "display_name": "Text",
-                "method": "fetch_content_text",
-                "name": "text",
-                "selected": "Message",
-                "tool_mode": true,
-                "types": ["Message"],
-                "value": "__UNDEFINED__"
-              },
-              {
-                "allows_loop": false,
-                "cache": true,
-                "display_name": "DataFrame",
-                "method": "as_dataframe",
-                "name": "dataframe",
-                "selected": "DataFrame",
-                "tool_mode": true,
-                "types": ["DataFrame"],
-                "value": "__UNDEFINED__"
-              }
-            ],
-            "pinned": false,
-            "template": {
-              "_type": "Component",
-              "clean_extra_whitespace": {
-                "_input_type": "BoolInput",
-                "advanced": false,
-                "display_name": "Clean Extra Whitespace",
-                "dynamic": false,
-                "info": "Whether to clean excessive blank lines in the text output. Only applies to 'Text' format.",
-                "list": false,
-                "list_add_label": "Add More",
-                "name": "clean_extra_whitespace",
-                "placeholder": "",
-                "required": false,
-                "show": true,
-                "title_case": false,
-                "tool_mode": false,
-                "trace_as_metadata": true,
-                "type": "bool",
-                "value": true
-              },
-              "code": {
-                "advanced": true,
-                "dynamic": true,
-                "fileTypes": [],
-                "file_path": "",
-                "info": "",
-                "list": false,
-                "load_from_db": false,
-                "multiline": true,
-                "name": "code",
-                "password": false,
-                "placeholder": "",
-                "required": true,
-                "show": true,
-                "title_case": false,
-                "type": "code",
-                "value": "import asyncio\nimport json\nimport re\n\nimport aiohttp\nfrom langchain_community.document_loaders import AsyncHtmlLoader, WebBaseLoader\n\nfrom langflow.custom import Component\nfrom langflow.io import BoolInput, DropdownInput, MessageTextInput, Output, StrInput\nfrom langflow.schema import Data\nfrom langflow.schema.dataframe import DataFrame\nfrom langflow.schema.message import Message\n\n\nclass URLComponent(Component):\n    display_name = \"URL\"\n    description = (\n        \"Load and retrieve data from specified URLs. Supports output in plain text, raw HTML, \"\n        \"or JSON, with options for cleaning and separating multiple outputs.\"\n    )\n    icon = \"layout-template\"\n    name = \"URL\"\n\n    inputs = [\n        MessageTextInput(\n            name=\"urls\",\n            display_name=\"URLs\",\n            is_list=True,\n            tool_mode=True,\n            placeholder=\"Enter a URL...\",\n            list_add_label=\"Add URL\",\n        ),\n        DropdownInput(\n            name=\"format\",\n            display_name=\"Output Format\",\n            info=(\n                \"Output Format. Use 'Text' to extract text from the HTML, 'Raw HTML' for the raw HTML \"\n                \"content, or 'JSON' to extract JSON from the HTML.\"\n            ),\n            options=[\"Text\", \"Raw HTML\", \"JSON\"],\n            value=\"Text\",\n            real_time_refresh=True,\n        ),\n        StrInput(\n            name=\"separator\",\n            display_name=\"Separator\",\n            value=\"\\n\\n\",\n            show=True,\n            info=(\n                \"Specify the separator to use between multiple outputs. Default for Text is '\\\\n\\\\n'. \"\n                \"Default for Raw HTML is '\\\\n<!-- Separator -->\\\\n'.\"\n            ),\n        ),\n        BoolInput(\n            name=\"clean_extra_whitespace\",\n            display_name=\"Clean Extra Whitespace\",\n            value=True,\n            show=True,\n            info=\"Whether to clean excessive blank lines in the text output. Only applies to 'Text' format.\",\n        ),\n    ]\n\n    outputs = [\n        Output(display_name=\"Data\", name=\"data\", method=\"fetch_content\"),\n        Output(display_name=\"Text\", name=\"text\", method=\"fetch_content_text\"),\n        Output(display_name=\"DataFrame\", name=\"dataframe\", method=\"as_dataframe\"),\n    ]\n\n    async def validate_json_content(self, url: str) -> bool:\n        \"\"\"Validates if the URL content is actually JSON.\"\"\"\n        try:\n            async with aiohttp.ClientSession() as session, session.get(url) as response:\n                http_ok = 200\n                if response.status != http_ok:\n                    return False\n\n                content = await response.text()\n                try:\n                    json.loads(content)\n                except json.JSONDecodeError:\n                    return False\n                else:\n                    return True\n        except (aiohttp.ClientError, asyncio.TimeoutError):\n            # Log specific error for debugging if needed\n            return False\n\n    def update_build_config(self, build_config: dict, field_value: str, field_name: str | None = None) -> dict:\n        \"\"\"Dynamically update fields based on selected format.\"\"\"\n        if field_name == \"format\":\n            is_text_mode = field_value == \"Text\"\n            is_json_mode = field_value == \"JSON\"\n            build_config[\"separator\"][\"value\"] = \"\\n\\n\" if is_text_mode else \"\\n<!-- Separator -->\\n\"\n            build_config[\"clean_extra_whitespace\"][\"show\"] = is_text_mode\n            build_config[\"separator\"][\"show\"] = not is_json_mode\n        return build_config\n\n    def ensure_url(self, string: str) -> str:\n        \"\"\"Ensures the given string is a valid URL.\"\"\"\n        if not string.startswith((\"http://\", \"https://\")):\n            string = \"http://\" + string\n\n        url_regex = re.compile(\n            r\"^(https?:\\/\\/)?\"\n            r\"(www\\.)?\"\n            r\"([a-zA-Z0-9.-]+)\"\n            r\"(\\.[a-zA-Z]{2,})?\"\n            r\"(:\\d+)?\"\n            r\"(\\/[^\\s]*)?$\",\n            re.IGNORECASE,\n        )\n\n        error_msg = \"Invalid URL - \" + string\n        if not url_regex.match(string):\n            raise ValueError(error_msg)\n\n        return string\n\n    def fetch_content(self) -> list[Data]:\n        \"\"\"Fetch content based on selected format.\"\"\"\n        urls = list({self.ensure_url(url.strip()) for url in self.urls if url.strip()})\n\n        no_urls_msg = \"No valid URLs provided.\"\n        if not urls:\n            raise ValueError(no_urls_msg)\n\n        # If JSON format is selected, validate JSON content first\n        if self.format == \"JSON\":\n            for url in urls:\n                is_json = asyncio.run(self.validate_json_content(url))\n                if not is_json:\n                    error_msg = \"Invalid JSON content from URL - \" + url\n                    raise ValueError(error_msg)\n\n        if self.format == \"Raw HTML\":\n            loader = AsyncHtmlLoader(web_path=urls, encoding=\"utf-8\")\n        else:\n            loader = WebBaseLoader(web_paths=urls, encoding=\"utf-8\")\n\n        docs = loader.load()\n\n        if self.format == \"JSON\":\n            data = []\n            for doc in docs:\n                try:\n                    json_content = json.loads(doc.page_content)\n                    data_dict = {\"text\": json.dumps(json_content, indent=2), **json_content, **doc.metadata}\n                    data.append(Data(**data_dict))\n                except json.JSONDecodeError as err:\n                    source = doc.metadata.get(\"source\", \"unknown URL\")\n                    error_msg = \"Invalid JSON content from \" + source\n                    raise ValueError(error_msg) from err\n            return data\n\n        return [Data(text=doc.page_content, **doc.metadata) for doc in docs]\n\n    def fetch_content_text(self) -> Message:\n        \"\"\"Fetch content and return as formatted text.\"\"\"\n        data = self.fetch_content()\n\n        if self.format == \"JSON\":\n            text_list = [item.text for item in data]\n            result = \"\\n\".join(text_list)\n        else:\n            text_list = [item.text for item in data]\n            if self.format == \"Text\" and self.clean_extra_whitespace:\n                text_list = [re.sub(r\"\\n{3,}\", \"\\n\\n\", text) for text in text_list]\n            result = self.separator.join(text_list)\n\n        self.status = result\n        return Message(text=result)\n\n    def as_dataframe(self) -> DataFrame:\n        \"\"\"Return fetched content as a DataFrame.\"\"\"\n        return DataFrame(self.fetch_content())\n"
-              },
-              "format": {
-                "_input_type": "DropdownInput",
-                "advanced": false,
-                "combobox": false,
-                "display_name": "Output Format",
-                "dynamic": false,
-                "info": "Output Format. Use 'Text' to extract text from the HTML, 'Raw HTML' for the raw HTML content, or 'JSON' to extract JSON from the HTML.",
-                "name": "format",
-                "options": ["Text", "Raw HTML", "JSON"],
-                "placeholder": "",
-                "required": false,
-                "show": true,
-                "title_case": false,
-                "tool_mode": false,
-                "trace_as_metadata": true,
-                "type": "str",
-                "value": "Text"
-              },
-              "separator": {
-                "_input_type": "StrInput",
-                "advanced": false,
-                "display_name": "Separator",
-                "dynamic": false,
-                "info": "Specify the separator to use between multiple outputs. Default for Text is '\\n\\n'. Default for Raw HTML is '\\n<!-- Separator -->\\n'.",
-                "list": false,
-                "list_add_label": "Add More",
-                "load_from_db": false,
-                "name": "separator",
-                "placeholder": "",
-                "required": false,
-                "show": true,
-                "title_case": false,
-                "tool_mode": false,
-                "trace_as_metadata": true,
-                "type": "str",
-                "value": "\n\n"
-              },
-              "urls": {
-                "_input_type": "MessageTextInput",
-                "advanced": false,
-                "display_name": "URLs",
-                "dynamic": false,
-                "info": "",
-                "input_types": ["Message"],
-                "list": true,
-                "load_from_db": false,
-                "name": "urls",
-                "placeholder": "",
-                "required": false,
-                "show": true,
-                "title_case": false,
-                "tool_mode": true,
-                "trace_as_input": true,
-                "trace_as_metadata": true,
-                "type": "str",
-                "value": [
-                  "https://github.com/langflow-ai/langflow/blob/main/src/backend/base/langflow/components/agents/agent.py",
-                  "https://github.com/langflow-ai/langflow/blob/main/src/backend/base/langflow/components/helpers/structured_output.py",
-                  "https://raw.githubusercontent.com/langflow-ai/langflow/refs/heads/main/src/backend/base/langflow/components/tools/calculator.py",
-                  "https://raw.githubusercontent.com/langflow-ai/langflow/refs/heads/main/src/backend/base/langflow/components/tools/tavily_search.py",
-                  "https://raw.githubusercontent.com/langflow-ai/langflow/refs/heads/main/src/backend/base/langflow/components/models/ollama.py",
-                  "https://raw.githubusercontent.com/langflow-ai/langflow/refs/heads/main/src/backend/base/langflow/components/logic/conditional_router.py",
-                  "https://raw.githubusercontent.com/langflow-ai/langflow/refs/heads/main/src/backend/base/langflow/components/data/file.py"
-                ]
-              }
-            },
-            "tool_mode": false
-          },
-          "type": "URL"
-        },
-        "dragging": false,
-        "height": 661,
-        "id": "URL-yGoND",
-        "measured": {
-          "height": 661,
-          "width": 360
-        },
-        "position": {
-          "x": 1831.5895760156684,
-          "y": 245.62940316018893
-        },
-        "positionAbsolute": {
-          "x": 1831.5895760156684,
-          "y": 245.62940316018893
-        },
-        "selected": false,
-        "type": "genericNode",
-        "width": 320
-      },
-      {
-        "data": {
-          "id": "URL-ps8i7",
-          "node": {
-            "base_classes": ["Data", "Message"],
-            "beta": false,
-            "conditional_paths": [],
-            "custom_fields": {},
-            "description": "Fetch content from one or more URLs.",
-            "display_name": "URL",
-            "documentation": "",
-            "edited": false,
-            "field_order": ["urls", "format"],
-            "frozen": false,
-            "icon": "layout-template",
-            "legacy": false,
-            "lf_version": "1.0.19.post2",
-            "metadata": {},
-            "output_types": [],
-            "outputs": [
-              {
-                "allows_loop": false,
-                "cache": true,
-                "display_name": "Data",
-                "method": "fetch_content",
-                "name": "data",
-                "selected": "Data",
-                "tool_mode": true,
-                "types": ["Data"],
-                "value": "__UNDEFINED__"
-              },
-              {
-                "allows_loop": false,
-                "cache": true,
-                "display_name": "Text",
-                "method": "fetch_content_text",
-                "name": "text",
-                "selected": "Message",
-                "tool_mode": true,
-                "types": ["Message"],
-                "value": "__UNDEFINED__"
-              },
-              {
-                "allows_loop": false,
-                "cache": true,
-                "display_name": "DataFrame",
-                "method": "as_dataframe",
-                "name": "dataframe",
-                "selected": "DataFrame",
-                "tool_mode": true,
-                "types": ["DataFrame"],
-                "value": "__UNDEFINED__"
-              }
-            ],
-            "pinned": false,
-            "template": {
-              "_type": "Component",
-              "clean_extra_whitespace": {
-                "_input_type": "BoolInput",
-                "advanced": false,
-                "display_name": "Clean Extra Whitespace",
-                "dynamic": false,
-                "info": "Whether to clean excessive blank lines in the text output. Only applies to 'Text' format.",
-                "list": false,
-                "list_add_label": "Add More",
-                "name": "clean_extra_whitespace",
-                "placeholder": "",
-                "required": false,
-                "show": true,
-                "title_case": false,
-                "tool_mode": false,
-                "trace_as_metadata": true,
-                "type": "bool",
-                "value": true
-              },
-              "code": {
-                "advanced": true,
-                "dynamic": true,
-                "fileTypes": [],
-                "file_path": "",
-                "info": "",
-                "list": false,
-                "load_from_db": false,
-                "multiline": true,
-                "name": "code",
-                "password": false,
-                "placeholder": "",
-                "required": true,
-                "show": true,
-                "title_case": false,
-                "type": "code",
-                "value": "import asyncio\nimport json\nimport re\n\nimport aiohttp\nfrom langchain_community.document_loaders import AsyncHtmlLoader, WebBaseLoader\n\nfrom langflow.custom import Component\nfrom langflow.io import BoolInput, DropdownInput, MessageTextInput, Output, StrInput\nfrom langflow.schema import Data\nfrom langflow.schema.dataframe import DataFrame\nfrom langflow.schema.message import Message\n\n\nclass URLComponent(Component):\n    display_name = \"URL\"\n    description = (\n        \"Load and retrieve data from specified URLs. Supports output in plain text, raw HTML, \"\n        \"or JSON, with options for cleaning and separating multiple outputs.\"\n    )\n    icon = \"layout-template\"\n    name = \"URL\"\n\n    inputs = [\n        MessageTextInput(\n            name=\"urls\",\n            display_name=\"URLs\",\n            is_list=True,\n            tool_mode=True,\n            placeholder=\"Enter a URL...\",\n            list_add_label=\"Add URL\",\n        ),\n        DropdownInput(\n            name=\"format\",\n            display_name=\"Output Format\",\n            info=(\n                \"Output Format. Use 'Text' to extract text from the HTML, 'Raw HTML' for the raw HTML \"\n                \"content, or 'JSON' to extract JSON from the HTML.\"\n            ),\n            options=[\"Text\", \"Raw HTML\", \"JSON\"],\n            value=\"Text\",\n            real_time_refresh=True,\n        ),\n        StrInput(\n            name=\"separator\",\n            display_name=\"Separator\",\n            value=\"\\n\\n\",\n            show=True,\n            info=(\n                \"Specify the separator to use between multiple outputs. Default for Text is '\\\\n\\\\n'. \"\n                \"Default for Raw HTML is '\\\\n<!-- Separator -->\\\\n'.\"\n            ),\n        ),\n        BoolInput(\n            name=\"clean_extra_whitespace\",\n            display_name=\"Clean Extra Whitespace\",\n            value=True,\n            show=True,\n            info=\"Whether to clean excessive blank lines in the text output. Only applies to 'Text' format.\",\n        ),\n    ]\n\n    outputs = [\n        Output(display_name=\"Data\", name=\"data\", method=\"fetch_content\"),\n        Output(display_name=\"Text\", name=\"text\", method=\"fetch_content_text\"),\n        Output(display_name=\"DataFrame\", name=\"dataframe\", method=\"as_dataframe\"),\n    ]\n\n    async def validate_json_content(self, url: str) -> bool:\n        \"\"\"Validates if the URL content is actually JSON.\"\"\"\n        try:\n            async with aiohttp.ClientSession() as session, session.get(url) as response:\n                http_ok = 200\n                if response.status != http_ok:\n                    return False\n\n                content = await response.text()\n                try:\n                    json.loads(content)\n                except json.JSONDecodeError:\n                    return False\n                else:\n                    return True\n        except (aiohttp.ClientError, asyncio.TimeoutError):\n            # Log specific error for debugging if needed\n            return False\n\n    def update_build_config(self, build_config: dict, field_value: str, field_name: str | None = None) -> dict:\n        \"\"\"Dynamically update fields based on selected format.\"\"\"\n        if field_name == \"format\":\n            is_text_mode = field_value == \"Text\"\n            is_json_mode = field_value == \"JSON\"\n            build_config[\"separator\"][\"value\"] = \"\\n\\n\" if is_text_mode else \"\\n<!-- Separator -->\\n\"\n            build_config[\"clean_extra_whitespace\"][\"show\"] = is_text_mode\n            build_config[\"separator\"][\"show\"] = not is_json_mode\n        return build_config\n\n    def ensure_url(self, string: str) -> str:\n        \"\"\"Ensures the given string is a valid URL.\"\"\"\n        if not string.startswith((\"http://\", \"https://\")):\n            string = \"http://\" + string\n\n        url_regex = re.compile(\n            r\"^(https?:\\/\\/)?\"\n            r\"(www\\.)?\"\n            r\"([a-zA-Z0-9.-]+)\"\n            r\"(\\.[a-zA-Z]{2,})?\"\n            r\"(:\\d+)?\"\n            r\"(\\/[^\\s]*)?$\",\n            re.IGNORECASE,\n        )\n\n        error_msg = \"Invalid URL - \" + string\n        if not url_regex.match(string):\n            raise ValueError(error_msg)\n\n        return string\n\n    def fetch_content(self) -> list[Data]:\n        \"\"\"Fetch content based on selected format.\"\"\"\n        urls = list({self.ensure_url(url.strip()) for url in self.urls if url.strip()})\n\n        no_urls_msg = \"No valid URLs provided.\"\n        if not urls:\n            raise ValueError(no_urls_msg)\n\n        # If JSON format is selected, validate JSON content first\n        if self.format == \"JSON\":\n            for url in urls:\n                is_json = asyncio.run(self.validate_json_content(url))\n                if not is_json:\n                    error_msg = \"Invalid JSON content from URL - \" + url\n                    raise ValueError(error_msg)\n\n        if self.format == \"Raw HTML\":\n            loader = AsyncHtmlLoader(web_path=urls, encoding=\"utf-8\")\n        else:\n            loader = WebBaseLoader(web_paths=urls, encoding=\"utf-8\")\n\n        docs = loader.load()\n\n        if self.format == \"JSON\":\n            data = []\n            for doc in docs:\n                try:\n                    json_content = json.loads(doc.page_content)\n                    data_dict = {\"text\": json.dumps(json_content, indent=2), **json_content, **doc.metadata}\n                    data.append(Data(**data_dict))\n                except json.JSONDecodeError as err:\n                    source = doc.metadata.get(\"source\", \"unknown URL\")\n                    error_msg = \"Invalid JSON content from \" + source\n                    raise ValueError(error_msg) from err\n            return data\n\n        return [Data(text=doc.page_content, **doc.metadata) for doc in docs]\n\n    def fetch_content_text(self) -> Message:\n        \"\"\"Fetch content and return as formatted text.\"\"\"\n        data = self.fetch_content()\n\n        if self.format == \"JSON\":\n            text_list = [item.text for item in data]\n            result = \"\\n\".join(text_list)\n        else:\n            text_list = [item.text for item in data]\n            if self.format == \"Text\" and self.clean_extra_whitespace:\n                text_list = [re.sub(r\"\\n{3,}\", \"\\n\\n\", text) for text in text_list]\n            result = self.separator.join(text_list)\n\n        self.status = result\n        return Message(text=result)\n\n    def as_dataframe(self) -> DataFrame:\n        \"\"\"Return fetched content as a DataFrame.\"\"\"\n        return DataFrame(self.fetch_content())\n"
-              },
-              "format": {
-                "_input_type": "DropdownInput",
-                "advanced": false,
-                "combobox": false,
-                "display_name": "Output Format",
-                "dynamic": false,
-                "info": "Output Format. Use 'Text' to extract text from the HTML, 'Raw HTML' for the raw HTML content, or 'JSON' to extract JSON from the HTML.",
-                "name": "format",
-                "options": ["Text", "Raw HTML", "JSON"],
-                "placeholder": "",
-                "required": false,
-                "show": true,
-                "title_case": false,
-                "tool_mode": false,
-                "trace_as_metadata": true,
-                "type": "str",
-                "value": "Text"
-              },
-              "separator": {
-                "_input_type": "StrInput",
-                "advanced": false,
-                "display_name": "Separator",
-                "dynamic": false,
-                "info": "Specify the separator to use between multiple outputs. Default for Text is '\\n\\n'. Default for Raw HTML is '\\n<!-- Separator -->\\n'.",
-                "list": false,
-                "list_add_label": "Add More",
-                "load_from_db": false,
-                "name": "separator",
-                "placeholder": "",
-                "required": false,
-                "show": true,
-                "title_case": false,
-                "tool_mode": false,
-                "trace_as_metadata": true,
-                "type": "str",
-                "value": "\n\n"
-              },
-              "urls": {
-                "_input_type": "MessageTextInput",
-                "advanced": false,
-                "display_name": "URLs",
-                "dynamic": false,
-                "info": "",
-                "input_types": ["Message"],
-                "list": true,
-                "load_from_db": false,
-                "name": "urls",
-                "placeholder": "",
-                "required": false,
-                "show": true,
-                "title_case": false,
-                "tool_mode": true,
-                "trace_as_input": true,
-                "trace_as_metadata": true,
-                "type": "str",
-                "value": [
-                  "https://raw.githubusercontent.com/langflow-ai/langflow/refs/heads/main/src/backend/base/langflow/components/custom_component/custom_component.py"
-                ]
-              }
-            },
-            "tool_mode": false
-          },
-          "type": "URL"
-        },
-        "dragging": false,
-        "height": 365,
-        "id": "URL-ps8i7",
-        "measured": {
-          "height": 365,
-          "width": 360
-        },
-        "position": {
-          "x": 1429.5084407373513,
-          "y": 632.4558314720756
-        },
-        "positionAbsolute": {
-          "x": 1436.982480021523,
-          "y": 651.1409296825055
-        },
-        "selected": false,
-        "type": "genericNode",
-        "width": 320
-      },
-      {
-        "data": {
-          "id": "AnthropicModel-WajFy",
-          "node": {
-<<<<<<< HEAD
-            "base_classes": [
-              "LanguageModel",
-              "Message"
-            ],
-=======
-            "base_classes": ["Data", "Message"],
->>>>>>> 093cc42f
-            "beta": false,
-            "category": "models",
-            "conditional_paths": [],
-            "custom_fields": {},
-            "description": "Generate text using Anthropic Chat&Completion LLMs with prefill support.",
-            "display_name": "Anthropic",
-            "documentation": "",
-            "edited": false,
-<<<<<<< HEAD
-            "field_order": [
-              "input_value",
-              "system_message",
-              "stream",
-              "max_tokens",
-              "model_name",
-              "api_key",
-              "temperature",
-              "base_url",
-              "tool_model_enabled",
-              "prefill"
-            ],
-=======
-            "field_order": ["urls", "format"],
->>>>>>> 093cc42f
-            "frozen": false,
-            "icon": "Anthropic",
-            "key": "AnthropicModel",
-            "legacy": false,
-            "metadata": {},
-            "minimized": false,
-            "output_types": [],
-            "outputs": [
-              {
-                "allows_loop": false,
-                "cache": true,
-<<<<<<< HEAD
-                "display_name": "Message",
-                "method": "text_response",
-                "name": "text_output",
-                "required_inputs": [],
-=======
-                "display_name": "Data",
-                "method": "fetch_content",
-                "name": "data",
-                "selected": "Data",
-                "tool_mode": true,
-                "types": ["Data"],
-                "value": "__UNDEFINED__"
-              },
-              {
-                "allows_loop": false,
-                "cache": true,
-                "display_name": "Text",
-                "method": "fetch_content_text",
-                "name": "text",
->>>>>>> 093cc42f
-                "selected": "Message",
-                "tool_mode": true,
-                "types": ["Message"],
-                "value": "__UNDEFINED__"
-              },
-              {
-                "allows_loop": false,
-                "cache": true,
-                "display_name": "Language Model",
-                "method": "build_model",
-                "name": "model_output",
-                "required_inputs": [
-                  "api_key"
-                ],
-                "selected": "LanguageModel",
-                "tool_mode": true,
-<<<<<<< HEAD
-                "types": [
-                  "LanguageModel"
-                ],
-=======
-                "types": ["DataFrame"],
->>>>>>> 093cc42f
-                "value": "__UNDEFINED__"
-              }
-            ],
-            "pinned": false,
-            "score": 0.0005851173668140926,
-            "template": {
-              "_type": "Component",
-              "api_key": {
-                "_input_type": "SecretStrInput",
-                "advanced": false,
-                "display_name": "Anthropic API Key",
-                "dynamic": false,
-                "info": "Your Anthropic API key.",
-                "input_types": [
-                  "Message"
-                ],
-                "load_from_db": true,
-                "name": "api_key",
-                "password": true,
-                "placeholder": "",
-                "real_time_refresh": true,
-                "required": true,
-                "show": true,
-                "title_case": false,
-                "type": "str",
-                "value": "ANTHROPIC_API_KEY"
-              },
-              "base_url": {
-                "_input_type": "MessageTextInput",
-                "advanced": false,
-                "display_name": "Anthropic API URL",
-                "dynamic": false,
-                "info": "Endpoint of the Anthropic API. Defaults to 'https://api.anthropic.com' if not specified.",
-                "input_types": [
-                  "Message"
-                ],
-                "list": false,
-                "list_add_label": "Add More",
-                "load_from_db": false,
-                "name": "base_url",
-                "placeholder": "",
-                "real_time_refresh": true,
-                "required": false,
-                "show": true,
-                "title_case": false,
-                "tool_mode": false,
-<<<<<<< HEAD
-=======
-                "trace_as_metadata": true,
-                "type": "bool",
-                "value": true
-              },
-              "code": {
-                "advanced": true,
-                "dynamic": true,
-                "fileTypes": [],
-                "file_path": "",
-                "info": "",
-                "list": false,
-                "load_from_db": false,
-                "multiline": true,
-                "name": "code",
-                "password": false,
-                "placeholder": "",
-                "required": true,
-                "show": true,
-                "title_case": false,
-                "type": "code",
-                "value": "import asyncio\nimport json\nimport re\n\nimport aiohttp\nfrom langchain_community.document_loaders import AsyncHtmlLoader, WebBaseLoader\n\nfrom langflow.custom import Component\nfrom langflow.io import BoolInput, DropdownInput, MessageTextInput, Output, StrInput\nfrom langflow.schema import Data\nfrom langflow.schema.dataframe import DataFrame\nfrom langflow.schema.message import Message\n\n\nclass URLComponent(Component):\n    display_name = \"URL\"\n    description = (\n        \"Load and retrieve data from specified URLs. Supports output in plain text, raw HTML, \"\n        \"or JSON, with options for cleaning and separating multiple outputs.\"\n    )\n    icon = \"layout-template\"\n    name = \"URL\"\n\n    inputs = [\n        MessageTextInput(\n            name=\"urls\",\n            display_name=\"URLs\",\n            is_list=True,\n            tool_mode=True,\n            placeholder=\"Enter a URL...\",\n            list_add_label=\"Add URL\",\n        ),\n        DropdownInput(\n            name=\"format\",\n            display_name=\"Output Format\",\n            info=(\n                \"Output Format. Use 'Text' to extract text from the HTML, 'Raw HTML' for the raw HTML \"\n                \"content, or 'JSON' to extract JSON from the HTML.\"\n            ),\n            options=[\"Text\", \"Raw HTML\", \"JSON\"],\n            value=\"Text\",\n            real_time_refresh=True,\n        ),\n        StrInput(\n            name=\"separator\",\n            display_name=\"Separator\",\n            value=\"\\n\\n\",\n            show=True,\n            info=(\n                \"Specify the separator to use between multiple outputs. Default for Text is '\\\\n\\\\n'. \"\n                \"Default for Raw HTML is '\\\\n<!-- Separator -->\\\\n'.\"\n            ),\n        ),\n        BoolInput(\n            name=\"clean_extra_whitespace\",\n            display_name=\"Clean Extra Whitespace\",\n            value=True,\n            show=True,\n            info=\"Whether to clean excessive blank lines in the text output. Only applies to 'Text' format.\",\n        ),\n    ]\n\n    outputs = [\n        Output(display_name=\"Data\", name=\"data\", method=\"fetch_content\"),\n        Output(display_name=\"Text\", name=\"text\", method=\"fetch_content_text\"),\n        Output(display_name=\"DataFrame\", name=\"dataframe\", method=\"as_dataframe\"),\n    ]\n\n    async def validate_json_content(self, url: str) -> bool:\n        \"\"\"Validates if the URL content is actually JSON.\"\"\"\n        try:\n            async with aiohttp.ClientSession() as session, session.get(url) as response:\n                http_ok = 200\n                if response.status != http_ok:\n                    return False\n\n                content = await response.text()\n                try:\n                    json.loads(content)\n                except json.JSONDecodeError:\n                    return False\n                else:\n                    return True\n        except (aiohttp.ClientError, asyncio.TimeoutError):\n            # Log specific error for debugging if needed\n            return False\n\n    def update_build_config(self, build_config: dict, field_value: str, field_name: str | None = None) -> dict:\n        \"\"\"Dynamically update fields based on selected format.\"\"\"\n        if field_name == \"format\":\n            is_text_mode = field_value == \"Text\"\n            is_json_mode = field_value == \"JSON\"\n            build_config[\"separator\"][\"value\"] = \"\\n\\n\" if is_text_mode else \"\\n<!-- Separator -->\\n\"\n            build_config[\"clean_extra_whitespace\"][\"show\"] = is_text_mode\n            build_config[\"separator\"][\"show\"] = not is_json_mode\n        return build_config\n\n    def ensure_url(self, string: str) -> str:\n        \"\"\"Ensures the given string is a valid URL.\"\"\"\n        if not string.startswith((\"http://\", \"https://\")):\n            string = \"http://\" + string\n\n        url_regex = re.compile(\n            r\"^(https?:\\/\\/)?\"\n            r\"(www\\.)?\"\n            r\"([a-zA-Z0-9.-]+)\"\n            r\"(\\.[a-zA-Z]{2,})?\"\n            r\"(:\\d+)?\"\n            r\"(\\/[^\\s]*)?$\",\n            re.IGNORECASE,\n        )\n\n        error_msg = \"Invalid URL - \" + string\n        if not url_regex.match(string):\n            raise ValueError(error_msg)\n\n        return string\n\n    def fetch_content(self) -> list[Data]:\n        \"\"\"Fetch content based on selected format.\"\"\"\n        urls = list({self.ensure_url(url.strip()) for url in self.urls if url.strip()})\n\n        no_urls_msg = \"No valid URLs provided.\"\n        if not urls:\n            raise ValueError(no_urls_msg)\n\n        # If JSON format is selected, validate JSON content first\n        if self.format == \"JSON\":\n            for url in urls:\n                is_json = asyncio.run(self.validate_json_content(url))\n                if not is_json:\n                    error_msg = \"Invalid JSON content from URL - \" + url\n                    raise ValueError(error_msg)\n\n        if self.format == \"Raw HTML\":\n            loader = AsyncHtmlLoader(web_path=urls, encoding=\"utf-8\")\n        else:\n            loader = WebBaseLoader(web_paths=urls, encoding=\"utf-8\")\n\n        docs = loader.load()\n\n        if self.format == \"JSON\":\n            data = []\n            for doc in docs:\n                try:\n                    json_content = json.loads(doc.page_content)\n                    data_dict = {\"text\": json.dumps(json_content, indent=2), **json_content, **doc.metadata}\n                    data.append(Data(**data_dict))\n                except json.JSONDecodeError as err:\n                    source = doc.metadata.get(\"source\", \"unknown URL\")\n                    error_msg = \"Invalid JSON content from \" + source\n                    raise ValueError(error_msg) from err\n            return data\n\n        return [Data(text=doc.page_content, **doc.metadata) for doc in docs]\n\n    def fetch_content_text(self) -> Message:\n        \"\"\"Fetch content and return as formatted text.\"\"\"\n        data = self.fetch_content()\n\n        if self.format == \"JSON\":\n            text_list = [item.text for item in data]\n            result = \"\\n\".join(text_list)\n        else:\n            text_list = [item.text for item in data]\n            if self.format == \"Text\" and self.clean_extra_whitespace:\n                text_list = [re.sub(r\"\\n{3,}\", \"\\n\\n\", text) for text in text_list]\n            result = self.separator.join(text_list)\n\n        self.status = result\n        return Message(text=result)\n\n    def as_dataframe(self) -> DataFrame:\n        \"\"\"Return fetched content as a DataFrame.\"\"\"\n        return DataFrame(self.fetch_content())\n"
-              },
-              "format": {
-                "_input_type": "DropdownInput",
-                "advanced": false,
-                "combobox": false,
-                "display_name": "Output Format",
-                "dynamic": false,
-                "info": "Output Format. Use 'Text' to extract text from the HTML, 'Raw HTML' for the raw HTML content, or 'JSON' to extract JSON from the HTML.",
-                "name": "format",
-                "options": ["Text", "Raw HTML", "JSON"],
-                "placeholder": "",
-                "required": false,
-                "show": true,
-                "title_case": false,
-                "tool_mode": false,
-                "trace_as_metadata": true,
-                "type": "str",
-                "value": "Text"
-              },
-              "separator": {
-                "_input_type": "StrInput",
-                "advanced": false,
-                "display_name": "Separator",
-                "dynamic": false,
-                "info": "Specify the separator to use between multiple outputs. Default for Text is '\\n\\n'. Default for Raw HTML is '\\n<!-- Separator -->\\n'.",
-                "list": false,
-                "list_add_label": "Add More",
-                "load_from_db": false,
-                "name": "separator",
-                "placeholder": "",
-                "required": false,
-                "show": true,
-                "title_case": false,
-                "tool_mode": false,
-                "trace_as_metadata": true,
-                "type": "str",
-                "value": "\n\n"
-              },
-              "urls": {
-                "_input_type": "MessageTextInput",
-                "advanced": false,
-                "display_name": "URLs",
-                "dynamic": false,
-                "info": "",
-                "input_types": ["Message"],
-                "list": true,
-                "load_from_db": false,
-                "name": "urls",
-                "placeholder": "",
-                "required": false,
-                "show": true,
-                "title_case": false,
-                "tool_mode": true,
-                "trace_as_input": true,
-                "trace_as_metadata": true,
-                "type": "str",
-                "value": [
-                  "https://raw.githubusercontent.com/langflow-ai/langflow/refs/heads/main/src/backend/base/langflow/components/custom_component/custom_component.py"
-                ]
-              }
-            },
-            "tool_mode": false
-          },
-          "type": "URL"
-        },
-        "dragging": false,
-        "height": 365,
-        "id": "URL-CIWR9",
-        "measured": {
-          "height": 365,
-          "width": 320
-        },
-        "position": {
-          "x": 1429.5084407373513,
-          "y": 632.4558314720756
-        },
-        "positionAbsolute": {
-          "x": 1436.982480021523,
-          "y": 651.1409296825055
-        },
-        "selected": false,
-        "type": "genericNode",
-        "width": 320
-      },
-      {
-        "data": {
-          "id": "AnthropicModel-rdklm",
-          "node": {
-            "base_classes": ["LanguageModel", "Message"],
-            "beta": false,
-            "category": "models",
-            "conditional_paths": [],
-            "custom_fields": {},
-            "description": "Generate text using Anthropic Chat&Completion LLMs with prefill support.",
-            "display_name": "Anthropic",
-            "documentation": "",
-            "edited": false,
-            "field_order": [
-              "input_value",
-              "system_message",
-              "stream",
-              "max_tokens",
-              "model_name",
-              "api_key",
-              "temperature",
-              "base_url",
-              "tool_model_enabled",
-              "prefill"
-            ],
-            "frozen": false,
-            "icon": "Anthropic",
-            "key": "AnthropicModel",
-            "legacy": false,
-            "metadata": {},
-            "minimized": false,
-            "output_types": [],
-            "outputs": [
-              {
-                "allows_loop": false,
-                "cache": true,
-                "display_name": "Message",
-                "method": "text_response",
-                "name": "text_output",
-                "required_inputs": [],
-                "selected": "Message",
-                "tool_mode": true,
-                "types": ["Message"],
-                "value": "__UNDEFINED__"
-              },
-              {
-                "allows_loop": false,
-                "cache": true,
-                "display_name": "Language Model",
-                "method": "build_model",
-                "name": "model_output",
-                "required_inputs": ["api_key"],
-                "selected": "LanguageModel",
-                "tool_mode": true,
-                "types": ["LanguageModel"],
-                "value": "__UNDEFINED__"
-              }
-            ],
-            "pinned": false,
-            "score": 0.0005851173668140926,
-            "template": {
-              "_type": "Component",
-              "api_key": {
-                "_input_type": "SecretStrInput",
-                "advanced": false,
-                "display_name": "Anthropic API Key",
-                "dynamic": false,
-                "info": "Your Anthropic API key.",
-                "input_types": ["Message"],
-                "load_from_db": true,
-                "name": "api_key",
-                "password": true,
-                "placeholder": "",
-                "real_time_refresh": true,
-                "required": true,
-                "show": true,
-                "title_case": false,
-                "type": "str",
-                "value": "ANTHROPIC_API_KEY"
-              },
-              "base_url": {
-                "_input_type": "MessageTextInput",
-                "advanced": false,
-                "display_name": "Anthropic API URL",
-                "dynamic": false,
-                "info": "Endpoint of the Anthropic API. Defaults to 'https://api.anthropic.com' if not specified.",
-                "input_types": ["Message"],
-                "list": false,
-                "list_add_label": "Add More",
-                "load_from_db": false,
-                "name": "base_url",
-                "placeholder": "",
-                "real_time_refresh": true,
-                "required": false,
-                "show": true,
-                "title_case": false,
-                "tool_mode": false,
->>>>>>> 093cc42f
-                "trace_as_input": true,
-                "trace_as_metadata": true,
-                "type": "str",
-                "value": "https://api.anthropic.com"
-              },
-              "code": {
-                "advanced": true,
-                "dynamic": true,
-                "fileTypes": [],
-                "file_path": "",
-                "info": "",
-                "list": false,
-                "load_from_db": false,
-                "multiline": true,
-                "name": "code",
-                "password": false,
-                "placeholder": "",
-                "required": true,
-                "show": true,
-                "title_case": false,
-                "type": "code",
-                "value": "from typing import Any\n\nimport requests\nfrom loguru import logger\n\nfrom langflow.base.models.anthropic_constants import ANTHROPIC_MODELS\nfrom langflow.base.models.model import LCModelComponent\nfrom langflow.field_typing import LanguageModel\nfrom langflow.field_typing.range_spec import RangeSpec\nfrom langflow.io import BoolInput, DropdownInput, IntInput, MessageTextInput, SecretStrInput, SliderInput\nfrom langflow.schema.dotdict import dotdict\n\n\nclass AnthropicModelComponent(LCModelComponent):\n    display_name = \"Anthropic\"\n    description = \"Generate text using Anthropic Chat&Completion LLMs with prefill support.\"\n    icon = \"Anthropic\"\n    name = \"AnthropicModel\"\n\n    inputs = [\n        *LCModelComponent._base_inputs,\n        IntInput(\n            name=\"max_tokens\",\n            display_name=\"Max Tokens\",\n            advanced=True,\n            value=4096,\n            info=\"The maximum number of tokens to generate. Set to 0 for unlimited tokens.\",\n        ),\n        DropdownInput(\n            name=\"model_name\",\n            display_name=\"Model Name\",\n            options=ANTHROPIC_MODELS,\n            refresh_button=True,\n            value=ANTHROPIC_MODELS[0],\n            combobox=True,\n        ),\n        SecretStrInput(\n            name=\"api_key\",\n            display_name=\"Anthropic API Key\",\n            info=\"Your Anthropic API key.\",\n            value=None,\n            required=True,\n            real_time_refresh=True,\n        ),\n        SliderInput(\n            name=\"temperature\",\n            display_name=\"Temperature\",\n            value=0.1,\n            info=\"Run inference with this temperature. Must by in the closed interval [0.0, 1.0].\",\n            range_spec=RangeSpec(min=0, max=1, step=0.01),\n            advanced=True,\n        ),\n        MessageTextInput(\n            name=\"base_url\",\n            display_name=\"Anthropic API URL\",\n            info=\"Endpoint of the Anthropic API. Defaults to 'https://api.anthropic.com' if not specified.\",\n            value=\"https://api.anthropic.com\",\n            real_time_refresh=True,\n        ),\n        BoolInput(\n            name=\"tool_model_enabled\",\n            display_name=\"Enable Tool Models\",\n            info=(\n                \"Select if you want to use models that can work with tools. If yes, only those models will be shown.\"\n            ),\n            advanced=False,\n            value=False,\n            real_time_refresh=True,\n        ),\n        MessageTextInput(\n            name=\"prefill\", display_name=\"Prefill\", info=\"Prefill text to guide the model's response.\", advanced=True\n        ),\n    ]\n\n    def build_model(self) -> LanguageModel:  # type: ignore[type-var]\n        try:\n            from langchain_anthropic.chat_models import ChatAnthropic\n        except ImportError as e:\n            msg = \"langchain_anthropic is not installed. Please install it with `pip install langchain_anthropic`.\"\n            raise ImportError(msg) from e\n        try:\n            output = ChatAnthropic(\n                model=self.model_name,\n                anthropic_api_key=self.api_key,\n                max_tokens_to_sample=self.max_tokens,\n                temperature=self.temperature,\n                anthropic_api_url=self.base_url,\n                streaming=self.stream,\n            )\n        except Exception as e:\n            msg = \"Could not connect to Anthropic API.\"\n            raise ValueError(msg) from e\n\n        return output\n\n    def get_models(self, tool_model_enabled: bool | None = None) -> list[str]:\n        try:\n            import anthropic\n\n            client = anthropic.Anthropic(api_key=self.api_key)\n            models = client.models.list(limit=20).data\n            model_ids = [model.id for model in models]\n        except (ImportError, ValueError, requests.exceptions.RequestException) as e:\n            logger.exception(f\"Error getting model names: {e}\")\n            model_ids = ANTHROPIC_MODELS\n        if tool_model_enabled:\n            try:\n                from langchain_anthropic.chat_models import ChatAnthropic\n            except ImportError as e:\n                msg = \"langchain_anthropic is not installed. Please install it with `pip install langchain_anthropic`.\"\n                raise ImportError(msg) from e\n            for model in model_ids:\n                model_with_tool = ChatAnthropic(\n                    model=self.model_name,\n                    anthropic_api_key=self.api_key,\n                    anthropic_api_url=self.base_url,\n                )\n                if not self.supports_tool_calling(model_with_tool):\n                    model_ids.remove(model)\n        return model_ids\n\n    def _get_exception_message(self, exception: Exception) -> str | None:\n        \"\"\"Get a message from an Anthropic exception.\n\n        Args:\n            exception (Exception): The exception to get the message from.\n\n        Returns:\n            str: The message from the exception.\n        \"\"\"\n        try:\n            from anthropic import BadRequestError\n        except ImportError:\n            return None\n        if isinstance(exception, BadRequestError):\n            message = exception.body.get(\"error\", {}).get(\"message\")\n            if message:\n                return message\n        return None\n\n    def update_build_config(self, build_config: dotdict, field_value: Any, field_name: str | None = None):\n        if field_name in {\"base_url\", \"model_name\", \"tool_model_enabled\", \"api_key\"} and field_value:\n            try:\n                if len(self.api_key) == 0:\n                    ids = ANTHROPIC_MODELS\n                else:\n                    try:\n                        ids = self.get_models(tool_model_enabled=self.tool_model_enabled)\n                    except (ImportError, ValueError, requests.exceptions.RequestException) as e:\n                        logger.exception(f\"Error getting model names: {e}\")\n                        ids = ANTHROPIC_MODELS\n                build_config[\"model_name\"][\"options\"] = ids\n                build_config[\"model_name\"][\"value\"] = ids[0]\n            except Exception as e:\n                msg = f\"Error getting model names: {e}\"\n                raise ValueError(msg) from e\n        return build_config\n"
-              },
-              "input_value": {
-                "_input_type": "MessageInput",
-                "advanced": false,
-                "display_name": "Input",
-                "dynamic": false,
-                "info": "",
-                "input_types": ["Message"],
-                "list": false,
-                "list_add_label": "Add More",
-                "load_from_db": false,
-                "name": "input_value",
-                "placeholder": "",
-                "required": false,
-                "show": true,
-                "title_case": false,
-                "tool_mode": false,
-                "trace_as_input": true,
-                "trace_as_metadata": true,
-                "type": "str",
-                "value": ""
-              },
-              "max_tokens": {
-                "_input_type": "IntInput",
-                "advanced": true,
-                "display_name": "Max Tokens",
-                "dynamic": false,
-                "info": "The maximum number of tokens to generate. Set to 0 for unlimited tokens.",
-                "list": false,
-                "list_add_label": "Add More",
-                "name": "max_tokens",
-                "placeholder": "",
-                "required": false,
-                "show": true,
-                "title_case": false,
-                "tool_mode": false,
-                "trace_as_metadata": true,
-                "type": "int",
-                "value": 4096
-              },
-              "model_name": {
-                "_input_type": "DropdownInput",
-                "advanced": false,
-                "combobox": true,
-                "dialog_inputs": {},
-                "display_name": "Model Name",
-                "dynamic": false,
-                "info": "",
-                "name": "model_name",
-                "options": [
-                  "claude-3-5-sonnet-latest",
-                  "claude-3-5-haiku-latest",
-                  "claude-3-opus-latest",
-                  "claude-3-5-sonnet-20240620",
-                  "claude-3-5-sonnet-20241022",
-                  "claude-3-5-haiku-20241022",
-                  "claude-3-sonnet-20240229",
-                  "claude-3-haiku-20240307"
-                ],
-                "options_metadata": [],
-                "placeholder": "",
-                "refresh_button": true,
-                "required": false,
-                "show": true,
-                "title_case": false,
-                "tool_mode": false,
-                "trace_as_metadata": true,
-                "type": "str",
-                "value": "claude-3-5-sonnet-latest"
-              },
-              "prefill": {
-                "_input_type": "MessageTextInput",
-                "advanced": true,
-                "display_name": "Prefill",
-                "dynamic": false,
-                "info": "Prefill text to guide the model's response.",
-                "input_types": ["Message"],
-                "list": false,
-                "list_add_label": "Add More",
-                "load_from_db": false,
-                "name": "prefill",
-                "placeholder": "",
-                "required": false,
-                "show": true,
-                "title_case": false,
-                "tool_mode": false,
-                "trace_as_input": true,
-                "trace_as_metadata": true,
-                "type": "str",
-                "value": ""
-              },
-              "stream": {
-                "_input_type": "BoolInput",
-                "advanced": true,
-                "display_name": "Stream",
-                "dynamic": false,
-                "info": "Stream the response from the model. Streaming works only in Chat.",
-                "list": false,
-                "list_add_label": "Add More",
-                "name": "stream",
-                "placeholder": "",
-                "required": false,
-                "show": true,
-                "title_case": false,
-                "tool_mode": false,
-                "trace_as_metadata": true,
-                "type": "bool",
-                "value": false
-              },
-              "system_message": {
-                "_input_type": "MultilineInput",
-                "advanced": false,
-                "display_name": "System Message",
-                "dynamic": false,
-                "info": "System message to pass to the model.",
-                "input_types": ["Message"],
-                "list": false,
-                "list_add_label": "Add More",
-                "load_from_db": false,
-                "multiline": true,
-                "name": "system_message",
-                "placeholder": "",
-                "required": false,
-                "show": true,
-                "title_case": false,
-                "tool_mode": false,
-                "trace_as_input": true,
-                "trace_as_metadata": true,
-                "type": "str",
-                "value": "langflow"
-              },
-              "temperature": {
-                "_input_type": "SliderInput",
-                "advanced": true,
-                "display_name": "Temperature",
-                "dynamic": false,
-                "info": "Run inference with this temperature. Must by in the closed interval [0.0, 1.0].",
-                "max_label": "",
-                "max_label_icon": "",
-                "min_label": "",
-                "min_label_icon": "",
-                "name": "temperature",
-                "placeholder": "",
-                "range_spec": {
-                  "max": 1,
-                  "min": 0,
-                  "step": 0.01,
-                  "step_type": "float"
-                },
-                "required": false,
-                "show": true,
-                "slider_buttons": false,
-                "slider_buttons_options": [],
-                "slider_input": false,
-                "title_case": false,
-                "tool_mode": false,
-                "type": "slider",
-                "value": 0.1
-              },
-              "tool_model_enabled": {
-                "_input_type": "BoolInput",
-                "advanced": false,
-                "display_name": "Enable Tool Models",
-                "dynamic": false,
-                "info": "Select if you want to use models that can work with tools. If yes, only those models will be shown.",
-                "list": false,
-                "list_add_label": "Add More",
-                "name": "tool_model_enabled",
-                "placeholder": "",
-                "real_time_refresh": true,
-                "required": false,
-                "show": true,
-                "title_case": false,
-                "tool_mode": false,
-                "trace_as_metadata": true,
-                "type": "bool",
-                "value": true
-              }
-            },
-            "tool_mode": false
-          },
-          "showNode": true,
-          "type": "AnthropicModel"
-        },
-        "dragging": false,
-        "id": "AnthropicModel-WajFy",
-        "measured": {
-          "height": 896,
-          "width": 360
-        },
-        "position": {
-          "x": 2585.5577736139826,
-          "y": 454.98013556663204
-        },
-        "selected": false,
-        "type": "genericNode"
-      },
-      {
-        "data": {
-          "id": "ChatInput-Gr6pw",
-          "node": {
-            "base_classes": [
-              "Message"
-            ],
-            "beta": false,
-            "category": "inputs",
-            "conditional_paths": [],
-            "custom_fields": {},
-            "description": "Get chat inputs from the Playground.",
-            "display_name": "Chat Input",
-            "documentation": "",
-            "edited": false,
-            "field_order": [
-              "input_value",
-              "should_store_message",
-              "sender",
-              "sender_name",
-              "session_id",
-              "files",
-              "background_color",
-              "chat_icon",
-              "text_color"
-            ],
-            "frozen": false,
-            "icon": "MessagesSquare",
-            "key": "ChatInput",
-            "legacy": false,
-            "metadata": {},
-            "minimized": true,
-            "output_types": [],
-            "outputs": [
-              {
-                "allows_loop": false,
-                "cache": true,
-                "display_name": "Message",
-                "method": "message_response",
-                "name": "message",
-                "selected": "Message",
-                "tool_mode": true,
-                "types": [
-                  "Message"
-                ],
-                "value": "__UNDEFINED__"
-              }
-            ],
-            "pinned": false,
-            "score": 0.0020353564437605998,
-            "template": {
-              "_type": "Component",
-              "background_color": {
-                "_input_type": "MessageTextInput",
-                "advanced": true,
-                "display_name": "Background Color",
-                "dynamic": false,
-                "info": "The background color of the icon.",
-                "input_types": [
-                  "Message"
-                ],
-                "list": false,
-                "list_add_label": "Add More",
-                "load_from_db": false,
-                "name": "background_color",
-                "placeholder": "",
-                "required": false,
-                "show": true,
-                "title_case": false,
-                "tool_mode": false,
-                "trace_as_input": true,
-                "trace_as_metadata": true,
-                "type": "str",
-                "value": ""
-              },
-              "chat_icon": {
-                "_input_type": "MessageTextInput",
-                "advanced": true,
-                "display_name": "Icon",
-                "dynamic": false,
-                "info": "The icon of the message.",
-                "input_types": [
-                  "Message"
-                ],
-                "list": false,
-                "list_add_label": "Add More",
-                "load_from_db": false,
-                "name": "chat_icon",
-                "placeholder": "",
-                "required": false,
-                "show": true,
-                "title_case": false,
-                "tool_mode": false,
-                "trace_as_input": true,
-                "trace_as_metadata": true,
-                "type": "str",
-                "value": ""
-              },
-              "code": {
-                "advanced": true,
-                "dynamic": true,
-                "fileTypes": [],
-                "file_path": "",
-                "info": "",
-                "list": false,
-                "load_from_db": false,
-                "multiline": true,
-                "name": "code",
-                "password": false,
-                "placeholder": "",
-                "required": true,
-                "show": true,
-                "title_case": false,
-                "type": "code",
-                "value": "from langflow.base.data.utils import IMG_FILE_TYPES, TEXT_FILE_TYPES\nfrom langflow.base.io.chat import ChatComponent\nfrom langflow.inputs import BoolInput\nfrom langflow.io import (\n    DropdownInput,\n    FileInput,\n    MessageTextInput,\n    MultilineInput,\n    Output,\n)\nfrom langflow.schema.message import Message\nfrom langflow.utils.constants import (\n    MESSAGE_SENDER_AI,\n    MESSAGE_SENDER_NAME_USER,\n    MESSAGE_SENDER_USER,\n)\n\n\nclass ChatInput(ChatComponent):\n    display_name = \"Chat Input\"\n    description = \"Get chat inputs from the Playground.\"\n    icon = \"MessagesSquare\"\n    name = \"ChatInput\"\n    minimized = True\n\n    inputs = [\n        MultilineInput(\n            name=\"input_value\",\n            display_name=\"Text\",\n            value=\"\",\n            info=\"Message to be passed as input.\",\n            input_types=[],\n        ),\n        BoolInput(\n            name=\"should_store_message\",\n            display_name=\"Store Messages\",\n            info=\"Store the message in the history.\",\n            value=True,\n            advanced=True,\n        ),\n        DropdownInput(\n            name=\"sender\",\n            display_name=\"Sender Type\",\n            options=[MESSAGE_SENDER_AI, MESSAGE_SENDER_USER],\n            value=MESSAGE_SENDER_USER,\n            info=\"Type of sender.\",\n            advanced=True,\n        ),\n        MessageTextInput(\n            name=\"sender_name\",\n            display_name=\"Sender Name\",\n            info=\"Name of the sender.\",\n            value=MESSAGE_SENDER_NAME_USER,\n            advanced=True,\n        ),\n        MessageTextInput(\n            name=\"session_id\",\n            display_name=\"Session ID\",\n            info=\"The session ID of the chat. If empty, the current session ID parameter will be used.\",\n            advanced=True,\n        ),\n        FileInput(\n            name=\"files\",\n            display_name=\"Files\",\n            file_types=TEXT_FILE_TYPES + IMG_FILE_TYPES,\n            info=\"Files to be sent with the message.\",\n            advanced=True,\n            is_list=True,\n        ),\n        MessageTextInput(\n            name=\"background_color\",\n            display_name=\"Background Color\",\n            info=\"The background color of the icon.\",\n            advanced=True,\n        ),\n        MessageTextInput(\n            name=\"chat_icon\",\n            display_name=\"Icon\",\n            info=\"The icon of the message.\",\n            advanced=True,\n        ),\n        MessageTextInput(\n            name=\"text_color\",\n            display_name=\"Text Color\",\n            info=\"The text color of the name\",\n            advanced=True,\n        ),\n    ]\n    outputs = [\n        Output(display_name=\"Message\", name=\"message\", method=\"message_response\"),\n    ]\n\n    async def message_response(self) -> Message:\n        background_color = self.background_color\n        text_color = self.text_color\n        icon = self.chat_icon\n\n        message = await Message.create(\n            text=self.input_value,\n            sender=self.sender,\n            sender_name=self.sender_name,\n            session_id=self.session_id,\n            files=self.files,\n            properties={\n                \"background_color\": background_color,\n                \"text_color\": text_color,\n                \"icon\": icon,\n            },\n        )\n        if self.session_id and isinstance(message, Message) and self.should_store_message:\n            stored_message = await self.send_message(\n                message,\n            )\n            self.message.value = stored_message\n            message = stored_message\n\n        self.status = message\n        return message\n"
-              },
-              "files": {
-                "_input_type": "FileInput",
-                "advanced": true,
-                "display_name": "Files",
-                "dynamic": false,
-                "fileTypes": [
-                  "txt",
-                  "md",
-                  "mdx",
-                  "csv",
-                  "json",
-                  "yaml",
-                  "yml",
-                  "xml",
-                  "html",
-                  "htm",
-                  "pdf",
-                  "docx",
-                  "py",
-                  "sh",
-                  "sql",
-                  "js",
-                  "ts",
-                  "tsx",
-                  "jpg",
-                  "jpeg",
-                  "png",
-                  "bmp",
-                  "image"
-                ],
-                "file_path": "",
-                "info": "Files to be sent with the message.",
-                "list": true,
                 "list_add_label": "Add More",
                 "name": "files",
                 "placeholder": "",
@@ -2600,7 +2001,7 @@
           "type": "ChatInput"
         },
         "dragging": false,
-        "id": "ChatInput-Gr6pw",
+        "id": "ChatInput-1jL7Z",
         "measured": {
           "height": 74,
           "width": 216
@@ -2614,7 +2015,7 @@
       },
       {
         "data": {
-          "id": "ChatOutput-rg9J5",
+          "id": "ChatOutput-lY6GY",
           "node": {
             "base_classes": [
               "Message"
@@ -2909,7 +2310,7 @@
           "type": "ChatOutput"
         },
         "dragging": false,
-        "id": "ChatOutput-rg9J5",
+        "id": "ChatOutput-lY6GY",
         "measured": {
           "height": 74,
           "width": 216
@@ -2923,9 +2324,9 @@
       }
     ],
     "viewport": {
-      "x": -479.64103023922644,
-      "y": 299.30319118202885,
-      "zoom": 0.5404365241629946
+      "x": -213.05377487995963,
+      "y": 163.9059453667432,
+      "zoom": 0.46721297887336727
     }
   },
   "description": "Generates well-structured code for custom components following Langflow's specifications.",
@@ -2934,5 +2335,8 @@
   "is_component": false,
   "last_tested_version": "1.2.0",
   "name": "Custom Component Generator",
-  "tags": ["coding", "web-scraping"]
+  "tags": [
+    "coding",
+    "web-scraping"
+  ]
 }
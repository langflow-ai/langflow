{
  "data": {
    "edges": [
      {
        "animated": false,
        "className": "",
        "data": {
          "sourceHandle": {
            "dataType": "Memory",
            "id": "Memory-v5bRq",
            "name": "messages_text",
            "output_types": ["Message"]
          },
          "targetHandle": {
            "fieldName": "CHAT_HISTORY",
            "id": "Prompt-QIyYT",
            "inputTypes": ["Message", "Text"],
            "type": "str"
          }
        },
        "id": "reactflow__edge-Memory-v5bRq{œdataTypeœ:œMemoryœ,œidœ:œMemory-v5bRqœ,œnameœ:œmessages_textœ,œoutput_typesœ:[œMessageœ]}-Prompt-QIyYT{œfieldNameœ:œCHAT_HISTORYœ,œidœ:œPrompt-QIyYTœ,œinputTypesœ:[œMessageœ,œTextœ],œtypeœ:œstrœ}",
        "selected": false,
        "source": "Memory-v5bRq",
        "sourceHandle": "{œdataTypeœ: œMemoryœ, œidœ: œMemory-v5bRqœ, œnameœ: œmessages_textœ, œoutput_typesœ: [œMessageœ]}",
        "target": "Prompt-QIyYT",
        "targetHandle": "{œfieldNameœ: œCHAT_HISTORYœ, œidœ: œPrompt-QIyYTœ, œinputTypesœ: [œMessageœ, œTextœ], œtypeœ: œstrœ}"
      },
      {
        "animated": false,
        "className": "",
        "data": {
          "sourceHandle": {
            "dataType": "ChatInput",
            "id": "ChatInput-Z88lk",
            "name": "message",
            "output_types": ["Message"]
          },
          "targetHandle": {
            "fieldName": "USER_INPUT",
            "id": "Prompt-QIyYT",
            "inputTypes": ["Message", "Text"],
            "type": "str"
          }
        },
        "id": "reactflow__edge-ChatInput-Z88lk{œdataTypeœ:œChatInputœ,œidœ:œChatInput-Z88lkœ,œnameœ:œmessageœ,œoutput_typesœ:[œMessageœ]}-Prompt-QIyYT{œfieldNameœ:œUSER_INPUTœ,œidœ:œPrompt-QIyYTœ,œinputTypesœ:[œMessageœ,œTextœ],œtypeœ:œstrœ}",
        "selected": false,
        "source": "ChatInput-Z88lk",
        "sourceHandle": "{œdataTypeœ: œChatInputœ, œidœ: œChatInput-Z88lkœ, œnameœ: œmessageœ, œoutput_typesœ: [œMessageœ]}",
        "target": "Prompt-QIyYT",
        "targetHandle": "{œfieldNameœ: œUSER_INPUTœ, œidœ: œPrompt-QIyYTœ, œinputTypesœ: [œMessageœ, œTextœ], œtypeœ: œstrœ}"
      },
      {
        "animated": false,
        "className": "",
        "data": {
          "sourceHandle": {
            "dataType": "URL",
            "id": "URL-wNOPd",
            "name": "text",
            "output_types": ["Message"]
          },
          "targetHandle": {
            "fieldName": "EXAMPLE_COMPONENTS",
            "id": "Prompt-QIyYT",
            "inputTypes": ["Message", "Text"],
            "type": "str"
          }
        },
        "id": "reactflow__edge-URL-wNOPd{œdataTypeœ:œURLœ,œidœ:œURL-wNOPdœ,œnameœ:œtextœ,œoutput_typesœ:[œMessageœ]}-Prompt-QIyYT{œfieldNameœ:œEXAMPLE_COMPONENTSœ,œidœ:œPrompt-QIyYTœ,œinputTypesœ:[œMessageœ,œTextœ],œtypeœ:œstrœ}",
        "source": "URL-wNOPd",
        "sourceHandle": "{œdataTypeœ: œURLœ, œidœ: œURL-wNOPdœ, œnameœ: œtextœ, œoutput_typesœ: [œMessageœ]}",
        "target": "Prompt-QIyYT",
        "targetHandle": "{œfieldNameœ: œEXAMPLE_COMPONENTSœ, œidœ: œPrompt-QIyYTœ, œinputTypesœ: [œMessageœ, œTextœ], œtypeœ: œstrœ}"
      },
      {
        "animated": false,
        "className": "",
        "data": {
          "sourceHandle": {
            "dataType": "URL",
            "id": "URL-pFAuR",
            "name": "text",
            "output_types": ["Message"]
          },
          "targetHandle": {
            "fieldName": "BASE_COMPONENT_CODE",
            "id": "Prompt-QIyYT",
            "inputTypes": ["Message", "Text"],
            "type": "str"
          }
        },
        "id": "reactflow__edge-URL-pFAuR{œdataTypeœ:œURLœ,œidœ:œURL-pFAuRœ,œnameœ:œtextœ,œoutput_typesœ:[œMessageœ]}-Prompt-QIyYT{œfieldNameœ:œBASE_COMPONENT_CODEœ,œidœ:œPrompt-QIyYTœ,œinputTypesœ:[œMessageœ,œTextœ],œtypeœ:œstrœ}",
        "source": "URL-pFAuR",
        "sourceHandle": "{œdataTypeœ: œURLœ, œidœ: œURL-pFAuRœ, œnameœ: œtextœ, œoutput_typesœ: [œMessageœ]}",
        "target": "Prompt-QIyYT",
        "targetHandle": "{œfieldNameœ: œBASE_COMPONENT_CODEœ, œidœ: œPrompt-QIyYTœ, œinputTypesœ: [œMessageœ, œTextœ], œtypeœ: œstrœ}"
      },
      {
        "animated": false,
        "className": "",
        "data": {
          "sourceHandle": {
            "dataType": "URL",
            "id": "URL-KARv3",
            "name": "text",
            "output_types": ["Message"]
          },
          "targetHandle": {
            "fieldName": "CUSTOM_COMPONENT_CODE",
            "id": "Prompt-QIyYT",
            "inputTypes": ["Message", "Text"],
            "type": "str"
          }
        },
        "id": "reactflow__edge-URL-KARv3{œdataTypeœ:œURLœ,œidœ:œURL-KARv3œ,œnameœ:œtextœ,œoutput_typesœ:[œMessageœ]}-Prompt-QIyYT{œfieldNameœ:œCUSTOM_COMPONENT_CODEœ,œidœ:œPrompt-QIyYTœ,œinputTypesœ:[œMessageœ,œTextœ],œtypeœ:œstrœ}",
        "source": "URL-KARv3",
        "sourceHandle": "{œdataTypeœ: œURLœ, œidœ: œURL-KARv3œ, œnameœ: œtextœ, œoutput_typesœ: [œMessageœ]}",
        "target": "Prompt-QIyYT",
        "targetHandle": "{œfieldNameœ: œCUSTOM_COMPONENT_CODEœ, œidœ: œPrompt-QIyYTœ, œinputTypesœ: [œMessageœ, œTextœ], œtypeœ: œstrœ}"
      },
      {
        "className": "",
        "data": {
          "sourceHandle": {
            "dataType": "Prompt",
            "id": "Prompt-QIyYT",
            "name": "prompt",
            "output_types": ["Message"]
          },
          "targetHandle": {
            "fieldName": "input_value",
            "id": "AnthropicModel-RQQCm",
            "inputTypes": ["Message"],
            "type": "str"
          }
        },
        "id": "reactflow__edge-Prompt-QIyYT{œdataTypeœ:œPromptœ,œidœ:œPrompt-QIyYTœ,œnameœ:œpromptœ,œoutput_typesœ:[œMessageœ]}-AnthropicModel-RQQCm{œfieldNameœ:œinput_valueœ,œidœ:œAnthropicModel-RQQCmœ,œinputTypesœ:[œMessageœ],œtypeœ:œstrœ}",
        "source": "Prompt-QIyYT",
        "sourceHandle": "{œdataTypeœ: œPromptœ, œidœ: œPrompt-QIyYTœ, œnameœ: œpromptœ, œoutput_typesœ: [œMessageœ]}",
        "target": "AnthropicModel-RQQCm",
        "targetHandle": "{œfieldNameœ: œinput_valueœ, œidœ: œAnthropicModel-RQQCmœ, œinputTypesœ: [œMessageœ], œtypeœ: œstrœ}"
      },
      {
        "className": "",
        "data": {
          "sourceHandle": {
            "dataType": "AnthropicModel",
            "id": "AnthropicModel-RQQCm",
            "name": "text_output",
            "output_types": ["Message"]
          },
          "targetHandle": {
            "fieldName": "input_value",
            "id": "ChatOutput-Jj8M6",
            "inputTypes": ["Message"],
            "type": "str"
          }
        },
        "id": "reactflow__edge-AnthropicModel-RQQCm{œdataTypeœ:œAnthropicModelœ,œidœ:œAnthropicModel-RQQCmœ,œnameœ:œtext_outputœ,œoutput_typesœ:[œMessageœ]}-ChatOutput-Jj8M6{œfieldNameœ:œinput_valueœ,œidœ:œChatOutput-Jj8M6œ,œinputTypesœ:[œMessageœ],œtypeœ:œstrœ}",
        "source": "AnthropicModel-RQQCm",
        "sourceHandle": "{œdataTypeœ: œAnthropicModelœ, œidœ: œAnthropicModel-RQQCmœ, œnameœ: œtext_outputœ, œoutput_typesœ: [œMessageœ]}",
        "target": "ChatOutput-Jj8M6",
        "targetHandle": "{œfieldNameœ: œinput_valueœ, œidœ: œChatOutput-Jj8M6œ, œinputTypesœ: [œMessageœ], œtypeœ: œstrœ}"
      }
    ],
    "nodes": [
      {
        "data": {
          "description": "Get chat inputs from the Playground.",
          "display_name": "Chat Input",
          "id": "ChatInput-Z88lk",
          "node": {
            "base_classes": ["Message"],
            "beta": false,
            "conditional_paths": [],
            "custom_fields": {},
            "description": "Get chat inputs from the Playground.",
            "display_name": "Chat Input",
            "documentation": "",
            "edited": false,
            "field_order": [
              "input_value",
              "should_store_message",
              "sender",
              "sender_name",
              "session_id",
              "files",
              "background_color",
              "chat_icon",
              "text_color"
            ],
            "frozen": false,
            "icon": "MessagesSquare",
            "legacy": false,
            "lf_version": "1.0.19.post2",
            "metadata": {},
            "output_types": [],
            "outputs": [
              {
                "allows_loop": false,
                "cache": true,
                "display_name": "Message",
                "method": "message_response",
                "name": "message",
                "selected": "Message",
<<<<<<< HEAD
                "types": ["Message"],
=======
                "tool_mode": true,
                "types": [
                  "Message"
                ],
>>>>>>> b00ab3ae
                "value": "__UNDEFINED__"
              }
            ],
            "pinned": false,
            "template": {
              "_type": "Component",
              "background_color": {
                "_input_type": "MessageTextInput",
                "advanced": true,
                "display_name": "Background Color",
                "dynamic": false,
                "info": "The background color of the icon.",
                "input_types": ["Message"],
                "list": false,
                "load_from_db": false,
                "name": "background_color",
                "placeholder": "",
                "required": false,
                "show": true,
                "title_case": false,
                "tool_mode": false,
                "trace_as_input": true,
                "trace_as_metadata": true,
                "type": "str",
                "value": ""
              },
              "chat_icon": {
                "_input_type": "MessageTextInput",
                "advanced": true,
                "display_name": "Icon",
                "dynamic": false,
                "info": "The icon of the message.",
                "input_types": ["Message"],
                "list": false,
                "load_from_db": false,
                "name": "chat_icon",
                "placeholder": "",
                "required": false,
                "show": true,
                "title_case": false,
                "tool_mode": false,
                "trace_as_input": true,
                "trace_as_metadata": true,
                "type": "str",
                "value": ""
              },
              "code": {
                "advanced": true,
                "dynamic": true,
                "fileTypes": [],
                "file_path": "",
                "info": "",
                "list": false,
                "load_from_db": false,
                "multiline": true,
                "name": "code",
                "password": false,
                "placeholder": "",
                "required": true,
                "show": true,
                "title_case": false,
                "type": "code",
                "value": "from langflow.base.data.utils import IMG_FILE_TYPES, TEXT_FILE_TYPES\nfrom langflow.base.io.chat import ChatComponent\nfrom langflow.inputs import BoolInput\nfrom langflow.io import (\n    DropdownInput,\n    FileInput,\n    MessageTextInput,\n    MultilineInput,\n    Output,\n)\nfrom langflow.schema.message import Message\nfrom langflow.utils.constants import (\n    MESSAGE_SENDER_AI,\n    MESSAGE_SENDER_NAME_USER,\n    MESSAGE_SENDER_USER,\n)\n\n\nclass ChatInput(ChatComponent):\n    display_name = \"Chat Input\"\n    description = \"Get chat inputs from the Playground.\"\n    icon = \"MessagesSquare\"\n    name = \"ChatInput\"\n    minimized = True\n\n    inputs = [\n        MultilineInput(\n            name=\"input_value\",\n            display_name=\"Text\",\n            value=\"\",\n            info=\"Message to be passed as input.\",\n            input_types=[],\n        ),\n        BoolInput(\n            name=\"should_store_message\",\n            display_name=\"Store Messages\",\n            info=\"Store the message in the history.\",\n            value=True,\n            advanced=True,\n        ),\n        DropdownInput(\n            name=\"sender\",\n            display_name=\"Sender Type\",\n            options=[MESSAGE_SENDER_AI, MESSAGE_SENDER_USER],\n            value=MESSAGE_SENDER_USER,\n            info=\"Type of sender.\",\n            advanced=True,\n        ),\n        MessageTextInput(\n            name=\"sender_name\",\n            display_name=\"Sender Name\",\n            info=\"Name of the sender.\",\n            value=MESSAGE_SENDER_NAME_USER,\n            advanced=True,\n        ),\n        MessageTextInput(\n            name=\"session_id\",\n            display_name=\"Session ID\",\n            info=\"The session ID of the chat. If empty, the current session ID parameter will be used.\",\n            advanced=True,\n        ),\n        FileInput(\n            name=\"files\",\n            display_name=\"Files\",\n            file_types=TEXT_FILE_TYPES + IMG_FILE_TYPES,\n            info=\"Files to be sent with the message.\",\n            advanced=True,\n            is_list=True,\n        ),\n        MessageTextInput(\n            name=\"background_color\",\n            display_name=\"Background Color\",\n            info=\"The background color of the icon.\",\n            advanced=True,\n        ),\n        MessageTextInput(\n            name=\"chat_icon\",\n            display_name=\"Icon\",\n            info=\"The icon of the message.\",\n            advanced=True,\n        ),\n        MessageTextInput(\n            name=\"text_color\",\n            display_name=\"Text Color\",\n            info=\"The text color of the name\",\n            advanced=True,\n        ),\n    ]\n    outputs = [\n        Output(display_name=\"Message\", name=\"message\", method=\"message_response\"),\n    ]\n\n    async def message_response(self) -> Message:\n        background_color = self.background_color\n        text_color = self.text_color\n        icon = self.chat_icon\n\n        message = await Message.create(\n            text=self.input_value,\n            sender=self.sender,\n            sender_name=self.sender_name,\n            session_id=self.session_id,\n            files=self.files,\n            properties={\n                \"background_color\": background_color,\n                \"text_color\": text_color,\n                \"icon\": icon,\n            },\n        )\n        if self.session_id and isinstance(message, Message) and self.should_store_message:\n            stored_message = await self.send_message(\n                message,\n            )\n            self.message.value = stored_message\n            message = stored_message\n\n        self.status = message\n        return message\n"
              },
              "files": {
                "_input_type": "FileInput",
                "advanced": true,
                "display_name": "Files",
                "dynamic": false,
                "fileTypes": [
                  "txt",
                  "md",
                  "mdx",
                  "csv",
                  "json",
                  "yaml",
                  "yml",
                  "xml",
                  "html",
                  "htm",
                  "pdf",
                  "docx",
                  "py",
                  "sh",
                  "sql",
                  "js",
                  "ts",
                  "tsx",
                  "jpg",
                  "jpeg",
                  "png",
                  "bmp",
                  "image"
                ],
                "file_path": "",
                "info": "Files to be sent with the message.",
                "list": true,
                "name": "files",
                "placeholder": "",
                "required": false,
                "show": true,
                "title_case": false,
                "trace_as_metadata": true,
                "type": "file",
                "value": ""
              },
              "input_value": {
                "_input_type": "MultilineInput",
                "advanced": false,
                "display_name": "Text",
                "dynamic": false,
                "info": "Message to be passed as input.",
                "input_types": [],
                "list": false,
                "load_from_db": false,
                "multiline": true,
                "name": "input_value",
                "placeholder": "",
                "required": false,
                "show": true,
                "title_case": false,
                "tool_mode": false,
                "trace_as_input": true,
                "trace_as_metadata": true,
                "type": "str",
                "value": "Failed to get YouTube transcripts: 1 validation error for Data\ndata\n  Input should be a valid dictionary [type=dict_type, input_value=Document(metadata={'sourc...adding the API key and\"), input_type=Document]\n    For further information visit https://errors.pydantic.dev/2.9/v/dict_type\n\n\nAlso, adapt the \"text\" bc it returns this \"Document(metadata={'source': 'UkV79sJAvz8'}, page_content=\"assembly AI is one of the leaders in transcription services so you can convert speech into text and they have many different products available on their platform and we can use assembly within langlow and the way we can get started is to First make an account with assembly Ai and once you get started you will be provided with an API key this is something we're going to need in langlow now back in link flow there are a few different components available and in this example we are using the start transcript component within this component we can provide a file and what I did is I uploaded a 1-hour talk by Andre karpati and this is intro to the large language models and this is an MP3 file so after adding the API key and then the audio file we can select a model that we want to use for the transcription there are two different options available here best and Nano now after you select the model you can either have the language detection on or leave defaults so I left everything in default and then I started the task and once we run the flow we get a transcript ID and attaching this component with the assembly AI pole transcript component we can now get the results and if we were to look at the results available able from this component there are quite a lot of fields that we can see as a result of this component and some of the most important ones you can see is the text from the transcript as you can see it's quite a large file and all of that was converted from speech to text easily by assembly AI it just took a few seconds and then we can see Word level timestamps if needed as what was spoken at what time the starting and end time for that and also the confidence if there are multiple speakers then it also identifies the speakers for us and then we can also see the utterances at different times so there's also word there's a full text and there's some additional information available here now we can use this data for many different things one is we can parse the transcript so we can just look at the full transcript that was available from this video or in this case this MP3 file and then we can also run to get subtitles and this could be used for any Services where we want to add subtitles in different formats so there is the SRT and the VT format available and the way this looks so I ran it for SRT We have basically the time stamps as well as the sentences those were converted from those time stamps and we can see that it goes on for the full length of the audio file and then if needed we can also convert that to vtt last thing is that if you have credits available in your assembly AI account you can also perform a summary of the audio or you could perhaps do some additional task so for example in our case we could say that create a summary of the transcript we could also say that create a blog post from the transcript or perhaps an essay from the transcript so we can get creative with the available information since the transcript of the file is now available and we can utilize that text for many different purposes the flow and the components should be available in the store be sure to add your API key in all of these components wherever it says to add the API key if not it might throw some errors and there are also some additional components available you can check those out based on your use cases as well give it a try and let us know if you found it helpful\")\" \n\nwe only want the page_content "
              },
              "sender": {
                "_input_type": "DropdownInput",
                "advanced": true,
                "combobox": false,
                "display_name": "Sender Type",
                "dynamic": false,
                "info": "Type of sender.",
                "name": "sender",
                "options": ["Machine", "User"],
                "placeholder": "",
                "required": false,
                "show": true,
                "title_case": false,
                "tool_mode": false,
                "trace_as_metadata": true,
                "type": "str",
                "value": "User"
              },
              "sender_name": {
                "_input_type": "MessageTextInput",
                "advanced": true,
                "display_name": "Sender Name",
                "dynamic": false,
                "info": "Name of the sender.",
                "input_types": ["Message"],
                "list": false,
                "load_from_db": false,
                "name": "sender_name",
                "placeholder": "",
                "required": false,
                "show": true,
                "title_case": false,
                "tool_mode": false,
                "trace_as_input": true,
                "trace_as_metadata": true,
                "type": "str",
                "value": "User"
              },
              "session_id": {
                "_input_type": "MessageTextInput",
                "advanced": true,
                "display_name": "Session ID",
                "dynamic": false,
                "info": "The session ID of the chat. If empty, the current session ID parameter will be used.",
                "input_types": ["Message"],
                "list": false,
                "load_from_db": false,
                "name": "session_id",
                "placeholder": "",
                "required": false,
                "show": true,
                "title_case": false,
                "tool_mode": false,
                "trace_as_input": true,
                "trace_as_metadata": true,
                "type": "str",
                "value": ""
              },
              "should_store_message": {
                "_input_type": "BoolInput",
                "advanced": true,
                "display_name": "Store Messages",
                "dynamic": false,
                "info": "Store the message in the history.",
                "list": false,
                "name": "should_store_message",
                "placeholder": "",
                "required": false,
                "show": true,
                "title_case": false,
                "trace_as_metadata": true,
                "type": "bool",
                "value": true
              },
              "text_color": {
                "_input_type": "MessageTextInput",
                "advanced": true,
                "display_name": "Text Color",
                "dynamic": false,
                "info": "The text color of the name",
                "input_types": ["Message"],
                "list": false,
                "load_from_db": false,
                "name": "text_color",
                "placeholder": "",
                "required": false,
                "show": true,
                "title_case": false,
                "tool_mode": false,
                "trace_as_input": true,
                "trace_as_metadata": true,
                "type": "str",
                "value": ""
              }
            },
            "tool_mode": false
          },
          "type": "ChatInput"
        },
        "dragging": false,
        "height": 231,
        "id": "ChatInput-Z88lk",
        "measured": {
          "height": 231,
          "width": 320
        },
        "position": {
          "x": 1436.7228707197569,
          "y": 1045.2749109595
        },
        "positionAbsolute": {
          "x": 1436.7228707197569,
          "y": 1045.2749109595
        },
        "selected": false,
        "type": "genericNode",
        "width": 320
      },
      {
        "data": {
          "description": "Retrieves stored chat messages from Langflow tables or an external memory.",
          "display_name": "Chat Memory",
          "id": "Memory-v5bRq",
          "node": {
            "base_classes": ["Data", "Message"],
            "beta": false,
            "conditional_paths": [],
            "custom_fields": {},
            "description": "Retrieves stored chat messages from Langflow tables or an external memory.",
            "display_name": "Chat Memory",
            "documentation": "",
            "edited": false,
            "field_order": [
              "memory",
              "sender",
              "sender_name",
              "n_messages",
              "session_id",
              "order",
              "template"
            ],
            "frozen": false,
            "icon": "message-square-more",
            "legacy": false,
            "lf_version": "1.0.19.post2",
            "metadata": {},
            "output_types": [],
            "outputs": [
              {
                "allows_loop": false,
                "cache": true,
                "display_name": "Data",
                "method": "retrieve_messages",
                "name": "messages",
                "selected": "Data",
<<<<<<< HEAD
                "types": ["Data"],
=======
                "tool_mode": true,
                "types": [
                  "Data"
                ],
>>>>>>> b00ab3ae
                "value": "__UNDEFINED__"
              },
              {
                "allows_loop": false,
                "cache": true,
                "display_name": "Message",
                "method": "retrieve_messages_as_text",
                "name": "messages_text",
                "selected": "Message",
<<<<<<< HEAD
                "types": ["Message"],
=======
                "tool_mode": true,
                "types": [
                  "Message"
                ],
>>>>>>> b00ab3ae
                "value": "__UNDEFINED__"
              }
            ],
            "pinned": false,
            "template": {
              "_type": "Component",
              "code": {
                "advanced": true,
                "dynamic": true,
                "fileTypes": [],
                "file_path": "",
                "info": "",
                "list": false,
                "load_from_db": false,
                "multiline": true,
                "name": "code",
                "password": false,
                "placeholder": "",
                "required": true,
                "show": true,
                "title_case": false,
                "type": "code",
                "value": "from langflow.custom import Component\nfrom langflow.helpers.data import data_to_text\nfrom langflow.inputs import HandleInput\nfrom langflow.io import DropdownInput, IntInput, MessageTextInput, MultilineInput, Output\nfrom langflow.memory import aget_messages\nfrom langflow.schema import Data\nfrom langflow.schema.message import Message\nfrom langflow.utils.constants import MESSAGE_SENDER_AI, MESSAGE_SENDER_USER\n\n\nclass MemoryComponent(Component):\n    display_name = \"Message History\"\n    description = \"Retrieves stored chat messages from Langflow tables or an external memory.\"\n    icon = \"message-square-more\"\n    name = \"Memory\"\n\n    inputs = [\n        HandleInput(\n            name=\"memory\",\n            display_name=\"External Memory\",\n            input_types=[\"Memory\"],\n            info=\"Retrieve messages from an external memory. If empty, it will use the Langflow tables.\",\n        ),\n        DropdownInput(\n            name=\"sender\",\n            display_name=\"Sender Type\",\n            options=[MESSAGE_SENDER_AI, MESSAGE_SENDER_USER, \"Machine and User\"],\n            value=\"Machine and User\",\n            info=\"Filter by sender type.\",\n            advanced=True,\n        ),\n        MessageTextInput(\n            name=\"sender_name\",\n            display_name=\"Sender Name\",\n            info=\"Filter by sender name.\",\n            advanced=True,\n        ),\n        IntInput(\n            name=\"n_messages\",\n            display_name=\"Number of Messages\",\n            value=100,\n            info=\"Number of messages to retrieve.\",\n            advanced=True,\n        ),\n        MessageTextInput(\n            name=\"session_id\",\n            display_name=\"Session ID\",\n            info=\"The session ID of the chat. If empty, the current session ID parameter will be used.\",\n            advanced=True,\n        ),\n        DropdownInput(\n            name=\"order\",\n            display_name=\"Order\",\n            options=[\"Ascending\", \"Descending\"],\n            value=\"Ascending\",\n            info=\"Order of the messages.\",\n            advanced=True,\n            tool_mode=True,\n        ),\n        MultilineInput(\n            name=\"template\",\n            display_name=\"Template\",\n            info=\"The template to use for formatting the data. \"\n            \"It can contain the keys {text}, {sender} or any other key in the message data.\",\n            value=\"{sender_name}: {text}\",\n            advanced=True,\n        ),\n    ]\n\n    outputs = [\n        Output(display_name=\"Data\", name=\"messages\", method=\"retrieve_messages\"),\n        Output(display_name=\"Message\", name=\"messages_text\", method=\"retrieve_messages_as_text\"),\n    ]\n\n    async def retrieve_messages(self) -> Data:\n        sender = self.sender\n        sender_name = self.sender_name\n        session_id = self.session_id\n        n_messages = self.n_messages\n        order = \"DESC\" if self.order == \"Descending\" else \"ASC\"\n\n        if sender == \"Machine and User\":\n            sender = None\n\n        if self.memory:\n            # override session_id\n            self.memory.session_id = session_id\n\n            stored = await self.memory.aget_messages()\n            # langchain memories are supposed to return messages in ascending order\n            if order == \"DESC\":\n                stored = stored[::-1]\n            if n_messages:\n                stored = stored[:n_messages]\n            stored = [Message.from_lc_message(m) for m in stored]\n            if sender:\n                expected_type = MESSAGE_SENDER_AI if sender == MESSAGE_SENDER_AI else MESSAGE_SENDER_USER\n                stored = [m for m in stored if m.type == expected_type]\n        else:\n            stored = await aget_messages(\n                sender=sender,\n                sender_name=sender_name,\n                session_id=session_id,\n                limit=n_messages,\n                order=order,\n            )\n        self.status = stored\n        return stored\n\n    async def retrieve_messages_as_text(self) -> Message:\n        stored_text = data_to_text(self.template, await self.retrieve_messages())\n        self.status = stored_text\n        return Message(text=stored_text)\n"
              },
              "memory": {
                "_input_type": "HandleInput",
                "advanced": false,
                "display_name": "External Memory",
                "dynamic": false,
                "info": "Retrieve messages from an external memory. If empty, it will use the Langflow tables.",
                "input_types": ["Memory"],
                "list": false,
                "name": "memory",
                "placeholder": "",
                "required": false,
                "show": true,
                "title_case": false,
                "trace_as_metadata": true,
                "type": "other",
                "value": ""
              },
              "n_messages": {
                "_input_type": "IntInput",
                "advanced": true,
                "display_name": "Number of Messages",
                "dynamic": false,
                "info": "Number of messages to retrieve.",
                "list": false,
                "name": "n_messages",
                "placeholder": "",
                "required": false,
                "show": true,
                "title_case": false,
                "trace_as_metadata": true,
                "type": "int",
                "value": 100
              },
              "order": {
                "_input_type": "DropdownInput",
                "advanced": true,
                "combobox": false,
                "display_name": "Order",
                "dynamic": false,
                "info": "Order of the messages.",
                "name": "order",
                "options": ["Ascending", "Descending"],
                "placeholder": "",
                "required": false,
                "show": true,
                "title_case": false,
                "tool_mode": false,
                "trace_as_metadata": true,
                "type": "str",
                "value": "Ascending"
              },
              "sender": {
                "_input_type": "DropdownInput",
                "advanced": true,
                "combobox": false,
                "display_name": "Sender Type",
                "dynamic": false,
                "info": "Filter by sender type.",
                "name": "sender",
                "options": ["Machine", "User", "Machine and User"],
                "placeholder": "",
                "required": false,
                "show": true,
                "title_case": false,
                "tool_mode": false,
                "trace_as_metadata": true,
                "type": "str",
                "value": "Machine and User"
              },
              "sender_name": {
                "_input_type": "MessageTextInput",
                "advanced": true,
                "display_name": "Sender Name",
                "dynamic": false,
                "info": "Filter by sender name.",
                "input_types": ["Message"],
                "list": false,
                "load_from_db": false,
                "name": "sender_name",
                "placeholder": "",
                "required": false,
                "show": true,
                "title_case": false,
                "tool_mode": false,
                "trace_as_input": true,
                "trace_as_metadata": true,
                "type": "str",
                "value": ""
              },
              "session_id": {
                "_input_type": "MessageTextInput",
                "advanced": true,
                "display_name": "Session ID",
                "dynamic": false,
                "info": "The session ID of the chat. If empty, the current session ID parameter will be used.",
                "input_types": ["Message"],
                "list": false,
                "load_from_db": false,
                "name": "session_id",
                "placeholder": "",
                "required": false,
                "show": true,
                "title_case": false,
                "tool_mode": false,
                "trace_as_input": true,
                "trace_as_metadata": true,
                "type": "str",
                "value": ""
              },
              "template": {
                "_input_type": "MultilineInput",
                "advanced": true,
                "display_name": "Template",
                "dynamic": false,
                "info": "The template to use for formatting the data. It can contain the keys {text}, {sender} or any other key in the message data.",
                "input_types": ["Message"],
                "list": false,
                "load_from_db": false,
                "multiline": true,
                "name": "template",
                "placeholder": "",
                "required": false,
                "show": true,
                "title_case": false,
                "tool_mode": false,
                "trace_as_input": true,
                "trace_as_metadata": true,
                "type": "str",
                "value": "{sender_name}: {text}"
              }
            },
            "tool_mode": false
          },
          "type": "Memory"
        },
        "dragging": false,
        "height": 262,
        "id": "Memory-v5bRq",
        "measured": {
          "height": 262,
          "width": 320
        },
        "position": {
          "x": 1830.6888981898887,
          "y": 946.1205963195098
        },
        "positionAbsolute": {
          "x": 1830.6888981898887,
          "y": 946.1205963195098
        },
        "selected": false,
        "type": "genericNode",
        "width": 320
      },
      {
        "data": {
          "description": "Create a prompt template with dynamic variables.",
          "display_name": "Prompt",
          "id": "Prompt-QIyYT",
          "node": {
            "base_classes": ["Message"],
            "beta": false,
            "conditional_paths": [],
            "custom_fields": {
              "template": [
                "BASE_COMPONENT_CODE",
                "CUSTOM_COMPONENT_CODE",
                "EXAMPLE_COMPONENTS",
                "CHAT_HISTORY",
                "USER_INPUT"
              ]
            },
            "description": "Create a prompt template with dynamic variables.",
            "display_name": "Prompt",
            "documentation": "",
            "edited": false,
            "field_order": ["template"],
            "frozen": false,
            "icon": "prompts",
            "legacy": false,
            "lf_version": "1.0.19.post2",
            "metadata": {},
            "output_types": [],
            "outputs": [
              {
                "allows_loop": false,
                "cache": true,
                "display_name": "Prompt Message",
                "method": "build_prompt",
                "name": "prompt",
                "selected": "Message",
<<<<<<< HEAD
                "types": ["Message"],
=======
                "tool_mode": true,
                "types": [
                  "Message"
                ],
>>>>>>> b00ab3ae
                "value": "__UNDEFINED__"
              }
            ],
            "pinned": false,
            "template": {
              "BASE_COMPONENT_CODE": {
                "advanced": false,
                "display_name": "BASE_COMPONENT_CODE",
                "dynamic": false,
                "field_type": "str",
                "fileTypes": [],
                "file_path": "",
                "info": "",
                "input_types": ["Message", "Text"],
                "list": false,
                "load_from_db": false,
                "multiline": true,
                "name": "BASE_COMPONENT_CODE",
                "placeholder": "",
                "required": false,
                "show": true,
                "title_case": false,
                "type": "str",
                "value": ""
              },
              "CHAT_HISTORY": {
                "advanced": false,
                "display_name": "CHAT_HISTORY",
                "dynamic": false,
                "field_type": "str",
                "fileTypes": [],
                "file_path": "",
                "info": "",
                "input_types": ["Message", "Text"],
                "list": false,
                "load_from_db": false,
                "multiline": true,
                "name": "CHAT_HISTORY",
                "placeholder": "",
                "required": false,
                "show": true,
                "title_case": false,
                "type": "str",
                "value": ""
              },
              "CUSTOM_COMPONENT_CODE": {
                "advanced": false,
                "display_name": "CUSTOM_COMPONENT_CODE",
                "dynamic": false,
                "field_type": "str",
                "fileTypes": [],
                "file_path": "",
                "info": "",
                "input_types": ["Message", "Text"],
                "list": false,
                "load_from_db": false,
                "multiline": true,
                "name": "CUSTOM_COMPONENT_CODE",
                "placeholder": "",
                "required": false,
                "show": true,
                "title_case": false,
                "type": "str",
                "value": ""
              },
              "EXAMPLE_COMPONENTS": {
                "advanced": false,
                "display_name": "EXAMPLE_COMPONENTS",
                "dynamic": false,
                "field_type": "str",
                "fileTypes": [],
                "file_path": "",
                "info": "",
                "input_types": ["Message", "Text"],
                "list": false,
                "load_from_db": false,
                "multiline": true,
                "name": "EXAMPLE_COMPONENTS",
                "placeholder": "",
                "required": false,
                "show": true,
                "title_case": false,
                "type": "str",
                "value": ""
              },
              "USER_INPUT": {
                "advanced": false,
                "display_name": "USER_INPUT",
                "dynamic": false,
                "field_type": "str",
                "fileTypes": [],
                "file_path": "",
                "info": "",
                "input_types": ["Message", "Text"],
                "list": false,
                "load_from_db": false,
                "multiline": true,
                "name": "USER_INPUT",
                "placeholder": "",
                "required": false,
                "show": true,
                "title_case": false,
                "type": "str",
                "value": ""
              },
              "_type": "Component",
              "code": {
                "advanced": true,
                "dynamic": true,
                "fileTypes": [],
                "file_path": "",
                "info": "",
                "list": false,
                "load_from_db": false,
                "multiline": true,
                "name": "code",
                "password": false,
                "placeholder": "",
                "required": true,
                "show": true,
                "title_case": false,
                "type": "code",
                "value": "from langflow.base.prompts.api_utils import process_prompt_template\nfrom langflow.custom import Component\nfrom langflow.inputs.inputs import DefaultPromptField\nfrom langflow.io import MessageTextInput, Output, PromptInput\nfrom langflow.schema.message import Message\nfrom langflow.template.utils import update_template_values\n\n\nclass PromptComponent(Component):\n    display_name: str = \"Prompt\"\n    description: str = \"Create a prompt template with dynamic variables.\"\n    icon = \"prompts\"\n    trace_type = \"prompt\"\n    name = \"Prompt\"\n\n    inputs = [\n        PromptInput(name=\"template\", display_name=\"Template\"),\n        MessageTextInput(\n            name=\"tool_placeholder\",\n            display_name=\"Tool Placeholder\",\n            tool_mode=True,\n            advanced=True,\n            info=\"A placeholder input for tool mode.\",\n        ),\n    ]\n\n    outputs = [\n        Output(display_name=\"Prompt Message\", name=\"prompt\", method=\"build_prompt\"),\n    ]\n\n    async def build_prompt(self) -> Message:\n        prompt = Message.from_template(**self._attributes)\n        self.status = prompt.text\n        return prompt\n\n    def _update_template(self, frontend_node: dict):\n        prompt_template = frontend_node[\"template\"][\"template\"][\"value\"]\n        custom_fields = frontend_node[\"custom_fields\"]\n        frontend_node_template = frontend_node[\"template\"]\n        _ = process_prompt_template(\n            template=prompt_template,\n            name=\"template\",\n            custom_fields=custom_fields,\n            frontend_node_template=frontend_node_template,\n        )\n        return frontend_node\n\n    async def update_frontend_node(self, new_frontend_node: dict, current_frontend_node: dict):\n        \"\"\"This function is called after the code validation is done.\"\"\"\n        frontend_node = await super().update_frontend_node(new_frontend_node, current_frontend_node)\n        template = frontend_node[\"template\"][\"template\"][\"value\"]\n        # Kept it duplicated for backwards compatibility\n        _ = process_prompt_template(\n            template=template,\n            name=\"template\",\n            custom_fields=frontend_node[\"custom_fields\"],\n            frontend_node_template=frontend_node[\"template\"],\n        )\n        # Now that template is updated, we need to grab any values that were set in the current_frontend_node\n        # and update the frontend_node with those values\n        update_template_values(new_template=frontend_node, previous_template=current_frontend_node[\"template\"])\n        return frontend_node\n\n    def _get_fallback_input(self, **kwargs):\n        return DefaultPromptField(**kwargs)\n"
              },
              "template": {
                "_input_type": "PromptInput",
                "advanced": false,
                "display_name": "Template",
                "dynamic": false,
                "info": "",
                "list": false,
                "load_from_db": false,
                "name": "template",
                "placeholder": "",
                "required": false,
                "show": true,
                "title_case": false,
                "tool_mode": false,
                "trace_as_input": true,
                "type": "prompt",
                "value": "<Instructions>\nYou are an AI assistant specialized in creating Langflow components based on user requirements. Your task is to generate the code for a custom Langflow component according to the user's specifications.\n\nFirst, review the following code snippets for reference:\n\n<base_component>\n{BASE_COMPONENT_CODE}\n</base_component>\n\n<custom_component>\n{CUSTOM_COMPONENT_CODE}\n</custom_component>\n\n<example_components>\n{EXAMPLE_COMPONENTS}\n</example_components>\n\nNow, follow these steps to create a custom Langflow component:\n\n1. Analyze the user's input to determine the requirements for the component.\n2. Use an <inner_monologue> section to plan out the component structure and features based on the user's requirements.\n3. Generate the code for the custom component, using the provided code snippets as reference and inspiration.\n4. Provide a brief explanation of the component's functionality and how to use it.\n\nHere's the chat history and user input:\n\n<ChatHistory>\n{CHAT_HISTORY}\n</ChatHistory>\n\n<UserInput>\n{USER_INPUT}\n</UserInput>\n\nBased on the user's input, create a custom Langflow component that meets their requirements. Your response should include:\n\n1. <inner_monologue>\n   Use this section to analyze the user's requirements and plan the component structure.\n</inner_monologue>\n\n2. <component_code>\n   Generate the complete code for the custom Langflow component here.\n</component_code>\n\n3. <explanation>\n   Provide a brief explanation of the component's functionality and how to use it.\n</explanation>\n\nRemember to:\n- Use the provided code snippets as a reference, but create a unique component tailored to the user's needs.\n- Include all necessary imports and class definitions.\n- Implement the required inputs, outputs, and any additional features specified by the user.\n- Use clear and descriptive variable names and comments to enhance code readability.\n- Ensure that the component follows Langflow best practices and conventions.\n\nIf the user's input is unclear or lacks specific details, make reasonable assumptions based on the context and explain these assumptions in your response.\n\n</Instructions>"
              },
              "tool_placeholder": {
                "_input_type": "MessageTextInput",
                "advanced": true,
                "display_name": "Tool Placeholder",
                "dynamic": false,
                "info": "A placeholder input for tool mode.",
                "input_types": ["Message"],
                "list": false,
                "load_from_db": false,
                "name": "tool_placeholder",
                "placeholder": "",
                "required": false,
                "show": true,
                "title_case": false,
                "tool_mode": true,
                "trace_as_input": true,
                "trace_as_metadata": true,
                "type": "str",
                "value": ""
              }
            },
            "tool_mode": false
          },
          "type": "Prompt"
        },
        "dragging": false,
        "height": 685,
        "id": "Prompt-QIyYT",
        "measured": {
          "height": 685,
          "width": 320
        },
        "position": {
          "x": 2219.5265974825707,
          "y": 521.6320563271215
        },
        "positionAbsolute": {
          "x": 2219.5265974825707,
          "y": 521.6320563271215
        },
        "selected": false,
        "type": "genericNode",
        "width": 320
      },
      {
        "data": {
          "description": "Display a chat message in the Playground.",
          "display_name": "Chat Output",
          "id": "ChatOutput-Jj8M6",
          "node": {
            "base_classes": ["Message"],
            "beta": false,
            "conditional_paths": [],
            "custom_fields": {},
            "description": "Display a chat message in the Playground.",
            "display_name": "Chat Output",
            "documentation": "",
            "edited": false,
            "field_order": [
              "input_value",
              "should_store_message",
              "sender",
              "sender_name",
              "session_id",
              "data_template",
              "background_color",
              "chat_icon",
              "text_color"
            ],
            "frozen": false,
            "icon": "MessagesSquare",
            "legacy": false,
            "metadata": {},
            "output_types": [],
            "outputs": [
              {
                "allows_loop": false,
                "cache": true,
                "display_name": "Message",
                "method": "message_response",
                "name": "message",
                "selected": "Message",
<<<<<<< HEAD
                "types": ["Message"],
=======
                "tool_mode": true,
                "types": [
                  "Message"
                ],
>>>>>>> b00ab3ae
                "value": "__UNDEFINED__"
              }
            ],
            "pinned": false,
            "template": {
              "_type": "Component",
              "background_color": {
                "_input_type": "MessageTextInput",
                "advanced": true,
                "display_name": "Background Color",
                "dynamic": false,
                "info": "The background color of the icon.",
                "input_types": ["Message"],
                "list": false,
                "load_from_db": false,
                "name": "background_color",
                "placeholder": "",
                "required": false,
                "show": true,
                "title_case": false,
                "tool_mode": false,
                "trace_as_input": true,
                "trace_as_metadata": true,
                "type": "str",
                "value": ""
              },
              "chat_icon": {
                "_input_type": "MessageTextInput",
                "advanced": true,
                "display_name": "Icon",
                "dynamic": false,
                "info": "The icon of the message.",
                "input_types": ["Message"],
                "list": false,
                "load_from_db": false,
                "name": "chat_icon",
                "placeholder": "",
                "required": false,
                "show": true,
                "title_case": false,
                "tool_mode": false,
                "trace_as_input": true,
                "trace_as_metadata": true,
                "type": "str",
                "value": ""
              },
              "code": {
                "advanced": true,
                "dynamic": true,
                "fileTypes": [],
                "file_path": "",
                "info": "",
                "list": false,
                "load_from_db": false,
                "multiline": true,
                "name": "code",
                "password": false,
                "placeholder": "",
                "required": true,
                "show": true,
                "title_case": false,
                "type": "code",
                "value": "from langflow.base.io.chat import ChatComponent\nfrom langflow.inputs import BoolInput\nfrom langflow.io import DropdownInput, MessageInput, MessageTextInput, Output\nfrom langflow.schema.message import Message\nfrom langflow.schema.properties import Source\nfrom langflow.utils.constants import (\n    MESSAGE_SENDER_AI,\n    MESSAGE_SENDER_NAME_AI,\n    MESSAGE_SENDER_USER,\n)\n\n\nclass ChatOutput(ChatComponent):\n    display_name = \"Chat Output\"\n    description = \"Display a chat message in the Playground.\"\n    icon = \"MessagesSquare\"\n    name = \"ChatOutput\"\n    minimized = True\n\n    inputs = [\n        MessageInput(\n            name=\"input_value\",\n            display_name=\"Text\",\n            info=\"Message to be passed as output.\",\n        ),\n        BoolInput(\n            name=\"should_store_message\",\n            display_name=\"Store Messages\",\n            info=\"Store the message in the history.\",\n            value=True,\n            advanced=True,\n        ),\n        DropdownInput(\n            name=\"sender\",\n            display_name=\"Sender Type\",\n            options=[MESSAGE_SENDER_AI, MESSAGE_SENDER_USER],\n            value=MESSAGE_SENDER_AI,\n            advanced=True,\n            info=\"Type of sender.\",\n        ),\n        MessageTextInput(\n            name=\"sender_name\",\n            display_name=\"Sender Name\",\n            info=\"Name of the sender.\",\n            value=MESSAGE_SENDER_NAME_AI,\n            advanced=True,\n        ),\n        MessageTextInput(\n            name=\"session_id\",\n            display_name=\"Session ID\",\n            info=\"The session ID of the chat. If empty, the current session ID parameter will be used.\",\n            advanced=True,\n        ),\n        MessageTextInput(\n            name=\"data_template\",\n            display_name=\"Data Template\",\n            value=\"{text}\",\n            advanced=True,\n            info=\"Template to convert Data to Text. If left empty, it will be dynamically set to the Data's text key.\",\n        ),\n        MessageTextInput(\n            name=\"background_color\",\n            display_name=\"Background Color\",\n            info=\"The background color of the icon.\",\n            advanced=True,\n        ),\n        MessageTextInput(\n            name=\"chat_icon\",\n            display_name=\"Icon\",\n            info=\"The icon of the message.\",\n            advanced=True,\n        ),\n        MessageTextInput(\n            name=\"text_color\",\n            display_name=\"Text Color\",\n            info=\"The text color of the name\",\n            advanced=True,\n        ),\n    ]\n    outputs = [\n        Output(\n            display_name=\"Message\",\n            name=\"message\",\n            method=\"message_response\",\n        ),\n    ]\n\n    def _build_source(self, id_: str | None, display_name: str | None, source: str | None) -> Source:\n        source_dict = {}\n        if id_:\n            source_dict[\"id\"] = id_\n        if display_name:\n            source_dict[\"display_name\"] = display_name\n        if source:\n            source_dict[\"source\"] = source\n        return Source(**source_dict)\n\n    async def message_response(self) -> Message:\n        source, icon, display_name, source_id = self.get_properties_from_source_component()\n        background_color = self.background_color\n        text_color = self.text_color\n        if self.chat_icon:\n            icon = self.chat_icon\n        message = self.input_value if isinstance(self.input_value, Message) else Message(text=self.input_value)\n        message.sender = self.sender\n        message.sender_name = self.sender_name\n        message.session_id = self.session_id\n        message.flow_id = self.graph.flow_id if hasattr(self, \"graph\") else None\n        message.properties.source = self._build_source(source_id, display_name, source)\n        message.properties.icon = icon\n        message.properties.background_color = background_color\n        message.properties.text_color = text_color\n        if self.session_id and isinstance(message, Message) and self.should_store_message:\n            stored_message = await self.send_message(\n                message,\n            )\n            self.message.value = stored_message\n            message = stored_message\n\n        self.status = message\n        return message\n"
              },
              "data_template": {
                "_input_type": "MessageTextInput",
                "advanced": true,
                "display_name": "Data Template",
                "dynamic": false,
                "info": "Template to convert Data to Text. If left empty, it will be dynamically set to the Data's text key.",
                "input_types": ["Message"],
                "list": false,
                "load_from_db": false,
                "name": "data_template",
                "placeholder": "",
                "required": false,
                "show": true,
                "title_case": false,
                "tool_mode": false,
                "trace_as_input": true,
                "trace_as_metadata": true,
                "type": "str",
                "value": "{text}"
              },
              "input_value": {
                "_input_type": "MessageInput",
                "advanced": false,
                "display_name": "Text",
                "dynamic": false,
                "info": "Message to be passed as output.",
                "input_types": ["Message"],
                "list": false,
                "load_from_db": false,
                "name": "input_value",
                "placeholder": "",
                "required": false,
                "show": true,
                "title_case": false,
                "trace_as_input": true,
                "trace_as_metadata": true,
                "type": "str",
                "value": ""
              },
              "sender": {
                "_input_type": "DropdownInput",
                "advanced": true,
                "combobox": false,
                "display_name": "Sender Type",
                "dynamic": false,
                "info": "Type of sender.",
                "name": "sender",
                "options": ["Machine", "User"],
                "placeholder": "",
                "required": false,
                "show": true,
                "title_case": false,
                "tool_mode": false,
                "trace_as_metadata": true,
                "type": "str",
                "value": "Machine"
              },
              "sender_name": {
                "_input_type": "MessageTextInput",
                "advanced": true,
                "display_name": "Sender Name",
                "dynamic": false,
                "info": "Name of the sender.",
                "input_types": ["Message"],
                "list": false,
                "load_from_db": false,
                "name": "sender_name",
                "placeholder": "",
                "required": false,
                "show": true,
                "title_case": false,
                "tool_mode": false,
                "trace_as_input": true,
                "trace_as_metadata": true,
                "type": "str",
                "value": "AI"
              },
              "session_id": {
                "_input_type": "MessageTextInput",
                "advanced": true,
                "display_name": "Session ID",
                "dynamic": false,
                "info": "The session ID of the chat. If empty, the current session ID parameter will be used.",
                "input_types": ["Message"],
                "list": false,
                "load_from_db": false,
                "name": "session_id",
                "placeholder": "",
                "required": false,
                "show": true,
                "title_case": false,
                "tool_mode": false,
                "trace_as_input": true,
                "trace_as_metadata": true,
                "type": "str",
                "value": ""
              },
              "should_store_message": {
                "_input_type": "BoolInput",
                "advanced": true,
                "display_name": "Store Messages",
                "dynamic": false,
                "info": "Store the message in the history.",
                "list": false,
                "name": "should_store_message",
                "placeholder": "",
                "required": false,
                "show": true,
                "title_case": false,
                "trace_as_metadata": true,
                "type": "bool",
                "value": true
              },
              "text_color": {
                "_input_type": "MessageTextInput",
                "advanced": true,
                "display_name": "Text Color",
                "dynamic": false,
                "info": "The text color of the name",
                "input_types": ["Message"],
                "list": false,
                "load_from_db": false,
                "name": "text_color",
                "placeholder": "",
                "required": false,
                "show": true,
                "title_case": false,
                "tool_mode": false,
                "trace_as_input": true,
                "trace_as_metadata": true,
                "type": "str",
                "value": ""
              }
            },
            "tool_mode": false
          },
          "type": "ChatOutput"
        },
        "dragging": false,
        "height": 232,
        "id": "ChatOutput-Jj8M6",
        "measured": {
          "height": 232,
          "width": 320
        },
        "position": {
          "x": 2947.267779013826,
          "y": 891.8123698756774
        },
        "positionAbsolute": {
          "x": 2947.267779013826,
          "y": 891.8123698756774
        },
        "selected": false,
        "type": "genericNode",
        "width": 320
      },
      {
        "data": {
          "id": "note-M2lYQ",
          "node": {
            "description": "# Fetch Components code \n\nUsing the URL component we are extracting from Github, the code from a few classes to provide as example to the LLM. \n\nThis ensures we are always up to date with recent information from the codebase.",
            "display_name": "",
            "documentation": "",
            "template": {}
          },
          "type": "note"
        },
        "dragging": false,
        "height": 324,
        "id": "note-M2lYQ",
        "measured": {
          "height": 324,
          "width": 325
        },
        "position": {
          "x": 1430.2014058924922,
          "y": -19.30392196909918
        },
        "positionAbsolute": {
          "x": 1430.2014058924922,
          "y": -19.30392196909918
        },
        "selected": false,
        "type": "noteNode",
        "width": 324
      },
      {
        "data": {
          "id": "note-nxR1T",
          "node": {
            "description": "# 🛠️ Custom Component Generator 🚀\n\nHi! I'm here to help you create custom components for Langflow. Think of me as your technical partner who can help turn your ideas into working components! \n\n## 🎯 How to Work With Me\n\n### 1. 💭 Tell Me What You Want to Build\nSimply describe what you want your component to do in plain English. For example:\n- \"I need a component that sends Slack messages\"\n- \"I want to create a tool that can process CSV files\"\n- \"I need something that can translate text\"\n\n### 2. 📚 Share Any Relevant Information\nIf you're working with a specific:\n- 🔑 API or service (just share the documentation link or main endpoints)\n- 📄 File format\n- 🔄 Data structure\n- 🔧 Existing component you want to modify\n\n### 3. 🎨 Let Me Help Design It\nI'll help by:\n- 📊 Breaking down complex requirements into manageable pieces\n- 💡 Suggesting the best way to structure inputs and outputs\n- ⚙️ Creating the component code\n- 📝 Explaining how to use it\n\n### 4. 🔄 Iterative Refinement\nWe can then:\n- ✅ Test and refine the component\n- ⭐ Add features\n- 🔧 Modify behavior\n- 🛡️ Improve error handling\n- 📖 Add documentation\n\n## 🚀 What I Can Help With\n\nI can help create components that:\n- 📊 Process different file types (CSV, JSON, Excel, etc.)\n- 🔌 Integrate with external APIs\n- 🔄 Transform data\n- 🔀 Route messages\n- 🌐 Handle web requests\n- 🎯 Parse structured data\n- ✨ And much more!\n\n## 💡 Tips for Best Results\n\n1. **Be Specific** 🎯: The more details you provide about what you want to accomplish, the better I can help.\n\n2. **Share Examples** 📋: If you have example data or specific use cases, share them.\n\n3. **Ask Questions** ❓: Don't hesitate to ask for clarification or modifications.\n\nJust start by telling me what kind of component you'd like to create, and I'll guide you through the process! \n\nReady to build something awesome? 🚀 Let's get started!",
            "display_name": "",
            "documentation": "",
            "template": {}
          },
          "type": "note"
        },
        "dragging": false,
        "height": 573,
        "id": "note-nxR1T",
        "measured": {
          "height": 573,
          "width": 324
        },
        "position": {
          "x": 807.6293964045135,
          "y": 605.6504562080672
        },
        "positionAbsolute": {
          "x": 807.6293964045135,
          "y": 605.6504562080672
        },
        "resizing": false,
        "selected": true,
        "style": {
          "height": 573,
          "width": 324
        },
        "type": "noteNode",
        "width": 324
      },
      {
        "data": {
          "id": "URL-pFAuR",
          "node": {
            "base_classes": ["Data", "Message"],
            "beta": false,
            "conditional_paths": [],
            "custom_fields": {},
            "description": "Fetch content from one or more URLs.",
            "display_name": "URL",
            "documentation": "",
            "edited": false,
            "field_order": ["urls", "format"],
            "frozen": false,
            "icon": "layout-template",
            "legacy": false,
            "lf_version": "1.0.19.post2",
            "metadata": {},
            "output_types": [],
            "outputs": [
              {
                "allows_loop": false,
                "cache": true,
                "display_name": "Data",
                "method": "fetch_content",
                "name": "data",
                "selected": "Data",
<<<<<<< HEAD
                "types": ["Data"],
=======
                "tool_mode": true,
                "types": [
                  "Data"
                ],
>>>>>>> b00ab3ae
                "value": "__UNDEFINED__"
              },
              {
                "allows_loop": false,
                "cache": true,
                "display_name": "Message",
                "method": "fetch_content_text",
                "name": "text",
                "selected": "Message",
<<<<<<< HEAD
                "types": ["Message"],
=======
                "tool_mode": true,
                "types": [
                  "Message"
                ],
>>>>>>> b00ab3ae
                "value": "__UNDEFINED__"
              },
              {
                "allows_loop": false,
                "cache": true,
                "display_name": "DataFrame",
                "method": "as_dataframe",
                "name": "dataframe",
                "selected": "DataFrame",
<<<<<<< HEAD
                "types": ["DataFrame"],
=======
                "tool_mode": true,
                "types": [
                  "DataFrame"
                ],
>>>>>>> b00ab3ae
                "value": "__UNDEFINED__"
              }
            ],
            "pinned": false,
            "template": {
              "_type": "Component",
              "code": {
                "advanced": true,
                "dynamic": true,
                "fileTypes": [],
                "file_path": "",
                "info": "",
                "list": false,
                "load_from_db": false,
                "multiline": true,
                "name": "code",
                "password": false,
                "placeholder": "",
                "required": true,
                "show": true,
                "title_case": false,
                "type": "code",
                "value": "import re\n\nfrom langchain_community.document_loaders import AsyncHtmlLoader, WebBaseLoader\n\nfrom langflow.custom import Component\nfrom langflow.helpers.data import data_to_text\nfrom langflow.io import DropdownInput, MessageTextInput, Output\nfrom langflow.schema import Data\nfrom langflow.schema.dataframe import DataFrame\nfrom langflow.schema.message import Message\n\n\nclass URLComponent(Component):\n    display_name = \"URL\"\n    description = \"Load and retrive data from specified URLs.\"\n    icon = \"layout-template\"\n    name = \"URL\"\n\n    inputs = [\n        MessageTextInput(\n            name=\"urls\",\n            display_name=\"URLs\",\n            is_list=True,\n            tool_mode=True,\n            placeholder=\"Enter a URL...\",\n            list_add_label=\"Add URL\",\n        ),\n        DropdownInput(\n            name=\"format\",\n            display_name=\"Output Format\",\n            info=\"Output Format. Use 'Text' to extract the text from the HTML or 'Raw HTML' for the raw HTML content.\",\n            options=[\"Text\", \"Raw HTML\"],\n            value=\"Text\",\n        ),\n    ]\n\n    outputs = [\n        Output(display_name=\"Data\", name=\"data\", method=\"fetch_content\"),\n        Output(display_name=\"Message\", name=\"text\", method=\"fetch_content_text\"),\n        Output(display_name=\"DataFrame\", name=\"dataframe\", method=\"as_dataframe\"),\n    ]\n\n    def ensure_url(self, string: str) -> str:\n        \"\"\"Ensures the given string is a URL by adding 'http://' if it doesn't start with 'http://' or 'https://'.\n\n        Raises an error if the string is not a valid URL.\n\n        Parameters:\n            string (str): The string to be checked and possibly modified.\n\n        Returns:\n            str: The modified string that is ensured to be a URL.\n\n        Raises:\n            ValueError: If the string is not a valid URL.\n        \"\"\"\n        if not string.startswith((\"http://\", \"https://\")):\n            string = \"http://\" + string\n\n        # Basic URL validation regex\n        url_regex = re.compile(\n            r\"^(https?:\\/\\/)?\"  # optional protocol\n            r\"(www\\.)?\"  # optional www\n            r\"([a-zA-Z0-9.-]+)\"  # domain\n            r\"(\\.[a-zA-Z]{2,})?\"  # top-level domain\n            r\"(:\\d+)?\"  # optional port\n            r\"(\\/[^\\s]*)?$\",  # optional path\n            re.IGNORECASE,\n        )\n\n        if not url_regex.match(string):\n            msg = f\"Invalid URL: {string}\"\n            raise ValueError(msg)\n\n        return string\n\n    def fetch_content(self) -> list[Data]:\n        urls = [self.ensure_url(url.strip()) for url in self.urls if url.strip()]\n        if self.format == \"Raw HTML\":\n            loader = AsyncHtmlLoader(web_path=urls, encoding=\"utf-8\")\n        else:\n            loader = WebBaseLoader(web_paths=urls, encoding=\"utf-8\")\n        docs = loader.load()\n        data = [Data(text=doc.page_content, **doc.metadata) for doc in docs]\n        self.status = data\n        return data\n\n    def fetch_content_text(self) -> Message:\n        data = self.fetch_content()\n\n        result_string = data_to_text(\"{text}\", data)\n        self.status = result_string\n        return Message(text=result_string)\n\n    def as_dataframe(self) -> DataFrame:\n        return DataFrame(self.fetch_content())\n"
              },
              "format": {
                "_input_type": "DropdownInput",
                "advanced": false,
                "combobox": false,
                "display_name": "Output Format",
                "dynamic": false,
                "info": "Output Format. Use 'Text' to extract the text from the HTML or 'Raw HTML' for the raw HTML content.",
                "name": "format",
                "options": ["Text", "Raw HTML"],
                "placeholder": "",
                "required": false,
                "show": true,
                "title_case": false,
                "tool_mode": false,
                "trace_as_metadata": true,
                "type": "str",
                "value": "Text"
              },
              "urls": {
                "_input_type": "MessageTextInput",
                "advanced": false,
                "display_name": "URLs",
                "dynamic": false,
                "info": "",
                "input_types": ["Message"],
                "list": true,
                "load_from_db": false,
                "name": "urls",
                "placeholder": "",
                "required": false,
                "show": true,
                "title_case": false,
                "tool_mode": true,
                "trace_as_input": true,
                "trace_as_metadata": true,
                "type": "str",
                "value": [
                  "https://raw.githubusercontent.com/langflow-ai/langflow/refs/heads/main/src/backend/base/langflow/custom/custom_component/component.py"
                ]
              }
            },
            "tool_mode": false
          },
          "type": "URL"
        },
        "dragging": false,
        "height": 365,
        "id": "URL-pFAuR",
        "measured": {
          "height": 365,
          "width": 320
        },
        "position": {
          "x": 1436.3617127766433,
          "y": 264.218898085405
        },
        "positionAbsolute": {
          "x": 1436.3617127766433,
          "y": 264.218898085405
        },
        "selected": false,
        "type": "genericNode",
        "width": 320
      },
      {
        "data": {
          "id": "URL-wNOPd",
          "node": {
            "base_classes": ["Data", "Message"],
            "beta": false,
            "conditional_paths": [],
            "custom_fields": {},
            "description": "Fetch content from one or more URLs.",
            "display_name": "URL",
            "documentation": "",
            "edited": false,
            "field_order": ["urls", "format"],
            "frozen": false,
            "icon": "layout-template",
            "legacy": false,
            "lf_version": "1.0.19.post2",
            "metadata": {},
            "output_types": [],
            "outputs": [
              {
                "allows_loop": false,
                "cache": true,
                "display_name": "Data",
                "method": "fetch_content",
                "name": "data",
                "selected": "Data",
<<<<<<< HEAD
                "types": ["Data"],
=======
                "tool_mode": true,
                "types": [
                  "Data"
                ],
>>>>>>> b00ab3ae
                "value": "__UNDEFINED__"
              },
              {
                "allows_loop": false,
                "cache": true,
                "display_name": "Message",
                "method": "fetch_content_text",
                "name": "text",
                "selected": "Message",
<<<<<<< HEAD
                "types": ["Message"],
=======
                "tool_mode": true,
                "types": [
                  "Message"
                ],
>>>>>>> b00ab3ae
                "value": "__UNDEFINED__"
              },
              {
                "allows_loop": false,
                "cache": true,
                "display_name": "DataFrame",
                "method": "as_dataframe",
                "name": "dataframe",
                "selected": "DataFrame",
<<<<<<< HEAD
                "types": ["DataFrame"],
=======
                "tool_mode": true,
                "types": [
                  "DataFrame"
                ],
>>>>>>> b00ab3ae
                "value": "__UNDEFINED__"
              }
            ],
            "pinned": false,
            "template": {
              "_type": "Component",
              "code": {
                "advanced": true,
                "dynamic": true,
                "fileTypes": [],
                "file_path": "",
                "info": "",
                "list": false,
                "load_from_db": false,
                "multiline": true,
                "name": "code",
                "password": false,
                "placeholder": "",
                "required": true,
                "show": true,
                "title_case": false,
                "type": "code",
                "value": "import re\n\nfrom langchain_community.document_loaders import AsyncHtmlLoader, WebBaseLoader\n\nfrom langflow.custom import Component\nfrom langflow.helpers.data import data_to_text\nfrom langflow.io import DropdownInput, MessageTextInput, Output\nfrom langflow.schema import Data\nfrom langflow.schema.dataframe import DataFrame\nfrom langflow.schema.message import Message\n\n\nclass URLComponent(Component):\n    display_name = \"URL\"\n    description = \"Load and retrive data from specified URLs.\"\n    icon = \"layout-template\"\n    name = \"URL\"\n\n    inputs = [\n        MessageTextInput(\n            name=\"urls\",\n            display_name=\"URLs\",\n            is_list=True,\n            tool_mode=True,\n            placeholder=\"Enter a URL...\",\n            list_add_label=\"Add URL\",\n        ),\n        DropdownInput(\n            name=\"format\",\n            display_name=\"Output Format\",\n            info=\"Output Format. Use 'Text' to extract the text from the HTML or 'Raw HTML' for the raw HTML content.\",\n            options=[\"Text\", \"Raw HTML\"],\n            value=\"Text\",\n        ),\n    ]\n\n    outputs = [\n        Output(display_name=\"Data\", name=\"data\", method=\"fetch_content\"),\n        Output(display_name=\"Message\", name=\"text\", method=\"fetch_content_text\"),\n        Output(display_name=\"DataFrame\", name=\"dataframe\", method=\"as_dataframe\"),\n    ]\n\n    def ensure_url(self, string: str) -> str:\n        \"\"\"Ensures the given string is a URL by adding 'http://' if it doesn't start with 'http://' or 'https://'.\n\n        Raises an error if the string is not a valid URL.\n\n        Parameters:\n            string (str): The string to be checked and possibly modified.\n\n        Returns:\n            str: The modified string that is ensured to be a URL.\n\n        Raises:\n            ValueError: If the string is not a valid URL.\n        \"\"\"\n        if not string.startswith((\"http://\", \"https://\")):\n            string = \"http://\" + string\n\n        # Basic URL validation regex\n        url_regex = re.compile(\n            r\"^(https?:\\/\\/)?\"  # optional protocol\n            r\"(www\\.)?\"  # optional www\n            r\"([a-zA-Z0-9.-]+)\"  # domain\n            r\"(\\.[a-zA-Z]{2,})?\"  # top-level domain\n            r\"(:\\d+)?\"  # optional port\n            r\"(\\/[^\\s]*)?$\",  # optional path\n            re.IGNORECASE,\n        )\n\n        if not url_regex.match(string):\n            msg = f\"Invalid URL: {string}\"\n            raise ValueError(msg)\n\n        return string\n\n    def fetch_content(self) -> list[Data]:\n        urls = [self.ensure_url(url.strip()) for url in self.urls if url.strip()]\n        if self.format == \"Raw HTML\":\n            loader = AsyncHtmlLoader(web_path=urls, encoding=\"utf-8\")\n        else:\n            loader = WebBaseLoader(web_paths=urls, encoding=\"utf-8\")\n        docs = loader.load()\n        data = [Data(text=doc.page_content, **doc.metadata) for doc in docs]\n        self.status = data\n        return data\n\n    def fetch_content_text(self) -> Message:\n        data = self.fetch_content()\n\n        result_string = data_to_text(\"{text}\", data)\n        self.status = result_string\n        return Message(text=result_string)\n\n    def as_dataframe(self) -> DataFrame:\n        return DataFrame(self.fetch_content())\n"
              },
              "format": {
                "_input_type": "DropdownInput",
                "advanced": false,
                "combobox": false,
                "display_name": "Output Format",
                "dynamic": false,
                "info": "Output Format. Use 'Text' to extract the text from the HTML or 'Raw HTML' for the raw HTML content.",
                "name": "format",
                "options": ["Text", "Raw HTML"],
                "placeholder": "",
                "required": false,
                "show": true,
                "title_case": false,
                "tool_mode": false,
                "trace_as_metadata": true,
                "type": "str",
                "value": "Text"
              },
              "urls": {
                "_input_type": "MessageTextInput",
                "advanced": false,
                "display_name": "URLs",
                "dynamic": false,
                "info": "",
                "input_types": ["Message"],
                "list": true,
                "load_from_db": false,
                "name": "urls",
                "placeholder": "",
                "required": false,
                "show": true,
                "title_case": false,
                "tool_mode": true,
                "trace_as_input": true,
                "trace_as_metadata": true,
                "type": "str",
                "value": [
                  "https://github.com/langflow-ai/langflow/blob/main/src/backend/base/langflow/components/agents/agent.py",
                  "https://github.com/langflow-ai/langflow/blob/main/src/backend/base/langflow/components/helpers/structured_output.py",
                  "https://raw.githubusercontent.com/langflow-ai/langflow/refs/heads/main/src/backend/base/langflow/components/tools/calculator.py",
                  "https://raw.githubusercontent.com/langflow-ai/langflow/refs/heads/main/src/backend/base/langflow/components/tools/tavily_search.py",
                  "https://raw.githubusercontent.com/langflow-ai/langflow/refs/heads/main/src/backend/base/langflow/components/models/ollama.py",
                  "https://raw.githubusercontent.com/langflow-ai/langflow/refs/heads/main/src/backend/base/langflow/components/logic/conditional_router.py",
                  "https://raw.githubusercontent.com/langflow-ai/langflow/refs/heads/main/src/backend/base/langflow/components/data/file.py"
                ]
              }
            },
            "tool_mode": false
          },
          "type": "URL"
        },
        "dragging": false,
        "height": 661,
        "id": "URL-wNOPd",
        "measured": {
          "height": 661,
          "width": 320
        },
        "position": {
          "x": 1831.5895760156684,
          "y": 245.62940316018893
        },
        "positionAbsolute": {
          "x": 1831.5895760156684,
          "y": 245.62940316018893
        },
        "selected": false,
        "type": "genericNode",
        "width": 320
      },
      {
        "data": {
          "id": "URL-KARv3",
          "node": {
            "base_classes": ["Data", "Message"],
            "beta": false,
            "conditional_paths": [],
            "custom_fields": {},
            "description": "Fetch content from one or more URLs.",
            "display_name": "URL",
            "documentation": "",
            "edited": false,
            "field_order": ["urls", "format"],
            "frozen": false,
            "icon": "layout-template",
            "legacy": false,
            "lf_version": "1.0.19.post2",
            "metadata": {},
            "output_types": [],
            "outputs": [
              {
                "allows_loop": false,
                "cache": true,
                "display_name": "Data",
                "method": "fetch_content",
                "name": "data",
                "selected": "Data",
<<<<<<< HEAD
                "types": ["Data"],
=======
                "tool_mode": true,
                "types": [
                  "Data"
                ],
>>>>>>> b00ab3ae
                "value": "__UNDEFINED__"
              },
              {
                "allows_loop": false,
                "cache": true,
                "display_name": "Message",
                "method": "fetch_content_text",
                "name": "text",
                "selected": "Message",
<<<<<<< HEAD
                "types": ["Message"],
=======
                "tool_mode": true,
                "types": [
                  "Message"
                ],
>>>>>>> b00ab3ae
                "value": "__UNDEFINED__"
              },
              {
                "allows_loop": false,
                "cache": true,
                "display_name": "DataFrame",
                "method": "as_dataframe",
                "name": "dataframe",
                "selected": "DataFrame",
<<<<<<< HEAD
                "types": ["DataFrame"],
=======
                "tool_mode": true,
                "types": [
                  "DataFrame"
                ],
>>>>>>> b00ab3ae
                "value": "__UNDEFINED__"
              }
            ],
            "pinned": false,
            "template": {
              "_type": "Component",
              "code": {
                "advanced": true,
                "dynamic": true,
                "fileTypes": [],
                "file_path": "",
                "info": "",
                "list": false,
                "load_from_db": false,
                "multiline": true,
                "name": "code",
                "password": false,
                "placeholder": "",
                "required": true,
                "show": true,
                "title_case": false,
                "type": "code",
                "value": "import re\n\nfrom langchain_community.document_loaders import AsyncHtmlLoader, WebBaseLoader\n\nfrom langflow.custom import Component\nfrom langflow.helpers.data import data_to_text\nfrom langflow.io import DropdownInput, MessageTextInput, Output\nfrom langflow.schema import Data\nfrom langflow.schema.dataframe import DataFrame\nfrom langflow.schema.message import Message\n\n\nclass URLComponent(Component):\n    display_name = \"URL\"\n    description = \"Load and retrive data from specified URLs.\"\n    icon = \"layout-template\"\n    name = \"URL\"\n\n    inputs = [\n        MessageTextInput(\n            name=\"urls\",\n            display_name=\"URLs\",\n            is_list=True,\n            tool_mode=True,\n            placeholder=\"Enter a URL...\",\n            list_add_label=\"Add URL\",\n        ),\n        DropdownInput(\n            name=\"format\",\n            display_name=\"Output Format\",\n            info=\"Output Format. Use 'Text' to extract the text from the HTML or 'Raw HTML' for the raw HTML content.\",\n            options=[\"Text\", \"Raw HTML\"],\n            value=\"Text\",\n        ),\n    ]\n\n    outputs = [\n        Output(display_name=\"Data\", name=\"data\", method=\"fetch_content\"),\n        Output(display_name=\"Message\", name=\"text\", method=\"fetch_content_text\"),\n        Output(display_name=\"DataFrame\", name=\"dataframe\", method=\"as_dataframe\"),\n    ]\n\n    def ensure_url(self, string: str) -> str:\n        \"\"\"Ensures the given string is a URL by adding 'http://' if it doesn't start with 'http://' or 'https://'.\n\n        Raises an error if the string is not a valid URL.\n\n        Parameters:\n            string (str): The string to be checked and possibly modified.\n\n        Returns:\n            str: The modified string that is ensured to be a URL.\n\n        Raises:\n            ValueError: If the string is not a valid URL.\n        \"\"\"\n        if not string.startswith((\"http://\", \"https://\")):\n            string = \"http://\" + string\n\n        # Basic URL validation regex\n        url_regex = re.compile(\n            r\"^(https?:\\/\\/)?\"  # optional protocol\n            r\"(www\\.)?\"  # optional www\n            r\"([a-zA-Z0-9.-]+)\"  # domain\n            r\"(\\.[a-zA-Z]{2,})?\"  # top-level domain\n            r\"(:\\d+)?\"  # optional port\n            r\"(\\/[^\\s]*)?$\",  # optional path\n            re.IGNORECASE,\n        )\n\n        if not url_regex.match(string):\n            msg = f\"Invalid URL: {string}\"\n            raise ValueError(msg)\n\n        return string\n\n    def fetch_content(self) -> list[Data]:\n        urls = [self.ensure_url(url.strip()) for url in self.urls if url.strip()]\n        if self.format == \"Raw HTML\":\n            loader = AsyncHtmlLoader(web_path=urls, encoding=\"utf-8\")\n        else:\n            loader = WebBaseLoader(web_paths=urls, encoding=\"utf-8\")\n        docs = loader.load()\n        data = [Data(text=doc.page_content, **doc.metadata) for doc in docs]\n        self.status = data\n        return data\n\n    def fetch_content_text(self) -> Message:\n        data = self.fetch_content()\n\n        result_string = data_to_text(\"{text}\", data)\n        self.status = result_string\n        return Message(text=result_string)\n\n    def as_dataframe(self) -> DataFrame:\n        return DataFrame(self.fetch_content())\n"
              },
              "format": {
                "_input_type": "DropdownInput",
                "advanced": false,
                "combobox": false,
                "display_name": "Output Format",
                "dynamic": false,
                "info": "Output Format. Use 'Text' to extract the text from the HTML or 'Raw HTML' for the raw HTML content.",
                "name": "format",
                "options": ["Text", "Raw HTML"],
                "placeholder": "",
                "required": false,
                "show": true,
                "title_case": false,
                "tool_mode": false,
                "trace_as_metadata": true,
                "type": "str",
                "value": "Text"
              },
              "urls": {
                "_input_type": "MessageTextInput",
                "advanced": false,
                "display_name": "URLs",
                "dynamic": false,
                "info": "",
                "input_types": ["Message"],
                "list": true,
                "load_from_db": false,
                "name": "urls",
                "placeholder": "",
                "required": false,
                "show": true,
                "title_case": false,
                "tool_mode": true,
                "trace_as_input": true,
                "trace_as_metadata": true,
                "type": "str",
                "value": [
                  "https://raw.githubusercontent.com/langflow-ai/langflow/refs/heads/main/src/backend/base/langflow/components/custom_component/custom_component.py"
                ]
              }
            },
            "tool_mode": false
          },
          "type": "URL"
        },
        "dragging": false,
        "height": 365,
        "id": "URL-KARv3",
        "measured": {
          "height": 365,
          "width": 320
        },
        "position": {
          "x": 1436.982480021523,
          "y": 651.1409296825055
        },
        "positionAbsolute": {
          "x": 1436.982480021523,
          "y": 651.1409296825055
        },
        "selected": false,
        "type": "genericNode",
        "width": 320
      },
      {
        "data": {
          "id": "AnthropicModel-RQQCm",
          "node": {
            "base_classes": ["LanguageModel", "Message"],
            "beta": false,
            "category": "models",
            "conditional_paths": [],
            "custom_fields": {},
            "description": "Generate text using Anthropic Chat&Completion LLMs with prefill support.",
            "display_name": "Anthropic",
            "documentation": "",
            "edited": false,
            "field_order": [
              "input_value",
              "system_message",
              "stream",
              "max_tokens",
              "model_name",
              "api_key",
              "temperature",
              "base_url",
              "tool_model_enabled",
              "prefill"
            ],
            "frozen": false,
            "icon": "Anthropic",
            "key": "AnthropicModel",
            "legacy": false,
            "metadata": {},
            "minimized": false,
            "output_types": [],
            "outputs": [
              {
                "allows_loop": false,
                "cache": true,
                "display_name": "Message",
                "method": "text_response",
                "name": "text_output",
                "required_inputs": [],
                "selected": "Message",
<<<<<<< HEAD
                "types": ["Message"],
=======
                "tool_mode": true,
                "types": [
                  "Message"
                ],
>>>>>>> b00ab3ae
                "value": "__UNDEFINED__"
              },
              {
                "allows_loop": false,
                "cache": true,
                "display_name": "Language Model",
                "method": "build_model",
                "name": "model_output",
                "required_inputs": ["api_key"],
                "selected": "LanguageModel",
<<<<<<< HEAD
                "types": ["LanguageModel"],
=======
                "tool_mode": true,
                "types": [
                  "LanguageModel"
                ],
>>>>>>> b00ab3ae
                "value": "__UNDEFINED__"
              }
            ],
            "pinned": false,
            "score": 0.0005851173668140926,
            "template": {
              "_type": "Component",
              "api_key": {
                "_input_type": "SecretStrInput",
                "advanced": false,
                "display_name": "Anthropic API Key",
                "dynamic": false,
                "info": "Your Anthropic API key.",
                "input_types": ["Message"],
                "load_from_db": false,
                "name": "api_key",
                "password": true,
                "placeholder": "",
                "real_time_refresh": true,
                "required": true,
                "show": true,
                "title_case": false,
                "type": "str",
                "value": ""
              },
              "base_url": {
                "_input_type": "MessageTextInput",
                "advanced": false,
                "display_name": "Anthropic API URL",
                "dynamic": false,
                "info": "Endpoint of the Anthropic API. Defaults to 'https://api.anthropic.com' if not specified.",
                "input_types": ["Message"],
                "list": false,
                "list_add_label": "Add More",
                "load_from_db": false,
                "name": "base_url",
                "placeholder": "",
                "real_time_refresh": true,
                "required": false,
                "show": true,
                "title_case": false,
                "tool_mode": false,
                "trace_as_input": true,
                "trace_as_metadata": true,
                "type": "str",
                "value": "https://api.anthropic.com"
              },
              "code": {
                "advanced": true,
                "dynamic": true,
                "fileTypes": [],
                "file_path": "",
                "info": "",
                "list": false,
                "load_from_db": false,
                "multiline": true,
                "name": "code",
                "password": false,
                "placeholder": "",
                "required": true,
                "show": true,
                "title_case": false,
                "type": "code",
                "value": "from typing import Any\n\nimport requests\nfrom loguru import logger\n\nfrom langflow.base.models.anthropic_constants import ANTHROPIC_MODELS\nfrom langflow.base.models.model import LCModelComponent\nfrom langflow.field_typing import LanguageModel\nfrom langflow.field_typing.range_spec import RangeSpec\nfrom langflow.io import BoolInput, DropdownInput, IntInput, MessageTextInput, SecretStrInput, SliderInput\nfrom langflow.schema.dotdict import dotdict\n\n\nclass AnthropicModelComponent(LCModelComponent):\n    display_name = \"Anthropic\"\n    description = \"Generate text using Anthropic Chat&Completion LLMs with prefill support.\"\n    icon = \"Anthropic\"\n    name = \"AnthropicModel\"\n\n    inputs = [\n        *LCModelComponent._base_inputs,\n        IntInput(\n            name=\"max_tokens\",\n            display_name=\"Max Tokens\",\n            advanced=True,\n            value=4096,\n            info=\"The maximum number of tokens to generate. Set to 0 for unlimited tokens.\",\n        ),\n        DropdownInput(\n            name=\"model_name\",\n            display_name=\"Model Name\",\n            options=ANTHROPIC_MODELS,\n            refresh_button=True,\n            value=ANTHROPIC_MODELS[0],\n            combobox=True,\n        ),\n        SecretStrInput(\n            name=\"api_key\",\n            display_name=\"Anthropic API Key\",\n            info=\"Your Anthropic API key.\",\n            value=None,\n            required=True,\n            real_time_refresh=True,\n        ),\n        SliderInput(\n            name=\"temperature\",\n            display_name=\"Temperature\",\n            value=0.1,\n            info=\"Run inference with this temperature. Must by in the closed interval [0.0, 1.0].\",\n            range_spec=RangeSpec(min=0, max=1, step=0.01),\n        ),\n        MessageTextInput(\n            name=\"base_url\",\n            display_name=\"Anthropic API URL\",\n            info=\"Endpoint of the Anthropic API. Defaults to 'https://api.anthropic.com' if not specified.\",\n            value=\"https://api.anthropic.com\",\n            real_time_refresh=True,\n        ),\n        BoolInput(\n            name=\"tool_model_enabled\",\n            display_name=\"Enable Tool Models\",\n            info=(\n                \"Select if you want to use models that can work with tools. If yes, only those models will be shown.\"\n            ),\n            advanced=False,\n            value=False,\n            real_time_refresh=True,\n        ),\n        MessageTextInput(\n            name=\"prefill\", display_name=\"Prefill\", info=\"Prefill text to guide the model's response.\", advanced=True\n        ),\n    ]\n\n    def build_model(self) -> LanguageModel:  # type: ignore[type-var]\n        try:\n            from langchain_anthropic.chat_models import ChatAnthropic\n        except ImportError as e:\n            msg = \"langchain_anthropic is not installed. Please install it with `pip install langchain_anthropic`.\"\n            raise ImportError(msg) from e\n        try:\n            output = ChatAnthropic(\n                model=self.model_name,\n                anthropic_api_key=self.api_key,\n                max_tokens_to_sample=self.max_tokens,\n                temperature=self.temperature,\n                anthropic_api_url=self.base_url,\n                streaming=self.stream,\n            )\n        except Exception as e:\n            msg = \"Could not connect to Anthropic API.\"\n            raise ValueError(msg) from e\n\n        return output\n\n    def get_models(self, tool_model_enabled: bool | None = None) -> list[str]:\n        try:\n            import anthropic\n\n            client = anthropic.Anthropic(api_key=self.api_key)\n            models = client.models.list(limit=20).data\n            model_ids = [model.id for model in models]\n        except (ImportError, ValueError, requests.exceptions.RequestException) as e:\n            logger.exception(f\"Error getting model names: {e}\")\n            model_ids = ANTHROPIC_MODELS\n        if tool_model_enabled:\n            try:\n                from langchain_anthropic.chat_models import ChatAnthropic\n            except ImportError as e:\n                msg = \"langchain_anthropic is not installed. Please install it with `pip install langchain_anthropic`.\"\n                raise ImportError(msg) from e\n            for model in model_ids:\n                model_with_tool = ChatAnthropic(\n                    model=self.model_name,\n                    anthropic_api_key=self.api_key,\n                    anthropic_api_url=self.base_url,\n                )\n                if not self.supports_tool_calling(model_with_tool):\n                    model_ids.remove(model)\n        return model_ids\n\n    def _get_exception_message(self, exception: Exception) -> str | None:\n        \"\"\"Get a message from an Anthropic exception.\n\n        Args:\n            exception (Exception): The exception to get the message from.\n\n        Returns:\n            str: The message from the exception.\n        \"\"\"\n        try:\n            from anthropic import BadRequestError\n        except ImportError:\n            return None\n        if isinstance(exception, BadRequestError):\n            message = exception.body.get(\"error\", {}).get(\"message\")\n            if message:\n                return message\n        return None\n\n    def update_build_config(self, build_config: dotdict, field_value: Any, field_name: str | None = None):\n        if field_name in (\"base_url\", \"model_name\", \"tool_model_enabled\", \"api_key\") and field_value:\n            try:\n                if len(self.api_key) == 0:\n                    ids = ANTHROPIC_MODELS\n                else:\n                    try:\n                        ids = self.get_models(tool_model_enabled=self.tool_model_enabled)\n                    except (ImportError, ValueError, requests.exceptions.RequestException) as e:\n                        logger.exception(f\"Error getting model names: {e}\")\n                        ids = ANTHROPIC_MODELS\n                build_config[\"model_name\"][\"options\"] = ids\n                build_config[\"model_name\"][\"value\"] = ids[0]\n            except Exception as e:\n                msg = f\"Error getting model names: {e}\"\n                raise ValueError(msg) from e\n        return build_config\n"
              },
              "input_value": {
                "_input_type": "MessageInput",
                "advanced": false,
                "display_name": "Input",
                "dynamic": false,
                "info": "",
                "input_types": ["Message"],
                "list": false,
                "list_add_label": "Add More",
                "load_from_db": false,
                "name": "input_value",
                "placeholder": "",
                "required": false,
                "show": true,
                "title_case": false,
                "tool_mode": false,
                "trace_as_input": true,
                "trace_as_metadata": true,
                "type": "str",
                "value": ""
              },
              "max_tokens": {
                "_input_type": "IntInput",
                "advanced": true,
                "display_name": "Max Tokens",
                "dynamic": false,
                "info": "The maximum number of tokens to generate. Set to 0 for unlimited tokens.",
                "list": false,
                "list_add_label": "Add More",
                "name": "max_tokens",
                "placeholder": "",
                "required": false,
                "show": true,
                "title_case": false,
                "tool_mode": false,
                "trace_as_metadata": true,
                "type": "int",
                "value": 4096
              },
              "model_name": {
                "_input_type": "DropdownInput",
                "advanced": false,
                "combobox": true,
                "dialog_inputs": {},
                "display_name": "Model Name",
                "dynamic": false,
                "info": "",
                "name": "model_name",
                "options": [
                  "claude-3-5-sonnet-latest",
                  "claude-3-5-haiku-latest",
                  "claude-3-opus-latest",
                  "claude-3-5-sonnet-20240620",
                  "claude-3-5-sonnet-20241022",
                  "claude-3-5-haiku-20241022",
                  "claude-3-sonnet-20240229",
                  "claude-3-haiku-20240307"
                ],
                "options_metadata": [],
                "placeholder": "",
                "refresh_button": true,
                "required": false,
                "show": true,
                "title_case": false,
                "tool_mode": false,
                "trace_as_metadata": true,
                "type": "str",
                "value": "claude-3-5-sonnet-latest"
              },
              "prefill": {
                "_input_type": "MessageTextInput",
                "advanced": true,
                "display_name": "Prefill",
                "dynamic": false,
                "info": "Prefill text to guide the model's response.",
                "input_types": ["Message"],
                "list": false,
                "list_add_label": "Add More",
                "load_from_db": false,
                "name": "prefill",
                "placeholder": "",
                "required": false,
                "show": true,
                "title_case": false,
                "tool_mode": false,
                "trace_as_input": true,
                "trace_as_metadata": true,
                "type": "str",
                "value": ""
              },
              "stream": {
                "_input_type": "BoolInput",
                "advanced": false,
                "display_name": "Stream",
                "dynamic": false,
                "info": "Stream the response from the model. Streaming works only in Chat.",
                "list": false,
                "list_add_label": "Add More",
                "name": "stream",
                "placeholder": "",
                "required": false,
                "show": true,
                "title_case": false,
                "tool_mode": false,
                "trace_as_metadata": true,
                "type": "bool",
                "value": false
              },
              "system_message": {
                "_input_type": "MultilineInput",
                "advanced": false,
                "display_name": "System Message",
                "dynamic": false,
                "info": "System message to pass to the model.",
                "input_types": ["Message"],
                "list": false,
                "list_add_label": "Add More",
                "load_from_db": false,
                "multiline": true,
                "name": "system_message",
                "placeholder": "",
                "required": false,
                "show": true,
                "title_case": false,
                "tool_mode": false,
                "trace_as_input": true,
                "trace_as_metadata": true,
                "type": "str",
                "value": "admin@admin.com"
              },
              "temperature": {
                "_input_type": "SliderInput",
                "advanced": false,
                "display_name": "Temperature",
                "dynamic": false,
                "info": "Run inference with this temperature. Must by in the closed interval [0.0, 1.0].",
                "max_label": "",
                "max_label_icon": "",
                "min_label": "",
                "min_label_icon": "",
                "name": "temperature",
                "placeholder": "",
                "range_spec": {
                  "max": 1,
                  "min": 0,
                  "step": 0.01,
                  "step_type": "float"
                },
                "required": false,
                "show": true,
                "slider_buttons": false,
                "slider_buttons_options": [],
                "slider_input": false,
                "title_case": false,
                "tool_mode": false,
                "type": "slider",
                "value": 0.1
              },
              "tool_model_enabled": {
                "_input_type": "BoolInput",
                "advanced": false,
                "display_name": "Enable Tool Models",
                "dynamic": false,
                "info": "Select if you want to use models that can work with tools. If yes, only those models will be shown.",
                "list": false,
                "list_add_label": "Add More",
                "name": "tool_model_enabled",
                "placeholder": "",
                "real_time_refresh": true,
                "required": false,
                "show": true,
                "title_case": false,
                "tool_mode": false,
                "trace_as_metadata": true,
                "type": "bool",
                "value": true
              }
            },
            "tool_mode": false
          },
          "showNode": true,
          "type": "AnthropicModel"
        },
        "dragging": false,
        "id": "AnthropicModel-RQQCm",
        "measured": {
          "height": 797,
          "width": 320
        },
        "position": {
          "x": 2585.5577736139826,
          "y": 454.98013556663204
        },
        "selected": false,
        "type": "genericNode"
      }
    ],
    "viewport": {
      "x": -366.41363591649906,
      "y": 264.64346206947675,
      "zoom": 0.5351858410044688
    }
  },
  "description": "Generates well-structured code for custom components following Langflow's specifications.",
  "endpoint_name": null,
  "gradient": "1",
  "icon": "SquareCode",
  "id": "5155918c-68b1-4013-8d7b-61f31ffa931c",
  "is_component": false,
  "last_tested_version": "1.1.0",
  "name": "Custom Component Generator",
  "tags": ["coding", "web-scraping"]
}<|MERGE_RESOLUTION|>--- conflicted
+++ resolved
@@ -203,14 +203,10 @@
                 "method": "message_response",
                 "name": "message",
                 "selected": "Message",
-<<<<<<< HEAD
-                "types": ["Message"],
-=======
                 "tool_mode": true,
                 "types": [
                   "Message"
                 ],
->>>>>>> b00ab3ae
                 "value": "__UNDEFINED__"
               }
             ],
@@ -493,14 +489,10 @@
                 "method": "retrieve_messages",
                 "name": "messages",
                 "selected": "Data",
-<<<<<<< HEAD
-                "types": ["Data"],
-=======
                 "tool_mode": true,
                 "types": [
                   "Data"
                 ],
->>>>>>> b00ab3ae
                 "value": "__UNDEFINED__"
               },
               {
@@ -510,14 +502,10 @@
                 "method": "retrieve_messages_as_text",
                 "name": "messages_text",
                 "selected": "Message",
-<<<<<<< HEAD
-                "types": ["Message"],
-=======
                 "tool_mode": true,
                 "types": [
                   "Message"
                 ],
->>>>>>> b00ab3ae
                 "value": "__UNDEFINED__"
               }
             ],
@@ -733,14 +721,10 @@
                 "method": "build_prompt",
                 "name": "prompt",
                 "selected": "Message",
-<<<<<<< HEAD
-                "types": ["Message"],
-=======
                 "tool_mode": true,
                 "types": [
                   "Message"
                 ],
->>>>>>> b00ab3ae
                 "value": "__UNDEFINED__"
               }
             ],
@@ -965,14 +949,10 @@
                 "method": "message_response",
                 "name": "message",
                 "selected": "Message",
-<<<<<<< HEAD
-                "types": ["Message"],
-=======
                 "tool_mode": true,
                 "types": [
                   "Message"
                 ],
->>>>>>> b00ab3ae
                 "value": "__UNDEFINED__"
               }
             ],
@@ -1286,14 +1266,10 @@
                 "method": "fetch_content",
                 "name": "data",
                 "selected": "Data",
-<<<<<<< HEAD
-                "types": ["Data"],
-=======
                 "tool_mode": true,
                 "types": [
                   "Data"
                 ],
->>>>>>> b00ab3ae
                 "value": "__UNDEFINED__"
               },
               {
@@ -1303,14 +1279,10 @@
                 "method": "fetch_content_text",
                 "name": "text",
                 "selected": "Message",
-<<<<<<< HEAD
-                "types": ["Message"],
-=======
                 "tool_mode": true,
                 "types": [
                   "Message"
                 ],
->>>>>>> b00ab3ae
                 "value": "__UNDEFINED__"
               },
               {
@@ -1320,14 +1292,10 @@
                 "method": "as_dataframe",
                 "name": "dataframe",
                 "selected": "DataFrame",
-<<<<<<< HEAD
-                "types": ["DataFrame"],
-=======
                 "tool_mode": true,
                 "types": [
                   "DataFrame"
                 ],
->>>>>>> b00ab3ae
                 "value": "__UNDEFINED__"
               }
             ],
@@ -1443,14 +1411,10 @@
                 "method": "fetch_content",
                 "name": "data",
                 "selected": "Data",
-<<<<<<< HEAD
-                "types": ["Data"],
-=======
                 "tool_mode": true,
                 "types": [
                   "Data"
                 ],
->>>>>>> b00ab3ae
                 "value": "__UNDEFINED__"
               },
               {
@@ -1460,14 +1424,10 @@
                 "method": "fetch_content_text",
                 "name": "text",
                 "selected": "Message",
-<<<<<<< HEAD
-                "types": ["Message"],
-=======
                 "tool_mode": true,
                 "types": [
                   "Message"
                 ],
->>>>>>> b00ab3ae
                 "value": "__UNDEFINED__"
               },
               {
@@ -1477,14 +1437,10 @@
                 "method": "as_dataframe",
                 "name": "dataframe",
                 "selected": "DataFrame",
-<<<<<<< HEAD
-                "types": ["DataFrame"],
-=======
                 "tool_mode": true,
                 "types": [
                   "DataFrame"
                 ],
->>>>>>> b00ab3ae
                 "value": "__UNDEFINED__"
               }
             ],
@@ -1606,14 +1562,10 @@
                 "method": "fetch_content",
                 "name": "data",
                 "selected": "Data",
-<<<<<<< HEAD
-                "types": ["Data"],
-=======
                 "tool_mode": true,
                 "types": [
                   "Data"
                 ],
->>>>>>> b00ab3ae
                 "value": "__UNDEFINED__"
               },
               {
@@ -1623,14 +1575,10 @@
                 "method": "fetch_content_text",
                 "name": "text",
                 "selected": "Message",
-<<<<<<< HEAD
-                "types": ["Message"],
-=======
                 "tool_mode": true,
                 "types": [
                   "Message"
                 ],
->>>>>>> b00ab3ae
                 "value": "__UNDEFINED__"
               },
               {
@@ -1640,14 +1588,10 @@
                 "method": "as_dataframe",
                 "name": "dataframe",
                 "selected": "DataFrame",
-<<<<<<< HEAD
-                "types": ["DataFrame"],
-=======
                 "tool_mode": true,
                 "types": [
                   "DataFrame"
                 ],
->>>>>>> b00ab3ae
                 "value": "__UNDEFINED__"
               }
             ],
@@ -1777,14 +1721,10 @@
                 "name": "text_output",
                 "required_inputs": [],
                 "selected": "Message",
-<<<<<<< HEAD
-                "types": ["Message"],
-=======
                 "tool_mode": true,
                 "types": [
                   "Message"
                 ],
->>>>>>> b00ab3ae
                 "value": "__UNDEFINED__"
               },
               {
@@ -1795,14 +1735,10 @@
                 "name": "model_output",
                 "required_inputs": ["api_key"],
                 "selected": "LanguageModel",
-<<<<<<< HEAD
-                "types": ["LanguageModel"],
-=======
                 "tool_mode": true,
                 "types": [
                   "LanguageModel"
                 ],
->>>>>>> b00ab3ae
                 "value": "__UNDEFINED__"
               }
             ],

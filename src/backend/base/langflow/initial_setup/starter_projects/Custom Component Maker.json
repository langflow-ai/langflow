--- conflicted
+++ resolved
@@ -7,11 +7,7 @@
         "data": {
           "sourceHandle": {
             "dataType": "URL",
-<<<<<<< HEAD
             "id": "URL-kLxHN",
-=======
-            "id": "URL-57sgJ",
->>>>>>> d51d379a
             "name": "text",
             "output_types": []
           },
@@ -27,17 +23,10 @@
         },
         "id": "reactflow__edge-URL-kLxHN{œdataTypeœ:œURLœ,œidœ:œURL-kLxHNœ,œnameœ:œtextœ,œoutput_typesœ:[œMessageœ]}-Prompt-o6YLl{œfieldNameœ:œEXAMPLE_COMPONENTSœ,œidœ:œPrompt-o6YLlœ,œinputTypesœ:[œMessageœ,œTextœ],œtypeœ:œstrœ}",
         "selected": false,
-<<<<<<< HEAD
         "source": "URL-kLxHN",
         "sourceHandle": "{œdataTypeœ: œURLœ, œidœ: œURL-kLxHNœ, œnameœ: œtextœ, œoutput_typesœ: [œMessageœ]}",
         "target": "Prompt-o6YLl",
         "targetHandle": "{œfieldNameœ: œEXAMPLE_COMPONENTSœ, œidœ: œPrompt-o6YLlœ, œinputTypesœ: [œMessageœ, œTextœ], œtypeœ: œstrœ}"
-=======
-        "source": "URL-57sgJ",
-        "sourceHandle": "{œdataTypeœ: œURLœ, œidœ: œURL-57sgJœ, œnameœ: œtextœ, œoutput_typesœ: []}",
-        "target": "Prompt-Ap5W5",
-        "targetHandle": "{œfieldNameœ: œEXAMPLE_COMPONENTSœ, œidœ: œPrompt-Ap5W5œ, œinputTypesœ: [œMessageœ, œTextœ], œtypeœ: œstrœ}"
->>>>>>> d51d379a
       },
       {
         "animated": false,
@@ -61,17 +50,10 @@
         },
         "id": "reactflow__edge-URL-JhHJV{œdataTypeœ:œURLœ,œidœ:œURL-JhHJVœ,œnameœ:œtextœ,œoutput_typesœ:[œMessageœ]}-Prompt-o6YLl{œfieldNameœ:œBASE_COMPONENT_CODEœ,œidœ:œPrompt-o6YLlœ,œinputTypesœ:[œMessageœ,œTextœ],œtypeœ:œstrœ}",
         "selected": false,
-<<<<<<< HEAD
         "source": "URL-JhHJV",
         "sourceHandle": "{œdataTypeœ: œURLœ, œidœ: œURL-JhHJVœ, œnameœ: œtextœ, œoutput_typesœ: [œMessageœ]}",
         "target": "Prompt-o6YLl",
         "targetHandle": "{œfieldNameœ: œBASE_COMPONENT_CODEœ, œidœ: œPrompt-o6YLlœ, œinputTypesœ: [œMessageœ, œTextœ], œtypeœ: œstrœ}"
-=======
-        "source": "URL-57sgJ",
-        "sourceHandle": "{œdataTypeœ: œURLœ, œidœ: œURL-57sgJœ, œnameœ: œtextœ, œoutput_typesœ: []}",
-        "target": "Prompt-Ap5W5",
-        "targetHandle": "{œfieldNameœ: œBASE_COMPONENT_CODEœ, œidœ: œPrompt-Ap5W5œ, œinputTypesœ: [œMessageœ, œTextœ], œtypeœ: œstrœ}"
->>>>>>> d51d379a
       },
       {
         "animated": false,
@@ -79,11 +61,7 @@
         "data": {
           "sourceHandle": {
             "dataType": "URL",
-<<<<<<< HEAD
             "id": "URL-Duno8",
-=======
-            "id": "URL-57sgJ",
->>>>>>> d51d379a
             "name": "text",
             "output_types": []
           },
@@ -99,17 +77,10 @@
         },
         "id": "reactflow__edge-URL-Duno8{œdataTypeœ:œURLœ,œidœ:œURL-Duno8œ,œnameœ:œtextœ,œoutput_typesœ:[œMessageœ]}-Prompt-o6YLl{œfieldNameœ:œCUSTOM_COMPONENT_CODEœ,œidœ:œPrompt-o6YLlœ,œinputTypesœ:[œMessageœ,œTextœ],œtypeœ:œstrœ}",
         "selected": false,
-<<<<<<< HEAD
         "source": "URL-Duno8",
         "sourceHandle": "{œdataTypeœ: œURLœ, œidœ: œURL-Duno8œ, œnameœ: œtextœ, œoutput_typesœ: [œMessageœ]}",
         "target": "Prompt-o6YLl",
         "targetHandle": "{œfieldNameœ: œCUSTOM_COMPONENT_CODEœ, œidœ: œPrompt-o6YLlœ, œinputTypesœ: [œMessageœ, œTextœ], œtypeœ: œstrœ}"
-=======
-        "source": "URL-57sgJ",
-        "sourceHandle": "{œdataTypeœ: œURLœ, œidœ: œURL-57sgJœ, œnameœ: œtextœ, œoutput_typesœ: []}",
-        "target": "Prompt-Ap5W5",
-        "targetHandle": "{œfieldNameœ: œCUSTOM_COMPONENT_CODEœ, œidœ: œPrompt-Ap5W5œ, œinputTypesœ: [œMessageœ, œTextœ], œtypeœ: œstrœ}"
->>>>>>> d51d379a
       },
       {
         "animated": false,
@@ -895,12 +866,32 @@
                 "display_name": "Result",
                 "group_outputs": false,
                 "method": "fetch_content",
-<<<<<<< HEAD
                 "name": "data",
-=======
-                "name": "page_results",
-                "selected": "DataFrame",
->>>>>>> d51d379a
+                "tool_mode": true,
+                "types": [
+                  "Data"
+                ],
+                "value": "__UNDEFINED__"
+              },
+              {
+                "allows_loop": false,
+                "cache": true,
+                "display_name": "Text",
+                "method": "fetch_content_text",
+                "name": "text",
+                "selected": "Message",
+                "tool_mode": true,
+                "types": [
+                  "Message"
+                ],
+                "value": "__UNDEFINED__"
+              },
+              {
+                "allows_loop": false,
+                "cache": true,
+                "display_name": "DataFrame",
+                "method": "as_dataframe",
+                "name": "dataframe",
                 "tool_mode": true,
                 "types": [
                   "DataFrame"
@@ -920,21 +911,6 @@
                   "Message"
                 ],
                 "value": "__UNDEFINED__"
-<<<<<<< HEAD
-              },
-              {
-                "allows_loop": false,
-                "cache": true,
-                "display_name": "DataFrame",
-                "method": "as_dataframe",
-                "name": "dataframe",
-                "tool_mode": true,
-                "types": [
-                  "DataFrame"
-                ],
-                "value": "__UNDEFINED__"
-=======
->>>>>>> d51d379a
               }
             ],
             "pinned": false,
@@ -1270,12 +1246,32 @@
                 "display_name": "Result",
                 "group_outputs": false,
                 "method": "fetch_content",
-<<<<<<< HEAD
                 "name": "data",
-=======
-                "name": "page_results",
-                "selected": "DataFrame",
->>>>>>> d51d379a
+                "tool_mode": true,
+                "types": [
+                  "Data"
+                ],
+                "value": "__UNDEFINED__"
+              },
+              {
+                "allows_loop": false,
+                "cache": true,
+                "display_name": "Text",
+                "method": "fetch_content_text",
+                "name": "text",
+                "selected": "Message",
+                "tool_mode": true,
+                "types": [
+                  "Message"
+                ],
+                "value": "__UNDEFINED__"
+              },
+              {
+                "allows_loop": false,
+                "cache": true,
+                "display_name": "DataFrame",
+                "method": "as_dataframe",
+                "name": "dataframe",
                 "tool_mode": true,
                 "types": [
                   "DataFrame"
@@ -1295,21 +1291,6 @@
                   "Message"
                 ],
                 "value": "__UNDEFINED__"
-<<<<<<< HEAD
-              },
-              {
-                "allows_loop": false,
-                "cache": true,
-                "display_name": "DataFrame",
-                "method": "as_dataframe",
-                "name": "dataframe",
-                "tool_mode": true,
-                "types": [
-                  "DataFrame"
-                ],
-                "value": "__UNDEFINED__"
-=======
->>>>>>> d51d379a
               }
             ],
             "pinned": false,
@@ -1651,12 +1632,32 @@
                 "display_name": "Result",
                 "group_outputs": false,
                 "method": "fetch_content",
-<<<<<<< HEAD
                 "name": "data",
-=======
-                "name": "page_results",
-                "selected": "DataFrame",
->>>>>>> d51d379a
+                "tool_mode": true,
+                "types": [
+                  "Data"
+                ],
+                "value": "__UNDEFINED__"
+              },
+              {
+                "allows_loop": false,
+                "cache": true,
+                "display_name": "Text",
+                "method": "fetch_content_text",
+                "name": "text",
+                "selected": "Message",
+                "tool_mode": true,
+                "types": [
+                  "Message"
+                ],
+                "value": "__UNDEFINED__"
+              },
+              {
+                "allows_loop": false,
+                "cache": true,
+                "display_name": "DataFrame",
+                "method": "as_dataframe",
+                "name": "dataframe",
                 "tool_mode": true,
                 "types": [
                   "DataFrame"
@@ -1676,21 +1677,6 @@
                   "Message"
                 ],
                 "value": "__UNDEFINED__"
-<<<<<<< HEAD
-              },
-              {
-                "allows_loop": false,
-                "cache": true,
-                "display_name": "DataFrame",
-                "method": "as_dataframe",
-                "name": "dataframe",
-                "tool_mode": true,
-                "types": [
-                  "DataFrame"
-                ],
-                "value": "__UNDEFINED__"
-=======
->>>>>>> d51d379a
               }
             ],
             "pinned": false,
@@ -2952,135 +2938,6 @@
         },
         "selected": false,
         "type": "genericNode"
-<<<<<<< HEAD
-=======
-      },
-      {
-        "data": {
-          "id": "TypeConverterComponent-Vb89B",
-          "node": {
-            "base_classes": [
-              "Message"
-            ],
-            "beta": false,
-            "category": "processing",
-            "conditional_paths": [],
-            "custom_fields": {},
-            "description": "Convert between different types (Message, Data, DataFrame)",
-            "display_name": "Type Convert",
-            "documentation": "",
-            "edited": false,
-            "field_order": [
-              "input_data",
-              "output_type"
-            ],
-            "frozen": false,
-            "icon": "repeat",
-            "key": "TypeConverterComponent",
-            "legacy": false,
-            "metadata": {},
-            "minimized": false,
-            "output_types": [],
-            "outputs": [
-              {
-                "allows_loop": false,
-                "cache": true,
-                "display_name": "Message Output",
-                "group_outputs": false,
-                "method": "convert_to_message",
-                "name": "message_output",
-                "selected": "Message",
-                "tool_mode": true,
-                "types": [
-                  "Message"
-                ],
-                "value": "__UNDEFINED__"
-              }
-            ],
-            "pinned": false,
-            "score": 0.007568328950209746,
-            "template": {
-              "_type": "Component",
-              "code": {
-                "advanced": true,
-                "dynamic": true,
-                "fileTypes": [],
-                "file_path": "",
-                "info": "",
-                "list": false,
-                "load_from_db": false,
-                "multiline": true,
-                "name": "code",
-                "password": false,
-                "placeholder": "",
-                "required": true,
-                "show": true,
-                "title_case": false,
-                "type": "code",
-                "value": "from typing import Any\n\nfrom langflow.custom import Component\nfrom langflow.io import HandleInput, Output, TabInput\nfrom langflow.schema import Data, DataFrame, Message\n\n\ndef convert_to_message(v) -> Message:\n    \"\"\"Convert input to Message type.\n\n    Args:\n        v: Input to convert (Message, Data, DataFrame, or dict)\n\n    Returns:\n        Message: Converted Message object\n    \"\"\"\n    return v if isinstance(v, Message) else v.to_message()\n\n\ndef convert_to_data(v: DataFrame | Data | Message | dict) -> Data:\n    \"\"\"Convert input to Data type.\n\n    Args:\n        v: Input to convert (Message, Data, DataFrame, or dict)\n\n    Returns:\n        Data: Converted Data object\n    \"\"\"\n    if isinstance(v, dict):\n        return Data(v)\n    return v if isinstance(v, Data) else v.to_data()\n\n\ndef convert_to_dataframe(v: DataFrame | Data | Message | dict) -> DataFrame:\n    \"\"\"Convert input to DataFrame type.\n\n    Args:\n        v: Input to convert (Message, Data, DataFrame, or dict)\n\n    Returns:\n        DataFrame: Converted DataFrame object\n    \"\"\"\n    if isinstance(v, dict):\n        return DataFrame([v])\n    return v if isinstance(v, DataFrame) else v.to_dataframe()\n\n\nclass TypeConverterComponent(Component):\n    display_name = \"Type Convert\"\n    description = \"Convert between different types (Message, Data, DataFrame)\"\n    icon = \"repeat\"\n\n    inputs = [\n        HandleInput(\n            name=\"input_data\",\n            display_name=\"Input\",\n            input_types=[\"Message\", \"Data\", \"DataFrame\"],\n            info=\"Accept Message, Data or DataFrame as input\",\n            required=True,\n        ),\n        TabInput(\n            name=\"output_type\",\n            display_name=\"Output Type\",\n            options=[\"Message\", \"Data\", \"DataFrame\"],\n            info=\"Select the desired output data type\",\n            real_time_refresh=True,\n            value=\"Message\",\n        ),\n    ]\n\n    outputs = [\n        Output(\n            display_name=\"Message Output\",\n            name=\"message_output\",\n            method=\"convert_to_message\",\n        )\n    ]\n\n    def update_outputs(self, frontend_node: dict, field_name: str, field_value: Any) -> dict:\n        \"\"\"Dynamically show only the relevant output based on the selected output type.\"\"\"\n        if field_name == \"output_type\":\n            # Start with empty outputs\n            frontend_node[\"outputs\"] = []\n\n            # Add only the selected output type\n            if field_value == \"Message\":\n                frontend_node[\"outputs\"].append(\n                    Output(\n                        display_name=\"Message Output\",\n                        name=\"message_output\",\n                        method=\"convert_to_message\",\n                    ).to_dict()\n                )\n            elif field_value == \"Data\":\n                frontend_node[\"outputs\"].append(\n                    Output(\n                        display_name=\"Data Output\",\n                        name=\"data_output\",\n                        method=\"convert_to_data\",\n                    ).to_dict()\n                )\n            elif field_value == \"DataFrame\":\n                frontend_node[\"outputs\"].append(\n                    Output(\n                        display_name=\"DataFrame Output\",\n                        name=\"dataframe_output\",\n                        method=\"convert_to_dataframe\",\n                    ).to_dict()\n                )\n\n        return frontend_node\n\n    def convert_to_message(self) -> Message:\n        \"\"\"Convert input to Message type.\"\"\"\n        input_value = self.input_data[0] if isinstance(self.input_data, list) else self.input_data\n\n        # Handle string input by converting to Message first\n        if isinstance(input_value, str):\n            input_value = Message(text=input_value)\n\n        return convert_to_message(input_value)\n\n    def convert_to_data(self) -> Data:\n        \"\"\"Convert input to Data type.\"\"\"\n        input_value = self.input_data[0] if isinstance(self.input_data, list) else self.input_data\n\n        # Handle string input by converting to Message first\n        if isinstance(input_value, str):\n            input_value = Message(text=input_value)\n\n        return convert_to_data(input_value)\n\n    def convert_to_dataframe(self) -> DataFrame:\n        \"\"\"Convert input to DataFrame type.\"\"\"\n        input_value = self.input_data[0] if isinstance(self.input_data, list) else self.input_data\n\n        # Handle string input by converting to Message first\n        if isinstance(input_value, str):\n            input_value = Message(text=input_value)\n\n        return convert_to_dataframe(input_value)\n"
-              },
-              "input_data": {
-                "_input_type": "HandleInput",
-                "advanced": false,
-                "display_name": "Input",
-                "dynamic": false,
-                "info": "Accept Message, Data or DataFrame as input",
-                "input_types": [
-                  "Message",
-                  "Data",
-                  "DataFrame"
-                ],
-                "list": false,
-                "list_add_label": "Add More",
-                "name": "input_data",
-                "placeholder": "",
-                "required": true,
-                "show": true,
-                "title_case": false,
-                "trace_as_metadata": true,
-                "type": "other",
-                "value": ""
-              },
-              "output_type": {
-                "_input_type": "TabInput",
-                "advanced": false,
-                "display_name": "Output Type",
-                "dynamic": false,
-                "info": "Select the desired output data type",
-                "name": "output_type",
-                "options": [
-                  "Message",
-                  "Data",
-                  "DataFrame"
-                ],
-                "placeholder": "",
-                "real_time_refresh": true,
-                "required": false,
-                "show": true,
-                "title_case": false,
-                "tool_mode": false,
-                "trace_as_metadata": true,
-                "type": "tab",
-                "value": "Message"
-              }
-            },
-            "tool_mode": false
-          },
-          "showNode": true,
-          "type": "TypeConverterComponent"
-        },
-        "id": "TypeConverterComponent-Vb89B",
-        "measured": {
-          "height": 261,
-          "width": 320
-        },
-        "position": {
-          "x": 2158.2258554896966,
-          "y": 1267.3003018282393
-        },
-        "selected": true,
-        "type": "genericNode"
->>>>>>> d51d379a
       }
     ],
     "viewport": {

{
  "data": {
    "edges": [
      {
        "animated": false,
        "className": "",
        "data": {
          "sourceHandle": {
            "dataType": "Memory",
            "id": "Memory-I2rys",
            "name": "messages_text",
            "output_types": [
              "Message"
            ]
          },
          "targetHandle": {
            "fieldName": "CHAT_HISTORY",
            "id": "Prompt-nrpOe",
            "inputTypes": [
              "Message",
              "Text"
            ],
            "type": "str"
          }
        },
        "id": "reactflow__edge-Memory-I2rys{œdataTypeœ:œMemoryœ,œidœ:œMemory-I2rysœ,œnameœ:œmessages_textœ,œoutput_typesœ:[œMessageœ]}-Prompt-nrpOe{œfieldNameœ:œCHAT_HISTORYœ,œidœ:œPrompt-nrpOeœ,œinputTypesœ:[œMessageœ,œTextœ],œtypeœ:œstrœ}",
        "selected": false,
        "source": "Memory-I2rys",
        "sourceHandle": "{œdataTypeœ: œMemoryœ, œidœ: œMemory-I2rysœ, œnameœ: œmessages_textœ, œoutput_typesœ: [œMessageœ]}",
        "target": "Prompt-nrpOe",
        "targetHandle": "{œfieldNameœ: œCHAT_HISTORYœ, œidœ: œPrompt-nrpOeœ, œinputTypesœ: [œMessageœ, œTextœ], œtypeœ: œstrœ}"
      },
      {
        "animated": false,
        "className": "",
        "data": {
          "sourceHandle": {
            "dataType": "ChatInput",
            "id": "ChatInput-UKcNw",
            "name": "message",
            "output_types": [
              "Message"
            ]
          },
          "targetHandle": {
            "fieldName": "USER_INPUT",
            "id": "Prompt-nrpOe",
            "inputTypes": [
              "Message",
              "Text"
            ],
            "type": "str"
          }
        },
        "id": "reactflow__edge-ChatInput-UKcNw{œdataTypeœ:œChatInputœ,œidœ:œChatInput-UKcNwœ,œnameœ:œmessageœ,œoutput_typesœ:[œMessageœ]}-Prompt-nrpOe{œfieldNameœ:œUSER_INPUTœ,œidœ:œPrompt-nrpOeœ,œinputTypesœ:[œMessageœ,œTextœ],œtypeœ:œstrœ}",
        "selected": false,
        "source": "ChatInput-UKcNw",
        "sourceHandle": "{œdataTypeœ: œChatInputœ, œidœ: œChatInput-UKcNwœ, œnameœ: œmessageœ, œoutput_typesœ: [œMessageœ]}",
        "target": "Prompt-nrpOe",
        "targetHandle": "{œfieldNameœ: œUSER_INPUTœ, œidœ: œPrompt-nrpOeœ, œinputTypesœ: [œMessageœ, œTextœ], œtypeœ: œstrœ}"
      },
      {
        "animated": false,
        "className": "",
        "data": {
          "sourceHandle": {
            "dataType": "URL",
            "id": "URL-yGoND",
            "name": "text",
            "output_types": [
              "Message"
            ]
          },
          "targetHandle": {
            "fieldName": "EXAMPLE_COMPONENTS",
            "id": "Prompt-nrpOe",
            "inputTypes": [
              "Message",
              "Text"
            ],
            "type": "str"
          }
        },
        "id": "reactflow__edge-URL-yGoND{œdataTypeœ:œURLœ,œidœ:œURL-yGoNDœ,œnameœ:œtextœ,œoutput_typesœ:[œMessageœ]}-Prompt-nrpOe{œfieldNameœ:œEXAMPLE_COMPONENTSœ,œidœ:œPrompt-nrpOeœ,œinputTypesœ:[œMessageœ,œTextœ],œtypeœ:œstrœ}",
        "selected": false,
        "source": "URL-yGoND",
        "sourceHandle": "{œdataTypeœ: œURLœ, œidœ: œURL-yGoNDœ, œnameœ: œtextœ, œoutput_typesœ: [œMessageœ]}",
        "target": "Prompt-nrpOe",
        "targetHandle": "{œfieldNameœ: œEXAMPLE_COMPONENTSœ, œidœ: œPrompt-nrpOeœ, œinputTypesœ: [œMessageœ, œTextœ], œtypeœ: œstrœ}"
      },
      {
        "animated": false,
        "className": "",
        "data": {
          "sourceHandle": {
            "dataType": "URL",
            "id": "URL-jMFLx",
            "name": "text",
            "output_types": [
              "Message"
            ]
          },
          "targetHandle": {
            "fieldName": "BASE_COMPONENT_CODE",
            "id": "Prompt-nrpOe",
            "inputTypes": [
              "Message",
              "Text"
            ],
            "type": "str"
          }
        },
        "id": "reactflow__edge-URL-jMFLx{œdataTypeœ:œURLœ,œidœ:œURL-jMFLxœ,œnameœ:œtextœ,œoutput_typesœ:[œMessageœ]}-Prompt-nrpOe{œfieldNameœ:œBASE_COMPONENT_CODEœ,œidœ:œPrompt-nrpOeœ,œinputTypesœ:[œMessageœ,œTextœ],œtypeœ:œstrœ}",
        "selected": false,
        "source": "URL-jMFLx",
        "sourceHandle": "{œdataTypeœ: œURLœ, œidœ: œURL-jMFLxœ, œnameœ: œtextœ, œoutput_typesœ: [œMessageœ]}",
        "target": "Prompt-nrpOe",
        "targetHandle": "{œfieldNameœ: œBASE_COMPONENT_CODEœ, œidœ: œPrompt-nrpOeœ, œinputTypesœ: [œMessageœ, œTextœ], œtypeœ: œstrœ}"
      },
      {
        "animated": false,
        "className": "",
        "data": {
          "sourceHandle": {
            "dataType": "URL",
            "id": "URL-ps8i7",
            "name": "text",
            "output_types": [
              "Message"
            ]
          },
          "targetHandle": {
            "fieldName": "CUSTOM_COMPONENT_CODE",
            "id": "Prompt-nrpOe",
            "inputTypes": [
              "Message",
              "Text"
            ],
            "type": "str"
          }
        },
        "id": "reactflow__edge-URL-ps8i7{œdataTypeœ:œURLœ,œidœ:œURL-ps8i7œ,œnameœ:œtextœ,œoutput_typesœ:[œMessageœ]}-Prompt-nrpOe{œfieldNameœ:œCUSTOM_COMPONENT_CODEœ,œidœ:œPrompt-nrpOeœ,œinputTypesœ:[œMessageœ,œTextœ],œtypeœ:œstrœ}",
        "selected": false,
        "source": "URL-ps8i7",
        "sourceHandle": "{œdataTypeœ: œURLœ, œidœ: œURL-ps8i7œ, œnameœ: œtextœ, œoutput_typesœ: [œMessageœ]}",
        "target": "Prompt-nrpOe",
        "targetHandle": "{œfieldNameœ: œCUSTOM_COMPONENT_CODEœ, œidœ: œPrompt-nrpOeœ, œinputTypesœ: [œMessageœ, œTextœ], œtypeœ: œstrœ}"
      },
      {
        "animated": false,
        "className": "",
        "data": {
          "sourceHandle": {
            "dataType": "Prompt",
            "id": "Prompt-nrpOe",
            "name": "prompt",
            "output_types": [
              "Message"
            ]
          },
          "targetHandle": {
            "fieldName": "input_value",
            "id": "AnthropicModel-WajFy",
            "inputTypes": [
              "Message"
            ],
            "type": "str"
          }
        },
        "id": "reactflow__edge-Prompt-nrpOe{œdataTypeœ:œPromptœ,œidœ:œPrompt-nrpOeœ,œnameœ:œpromptœ,œoutput_typesœ:[œMessageœ]}-AnthropicModel-WajFy{œfieldNameœ:œinput_valueœ,œidœ:œAnthropicModel-WajFyœ,œinputTypesœ:[œMessageœ],œtypeœ:œstrœ}",
        "selected": false,
        "source": "Prompt-nrpOe",
        "sourceHandle": "{œdataTypeœ: œPromptœ, œidœ: œPrompt-nrpOeœ, œnameœ: œpromptœ, œoutput_typesœ: [œMessageœ]}",
        "target": "AnthropicModel-WajFy",
        "targetHandle": "{œfieldNameœ: œinput_valueœ, œidœ: œAnthropicModel-WajFyœ, œinputTypesœ: [œMessageœ], œtypeœ: œstrœ}"
      },
      {
        "data": {
          "sourceHandle": {
            "dataType": "AnthropicModel",
            "id": "AnthropicModel-WajFy",
            "name": "text_output",
            "output_types": [
              "Message"
            ]
          },
          "targetHandle": {
            "fieldName": "input_value",
            "id": "ChatOutput-rg9J5",
            "inputTypes": [
              "Data",
              "DataFrame",
              "Message"
            ],
            "type": "other"
          }
        },
        "id": "xy-edge__AnthropicModel-WajFy{œdataTypeœ:œAnthropicModelœ,œidœ:œAnthropicModel-WajFyœ,œnameœ:œtext_outputœ,œoutput_typesœ:[œMessageœ]}-ChatOutput-rg9J5{œfieldNameœ:œinput_valueœ,œidœ:œChatOutput-rg9J5œ,œinputTypesœ:[œDataœ,œDataFrameœ,œMessageœ],œtypeœ:œotherœ}",
        "source": "AnthropicModel-WajFy",
        "sourceHandle": "{œdataTypeœ: œAnthropicModelœ, œidœ: œAnthropicModel-WajFyœ, œnameœ: œtext_outputœ, œoutput_typesœ: [œMessageœ]}",
        "target": "ChatOutput-rg9J5",
        "targetHandle": "{œfieldNameœ: œinput_valueœ, œidœ: œChatOutput-rg9J5œ, œinputTypesœ: [œDataœ, œDataFrameœ, œMessageœ], œtypeœ: œotherœ}"
      }
    ],
    "nodes": [
      {
        "data": {
          "description": "Get chat inputs from the Playground.",
          "display_name": "Chat Input",
          "id": "ChatInput-UKcNw",
          "node": {
            "base_classes": [
              "Message"
            ],
            "beta": false,
            "conditional_paths": [],
            "custom_fields": {},
            "description": "Get chat inputs from the Playground.",
            "display_name": "Chat Input",
            "documentation": "",
            "edited": false,
            "field_order": [
              "input_value",
              "should_store_message",
              "sender",
              "sender_name",
              "session_id",
              "files",
              "background_color",
              "chat_icon",
              "text_color"
            ],
            "frozen": false,
            "icon": "MessagesSquare",
            "legacy": false,
            "lf_version": "1.0.19.post2",
            "metadata": {},
            "output_types": [],
            "outputs": [
              {
                "allows_loop": false,
                "cache": true,
                "display_name": "Message",
                "method": "message_response",
                "name": "message",
                "selected": "Message",
                "tool_mode": true,
                "types": [
                  "Message"
                ],
                "value": "__UNDEFINED__"
              }
            ],
            "pinned": false,
            "template": {
              "_type": "Component",
              "background_color": {
                "_input_type": "MessageTextInput",
                "advanced": true,
                "display_name": "Background Color",
                "dynamic": false,
                "info": "The background color of the icon.",
                "input_types": [
                  "Message"
                ],
                "list": false,
                "load_from_db": false,
                "name": "background_color",
                "placeholder": "",
                "required": false,
                "show": true,
                "title_case": false,
                "tool_mode": false,
                "trace_as_input": true,
                "trace_as_metadata": true,
                "type": "str",
                "value": ""
              },
              "chat_icon": {
                "_input_type": "MessageTextInput",
                "advanced": true,
                "display_name": "Icon",
                "dynamic": false,
                "info": "The icon of the message.",
                "input_types": [
                  "Message"
                ],
                "list": false,
                "load_from_db": false,
                "name": "chat_icon",
                "placeholder": "",
                "required": false,
                "show": true,
                "title_case": false,
                "tool_mode": false,
                "trace_as_input": true,
                "trace_as_metadata": true,
                "type": "str",
                "value": ""
              },
              "code": {
                "advanced": true,
                "dynamic": true,
                "fileTypes": [],
                "file_path": "",
                "info": "",
                "list": false,
                "load_from_db": false,
                "multiline": true,
                "name": "code",
                "password": false,
                "placeholder": "",
                "required": true,
                "show": true,
                "title_case": false,
                "type": "code",
                "value": "from langflow.base.data.utils import IMG_FILE_TYPES, TEXT_FILE_TYPES\nfrom langflow.base.io.chat import ChatComponent\nfrom langflow.inputs import BoolInput\nfrom langflow.io import (\n    DropdownInput,\n    FileInput,\n    MessageTextInput,\n    MultilineInput,\n    Output,\n)\nfrom langflow.schema.message import Message\nfrom langflow.utils.constants import (\n    MESSAGE_SENDER_AI,\n    MESSAGE_SENDER_NAME_USER,\n    MESSAGE_SENDER_USER,\n)\n\n\nclass ChatInput(ChatComponent):\n    display_name = \"Chat Input\"\n    description = \"Get chat inputs from the Playground.\"\n    icon = \"MessagesSquare\"\n    name = \"ChatInput\"\n    minimized = True\n\n    inputs = [\n        MultilineInput(\n            name=\"input_value\",\n            display_name=\"Text\",\n            value=\"\",\n            info=\"Message to be passed as input.\",\n            input_types=[],\n        ),\n        BoolInput(\n            name=\"should_store_message\",\n            display_name=\"Store Messages\",\n            info=\"Store the message in the history.\",\n            value=True,\n            advanced=True,\n        ),\n        DropdownInput(\n            name=\"sender\",\n            display_name=\"Sender Type\",\n            options=[MESSAGE_SENDER_AI, MESSAGE_SENDER_USER],\n            value=MESSAGE_SENDER_USER,\n            info=\"Type of sender.\",\n            advanced=True,\n        ),\n        MessageTextInput(\n            name=\"sender_name\",\n            display_name=\"Sender Name\",\n            info=\"Name of the sender.\",\n            value=MESSAGE_SENDER_NAME_USER,\n            advanced=True,\n        ),\n        MessageTextInput(\n            name=\"session_id\",\n            display_name=\"Session ID\",\n            info=\"The session ID of the chat. If empty, the current session ID parameter will be used.\",\n            advanced=True,\n        ),\n        FileInput(\n            name=\"files\",\n            display_name=\"Files\",\n            file_types=TEXT_FILE_TYPES + IMG_FILE_TYPES,\n            info=\"Files to be sent with the message.\",\n            advanced=True,\n            is_list=True,\n        ),\n        MessageTextInput(\n            name=\"background_color\",\n            display_name=\"Background Color\",\n            info=\"The background color of the icon.\",\n            advanced=True,\n        ),\n        MessageTextInput(\n            name=\"chat_icon\",\n            display_name=\"Icon\",\n            info=\"The icon of the message.\",\n            advanced=True,\n        ),\n        MessageTextInput(\n            name=\"text_color\",\n            display_name=\"Text Color\",\n            info=\"The text color of the name\",\n            advanced=True,\n        ),\n    ]\n    outputs = [\n        Output(display_name=\"Message\", name=\"message\", method=\"message_response\"),\n    ]\n\n    async def message_response(self) -> Message:\n        background_color = self.background_color\n        text_color = self.text_color\n        icon = self.chat_icon\n\n        message = await Message.create(\n            text=self.input_value,\n            sender=self.sender,\n            sender_name=self.sender_name,\n            session_id=self.session_id,\n            files=self.files,\n            properties={\n                \"background_color\": background_color,\n                \"text_color\": text_color,\n                \"icon\": icon,\n            },\n        )\n        if self.session_id and isinstance(message, Message) and self.should_store_message:\n            stored_message = await self.send_message(\n                message,\n            )\n            self.message.value = stored_message\n            message = stored_message\n\n        self.status = message\n        return message\n"
              },
              "files": {
                "_input_type": "FileInput",
                "advanced": true,
                "display_name": "Files",
                "dynamic": false,
                "fileTypes": [
                  "txt",
                  "md",
                  "mdx",
                  "csv",
                  "json",
                  "yaml",
                  "yml",
                  "xml",
                  "html",
                  "htm",
                  "pdf",
                  "docx",
                  "py",
                  "sh",
                  "sql",
                  "js",
                  "ts",
                  "tsx",
                  "jpg",
                  "jpeg",
                  "png",
                  "bmp",
                  "image"
                ],
                "file_path": "",
                "info": "Files to be sent with the message.",
                "list": true,
                "name": "files",
                "placeholder": "",
                "required": false,
                "show": true,
                "title_case": false,
                "trace_as_metadata": true,
                "type": "file",
                "value": ""
              },
              "input_value": {
                "_input_type": "MultilineInput",
                "advanced": false,
                "display_name": "Text",
                "dynamic": false,
                "info": "Message to be passed as input.",
                "input_types": [],
                "list": false,
                "load_from_db": false,
                "multiline": true,
                "name": "input_value",
                "placeholder": "",
                "required": false,
                "show": true,
                "title_case": false,
                "tool_mode": false,
                "trace_as_input": true,
                "trace_as_metadata": true,
                "type": "str",
                "value": "Failed to get YouTube transcripts: 1 validation error for Data\ndata\n  Input should be a valid dictionary [type=dict_type, input_value=Document(metadata={'sourc...adding the API key and\"), input_type=Document]\n    For further information visit https://errors.pydantic.dev/2.9/v/dict_type\n\n\nAlso, adapt the \"text\" bc it returns this \"Document(metadata={'source': 'UkV79sJAvz8'}, page_content=\"assembly AI is one of the leaders in transcription services so you can convert speech into text and they have many different products available on their platform and we can use assembly within langlow and the way we can get started is to First make an account with assembly Ai and once you get started you will be provided with an API key this is something we're going to need in langlow now back in link flow there are a few different components available and in this example we are using the start transcript component within this component we can provide a file and what I did is I uploaded a 1-hour talk by Andre karpati and this is intro to the large language models and this is an MP3 file so after adding the API key and then the audio file we can select a model that we want to use for the transcription there are two different options available here best and Nano now after you select the model you can either have the language detection on or leave defaults so I left everything in default and then I started the task and once we run the flow we get a transcript ID and attaching this component with the assembly AI pole transcript component we can now get the results and if we were to look at the results available able from this component there are quite a lot of fields that we can see as a result of this component and some of the most important ones you can see is the text from the transcript as you can see it's quite a large file and all of that was converted from speech to text easily by assembly AI it just took a few seconds and then we can see Word level timestamps if needed as what was spoken at what time the starting and end time for that and also the confidence if there are multiple speakers then it also identifies the speakers for us and then we can also see the utterances at different times so there's also word there's a full text and there's some additional information available here now we can use this data for many different things one is we can parse the transcript so we can just look at the full transcript that was available from this video or in this case this MP3 file and then we can also run to get subtitles and this could be used for any Services where we want to add subtitles in different formats so there is the SRT and the VT format available and the way this looks so I ran it for SRT We have basically the time stamps as well as the sentences those were converted from those time stamps and we can see that it goes on for the full length of the audio file and then if needed we can also convert that to vtt last thing is that if you have credits available in your assembly AI account you can also perform a summary of the audio or you could perhaps do some additional task so for example in our case we could say that create a summary of the transcript we could also say that create a blog post from the transcript or perhaps an essay from the transcript so we can get creative with the available information since the transcript of the file is now available and we can utilize that text for many different purposes the flow and the components should be available in the store be sure to add your API key in all of these components wherever it says to add the API key if not it might throw some errors and there are also some additional components available you can check those out based on your use cases as well give it a try and let us know if you found it helpful\")\" \n\nwe only want the page_content "
              },
              "sender": {
                "_input_type": "DropdownInput",
                "advanced": true,
                "combobox": false,
                "display_name": "Sender Type",
                "dynamic": false,
                "info": "Type of sender.",
                "name": "sender",
                "options": [
                  "Machine",
                  "User"
                ],
                "placeholder": "",
                "required": false,
                "show": true,
                "title_case": false,
                "tool_mode": false,
                "trace_as_metadata": true,
                "type": "str",
                "value": "User"
              },
              "sender_name": {
                "_input_type": "MessageTextInput",
                "advanced": true,
                "display_name": "Sender Name",
                "dynamic": false,
                "info": "Name of the sender.",
                "input_types": [
                  "Message"
                ],
                "list": false,
                "load_from_db": false,
                "name": "sender_name",
                "placeholder": "",
                "required": false,
                "show": true,
                "title_case": false,
                "tool_mode": false,
                "trace_as_input": true,
                "trace_as_metadata": true,
                "type": "str",
                "value": "User"
              },
              "session_id": {
                "_input_type": "MessageTextInput",
                "advanced": true,
                "display_name": "Session ID",
                "dynamic": false,
                "info": "The session ID of the chat. If empty, the current session ID parameter will be used.",
                "input_types": [
                  "Message"
                ],
                "list": false,
                "load_from_db": false,
                "name": "session_id",
                "placeholder": "",
                "required": false,
                "show": true,
                "title_case": false,
                "tool_mode": false,
                "trace_as_input": true,
                "trace_as_metadata": true,
                "type": "str",
                "value": ""
              },
              "should_store_message": {
                "_input_type": "BoolInput",
                "advanced": true,
                "display_name": "Store Messages",
                "dynamic": false,
                "info": "Store the message in the history.",
                "list": false,
                "name": "should_store_message",
                "placeholder": "",
                "required": false,
                "show": true,
                "title_case": false,
                "trace_as_metadata": true,
                "type": "bool",
                "value": true
              },
              "text_color": {
                "_input_type": "MessageTextInput",
                "advanced": true,
                "display_name": "Text Color",
                "dynamic": false,
                "info": "The text color of the name",
                "input_types": [
                  "Message"
                ],
                "list": false,
                "load_from_db": false,
                "name": "text_color",
                "placeholder": "",
                "required": false,
                "show": true,
                "title_case": false,
                "tool_mode": false,
                "trace_as_input": true,
                "trace_as_metadata": true,
                "type": "str",
                "value": ""
              }
            },
            "tool_mode": false
          },
          "type": "ChatInput"
        },
        "dragging": false,
        "height": 231,
        "id": "ChatInput-UKcNw",
        "measured": {
          "height": 231,
          "width": 360
        },
        "position": {
          "x": 1425.511811793499,
          "y": 1250.8109912742284
        },
        "positionAbsolute": {
          "x": 1436.7228707197569,
          "y": 1045.2749109595
        },
        "selected": false,
        "type": "genericNode",
        "width": 320
      },
      {
        "data": {
          "description": "Retrieves stored chat messages from Langflow tables or an external memory.",
          "display_name": "Chat Memory",
          "id": "Memory-I2rys",
          "node": {
            "base_classes": [
              "Data",
              "Message"
            ],
            "beta": false,
            "conditional_paths": [],
            "custom_fields": {},
            "description": "Retrieves stored chat messages from Langflow tables or an external memory.",
            "display_name": "Chat Memory",
            "documentation": "",
            "edited": false,
            "field_order": [
              "memory",
              "sender",
              "sender_name",
              "n_messages",
              "session_id",
              "order",
              "template"
            ],
            "frozen": false,
            "icon": "message-square-more",
            "legacy": false,
            "lf_version": "1.0.19.post2",
            "metadata": {},
            "output_types": [],
            "outputs": [
              {
                "allows_loop": false,
                "cache": true,
                "display_name": "Data",
                "method": "retrieve_messages",
                "name": "messages",
                "selected": "Data",
                "tool_mode": true,
                "types": [
                  "Data"
                ],
                "value": "__UNDEFINED__"
              },
              {
                "allows_loop": false,
                "cache": true,
                "display_name": "Message",
                "method": "retrieve_messages_as_text",
                "name": "messages_text",
                "selected": "Message",
                "tool_mode": true,
                "types": [
                  "Message"
                ],
                "value": "__UNDEFINED__"
              },
              {
                "allows_loop": false,
                "cache": true,
                "display_name": "DataFrame",
                "method": "as_dataframe",
                "name": "dataframe",
                "selected": "DataFrame",
                "tool_mode": true,
                "types": [
                  "DataFrame"
                ],
                "value": "__UNDEFINED__"
              }
            ],
            "pinned": false,
            "template": {
              "_type": "Component",
              "code": {
                "advanced": true,
                "dynamic": true,
                "fileTypes": [],
                "file_path": "",
                "info": "",
                "list": false,
                "load_from_db": false,
                "multiline": true,
                "name": "code",
                "password": false,
                "placeholder": "",
                "required": true,
                "show": true,
                "title_case": false,
                "type": "code",
                "value": "from langflow.custom import Component\nfrom langflow.helpers.data import data_to_text\nfrom langflow.inputs import HandleInput\nfrom langflow.io import DropdownInput, IntInput, MessageTextInput, MultilineInput, Output\nfrom langflow.memory import aget_messages\nfrom langflow.schema import Data\nfrom langflow.schema.dataframe import DataFrame\nfrom langflow.schema.message import Message\nfrom langflow.utils.constants import MESSAGE_SENDER_AI, MESSAGE_SENDER_USER\n\n\nclass MemoryComponent(Component):\n    display_name = \"Message History\"\n    description = \"Retrieves stored chat messages from Langflow tables or an external memory.\"\n    icon = \"message-square-more\"\n    name = \"Memory\"\n\n    inputs = [\n        HandleInput(\n            name=\"memory\",\n            display_name=\"External Memory\",\n            input_types=[\"Memory\"],\n            info=\"Retrieve messages from an external memory. If empty, it will use the Langflow tables.\",\n        ),\n        DropdownInput(\n            name=\"sender\",\n            display_name=\"Sender Type\",\n            options=[MESSAGE_SENDER_AI, MESSAGE_SENDER_USER, \"Machine and User\"],\n            value=\"Machine and User\",\n            info=\"Filter by sender type.\",\n            advanced=True,\n        ),\n        MessageTextInput(\n            name=\"sender_name\",\n            display_name=\"Sender Name\",\n            info=\"Filter by sender name.\",\n            advanced=True,\n        ),\n        IntInput(\n            name=\"n_messages\",\n            display_name=\"Number of Messages\",\n            value=100,\n            info=\"Number of messages to retrieve.\",\n            advanced=True,\n        ),\n        MessageTextInput(\n            name=\"session_id\",\n            display_name=\"Session ID\",\n            info=\"The session ID of the chat. If empty, the current session ID parameter will be used.\",\n            advanced=True,\n        ),\n        DropdownInput(\n            name=\"order\",\n            display_name=\"Order\",\n            options=[\"Ascending\", \"Descending\"],\n            value=\"Ascending\",\n            info=\"Order of the messages.\",\n            advanced=True,\n            tool_mode=True,\n        ),\n        MultilineInput(\n            name=\"template\",\n            display_name=\"Template\",\n            info=\"The template to use for formatting the data. \"\n            \"It can contain the keys {text}, {sender} or any other key in the message data.\",\n            value=\"{sender_name}: {text}\",\n            advanced=True,\n        ),\n    ]\n\n    outputs = [\n        Output(display_name=\"Data\", name=\"messages\", method=\"retrieve_messages\"),\n        Output(display_name=\"Message\", name=\"messages_text\", method=\"retrieve_messages_as_text\"),\n        Output(display_name=\"DataFrame\", name=\"dataframe\", method=\"as_dataframe\"),\n    ]\n\n    async def retrieve_messages(self) -> Data:\n        sender = self.sender\n        sender_name = self.sender_name\n        session_id = self.session_id\n        n_messages = self.n_messages\n        order = \"DESC\" if self.order == \"Descending\" else \"ASC\"\n\n        if sender == \"Machine and User\":\n            sender = None\n\n        if self.memory and not hasattr(self.memory, \"aget_messages\"):\n            memory_name = type(self.memory).__name__\n            err_msg = f\"External Memory object ({memory_name}) must have 'aget_messages' method.\"\n            raise AttributeError(err_msg)\n\n        if self.memory:\n            # override session_id\n            self.memory.session_id = session_id\n\n            stored = await self.memory.aget_messages()\n            # langchain memories are supposed to return messages in ascending order\n            if order == \"DESC\":\n                stored = stored[::-1]\n            if n_messages:\n                stored = stored[:n_messages]\n            stored = [Message.from_lc_message(m) for m in stored]\n            if sender:\n                expected_type = MESSAGE_SENDER_AI if sender == MESSAGE_SENDER_AI else MESSAGE_SENDER_USER\n                stored = [m for m in stored if m.type == expected_type]\n        else:\n            stored = await aget_messages(\n                sender=sender,\n                sender_name=sender_name,\n                session_id=session_id,\n                limit=n_messages,\n                order=order,\n            )\n        self.status = stored\n        return stored\n\n    async def retrieve_messages_as_text(self) -> Message:\n        stored_text = data_to_text(self.template, await self.retrieve_messages())\n        self.status = stored_text\n        return Message(text=stored_text)\n\n    async def as_dataframe(self) -> DataFrame:\n        \"\"\"Convert the retrieved messages into a DataFrame.\n\n        Returns:\n            DataFrame: A DataFrame containing the message data.\n        \"\"\"\n        messages = await self.retrieve_messages()\n        return DataFrame(messages)\n"
              },
              "memory": {
                "_input_type": "HandleInput",
                "advanced": false,
                "display_name": "External Memory",
                "dynamic": false,
                "info": "Retrieve messages from an external memory. If empty, it will use the Langflow tables.",
                "input_types": [
                  "Memory"
                ],
                "list": false,
                "name": "memory",
                "placeholder": "",
                "required": false,
                "show": true,
                "title_case": false,
                "trace_as_metadata": true,
                "type": "other",
                "value": ""
              },
              "n_messages": {
                "_input_type": "IntInput",
                "advanced": true,
                "display_name": "Number of Messages",
                "dynamic": false,
                "info": "Number of messages to retrieve.",
                "list": false,
                "name": "n_messages",
                "placeholder": "",
                "required": false,
                "show": true,
                "title_case": false,
                "trace_as_metadata": true,
                "type": "int",
                "value": 100
              },
              "order": {
                "_input_type": "DropdownInput",
                "advanced": true,
                "combobox": false,
                "display_name": "Order",
                "dynamic": false,
                "info": "Order of the messages.",
                "name": "order",
                "options": [
                  "Ascending",
                  "Descending"
                ],
                "placeholder": "",
                "required": false,
                "show": true,
                "title_case": false,
                "tool_mode": false,
                "trace_as_metadata": true,
                "type": "str",
                "value": "Ascending"
              },
              "sender": {
                "_input_type": "DropdownInput",
                "advanced": true,
                "combobox": false,
                "display_name": "Sender Type",
                "dynamic": false,
                "info": "Filter by sender type.",
                "name": "sender",
                "options": [
                  "Machine",
                  "User",
                  "Machine and User"
                ],
                "placeholder": "",
                "required": false,
                "show": true,
                "title_case": false,
                "tool_mode": false,
                "trace_as_metadata": true,
                "type": "str",
                "value": "Machine and User"
              },
              "sender_name": {
                "_input_type": "MessageTextInput",
                "advanced": true,
                "display_name": "Sender Name",
                "dynamic": false,
                "info": "Filter by sender name.",
                "input_types": [
                  "Message"
                ],
                "list": false,
                "load_from_db": false,
                "name": "sender_name",
                "placeholder": "",
                "required": false,
                "show": true,
                "title_case": false,
                "tool_mode": false,
                "trace_as_input": true,
                "trace_as_metadata": true,
                "type": "str",
                "value": ""
              },
              "session_id": {
                "_input_type": "MessageTextInput",
                "advanced": true,
                "display_name": "Session ID",
                "dynamic": false,
                "info": "The session ID of the chat. If empty, the current session ID parameter will be used.",
                "input_types": [
                  "Message"
                ],
                "list": false,
                "load_from_db": false,
                "name": "session_id",
                "placeholder": "",
                "required": false,
                "show": true,
                "title_case": false,
                "tool_mode": false,
                "trace_as_input": true,
                "trace_as_metadata": true,
                "type": "str",
                "value": ""
              },
              "template": {
                "_input_type": "MultilineInput",
                "advanced": true,
                "display_name": "Template",
                "dynamic": false,
                "info": "The template to use for formatting the data. It can contain the keys {text}, {sender} or any other key in the message data.",
                "input_types": [
                  "Message"
                ],
                "list": false,
                "load_from_db": false,
                "multiline": true,
                "name": "template",
                "placeholder": "",
                "required": false,
                "show": true,
                "title_case": false,
                "tool_mode": false,
                "trace_as_input": true,
                "trace_as_metadata": true,
                "type": "str",
                "value": "{sender_name}: {text}"
              }
            },
            "tool_mode": false
          },
          "type": "Memory"
        },
        "dragging": false,
        "height": 262,
        "id": "Memory-I2rys",
        "measured": {
          "height": 262,
          "width": 360
        },
        "position": {
          "x": 1832.6206210738642,
          "y": 1150.8832220209044
        },
        "positionAbsolute": {
          "x": 1830.6888981898887,
          "y": 946.1205963195098
        },
        "selected": false,
        "type": "genericNode",
        "width": 320
      },
      {
        "data": {
          "description": "Create a prompt template with dynamic variables.",
          "display_name": "Prompt",
          "id": "Prompt-nrpOe",
          "node": {
            "base_classes": [
              "Message"
            ],
            "beta": false,
            "conditional_paths": [],
            "custom_fields": {
              "template": [
                "BASE_COMPONENT_CODE",
                "CUSTOM_COMPONENT_CODE",
                "EXAMPLE_COMPONENTS",
                "CHAT_HISTORY",
                "USER_INPUT"
              ]
            },
            "description": "Create a prompt template with dynamic variables.",
            "display_name": "Prompt",
            "documentation": "",
            "edited": false,
            "field_order": [
              "template"
            ],
            "frozen": false,
            "icon": "prompts",
            "legacy": false,
            "lf_version": "1.0.19.post2",
            "metadata": {},
            "output_types": [],
            "outputs": [
              {
                "allows_loop": false,
                "cache": true,
                "display_name": "Prompt Message",
                "method": "build_prompt",
                "name": "prompt",
                "selected": "Message",
                "tool_mode": true,
                "types": [
                  "Message"
                ],
                "value": "__UNDEFINED__"
              }
            ],
            "pinned": false,
            "template": {
              "BASE_COMPONENT_CODE": {
                "advanced": false,
                "display_name": "BASE_COMPONENT_CODE",
                "dynamic": false,
                "field_type": "str",
                "fileTypes": [],
                "file_path": "",
                "info": "",
                "input_types": [
                  "Message",
                  "Text"
                ],
                "list": false,
                "load_from_db": false,
                "multiline": true,
                "name": "BASE_COMPONENT_CODE",
                "placeholder": "",
                "required": false,
                "show": true,
                "title_case": false,
                "type": "str",
                "value": ""
              },
              "CHAT_HISTORY": {
                "advanced": false,
                "display_name": "CHAT_HISTORY",
                "dynamic": false,
                "field_type": "str",
                "fileTypes": [],
                "file_path": "",
                "info": "",
                "input_types": [
                  "Message",
                  "Text"
                ],
                "list": false,
                "load_from_db": false,
                "multiline": true,
                "name": "CHAT_HISTORY",
                "placeholder": "",
                "required": false,
                "show": true,
                "title_case": false,
                "type": "str",
                "value": ""
              },
              "CUSTOM_COMPONENT_CODE": {
                "advanced": false,
                "display_name": "CUSTOM_COMPONENT_CODE",
                "dynamic": false,
                "field_type": "str",
                "fileTypes": [],
                "file_path": "",
                "info": "",
                "input_types": [
                  "Message",
                  "Text"
                ],
                "list": false,
                "load_from_db": false,
                "multiline": true,
                "name": "CUSTOM_COMPONENT_CODE",
                "placeholder": "",
                "required": false,
                "show": true,
                "title_case": false,
                "type": "str",
                "value": ""
              },
              "EXAMPLE_COMPONENTS": {
                "advanced": false,
                "display_name": "EXAMPLE_COMPONENTS",
                "dynamic": false,
                "field_type": "str",
                "fileTypes": [],
                "file_path": "",
                "info": "",
                "input_types": [
                  "Message",
                  "Text"
                ],
                "list": false,
                "load_from_db": false,
                "multiline": true,
                "name": "EXAMPLE_COMPONENTS",
                "placeholder": "",
                "required": false,
                "show": true,
                "title_case": false,
                "type": "str",
                "value": ""
              },
              "USER_INPUT": {
                "advanced": false,
                "display_name": "USER_INPUT",
                "dynamic": false,
                "field_type": "str",
                "fileTypes": [],
                "file_path": "",
                "info": "",
                "input_types": [
                  "Message",
                  "Text"
                ],
                "list": false,
                "load_from_db": false,
                "multiline": true,
                "name": "USER_INPUT",
                "placeholder": "",
                "required": false,
                "show": true,
                "title_case": false,
                "type": "str",
                "value": ""
              },
              "_type": "Component",
              "code": {
                "advanced": true,
                "dynamic": true,
                "fileTypes": [],
                "file_path": "",
                "info": "",
                "list": false,
                "load_from_db": false,
                "multiline": true,
                "name": "code",
                "password": false,
                "placeholder": "",
                "required": true,
                "show": true,
                "title_case": false,
                "type": "code",
                "value": "from langflow.base.prompts.api_utils import process_prompt_template\nfrom langflow.custom import Component\nfrom langflow.inputs.inputs import DefaultPromptField\nfrom langflow.io import MessageTextInput, Output, PromptInput\nfrom langflow.schema.message import Message\nfrom langflow.template.utils import update_template_values\n\n\nclass PromptComponent(Component):\n    display_name: str = \"Prompt\"\n    description: str = \"Create a prompt template with dynamic variables.\"\n    icon = \"prompts\"\n    trace_type = \"prompt\"\n    name = \"Prompt\"\n\n    inputs = [\n        PromptInput(name=\"template\", display_name=\"Template\"),\n        MessageTextInput(\n            name=\"tool_placeholder\",\n            display_name=\"Tool Placeholder\",\n            tool_mode=True,\n            advanced=True,\n            info=\"A placeholder input for tool mode.\",\n        ),\n    ]\n\n    outputs = [\n        Output(display_name=\"Prompt Message\", name=\"prompt\", method=\"build_prompt\"),\n    ]\n\n    async def build_prompt(self) -> Message:\n        prompt = Message.from_template(**self._attributes)\n        self.status = prompt.text\n        return prompt\n\n    def _update_template(self, frontend_node: dict):\n        prompt_template = frontend_node[\"template\"][\"template\"][\"value\"]\n        custom_fields = frontend_node[\"custom_fields\"]\n        frontend_node_template = frontend_node[\"template\"]\n        _ = process_prompt_template(\n            template=prompt_template,\n            name=\"template\",\n            custom_fields=custom_fields,\n            frontend_node_template=frontend_node_template,\n        )\n        return frontend_node\n\n    async def update_frontend_node(self, new_frontend_node: dict, current_frontend_node: dict):\n        \"\"\"This function is called after the code validation is done.\"\"\"\n        frontend_node = await super().update_frontend_node(new_frontend_node, current_frontend_node)\n        template = frontend_node[\"template\"][\"template\"][\"value\"]\n        # Kept it duplicated for backwards compatibility\n        _ = process_prompt_template(\n            template=template,\n            name=\"template\",\n            custom_fields=frontend_node[\"custom_fields\"],\n            frontend_node_template=frontend_node[\"template\"],\n        )\n        # Now that template is updated, we need to grab any values that were set in the current_frontend_node\n        # and update the frontend_node with those values\n        update_template_values(new_template=frontend_node, previous_template=current_frontend_node[\"template\"])\n        return frontend_node\n\n    def _get_fallback_input(self, **kwargs):\n        return DefaultPromptField(**kwargs)\n"
              },
              "template": {
                "_input_type": "PromptInput",
                "advanced": false,
                "display_name": "Template",
                "dynamic": false,
                "info": "",
                "list": false,
                "load_from_db": false,
                "name": "template",
                "placeholder": "",
                "required": false,
                "show": true,
                "title_case": false,
                "tool_mode": false,
                "trace_as_input": true,
                "type": "prompt",
                "value": "<Instructions>\nYou are an AI assistant specialized in creating Langflow components based on user requirements. Your task is to generate the code for a custom Langflow component according to the user's specifications.\n\nFirst, review the following code snippets for reference:\n\n<base_component>\n{BASE_COMPONENT_CODE}\n</base_component>\n\n<custom_component>\n{CUSTOM_COMPONENT_CODE}\n</custom_component>\n\n<example_components>\n{EXAMPLE_COMPONENTS}\n</example_components>\n\nNow, follow these steps to create a custom Langflow component:\n\n1. Analyze the user's input to determine the requirements for the component.\n2. Use an <inner_monologue> section to plan out the component structure and features based on the user's requirements.\n3. Generate the code for the custom component, using the provided code snippets as reference and inspiration.\n4. Provide a brief explanation of the component's functionality and how to use it.\n\nHere's the chat history and user input:\n\n<ChatHistory>\n{CHAT_HISTORY}\n</ChatHistory>\n\n<UserInput>\n{USER_INPUT}\n</UserInput>\n\nBased on the user's input, create a custom Langflow component that meets their requirements. Your response should include:\n\n1. <inner_monologue>\n   Use this section to analyze the user's requirements and plan the component structure.\n</inner_monologue>\n\n2. <component_code>\n   Generate the complete code for the custom Langflow component here.\n</component_code>\n\n3. <explanation>\n   Provide a brief explanation of the component's functionality and how to use it.\n</explanation>\n\nRemember to:\n- Use the provided code snippets as a reference, but create a unique component tailored to the user's needs.\n- Include all necessary imports and class definitions.\n- Implement the required inputs, outputs, and any additional features specified by the user.\n- Use clear and descriptive variable names and comments to enhance code readability.\n- Ensure that the component follows Langflow best practices and conventions.\n\nIf the user's input is unclear or lacks specific details, make reasonable assumptions based on the context and explain these assumptions in your response.\n\n</Instructions>"
              },
              "tool_placeholder": {
                "_input_type": "MessageTextInput",
                "advanced": true,
                "display_name": "Tool Placeholder",
                "dynamic": false,
                "info": "A placeholder input for tool mode.",
                "input_types": [
                  "Message"
                ],
                "list": false,
                "load_from_db": false,
                "name": "tool_placeholder",
                "placeholder": "",
                "required": false,
                "show": true,
                "title_case": false,
                "tool_mode": true,
                "trace_as_input": true,
                "trace_as_metadata": true,
                "type": "str",
                "value": ""
              }
            },
            "tool_mode": false
          },
          "type": "Prompt"
        },
        "dragging": false,
        "height": 685,
        "id": "Prompt-nrpOe",
        "measured": {
          "height": 685,
          "width": 360
        },
        "position": {
          "x": 2214.0288118788944,
          "y": 514.3016755222201
        },
        "positionAbsolute": {
          "x": 2219.5265974825707,
          "y": 521.6320563271215
        },
        "selected": false,
        "type": "genericNode",
        "width": 320
      },
      {
        "data": {
          "id": "note-zj965",
          "node": {
            "description": "# Fetch Components code \n\nUsing the URL component we are extracting from Github, the code from a few classes to provide as example to the LLM. \n\nThis ensures we are always up to date with recent information from the codebase.",
            "display_name": "",
            "documentation": "",
            "template": {}
          },
          "type": "note"
        },
        "dragging": false,
        "height": 324,
        "id": "note-zj965",
        "measured": {
          "height": 324,
          "width": 328
        },
        "position": {
          "x": 1428.2696830085167,
          "y": -263.5483680075372
        },
        "positionAbsolute": {
          "x": 1430.2014058924922,
          "y": -19.30392196909918
        },
        "selected": false,
        "type": "noteNode",
        "width": 324
      },
      {
        "data": {
          "id": "note-bpuGP",
          "node": {
            "description": "# 🛠️ Custom Component Generator 🚀\n\nHi! I'm here to help you create custom components for Langflow. Think of me as your technical partner who can help turn your ideas into working components! \n\n## 🎯 How to Work With Me\n\n### 1. 💭 Tell Me What You Want to Build\nSimply describe what you want your component to do in plain English. For example:\n- \"I need a component that sends Slack messages\"\n- \"I want to create a tool that can process CSV files\"\n- \"I need something that can translate text\"\n\n### 2. 📚 Share Any Relevant Information\nIf you're working with a specific:\n- 🔑 API or service (just share the documentation link or main endpoints)\n- 📄 File format\n- 🔄 Data structure\n- 🔧 Existing component you want to modify\n\n### 3. 🎨 Let Me Help Design It\nI'll help by:\n- 📊 Breaking down complex requirements into manageable pieces\n- 💡 Suggesting the best way to structure inputs and outputs\n- ⚙️ Creating the component code\n- 📝 Explaining how to use it\n\n### 4. 🔄 Iterative Refinement\nWe can then:\n- ✅ Test and refine the component\n- ⭐ Add features\n- 🔧 Modify behavior\n- 🛡️ Improve error handling\n- 📖 Add documentation\n\n## 🚀 What I Can Help With\n\nI can help create components that:\n- 📊 Process different file types (CSV, JSON, Excel, etc.)\n- 🔌 Integrate with external APIs\n- 🔄 Transform data\n- 🔀 Route messages\n- 🌐 Handle web requests\n- 🎯 Parse structured data\n- ✨ And much more!\n\n## 💡 Tips for Best Results\n\n1. **Be Specific** 🎯: The more details you provide about what you want to accomplish, the better I can help.\n\n2. **Share Examples** 📋: If you have example data or specific use cases, share them.\n\n3. **Ask Questions** ❓: Don't hesitate to ask for clarification or modifications.\n\nJust start by telling me what kind of component you'd like to create, and I'll guide you through the process! \n\nReady to build something awesome? 🚀 Let's get started!",
            "display_name": "",
            "documentation": "",
            "template": {}
          },
          "type": "note"
        },
        "dragging": false,
        "height": 573,
        "id": "note-bpuGP",
        "measured": {
          "height": 573,
          "width": 623
        },
        "position": {
          "x": 1002.7334076860311,
          "y": 538.0401552689275
        },
        "positionAbsolute": {
          "x": 807.6293964045135,
          "y": 605.6504562080672
        },
        "resizing": false,
        "selected": false,
        "style": {
          "height": 573,
          "width": 324
        },
        "type": "noteNode",
        "width": 619
      },
      {
        "data": {
          "id": "URL-jMFLx",
          "node": {
            "base_classes": [
              "Data",
              "Message"
            ],
            "beta": false,
            "conditional_paths": [],
            "custom_fields": {},
            "description": "Fetch content from one or more URLs.",
            "display_name": "URL",
            "documentation": "",
            "edited": false,
            "field_order": [
              "urls",
              "format"
            ],
            "frozen": false,
            "icon": "layout-template",
            "legacy": false,
            "lf_version": "1.0.19.post2",
            "metadata": {},
            "output_types": [],
            "outputs": [
              {
                "allows_loop": false,
                "cache": true,
                "display_name": "Data",
                "method": "fetch_content",
                "name": "data",
                "selected": "Data",
                "tool_mode": true,
                "types": [
                  "Data"
                ],
                "value": "__UNDEFINED__"
              },
              {
                "allows_loop": false,
                "cache": true,
                "display_name": "Text",
                "method": "fetch_content_text",
                "name": "text",
                "selected": "Message",
                "tool_mode": true,
                "types": [
                  "Message"
                ],
                "value": "__UNDEFINED__"
              },
              {
                "allows_loop": false,
                "cache": true,
                "display_name": "DataFrame",
                "method": "as_dataframe",
                "name": "dataframe",
                "selected": "DataFrame",
                "tool_mode": true,
                "types": [
                  "DataFrame"
                ],
                "value": "__UNDEFINED__"
              }
            ],
            "pinned": false,
            "template": {
              "_type": "Component",
              "clean_extra_whitespace": {
                "_input_type": "BoolInput",
                "advanced": false,
                "display_name": "Clean Extra Whitespace",
                "dynamic": false,
                "info": "Whether to clean excessive blank lines in the text output. Only applies to 'Text' format.",
                "list": false,
                "list_add_label": "Add More",
                "name": "clean_extra_whitespace",
                "placeholder": "",
                "required": false,
                "show": true,
                "title_case": false,
                "tool_mode": false,
                "trace_as_metadata": true,
                "type": "bool",
                "value": true
              },
              "code": {
                "advanced": true,
                "dynamic": true,
                "fileTypes": [],
                "file_path": "",
                "info": "",
                "list": false,
                "load_from_db": false,
                "multiline": true,
                "name": "code",
                "password": false,
                "placeholder": "",
                "required": true,
                "show": true,
                "title_case": false,
                "type": "code",
                "value": "import asyncio\nimport json\nimport re\n\nimport aiohttp\nfrom langchain_community.document_loaders import AsyncHtmlLoader, WebBaseLoader\n\nfrom langflow.custom import Component\nfrom langflow.io import BoolInput, DropdownInput, MessageTextInput, Output, StrInput\nfrom langflow.schema import Data\nfrom langflow.schema.dataframe import DataFrame\nfrom langflow.schema.message import Message\n\n\nclass URLComponent(Component):\n    display_name = \"URL\"\n    description = (\n        \"Load and retrieve data from specified URLs. Supports output in plain text, raw HTML, \"\n        \"or JSON, with options for cleaning and separating multiple outputs.\"\n    )\n    icon = \"layout-template\"\n    name = \"URL\"\n\n    inputs = [\n        MessageTextInput(\n            name=\"urls\",\n            display_name=\"URLs\",\n            is_list=True,\n            tool_mode=True,\n            placeholder=\"Enter a URL...\",\n            list_add_label=\"Add URL\",\n        ),\n        DropdownInput(\n            name=\"format\",\n            display_name=\"Output Format\",\n            info=(\n                \"Output Format. Use 'Text' to extract text from the HTML, 'Raw HTML' for the raw HTML \"\n                \"content, or 'JSON' to extract JSON from the HTML.\"\n            ),\n            options=[\"Text\", \"Raw HTML\", \"JSON\"],\n            value=\"Text\",\n            real_time_refresh=True,\n        ),\n        StrInput(\n            name=\"separator\",\n            display_name=\"Separator\",\n            value=\"\\n\\n\",\n            show=True,\n            info=(\n                \"Specify the separator to use between multiple outputs. Default for Text is '\\\\n\\\\n'. \"\n                \"Default for Raw HTML is '\\\\n<!-- Separator -->\\\\n'.\"\n            ),\n        ),\n        BoolInput(\n            name=\"clean_extra_whitespace\",\n            display_name=\"Clean Extra Whitespace\",\n            value=True,\n            show=True,\n            info=\"Whether to clean excessive blank lines in the text output. Only applies to 'Text' format.\",\n        ),\n    ]\n\n    outputs = [\n        Output(display_name=\"Data\", name=\"data\", method=\"fetch_content\"),\n        Output(display_name=\"Text\", name=\"text\", method=\"fetch_content_text\"),\n        Output(display_name=\"DataFrame\", name=\"dataframe\", method=\"as_dataframe\"),\n    ]\n\n    async def validate_json_content(self, url: str) -> bool:\n        \"\"\"Validates if the URL content is actually JSON.\"\"\"\n        try:\n            async with aiohttp.ClientSession() as session, session.get(url) as response:\n                http_ok = 200\n                if response.status != http_ok:\n                    return False\n\n                content = await response.text()\n                try:\n                    json.loads(content)\n                except json.JSONDecodeError:\n                    return False\n                else:\n                    return True\n        except (aiohttp.ClientError, asyncio.TimeoutError):\n            # Log specific error for debugging if needed\n            return False\n\n    def update_build_config(self, build_config: dict, field_value: str, field_name: str | None = None) -> dict:\n        \"\"\"Dynamically update fields based on selected format.\"\"\"\n        if field_name == \"format\":\n            is_text_mode = field_value == \"Text\"\n            is_json_mode = field_value == \"JSON\"\n            build_config[\"separator\"][\"value\"] = \"\\n\\n\" if is_text_mode else \"\\n<!-- Separator -->\\n\"\n            build_config[\"clean_extra_whitespace\"][\"show\"] = is_text_mode\n            build_config[\"separator\"][\"show\"] = not is_json_mode\n        return build_config\n\n    def ensure_url(self, string: str) -> str:\n        \"\"\"Ensures the given string is a valid URL.\"\"\"\n        if not string.startswith((\"http://\", \"https://\")):\n            string = \"http://\" + string\n\n        url_regex = re.compile(\n            r\"^(https?:\\/\\/)?\"\n            r\"(www\\.)?\"\n            r\"([a-zA-Z0-9.-]+)\"\n            r\"(\\.[a-zA-Z]{2,})?\"\n            r\"(:\\d+)?\"\n            r\"(\\/[^\\s]*)?$\",\n            re.IGNORECASE,\n        )\n\n        error_msg = \"Invalid URL - \" + string\n        if not url_regex.match(string):\n            raise ValueError(error_msg)\n\n        return string\n\n    def fetch_content(self) -> list[Data]:\n        \"\"\"Fetch content based on selected format.\"\"\"\n        urls = list({self.ensure_url(url.strip()) for url in self.urls if url.strip()})\n\n        no_urls_msg = \"No valid URLs provided.\"\n        if not urls:\n            raise ValueError(no_urls_msg)\n\n        # If JSON format is selected, validate JSON content first\n        if self.format == \"JSON\":\n            for url in urls:\n                is_json = asyncio.run(self.validate_json_content(url))\n                if not is_json:\n                    error_msg = \"Invalid JSON content from URL - \" + url\n                    raise ValueError(error_msg)\n\n        if self.format == \"Raw HTML\":\n            loader = AsyncHtmlLoader(web_path=urls, encoding=\"utf-8\")\n        else:\n            loader = WebBaseLoader(web_paths=urls, encoding=\"utf-8\")\n\n        docs = loader.load()\n\n        if self.format == \"JSON\":\n            data = []\n            for doc in docs:\n                try:\n                    json_content = json.loads(doc.page_content)\n                    data_dict = {\"text\": json.dumps(json_content, indent=2), **json_content, **doc.metadata}\n                    data.append(Data(**data_dict))\n                except json.JSONDecodeError as err:\n                    source = doc.metadata.get(\"source\", \"unknown URL\")\n                    error_msg = \"Invalid JSON content from \" + source\n                    raise ValueError(error_msg) from err\n            return data\n\n        return [Data(text=doc.page_content, **doc.metadata) for doc in docs]\n\n    def fetch_content_text(self) -> Message:\n        \"\"\"Fetch content and return as formatted text.\"\"\"\n        data = self.fetch_content()\n\n        if self.format == \"JSON\":\n            text_list = [item.text for item in data]\n            result = \"\\n\".join(text_list)\n        else:\n            text_list = [item.text for item in data]\n            if self.format == \"Text\" and self.clean_extra_whitespace:\n                text_list = [re.sub(r\"\\n{3,}\", \"\\n\\n\", text) for text in text_list]\n            result = self.separator.join(text_list)\n\n        self.status = result\n        return Message(text=result)\n\n    def as_dataframe(self) -> DataFrame:\n        \"\"\"Return fetched content as a DataFrame.\"\"\"\n        return DataFrame(self.fetch_content())\n"
              },
              "format": {
                "_input_type": "DropdownInput",
                "advanced": false,
                "combobox": false,
                "display_name": "Output Format",
                "dynamic": false,
                "info": "Output Format. Use 'Text' to extract text from the HTML, 'Raw HTML' for the raw HTML content, or 'JSON' to extract JSON from the HTML.",
                "name": "format",
                "options": [
                  "Text",
                  "Raw HTML",
                  "JSON"
                ],
                "placeholder": "",
                "required": false,
                "show": true,
                "title_case": false,
                "tool_mode": false,
                "trace_as_metadata": true,
                "type": "str",
                "value": "Text"
              },
              "separator": {
                "_input_type": "StrInput",
                "advanced": false,
                "display_name": "Separator",
                "dynamic": false,
                "info": "Specify the separator to use between multiple outputs. Default for Text is '\\n\\n'. Default for Raw HTML is '\\n<!-- Separator -->\\n'.",
                "list": false,
                "list_add_label": "Add More",
                "load_from_db": false,
                "name": "separator",
                "placeholder": "",
                "required": false,
                "show": true,
                "title_case": false,
                "tool_mode": false,
                "trace_as_metadata": true,
                "type": "str",
                "value": "\n\n"
              },
              "urls": {
                "_input_type": "MessageTextInput",
                "advanced": false,
                "display_name": "URLs",
                "dynamic": false,
                "info": "",
                "input_types": [
                  "Message"
                ],
                "list": true,
                "load_from_db": false,
                "name": "urls",
                "placeholder": "",
                "required": false,
                "show": true,
                "title_case": false,
                "tool_mode": true,
                "trace_as_input": true,
                "trace_as_metadata": true,
                "type": "str",
                "value": [
                  "https://raw.githubusercontent.com/langflow-ai/langflow/refs/heads/main/src/backend/base/langflow/custom/custom_component/component.py"
                ]
              }
            },
            "tool_mode": false
          },
          "type": "URL"
        },
        "dragging": false,
        "height": 365,
        "id": "URL-jMFLx",
        "measured": {
          "height": 365,
          "width": 360
        },
        "position": {
          "x": 1428.8876734924713,
          "y": 32.523680276074714
        },
        "positionAbsolute": {
          "x": 1436.3617127766433,
          "y": 264.218898085405
        },
        "selected": false,
        "type": "genericNode",
        "width": 320
      },
      {
        "data": {
          "id": "URL-yGoND",
          "node": {
            "base_classes": [
              "Data",
              "Message"
            ],
            "beta": false,
            "conditional_paths": [],
            "custom_fields": {},
            "description": "Fetch content from one or more URLs.",
            "display_name": "URL",
            "documentation": "",
            "edited": false,
            "field_order": [
              "urls",
              "format"
            ],
            "frozen": false,
            "icon": "layout-template",
            "legacy": false,
            "lf_version": "1.0.19.post2",
            "metadata": {},
            "output_types": [],
            "outputs": [
              {
                "allows_loop": false,
                "cache": true,
                "display_name": "Data",
                "method": "fetch_content",
                "name": "data",
                "selected": "Data",
                "tool_mode": true,
                "types": [
                  "Data"
                ],
                "value": "__UNDEFINED__"
              },
              {
                "allows_loop": false,
                "cache": true,
                "display_name": "Text",
                "method": "fetch_content_text",
                "name": "text",
                "selected": "Message",
                "tool_mode": true,
                "types": [
                  "Message"
                ],
                "value": "__UNDEFINED__"
              },
              {
                "allows_loop": false,
                "cache": true,
                "display_name": "DataFrame",
                "method": "as_dataframe",
                "name": "dataframe",
                "selected": "DataFrame",
                "tool_mode": true,
                "types": [
                  "DataFrame"
                ],
                "value": "__UNDEFINED__"
              }
            ],
            "pinned": false,
            "template": {
              "_type": "Component",
              "clean_extra_whitespace": {
                "_input_type": "BoolInput",
                "advanced": false,
                "display_name": "Clean Extra Whitespace",
                "dynamic": false,
                "info": "Whether to clean excessive blank lines in the text output. Only applies to 'Text' format.",
                "list": false,
                "list_add_label": "Add More",
                "name": "clean_extra_whitespace",
                "placeholder": "",
                "required": false,
                "show": true,
                "title_case": false,
                "tool_mode": false,
                "trace_as_metadata": true,
                "type": "bool",
                "value": true
              },
              "code": {
                "advanced": true,
                "dynamic": true,
                "fileTypes": [],
                "file_path": "",
                "info": "",
                "list": false,
                "load_from_db": false,
                "multiline": true,
                "name": "code",
                "password": false,
                "placeholder": "",
                "required": true,
                "show": true,
                "title_case": false,
                "type": "code",
                "value": "import re\n\nfrom langchain_community.document_loaders import AsyncHtmlLoader, WebBaseLoader\n\nfrom langflow.custom import Component\nfrom langflow.helpers.data import data_to_text\nfrom langflow.io import DropdownInput, MessageTextInput, Output\nfrom langflow.schema import Data\nfrom langflow.schema.dataframe import DataFrame\nfrom langflow.schema.message import Message\n\n\nclass URLComponent(Component):\n    display_name = \"URL\"\n    description = \"Load and retrive data from specified URLs.\"\n    icon = \"layout-template\"\n    name = \"URL\"\n\n    inputs = [\n        MessageTextInput(\n            name=\"urls\",\n            display_name=\"URLs\",\n            is_list=True,\n            tool_mode=True,\n            placeholder=\"Enter a URL...\",\n            list_add_label=\"Add URL\",\n        ),\n        DropdownInput(\n            name=\"format\",\n            display_name=\"Output Format\",\n            info=\"Output Format. Use 'Text' to extract the text from the HTML or 'Raw HTML' for the raw HTML content.\",\n            options=[\"Text\", \"Raw HTML\"],\n            value=\"Text\",\n        ),\n    ]\n\n    outputs = [\n        Output(display_name=\"Data\", name=\"data\", method=\"fetch_content\"),\n        Output(display_name=\"Message\", name=\"text\", method=\"fetch_content_text\"),\n        Output(display_name=\"DataFrame\", name=\"dataframe\", method=\"as_dataframe\"),\n    ]\n\n    def ensure_url(self, string: str) -> str:\n        \"\"\"Ensures the given string is a URL by adding 'http://' if it doesn't start with 'http://' or 'https://'.\n\n        Raises an error if the string is not a valid URL.\n\n        Parameters:\n            string (str): The string to be checked and possibly modified.\n\n        Returns:\n            str: The modified string that is ensured to be a URL.\n\n        Raises:\n            ValueError: If the string is not a valid URL.\n        \"\"\"\n        if not string.startswith((\"http://\", \"https://\")):\n            string = \"http://\" + string\n\n        # Basic URL validation regex\n        url_regex = re.compile(\n            r\"^(https?:\\/\\/)?\"  # optional protocol\n            r\"(www\\.)?\"  # optional www\n            r\"([a-zA-Z0-9.-]+)\"  # domain\n            r\"(\\.[a-zA-Z]{2,})?\"  # top-level domain\n            r\"(:\\d+)?\"  # optional port\n            r\"(\\/[^\\s]*)?$\",  # optional path\n            re.IGNORECASE,\n        )\n\n        if not url_regex.match(string):\n            msg = f\"Invalid URL: {string}\"\n            raise ValueError(msg)\n\n        return string\n\n    def fetch_content(self) -> list[Data]:\n        urls = [self.ensure_url(url.strip()) for url in self.urls if url.strip()]\n        if self.format == \"Raw HTML\":\n            loader = AsyncHtmlLoader(web_path=urls, encoding=\"utf-8\")\n        else:\n            loader = WebBaseLoader(web_paths=urls, encoding=\"utf-8\")\n        docs = loader.load()\n        data = [Data(text=doc.page_content, **doc.metadata) for doc in docs]\n        self.status = data\n        return data\n\n    def fetch_content_text(self) -> Message:\n        data = self.fetch_content()\n\n        result_string = data_to_text(\"{text}\", data)\n        self.status = result_string\n        return Message(text=result_string)\n\n    def as_dataframe(self) -> DataFrame:\n        return DataFrame(self.fetch_content())\n"
              },
              "format": {
                "_input_type": "DropdownInput",
                "advanced": false,
                "combobox": false,
                "display_name": "Output Format",
                "dynamic": false,
                "info": "Output Format. Use 'Text' to extract text from the HTML, 'Raw HTML' for the raw HTML content, or 'JSON' to extract JSON from the HTML.",
                "name": "format",
                "options": [
                  "Text",
                  "Raw HTML",
                  "JSON"
                ],
                "placeholder": "",
                "required": false,
                "show": true,
                "title_case": false,
                "tool_mode": false,
                "trace_as_metadata": true,
                "type": "str",
                "value": "Text"
              },
              "separator": {
                "_input_type": "StrInput",
                "advanced": false,
                "display_name": "Separator",
                "dynamic": false,
                "info": "Specify the separator to use between multiple outputs. Default for Text is '\\n\\n'. Default for Raw HTML is '\\n<!-- Separator -->\\n'.",
                "list": false,
                "list_add_label": "Add More",
                "load_from_db": false,
                "name": "separator",
                "placeholder": "",
                "required": false,
                "show": true,
                "title_case": false,
                "tool_mode": false,
                "trace_as_metadata": true,
                "type": "str",
                "value": "\n\n"
              },
              "urls": {
                "_input_type": "MessageTextInput",
                "advanced": false,
                "display_name": "URLs",
                "dynamic": false,
                "info": "",
                "input_types": [
                  "Message"
                ],
                "list": true,
                "load_from_db": false,
                "name": "urls",
                "placeholder": "",
                "required": false,
                "show": true,
                "title_case": false,
                "tool_mode": true,
                "trace_as_input": true,
                "trace_as_metadata": true,
                "type": "str",
                "value": [
                  "https://github.com/langflow-ai/langflow/blob/main/src/backend/base/langflow/components/agents/agent.py",
                  "https://github.com/langflow-ai/langflow/blob/main/src/backend/base/langflow/components/helpers/structured_output.py",
                  "https://raw.githubusercontent.com/langflow-ai/langflow/refs/heads/main/src/backend/base/langflow/components/tools/calculator.py",
                  "https://raw.githubusercontent.com/langflow-ai/langflow/refs/heads/main/src/backend/base/langflow/components/tools/tavily_search.py",
                  "https://raw.githubusercontent.com/langflow-ai/langflow/refs/heads/main/src/backend/base/langflow/components/models/ollama.py",
                  "https://raw.githubusercontent.com/langflow-ai/langflow/refs/heads/main/src/backend/base/langflow/components/logic/conditional_router.py",
                  "https://raw.githubusercontent.com/langflow-ai/langflow/refs/heads/main/src/backend/base/langflow/components/data/file.py"
                ]
              }
            },
            "tool_mode": false
          },
          "type": "URL"
        },
        "dragging": false,
        "height": 661,
        "id": "URL-yGoND",
        "measured": {
          "height": 661,
          "width": 360
        },
        "position": {
          "x": 1831.5895760156684,
          "y": 245.62940316018893
        },
        "positionAbsolute": {
          "x": 1831.5895760156684,
          "y": 245.62940316018893
        },
        "selected": false,
        "type": "genericNode",
        "width": 320
      },
      {
        "data": {
          "id": "URL-ps8i7",
          "node": {
            "base_classes": [
              "Data",
              "Message"
            ],
            "beta": false,
            "conditional_paths": [],
            "custom_fields": {},
            "description": "Fetch content from one or more URLs.",
            "display_name": "URL",
            "documentation": "",
            "edited": false,
            "field_order": [
              "urls",
              "format"
            ],
            "frozen": false,
            "icon": "layout-template",
            "legacy": false,
            "lf_version": "1.0.19.post2",
            "metadata": {},
            "output_types": [],
            "outputs": [
              {
                "allows_loop": false,
                "cache": true,
                "display_name": "Data",
                "method": "fetch_content",
                "name": "data",
                "selected": "Data",
                "tool_mode": true,
                "types": [
                  "Data"
                ],
                "value": "__UNDEFINED__"
              },
              {
                "allows_loop": false,
                "cache": true,
                "display_name": "Text",
                "method": "fetch_content_text",
                "name": "text",
                "selected": "Message",
                "tool_mode": true,
                "types": [
                  "Message"
                ],
                "value": "__UNDEFINED__"
              },
              {
                "allows_loop": false,
                "cache": true,
                "display_name": "DataFrame",
                "method": "as_dataframe",
                "name": "dataframe",
                "selected": "DataFrame",
                "tool_mode": true,
                "types": [
                  "DataFrame"
                ],
                "value": "__UNDEFINED__"
              }
            ],
            "pinned": false,
            "template": {
              "_type": "Component",
              "clean_extra_whitespace": {
                "_input_type": "BoolInput",
                "advanced": false,
                "display_name": "Clean Extra Whitespace",
                "dynamic": false,
                "info": "Whether to clean excessive blank lines in the text output. Only applies to 'Text' format.",
                "list": false,
                "list_add_label": "Add More",
                "name": "clean_extra_whitespace",
                "placeholder": "",
                "required": false,
                "show": true,
                "title_case": false,
                "tool_mode": false,
                "trace_as_metadata": true,
                "type": "bool",
                "value": true
              },
              "code": {
                "advanced": true,
                "dynamic": true,
                "fileTypes": [],
                "file_path": "",
                "info": "",
                "list": false,
                "load_from_db": false,
                "multiline": true,
                "name": "code",
                "password": false,
                "placeholder": "",
                "required": true,
                "show": true,
                "title_case": false,
                "type": "code",
                "value": "import re\n\nfrom langchain_community.document_loaders import AsyncHtmlLoader, WebBaseLoader\n\nfrom langflow.custom import Component\nfrom langflow.helpers.data import data_to_text\nfrom langflow.io import DropdownInput, MessageTextInput, Output\nfrom langflow.schema import Data\nfrom langflow.schema.dataframe import DataFrame\nfrom langflow.schema.message import Message\n\n\nclass URLComponent(Component):\n    display_name = \"URL\"\n    description = \"Load and retrive data from specified URLs.\"\n    icon = \"layout-template\"\n    name = \"URL\"\n\n    inputs = [\n        MessageTextInput(\n            name=\"urls\",\n            display_name=\"URLs\",\n            is_list=True,\n            tool_mode=True,\n            placeholder=\"Enter a URL...\",\n            list_add_label=\"Add URL\",\n        ),\n        DropdownInput(\n            name=\"format\",\n            display_name=\"Output Format\",\n            info=\"Output Format. Use 'Text' to extract the text from the HTML or 'Raw HTML' for the raw HTML content.\",\n            options=[\"Text\", \"Raw HTML\"],\n            value=\"Text\",\n        ),\n    ]\n\n    outputs = [\n        Output(display_name=\"Data\", name=\"data\", method=\"fetch_content\"),\n        Output(display_name=\"Message\", name=\"text\", method=\"fetch_content_text\"),\n        Output(display_name=\"DataFrame\", name=\"dataframe\", method=\"as_dataframe\"),\n    ]\n\n    def ensure_url(self, string: str) -> str:\n        \"\"\"Ensures the given string is a URL by adding 'http://' if it doesn't start with 'http://' or 'https://'.\n\n        Raises an error if the string is not a valid URL.\n\n        Parameters:\n            string (str): The string to be checked and possibly modified.\n\n        Returns:\n            str: The modified string that is ensured to be a URL.\n\n        Raises:\n            ValueError: If the string is not a valid URL.\n        \"\"\"\n        if not string.startswith((\"http://\", \"https://\")):\n            string = \"http://\" + string\n\n        # Basic URL validation regex\n        url_regex = re.compile(\n            r\"^(https?:\\/\\/)?\"  # optional protocol\n            r\"(www\\.)?\"  # optional www\n            r\"([a-zA-Z0-9.-]+)\"  # domain\n            r\"(\\.[a-zA-Z]{2,})?\"  # top-level domain\n            r\"(:\\d+)?\"  # optional port\n            r\"(\\/[^\\s]*)?$\",  # optional path\n            re.IGNORECASE,\n        )\n\n        if not url_regex.match(string):\n            msg = f\"Invalid URL: {string}\"\n            raise ValueError(msg)\n\n        return string\n\n    def fetch_content(self) -> list[Data]:\n        urls = [self.ensure_url(url.strip()) for url in self.urls if url.strip()]\n        if self.format == \"Raw HTML\":\n            loader = AsyncHtmlLoader(web_path=urls, encoding=\"utf-8\")\n        else:\n            loader = WebBaseLoader(web_paths=urls, encoding=\"utf-8\")\n        docs = loader.load()\n        data = [Data(text=doc.page_content, **doc.metadata) for doc in docs]\n        self.status = data\n        return data\n\n    def fetch_content_text(self) -> Message:\n        data = self.fetch_content()\n\n        result_string = data_to_text(\"{text}\", data)\n        self.status = result_string\n        return Message(text=result_string)\n\n    def as_dataframe(self) -> DataFrame:\n        return DataFrame(self.fetch_content())\n"
              },
              "format": {
                "_input_type": "DropdownInput",
                "advanced": false,
                "combobox": false,
                "display_name": "Output Format",
                "dynamic": false,
                "info": "Output Format. Use 'Text' to extract text from the HTML, 'Raw HTML' for the raw HTML content, or 'JSON' to extract JSON from the HTML.",
                "name": "format",
                "options": [
                  "Text",
                  "Raw HTML",
                  "JSON"
                ],
                "placeholder": "",
                "required": false,
                "show": true,
                "title_case": false,
                "tool_mode": false,
                "trace_as_metadata": true,
                "type": "str",
                "value": "Text"
              },
              "separator": {
                "_input_type": "StrInput",
                "advanced": false,
                "display_name": "Separator",
                "dynamic": false,
                "info": "Specify the separator to use between multiple outputs. Default for Text is '\\n\\n'. Default for Raw HTML is '\\n<!-- Separator -->\\n'.",
                "list": false,
                "list_add_label": "Add More",
                "load_from_db": false,
                "name": "separator",
                "placeholder": "",
                "required": false,
                "show": true,
                "title_case": false,
                "tool_mode": false,
                "trace_as_metadata": true,
                "type": "str",
                "value": "\n\n"
              },
              "urls": {
                "_input_type": "MessageTextInput",
                "advanced": false,
                "display_name": "URLs",
                "dynamic": false,
                "info": "",
                "input_types": [
                  "Message"
                ],
                "list": true,
                "load_from_db": false,
                "name": "urls",
                "placeholder": "",
                "required": false,
                "show": true,
                "title_case": false,
                "tool_mode": true,
                "trace_as_input": true,
                "trace_as_metadata": true,
                "type": "str",
                "value": [
                  "https://raw.githubusercontent.com/langflow-ai/langflow/refs/heads/main/src/backend/base/langflow/components/custom_component/custom_component.py"
                ]
              }
            },
            "tool_mode": false
          },
          "type": "URL"
        },
        "dragging": false,
        "height": 365,
        "id": "URL-ps8i7",
        "measured": {
          "height": 365,
          "width": 360
        },
        "position": {
          "x": 1429.5084407373513,
          "y": 632.4558314720756
        },
        "positionAbsolute": {
          "x": 1436.982480021523,
          "y": 651.1409296825055
        },
        "selected": false,
        "type": "genericNode",
        "width": 320
      },
      {
        "data": {
          "id": "AnthropicModel-WajFy",
          "node": {
            "base_classes": [
              "LanguageModel",
              "Message"
            ],
            "beta": false,
            "category": "models",
            "conditional_paths": [],
            "custom_fields": {},
            "description": "Generate text using Anthropic Chat&Completion LLMs with prefill support.",
            "display_name": "Anthropic",
            "documentation": "",
            "edited": false,
            "field_order": [
              "input_value",
              "system_message",
              "stream",
              "max_tokens",
              "model_name",
              "api_key",
              "temperature",
              "base_url",
              "tool_model_enabled",
              "prefill"
            ],
            "frozen": false,
            "icon": "Anthropic",
            "key": "AnthropicModel",
            "legacy": false,
            "metadata": {},
            "minimized": false,
            "output_types": [],
            "outputs": [
              {
                "allows_loop": false,
                "cache": true,
                "display_name": "Message",
                "method": "text_response",
                "name": "text_output",
                "required_inputs": [],
                "selected": "Message",
                "tool_mode": true,
                "types": [
                  "Message"
                ],
                "value": "__UNDEFINED__"
              },
              {
                "allows_loop": false,
                "cache": true,
                "display_name": "Language Model",
                "method": "build_model",
                "name": "model_output",
                "required_inputs": [
                  "api_key"
                ],
                "selected": "LanguageModel",
                "tool_mode": true,
                "types": [
                  "LanguageModel"
                ],
                "value": "__UNDEFINED__"
              }
            ],
            "pinned": false,
            "score": 0.0005851173668140926,
            "template": {
              "_type": "Component",
              "api_key": {
                "_input_type": "SecretStrInput",
                "advanced": false,
                "display_name": "Anthropic API Key",
                "dynamic": false,
                "info": "Your Anthropic API key.",
                "input_types": [
                  "Message"
                ],
                "load_from_db": true,
                "name": "api_key",
                "password": true,
                "placeholder": "",
                "real_time_refresh": true,
                "required": true,
                "show": true,
                "title_case": false,
                "type": "str",
                "value": "ANTHROPIC_API_KEY"
              },
              "base_url": {
                "_input_type": "MessageTextInput",
                "advanced": false,
                "display_name": "Anthropic API URL",
                "dynamic": false,
                "info": "Endpoint of the Anthropic API. Defaults to 'https://api.anthropic.com' if not specified.",
                "input_types": [
                  "Message"
                ],
                "list": false,
                "list_add_label": "Add More",
                "load_from_db": false,
                "name": "base_url",
                "placeholder": "",
                "real_time_refresh": true,
                "required": false,
                "show": true,
                "title_case": false,
                "tool_mode": false,
<<<<<<< HEAD
=======
                "trace_as_metadata": true,
                "type": "bool",
                "value": true
              },
              "code": {
                "advanced": true,
                "dynamic": true,
                "fileTypes": [],
                "file_path": "",
                "info": "",
                "list": false,
                "load_from_db": false,
                "multiline": true,
                "name": "code",
                "password": false,
                "placeholder": "",
                "required": true,
                "show": true,
                "title_case": false,
                "type": "code",
                "value": "import re\n\nfrom langchain_community.document_loaders import AsyncHtmlLoader, WebBaseLoader\n\nfrom langflow.custom import Component\nfrom langflow.helpers.data import data_to_text\nfrom langflow.io import DropdownInput, MessageTextInput, Output\nfrom langflow.schema import Data\nfrom langflow.schema.dataframe import DataFrame\nfrom langflow.schema.message import Message\n\n\nclass URLComponent(Component):\n    display_name = \"URL\"\n    description = \"Load and retrive data from specified URLs.\"\n    icon = \"layout-template\"\n    name = \"URL\"\n\n    inputs = [\n        MessageTextInput(\n            name=\"urls\",\n            display_name=\"URLs\",\n            is_list=True,\n            tool_mode=True,\n            placeholder=\"Enter a URL...\",\n            list_add_label=\"Add URL\",\n        ),\n        DropdownInput(\n            name=\"format\",\n            display_name=\"Output Format\",\n            info=\"Output Format. Use 'Text' to extract the text from the HTML or 'Raw HTML' for the raw HTML content.\",\n            options=[\"Text\", \"Raw HTML\"],\n            value=\"Text\",\n        ),\n    ]\n\n    outputs = [\n        Output(display_name=\"Data\", name=\"data\", method=\"fetch_content\"),\n        Output(display_name=\"Message\", name=\"text\", method=\"fetch_content_text\"),\n        Output(display_name=\"DataFrame\", name=\"dataframe\", method=\"as_dataframe\"),\n    ]\n\n    def ensure_url(self, string: str) -> str:\n        \"\"\"Ensures the given string is a URL by adding 'http://' if it doesn't start with 'http://' or 'https://'.\n\n        Raises an error if the string is not a valid URL.\n\n        Parameters:\n            string (str): The string to be checked and possibly modified.\n\n        Returns:\n            str: The modified string that is ensured to be a URL.\n\n        Raises:\n            ValueError: If the string is not a valid URL.\n        \"\"\"\n        if not string.startswith((\"http://\", \"https://\")):\n            string = \"http://\" + string\n\n        # Basic URL validation regex\n        url_regex = re.compile(\n            r\"^(https?:\\/\\/)?\"  # optional protocol\n            r\"(www\\.)?\"  # optional www\n            r\"([a-zA-Z0-9.-]+)\"  # domain\n            r\"(\\.[a-zA-Z]{2,})?\"  # top-level domain\n            r\"(:\\d+)?\"  # optional port\n            r\"(\\/[^\\s]*)?$\",  # optional path\n            re.IGNORECASE,\n        )\n\n        if not url_regex.match(string):\n            msg = f\"Invalid URL: {string}\"\n            raise ValueError(msg)\n\n        return string\n\n    def fetch_content(self) -> list[Data]:\n        urls = [self.ensure_url(url.strip()) for url in self.urls if url.strip()]\n        if self.format == \"Raw HTML\":\n            loader = AsyncHtmlLoader(web_path=urls, encoding=\"utf-8\")\n        else:\n            loader = WebBaseLoader(web_paths=urls, encoding=\"utf-8\")\n        docs = loader.load()\n        data = [Data(text=doc.page_content, **doc.metadata) for doc in docs]\n        self.status = data\n        return data\n\n    def fetch_content_text(self) -> Message:\n        data = self.fetch_content()\n\n        result_string = data_to_text(\"{text}\", data)\n        self.status = result_string\n        return Message(text=result_string)\n\n    def as_dataframe(self) -> DataFrame:\n        return DataFrame(self.fetch_content())\n"
              },
              "format": {
                "_input_type": "DropdownInput",
                "advanced": false,
                "combobox": false,
                "display_name": "Output Format",
                "dynamic": false,
                "info": "Output Format. Use 'Text' to extract text from the HTML, 'Raw HTML' for the raw HTML content, or 'JSON' to extract JSON from the HTML.",
                "name": "format",
                "options": [
                  "Text",
                  "Raw HTML",
                  "JSON"
                ],
                "placeholder": "",
                "required": false,
                "show": true,
                "title_case": false,
                "tool_mode": false,
                "trace_as_metadata": true,
                "type": "str",
                "value": "Text"
              },
              "separator": {
                "_input_type": "StrInput",
                "advanced": false,
                "display_name": "Separator",
                "dynamic": false,
                "info": "Specify the separator to use between multiple outputs. Default for Text is '\\n\\n'. Default for Raw HTML is '\\n<!-- Separator -->\\n'.",
                "list": false,
                "list_add_label": "Add More",
                "load_from_db": false,
                "name": "separator",
                "placeholder": "",
                "required": false,
                "show": true,
                "title_case": false,
                "tool_mode": false,
                "trace_as_metadata": true,
                "type": "str",
                "value": "\n\n"
              },
              "urls": {
                "_input_type": "MessageTextInput",
                "advanced": false,
                "display_name": "URLs",
                "dynamic": false,
                "info": "",
                "input_types": [
                  "Message"
                ],
                "list": true,
                "load_from_db": false,
                "name": "urls",
                "placeholder": "",
                "required": false,
                "show": true,
                "title_case": false,
                "tool_mode": true,
                "trace_as_input": true,
                "trace_as_metadata": true,
                "type": "str",
                "value": [
                  "https://raw.githubusercontent.com/langflow-ai/langflow/refs/heads/main/src/backend/base/langflow/components/custom_component/custom_component.py"
                ]
              }
            },
            "tool_mode": false
          },
          "type": "URL"
        },
        "dragging": false,
        "height": 365,
        "id": "URL-CIWR9",
        "measured": {
          "height": 365,
          "width": 320
        },
        "position": {
          "x": 1429.5084407373513,
          "y": 632.4558314720756
        },
        "positionAbsolute": {
          "x": 1436.982480021523,
          "y": 651.1409296825055
        },
        "selected": false,
        "type": "genericNode",
        "width": 320
      },
      {
        "data": {
          "id": "AnthropicModel-rdklm",
          "node": {
            "base_classes": [
              "LanguageModel",
              "Message"
            ],
            "beta": false,
            "category": "models",
            "conditional_paths": [],
            "custom_fields": {},
            "description": "Generate text using Anthropic Chat&Completion LLMs with prefill support.",
            "display_name": "Anthropic",
            "documentation": "",
            "edited": false,
            "field_order": [
              "input_value",
              "system_message",
              "stream",
              "max_tokens",
              "model_name",
              "api_key",
              "temperature",
              "base_url",
              "tool_model_enabled",
              "prefill"
            ],
            "frozen": false,
            "icon": "Anthropic",
            "key": "AnthropicModel",
            "legacy": false,
            "metadata": {},
            "minimized": false,
            "output_types": [],
            "outputs": [
              {
                "allows_loop": false,
                "cache": true,
                "display_name": "Message",
                "method": "text_response",
                "name": "text_output",
                "required_inputs": [],
                "selected": "Message",
                "tool_mode": true,
                "types": [
                  "Message"
                ],
                "value": "__UNDEFINED__"
              },
              {
                "allows_loop": false,
                "cache": true,
                "display_name": "Language Model",
                "method": "build_model",
                "name": "model_output",
                "required_inputs": [
                  "api_key"
                ],
                "selected": "LanguageModel",
                "tool_mode": true,
                "types": [
                  "LanguageModel"
                ],
                "value": "__UNDEFINED__"
              }
            ],
            "pinned": false,
            "score": 0.0005851173668140926,
            "template": {
              "_type": "Component",
              "api_key": {
                "_input_type": "SecretStrInput",
                "advanced": false,
                "display_name": "Anthropic API Key",
                "dynamic": false,
                "info": "Your Anthropic API key.",
                "input_types": [
                  "Message"
                ],
                "load_from_db": true,
                "name": "api_key",
                "password": true,
                "placeholder": "",
                "real_time_refresh": true,
                "required": true,
                "show": true,
                "title_case": false,
                "type": "str",
                "value": "ANTHROPIC_API_KEY"
              },
              "base_url": {
                "_input_type": "MessageTextInput",
                "advanced": false,
                "display_name": "Anthropic API URL",
                "dynamic": false,
                "info": "Endpoint of the Anthropic API. Defaults to 'https://api.anthropic.com' if not specified.",
                "input_types": [
                  "Message"
                ],
                "list": false,
                "list_add_label": "Add More",
                "load_from_db": false,
                "name": "base_url",
                "placeholder": "",
                "real_time_refresh": true,
                "required": false,
                "show": true,
                "title_case": false,
                "tool_mode": false,
>>>>>>> ee71a856
                "trace_as_input": true,
                "trace_as_metadata": true,
                "type": "str",
                "value": "https://api.anthropic.com"
              },
              "code": {
                "advanced": true,
                "dynamic": true,
                "fileTypes": [],
                "file_path": "",
                "info": "",
                "list": false,
                "load_from_db": false,
                "multiline": true,
                "name": "code",
                "password": false,
                "placeholder": "",
                "required": true,
                "show": true,
                "title_case": false,
                "type": "code",
                "value": "from typing import Any\n\nimport requests\nfrom loguru import logger\n\nfrom langflow.base.models.anthropic_constants import ANTHROPIC_MODELS\nfrom langflow.base.models.model import LCModelComponent\nfrom langflow.field_typing import LanguageModel\nfrom langflow.field_typing.range_spec import RangeSpec\nfrom langflow.io import BoolInput, DropdownInput, IntInput, MessageTextInput, SecretStrInput, SliderInput\nfrom langflow.schema.dotdict import dotdict\n\n\nclass AnthropicModelComponent(LCModelComponent):\n    display_name = \"Anthropic\"\n    description = \"Generate text using Anthropic Chat&Completion LLMs with prefill support.\"\n    icon = \"Anthropic\"\n    name = \"AnthropicModel\"\n\n    inputs = [\n        *LCModelComponent._base_inputs,\n        IntInput(\n            name=\"max_tokens\",\n            display_name=\"Max Tokens\",\n            advanced=True,\n            value=4096,\n            info=\"The maximum number of tokens to generate. Set to 0 for unlimited tokens.\",\n        ),\n        DropdownInput(\n            name=\"model_name\",\n            display_name=\"Model Name\",\n            options=ANTHROPIC_MODELS,\n            refresh_button=True,\n            value=ANTHROPIC_MODELS[0],\n            combobox=True,\n        ),\n        SecretStrInput(\n            name=\"api_key\",\n            display_name=\"Anthropic API Key\",\n            info=\"Your Anthropic API key.\",\n            value=None,\n            required=True,\n            real_time_refresh=True,\n        ),\n        SliderInput(\n            name=\"temperature\",\n            display_name=\"Temperature\",\n            value=0.1,\n            info=\"Run inference with this temperature. Must by in the closed interval [0.0, 1.0].\",\n            range_spec=RangeSpec(min=0, max=1, step=0.01),\n            advanced=True,\n        ),\n        MessageTextInput(\n            name=\"base_url\",\n            display_name=\"Anthropic API URL\",\n            info=\"Endpoint of the Anthropic API. Defaults to 'https://api.anthropic.com' if not specified.\",\n            value=\"https://api.anthropic.com\",\n            real_time_refresh=True,\n        ),\n        BoolInput(\n            name=\"tool_model_enabled\",\n            display_name=\"Enable Tool Models\",\n            info=(\n                \"Select if you want to use models that can work with tools. If yes, only those models will be shown.\"\n            ),\n            advanced=False,\n            value=False,\n            real_time_refresh=True,\n        ),\n        MessageTextInput(\n            name=\"prefill\", display_name=\"Prefill\", info=\"Prefill text to guide the model's response.\", advanced=True\n        ),\n    ]\n\n    def build_model(self) -> LanguageModel:  # type: ignore[type-var]\n        try:\n            from langchain_anthropic.chat_models import ChatAnthropic\n        except ImportError as e:\n            msg = \"langchain_anthropic is not installed. Please install it with `pip install langchain_anthropic`.\"\n            raise ImportError(msg) from e\n        try:\n            output = ChatAnthropic(\n                model=self.model_name,\n                anthropic_api_key=self.api_key,\n                max_tokens_to_sample=self.max_tokens,\n                temperature=self.temperature,\n                anthropic_api_url=self.base_url,\n                streaming=self.stream,\n            )\n        except Exception as e:\n            msg = \"Could not connect to Anthropic API.\"\n            raise ValueError(msg) from e\n\n        return output\n\n    def get_models(self, tool_model_enabled: bool | None = None) -> list[str]:\n        try:\n            import anthropic\n\n            client = anthropic.Anthropic(api_key=self.api_key)\n            models = client.models.list(limit=20).data\n            model_ids = [model.id for model in models]\n        except (ImportError, ValueError, requests.exceptions.RequestException) as e:\n            logger.exception(f\"Error getting model names: {e}\")\n            model_ids = ANTHROPIC_MODELS\n        if tool_model_enabled:\n            try:\n                from langchain_anthropic.chat_models import ChatAnthropic\n            except ImportError as e:\n                msg = \"langchain_anthropic is not installed. Please install it with `pip install langchain_anthropic`.\"\n                raise ImportError(msg) from e\n            for model in model_ids:\n                model_with_tool = ChatAnthropic(\n                    model=self.model_name,\n                    anthropic_api_key=self.api_key,\n                    anthropic_api_url=self.base_url,\n                )\n                if not self.supports_tool_calling(model_with_tool):\n                    model_ids.remove(model)\n        return model_ids\n\n    def _get_exception_message(self, exception: Exception) -> str | None:\n        \"\"\"Get a message from an Anthropic exception.\n\n        Args:\n            exception (Exception): The exception to get the message from.\n\n        Returns:\n            str: The message from the exception.\n        \"\"\"\n        try:\n            from anthropic import BadRequestError\n        except ImportError:\n            return None\n        if isinstance(exception, BadRequestError):\n            message = exception.body.get(\"error\", {}).get(\"message\")\n            if message:\n                return message\n        return None\n\n    def update_build_config(self, build_config: dotdict, field_value: Any, field_name: str | None = None):\n        if field_name in {\"base_url\", \"model_name\", \"tool_model_enabled\", \"api_key\"} and field_value:\n            try:\n                if len(self.api_key) == 0:\n                    ids = ANTHROPIC_MODELS\n                else:\n                    try:\n                        ids = self.get_models(tool_model_enabled=self.tool_model_enabled)\n                    except (ImportError, ValueError, requests.exceptions.RequestException) as e:\n                        logger.exception(f\"Error getting model names: {e}\")\n                        ids = ANTHROPIC_MODELS\n                build_config[\"model_name\"][\"options\"] = ids\n                build_config[\"model_name\"][\"value\"] = ids[0]\n            except Exception as e:\n                msg = f\"Error getting model names: {e}\"\n                raise ValueError(msg) from e\n        return build_config\n"
              },
              "input_value": {
                "_input_type": "MessageInput",
                "advanced": false,
                "display_name": "Input",
                "dynamic": false,
                "info": "",
                "input_types": [
                  "Message"
                ],
                "list": false,
                "list_add_label": "Add More",
                "load_from_db": false,
                "name": "input_value",
                "placeholder": "",
                "required": false,
                "show": true,
                "title_case": false,
                "tool_mode": false,
                "trace_as_input": true,
                "trace_as_metadata": true,
                "type": "str",
                "value": ""
              },
              "max_tokens": {
                "_input_type": "IntInput",
                "advanced": true,
                "display_name": "Max Tokens",
                "dynamic": false,
                "info": "The maximum number of tokens to generate. Set to 0 for unlimited tokens.",
                "list": false,
                "list_add_label": "Add More",
                "name": "max_tokens",
                "placeholder": "",
                "required": false,
                "show": true,
                "title_case": false,
                "tool_mode": false,
                "trace_as_metadata": true,
                "type": "int",
                "value": 4096
              },
              "model_name": {
                "_input_type": "DropdownInput",
                "advanced": false,
                "combobox": true,
                "dialog_inputs": {},
                "display_name": "Model Name",
                "dynamic": false,
                "info": "",
                "name": "model_name",
                "options": [
                  "claude-3-5-sonnet-latest",
                  "claude-3-5-haiku-latest",
                  "claude-3-opus-latest",
                  "claude-3-5-sonnet-20240620",
                  "claude-3-5-sonnet-20241022",
                  "claude-3-5-haiku-20241022",
                  "claude-3-sonnet-20240229",
                  "claude-3-haiku-20240307"
                ],
                "options_metadata": [],
                "placeholder": "",
                "refresh_button": true,
                "required": false,
                "show": true,
                "title_case": false,
                "tool_mode": false,
                "trace_as_metadata": true,
                "type": "str",
                "value": "claude-3-5-sonnet-latest"
              },
              "prefill": {
                "_input_type": "MessageTextInput",
                "advanced": true,
                "display_name": "Prefill",
                "dynamic": false,
                "info": "Prefill text to guide the model's response.",
                "input_types": [
                  "Message"
                ],
                "list": false,
                "list_add_label": "Add More",
                "load_from_db": false,
                "name": "prefill",
                "placeholder": "",
                "required": false,
                "show": true,
                "title_case": false,
                "tool_mode": false,
                "trace_as_input": true,
                "trace_as_metadata": true,
                "type": "str",
                "value": ""
              },
              "stream": {
                "_input_type": "BoolInput",
                "advanced": true,
                "display_name": "Stream",
                "dynamic": false,
                "info": "Stream the response from the model. Streaming works only in Chat.",
                "list": false,
                "list_add_label": "Add More",
                "name": "stream",
                "placeholder": "",
                "required": false,
                "show": true,
                "title_case": false,
                "tool_mode": false,
                "trace_as_metadata": true,
                "type": "bool",
                "value": false
              },
              "system_message": {
                "_input_type": "MultilineInput",
                "advanced": false,
                "display_name": "System Message",
                "dynamic": false,
                "info": "System message to pass to the model.",
                "input_types": [
                  "Message"
                ],
                "list": false,
                "list_add_label": "Add More",
                "load_from_db": false,
                "multiline": true,
                "name": "system_message",
                "placeholder": "",
                "required": false,
                "show": true,
                "title_case": false,
                "tool_mode": false,
                "trace_as_input": true,
                "trace_as_metadata": true,
                "type": "str",
                "value": "langflow"
              },
              "temperature": {
                "_input_type": "SliderInput",
                "advanced": true,
                "display_name": "Temperature",
                "dynamic": false,
                "info": "Run inference with this temperature. Must by in the closed interval [0.0, 1.0].",
                "max_label": "",
                "max_label_icon": "",
                "min_label": "",
                "min_label_icon": "",
                "name": "temperature",
                "placeholder": "",
                "range_spec": {
                  "max": 1,
                  "min": 0,
                  "step": 0.01,
                  "step_type": "float"
                },
                "required": false,
                "show": true,
                "slider_buttons": false,
                "slider_buttons_options": [],
                "slider_input": false,
                "title_case": false,
                "tool_mode": false,
                "type": "slider",
                "value": 0.1
              },
              "tool_model_enabled": {
                "_input_type": "BoolInput",
                "advanced": false,
                "display_name": "Enable Tool Models",
                "dynamic": false,
                "info": "Select if you want to use models that can work with tools. If yes, only those models will be shown.",
                "list": false,
                "list_add_label": "Add More",
                "name": "tool_model_enabled",
                "placeholder": "",
                "real_time_refresh": true,
                "required": false,
                "show": true,
                "title_case": false,
                "tool_mode": false,
                "trace_as_metadata": true,
                "type": "bool",
                "value": true
              }
            },
            "tool_mode": false
          },
          "showNode": true,
          "type": "AnthropicModel"
        },
        "dragging": false,
        "id": "AnthropicModel-WajFy",
        "measured": {
          "height": 896,
          "width": 360
        },
        "position": {
          "x": 2585.5577736139826,
          "y": 454.98013556663204
        },
        "selected": false,
        "type": "genericNode"
      },
      {
        "data": {
          "id": "ChatInput-Gr6pw",
          "node": {
            "base_classes": [
              "Message"
            ],
            "beta": false,
            "category": "inputs",
            "conditional_paths": [],
            "custom_fields": {},
            "description": "Get chat inputs from the Playground.",
            "display_name": "Chat Input",
            "documentation": "",
            "edited": false,
            "field_order": [
              "input_value",
              "should_store_message",
              "sender",
              "sender_name",
              "session_id",
              "files",
              "background_color",
              "chat_icon",
              "text_color"
            ],
            "frozen": false,
            "icon": "MessagesSquare",
            "key": "ChatInput",
            "legacy": false,
            "metadata": {},
            "minimized": true,
            "output_types": [],
            "outputs": [
              {
                "allows_loop": false,
                "cache": true,
                "display_name": "Message",
                "method": "message_response",
                "name": "message",
                "selected": "Message",
                "tool_mode": true,
                "types": [
                  "Message"
                ],
                "value": "__UNDEFINED__"
              }
            ],
            "pinned": false,
            "score": 0.0020353564437605998,
            "template": {
              "_type": "Component",
              "background_color": {
                "_input_type": "MessageTextInput",
                "advanced": true,
                "display_name": "Background Color",
                "dynamic": false,
                "info": "The background color of the icon.",
                "input_types": [
                  "Message"
                ],
                "list": false,
                "list_add_label": "Add More",
                "load_from_db": false,
                "name": "background_color",
                "placeholder": "",
                "required": false,
                "show": true,
                "title_case": false,
                "tool_mode": false,
                "trace_as_input": true,
                "trace_as_metadata": true,
                "type": "str",
                "value": ""
              },
              "chat_icon": {
                "_input_type": "MessageTextInput",
                "advanced": true,
                "display_name": "Icon",
                "dynamic": false,
                "info": "The icon of the message.",
                "input_types": [
                  "Message"
                ],
                "list": false,
                "list_add_label": "Add More",
                "load_from_db": false,
                "name": "chat_icon",
                "placeholder": "",
                "required": false,
                "show": true,
                "title_case": false,
                "tool_mode": false,
                "trace_as_input": true,
                "trace_as_metadata": true,
                "type": "str",
                "value": ""
              },
              "code": {
                "advanced": true,
                "dynamic": true,
                "fileTypes": [],
                "file_path": "",
                "info": "",
                "list": false,
                "load_from_db": false,
                "multiline": true,
                "name": "code",
                "password": false,
                "placeholder": "",
                "required": true,
                "show": true,
                "title_case": false,
                "type": "code",
                "value": "from langflow.base.data.utils import IMG_FILE_TYPES, TEXT_FILE_TYPES\nfrom langflow.base.io.chat import ChatComponent\nfrom langflow.inputs import BoolInput\nfrom langflow.io import (\n    DropdownInput,\n    FileInput,\n    MessageTextInput,\n    MultilineInput,\n    Output,\n)\nfrom langflow.schema.message import Message\nfrom langflow.utils.constants import (\n    MESSAGE_SENDER_AI,\n    MESSAGE_SENDER_NAME_USER,\n    MESSAGE_SENDER_USER,\n)\n\n\nclass ChatInput(ChatComponent):\n    display_name = \"Chat Input\"\n    description = \"Get chat inputs from the Playground.\"\n    icon = \"MessagesSquare\"\n    name = \"ChatInput\"\n    minimized = True\n\n    inputs = [\n        MultilineInput(\n            name=\"input_value\",\n            display_name=\"Text\",\n            value=\"\",\n            info=\"Message to be passed as input.\",\n            input_types=[],\n        ),\n        BoolInput(\n            name=\"should_store_message\",\n            display_name=\"Store Messages\",\n            info=\"Store the message in the history.\",\n            value=True,\n            advanced=True,\n        ),\n        DropdownInput(\n            name=\"sender\",\n            display_name=\"Sender Type\",\n            options=[MESSAGE_SENDER_AI, MESSAGE_SENDER_USER],\n            value=MESSAGE_SENDER_USER,\n            info=\"Type of sender.\",\n            advanced=True,\n        ),\n        MessageTextInput(\n            name=\"sender_name\",\n            display_name=\"Sender Name\",\n            info=\"Name of the sender.\",\n            value=MESSAGE_SENDER_NAME_USER,\n            advanced=True,\n        ),\n        MessageTextInput(\n            name=\"session_id\",\n            display_name=\"Session ID\",\n            info=\"The session ID of the chat. If empty, the current session ID parameter will be used.\",\n            advanced=True,\n        ),\n        FileInput(\n            name=\"files\",\n            display_name=\"Files\",\n            file_types=TEXT_FILE_TYPES + IMG_FILE_TYPES,\n            info=\"Files to be sent with the message.\",\n            advanced=True,\n            is_list=True,\n        ),\n        MessageTextInput(\n            name=\"background_color\",\n            display_name=\"Background Color\",\n            info=\"The background color of the icon.\",\n            advanced=True,\n        ),\n        MessageTextInput(\n            name=\"chat_icon\",\n            display_name=\"Icon\",\n            info=\"The icon of the message.\",\n            advanced=True,\n        ),\n        MessageTextInput(\n            name=\"text_color\",\n            display_name=\"Text Color\",\n            info=\"The text color of the name\",\n            advanced=True,\n        ),\n    ]\n    outputs = [\n        Output(display_name=\"Message\", name=\"message\", method=\"message_response\"),\n    ]\n\n    async def message_response(self) -> Message:\n        background_color = self.background_color\n        text_color = self.text_color\n        icon = self.chat_icon\n\n        message = await Message.create(\n            text=self.input_value,\n            sender=self.sender,\n            sender_name=self.sender_name,\n            session_id=self.session_id,\n            files=self.files,\n            properties={\n                \"background_color\": background_color,\n                \"text_color\": text_color,\n                \"icon\": icon,\n            },\n        )\n        if self.session_id and isinstance(message, Message) and self.should_store_message:\n            stored_message = await self.send_message(\n                message,\n            )\n            self.message.value = stored_message\n            message = stored_message\n\n        self.status = message\n        return message\n"
              },
              "files": {
                "_input_type": "FileInput",
                "advanced": true,
                "display_name": "Files",
                "dynamic": false,
                "fileTypes": [
                  "txt",
                  "md",
                  "mdx",
                  "csv",
                  "json",
                  "yaml",
                  "yml",
                  "xml",
                  "html",
                  "htm",
                  "pdf",
                  "docx",
                  "py",
                  "sh",
                  "sql",
                  "js",
                  "ts",
                  "tsx",
                  "jpg",
                  "jpeg",
                  "png",
                  "bmp",
                  "image"
                ],
                "file_path": "",
                "info": "Files to be sent with the message.",
                "list": true,
                "list_add_label": "Add More",
                "name": "files",
                "placeholder": "",
                "required": false,
                "show": true,
                "title_case": false,
                "trace_as_metadata": true,
                "type": "file",
                "value": ""
              },
              "input_value": {
                "_input_type": "MultilineInput",
                "advanced": false,
                "copy_field": false,
                "display_name": "Text",
                "dynamic": false,
                "info": "Message to be passed as input.",
                "input_types": [],
                "list": false,
                "list_add_label": "Add More",
                "load_from_db": false,
                "multiline": true,
                "name": "input_value",
                "placeholder": "",
                "required": false,
                "show": true,
                "title_case": false,
                "tool_mode": false,
                "trace_as_input": true,
                "trace_as_metadata": true,
                "type": "str",
                "value": ""
              },
              "sender": {
                "_input_type": "DropdownInput",
                "advanced": true,
                "combobox": false,
                "dialog_inputs": {},
                "display_name": "Sender Type",
                "dynamic": false,
                "info": "Type of sender.",
                "name": "sender",
                "options": [
                  "Machine",
                  "User"
                ],
                "options_metadata": [],
                "placeholder": "",
                "required": false,
                "show": true,
                "title_case": false,
                "tool_mode": false,
                "trace_as_metadata": true,
                "type": "str",
                "value": "User"
              },
              "sender_name": {
                "_input_type": "MessageTextInput",
                "advanced": true,
                "display_name": "Sender Name",
                "dynamic": false,
                "info": "Name of the sender.",
                "input_types": [
                  "Message"
                ],
                "list": false,
                "list_add_label": "Add More",
                "load_from_db": false,
                "name": "sender_name",
                "placeholder": "",
                "required": false,
                "show": true,
                "title_case": false,
                "tool_mode": false,
                "trace_as_input": true,
                "trace_as_metadata": true,
                "type": "str",
                "value": "User"
              },
              "session_id": {
                "_input_type": "MessageTextInput",
                "advanced": true,
                "display_name": "Session ID",
                "dynamic": false,
                "info": "The session ID of the chat. If empty, the current session ID parameter will be used.",
                "input_types": [
                  "Message"
                ],
                "list": false,
                "list_add_label": "Add More",
                "load_from_db": false,
                "name": "session_id",
                "placeholder": "",
                "required": false,
                "show": true,
                "title_case": false,
                "tool_mode": false,
                "trace_as_input": true,
                "trace_as_metadata": true,
                "type": "str",
                "value": ""
              },
              "should_store_message": {
                "_input_type": "BoolInput",
                "advanced": true,
                "display_name": "Store Messages",
                "dynamic": false,
                "info": "Store the message in the history.",
                "list": false,
                "list_add_label": "Add More",
                "name": "should_store_message",
                "placeholder": "",
                "required": false,
                "show": true,
                "title_case": false,
                "tool_mode": false,
                "trace_as_metadata": true,
                "type": "bool",
                "value": true
              },
              "text_color": {
                "_input_type": "MessageTextInput",
                "advanced": true,
                "display_name": "Text Color",
                "dynamic": false,
                "info": "The text color of the name",
                "input_types": [
                  "Message"
                ],
                "list": false,
                "list_add_label": "Add More",
                "load_from_db": false,
                "name": "text_color",
                "placeholder": "",
                "required": false,
                "show": true,
                "title_case": false,
                "tool_mode": false,
                "trace_as_input": true,
                "trace_as_metadata": true,
                "type": "str",
                "value": ""
              }
            },
            "tool_mode": false
          },
          "showNode": false,
          "type": "ChatInput"
        },
        "dragging": false,
        "id": "ChatInput-Gr6pw",
        "measured": {
          "height": 74,
          "width": 216
        },
        "position": {
          "x": 1444.5468159526824,
          "y": 1383.8217675906462
        },
        "selected": false,
        "type": "genericNode"
      },
      {
        "data": {
          "id": "ChatOutput-rg9J5",
          "node": {
            "base_classes": [
              "Message"
            ],
            "beta": false,
            "category": "outputs",
            "conditional_paths": [],
            "custom_fields": {},
            "description": "Display a chat message in the Playground.",
            "display_name": "Chat Output",
            "documentation": "",
            "edited": false,
            "field_order": [
              "input_value",
              "should_store_message",
              "sender",
              "sender_name",
              "session_id",
              "data_template",
              "background_color",
              "chat_icon",
              "text_color",
              "clean_data"
            ],
            "frozen": false,
            "icon": "MessagesSquare",
            "key": "ChatOutput",
            "legacy": false,
            "metadata": {},
            "minimized": true,
            "output_types": [],
            "outputs": [
              {
                "allows_loop": false,
                "cache": true,
                "display_name": "Message",
                "method": "message_response",
                "name": "message",
                "selected": "Message",
                "tool_mode": true,
                "types": [
                  "Message"
                ],
                "value": "__UNDEFINED__"
              }
            ],
            "pinned": false,
            "score": 0.003169567463043492,
            "template": {
              "_type": "Component",
              "background_color": {
                "_input_type": "MessageTextInput",
                "advanced": true,
                "display_name": "Background Color",
                "dynamic": false,
                "info": "The background color of the icon.",
                "input_types": [
                  "Message"
                ],
                "list": false,
                "list_add_label": "Add More",
                "load_from_db": false,
                "name": "background_color",
                "placeholder": "",
                "required": false,
                "show": true,
                "title_case": false,
                "tool_mode": false,
                "trace_as_input": true,
                "trace_as_metadata": true,
                "type": "str",
                "value": ""
              },
              "chat_icon": {
                "_input_type": "MessageTextInput",
                "advanced": true,
                "display_name": "Icon",
                "dynamic": false,
                "info": "The icon of the message.",
                "input_types": [
                  "Message"
                ],
                "list": false,
                "list_add_label": "Add More",
                "load_from_db": false,
                "name": "chat_icon",
                "placeholder": "",
                "required": false,
                "show": true,
                "title_case": false,
                "tool_mode": false,
                "trace_as_input": true,
                "trace_as_metadata": true,
                "type": "str",
                "value": ""
              },
              "clean_data": {
                "_input_type": "BoolInput",
                "advanced": true,
                "display_name": "Basic Clean Data",
                "dynamic": false,
                "info": "Whether to clean the data",
                "list": false,
                "list_add_label": "Add More",
                "name": "clean_data",
                "placeholder": "",
                "required": false,
                "show": true,
                "title_case": false,
                "tool_mode": false,
                "trace_as_metadata": true,
                "type": "bool",
                "value": true
              },
              "code": {
                "advanced": true,
                "dynamic": true,
                "fileTypes": [],
                "file_path": "",
                "info": "",
                "list": false,
                "load_from_db": false,
                "multiline": true,
                "name": "code",
                "password": false,
                "placeholder": "",
                "required": true,
                "show": true,
                "title_case": false,
                "type": "code",
                "value": "from collections.abc import Generator\nfrom typing import Any\n\nfrom langflow.base.io.chat import ChatComponent\nfrom langflow.inputs import BoolInput\nfrom langflow.inputs.inputs import HandleInput\nfrom langflow.io import DropdownInput, MessageTextInput, Output\nfrom langflow.schema.data import Data\nfrom langflow.schema.dataframe import DataFrame\nfrom langflow.schema.message import Message\nfrom langflow.schema.properties import Source\nfrom langflow.utils.constants import (\n    MESSAGE_SENDER_AI,\n    MESSAGE_SENDER_NAME_AI,\n    MESSAGE_SENDER_USER,\n)\n\n\nclass ChatOutput(ChatComponent):\n    display_name = \"Chat Output\"\n    description = \"Display a chat message in the Playground.\"\n    icon = \"MessagesSquare\"\n    name = \"ChatOutput\"\n    minimized = True\n\n    inputs = [\n        HandleInput(\n            name=\"input_value\",\n            display_name=\"Text\",\n            info=\"Message to be passed as output.\",\n            input_types=[\"Data\", \"DataFrame\", \"Message\"],\n            required=True,\n        ),\n        BoolInput(\n            name=\"should_store_message\",\n            display_name=\"Store Messages\",\n            info=\"Store the message in the history.\",\n            value=True,\n            advanced=True,\n        ),\n        DropdownInput(\n            name=\"sender\",\n            display_name=\"Sender Type\",\n            options=[MESSAGE_SENDER_AI, MESSAGE_SENDER_USER],\n            value=MESSAGE_SENDER_AI,\n            advanced=True,\n            info=\"Type of sender.\",\n        ),\n        MessageTextInput(\n            name=\"sender_name\",\n            display_name=\"Sender Name\",\n            info=\"Name of the sender.\",\n            value=MESSAGE_SENDER_NAME_AI,\n            advanced=True,\n        ),\n        MessageTextInput(\n            name=\"session_id\",\n            display_name=\"Session ID\",\n            info=\"The session ID of the chat. If empty, the current session ID parameter will be used.\",\n            advanced=True,\n        ),\n        MessageTextInput(\n            name=\"data_template\",\n            display_name=\"Data Template\",\n            value=\"{text}\",\n            advanced=True,\n            info=\"Template to convert Data to Text. If left empty, it will be dynamically set to the Data's text key.\",\n        ),\n        MessageTextInput(\n            name=\"background_color\",\n            display_name=\"Background Color\",\n            info=\"The background color of the icon.\",\n            advanced=True,\n        ),\n        MessageTextInput(\n            name=\"chat_icon\",\n            display_name=\"Icon\",\n            info=\"The icon of the message.\",\n            advanced=True,\n        ),\n        MessageTextInput(\n            name=\"text_color\",\n            display_name=\"Text Color\",\n            info=\"The text color of the name\",\n            advanced=True,\n        ),\n        BoolInput(\n            name=\"clean_data\",\n            display_name=\"Basic Clean Data\",\n            value=True,\n            info=\"Whether to clean the data\",\n            advanced=True,\n        ),\n    ]\n    outputs = [\n        Output(\n            display_name=\"Message\",\n            name=\"message\",\n            method=\"message_response\",\n        ),\n    ]\n\n    def _build_source(self, id_: str | None, display_name: str | None, source: str | None) -> Source:\n        source_dict = {}\n        if id_:\n            source_dict[\"id\"] = id_\n        if display_name:\n            source_dict[\"display_name\"] = display_name\n        if source:\n            # Handle case where source is a ChatOpenAI object\n            if hasattr(source, \"model_name\"):\n                source_dict[\"source\"] = source.model_name\n            elif hasattr(source, \"model\"):\n                source_dict[\"source\"] = str(source.model)\n            else:\n                source_dict[\"source\"] = str(source)\n        return Source(**source_dict)\n\n    async def message_response(self) -> Message:\n        # First convert the input to string if needed\n        text = self.convert_to_string()\n        # Get source properties\n        source, icon, display_name, source_id = self.get_properties_from_source_component()\n        background_color = self.background_color\n        text_color = self.text_color\n        if self.chat_icon:\n            icon = self.chat_icon\n\n        # Create or use existing Message object\n        if isinstance(self.input_value, Message):\n            message = self.input_value\n            # Update message properties\n            message.text = text\n        else:\n            message = Message(text=text)\n\n        # Set message properties\n        message.sender = self.sender\n        message.sender_name = self.sender_name\n        message.session_id = self.session_id\n        message.flow_id = self.graph.flow_id if hasattr(self, \"graph\") else None\n        message.properties.source = self._build_source(source_id, display_name, source)\n        message.properties.icon = icon\n        message.properties.background_color = background_color\n        message.properties.text_color = text_color\n\n        # Store message if needed\n        if self.session_id and self.should_store_message:\n            stored_message = await self.send_message(message)\n            self.message.value = stored_message\n            message = stored_message\n\n        self.status = message\n        return message\n\n    def _validate_input(self) -> None:\n        \"\"\"Validate the input data and raise ValueError if invalid.\"\"\"\n        if self.input_value is None:\n            msg = \"Input data cannot be None\"\n            raise ValueError(msg)\n        if isinstance(self.input_value, list) and not all(\n            isinstance(item, Message | Data | DataFrame | str) for item in self.input_value\n        ):\n            invalid_types = [\n                type(item).__name__\n                for item in self.input_value\n                if not isinstance(item, Message | Data | DataFrame | str)\n            ]\n            msg = f\"Expected Data or DataFrame or Message or str, got {invalid_types}\"\n            raise TypeError(msg)\n        if not isinstance(\n            self.input_value,\n            Message | Data | DataFrame | str | list | Generator | type(None),\n        ):\n            type_name = type(self.input_value).__name__\n            msg = f\"Expected Data or DataFrame or Message or str, Generator or None, got {type_name}\"\n            raise TypeError(msg)\n\n    def _safe_convert(self, data: Any) -> str:\n        \"\"\"Safely convert input data to string.\"\"\"\n        try:\n            if isinstance(data, str):\n                return data\n            if isinstance(data, Message):\n                return data.get_text()\n            if isinstance(data, Data):\n                if data.get_text() is None:\n                    msg = \"Empty Data object\"\n                    raise ValueError(msg)\n                return data.get_text()\n            if isinstance(data, DataFrame):\n                if self.clean_data:\n                    # Remove empty rows\n                    data = data.dropna(how=\"all\")\n                    # Remove empty lines in each cell\n                    data = data.replace(r\"^\\s*$\", \"\", regex=True)\n                    # Replace multiple newlines with a single newline\n                    data = data.replace(r\"\\n+\", \"\\n\", regex=True)\n\n                # Replace pipe characters to avoid markdown table issues\n                processed_data = data.replace(r\"\\|\", r\"\\\\|\", regex=True)\n\n                processed_data = processed_data.map(\n                    lambda x: str(x).replace(\"\\n\", \"<br/>\") if isinstance(x, str) else x\n                )\n\n                return processed_data.to_markdown(index=False)\n            return str(data)\n        except (ValueError, TypeError, AttributeError) as e:\n            msg = f\"Error converting data: {e!s}\"\n            raise ValueError(msg) from e\n\n    def convert_to_string(self) -> str | Generator[Any, None, None]:\n        \"\"\"Convert input data to string with proper error handling.\"\"\"\n        self._validate_input()\n        if isinstance(self.input_value, list):\n            return \"\\n\".join([self._safe_convert(item) for item in self.input_value])\n        if isinstance(self.input_value, Generator):\n            return self.input_value\n        return self._safe_convert(self.input_value)\n"
              },
              "data_template": {
                "_input_type": "MessageTextInput",
                "advanced": true,
                "display_name": "Data Template",
                "dynamic": false,
                "info": "Template to convert Data to Text. If left empty, it will be dynamically set to the Data's text key.",
                "input_types": [
                  "Message"
                ],
                "list": false,
                "list_add_label": "Add More",
                "load_from_db": false,
                "name": "data_template",
                "placeholder": "",
                "required": false,
                "show": true,
                "title_case": false,
                "tool_mode": false,
                "trace_as_input": true,
                "trace_as_metadata": true,
                "type": "str",
                "value": "{text}"
              },
              "input_value": {
                "_input_type": "HandleInput",
                "advanced": false,
                "display_name": "Text",
                "dynamic": false,
                "info": "Message to be passed as output.",
                "input_types": [
                  "Data",
                  "DataFrame",
                  "Message"
                ],
                "list": false,
                "list_add_label": "Add More",
                "name": "input_value",
                "placeholder": "",
                "required": true,
                "show": true,
                "title_case": false,
                "trace_as_metadata": true,
                "type": "other",
                "value": ""
              },
              "sender": {
                "_input_type": "DropdownInput",
                "advanced": true,
                "combobox": false,
                "dialog_inputs": {},
                "display_name": "Sender Type",
                "dynamic": false,
                "info": "Type of sender.",
                "name": "sender",
                "options": [
                  "Machine",
                  "User"
                ],
                "options_metadata": [],
                "placeholder": "",
                "required": false,
                "show": true,
                "title_case": false,
                "tool_mode": false,
                "trace_as_metadata": true,
                "type": "str",
                "value": "Machine"
              },
              "sender_name": {
                "_input_type": "MessageTextInput",
                "advanced": true,
                "display_name": "Sender Name",
                "dynamic": false,
                "info": "Name of the sender.",
                "input_types": [
                  "Message"
                ],
                "list": false,
                "list_add_label": "Add More",
                "load_from_db": false,
                "name": "sender_name",
                "placeholder": "",
                "required": false,
                "show": true,
                "title_case": false,
                "tool_mode": false,
                "trace_as_input": true,
                "trace_as_metadata": true,
                "type": "str",
                "value": "AI"
              },
              "session_id": {
                "_input_type": "MessageTextInput",
                "advanced": true,
                "display_name": "Session ID",
                "dynamic": false,
                "info": "The session ID of the chat. If empty, the current session ID parameter will be used.",
                "input_types": [
                  "Message"
                ],
                "list": false,
                "list_add_label": "Add More",
                "load_from_db": false,
                "name": "session_id",
                "placeholder": "",
                "required": false,
                "show": true,
                "title_case": false,
                "tool_mode": false,
                "trace_as_input": true,
                "trace_as_metadata": true,
                "type": "str",
                "value": ""
              },
              "should_store_message": {
                "_input_type": "BoolInput",
                "advanced": true,
                "display_name": "Store Messages",
                "dynamic": false,
                "info": "Store the message in the history.",
                "list": false,
                "list_add_label": "Add More",
                "name": "should_store_message",
                "placeholder": "",
                "required": false,
                "show": true,
                "title_case": false,
                "tool_mode": false,
                "trace_as_metadata": true,
                "type": "bool",
                "value": true
              },
              "text_color": {
                "_input_type": "MessageTextInput",
                "advanced": true,
                "display_name": "Text Color",
                "dynamic": false,
                "info": "The text color of the name",
                "input_types": [
                  "Message"
                ],
                "list": false,
                "list_add_label": "Add More",
                "load_from_db": false,
                "name": "text_color",
                "placeholder": "",
                "required": false,
                "show": true,
                "title_case": false,
                "tool_mode": false,
                "trace_as_input": true,
                "trace_as_metadata": true,
                "type": "str",
                "value": ""
              }
            },
            "tool_mode": false
          },
          "showNode": false,
          "type": "ChatOutput"
        },
        "dragging": false,
        "id": "ChatOutput-rg9J5",
        "measured": {
          "height": 74,
          "width": 216
        },
        "position": {
          "x": 2978.7260774697843,
          "y": 1090.820738482898
        },
        "selected": false,
        "type": "genericNode"
      }
    ],
    "viewport": {
      "x": -479.64103023922644,
      "y": 299.30319118202885,
      "zoom": 0.5404365241629946
    }
  },
  "description": "Generates well-structured code for custom components following Langflow's specifications.",
  "endpoint_name": null,
  "id": "4e7e8184-1a8c-4e04-ae99-b9c9ba48be53",
  "is_component": false,
  "last_tested_version": "1.2.0",
  "name": "Custom Component Generator",
  "tags": [
    "coding",
    "web-scraping"
  ]
}<|MERGE_RESOLUTION|>--- conflicted
+++ resolved
@@ -1185,7 +1185,7 @@
                 "show": true,
                 "title_case": false,
                 "type": "code",
-                "value": "import asyncio\nimport json\nimport re\n\nimport aiohttp\nfrom langchain_community.document_loaders import AsyncHtmlLoader, WebBaseLoader\n\nfrom langflow.custom import Component\nfrom langflow.io import BoolInput, DropdownInput, MessageTextInput, Output, StrInput\nfrom langflow.schema import Data\nfrom langflow.schema.dataframe import DataFrame\nfrom langflow.schema.message import Message\n\n\nclass URLComponent(Component):\n    display_name = \"URL\"\n    description = (\n        \"Load and retrieve data from specified URLs. Supports output in plain text, raw HTML, \"\n        \"or JSON, with options for cleaning and separating multiple outputs.\"\n    )\n    icon = \"layout-template\"\n    name = \"URL\"\n\n    inputs = [\n        MessageTextInput(\n            name=\"urls\",\n            display_name=\"URLs\",\n            is_list=True,\n            tool_mode=True,\n            placeholder=\"Enter a URL...\",\n            list_add_label=\"Add URL\",\n        ),\n        DropdownInput(\n            name=\"format\",\n            display_name=\"Output Format\",\n            info=(\n                \"Output Format. Use 'Text' to extract text from the HTML, 'Raw HTML' for the raw HTML \"\n                \"content, or 'JSON' to extract JSON from the HTML.\"\n            ),\n            options=[\"Text\", \"Raw HTML\", \"JSON\"],\n            value=\"Text\",\n            real_time_refresh=True,\n        ),\n        StrInput(\n            name=\"separator\",\n            display_name=\"Separator\",\n            value=\"\\n\\n\",\n            show=True,\n            info=(\n                \"Specify the separator to use between multiple outputs. Default for Text is '\\\\n\\\\n'. \"\n                \"Default for Raw HTML is '\\\\n<!-- Separator -->\\\\n'.\"\n            ),\n        ),\n        BoolInput(\n            name=\"clean_extra_whitespace\",\n            display_name=\"Clean Extra Whitespace\",\n            value=True,\n            show=True,\n            info=\"Whether to clean excessive blank lines in the text output. Only applies to 'Text' format.\",\n        ),\n    ]\n\n    outputs = [\n        Output(display_name=\"Data\", name=\"data\", method=\"fetch_content\"),\n        Output(display_name=\"Text\", name=\"text\", method=\"fetch_content_text\"),\n        Output(display_name=\"DataFrame\", name=\"dataframe\", method=\"as_dataframe\"),\n    ]\n\n    async def validate_json_content(self, url: str) -> bool:\n        \"\"\"Validates if the URL content is actually JSON.\"\"\"\n        try:\n            async with aiohttp.ClientSession() as session, session.get(url) as response:\n                http_ok = 200\n                if response.status != http_ok:\n                    return False\n\n                content = await response.text()\n                try:\n                    json.loads(content)\n                except json.JSONDecodeError:\n                    return False\n                else:\n                    return True\n        except (aiohttp.ClientError, asyncio.TimeoutError):\n            # Log specific error for debugging if needed\n            return False\n\n    def update_build_config(self, build_config: dict, field_value: str, field_name: str | None = None) -> dict:\n        \"\"\"Dynamically update fields based on selected format.\"\"\"\n        if field_name == \"format\":\n            is_text_mode = field_value == \"Text\"\n            is_json_mode = field_value == \"JSON\"\n            build_config[\"separator\"][\"value\"] = \"\\n\\n\" if is_text_mode else \"\\n<!-- Separator -->\\n\"\n            build_config[\"clean_extra_whitespace\"][\"show\"] = is_text_mode\n            build_config[\"separator\"][\"show\"] = not is_json_mode\n        return build_config\n\n    def ensure_url(self, string: str) -> str:\n        \"\"\"Ensures the given string is a valid URL.\"\"\"\n        if not string.startswith((\"http://\", \"https://\")):\n            string = \"http://\" + string\n\n        url_regex = re.compile(\n            r\"^(https?:\\/\\/)?\"\n            r\"(www\\.)?\"\n            r\"([a-zA-Z0-9.-]+)\"\n            r\"(\\.[a-zA-Z]{2,})?\"\n            r\"(:\\d+)?\"\n            r\"(\\/[^\\s]*)?$\",\n            re.IGNORECASE,\n        )\n\n        error_msg = \"Invalid URL - \" + string\n        if not url_regex.match(string):\n            raise ValueError(error_msg)\n\n        return string\n\n    def fetch_content(self) -> list[Data]:\n        \"\"\"Fetch content based on selected format.\"\"\"\n        urls = list({self.ensure_url(url.strip()) for url in self.urls if url.strip()})\n\n        no_urls_msg = \"No valid URLs provided.\"\n        if not urls:\n            raise ValueError(no_urls_msg)\n\n        # If JSON format is selected, validate JSON content first\n        if self.format == \"JSON\":\n            for url in urls:\n                is_json = asyncio.run(self.validate_json_content(url))\n                if not is_json:\n                    error_msg = \"Invalid JSON content from URL - \" + url\n                    raise ValueError(error_msg)\n\n        if self.format == \"Raw HTML\":\n            loader = AsyncHtmlLoader(web_path=urls, encoding=\"utf-8\")\n        else:\n            loader = WebBaseLoader(web_paths=urls, encoding=\"utf-8\")\n\n        docs = loader.load()\n\n        if self.format == \"JSON\":\n            data = []\n            for doc in docs:\n                try:\n                    json_content = json.loads(doc.page_content)\n                    data_dict = {\"text\": json.dumps(json_content, indent=2), **json_content, **doc.metadata}\n                    data.append(Data(**data_dict))\n                except json.JSONDecodeError as err:\n                    source = doc.metadata.get(\"source\", \"unknown URL\")\n                    error_msg = \"Invalid JSON content from \" + source\n                    raise ValueError(error_msg) from err\n            return data\n\n        return [Data(text=doc.page_content, **doc.metadata) for doc in docs]\n\n    def fetch_content_text(self) -> Message:\n        \"\"\"Fetch content and return as formatted text.\"\"\"\n        data = self.fetch_content()\n\n        if self.format == \"JSON\":\n            text_list = [item.text for item in data]\n            result = \"\\n\".join(text_list)\n        else:\n            text_list = [item.text for item in data]\n            if self.format == \"Text\" and self.clean_extra_whitespace:\n                text_list = [re.sub(r\"\\n{3,}\", \"\\n\\n\", text) for text in text_list]\n            result = self.separator.join(text_list)\n\n        self.status = result\n        return Message(text=result)\n\n    def as_dataframe(self) -> DataFrame:\n        \"\"\"Return fetched content as a DataFrame.\"\"\"\n        return DataFrame(self.fetch_content())\n"
+                "value": "import re\n\nfrom langchain_community.document_loaders import AsyncHtmlLoader, WebBaseLoader\n\nfrom langflow.custom import Component\nfrom langflow.helpers.data import data_to_text\nfrom langflow.io import DropdownInput, MessageTextInput, Output\nfrom langflow.schema import Data\nfrom langflow.schema.dataframe import DataFrame\nfrom langflow.schema.message import Message\n\n\nclass URLComponent(Component):\n    display_name = \"URL\"\n    description = \"Load and retrive data from specified URLs.\"\n    icon = \"layout-template\"\n    name = \"URL\"\n\n    inputs = [\n        MessageTextInput(\n            name=\"urls\",\n            display_name=\"URLs\",\n            is_list=True,\n            tool_mode=True,\n            placeholder=\"Enter a URL...\",\n            list_add_label=\"Add URL\",\n        ),\n        DropdownInput(\n            name=\"format\",\n            display_name=\"Output Format\",\n            info=\"Output Format. Use 'Text' to extract the text from the HTML or 'Raw HTML' for the raw HTML content.\",\n            options=[\"Text\", \"Raw HTML\"],\n            value=\"Text\",\n        ),\n    ]\n\n    outputs = [\n        Output(display_name=\"Data\", name=\"data\", method=\"fetch_content\"),\n        Output(display_name=\"Message\", name=\"text\", method=\"fetch_content_text\"),\n        Output(display_name=\"DataFrame\", name=\"dataframe\", method=\"as_dataframe\"),\n    ]\n\n    def ensure_url(self, string: str) -> str:\n        \"\"\"Ensures the given string is a URL by adding 'http://' if it doesn't start with 'http://' or 'https://'.\n\n        Raises an error if the string is not a valid URL.\n\n        Parameters:\n            string (str): The string to be checked and possibly modified.\n\n        Returns:\n            str: The modified string that is ensured to be a URL.\n\n        Raises:\n            ValueError: If the string is not a valid URL.\n        \"\"\"\n        if not string.startswith((\"http://\", \"https://\")):\n            string = \"http://\" + string\n\n        # Basic URL validation regex\n        url_regex = re.compile(\n            r\"^(https?:\\/\\/)?\"  # optional protocol\n            r\"(www\\.)?\"  # optional www\n            r\"([a-zA-Z0-9.-]+)\"  # domain\n            r\"(\\.[a-zA-Z]{2,})?\"  # top-level domain\n            r\"(:\\d+)?\"  # optional port\n            r\"(\\/[^\\s]*)?$\",  # optional path\n            re.IGNORECASE,\n        )\n\n        if not url_regex.match(string):\n            msg = f\"Invalid URL: {string}\"\n            raise ValueError(msg)\n\n        return string\n\n    def fetch_content(self) -> list[Data]:\n        urls = [self.ensure_url(url.strip()) for url in self.urls if url.strip()]\n        if self.format == \"Raw HTML\":\n            loader = AsyncHtmlLoader(web_path=urls, encoding=\"utf-8\")\n        else:\n            loader = WebBaseLoader(web_paths=urls, encoding=\"utf-8\")\n        docs = loader.load()\n        data = [Data(text=doc.page_content, **doc.metadata) for doc in docs]\n        self.status = data\n        return data\n\n    def fetch_content_text(self) -> Message:\n        data = self.fetch_content()\n\n        result_string = data_to_text(\"{text}\", data)\n        self.status = result_string\n        return Message(text=result_string)\n\n    def as_dataframe(self) -> DataFrame:\n        return DataFrame(self.fetch_content())\n"
               },
               "format": {
                 "_input_type": "DropdownInput",
@@ -1780,230 +1780,6 @@
                 "show": true,
                 "title_case": false,
                 "tool_mode": false,
-<<<<<<< HEAD
-=======
-                "trace_as_metadata": true,
-                "type": "bool",
-                "value": true
-              },
-              "code": {
-                "advanced": true,
-                "dynamic": true,
-                "fileTypes": [],
-                "file_path": "",
-                "info": "",
-                "list": false,
-                "load_from_db": false,
-                "multiline": true,
-                "name": "code",
-                "password": false,
-                "placeholder": "",
-                "required": true,
-                "show": true,
-                "title_case": false,
-                "type": "code",
-                "value": "import re\n\nfrom langchain_community.document_loaders import AsyncHtmlLoader, WebBaseLoader\n\nfrom langflow.custom import Component\nfrom langflow.helpers.data import data_to_text\nfrom langflow.io import DropdownInput, MessageTextInput, Output\nfrom langflow.schema import Data\nfrom langflow.schema.dataframe import DataFrame\nfrom langflow.schema.message import Message\n\n\nclass URLComponent(Component):\n    display_name = \"URL\"\n    description = \"Load and retrive data from specified URLs.\"\n    icon = \"layout-template\"\n    name = \"URL\"\n\n    inputs = [\n        MessageTextInput(\n            name=\"urls\",\n            display_name=\"URLs\",\n            is_list=True,\n            tool_mode=True,\n            placeholder=\"Enter a URL...\",\n            list_add_label=\"Add URL\",\n        ),\n        DropdownInput(\n            name=\"format\",\n            display_name=\"Output Format\",\n            info=\"Output Format. Use 'Text' to extract the text from the HTML or 'Raw HTML' for the raw HTML content.\",\n            options=[\"Text\", \"Raw HTML\"],\n            value=\"Text\",\n        ),\n    ]\n\n    outputs = [\n        Output(display_name=\"Data\", name=\"data\", method=\"fetch_content\"),\n        Output(display_name=\"Message\", name=\"text\", method=\"fetch_content_text\"),\n        Output(display_name=\"DataFrame\", name=\"dataframe\", method=\"as_dataframe\"),\n    ]\n\n    def ensure_url(self, string: str) -> str:\n        \"\"\"Ensures the given string is a URL by adding 'http://' if it doesn't start with 'http://' or 'https://'.\n\n        Raises an error if the string is not a valid URL.\n\n        Parameters:\n            string (str): The string to be checked and possibly modified.\n\n        Returns:\n            str: The modified string that is ensured to be a URL.\n\n        Raises:\n            ValueError: If the string is not a valid URL.\n        \"\"\"\n        if not string.startswith((\"http://\", \"https://\")):\n            string = \"http://\" + string\n\n        # Basic URL validation regex\n        url_regex = re.compile(\n            r\"^(https?:\\/\\/)?\"  # optional protocol\n            r\"(www\\.)?\"  # optional www\n            r\"([a-zA-Z0-9.-]+)\"  # domain\n            r\"(\\.[a-zA-Z]{2,})?\"  # top-level domain\n            r\"(:\\d+)?\"  # optional port\n            r\"(\\/[^\\s]*)?$\",  # optional path\n            re.IGNORECASE,\n        )\n\n        if not url_regex.match(string):\n            msg = f\"Invalid URL: {string}\"\n            raise ValueError(msg)\n\n        return string\n\n    def fetch_content(self) -> list[Data]:\n        urls = [self.ensure_url(url.strip()) for url in self.urls if url.strip()]\n        if self.format == \"Raw HTML\":\n            loader = AsyncHtmlLoader(web_path=urls, encoding=\"utf-8\")\n        else:\n            loader = WebBaseLoader(web_paths=urls, encoding=\"utf-8\")\n        docs = loader.load()\n        data = [Data(text=doc.page_content, **doc.metadata) for doc in docs]\n        self.status = data\n        return data\n\n    def fetch_content_text(self) -> Message:\n        data = self.fetch_content()\n\n        result_string = data_to_text(\"{text}\", data)\n        self.status = result_string\n        return Message(text=result_string)\n\n    def as_dataframe(self) -> DataFrame:\n        return DataFrame(self.fetch_content())\n"
-              },
-              "format": {
-                "_input_type": "DropdownInput",
-                "advanced": false,
-                "combobox": false,
-                "display_name": "Output Format",
-                "dynamic": false,
-                "info": "Output Format. Use 'Text' to extract text from the HTML, 'Raw HTML' for the raw HTML content, or 'JSON' to extract JSON from the HTML.",
-                "name": "format",
-                "options": [
-                  "Text",
-                  "Raw HTML",
-                  "JSON"
-                ],
-                "placeholder": "",
-                "required": false,
-                "show": true,
-                "title_case": false,
-                "tool_mode": false,
-                "trace_as_metadata": true,
-                "type": "str",
-                "value": "Text"
-              },
-              "separator": {
-                "_input_type": "StrInput",
-                "advanced": false,
-                "display_name": "Separator",
-                "dynamic": false,
-                "info": "Specify the separator to use between multiple outputs. Default for Text is '\\n\\n'. Default for Raw HTML is '\\n<!-- Separator -->\\n'.",
-                "list": false,
-                "list_add_label": "Add More",
-                "load_from_db": false,
-                "name": "separator",
-                "placeholder": "",
-                "required": false,
-                "show": true,
-                "title_case": false,
-                "tool_mode": false,
-                "trace_as_metadata": true,
-                "type": "str",
-                "value": "\n\n"
-              },
-              "urls": {
-                "_input_type": "MessageTextInput",
-                "advanced": false,
-                "display_name": "URLs",
-                "dynamic": false,
-                "info": "",
-                "input_types": [
-                  "Message"
-                ],
-                "list": true,
-                "load_from_db": false,
-                "name": "urls",
-                "placeholder": "",
-                "required": false,
-                "show": true,
-                "title_case": false,
-                "tool_mode": true,
-                "trace_as_input": true,
-                "trace_as_metadata": true,
-                "type": "str",
-                "value": [
-                  "https://raw.githubusercontent.com/langflow-ai/langflow/refs/heads/main/src/backend/base/langflow/components/custom_component/custom_component.py"
-                ]
-              }
-            },
-            "tool_mode": false
-          },
-          "type": "URL"
-        },
-        "dragging": false,
-        "height": 365,
-        "id": "URL-CIWR9",
-        "measured": {
-          "height": 365,
-          "width": 320
-        },
-        "position": {
-          "x": 1429.5084407373513,
-          "y": 632.4558314720756
-        },
-        "positionAbsolute": {
-          "x": 1436.982480021523,
-          "y": 651.1409296825055
-        },
-        "selected": false,
-        "type": "genericNode",
-        "width": 320
-      },
-      {
-        "data": {
-          "id": "AnthropicModel-rdklm",
-          "node": {
-            "base_classes": [
-              "LanguageModel",
-              "Message"
-            ],
-            "beta": false,
-            "category": "models",
-            "conditional_paths": [],
-            "custom_fields": {},
-            "description": "Generate text using Anthropic Chat&Completion LLMs with prefill support.",
-            "display_name": "Anthropic",
-            "documentation": "",
-            "edited": false,
-            "field_order": [
-              "input_value",
-              "system_message",
-              "stream",
-              "max_tokens",
-              "model_name",
-              "api_key",
-              "temperature",
-              "base_url",
-              "tool_model_enabled",
-              "prefill"
-            ],
-            "frozen": false,
-            "icon": "Anthropic",
-            "key": "AnthropicModel",
-            "legacy": false,
-            "metadata": {},
-            "minimized": false,
-            "output_types": [],
-            "outputs": [
-              {
-                "allows_loop": false,
-                "cache": true,
-                "display_name": "Message",
-                "method": "text_response",
-                "name": "text_output",
-                "required_inputs": [],
-                "selected": "Message",
-                "tool_mode": true,
-                "types": [
-                  "Message"
-                ],
-                "value": "__UNDEFINED__"
-              },
-              {
-                "allows_loop": false,
-                "cache": true,
-                "display_name": "Language Model",
-                "method": "build_model",
-                "name": "model_output",
-                "required_inputs": [
-                  "api_key"
-                ],
-                "selected": "LanguageModel",
-                "tool_mode": true,
-                "types": [
-                  "LanguageModel"
-                ],
-                "value": "__UNDEFINED__"
-              }
-            ],
-            "pinned": false,
-            "score": 0.0005851173668140926,
-            "template": {
-              "_type": "Component",
-              "api_key": {
-                "_input_type": "SecretStrInput",
-                "advanced": false,
-                "display_name": "Anthropic API Key",
-                "dynamic": false,
-                "info": "Your Anthropic API key.",
-                "input_types": [
-                  "Message"
-                ],
-                "load_from_db": true,
-                "name": "api_key",
-                "password": true,
-                "placeholder": "",
-                "real_time_refresh": true,
-                "required": true,
-                "show": true,
-                "title_case": false,
-                "type": "str",
-                "value": "ANTHROPIC_API_KEY"
-              },
-              "base_url": {
-                "_input_type": "MessageTextInput",
-                "advanced": false,
-                "display_name": "Anthropic API URL",
-                "dynamic": false,
-                "info": "Endpoint of the Anthropic API. Defaults to 'https://api.anthropic.com' if not specified.",
-                "input_types": [
-                  "Message"
-                ],
-                "list": false,
-                "list_add_label": "Add More",
-                "load_from_db": false,
-                "name": "base_url",
-                "placeholder": "",
-                "real_time_refresh": true,
-                "required": false,
-                "show": true,
-                "title_case": false,
-                "tool_mode": false,
->>>>>>> ee71a856
                 "trace_as_input": true,
                 "trace_as_metadata": true,
                 "type": "str",

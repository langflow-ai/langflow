{
  "data": {
    "edges": [
      {
        "animated": false,
        "className": "",
        "data": {
          "sourceHandle": {
            "dataType": "TextInput",
            "id": "TextInput-mM5Wa",
            "name": "text",
            "output_types": [
              "Message"
            ]
          },
          "targetHandle": {
            "fieldName": "instructions",
            "id": "Prompt-BlL2w",
            "inputTypes": [
              "Message",
              "Text"
            ],
            "type": "str"
          }
        },
        "id": "reactflow__edge-TextInput-mM5Wa{œdataTypeœ:œTextInputœ,œidœ:œTextInput-mM5Waœ,œnameœ:œtextœ,œoutput_typesœ:[œMessageœ]}-Prompt-BlL2w{œfieldNameœ:œinstructionsœ,œidœ:œPrompt-BlL2wœ,œinputTypesœ:[œMessageœ,œTextœ],œtypeœ:œstrœ}",
        "selected": false,
        "source": "TextInput-mM5Wa",
        "sourceHandle": "{œdataTypeœ: œTextInputœ, œidœ: œTextInput-mM5Waœ, œnameœ: œtextœ, œoutput_typesœ: [œMessageœ]}",
        "target": "Prompt-BlL2w",
        "targetHandle": "{œfieldNameœ: œinstructionsœ, œidœ: œPrompt-BlL2wœ, œinputTypesœ: [œMessageœ, œTextœ], œtypeœ: œstrœ}"
      },
      {
        "animated": false,
        "className": "",
        "data": {
          "sourceHandle": {
            "dataType": "ParserComponent",
            "id": "ParserComponent-YRRd0",
            "name": "parsed_text",
            "output_types": [
              "Message"
            ]
          },
          "targetHandle": {
            "fieldName": "references",
            "id": "Prompt-BlL2w",
            "inputTypes": [
              "Message",
              "Text"
            ],
            "type": "str"
          }
        },
        "id": "reactflow__edge-ParserComponent-YRRd0{œdataTypeœ:œParserComponentœ,œidœ:œParserComponent-YRRd0œ,œnameœ:œparsed_textœ,œoutput_typesœ:[œMessageœ]}-Prompt-BlL2w{œfieldNameœ:œreferencesœ,œidœ:œPrompt-BlL2wœ,œinputTypesœ:[œMessageœ,œTextœ],œtypeœ:œstrœ}",
        "selected": false,
        "source": "ParserComponent-YRRd0",
        "sourceHandle": "{œdataTypeœ: œParserComponentœ, œidœ: œParserComponent-YRRd0œ, œnameœ: œparsed_textœ, œoutput_typesœ: [œMessageœ]}",
        "target": "Prompt-BlL2w",
        "targetHandle": "{œfieldNameœ: œreferencesœ, œidœ: œPrompt-BlL2wœ, œinputTypesœ: [œMessageœ, œTextœ], œtypeœ: œstrœ}"
      },
      {
        "animated": false,
        "className": "",
        "data": {
          "sourceHandle": {
            "dataType": "URLComponent",
            "id": "URLComponent-DFXG5",
            "name": "page_results",
            "output_types": [
              "DataFrame"
            ]
          },
          "targetHandle": {
            "fieldName": "input_data",
            "id": "ParserComponent-YRRd0",
            "inputTypes": [
              "DataFrame",
              "Data"
            ],
            "type": "other"
          }
        },
        "id": "reactflow__edge-URLComponent-DFXG5{œdataTypeœ:œURLComponentœ,œidœ:œURLComponent-DFXG5œ,œnameœ:œpage_resultsœ,œoutput_typesœ:[œDataFrameœ]}-ParserComponent-YRRd0{œfieldNameœ:œinput_dataœ,œidœ:œParserComponent-YRRd0œ,œinputTypesœ:[œDataFrameœ,œDataœ],œtypeœ:œotherœ}",
        "selected": false,
        "source": "URLComponent-DFXG5",
        "sourceHandle": "{œdataTypeœ: œURLComponentœ, œidœ: œURLComponent-DFXG5œ, œnameœ: œpage_resultsœ, œoutput_typesœ: [œDataFrameœ]}",
        "target": "ParserComponent-YRRd0",
        "targetHandle": "{œfieldNameœ: œinput_dataœ, œidœ: œParserComponent-YRRd0œ, œinputTypesœ: [œDataFrameœ, œDataœ], œtypeœ: œotherœ}"
      },
      {
        "animated": false,
        "className": "",
        "data": {
          "sourceHandle": {
            "dataType": "Prompt",
            "id": "Prompt-BlL2w",
            "name": "prompt",
            "output_types": [
              "Message"
            ]
          },
          "targetHandle": {
            "fieldName": "input_value",
            "id": "LanguageModelComponent-1gwua",
            "inputTypes": [
              "Message"
            ],
            "type": "str"
          }
        },
        "id": "xy-edge__Prompt-BlL2w{œdataTypeœ:œPromptœ,œidœ:œPrompt-BlL2wœ,œnameœ:œpromptœ,œoutput_typesœ:[œMessageœ]}-LanguageModelComponent-1gwua{œfieldNameœ:œinput_valueœ,œidœ:œLanguageModelComponent-1gwuaœ,œinputTypesœ:[œMessageœ],œtypeœ:œstrœ}",
        "selected": false,
        "source": "Prompt-BlL2w",
        "sourceHandle": "{œdataTypeœ: œPromptœ, œidœ: œPrompt-BlL2wœ, œnameœ: œpromptœ, œoutput_typesœ: [œMessageœ]}",
        "target": "LanguageModelComponent-1gwua",
        "targetHandle": "{œfieldNameœ: œinput_valueœ, œidœ: œLanguageModelComponent-1gwuaœ, œinputTypesœ: [œMessageœ], œtypeœ: œstrœ}"
      },
      {
        "animated": false,
        "className": "",
        "data": {
          "sourceHandle": {
            "dataType": "LanguageModelComponent",
            "id": "LanguageModelComponent-1gwua",
            "name": "text_output",
            "output_types": [
              "Message"
            ]
          },
          "targetHandle": {
            "fieldName": "input_value",
            "id": "ChatOutput-GOjXV",
            "inputTypes": [
              "Data",
              "DataFrame",
              "Message"
            ],
            "type": "str"
          }
        },
        "id": "xy-edge__LanguageModelComponent-1gwua{œdataTypeœ:œLanguageModelComponentœ,œidœ:œLanguageModelComponent-1gwuaœ,œnameœ:œtext_outputœ,œoutput_typesœ:[œMessageœ]}-ChatOutput-GOjXV{œfieldNameœ:œinput_valueœ,œidœ:œChatOutput-GOjXVœ,œinputTypesœ:[œDataœ,œDataFrameœ,œMessageœ],œtypeœ:œstrœ}",
        "selected": false,
        "source": "LanguageModelComponent-1gwua",
        "sourceHandle": "{œdataTypeœ: œLanguageModelComponentœ, œidœ: œLanguageModelComponent-1gwuaœ, œnameœ: œtext_outputœ, œoutput_typesœ: [œMessageœ]}",
        "target": "ChatOutput-GOjXV",
        "targetHandle": "{œfieldNameœ: œinput_valueœ, œidœ: œChatOutput-GOjXVœ, œinputTypesœ: [œDataœ, œDataFrameœ, œMessageœ], œtypeœ: œstrœ}"
      }
    ],
    "nodes": [
      {
        "data": {
          "description": "Create a prompt template with dynamic variables.",
          "display_name": "Prompt",
          "id": "Prompt-BlL2w",
          "node": {
            "base_classes": [
              "Message"
            ],
            "beta": false,
            "conditional_paths": [],
            "custom_fields": {
              "template": [
                "references",
                "instructions"
              ]
            },
            "description": "Create a prompt template with dynamic variables.",
            "display_name": "Prompt",
            "documentation": "",
            "edited": false,
            "field_order": [
              "template"
            ],
            "frozen": false,
            "icon": "braces",
            "legacy": false,
            "lf_version": "1.4.2",
            "metadata": {},
            "output_types": [],
            "outputs": [
              {
                "allows_loop": false,
                "cache": true,
                "display_name": "Prompt",
                "group_outputs": false,
                "method": "build_prompt",
                "name": "prompt",
                "selected": "Message",
                "tool_mode": true,
                "types": [
                  "Message"
                ],
                "value": "__UNDEFINED__"
              }
            ],
            "pinned": false,
            "template": {
              "_type": "Component",
              "code": {
                "advanced": true,
                "dynamic": true,
                "fileTypes": [],
                "file_path": "",
                "info": "",
                "list": false,
                "load_from_db": false,
                "multiline": true,
                "name": "code",
                "password": false,
                "placeholder": "",
                "required": true,
                "show": true,
                "title_case": false,
                "type": "code",
                "value": "from langflow.base.prompts.api_utils import process_prompt_template\nfrom langflow.custom.custom_component.component import Component\nfrom langflow.inputs.inputs import DefaultPromptField\nfrom langflow.io import MessageTextInput, Output, PromptInput\nfrom langflow.schema.message import Message\nfrom langflow.template.utils import update_template_values\n\n\nclass PromptComponent(Component):\n    display_name: str = \"Prompt\"\n    description: str = \"Create a prompt template with dynamic variables.\"\n    icon = \"braces\"\n    trace_type = \"prompt\"\n    name = \"Prompt\"\n\n    inputs = [\n        PromptInput(name=\"template\", display_name=\"Template\"),\n        MessageTextInput(\n            name=\"tool_placeholder\",\n            display_name=\"Tool Placeholder\",\n            tool_mode=True,\n            advanced=True,\n            info=\"A placeholder input for tool mode.\",\n        ),\n    ]\n\n    outputs = [\n        Output(display_name=\"Prompt\", name=\"prompt\", method=\"build_prompt\"),\n    ]\n\n    async def build_prompt(self) -> Message:\n        prompt = Message.from_template(**self._attributes)\n        self.status = prompt.text\n        return prompt\n\n    def _update_template(self, frontend_node: dict):\n        prompt_template = frontend_node[\"template\"][\"template\"][\"value\"]\n        custom_fields = frontend_node[\"custom_fields\"]\n        frontend_node_template = frontend_node[\"template\"]\n        _ = process_prompt_template(\n            template=prompt_template,\n            name=\"template\",\n            custom_fields=custom_fields,\n            frontend_node_template=frontend_node_template,\n        )\n        return frontend_node\n\n    async def update_frontend_node(self, new_frontend_node: dict, current_frontend_node: dict):\n        \"\"\"This function is called after the code validation is done.\"\"\"\n        frontend_node = await super().update_frontend_node(new_frontend_node, current_frontend_node)\n        template = frontend_node[\"template\"][\"template\"][\"value\"]\n        # Kept it duplicated for backwards compatibility\n        _ = process_prompt_template(\n            template=template,\n            name=\"template\",\n            custom_fields=frontend_node[\"custom_fields\"],\n            frontend_node_template=frontend_node[\"template\"],\n        )\n        # Now that template is updated, we need to grab any values that were set in the current_frontend_node\n        # and update the frontend_node with those values\n        update_template_values(new_template=frontend_node, previous_template=current_frontend_node[\"template\"])\n        return frontend_node\n\n    def _get_fallback_input(self, **kwargs):\n        return DefaultPromptField(**kwargs)\n"
              },
              "instructions": {
                "advanced": false,
                "display_name": "instructions",
                "dynamic": false,
                "field_type": "str",
                "fileTypes": [],
                "file_path": "",
                "info": "",
                "input_types": [
                  "Message",
                  "Text"
                ],
                "list": false,
                "load_from_db": false,
                "multiline": true,
                "name": "instructions",
                "password": false,
                "placeholder": "",
                "required": false,
                "show": true,
                "title_case": false,
                "type": "str",
                "value": ""
              },
              "references": {
                "advanced": false,
                "display_name": "references",
                "dynamic": false,
                "field_type": "str",
                "fileTypes": [],
                "file_path": "",
                "info": "",
                "input_types": [
                  "Message",
                  "Text"
                ],
                "list": false,
                "load_from_db": false,
                "multiline": true,
                "name": "references",
                "password": false,
                "placeholder": "",
                "required": false,
                "show": true,
                "title_case": false,
                "type": "str",
                "value": ""
              },
              "template": {
                "advanced": false,
                "display_name": "Template",
                "dynamic": false,
                "info": "",
                "list": false,
                "load_from_db": false,
                "name": "template",
                "placeholder": "",
                "required": false,
                "show": true,
                "title_case": false,
                "trace_as_input": true,
                "type": "prompt",
                "value": "Reference 1:\n\n{references}\n\n---\n\n{instructions}\n\nBlog: \n\n"
              },
              "tool_placeholder": {
                "_input_type": "MessageTextInput",
                "advanced": true,
                "display_name": "Tool Placeholder",
                "dynamic": false,
                "info": "A placeholder input for tool mode.",
                "input_types": [
                  "Message"
                ],
                "list": false,
                "load_from_db": false,
                "name": "tool_placeholder",
                "placeholder": "",
                "required": false,
                "show": true,
                "title_case": false,
                "tool_mode": true,
                "trace_as_input": true,
                "trace_as_metadata": true,
                "type": "str",
                "value": ""
              }
            }
          },
          "selected_output": "prompt",
          "type": "Prompt"
        },
        "dragging": false,
        "height": 433,
        "id": "Prompt-BlL2w",
        "measured": {
          "height": 433,
          "width": 320
        },
        "position": {
          "x": 1341.1018009526915,
          "y": 456.4098573354365
        },
        "positionAbsolute": {
          "x": 1341.1018009526915,
          "y": 456.4098573354365
        },
        "selected": false,
        "type": "genericNode",
        "width": 320
      },
      {
        "data": {
          "description": "Get text inputs from the Playground.",
          "display_name": "Instructions",
          "id": "TextInput-mM5Wa",
          "node": {
            "base_classes": [
              "Message"
            ],
            "beta": false,
            "conditional_paths": [],
            "custom_fields": {},
            "description": "Get user text inputs.",
            "display_name": "Instructions",
            "documentation": "",
            "edited": false,
            "field_order": [
              "input_value"
            ],
            "frozen": false,
            "icon": "type",
            "legacy": false,
            "lf_version": "1.4.2",
            "metadata": {},
            "output_types": [],
            "outputs": [
              {
                "allows_loop": false,
                "cache": true,
                "display_name": "Output Text",
                "group_outputs": false,
                "method": "text_response",
                "name": "text",
                "selected": "Message",
                "tool_mode": true,
                "types": [
                  "Message"
                ],
                "value": "__UNDEFINED__"
              }
            ],
            "pinned": false,
            "template": {
              "_type": "Component",
              "code": {
                "advanced": true,
                "dynamic": true,
                "fileTypes": [],
                "file_path": "",
                "info": "",
                "list": false,
                "load_from_db": false,
                "multiline": true,
                "name": "code",
                "password": false,
                "placeholder": "",
                "required": true,
                "show": true,
                "title_case": false,
                "type": "code",
                "value": "from langflow.base.io.text import TextComponent\nfrom langflow.io import MultilineInput, Output\nfrom langflow.schema.message import Message\n\n\nclass TextInputComponent(TextComponent):\n    display_name = \"Text Input\"\n    description = \"Get user text inputs.\"\n    icon = \"type\"\n    name = \"TextInput\"\n\n    inputs = [\n        MultilineInput(\n            name=\"input_value\",\n            display_name=\"Text\",\n            info=\"Text to be passed as input.\",\n        ),\n    ]\n    outputs = [\n        Output(display_name=\"Output Text\", name=\"text\", method=\"text_response\"),\n    ]\n\n    def text_response(self) -> Message:\n        return Message(\n            text=self.input_value,\n        )\n"
              },
              "input_value": {
                "_input_type": "MultilineInput",
                "advanced": false,
                "display_name": "Text",
                "dynamic": false,
                "info": "Text to be passed as input.",
                "input_types": [
                  "Message"
                ],
                "list": false,
                "load_from_db": false,
                "multiline": true,
                "name": "input_value",
                "placeholder": "",
                "required": false,
                "show": true,
                "title_case": false,
                "trace_as_input": true,
                "trace_as_metadata": true,
                "type": "str",
                "value": "Use the references above for style to write a new blog/tutorial about Langflow and AI. Suggest non-covered topics."
              }
            }
          },
          "selected_output": "text",
          "type": "TextInput"
        },
        "dragging": false,
        "height": 234,
        "id": "TextInput-mM5Wa",
        "measured": {
          "height": 234,
          "width": 320
        },
        "position": {
          "x": 955.8314364398983,
          "y": 402.24423846638155
        },
        "positionAbsolute": {
          "x": 955.8314364398983,
          "y": 402.24423846638155
        },
        "selected": false,
        "type": "genericNode",
        "width": 320
      },
      {
        "data": {
          "description": "Display a chat message in the Playground.",
          "display_name": "Chat Output",
          "id": "ChatOutput-GOjXV",
          "node": {
            "base_classes": [
              "Message"
            ],
            "beta": false,
            "conditional_paths": [],
            "custom_fields": {},
            "description": "Display a chat message in the Playground.",
            "display_name": "Chat Output",
            "documentation": "",
            "edited": false,
            "field_order": [
              "input_value",
              "store_message",
              "sender",
              "sender_name",
              "session_id",
              "data_template"
            ],
            "frozen": false,
            "icon": "MessagesSquare",
            "legacy": false,
            "lf_version": "1.4.2",
            "metadata": {},
            "output_types": [],
            "outputs": [
              {
                "allows_loop": false,
                "cache": true,
                "display_name": "Output Message",
                "group_outputs": false,
                "method": "message_response",
                "name": "message",
                "selected": "Message",
                "tool_mode": true,
                "types": [
                  "Message"
                ],
                "value": "__UNDEFINED__"
              }
            ],
            "pinned": false,
            "template": {
              "_type": "Component",
              "background_color": {
                "_input_type": "MessageTextInput",
                "advanced": true,
                "display_name": "Background Color",
                "dynamic": false,
                "info": "The background color of the icon.",
                "input_types": [
                  "Message"
                ],
                "list": false,
                "load_from_db": false,
                "name": "background_color",
                "placeholder": "",
                "required": false,
                "show": true,
                "title_case": false,
                "trace_as_input": true,
                "trace_as_metadata": true,
                "type": "str",
                "value": ""
              },
              "chat_icon": {
                "_input_type": "MessageTextInput",
                "advanced": true,
                "display_name": "Icon",
                "dynamic": false,
                "info": "The icon of the message.",
                "input_types": [
                  "Message"
                ],
                "list": false,
                "load_from_db": false,
                "name": "chat_icon",
                "placeholder": "",
                "required": false,
                "show": true,
                "title_case": false,
                "trace_as_input": true,
                "trace_as_metadata": true,
                "type": "str",
                "value": ""
              },
              "clean_data": {
                "_input_type": "BoolInput",
                "advanced": true,
                "display_name": "Basic Clean Data",
                "dynamic": false,
                "info": "Whether to clean the data",
                "list": false,
                "list_add_label": "Add More",
                "name": "clean_data",
                "placeholder": "",
                "required": false,
                "show": true,
                "title_case": false,
                "tool_mode": false,
                "trace_as_metadata": true,
                "type": "bool",
                "value": true
              },
              "code": {
                "advanced": true,
                "dynamic": true,
                "fileTypes": [],
                "file_path": "",
                "info": "",
                "list": false,
                "load_from_db": false,
                "multiline": true,
                "name": "code",
                "password": false,
                "placeholder": "",
                "required": true,
                "show": true,
                "title_case": false,
                "type": "code",
                "value": "from collections.abc import Generator\nfrom typing import Any\n\nimport orjson\nfrom fastapi.encoders import jsonable_encoder\n\nfrom langflow.base.io.chat import ChatComponent\nfrom langflow.helpers.data import safe_convert\nfrom langflow.inputs.inputs import BoolInput, DropdownInput, HandleInput, MessageTextInput\nfrom langflow.schema.data import Data\nfrom langflow.schema.dataframe import DataFrame\nfrom langflow.schema.message import Message\nfrom langflow.schema.properties import Source\nfrom langflow.template.field.base import Output\nfrom langflow.utils.constants import (\n    MESSAGE_SENDER_AI,\n    MESSAGE_SENDER_NAME_AI,\n    MESSAGE_SENDER_USER,\n)\n\n\nclass ChatOutput(ChatComponent):\n    display_name = \"Chat Output\"\n    description = \"Display a chat message in the Playground.\"\n    icon = \"MessagesSquare\"\n    name = \"ChatOutput\"\n    minimized = True\n\n    inputs = [\n        HandleInput(\n            name=\"input_value\",\n            display_name=\"Inputs\",\n            info=\"Message to be passed as output.\",\n            input_types=[\"Data\", \"DataFrame\", \"Message\"],\n            required=True,\n        ),\n        BoolInput(\n            name=\"should_store_message\",\n            display_name=\"Store Messages\",\n            info=\"Store the message in the history.\",\n            value=True,\n            advanced=True,\n        ),\n        DropdownInput(\n            name=\"sender\",\n            display_name=\"Sender Type\",\n            options=[MESSAGE_SENDER_AI, MESSAGE_SENDER_USER],\n            value=MESSAGE_SENDER_AI,\n            advanced=True,\n            info=\"Type of sender.\",\n        ),\n        MessageTextInput(\n            name=\"sender_name\",\n            display_name=\"Sender Name\",\n            info=\"Name of the sender.\",\n            value=MESSAGE_SENDER_NAME_AI,\n            advanced=True,\n        ),\n        MessageTextInput(\n            name=\"session_id\",\n            display_name=\"Session ID\",\n            info=\"The session ID of the chat. If empty, the current session ID parameter will be used.\",\n            advanced=True,\n        ),\n        MessageTextInput(\n            name=\"data_template\",\n            display_name=\"Data Template\",\n            value=\"{text}\",\n            advanced=True,\n            info=\"Template to convert Data to Text. If left empty, it will be dynamically set to the Data's text key.\",\n        ),\n        MessageTextInput(\n            name=\"background_color\",\n            display_name=\"Background Color\",\n            info=\"The background color of the icon.\",\n            advanced=True,\n        ),\n        MessageTextInput(\n            name=\"chat_icon\",\n            display_name=\"Icon\",\n            info=\"The icon of the message.\",\n            advanced=True,\n        ),\n        MessageTextInput(\n            name=\"text_color\",\n            display_name=\"Text Color\",\n            info=\"The text color of the name\",\n            advanced=True,\n        ),\n        BoolInput(\n            name=\"clean_data\",\n            display_name=\"Basic Clean Data\",\n            value=True,\n            info=\"Whether to clean the data\",\n            advanced=True,\n        ),\n    ]\n    outputs = [\n        Output(\n            display_name=\"Output Message\",\n            name=\"message\",\n            method=\"message_response\",\n        ),\n    ]\n\n    def _build_source(self, id_: str | None, display_name: str | None, source: str | None) -> Source:\n        source_dict = {}\n        if id_:\n            source_dict[\"id\"] = id_\n        if display_name:\n            source_dict[\"display_name\"] = display_name\n        if source:\n            # Handle case where source is a ChatOpenAI object\n            if hasattr(source, \"model_name\"):\n                source_dict[\"source\"] = source.model_name\n            elif hasattr(source, \"model\"):\n                source_dict[\"source\"] = str(source.model)\n            else:\n                source_dict[\"source\"] = str(source)\n        return Source(**source_dict)\n\n    async def message_response(self) -> Message:\n        # First convert the input to string if needed\n        text = self.convert_to_string()\n\n        # Get source properties\n        source, icon, display_name, source_id = self.get_properties_from_source_component()\n        background_color = self.background_color\n        text_color = self.text_color\n        if self.chat_icon:\n            icon = self.chat_icon\n\n        # Create or use existing Message object\n        if isinstance(self.input_value, Message):\n            message = self.input_value\n            # Update message properties\n            message.text = text\n        else:\n            message = Message(text=text)\n\n        # Set message properties\n        message.sender = self.sender\n        message.sender_name = self.sender_name\n        message.session_id = self.session_id\n        message.flow_id = self.graph.flow_id if hasattr(self, \"graph\") else None\n        message.properties.source = self._build_source(source_id, display_name, source)\n        message.properties.icon = icon\n        message.properties.background_color = background_color\n        message.properties.text_color = text_color\n\n        # Store message if needed\n        if self.session_id and self.should_store_message:\n            stored_message = await self.send_message(message)\n            self.message.value = stored_message\n            message = stored_message\n\n        self.status = message\n        return message\n\n    def _serialize_data(self, data: Data) -> str:\n        \"\"\"Serialize Data object to JSON string.\"\"\"\n        # Convert data.data to JSON-serializable format\n        serializable_data = jsonable_encoder(data.data)\n        # Serialize with orjson, enabling pretty printing with indentation\n        json_bytes = orjson.dumps(serializable_data, option=orjson.OPT_INDENT_2)\n        # Convert bytes to string and wrap in Markdown code blocks\n        return \"```json\\n\" + json_bytes.decode(\"utf-8\") + \"\\n```\"\n\n    def _validate_input(self) -> None:\n        \"\"\"Validate the input data and raise ValueError if invalid.\"\"\"\n        if self.input_value is None:\n            msg = \"Input data cannot be None\"\n            raise ValueError(msg)\n        if isinstance(self.input_value, list) and not all(\n            isinstance(item, Message | Data | DataFrame | str) for item in self.input_value\n        ):\n            invalid_types = [\n                type(item).__name__\n                for item in self.input_value\n                if not isinstance(item, Message | Data | DataFrame | str)\n            ]\n            msg = f\"Expected Data or DataFrame or Message or str, got {invalid_types}\"\n            raise TypeError(msg)\n        if not isinstance(\n            self.input_value,\n            Message | Data | DataFrame | str | list | Generator | type(None),\n        ):\n            type_name = type(self.input_value).__name__\n            msg = f\"Expected Data or DataFrame or Message or str, Generator or None, got {type_name}\"\n            raise TypeError(msg)\n\n    def convert_to_string(self) -> str | Generator[Any, None, None]:\n        \"\"\"Convert input data to string with proper error handling.\"\"\"\n        self._validate_input()\n        if isinstance(self.input_value, list):\n            return \"\\n\".join([safe_convert(item, clean_data=self.clean_data) for item in self.input_value])\n        if isinstance(self.input_value, Generator):\n            return self.input_value\n        return safe_convert(self.input_value)\n"
              },
              "data_template": {
                "advanced": true,
                "display_name": "Data Template",
                "dynamic": false,
                "info": "Template to convert Data to Text. If left empty, it will be dynamically set to the Data's text key.",
                "input_types": [
                  "Message"
                ],
                "list": false,
                "load_from_db": false,
                "name": "data_template",
                "placeholder": "",
                "required": false,
                "show": true,
                "title_case": false,
                "trace_as_input": true,
                "trace_as_metadata": true,
                "type": "str",
                "value": "{text}"
              },
              "input_value": {
                "advanced": false,
                "display_name": "Inputs",
                "dynamic": false,
                "info": "Message to be passed as output.",
                "input_types": [
                  "Data",
                  "DataFrame",
                  "Message"
                ],
                "list": false,
                "load_from_db": false,
                "name": "input_value",
                "placeholder": "",
                "required": true,
                "show": true,
                "title_case": false,
                "trace_as_input": true,
                "trace_as_metadata": true,
                "type": "str",
                "value": ""
              },
              "sender": {
                "advanced": true,
                "display_name": "Sender Type",
                "dynamic": false,
                "info": "Type of sender.",
                "name": "sender",
                "options": [
                  "Machine",
                  "User"
                ],
                "placeholder": "",
                "required": false,
                "show": true,
                "title_case": false,
                "trace_as_metadata": true,
                "type": "str",
                "value": "Machine"
              },
              "sender_name": {
                "advanced": true,
                "display_name": "Sender Name",
                "dynamic": false,
                "info": "Name of the sender.",
                "input_types": [
                  "Message"
                ],
                "list": false,
                "load_from_db": false,
                "name": "sender_name",
                "placeholder": "",
                "required": false,
                "show": true,
                "title_case": false,
                "trace_as_input": true,
                "trace_as_metadata": true,
                "type": "str",
                "value": "AI"
              },
              "session_id": {
                "advanced": true,
                "display_name": "Session ID",
                "dynamic": false,
                "info": "The session ID of the chat. If empty, the current session ID parameter will be used.",
                "input_types": [
                  "Message"
                ],
                "list": false,
                "load_from_db": false,
                "name": "session_id",
                "placeholder": "",
                "required": false,
                "show": true,
                "title_case": false,
                "trace_as_input": true,
                "trace_as_metadata": true,
                "type": "str",
                "value": ""
              },
              "should_store_message": {
                "_input_type": "BoolInput",
                "advanced": true,
                "display_name": "Store Messages",
                "dynamic": false,
                "info": "Store the message in the history.",
                "list": false,
                "name": "should_store_message",
                "placeholder": "",
                "required": false,
                "show": true,
                "title_case": false,
                "trace_as_metadata": true,
                "type": "bool",
                "value": true
              },
              "text_color": {
                "_input_type": "MessageTextInput",
                "advanced": true,
                "display_name": "Text Color",
                "dynamic": false,
                "info": "The text color of the name",
                "input_types": [
                  "Message"
                ],
                "list": false,
                "load_from_db": false,
                "name": "text_color",
                "placeholder": "",
                "required": false,
                "show": true,
                "title_case": false,
                "trace_as_input": true,
                "trace_as_metadata": true,
                "type": "str",
                "value": ""
              }
            }
          },
          "type": "ChatOutput"
        },
        "dragging": false,
        "height": 234,
        "id": "ChatOutput-GOjXV",
        "measured": {
          "height": 234,
          "width": 320
        },
        "position": {
          "x": 2097.489047349972,
          "y": 603.355618581002
        },
        "positionAbsolute": {
          "x": 2113.228183852361,
          "y": 594.6116538574528
        },
        "selected": false,
        "type": "genericNode",
        "width": 320
      },
      {
        "data": {
          "id": "note-OB8Tz",
          "node": {
            "description": "# Blog Writing Flow Overview\n\nCreate a blog post by using content fetched from URLs and user-provided instructions.\n\n## Prerequisites\n\n* An [OpenAI API key](https://platform.openai.com/)\n\n## Quickstart\n\n1. Paste your OpenAI API key in the **Language Model** model component.\n2.  In the **URL** component, enter URLs you want to fetch content from. Ensure they start with `http://` or `https://`.\n3. Open the **Playground**. A blog post is written from the content fetched by the **URL** component.",
            "display_name": "",
            "documentation": "",
            "template": {}
          },
          "type": "note"
        },
        "dragging": false,
        "height": 582,
        "id": "note-OB8Tz",
        "measured": {
          "height": 582,
          "width": 508
        },
        "position": {
          "x": -86.00395676688996,
          "y": 408.833268195498
        },
        "positionAbsolute": {
          "x": -78.41970365609802,
          "y": 405.04114164010207
        },
        "resizing": false,
        "selected": false,
        "style": {
          "height": 509,
          "width": 562
        },
        "type": "noteNode",
        "width": 507
      },
      {
        "data": {
          "id": "ParserComponent-YRRd0",
          "node": {
            "base_classes": [
              "Message"
            ],
            "beta": false,
            "category": "processing",
            "conditional_paths": [],
            "custom_fields": {},
            "description": "Extracts text using a template.",
            "display_name": "Parser",
            "documentation": "",
            "edited": false,
            "field_order": [
              "mode",
              "pattern",
              "input_data",
              "sep"
            ],
            "frozen": false,
            "icon": "braces",
            "key": "ParserComponent",
            "legacy": false,
            "lf_version": "1.4.2",
            "metadata": {},
            "minimized": false,
            "output_types": [],
            "outputs": [
              {
                "allows_loop": false,
                "cache": true,
                "display_name": "Parsed Text",
                "group_outputs": false,
                "method": "parse_combined_text",
                "name": "parsed_text",
                "selected": "Message",
                "tool_mode": true,
                "types": [
                  "Message"
                ],
                "value": "__UNDEFINED__"
              }
            ],
            "pinned": false,
            "score": 2.220446049250313e-16,
            "template": {
              "_type": "Component",
              "code": {
                "advanced": true,
                "dynamic": true,
                "fileTypes": [],
                "file_path": "",
                "info": "",
                "list": false,
                "load_from_db": false,
                "multiline": true,
                "name": "code",
                "password": false,
                "placeholder": "",
                "required": true,
                "show": true,
                "title_case": false,
                "type": "code",
                "value": "from langflow.custom.custom_component.component import Component\nfrom langflow.helpers.data import safe_convert\nfrom langflow.inputs.inputs import BoolInput, HandleInput, MessageTextInput, MultilineInput, TabInput\nfrom langflow.schema.data import Data\nfrom langflow.schema.dataframe import DataFrame\nfrom langflow.schema.message import Message\nfrom langflow.template.field.base import Output\n\n\nclass ParserComponent(Component):\n    display_name = \"Parser\"\n    description = \"Extracts text using a template.\"\n    icon = \"braces\"\n\n    inputs = [\n        HandleInput(\n            name=\"input_data\",\n            display_name=\"Data or DataFrame\",\n            input_types=[\"DataFrame\", \"Data\"],\n            info=\"Accepts either a DataFrame or a Data object.\",\n            required=True,\n        ),\n        TabInput(\n            name=\"mode\",\n            display_name=\"Mode\",\n            options=[\"Parser\", \"Stringify\"],\n            value=\"Parser\",\n            info=\"Convert into raw string instead of using a template.\",\n            real_time_refresh=True,\n        ),\n        MultilineInput(\n            name=\"pattern\",\n            display_name=\"Template\",\n            info=(\n                \"Use variables within curly brackets to extract column values for DataFrames \"\n                \"or key values for Data.\"\n                \"For example: `Name: {Name}, Age: {Age}, Country: {Country}`\"\n            ),\n            value=\"Text: {text}\",  # Example default\n            dynamic=True,\n            show=True,\n            required=True,\n        ),\n        MessageTextInput(\n            name=\"sep\",\n            display_name=\"Separator\",\n            advanced=True,\n            value=\"\\n\",\n            info=\"String used to separate rows/items.\",\n        ),\n    ]\n\n    outputs = [\n        Output(\n            display_name=\"Parsed Text\",\n            name=\"parsed_text\",\n            info=\"Formatted text output.\",\n            method=\"parse_combined_text\",\n        ),\n    ]\n\n    def update_build_config(self, build_config, field_value, field_name=None):\n        \"\"\"Dynamically hide/show `template` and enforce requirement based on `stringify`.\"\"\"\n        if field_name == \"mode\":\n            build_config[\"pattern\"][\"show\"] = self.mode == \"Parser\"\n            build_config[\"pattern\"][\"required\"] = self.mode == \"Parser\"\n            if field_value:\n                clean_data = BoolInput(\n                    name=\"clean_data\",\n                    display_name=\"Clean Data\",\n                    info=(\n                        \"Enable to clean the data by removing empty rows and lines \"\n                        \"in each cell of the DataFrame/ Data object.\"\n                    ),\n                    value=True,\n                    advanced=True,\n                    required=False,\n                )\n                build_config[\"clean_data\"] = clean_data.to_dict()\n            else:\n                build_config.pop(\"clean_data\", None)\n\n        return build_config\n\n    def _clean_args(self):\n        \"\"\"Prepare arguments based on input type.\"\"\"\n        input_data = self.input_data\n\n        match input_data:\n            case list() if all(isinstance(item, Data) for item in input_data):\n                msg = \"List of Data objects is not supported.\"\n                raise ValueError(msg)\n            case DataFrame():\n                return input_data, None\n            case Data():\n                return None, input_data\n            case dict() if \"data\" in input_data:\n                try:\n                    if \"columns\" in input_data:  # Likely a DataFrame\n                        return DataFrame.from_dict(input_data), None\n                    # Likely a Data object\n                    return None, Data(**input_data)\n                except (TypeError, ValueError, KeyError) as e:\n                    msg = f\"Invalid structured input provided: {e!s}\"\n                    raise ValueError(msg) from e\n            case _:\n                msg = f\"Unsupported input type: {type(input_data)}. Expected DataFrame or Data.\"\n                raise ValueError(msg)\n\n    def parse_combined_text(self) -> Message:\n        \"\"\"Parse all rows/items into a single text or convert input to string if `stringify` is enabled.\"\"\"\n        # Early return for stringify option\n        if self.mode == \"Stringify\":\n            return self.convert_to_string()\n\n        df, data = self._clean_args()\n\n        lines = []\n        if df is not None:\n            for _, row in df.iterrows():\n                formatted_text = self.pattern.format(**row.to_dict())\n                lines.append(formatted_text)\n        elif data is not None:\n            formatted_text = self.pattern.format(**data.data)\n            lines.append(formatted_text)\n\n        combined_text = self.sep.join(lines)\n        self.status = combined_text\n        return Message(text=combined_text)\n\n    def convert_to_string(self) -> Message:\n        \"\"\"Convert input data to string with proper error handling.\"\"\"\n        result = \"\"\n        if isinstance(self.input_data, list):\n            result = \"\\n\".join([safe_convert(item, clean_data=self.clean_data or False) for item in self.input_data])\n        else:\n            result = safe_convert(self.input_data or False)\n        self.log(f\"Converted to string with length: {len(result)}\")\n\n        message = Message(text=result)\n        self.status = message\n        return message\n"
              },
              "input_data": {
                "_input_type": "HandleInput",
                "advanced": false,
                "display_name": "Data or DataFrame",
                "dynamic": false,
                "info": "Accepts either a DataFrame or a Data object.",
                "input_types": [
                  "DataFrame",
                  "Data"
                ],
                "list": false,
                "list_add_label": "Add More",
                "name": "input_data",
                "placeholder": "",
                "required": true,
                "show": true,
                "title_case": false,
                "trace_as_metadata": true,
                "type": "other",
                "value": ""
              },
              "mode": {
                "_input_type": "TabInput",
                "advanced": false,
                "display_name": "Mode",
                "dynamic": false,
                "info": "Convert into raw string instead of using a template.",
                "name": "mode",
                "options": [
                  "Parser",
                  "Stringify"
                ],
                "placeholder": "",
                "real_time_refresh": true,
                "required": false,
                "show": true,
                "title_case": false,
                "tool_mode": false,
                "trace_as_metadata": true,
                "type": "tab",
                "value": "Parser"
              },
              "pattern": {
                "_input_type": "MultilineInput",
                "advanced": false,
                "copy_field": false,
                "display_name": "Template",
                "dynamic": true,
                "info": "Use variables within curly brackets to extract column values for DataFrames or key values for Data.For example: `Name: {Name}, Age: {Age}, Country: {Country}`",
                "input_types": [
                  "Message"
                ],
                "list": false,
                "list_add_label": "Add More",
                "load_from_db": false,
                "multiline": true,
                "name": "pattern",
                "placeholder": "",
                "required": true,
                "show": true,
                "title_case": false,
                "tool_mode": false,
                "trace_as_input": true,
                "trace_as_metadata": true,
                "type": "str",
                "value": "Text: {text}"
              },
              "sep": {
                "_input_type": "MessageTextInput",
                "advanced": true,
                "display_name": "Separator",
                "dynamic": false,
                "info": "String used to separate rows/items.",
                "input_types": [
                  "Message"
                ],
                "list": false,
                "list_add_label": "Add More",
                "load_from_db": false,
                "name": "sep",
                "placeholder": "",
                "required": false,
                "show": true,
                "title_case": false,
                "tool_mode": false,
<<<<<<< HEAD
=======
                "trace_as_metadata": true,
                "type": "bool",
                "value": false
              },
              "system_message": {
                "_input_type": "MultilineInput",
                "advanced": false,
                "display_name": "System Message",
                "dynamic": false,
                "info": "System message to pass to the model.",
                "input_types": [
                  "Message"
                ],
                "list": false,
                "list_add_label": "Add More",
                "load_from_db": false,
                "multiline": true,
                "name": "system_message",
                "placeholder": "",
                "required": false,
                "show": true,
                "title_case": false,
                "tool_mode": false,
                "trace_as_input": true,
                "trace_as_metadata": true,
                "type": "str",
                "value": ""
              },
              "temperature": {
                "_input_type": "SliderInput",
                "advanced": false,
                "display_name": "Temperature",
                "dynamic": false,
                "info": "",
                "max_label": "",
                "max_label_icon": "",
                "min_label": "",
                "min_label_icon": "",
                "name": "temperature",
                "placeholder": "",
                "range_spec": {
                  "max": 1,
                  "min": 0,
                  "step": 0.01,
                  "step_type": "float"
                },
                "required": false,
                "show": true,
                "slider_buttons": false,
                "slider_buttons_options": [],
                "slider_input": false,
                "title_case": false,
                "tool_mode": false,
                "type": "slider",
                "value": 0.1
              },
              "timeout": {
                "_input_type": "IntInput",
                "advanced": true,
                "display_name": "Timeout",
                "dynamic": false,
                "info": "The timeout for requests to OpenAI completion API.",
                "list": false,
                "list_add_label": "Add More",
                "name": "timeout",
                "placeholder": "",
                "required": false,
                "show": true,
                "title_case": false,
                "tool_mode": false,
                "trace_as_metadata": true,
                "type": "int",
                "value": 700
              }
            },
            "tool_mode": false
          },
          "selected_output": "text_output",
          "showNode": true,
          "type": "OpenAIModel"
        },
        "dragging": false,
        "id": "OpenAIModel-Qq8W6",
        "measured": {
          "height": 540,
          "width": 320
        },
        "position": {
          "x": 1715.4141756503298,
          "y": 434.13478201304184
        },
        "selected": false,
        "type": "genericNode"
      },
      {
        "data": {
          "id": "ParserComponent-KlzCE",
          "node": {
            "base_classes": [
              "Message"
            ],
            "beta": false,
            "category": "processing",
            "conditional_paths": [],
            "custom_fields": {},
            "description": "Extracts text using a template.",
            "display_name": "Parser",
            "documentation": "",
            "edited": false,
            "field_order": [
              "mode",
              "pattern",
              "input_data",
              "sep"
            ],
            "frozen": false,
            "icon": "braces",
            "key": "ParserComponent",
            "legacy": false,
            "lf_version": "1.4.2",
            "metadata": {},
            "minimized": false,
            "output_types": [],
            "outputs": [
              {
                "allows_loop": false,
                "cache": true,
                "display_name": "Parsed Text",
                "group_outputs": false,
                "method": "parse_combined_text",
                "name": "parsed_text",
                "selected": "Message",
                "tool_mode": true,
                "types": [
                  "Message"
                ],
                "value": "__UNDEFINED__"
              }
            ],
            "pinned": false,
            "score": 2.220446049250313e-16,
            "template": {
              "_type": "Component",
              "code": {
                "advanced": true,
                "dynamic": true,
                "fileTypes": [],
                "file_path": "",
                "info": "",
                "list": false,
                "load_from_db": false,
                "multiline": true,
                "name": "code",
                "password": false,
                "placeholder": "",
                "required": true,
                "show": true,
                "title_case": false,
                "type": "code",
                "value": "from langflow.custom.custom_component.component import Component\nfrom langflow.helpers.data import safe_convert\nfrom langflow.inputs.inputs import BoolInput, HandleInput, MessageTextInput, MultilineInput, TabInput\nfrom langflow.schema.data import Data\nfrom langflow.schema.dataframe import DataFrame\nfrom langflow.schema.message import Message\nfrom langflow.template.field.base import Output\n\n\nclass ParserComponent(Component):\n    display_name = \"Parser\"\n    description = \"Extracts text using a template.\"\n    icon = \"braces\"\n\n    inputs = [\n        HandleInput(\n            name=\"input_data\",\n            display_name=\"Data or DataFrame\",\n            input_types=[\"DataFrame\", \"Data\"],\n            info=\"Accepts either a DataFrame or a Data object.\",\n            required=True,\n        ),\n        TabInput(\n            name=\"mode\",\n            display_name=\"Mode\",\n            options=[\"Parser\", \"Stringify\"],\n            value=\"Parser\",\n            info=\"Convert into raw string instead of using a template.\",\n            real_time_refresh=True,\n        ),\n        MultilineInput(\n            name=\"pattern\",\n            display_name=\"Template\",\n            info=(\n                \"Use variables within curly brackets to extract column values for DataFrames \"\n                \"or key values for Data.\"\n                \"For example: `Name: {Name}, Age: {Age}, Country: {Country}`\"\n            ),\n            value=\"Text: {text}\",  # Example default\n            dynamic=True,\n            show=True,\n            required=True,\n        ),\n        MessageTextInput(\n            name=\"sep\",\n            display_name=\"Separator\",\n            advanced=True,\n            value=\"\\n\",\n            info=\"String used to separate rows/items.\",\n        ),\n    ]\n\n    outputs = [\n        Output(\n            display_name=\"Parsed Text\",\n            name=\"parsed_text\",\n            info=\"Formatted text output.\",\n            method=\"parse_combined_text\",\n        ),\n    ]\n\n    def update_build_config(self, build_config, field_value, field_name=None):\n        \"\"\"Dynamically hide/show `template` and enforce requirement based on `stringify`.\"\"\"\n        if field_name == \"mode\":\n            build_config[\"pattern\"][\"show\"] = self.mode == \"Parser\"\n            build_config[\"pattern\"][\"required\"] = self.mode == \"Parser\"\n            if field_value:\n                clean_data = BoolInput(\n                    name=\"clean_data\",\n                    display_name=\"Clean Data\",\n                    info=(\n                        \"Enable to clean the data by removing empty rows and lines \"\n                        \"in each cell of the DataFrame/ Data object.\"\n                    ),\n                    value=True,\n                    advanced=True,\n                    required=False,\n                )\n                build_config[\"clean_data\"] = clean_data.to_dict()\n            else:\n                build_config.pop(\"clean_data\", None)\n\n        return build_config\n\n    def _clean_args(self):\n        \"\"\"Prepare arguments based on input type.\"\"\"\n        input_data = self.input_data\n\n        match input_data:\n            case list() if all(isinstance(item, Data) for item in input_data):\n                msg = \"List of Data objects is not supported.\"\n                raise ValueError(msg)\n            case DataFrame():\n                return input_data, None\n            case Data():\n                return None, input_data\n            case dict() if \"data\" in input_data:\n                try:\n                    if \"columns\" in input_data:  # Likely a DataFrame\n                        return DataFrame.from_dict(input_data), None\n                    # Likely a Data object\n                    return None, Data(**input_data)\n                except (TypeError, ValueError, KeyError) as e:\n                    msg = f\"Invalid structured input provided: {e!s}\"\n                    raise ValueError(msg) from e\n            case _:\n                msg = f\"Unsupported input type: {type(input_data)}. Expected DataFrame or Data.\"\n                raise ValueError(msg)\n\n    def parse_combined_text(self) -> Message:\n        \"\"\"Parse all rows/items into a single text or convert input to string if `stringify` is enabled.\"\"\"\n        # Early return for stringify option\n        if self.mode == \"Stringify\":\n            return self.convert_to_string()\n\n        df, data = self._clean_args()\n\n        lines = []\n        if df is not None:\n            for _, row in df.iterrows():\n                formatted_text = self.pattern.format(**row.to_dict())\n                lines.append(formatted_text)\n        elif data is not None:\n            formatted_text = self.pattern.format(**data.data)\n            lines.append(formatted_text)\n\n        combined_text = self.sep.join(lines)\n        self.status = combined_text\n        return Message(text=combined_text)\n\n    def convert_to_string(self) -> Message:\n        \"\"\"Convert input data to string with proper error handling.\"\"\"\n        result = \"\"\n        if isinstance(self.input_data, list):\n            result = \"\\n\".join([safe_convert(item, clean_data=self.clean_data or False) for item in self.input_data])\n        else:\n            result = safe_convert(self.input_data or False)\n        self.log(f\"Converted to string with length: {len(result)}\")\n\n        message = Message(text=result)\n        self.status = message\n        return message\n"
              },
              "input_data": {
                "_input_type": "HandleInput",
                "advanced": false,
                "display_name": "Data or DataFrame",
                "dynamic": false,
                "info": "Accepts either a DataFrame or a Data object.",
                "input_types": [
                  "DataFrame",
                  "Data"
                ],
                "list": false,
                "list_add_label": "Add More",
                "name": "input_data",
                "placeholder": "",
                "required": true,
                "show": true,
                "title_case": false,
                "trace_as_metadata": true,
                "type": "other",
                "value": ""
              },
              "mode": {
                "_input_type": "TabInput",
                "advanced": false,
                "display_name": "Mode",
                "dynamic": false,
                "info": "Convert into raw string instead of using a template.",
                "name": "mode",
                "options": [
                  "Parser",
                  "Stringify"
                ],
                "placeholder": "",
                "real_time_refresh": true,
                "required": false,
                "show": true,
                "title_case": false,
                "tool_mode": false,
                "trace_as_metadata": true,
                "type": "tab",
                "value": "Parser"
              },
              "pattern": {
                "_input_type": "MultilineInput",
                "advanced": false,
                "copy_field": false,
                "display_name": "Template",
                "dynamic": true,
                "info": "Use variables within curly brackets to extract column values for DataFrames or key values for Data.For example: `Name: {Name}, Age: {Age}, Country: {Country}`",
                "input_types": [
                  "Message"
                ],
                "list": false,
                "list_add_label": "Add More",
                "load_from_db": false,
                "multiline": true,
                "name": "pattern",
                "placeholder": "",
                "required": true,
                "show": true,
                "title_case": false,
                "tool_mode": false,
                "trace_as_input": true,
                "trace_as_metadata": true,
                "type": "str",
                "value": "Text: {text}"
              },
              "sep": {
                "_input_type": "MessageTextInput",
                "advanced": true,
                "display_name": "Separator",
                "dynamic": false,
                "info": "String used to separate rows/items.",
                "input_types": [
                  "Message"
                ],
                "list": false,
                "list_add_label": "Add More",
                "load_from_db": false,
                "name": "sep",
                "placeholder": "",
                "required": false,
                "show": true,
                "title_case": false,
                "tool_mode": false,
>>>>>>> f091d637
                "trace_as_input": true,
                "trace_as_metadata": true,
                "type": "str",
                "value": "\n"
              }
            },
            "tool_mode": false
          },
          "selected_output": "parsed_text",
          "showNode": true,
          "type": "ParserComponent"
        },
        "dragging": false,
        "id": "ParserComponent-YRRd0",
        "measured": {
          "height": 329,
          "width": 320
        },
        "position": {
          "x": 947.8993250761185,
          "y": 715.4566338975391
        },
        "selected": false,
        "type": "genericNode"
      },
      {
        "data": {
          "id": "URLComponent-DFXG5",
          "node": {
            "base_classes": [
              "DataFrame"
            ],
            "beta": false,
            "category": "data",
            "conditional_paths": [],
            "custom_fields": {},
            "description": "Fetch content from one or more web pages, following links recursively.",
            "display_name": "URL",
            "documentation": "",
            "edited": false,
            "field_order": [
              "urls",
              "max_depth",
              "prevent_outside",
              "use_async",
              "format",
              "timeout",
              "headers",
              "filter_text_html",
              "continue_on_failure",
              "check_response_status",
              "autoset_encoding"
            ],
            "frozen": false,
            "icon": "layout-template",
            "key": "URLComponent",
            "legacy": false,
            "lf_version": "1.4.2",
            "metadata": {},
            "minimized": false,
            "output_types": [],
            "outputs": [
              {
                "allows_loop": false,
                "cache": true,
                "display_name": "Extracted Pages",
                "group_outputs": false,
                "method": "fetch_content",
                "name": "page_results",
                "selected": "DataFrame",
                "tool_mode": true,
                "types": [
                  "DataFrame"
                ],
                "value": "__UNDEFINED__"
              },
              {
                "allows_loop": false,
                "cache": true,
                "display_name": "Raw Content",
                "group_outputs": false,
                "method": "fetch_content_as_message",
                "name": "raw_results",
                "selected": "Message",
                "tool_mode": false,
                "types": [
                  "Message"
                ],
                "value": "__UNDEFINED__"
              }
            ],
            "pinned": false,
            "score": 2.220446049250313e-16,
            "template": {
              "_type": "Component",
              "autoset_encoding": {
                "_input_type": "BoolInput",
                "advanced": true,
                "display_name": "Autoset Encoding",
                "dynamic": false,
                "info": "If enabled, automatically sets the encoding of the request.",
                "list": false,
                "list_add_label": "Add More",
                "name": "autoset_encoding",
                "placeholder": "",
                "required": false,
                "show": true,
                "title_case": false,
                "tool_mode": false,
                "trace_as_metadata": true,
                "type": "bool",
                "value": true
              },
              "check_response_status": {
                "_input_type": "BoolInput",
                "advanced": true,
                "display_name": "Check Response Status",
                "dynamic": false,
                "info": "If enabled, checks the response status of the request.",
                "list": false,
                "list_add_label": "Add More",
                "name": "check_response_status",
                "placeholder": "",
                "required": false,
                "show": true,
                "title_case": false,
                "tool_mode": false,
                "trace_as_metadata": true,
                "type": "bool",
                "value": false
              },
              "code": {
                "advanced": true,
                "dynamic": true,
                "fileTypes": [],
                "file_path": "",
                "info": "",
                "list": false,
                "load_from_db": false,
                "multiline": true,
                "name": "code",
                "password": false,
                "placeholder": "",
                "required": true,
                "show": true,
                "title_case": false,
                "type": "code",
                "value": "import re\n\nimport requests\nfrom bs4 import BeautifulSoup\nfrom langchain_community.document_loaders import RecursiveUrlLoader\nfrom loguru import logger\n\nfrom langflow.custom.custom_component.component import Component\nfrom langflow.field_typing.range_spec import RangeSpec\nfrom langflow.helpers.data import safe_convert\nfrom langflow.io import BoolInput, DropdownInput, IntInput, MessageTextInput, Output, SliderInput, TableInput\nfrom langflow.schema.dataframe import DataFrame\nfrom langflow.schema.message import Message\nfrom langflow.services.deps import get_settings_service\n\n# Constants\nDEFAULT_TIMEOUT = 30\nDEFAULT_MAX_DEPTH = 1\nDEFAULT_FORMAT = \"Text\"\nURL_REGEX = re.compile(\n    r\"^(https?:\\/\\/)?\"\n    r\"(www\\.)?\"\n    r\"([a-zA-Z0-9.-]+)\"\n    r\"(\\.[a-zA-Z]{2,})?\"\n    r\"(:\\d+)?\"\n    r\"(\\/[^\\s]*)?$\",\n    re.IGNORECASE,\n)\n\n\nclass URLComponent(Component):\n    \"\"\"A component that loads and parses content from web pages recursively.\n\n    This component allows fetching content from one or more URLs, with options to:\n    - Control crawl depth\n    - Prevent crawling outside the root domain\n    - Use async loading for better performance\n    - Extract either raw HTML or clean text\n    - Configure request headers and timeouts\n    \"\"\"\n\n    display_name = \"URL\"\n    description = \"Fetch content from one or more web pages, following links recursively.\"\n    icon = \"layout-template\"\n    name = \"URLComponent\"\n\n    inputs = [\n        MessageTextInput(\n            name=\"urls\",\n            display_name=\"URLs\",\n            info=\"Enter one or more URLs to crawl recursively, by clicking the '+' button.\",\n            is_list=True,\n            tool_mode=True,\n            placeholder=\"Enter a URL...\",\n            list_add_label=\"Add URL\",\n            input_types=[],\n        ),\n        SliderInput(\n            name=\"max_depth\",\n            display_name=\"Depth\",\n            info=(\n                \"Controls how many 'clicks' away from the initial page the crawler will go:\\n\"\n                \"- depth 1: only the initial page\\n\"\n                \"- depth 2: initial page + all pages linked directly from it\\n\"\n                \"- depth 3: initial page + direct links + links found on those direct link pages\\n\"\n                \"Note: This is about link traversal, not URL path depth.\"\n            ),\n            value=DEFAULT_MAX_DEPTH,\n            range_spec=RangeSpec(min=1, max=5, step=1),\n            required=False,\n            min_label=\" \",\n            max_label=\" \",\n            min_label_icon=\"None\",\n            max_label_icon=\"None\",\n            # slider_input=True\n        ),\n        BoolInput(\n            name=\"prevent_outside\",\n            display_name=\"Prevent Outside\",\n            info=(\n                \"If enabled, only crawls URLs within the same domain as the root URL. \"\n                \"This helps prevent the crawler from going to external websites.\"\n            ),\n            value=True,\n            required=False,\n            advanced=True,\n        ),\n        BoolInput(\n            name=\"use_async\",\n            display_name=\"Use Async\",\n            info=(\n                \"If enabled, uses asynchronous loading which can be significantly faster \"\n                \"but might use more system resources.\"\n            ),\n            value=True,\n            required=False,\n            advanced=True,\n        ),\n        DropdownInput(\n            name=\"format\",\n            display_name=\"Output Format\",\n            info=\"Output Format. Use 'Text' to extract the text from the HTML or 'HTML' for the raw HTML content.\",\n            options=[\"Text\", \"HTML\"],\n            value=DEFAULT_FORMAT,\n            advanced=True,\n        ),\n        IntInput(\n            name=\"timeout\",\n            display_name=\"Timeout\",\n            info=\"Timeout for the request in seconds.\",\n            value=DEFAULT_TIMEOUT,\n            required=False,\n            advanced=True,\n        ),\n        TableInput(\n            name=\"headers\",\n            display_name=\"Headers\",\n            info=\"The headers to send with the request\",\n            table_schema=[\n                {\n                    \"name\": \"key\",\n                    \"display_name\": \"Header\",\n                    \"type\": \"str\",\n                    \"description\": \"Header name\",\n                },\n                {\n                    \"name\": \"value\",\n                    \"display_name\": \"Value\",\n                    \"type\": \"str\",\n                    \"description\": \"Header value\",\n                },\n            ],\n            value=[{\"key\": \"User-Agent\", \"value\": get_settings_service().settings.user_agent}],\n            advanced=True,\n            input_types=[\"DataFrame\"],\n        ),\n        BoolInput(\n            name=\"filter_text_html\",\n            display_name=\"Filter Text/HTML\",\n            info=\"If enabled, filters out text/css content type from the results.\",\n            value=True,\n            required=False,\n            advanced=True,\n        ),\n        BoolInput(\n            name=\"continue_on_failure\",\n            display_name=\"Continue on Failure\",\n            info=\"If enabled, continues crawling even if some requests fail.\",\n            value=True,\n            required=False,\n            advanced=True,\n        ),\n        BoolInput(\n            name=\"check_response_status\",\n            display_name=\"Check Response Status\",\n            info=\"If enabled, checks the response status of the request.\",\n            value=False,\n            required=False,\n            advanced=True,\n        ),\n        BoolInput(\n            name=\"autoset_encoding\",\n            display_name=\"Autoset Encoding\",\n            info=\"If enabled, automatically sets the encoding of the request.\",\n            value=True,\n            required=False,\n            advanced=True,\n        ),\n    ]\n\n    outputs = [\n        Output(display_name=\"Extracted Pages\", name=\"page_results\", method=\"fetch_content\"),\n        Output(display_name=\"Raw Content\", name=\"raw_results\", method=\"fetch_content_as_message\", tool_mode=False),\n    ]\n\n    @staticmethod\n    def validate_url(url: str) -> bool:\n        \"\"\"Validates if the given string matches URL pattern.\n\n        Args:\n            url: The URL string to validate\n\n        Returns:\n            bool: True if the URL is valid, False otherwise\n        \"\"\"\n        return bool(URL_REGEX.match(url))\n\n    def ensure_url(self, url: str) -> str:\n        \"\"\"Ensures the given string is a valid URL.\n\n        Args:\n            url: The URL string to validate and normalize\n\n        Returns:\n            str: The normalized URL\n\n        Raises:\n            ValueError: If the URL is invalid\n        \"\"\"\n        url = url.strip()\n        if not url.startswith((\"http://\", \"https://\")):\n            url = \"https://\" + url\n\n        if not self.validate_url(url):\n            msg = f\"Invalid URL: {url}\"\n            raise ValueError(msg)\n\n        return url\n\n    def _create_loader(self, url: str) -> RecursiveUrlLoader:\n        \"\"\"Creates a RecursiveUrlLoader instance with the configured settings.\n\n        Args:\n            url: The URL to load\n\n        Returns:\n            RecursiveUrlLoader: Configured loader instance\n        \"\"\"\n        headers_dict = {header[\"key\"]: header[\"value\"] for header in self.headers}\n        extractor = (lambda x: x) if self.format == \"HTML\" else (lambda x: BeautifulSoup(x, \"lxml\").get_text())\n\n        return RecursiveUrlLoader(\n            url=url,\n            max_depth=self.max_depth,\n            prevent_outside=self.prevent_outside,\n            use_async=self.use_async,\n            extractor=extractor,\n            timeout=self.timeout,\n            headers=headers_dict,\n            check_response_status=self.check_response_status,\n            continue_on_failure=self.continue_on_failure,\n            base_url=url,  # Add base_url to ensure consistent domain crawling\n            autoset_encoding=self.autoset_encoding,  # Enable automatic encoding detection\n            exclude_dirs=[],  # Allow customization of excluded directories\n            link_regex=None,  # Allow customization of link filtering\n        )\n\n    def fetch_url_contents(self) -> list[dict]:\n        \"\"\"Load documents from the configured URLs.\n\n        Returns:\n            List[Data]: List of Data objects containing the fetched content\n\n        Raises:\n            ValueError: If no valid URLs are provided or if there's an error loading documents\n        \"\"\"\n        try:\n            urls = list({self.ensure_url(url) for url in self.urls if url.strip()})\n            logger.info(f\"URLs: {urls}\")\n            if not urls:\n                msg = \"No valid URLs provided.\"\n                raise ValueError(msg)\n\n            all_docs = []\n            for url in urls:\n                logger.info(f\"Loading documents from {url}\")\n\n                try:\n                    loader = self._create_loader(url)\n                    docs = loader.load()\n\n                    if not docs:\n                        logger.warning(f\"No documents found for {url}\")\n                        continue\n\n                    logger.info(f\"Found {len(docs)} documents from {url}\")\n                    all_docs.extend(docs)\n\n                except requests.exceptions.RequestException as e:\n                    logger.exception(f\"Error loading documents from {url}: {e}\")\n                    continue\n\n            if not all_docs:\n                msg = \"No documents were successfully loaded from any URL\"\n                raise ValueError(msg)\n\n            # data = [Data(text=doc.page_content, **doc.metadata) for doc in all_docs]\n            data = [\n                {\n                    \"text\": safe_convert(doc.page_content, clean_data=True),\n                    \"url\": doc.metadata.get(\"source\", \"\"),\n                    \"title\": doc.metadata.get(\"title\", \"\"),\n                    \"description\": doc.metadata.get(\"description\", \"\"),\n                    \"content_type\": doc.metadata.get(\"content_type\", \"\"),\n                    \"language\": doc.metadata.get(\"language\", \"\"),\n                }\n                for doc in all_docs\n            ]\n        except Exception as e:\n            error_msg = e.message if hasattr(e, \"message\") else e\n            msg = f\"Error loading documents: {error_msg!s}\"\n            logger.exception(msg)\n            raise ValueError(msg) from e\n        return data\n\n    def fetch_content(self) -> DataFrame:\n        \"\"\"Convert the documents to a DataFrame.\"\"\"\n        return DataFrame(data=self.fetch_url_contents())\n\n    def fetch_content_as_message(self) -> Message:\n        \"\"\"Convert the documents to a Message.\"\"\"\n        url_contents = self.fetch_url_contents()\n        return Message(text=\"\\n\\n\".join([x[\"text\"] for x in url_contents]), data={\"data\": url_contents})\n"
              },
              "continue_on_failure": {
                "_input_type": "BoolInput",
                "advanced": true,
                "display_name": "Continue on Failure",
                "dynamic": false,
                "info": "If enabled, continues crawling even if some requests fail.",
                "list": false,
                "list_add_label": "Add More",
                "name": "continue_on_failure",
                "placeholder": "",
                "required": false,
                "show": true,
                "title_case": false,
                "tool_mode": false,
                "trace_as_metadata": true,
                "type": "bool",
                "value": true
              },
              "filter_text_html": {
                "_input_type": "BoolInput",
                "advanced": true,
                "display_name": "Filter Text/HTML",
                "dynamic": false,
                "info": "If enabled, filters out text/css content type from the results.",
                "list": false,
                "list_add_label": "Add More",
                "name": "filter_text_html",
                "placeholder": "",
                "required": false,
                "show": true,
                "title_case": false,
                "tool_mode": false,
                "trace_as_metadata": true,
                "type": "bool",
                "value": true
              },
              "format": {
                "_input_type": "DropdownInput",
                "advanced": true,
                "combobox": false,
                "dialog_inputs": {},
                "display_name": "Output Format",
                "dynamic": false,
                "info": "Output Format. Use 'Text' to extract the text from the HTML or 'HTML' for the raw HTML content.",
                "name": "format",
                "options": [
                  "Text",
                  "HTML"
                ],
                "options_metadata": [],
                "placeholder": "",
                "required": false,
                "show": true,
                "title_case": false,
                "toggle": false,
                "tool_mode": false,
                "trace_as_metadata": true,
                "type": "str",
                "value": "Text"
              },
              "headers": {
                "_input_type": "TableInput",
                "advanced": true,
                "display_name": "Headers",
                "dynamic": false,
                "info": "The headers to send with the request",
                "input_types": [
                  "DataFrame"
                ],
                "is_list": true,
                "list_add_label": "Add More",
                "name": "headers",
                "placeholder": "",
                "required": false,
                "show": true,
                "table_icon": "Table",
                "table_schema": {
                  "columns": [
                    {
                      "default": "None",
                      "description": "Header name",
                      "disable_edit": false,
                      "display_name": "Header",
                      "edit_mode": "popover",
                      "filterable": true,
                      "formatter": "text",
                      "hidden": false,
                      "name": "key",
                      "sortable": true,
                      "type": "str"
                    },
                    {
                      "default": "None",
                      "description": "Header value",
                      "disable_edit": false,
                      "display_name": "Value",
                      "edit_mode": "popover",
                      "filterable": true,
                      "formatter": "text",
                      "hidden": false,
                      "name": "value",
                      "sortable": true,
                      "type": "str"
                    }
                  ]
                },
                "title_case": false,
                "tool_mode": false,
                "trace_as_metadata": true,
                "trigger_icon": "Table",
                "trigger_text": "Open table",
                "type": "table",
                "value": [
                  {
                    "key": "User-Agent",
                    "value": "langflow"
                  }
                ]
              },
              "max_depth": {
                "_input_type": "SliderInput",
                "advanced": false,
                "display_name": "Depth",
                "dynamic": false,
                "info": "Controls how many 'clicks' away from the initial page the crawler will go:\n- depth 1: only the initial page\n- depth 2: initial page + all pages linked directly from it\n- depth 3: initial page + direct links + links found on those direct link pages\nNote: This is about link traversal, not URL path depth.",
                "max_label": "",
                "max_label_icon": "",
                "min_label": "",
                "min_label_icon": "",
                "name": "max_depth",
                "placeholder": "",
                "range_spec": {
                  "max": 10,
                  "min": 1,
                  "step": 1,
                  "step_type": "float"
                },
                "required": false,
                "show": true,
                "slider_buttons": false,
                "slider_buttons_options": [],
                "slider_input": false,
                "title_case": false,
                "tool_mode": false,
                "type": "slider",
                "value": 1
              },
              "prevent_outside": {
                "_input_type": "BoolInput",
                "advanced": true,
                "display_name": "Prevent Outside",
                "dynamic": false,
                "info": "If enabled, only crawls URLs within the same domain as the root URL. This helps prevent the crawler from going to external websites.",
                "list": false,
                "list_add_label": "Add More",
                "name": "prevent_outside",
                "placeholder": "",
                "required": false,
                "show": true,
                "title_case": false,
                "tool_mode": false,
                "trace_as_metadata": true,
                "type": "bool",
                "value": true
              },
              "timeout": {
                "_input_type": "IntInput",
                "advanced": true,
                "display_name": "Timeout",
                "dynamic": false,
                "info": "Timeout for the request in seconds.",
                "list": false,
                "list_add_label": "Add More",
                "name": "timeout",
                "placeholder": "",
                "required": false,
                "show": true,
                "title_case": false,
                "tool_mode": false,
                "trace_as_metadata": true,
                "type": "int",
                "value": 30
              },
              "urls": {
                "_input_type": "MessageTextInput",
                "advanced": false,
                "display_name": "URLs",
                "dynamic": false,
                "info": "Enter one or more URLs to crawl recursively, by clicking the '+' button.",
                "input_types": [],
                "list": true,
                "list_add_label": "Add URL",
                "load_from_db": false,
                "name": "urls",
                "placeholder": "Enter a URL...",
                "required": false,
                "show": true,
                "title_case": false,
                "tool_mode": true,
                "trace_as_input": true,
                "trace_as_metadata": true,
                "type": "str",
                "value": [
                  "https://docs.langflow.org/"
                ]
              },
              "use_async": {
                "_input_type": "BoolInput",
                "advanced": true,
                "display_name": "Use Async",
                "dynamic": false,
                "info": "If enabled, uses asynchronous loading which can be significantly faster but might use more system resources.",
                "list": false,
                "list_add_label": "Add More",
                "name": "use_async",
                "placeholder": "",
                "required": false,
                "show": true,
                "title_case": false,
                "tool_mode": false,
                "trace_as_metadata": true,
                "type": "bool",
                "value": true
              }
            },
            "tool_mode": false
          },
          "selected_output": "page_results",
          "showNode": true,
          "type": "URLComponent"
        },
        "dragging": false,
        "id": "URLComponent-DFXG5",
        "measured": {
          "height": 316,
          "width": 320
        },
        "position": {
          "x": 518.1767667370475,
          "y": 628.754729114562
        },
        "selected": false,
        "type": "genericNode"
      },
      {
        "data": {
          "id": "LanguageModelComponent-1gwua",
          "node": {
            "base_classes": [
              "LanguageModel",
              "Message"
            ],
            "beta": false,
            "conditional_paths": [],
            "custom_fields": {},
            "description": "Runs a language model given a specified provider. ",
            "display_name": "Language Model",
            "documentation": "",
            "edited": false,
            "field_order": [
              "provider",
              "model_name",
              "api_key",
              "input_value",
              "system_message",
              "stream",
              "temperature"
            ],
            "frozen": false,
            "icon": "brain-circuit",
            "legacy": false,
            "lf_version": "1.4.2",
            "metadata": {
              "keywords": [
                "model",
                "llm",
                "language model",
                "large language model"
              ]
            },
            "minimized": false,
            "output_types": [],
            "outputs": [
              {
                "allows_loop": false,
                "cache": true,
                "display_name": "Model Response",
                "group_outputs": false,
                "method": "text_response",
                "name": "text_output",
                "selected": "Message",
                "tool_mode": true,
                "types": [
                  "Message"
                ],
                "value": "__UNDEFINED__"
              },
              {
                "allows_loop": false,
                "cache": true,
                "display_name": "Language Model",
                "group_outputs": false,
                "method": "build_model",
                "name": "model_output",
                "selected": "LanguageModel",
                "tool_mode": true,
                "types": [
                  "LanguageModel"
                ],
                "value": "__UNDEFINED__"
              }
            ],
            "pinned": false,
            "priority": 0,
            "template": {
              "_type": "Component",
              "api_key": {
                "_input_type": "SecretStrInput",
                "advanced": false,
                "display_name": "OpenAI API Key",
                "dynamic": false,
                "info": "Model Provider API key",
                "input_types": [],
                "load_from_db": false,
                "name": "api_key",
                "password": true,
                "placeholder": "",
                "real_time_refresh": true,
                "required": false,
                "show": true,
                "title_case": false,
                "type": "str",
                "value": ""
              },
              "code": {
                "advanced": true,
                "dynamic": true,
                "fileTypes": [],
                "file_path": "",
                "info": "",
                "list": false,
                "load_from_db": false,
                "multiline": true,
                "name": "code",
                "password": false,
                "placeholder": "",
                "required": true,
                "show": true,
                "title_case": false,
                "type": "code",
                "value": "from typing import Any\n\nfrom langchain_anthropic import ChatAnthropic\nfrom langchain_google_genai import ChatGoogleGenerativeAI\nfrom langchain_openai import ChatOpenAI\n\nfrom langflow.base.models.anthropic_constants import ANTHROPIC_MODELS\nfrom langflow.base.models.google_generative_ai_constants import GOOGLE_GENERATIVE_AI_MODELS\nfrom langflow.base.models.model import LCModelComponent\nfrom langflow.base.models.openai_constants import OPENAI_MODEL_NAMES\nfrom langflow.field_typing import LanguageModel\nfrom langflow.field_typing.range_spec import RangeSpec\nfrom langflow.inputs.inputs import BoolInput\nfrom langflow.io import DropdownInput, MessageInput, MultilineInput, SecretStrInput, SliderInput\nfrom langflow.schema.dotdict import dotdict\n\n\nclass LanguageModelComponent(LCModelComponent):\n    display_name = \"Language Model\"\n    description = \"Runs a language model given a specified provider. \"\n    icon = \"brain-circuit\"\n    category = \"models\"\n    priority = 0  # Set priority to 0 to make it appear first\n\n    inputs = [\n        DropdownInput(\n            name=\"provider\",\n            display_name=\"Model Provider\",\n            options=[\"OpenAI\", \"Anthropic\", \"Google\"],\n            value=\"OpenAI\",\n            info=\"Select the model provider\",\n            real_time_refresh=True,\n            options_metadata=[{\"icon\": \"OpenAI\"}, {\"icon\": \"Anthropic\"}, {\"icon\": \"Google\"}],\n        ),\n        DropdownInput(\n            name=\"model_name\",\n            display_name=\"Model Name\",\n            options=OPENAI_MODEL_NAMES,\n            value=OPENAI_MODEL_NAMES[0],\n            info=\"Select the model to use\",\n        ),\n        SecretStrInput(\n            name=\"api_key\",\n            display_name=\"OpenAI API Key\",\n            info=\"Model Provider API key\",\n            required=False,\n            show=True,\n            real_time_refresh=True,\n        ),\n        MessageInput(\n            name=\"input_value\",\n            display_name=\"Input\",\n            info=\"The input text to send to the model\",\n        ),\n        MultilineInput(\n            name=\"system_message\",\n            display_name=\"System Message\",\n            info=\"A system message that helps set the behavior of the assistant\",\n            advanced=True,\n        ),\n        BoolInput(\n            name=\"stream\",\n            display_name=\"Stream\",\n            info=\"Whether to stream the response\",\n            value=False,\n            advanced=True,\n        ),\n        SliderInput(\n            name=\"temperature\",\n            display_name=\"Temperature\",\n            value=0.1,\n            info=\"Controls randomness in responses\",\n            range_spec=RangeSpec(min=0, max=1, step=0.01),\n            advanced=True,\n        ),\n    ]\n\n    def build_model(self) -> LanguageModel:\n        provider = self.provider\n        model_name = self.model_name\n        temperature = self.temperature\n        stream = self.stream\n\n        if provider == \"OpenAI\":\n            if not self.api_key:\n                msg = \"OpenAI API key is required when using OpenAI provider\"\n                raise ValueError(msg)\n            return ChatOpenAI(\n                model_name=model_name,\n                temperature=temperature,\n                streaming=stream,\n                openai_api_key=self.api_key,\n            )\n        if provider == \"Anthropic\":\n            if not self.api_key:\n                msg = \"Anthropic API key is required when using Anthropic provider\"\n                raise ValueError(msg)\n            return ChatAnthropic(\n                model=model_name,\n                temperature=temperature,\n                streaming=stream,\n                anthropic_api_key=self.api_key,\n            )\n        if provider == \"Google\":\n            if not self.api_key:\n                msg = \"Google API key is required when using Google provider\"\n                raise ValueError(msg)\n            return ChatGoogleGenerativeAI(\n                model=model_name,\n                temperature=temperature,\n                streaming=stream,\n                google_api_key=self.api_key,\n            )\n        msg = f\"Unknown provider: {provider}\"\n        raise ValueError(msg)\n\n    def update_build_config(self, build_config: dotdict, field_value: Any, field_name: str | None = None) -> dotdict:\n        if field_name == \"provider\":\n            if field_value == \"OpenAI\":\n                build_config[\"model_name\"][\"options\"] = OPENAI_MODEL_NAMES\n                build_config[\"model_name\"][\"value\"] = OPENAI_MODEL_NAMES[0]\n                build_config[\"api_key\"][\"display_name\"] = \"OpenAI API Key\"\n            elif field_value == \"Anthropic\":\n                build_config[\"model_name\"][\"options\"] = ANTHROPIC_MODELS\n                build_config[\"model_name\"][\"value\"] = ANTHROPIC_MODELS[0]\n                build_config[\"api_key\"][\"display_name\"] = \"Anthropic API Key\"\n            elif field_value == \"Google\":\n                build_config[\"model_name\"][\"options\"] = GOOGLE_GENERATIVE_AI_MODELS\n                build_config[\"model_name\"][\"value\"] = GOOGLE_GENERATIVE_AI_MODELS[0]\n                build_config[\"api_key\"][\"display_name\"] = \"Google API Key\"\n        return build_config\n"
              },
              "input_value": {
                "_input_type": "MessageTextInput",
                "advanced": false,
                "display_name": "Input",
                "dynamic": false,
                "info": "The input text to send to the model",
                "input_types": [
                  "Message"
                ],
                "list": false,
                "list_add_label": "Add More",
                "load_from_db": false,
                "name": "input_value",
                "placeholder": "",
                "required": false,
                "show": true,
                "title_case": false,
                "tool_mode": false,
                "trace_as_input": true,
                "trace_as_metadata": true,
                "type": "str",
                "value": ""
              },
              "model_name": {
                "_input_type": "DropdownInput",
                "advanced": false,
                "combobox": false,
                "dialog_inputs": {},
                "display_name": "Model Name",
                "dynamic": false,
                "info": "Select the model to use",
                "name": "model_name",
                "options": [
                  "gpt-4o-mini",
                  "gpt-4o",
                  "gpt-4.1",
                  "gpt-4.1-mini",
                  "gpt-4.1-nano",
                  "gpt-4.5-preview",
                  "gpt-4-turbo",
                  "gpt-4-turbo-preview",
                  "gpt-4",
                  "gpt-3.5-turbo"
                ],
                "options_metadata": [],
                "placeholder": "",
                "required": false,
                "show": true,
                "title_case": false,
                "toggle": false,
                "tool_mode": false,
                "trace_as_metadata": true,
                "type": "str",
                "value": "gpt-4o-mini"
              },
              "provider": {
                "_input_type": "DropdownInput",
                "advanced": false,
                "combobox": false,
                "dialog_inputs": {},
                "display_name": "Model Provider",
                "dynamic": false,
                "info": "Select the model provider",
                "name": "provider",
                "options": [
                  "OpenAI",
                  "Anthropic",
                  "Google"
                ],
                "options_metadata": [
                  {
                    "icon": "OpenAI"
                  },
                  {
                    "icon": "Anthropic"
                  },
                  {
                    "icon": "Google"
                  }
                ],
                "placeholder": "",
                "real_time_refresh": true,
                "required": false,
                "show": true,
                "title_case": false,
                "toggle": false,
                "tool_mode": false,
                "trace_as_metadata": true,
                "type": "str",
                "value": "OpenAI"
              },
              "stream": {
                "_input_type": "BoolInput",
                "advanced": true,
                "display_name": "Stream",
                "dynamic": false,
                "info": "Whether to stream the response",
                "list": false,
                "list_add_label": "Add More",
                "name": "stream",
                "placeholder": "",
                "required": false,
                "show": true,
                "title_case": false,
                "tool_mode": false,
                "trace_as_metadata": true,
                "type": "bool",
                "value": false
              },
              "system_message": {
                "_input_type": "MessageTextInput",
                "advanced": true,
                "display_name": "System Message",
                "dynamic": false,
                "info": "A system message that helps set the behavior of the assistant",
                "input_types": [
                  "Message"
                ],
                "list": false,
                "list_add_label": "Add More",
                "load_from_db": false,
                "name": "system_message",
                "placeholder": "",
                "required": false,
                "show": true,
                "title_case": false,
                "tool_mode": false,
                "trace_as_input": true,
                "trace_as_metadata": true,
                "type": "str",
                "value": ""
              },
              "temperature": {
                "_input_type": "SliderInput",
                "advanced": true,
                "display_name": "Temperature",
                "dynamic": false,
                "info": "Controls randomness in responses",
                "max_label": "",
                "max_label_icon": "",
                "min_label": "",
                "min_label_icon": "",
                "name": "temperature",
                "placeholder": "",
                "range_spec": {
                  "max": 1,
                  "min": 0,
                  "step": 0.01,
                  "step_type": "float"
                },
                "required": false,
                "show": true,
                "slider_buttons": false,
                "slider_buttons_options": [],
                "slider_input": false,
                "title_case": false,
                "tool_mode": false,
                "type": "slider",
                "value": 0.1
              }
            },
            "tool_mode": false
          },
          "showNode": true,
          "type": "LanguageModelComponent"
        },
        "dragging": false,
        "id": "LanguageModelComponent-1gwua",
        "measured": {
          "height": 451,
          "width": 320
        },
        "position": {
          "x": 1722.2853754935447,
          "y": 428.7881401477365
        },
        "selected": true,
        "type": "genericNode"
      }
    ],
    "viewport": {
      "x": 110.2780234785389,
      "y": 60.25829919022374,
      "zoom": 0.5264644230411742
    }
  },
  "description": "Auto-generate a customized blog post from instructions and referenced articles.",
  "endpoint_name": null,
  "id": "428f69c6-43ea-4ea3-83cf-0032b5aab816",
  "is_component": false,
  "last_tested_version": "1.4.2",
  "name": "Blog Writer",
  "tags": [
    "chatbots",
    "content-generation"
  ]
}<|MERGE_RESOLUTION|>--- conflicted
+++ resolved
@@ -907,255 +907,6 @@
                 "show": true,
                 "title_case": false,
                 "tool_mode": false,
-<<<<<<< HEAD
-=======
-                "trace_as_metadata": true,
-                "type": "bool",
-                "value": false
-              },
-              "system_message": {
-                "_input_type": "MultilineInput",
-                "advanced": false,
-                "display_name": "System Message",
-                "dynamic": false,
-                "info": "System message to pass to the model.",
-                "input_types": [
-                  "Message"
-                ],
-                "list": false,
-                "list_add_label": "Add More",
-                "load_from_db": false,
-                "multiline": true,
-                "name": "system_message",
-                "placeholder": "",
-                "required": false,
-                "show": true,
-                "title_case": false,
-                "tool_mode": false,
-                "trace_as_input": true,
-                "trace_as_metadata": true,
-                "type": "str",
-                "value": ""
-              },
-              "temperature": {
-                "_input_type": "SliderInput",
-                "advanced": false,
-                "display_name": "Temperature",
-                "dynamic": false,
-                "info": "",
-                "max_label": "",
-                "max_label_icon": "",
-                "min_label": "",
-                "min_label_icon": "",
-                "name": "temperature",
-                "placeholder": "",
-                "range_spec": {
-                  "max": 1,
-                  "min": 0,
-                  "step": 0.01,
-                  "step_type": "float"
-                },
-                "required": false,
-                "show": true,
-                "slider_buttons": false,
-                "slider_buttons_options": [],
-                "slider_input": false,
-                "title_case": false,
-                "tool_mode": false,
-                "type": "slider",
-                "value": 0.1
-              },
-              "timeout": {
-                "_input_type": "IntInput",
-                "advanced": true,
-                "display_name": "Timeout",
-                "dynamic": false,
-                "info": "The timeout for requests to OpenAI completion API.",
-                "list": false,
-                "list_add_label": "Add More",
-                "name": "timeout",
-                "placeholder": "",
-                "required": false,
-                "show": true,
-                "title_case": false,
-                "tool_mode": false,
-                "trace_as_metadata": true,
-                "type": "int",
-                "value": 700
-              }
-            },
-            "tool_mode": false
-          },
-          "selected_output": "text_output",
-          "showNode": true,
-          "type": "OpenAIModel"
-        },
-        "dragging": false,
-        "id": "OpenAIModel-Qq8W6",
-        "measured": {
-          "height": 540,
-          "width": 320
-        },
-        "position": {
-          "x": 1715.4141756503298,
-          "y": 434.13478201304184
-        },
-        "selected": false,
-        "type": "genericNode"
-      },
-      {
-        "data": {
-          "id": "ParserComponent-KlzCE",
-          "node": {
-            "base_classes": [
-              "Message"
-            ],
-            "beta": false,
-            "category": "processing",
-            "conditional_paths": [],
-            "custom_fields": {},
-            "description": "Extracts text using a template.",
-            "display_name": "Parser",
-            "documentation": "",
-            "edited": false,
-            "field_order": [
-              "mode",
-              "pattern",
-              "input_data",
-              "sep"
-            ],
-            "frozen": false,
-            "icon": "braces",
-            "key": "ParserComponent",
-            "legacy": false,
-            "lf_version": "1.4.2",
-            "metadata": {},
-            "minimized": false,
-            "output_types": [],
-            "outputs": [
-              {
-                "allows_loop": false,
-                "cache": true,
-                "display_name": "Parsed Text",
-                "group_outputs": false,
-                "method": "parse_combined_text",
-                "name": "parsed_text",
-                "selected": "Message",
-                "tool_mode": true,
-                "types": [
-                  "Message"
-                ],
-                "value": "__UNDEFINED__"
-              }
-            ],
-            "pinned": false,
-            "score": 2.220446049250313e-16,
-            "template": {
-              "_type": "Component",
-              "code": {
-                "advanced": true,
-                "dynamic": true,
-                "fileTypes": [],
-                "file_path": "",
-                "info": "",
-                "list": false,
-                "load_from_db": false,
-                "multiline": true,
-                "name": "code",
-                "password": false,
-                "placeholder": "",
-                "required": true,
-                "show": true,
-                "title_case": false,
-                "type": "code",
-                "value": "from langflow.custom.custom_component.component import Component\nfrom langflow.helpers.data import safe_convert\nfrom langflow.inputs.inputs import BoolInput, HandleInput, MessageTextInput, MultilineInput, TabInput\nfrom langflow.schema.data import Data\nfrom langflow.schema.dataframe import DataFrame\nfrom langflow.schema.message import Message\nfrom langflow.template.field.base import Output\n\n\nclass ParserComponent(Component):\n    display_name = \"Parser\"\n    description = \"Extracts text using a template.\"\n    icon = \"braces\"\n\n    inputs = [\n        HandleInput(\n            name=\"input_data\",\n            display_name=\"Data or DataFrame\",\n            input_types=[\"DataFrame\", \"Data\"],\n            info=\"Accepts either a DataFrame or a Data object.\",\n            required=True,\n        ),\n        TabInput(\n            name=\"mode\",\n            display_name=\"Mode\",\n            options=[\"Parser\", \"Stringify\"],\n            value=\"Parser\",\n            info=\"Convert into raw string instead of using a template.\",\n            real_time_refresh=True,\n        ),\n        MultilineInput(\n            name=\"pattern\",\n            display_name=\"Template\",\n            info=(\n                \"Use variables within curly brackets to extract column values for DataFrames \"\n                \"or key values for Data.\"\n                \"For example: `Name: {Name}, Age: {Age}, Country: {Country}`\"\n            ),\n            value=\"Text: {text}\",  # Example default\n            dynamic=True,\n            show=True,\n            required=True,\n        ),\n        MessageTextInput(\n            name=\"sep\",\n            display_name=\"Separator\",\n            advanced=True,\n            value=\"\\n\",\n            info=\"String used to separate rows/items.\",\n        ),\n    ]\n\n    outputs = [\n        Output(\n            display_name=\"Parsed Text\",\n            name=\"parsed_text\",\n            info=\"Formatted text output.\",\n            method=\"parse_combined_text\",\n        ),\n    ]\n\n    def update_build_config(self, build_config, field_value, field_name=None):\n        \"\"\"Dynamically hide/show `template` and enforce requirement based on `stringify`.\"\"\"\n        if field_name == \"mode\":\n            build_config[\"pattern\"][\"show\"] = self.mode == \"Parser\"\n            build_config[\"pattern\"][\"required\"] = self.mode == \"Parser\"\n            if field_value:\n                clean_data = BoolInput(\n                    name=\"clean_data\",\n                    display_name=\"Clean Data\",\n                    info=(\n                        \"Enable to clean the data by removing empty rows and lines \"\n                        \"in each cell of the DataFrame/ Data object.\"\n                    ),\n                    value=True,\n                    advanced=True,\n                    required=False,\n                )\n                build_config[\"clean_data\"] = clean_data.to_dict()\n            else:\n                build_config.pop(\"clean_data\", None)\n\n        return build_config\n\n    def _clean_args(self):\n        \"\"\"Prepare arguments based on input type.\"\"\"\n        input_data = self.input_data\n\n        match input_data:\n            case list() if all(isinstance(item, Data) for item in input_data):\n                msg = \"List of Data objects is not supported.\"\n                raise ValueError(msg)\n            case DataFrame():\n                return input_data, None\n            case Data():\n                return None, input_data\n            case dict() if \"data\" in input_data:\n                try:\n                    if \"columns\" in input_data:  # Likely a DataFrame\n                        return DataFrame.from_dict(input_data), None\n                    # Likely a Data object\n                    return None, Data(**input_data)\n                except (TypeError, ValueError, KeyError) as e:\n                    msg = f\"Invalid structured input provided: {e!s}\"\n                    raise ValueError(msg) from e\n            case _:\n                msg = f\"Unsupported input type: {type(input_data)}. Expected DataFrame or Data.\"\n                raise ValueError(msg)\n\n    def parse_combined_text(self) -> Message:\n        \"\"\"Parse all rows/items into a single text or convert input to string if `stringify` is enabled.\"\"\"\n        # Early return for stringify option\n        if self.mode == \"Stringify\":\n            return self.convert_to_string()\n\n        df, data = self._clean_args()\n\n        lines = []\n        if df is not None:\n            for _, row in df.iterrows():\n                formatted_text = self.pattern.format(**row.to_dict())\n                lines.append(formatted_text)\n        elif data is not None:\n            formatted_text = self.pattern.format(**data.data)\n            lines.append(formatted_text)\n\n        combined_text = self.sep.join(lines)\n        self.status = combined_text\n        return Message(text=combined_text)\n\n    def convert_to_string(self) -> Message:\n        \"\"\"Convert input data to string with proper error handling.\"\"\"\n        result = \"\"\n        if isinstance(self.input_data, list):\n            result = \"\\n\".join([safe_convert(item, clean_data=self.clean_data or False) for item in self.input_data])\n        else:\n            result = safe_convert(self.input_data or False)\n        self.log(f\"Converted to string with length: {len(result)}\")\n\n        message = Message(text=result)\n        self.status = message\n        return message\n"
-              },
-              "input_data": {
-                "_input_type": "HandleInput",
-                "advanced": false,
-                "display_name": "Data or DataFrame",
-                "dynamic": false,
-                "info": "Accepts either a DataFrame or a Data object.",
-                "input_types": [
-                  "DataFrame",
-                  "Data"
-                ],
-                "list": false,
-                "list_add_label": "Add More",
-                "name": "input_data",
-                "placeholder": "",
-                "required": true,
-                "show": true,
-                "title_case": false,
-                "trace_as_metadata": true,
-                "type": "other",
-                "value": ""
-              },
-              "mode": {
-                "_input_type": "TabInput",
-                "advanced": false,
-                "display_name": "Mode",
-                "dynamic": false,
-                "info": "Convert into raw string instead of using a template.",
-                "name": "mode",
-                "options": [
-                  "Parser",
-                  "Stringify"
-                ],
-                "placeholder": "",
-                "real_time_refresh": true,
-                "required": false,
-                "show": true,
-                "title_case": false,
-                "tool_mode": false,
-                "trace_as_metadata": true,
-                "type": "tab",
-                "value": "Parser"
-              },
-              "pattern": {
-                "_input_type": "MultilineInput",
-                "advanced": false,
-                "copy_field": false,
-                "display_name": "Template",
-                "dynamic": true,
-                "info": "Use variables within curly brackets to extract column values for DataFrames or key values for Data.For example: `Name: {Name}, Age: {Age}, Country: {Country}`",
-                "input_types": [
-                  "Message"
-                ],
-                "list": false,
-                "list_add_label": "Add More",
-                "load_from_db": false,
-                "multiline": true,
-                "name": "pattern",
-                "placeholder": "",
-                "required": true,
-                "show": true,
-                "title_case": false,
-                "tool_mode": false,
-                "trace_as_input": true,
-                "trace_as_metadata": true,
-                "type": "str",
-                "value": "Text: {text}"
-              },
-              "sep": {
-                "_input_type": "MessageTextInput",
-                "advanced": true,
-                "display_name": "Separator",
-                "dynamic": false,
-                "info": "String used to separate rows/items.",
-                "input_types": [
-                  "Message"
-                ],
-                "list": false,
-                "list_add_label": "Add More",
-                "load_from_db": false,
-                "name": "sep",
-                "placeholder": "",
-                "required": false,
-                "show": true,
-                "title_case": false,
-                "tool_mode": false,
->>>>>>> f091d637
                 "trace_as_input": true,
                 "trace_as_metadata": true,
                 "type": "str",

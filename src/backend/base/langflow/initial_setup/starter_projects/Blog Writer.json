--- conflicted
+++ resolved
@@ -1144,7 +1144,205 @@
       },
       {
         "data": {
-          "id": "ParserComponent-KlzCE",
+          "id": "URL-MjSj8",
+          "node": {
+            "base_classes": [
+              "Data",
+              "DataFrame",
+              "Message"
+            ],
+            "beta": false,
+            "category": "data",
+            "conditional_paths": [],
+            "custom_fields": {},
+            "description": "Load and retrive data from specified URLs.",
+            "display_name": "URL",
+            "documentation": "",
+            "edited": false,
+            "field_order": [
+              "urls",
+              "format"
+            ],
+            "frozen": false,
+            "icon": "layout-template",
+            "key": "URL",
+            "legacy": false,
+            "lf_version": "1.2.0",
+            "metadata": {},
+            "minimized": false,
+            "output_types": [],
+            "outputs": [
+              {
+                "allows_loop": false,
+                "cache": true,
+                "display_name": "Data",
+                "method": "fetch_content",
+                "name": "data",
+                "selected": "Data",
+                "tool_mode": true,
+                "types": [
+                  "Data"
+                ],
+                "value": "__UNDEFINED__"
+              },
+              {
+                "allows_loop": false,
+                "cache": true,
+                "display_name": "Text",
+                "method": "fetch_content_text",
+                "name": "text",
+                "selected": "Message",
+                "tool_mode": true,
+                "types": [
+                  "Message"
+                ],
+                "value": "__UNDEFINED__"
+              },
+              {
+                "allows_loop": false,
+                "cache": true,
+                "display_name": "DataFrame",
+                "method": "as_dataframe",
+                "name": "dataframe",
+                "selected": "DataFrame",
+                "tool_mode": true,
+                "types": [
+                  "DataFrame"
+                ],
+                "value": "__UNDEFINED__"
+              }
+            ],
+            "pinned": false,
+            "score": 2.220446049250313e-16,
+            "template": {
+              "_type": "Component",
+              "clean_extra_whitespace": {
+                "_input_type": "BoolInput",
+                "advanced": false,
+                "display_name": "Clean Extra Whitespace",
+                "dynamic": false,
+                "info": "Whether to clean excessive blank lines in the text output. Only applies to 'Text' format.",
+                "list": false,
+                "list_add_label": "Add More",
+                "name": "clean_extra_whitespace",
+                "placeholder": "",
+                "required": false,
+                "show": true,
+                "title_case": false,
+                "tool_mode": false,
+                "trace_as_metadata": true,
+                "type": "bool",
+                "value": true
+              },
+              "code": {
+                "advanced": true,
+                "dynamic": true,
+                "fileTypes": [],
+                "file_path": "",
+                "info": "",
+                "list": false,
+                "load_from_db": false,
+                "multiline": true,
+                "name": "code",
+                "password": false,
+                "placeholder": "",
+                "required": true,
+                "show": true,
+                "title_case": false,
+                "type": "code",
+                "value": "import asyncio\nimport json\nimport re\n\nimport aiohttp\nfrom langchain_community.document_loaders import AsyncHtmlLoader, WebBaseLoader\n\nfrom langflow.custom import Component\nfrom langflow.io import BoolInput, DropdownInput, MessageTextInput, Output, StrInput\nfrom langflow.schema import Data\nfrom langflow.schema.dataframe import DataFrame\nfrom langflow.schema.message import Message\n\n\nclass URLComponent(Component):\n    display_name = \"URL\"\n\n    description = (\n        \"Load and retrieve data from specified URLs. Supports output in plain text, raw HTML, \"\n        \"or JSON, with options for cleaning and separating multiple outputs.\"\n    )\n\n    icon = \"layout-template\"\n    name = \"URL\"\n\n    inputs = [\n        MessageTextInput(\n            name=\"urls\",\n            display_name=\"URLs\",\n            is_list=True,\n            tool_mode=True,\n            placeholder=\"Enter a URL...\",\n            list_add_label=\"Add URL\",\n        ),\n        DropdownInput(\n            name=\"format\",\n            display_name=\"Output Format\",\n            info=(\n                \"Output Format. Use 'Text' to extract text from the HTML, 'Raw HTML' for the raw HTML \"\n                \"content, or 'JSON' to extract JSON from the HTML.\"\n            ),\n            options=[\"Text\", \"Raw HTML\", \"JSON\"],\n            value=\"Text\",\n            real_time_refresh=True,\n        ),\n        StrInput(\n            name=\"separator\",\n            display_name=\"Separator\",\n            value=\"\\n\\n\",\n            show=True,\n            info=(\n                \"Specify the separator to use between multiple outputs. Default for Text is '\\\\n\\\\n'. \"\n                \"Default for Raw HTML is '\\\\n<!-- Separator -->\\\\n'.\"\n            ),\n        ),\n        BoolInput(\n            name=\"clean_extra_whitespace\",\n            display_name=\"Clean Extra Whitespace\",\n            value=True,\n            show=True,\n            info=\"Whether to clean excessive blank lines in the text output. Only applies to 'Text' format.\",\n        ),\n    ]\n\n    outputs = [\n        Output(display_name=\"Data\", name=\"data\", method=\"fetch_content\"),\n        Output(display_name=\"Text\", name=\"text\", method=\"fetch_content_text\"),\n        Output(display_name=\"DataFrame\", name=\"dataframe\", method=\"as_dataframe\"),\n    ]\n\n    async def validate_json_content(self, url: str) -> bool:\n        \"\"\"Validates if the URL content is actually JSON.\"\"\"\n        try:\n            async with aiohttp.ClientSession() as session, session.get(url) as response:\n                http_ok = 200\n                if response.status != http_ok:\n                    return False\n\n                content = await response.text()\n                try:\n                    json.loads(content)\n                except json.JSONDecodeError:\n                    return False\n                else:\n                    return True\n        except (aiohttp.ClientError, asyncio.TimeoutError):\n            # Log specific error for debugging if needed\n            return False\n\n    def update_build_config(self, build_config: dict, field_value: str, field_name: str | None = None) -> dict:\n        \"\"\"Dynamically update fields based on selected format.\"\"\"\n        if field_name == \"format\":\n            is_text_mode = field_value == \"Text\"\n            is_json_mode = field_value == \"JSON\"\n            build_config[\"separator\"][\"value\"] = \"\\n\\n\" if is_text_mode else \"\\n<!-- Separator -->\\n\"\n            build_config[\"clean_extra_whitespace\"][\"show\"] = is_text_mode\n            build_config[\"separator\"][\"show\"] = not is_json_mode\n        return build_config\n\n    def ensure_url(self, string: str) -> str:\n        \"\"\"Ensures the given string is a valid URL.\"\"\"\n        if not string.startswith((\"http://\", \"https://\")):\n            string = \"http://\" + string\n\n        url_regex = re.compile(\n            r\"^(https?:\\/\\/)?\"\n            r\"(www\\.)?\"\n            r\"([a-zA-Z0-9.-]+)\"\n            r\"(\\.[a-zA-Z]{2,})?\"\n            r\"(:\\d+)?\"\n            r\"(\\/[^\\s]*)?$\",\n            re.IGNORECASE,\n        )\n\n        error_msg = \"Invalid URL - \" + string\n        if not url_regex.match(string):\n            raise ValueError(error_msg)\n\n        return string\n\n    def fetch_content(self) -> list[Data]:\n        \"\"\"Fetch content based on selected format.\"\"\"\n        urls = list({self.ensure_url(url.strip()) for url in self.urls if url.strip()})\n\n        no_urls_msg = \"No valid URLs provided.\"\n        if not urls:\n            raise ValueError(no_urls_msg)\n\n        # If JSON format is selected, validate JSON content first\n        if self.format == \"JSON\":\n            for url in urls:\n                is_json = asyncio.run(self.validate_json_content(url))\n                if not is_json:\n                    error_msg = \"Invalid JSON content from URL - \" + url\n                    raise ValueError(error_msg)\n\n        if self.format == \"Raw HTML\":\n            loader = AsyncHtmlLoader(web_path=urls, encoding=\"utf-8\")\n        else:\n            loader = WebBaseLoader(web_paths=urls, encoding=\"utf-8\")\n\n        docs = loader.load()\n\n        if self.format == \"JSON\":\n            data = []\n            for doc in docs:\n                try:\n                    json_content = json.loads(doc.page_content)\n                    data_dict = {\"text\": json.dumps(json_content, indent=2), **json_content, **doc.metadata}\n                    data.append(Data(**data_dict))\n                except json.JSONDecodeError as err:\n                    source = doc.metadata.get(\"source\", \"unknown URL\")\n                    error_msg = \"Invalid JSON content from \" + source\n                    raise ValueError(error_msg) from err\n            return data\n\n        return [Data(text=doc.page_content, **doc.metadata) for doc in docs]\n\n    def fetch_content_text(self) -> Message:\n        \"\"\"Fetch content and return as formatted text.\"\"\"\n        data = self.fetch_content()\n\n        if self.format == \"JSON\":\n            text_list = [item.text for item in data]\n            result = \"\\n\".join(text_list)\n        else:\n            text_list = [item.text for item in data]\n            if self.format == \"Text\" and self.clean_extra_whitespace:\n                text_list = [re.sub(r\"\\n{3,}\", \"\\n\\n\", text) for text in text_list]\n            result = self.separator.join(text_list)\n\n        self.status = result\n        return Message(text=result)\n\n    def as_dataframe(self) -> DataFrame:\n        \"\"\"Return fetched content as a DataFrame.\"\"\"\n        return DataFrame(self.fetch_content())\n"
+              },
+              "format": {
+                "_input_type": "DropdownInput",
+                "advanced": false,
+                "combobox": false,
+                "dialog_inputs": {},
+                "display_name": "Output Format",
+                "dynamic": false,
+                "info": "Output Format. Use 'Text' to extract text from the HTML, 'Raw HTML' for the raw HTML content, or 'JSON' to extract JSON from the HTML.",
+                "name": "format",
+                "options": [
+                  "Text",
+                  "Raw HTML",
+                  "JSON"
+                ],
+                "options_metadata": [],
+                "placeholder": "",
+                "required": false,
+                "show": true,
+                "title_case": false,
+                "tool_mode": false,
+                "trace_as_metadata": true,
+                "type": "str",
+                "value": "Text"
+              },
+              "separator": {
+                "_input_type": "StrInput",
+                "advanced": false,
+                "display_name": "Separator",
+                "dynamic": false,
+                "info": "Specify the separator to use between multiple outputs. Default for Text is '\n\n'. Default for Raw HTML is '\n<!-- Separator -->\n'.",
+                "list": false,
+                "list_add_label": "Add More",
+                "load_from_db": false,
+                "name": "separator",
+                "placeholder": "",
+                "required": false,
+                "show": true,
+                "title_case": false,
+                "tool_mode": false,
+                "trace_as_metadata": true,
+                "type": "str",
+                "value": "\n\n"
+              },
+              "urls": {
+                "_input_type": "MessageTextInput",
+                "advanced": false,
+                "display_name": "URLs",
+                "dynamic": false,
+                "info": "",
+                "input_types": [
+                  "Message"
+                ],
+                "list": true,
+                "list_add_label": "Add URL",
+                "load_from_db": false,
+                "name": "urls",
+                "placeholder": "Enter a URL...",
+                "required": false,
+                "show": true,
+                "title_case": false,
+                "tool_mode": true,
+                "trace_as_input": true,
+                "trace_as_metadata": true,
+                "type": "str",
+                "value": [
+                  "https://langflow.org/",
+                  "https://docs.langflow.org/"
+                ]
+              }
+            },
+            "tool_mode": false
+          },
+          "showNode": true,
+          "type": "URL"
+        },
+        "dragging": false,
+        "id": "URL-MjSj8",
+        "measured": {
+          "height": 591,
+          "width": 320
+        },
+        "position": {
+          "x": 498.72695054312635,
+          "y": 554.4485732587549
+        },
+        "selected": false,
+        "type": "genericNode"
+      },
+      {
+        "data": {
+          "id": "parser-Sbhw7",
           "node": {
             "base_classes": [
               "Message"
@@ -1206,11 +1404,7 @@
                 "show": true,
                 "title_case": false,
                 "type": "code",
-<<<<<<< HEAD
-                "value": "import asyncio\nimport json\nimport re\n\nimport aiohttp\nfrom langchain_community.document_loaders import AsyncHtmlLoader, WebBaseLoader\n\nfrom langflow.custom import Component\nfrom langflow.io import BoolInput, DropdownInput, MessageTextInput, Output, StrInput\nfrom langflow.schema import Data\nfrom langflow.schema.dataframe import DataFrame\nfrom langflow.schema.message import Message\n\n\nclass URLComponent(Component):\n    display_name = \"URL\"\n\n    description = (\n        \"Load and retrieve data from specified URLs. Supports output in plain text, raw HTML, \"\n        \"or JSON, with options for cleaning and separating multiple outputs.\"\n    )\n\n    icon = \"layout-template\"\n    name = \"URL\"\n\n    inputs = [\n        MessageTextInput(\n            name=\"urls\",\n            display_name=\"URLs\",\n            is_list=True,\n            tool_mode=True,\n            placeholder=\"Enter a URL...\",\n            list_add_label=\"Add URL\",\n        ),\n        DropdownInput(\n            name=\"format\",\n            display_name=\"Output Format\",\n            info=(\n                \"Output Format. Use 'Text' to extract text from the HTML, 'Raw HTML' for the raw HTML \"\n                \"content, or 'JSON' to extract JSON from the HTML.\"\n            ),\n            options=[\"Text\", \"Raw HTML\", \"JSON\"],\n            value=\"Text\",\n            real_time_refresh=True,\n        ),\n        StrInput(\n            name=\"separator\",\n            display_name=\"Separator\",\n            value=\"\\n\\n\",\n            show=True,\n            info=(\n                \"Specify the separator to use between multiple outputs. Default for Text is '\\\\n\\\\n'. \"\n                \"Default for Raw HTML is '\\\\n<!-- Separator -->\\\\n'.\"\n            ),\n        ),\n        BoolInput(\n            name=\"clean_extra_whitespace\",\n            display_name=\"Clean Extra Whitespace\",\n            value=True,\n            show=True,\n            info=\"Whether to clean excessive blank lines in the text output. Only applies to 'Text' format.\",\n        ),\n    ]\n\n    outputs = [\n        Output(display_name=\"Data\", name=\"data\", method=\"fetch_content\"),\n        Output(display_name=\"Text\", name=\"text\", method=\"fetch_content_text\"),\n        Output(display_name=\"DataFrame\", name=\"dataframe\", method=\"as_dataframe\"),\n    ]\n\n    async def validate_json_content(self, url: str) -> bool:\n        \"\"\"Validates if the URL content is actually JSON.\"\"\"\n        try:\n            async with aiohttp.ClientSession() as session, session.get(url) as response:\n                http_ok = 200\n                if response.status != http_ok:\n                    return False\n\n                content = await response.text()\n                try:\n                    json.loads(content)\n                except json.JSONDecodeError:\n                    return False\n                else:\n                    return True\n        except (aiohttp.ClientError, asyncio.TimeoutError):\n            # Log specific error for debugging if needed\n            return False\n\n    def update_build_config(self, build_config: dict, field_value: str, field_name: str | None = None) -> dict:\n        \"\"\"Dynamically update fields based on selected format.\"\"\"\n        if field_name == \"format\":\n            is_text_mode = field_value == \"Text\"\n            is_json_mode = field_value == \"JSON\"\n            build_config[\"separator\"][\"value\"] = \"\\n\\n\" if is_text_mode else \"\\n<!-- Separator -->\\n\"\n            build_config[\"clean_extra_whitespace\"][\"show\"] = is_text_mode\n            build_config[\"separator\"][\"show\"] = not is_json_mode\n        return build_config\n\n    def ensure_url(self, string: str) -> str:\n        \"\"\"Ensures the given string is a valid URL.\"\"\"\n        if not string.startswith((\"http://\", \"https://\")):\n            string = \"http://\" + string\n\n        url_regex = re.compile(\n            r\"^(https?:\\/\\/)?\"\n            r\"(www\\.)?\"\n            r\"([a-zA-Z0-9.-]+)\"\n            r\"(\\.[a-zA-Z]{2,})?\"\n            r\"(:\\d+)?\"\n            r\"(\\/[^\\s]*)?$\",\n            re.IGNORECASE,\n        )\n\n        error_msg = \"Invalid URL - \" + string\n        if not url_regex.match(string):\n            raise ValueError(error_msg)\n\n        return string\n\n    def fetch_content(self) -> list[Data]:\n        \"\"\"Fetch content based on selected format.\"\"\"\n        urls = list({self.ensure_url(url.strip()) for url in self.urls if url.strip()})\n\n        no_urls_msg = \"No valid URLs provided.\"\n        if not urls:\n            raise ValueError(no_urls_msg)\n\n        # If JSON format is selected, validate JSON content first\n        if self.format == \"JSON\":\n            for url in urls:\n                is_json = asyncio.run(self.validate_json_content(url))\n                if not is_json:\n                    error_msg = \"Invalid JSON content from URL - \" + url\n                    raise ValueError(error_msg)\n\n        if self.format == \"Raw HTML\":\n            loader = AsyncHtmlLoader(web_path=urls, encoding=\"utf-8\")\n        else:\n            loader = WebBaseLoader(web_paths=urls, encoding=\"utf-8\")\n\n        docs = loader.load()\n\n        if self.format == \"JSON\":\n            data = []\n            for doc in docs:\n                try:\n                    json_content = json.loads(doc.page_content)\n                    data_dict = {\"text\": json.dumps(json_content, indent=2), **json_content, **doc.metadata}\n                    data.append(Data(**data_dict))\n                except json.JSONDecodeError as err:\n                    source = doc.metadata.get(\"source\", \"unknown URL\")\n                    error_msg = \"Invalid JSON content from \" + source\n                    raise ValueError(error_msg) from err\n            return data\n\n        return [Data(text=doc.page_content, **doc.metadata) for doc in docs]\n\n    def fetch_content_text(self) -> Message:\n        \"\"\"Fetch content and return as formatted text.\"\"\"\n        data = self.fetch_content()\n\n        if self.format == \"JSON\":\n            text_list = [item.text for item in data]\n            result = \"\\n\".join(text_list)\n        else:\n            text_list = [item.text for item in data]\n            if self.format == \"Text\" and self.clean_extra_whitespace:\n                text_list = [re.sub(r\"\\n{3,}\", \"\\n\\n\", text) for text in text_list]\n            result = self.separator.join(text_list)\n\n        self.status = result\n        return Message(text=result)\n\n    def as_dataframe(self) -> DataFrame:\n        \"\"\"Return fetched content as a DataFrame.\"\"\"\n        return DataFrame(self.fetch_content())\n"
-=======
                 "value": "from langflow.custom import Component\nfrom langflow.helpers.data import safe_convert\nfrom langflow.io import (\n    BoolInput,\n    HandleInput,\n    MessageTextInput,\n    MultilineInput,\n    Output,\n    TabInput,\n)\nfrom langflow.schema import Data, DataFrame\nfrom langflow.schema.message import Message\n\n\nclass ParserComponent(Component):\n    display_name = \"Parser\"\n    description = \"Extracts text using a template.\"\n    icon = \"braces\"\n\n    inputs = [\n        HandleInput(\n            name=\"input_data\",\n            display_name=\"Data or DataFrame\",\n            input_types=[\"DataFrame\", \"Data\"],\n            info=\"Accepts either a DataFrame or a Data object.\",\n            required=True,\n        ),\n        TabInput(\n            name=\"mode\",\n            display_name=\"Mode\",\n            options=[\"Parser\", \"Stringify\"],\n            value=\"Parser\",\n            info=\"Convert into raw string instead of using a template.\",\n            real_time_refresh=True,\n        ),\n        MultilineInput(\n            name=\"pattern\",\n            display_name=\"Template\",\n            info=(\n                \"Use variables within curly brackets to extract column values for DataFrames \"\n                \"or key values for Data.\"\n                \"For example: `Name: {Name}, Age: {Age}, Country: {Country}`\"\n            ),\n            value=\"Text: {text}\",  # Example default\n            dynamic=True,\n            show=True,\n            required=True,\n        ),\n        MessageTextInput(\n            name=\"sep\",\n            display_name=\"Separator\",\n            advanced=True,\n            value=\"\\n\",\n            info=\"String used to separate rows/items.\",\n        ),\n    ]\n\n    outputs = [\n        Output(\n            display_name=\"Parsed Text\",\n            name=\"parsed_text\",\n            info=\"Formatted text output.\",\n            method=\"parse_combined_text\",\n        ),\n    ]\n\n    def update_build_config(self, build_config, field_value, field_name=None):\n        \"\"\"Dynamically hide/show `template` and enforce requirement based on `stringify`.\"\"\"\n        if field_name == \"mode\":\n            build_config[\"pattern\"][\"show\"] = self.mode == \"Parser\"\n            build_config[\"pattern\"][\"required\"] = self.mode == \"Parser\"\n            if field_value:\n                clean_data = BoolInput(\n                    name=\"clean_data\",\n                    display_name=\"Clean Data\",\n                    info=(\n                        \"Enable to clean the data by removing empty rows and lines \"\n                        \"in each cell of the DataFrame/ Data object.\"\n                    ),\n                    value=True,\n                    advanced=True,\n                    required=False,\n                )\n                build_config[\"clean_data\"] = clean_data.to_dict()\n            else:\n                build_config.pop(\"clean_data\", None)\n\n        return build_config\n\n    def _clean_args(self):\n        \"\"\"Prepare arguments based on input type.\"\"\"\n        input_data = self.input_data\n\n        match input_data:\n            case list() if all(isinstance(item, Data) for item in input_data):\n                msg = \"List of Data objects is not supported.\"\n                raise ValueError(msg)\n            case DataFrame():\n                return input_data, None\n            case Data():\n                return None, input_data\n            case dict() if \"data\" in input_data:\n                try:\n                    if \"columns\" in input_data:  # Likely a DataFrame\n                        return DataFrame.from_dict(input_data), None\n                    # Likely a Data object\n                    return None, Data(**input_data)\n                except (TypeError, ValueError, KeyError) as e:\n                    msg = f\"Invalid structured input provided: {e!s}\"\n                    raise ValueError(msg) from e\n            case _:\n                msg = f\"Unsupported input type: {type(input_data)}. Expected DataFrame or Data.\"\n                raise ValueError(msg)\n\n    def parse_combined_text(self) -> Message:\n        \"\"\"Parse all rows/items into a single text or convert input to string if `stringify` is enabled.\"\"\"\n        # Early return for stringify option\n        if self.mode == \"Stringify\":\n            return self.convert_to_string()\n\n        df, data = self._clean_args()\n\n        lines = []\n        if df is not None:\n            for _, row in df.iterrows():\n                formatted_text = self.pattern.format(**row.to_dict())\n                lines.append(formatted_text)\n        elif data is not None:\n            formatted_text = self.pattern.format(**data.data)\n            lines.append(formatted_text)\n\n        combined_text = self.sep.join(lines)\n        self.status = combined_text\n        return Message(text=combined_text)\n\n    def convert_to_string(self) -> Message:\n        \"\"\"Convert input data to string with proper error handling.\"\"\"\n        result = \"\"\n        if isinstance(self.input_data, list):\n            result = \"\\n\".join([safe_convert(item, clean_data=self.clean_data or False) for item in self.input_data])\n        else:\n            result = safe_convert(self.input_data or False)\n        self.log(f\"Converted to string with length: {len(result)}\")\n\n        message = Message(text=result)\n        self.status = message\n        return message\n"
->>>>>>> 5de7f8af
               },
               "input_data": {
                 "_input_type": "HandleInput",

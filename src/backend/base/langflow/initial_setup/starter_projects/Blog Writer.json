{
  "data": {
    "edges": [
      {
        "className": "",
        "data": {
          "sourceHandle": {
            "dataType": "URL",
            "id": "URL-v3FkJ",
            "name": "data",
            "output_types": [
              "Data"
            ]
          },
          "targetHandle": {
            "fieldName": "data",
            "id": "ParseData-qffHj",
            "inputTypes": [
              "Data"
            ],
            "type": "other"
          }
        },
        "id": "reactflow__edge-URL-v3FkJ{œdataTypeœ:œURLœ,œidœ:œURL-v3FkJœ,œnameœ:œdataœ,œoutput_typesœ:[œDataœ]}-ParseData-qffHj{œfieldNameœ:œdataœ,œidœ:œParseData-qffHjœ,œinputTypesœ:[œDataœ],œtypeœ:œotherœ}",
        "source": "URL-v3FkJ",
        "sourceHandle": "{œdataTypeœ: œURLœ, œidœ: œURL-v3FkJœ, œnameœ: œdataœ, œoutput_typesœ: [œDataœ]}",
        "target": "ParseData-qffHj",
        "targetHandle": "{œfieldNameœ: œdataœ, œidœ: œParseData-qffHjœ, œinputTypesœ: [œDataœ], œtypeœ: œotherœ}"
      },
      {
        "className": "",
        "data": {
          "sourceHandle": {
            "dataType": "ParseData",
            "id": "ParseData-qffHj",
            "name": "text",
            "output_types": [
              "Message"
            ]
          },
          "targetHandle": {
            "fieldName": "references",
            "id": "Prompt-ztjwI",
            "inputTypes": [
              "Message",
              "Text"
            ],
            "type": "str"
          }
        },
        "id": "reactflow__edge-ParseData-qffHj{œdataTypeœ:œParseDataœ,œidœ:œParseData-qffHjœ,œnameœ:œtextœ,œoutput_typesœ:[œMessageœ]}-Prompt-ztjwI{œfieldNameœ:œreferencesœ,œidœ:œPrompt-ztjwIœ,œinputTypesœ:[œMessageœ,œTextœ],œtypeœ:œstrœ}",
        "source": "ParseData-qffHj",
        "sourceHandle": "{œdataTypeœ: œParseDataœ, œidœ: œParseData-qffHjœ, œnameœ: œtextœ, œoutput_typesœ: [œMessageœ]}",
        "target": "Prompt-ztjwI",
        "targetHandle": "{œfieldNameœ: œreferencesœ, œidœ: œPrompt-ztjwIœ, œinputTypesœ: [œMessageœ, œTextœ], œtypeœ: œstrœ}"
      },
      {
        "className": "",
        "data": {
          "sourceHandle": {
            "dataType": "TextInput",
            "id": "TextInput-A7goL",
            "name": "text",
            "output_types": [
              "Message"
            ]
          },
          "targetHandle": {
            "fieldName": "instructions",
            "id": "Prompt-ztjwI",
            "inputTypes": [
              "Message",
              "Text"
            ],
            "type": "str"
          }
        },
        "id": "reactflow__edge-TextInput-A7goL{œdataTypeœ:œTextInputœ,œidœ:œTextInput-A7goLœ,œnameœ:œtextœ,œoutput_typesœ:[œMessageœ]}-Prompt-ztjwI{œfieldNameœ:œinstructionsœ,œidœ:œPrompt-ztjwIœ,œinputTypesœ:[œMessageœ,œTextœ],œtypeœ:œstrœ}",
        "source": "TextInput-A7goL",
        "sourceHandle": "{œdataTypeœ: œTextInputœ, œidœ: œTextInput-A7goLœ, œnameœ: œtextœ, œoutput_typesœ: [œMessageœ]}",
        "target": "Prompt-ztjwI",
        "targetHandle": "{œfieldNameœ: œinstructionsœ, œidœ: œPrompt-ztjwIœ, œinputTypesœ: [œMessageœ, œTextœ], œtypeœ: œstrœ}"
      },
      {
        "className": "",
        "data": {
          "sourceHandle": {
            "dataType": "Prompt",
            "id": "Prompt-ztjwI",
            "name": "prompt",
            "output_types": [
              "Message"
            ]
          },
          "targetHandle": {
            "fieldName": "input_value",
            "id": "OpenAIModel-Y3GUP",
            "inputTypes": [
              "Message"
            ],
            "type": "str"
          }
        },
        "id": "reactflow__edge-Prompt-ztjwI{œdataTypeœ:œPromptœ,œidœ:œPrompt-ztjwIœ,œnameœ:œpromptœ,œoutput_typesœ:[œMessageœ]}-OpenAIModel-Y3GUP{œfieldNameœ:œinput_valueœ,œidœ:œOpenAIModel-Y3GUPœ,œinputTypesœ:[œMessageœ],œtypeœ:œstrœ}",
        "source": "Prompt-ztjwI",
        "sourceHandle": "{œdataTypeœ: œPromptœ, œidœ: œPrompt-ztjwIœ, œnameœ: œpromptœ, œoutput_typesœ: [œMessageœ]}",
        "target": "OpenAIModel-Y3GUP",
        "targetHandle": "{œfieldNameœ: œinput_valueœ, œidœ: œOpenAIModel-Y3GUPœ, œinputTypesœ: [œMessageœ], œtypeœ: œstrœ}"
      },
      {
        "className": "",
        "data": {
          "sourceHandle": {
            "dataType": "OpenAIModel",
            "id": "OpenAIModel-Y3GUP",
            "name": "text_output",
            "output_types": [
              "Message"
            ]
          },
          "targetHandle": {
            "fieldName": "input_value",
            "id": "ChatOutput-Y7FC3",
            "inputTypes": [
              "Message"
            ],
            "type": "str"
          }
        },
        "id": "reactflow__edge-OpenAIModel-Y3GUP{œdataTypeœ:œOpenAIModelœ,œidœ:œOpenAIModel-Y3GUPœ,œnameœ:œtext_outputœ,œoutput_typesœ:[œMessageœ]}-ChatOutput-Y7FC3{œfieldNameœ:œinput_valueœ,œidœ:œChatOutput-Y7FC3œ,œinputTypesœ:[œMessageœ],œtypeœ:œstrœ}",
        "source": "OpenAIModel-Y3GUP",
        "sourceHandle": "{œdataTypeœ: œOpenAIModelœ, œidœ: œOpenAIModel-Y3GUPœ, œnameœ: œtext_outputœ, œoutput_typesœ: [œMessageœ]}",
        "target": "ChatOutput-Y7FC3",
        "targetHandle": "{œfieldNameœ: œinput_valueœ, œidœ: œChatOutput-Y7FC3œ, œinputTypesœ: [œMessageœ], œtypeœ: œstrœ}"
      }
    ],
    "nodes": [
      {
        "data": {
          "description": "Fetch content from one or more URLs.",
          "display_name": "URL",
          "id": "URL-v3FkJ",
          "node": {
            "base_classes": [
              "Data"
            ],
            "beta": false,
            "conditional_paths": [],
            "custom_fields": {},
            "description": "Fetch content from one or more URLs.",
            "display_name": "URL",
            "documentation": "",
            "edited": false,
            "field_order": [
              "urls"
            ],
            "frozen": false,
            "icon": "layout-template",
            "legacy": false,
            "metadata": {},
            "output_types": [],
            "outputs": [
              {
                "cache": true,
                "display_name": "Data",
                "method": "fetch_content",
                "name": "data",
                "selected": "Data",
                "types": [
                  "Data"
                ],
                "value": "__UNDEFINED__"
              },
              {
                "cache": true,
                "display_name": "Text",
                "method": "fetch_content_text",
                "name": "text",
                "selected": "Message",
                "types": [
                  "Message"
                ],
                "value": "__UNDEFINED__"
              }
            ],
            "pinned": false,
            "template": {
              "_type": "Component",
              "code": {
                "advanced": true,
                "dynamic": true,
                "fileTypes": [],
                "file_path": "",
                "info": "",
                "list": false,
                "load_from_db": false,
                "multiline": true,
                "name": "code",
                "password": false,
                "placeholder": "",
                "required": true,
                "show": true,
                "title_case": false,
                "type": "code",
                "value": "import re\n\nfrom langchain_community.document_loaders import AsyncHtmlLoader, WebBaseLoader\n\nfrom langflow.custom import Component\nfrom langflow.helpers.data import data_to_text\nfrom langflow.io import DropdownInput, MessageTextInput, Output\nfrom langflow.schema import Data\nfrom langflow.schema.message import Message\n\n\nclass URLComponent(Component):\n    display_name = \"URL\"\n    description = \"Fetch content from one or more URLs.\"\n    icon = \"layout-template\"\n    name = \"URL\"\n\n    inputs = [\n        MessageTextInput(\n            name=\"urls\",\n            display_name=\"URLs\",\n            info=\"Enter one or more URLs, by clicking the '+' button.\",\n            is_list=True,\n        ),\n        DropdownInput(\n            name=\"format\",\n            display_name=\"Output format\",\n            info=\"Output format. Use 'Text' to extract the text from the HTML or 'Raw HTML' for the raw HTML content.\",\n            options=[\"Text\", \"Raw HTML\"],\n            value=\"Text\",\n        ),\n    ]\n\n    outputs = [\n        Output(display_name=\"Data\", name=\"data\", method=\"fetch_content\"),\n        Output(display_name=\"Text\", name=\"text\", method=\"fetch_content_text\"),\n    ]\n\n    def ensure_url(self, string: str) -> str:\n        \"\"\"Ensures the given string is a URL by adding 'http://' if it doesn't start with 'http://' or 'https://'.\n\n        Raises an error if the string is not a valid URL.\n\n        Parameters:\n            string (str): The string to be checked and possibly modified.\n\n        Returns:\n            str: The modified string that is ensured to be a URL.\n\n        Raises:\n            ValueError: If the string is not a valid URL.\n        \"\"\"\n        if not string.startswith((\"http://\", \"https://\")):\n            string = \"http://\" + string\n\n        # Basic URL validation regex\n        url_regex = re.compile(\n            r\"^(https?:\\/\\/)?\"  # optional protocol\n            r\"(www\\.)?\"  # optional www\n            r\"([a-zA-Z0-9.-]+)\"  # domain\n            r\"(\\.[a-zA-Z]{2,})?\"  # top-level domain\n            r\"(:\\d+)?\"  # optional port\n            r\"(\\/[^\\s]*)?$\",  # optional path\n            re.IGNORECASE,\n        )\n\n        if not url_regex.match(string):\n            msg = f\"Invalid URL: {string}\"\n            raise ValueError(msg)\n\n        return string\n\n    def fetch_content(self) -> list[Data]:\n        urls = [self.ensure_url(url.strip()) for url in self.urls if url.strip()]\n        if self.format == \"Raw HTML\":\n            loader = AsyncHtmlLoader(web_path=urls, encoding=\"utf-8\")\n        else:\n            loader = WebBaseLoader(web_paths=urls, encoding=\"utf-8\")\n        docs = loader.load()\n        data = [Data(text=doc.page_content, **doc.metadata) for doc in docs]\n        self.status = data\n        return data\n\n    def fetch_content_text(self) -> Message:\n        data = self.fetch_content()\n\n        result_string = data_to_text(\"{text}\", data)\n        self.status = result_string\n        return Message(text=result_string)\n"
              },
              "format": {
                "_input_type": "DropdownInput",
                "advanced": false,
                "combobox": false,
                "display_name": "Output format",
                "dynamic": false,
                "info": "Output format. Use 'Text' to extract the text from the HTML or 'Raw HTML' for the raw HTML content.",
                "name": "format",
                "options": [
                  "Text",
                  "Raw HTML"
                ],
                "placeholder": "",
                "required": false,
                "show": true,
                "title_case": false,
                "trace_as_metadata": true,
                "type": "str",
                "value": "Text"
              },
              "urls": {
                "advanced": false,
                "display_name": "URLs",
                "dynamic": false,
                "info": "Enter one or more URLs, by clicking the '+' button.",
                "input_types": [
                  "Message"
                ],
                "list": true,
                "load_from_db": false,
                "name": "urls",
                "placeholder": "",
                "required": false,
                "show": true,
                "title_case": false,
                "trace_as_input": true,
                "trace_as_metadata": true,
                "type": "str",
                "value": [
                  "langflow.org/",
                  "docs.langflow.org/"
                ]
              }
            }
          },
          "type": "URL"
        },
        "dragging": false,
        "height": 465,
        "id": "URL-v3FkJ",
        "position": {
          "x": 220.79156431407534,
          "y": 498.8186168722667
        },
        "positionAbsolute": {
          "x": 220.79156431407534,
          "y": 498.8186168722667
        },
        "selected": false,
        "type": "genericNode",
        "width": 384
      },
      {
        "data": {
          "description": "Convert Data into plain text following a specified template.",
          "display_name": "Parse Data",
          "id": "ParseData-qffHj",
          "node": {
            "base_classes": [
              "Message"
            ],
            "beta": false,
            "conditional_paths": [],
            "custom_fields": {},
            "description": "Convert Data into plain text following a specified template.",
            "display_name": "Parse Data",
            "documentation": "",
            "edited": false,
            "field_order": [
              "data",
              "template",
              "sep"
            ],
            "frozen": false,
            "icon": "braces",
            "legacy": false,
            "metadata": {},
            "output_types": [],
            "outputs": [
              {
                "cache": true,
                "display_name": "Text",
                "method": "parse_data",
                "name": "text",
                "selected": "Message",
                "types": [
                  "Message"
                ],
                "value": "__UNDEFINED__"
              }
            ],
            "pinned": false,
            "template": {
              "_type": "Component",
              "code": {
                "advanced": true,
                "dynamic": true,
                "fileTypes": [],
                "file_path": "",
                "info": "",
                "list": false,
                "load_from_db": false,
                "multiline": true,
                "name": "code",
                "password": false,
                "placeholder": "",
                "required": true,
                "show": true,
                "title_case": false,
                "type": "code",
                "value": "from langflow.custom import Component\nfrom langflow.helpers.data import data_to_text\nfrom langflow.io import DataInput, MultilineInput, Output, StrInput\nfrom langflow.schema.message import Message\n\n\nclass ParseDataComponent(Component):\n    display_name = \"Parse Data\"\n    description = \"Convert Data into plain text following a specified template.\"\n    icon = \"braces\"\n    name = \"ParseData\"\n\n    inputs = [\n        DataInput(name=\"data\", display_name=\"Data\", info=\"The data to convert to text.\"),\n        MultilineInput(\n            name=\"template\",\n            display_name=\"Template\",\n            info=\"The template to use for formatting the data. \"\n            \"It can contain the keys {text}, {data} or any other key in the Data.\",\n            value=\"{text}\",\n        ),\n        StrInput(name=\"sep\", display_name=\"Separator\", advanced=True, value=\"\\n\"),\n    ]\n\n    outputs = [\n        Output(display_name=\"Text\", name=\"text\", method=\"parse_data\"),\n    ]\n\n    def parse_data(self) -> Message:\n        data = self.data if isinstance(self.data, list) else [self.data]\n        template = self.template\n\n        result_string = data_to_text(template, data, sep=self.sep)\n        self.status = result_string\n        return Message(text=result_string)\n"
              },
              "data": {
                "advanced": false,
                "display_name": "Data",
                "dynamic": false,
                "info": "The data to convert to text.",
                "input_types": [
                  "Data"
                ],
                "list": false,
                "name": "data",
                "placeholder": "",
                "required": false,
                "show": true,
                "title_case": false,
                "trace_as_input": true,
                "trace_as_metadata": true,
                "type": "other",
                "value": ""
              },
              "sep": {
                "advanced": true,
                "display_name": "Separator",
                "dynamic": false,
                "info": "",
                "list": false,
                "load_from_db": false,
                "name": "sep",
                "placeholder": "",
                "required": false,
                "show": true,
                "title_case": false,
                "trace_as_metadata": true,
                "type": "str",
                "value": "\n"
              },
              "template": {
                "advanced": false,
                "display_name": "Template",
                "dynamic": false,
                "info": "The template to use for formatting the data. It can contain the keys {text}, {data} or any other key in the Data.",
                "input_types": [
                  "Message"
                ],
                "list": false,
                "load_from_db": false,
                "multiline": true,
                "name": "template",
                "placeholder": "",
                "required": false,
                "show": true,
                "title_case": false,
                "trace_as_input": true,
                "trace_as_metadata": true,
                "type": "str",
                "value": "{text}"
              }
            }
          },
          "type": "ParseData"
        },
        "dragging": false,
        "height": 353,
        "id": "ParseData-qffHj",
        "position": {
          "x": 754.3607306709101,
          "y": 736.8516961537598
        },
        "positionAbsolute": {
          "x": 754.3607306709101,
          "y": 736.8516961537598
        },
        "selected": false,
        "type": "genericNode",
        "width": 384
      },
      {
        "data": {
          "description": "Create a prompt template with dynamic variables.",
          "display_name": "Prompt",
          "id": "Prompt-ztjwI",
          "node": {
            "base_classes": [
              "Message"
            ],
            "beta": false,
            "conditional_paths": [],
            "custom_fields": {
              "template": [
                "references",
                "instructions"
              ]
            },
            "description": "Create a prompt template with dynamic variables.",
            "display_name": "Prompt",
            "documentation": "",
            "edited": false,
            "field_order": [
              "template"
            ],
            "frozen": false,
            "icon": "prompts",
            "legacy": false,
            "metadata": {},
            "output_types": [],
            "outputs": [
              {
                "cache": true,
                "display_name": "Prompt Message",
                "method": "build_prompt",
                "name": "prompt",
                "selected": "Message",
                "types": [
                  "Message"
                ],
                "value": "__UNDEFINED__"
              }
            ],
            "pinned": false,
            "template": {
              "_type": "Component",
              "code": {
                "advanced": true,
                "dynamic": true,
                "fileTypes": [],
                "file_path": "",
                "info": "",
                "list": false,
                "load_from_db": false,
                "multiline": true,
                "name": "code",
                "password": false,
                "placeholder": "",
                "required": true,
                "show": true,
                "title_case": false,
                "type": "code",
                "value": "from langflow.base.prompts.api_utils import process_prompt_template\nfrom langflow.custom import Component\nfrom langflow.inputs.inputs import DefaultPromptField\nfrom langflow.io import Output, PromptInput\nfrom langflow.schema.message import Message\nfrom langflow.template.utils import update_template_values\n\n\nclass PromptComponent(Component):\n    display_name: str = \"Prompt\"\n    description: str = \"Create a prompt template with dynamic variables.\"\n    icon = \"prompts\"\n    trace_type = \"prompt\"\n    name = \"Prompt\"\n\n    inputs = [\n        PromptInput(name=\"template\", display_name=\"Template\"),\n    ]\n\n    outputs = [\n        Output(display_name=\"Prompt Message\", name=\"prompt\", method=\"build_prompt\"),\n    ]\n\n    async def build_prompt(self) -> Message:\n        prompt = Message.from_template_and_variables(**self._attributes)\n        self.status = prompt.text\n        return prompt\n\n    def _update_template(self, frontend_node: dict):\n        prompt_template = frontend_node[\"template\"][\"template\"][\"value\"]\n        custom_fields = frontend_node[\"custom_fields\"]\n        frontend_node_template = frontend_node[\"template\"]\n        _ = process_prompt_template(\n            template=prompt_template,\n            name=\"template\",\n            custom_fields=custom_fields,\n            frontend_node_template=frontend_node_template,\n        )\n        return frontend_node\n\n    def post_code_processing(self, new_frontend_node: dict, current_frontend_node: dict):\n        \"\"\"This function is called after the code validation is done.\"\"\"\n        frontend_node = super().post_code_processing(new_frontend_node, current_frontend_node)\n        template = frontend_node[\"template\"][\"template\"][\"value\"]\n        # Kept it duplicated for backwards compatibility\n        _ = process_prompt_template(\n            template=template,\n            name=\"template\",\n            custom_fields=frontend_node[\"custom_fields\"],\n            frontend_node_template=frontend_node[\"template\"],\n        )\n        # Now that template is updated, we need to grab any values that were set in the current_frontend_node\n        # and update the frontend_node with those values\n        update_template_values(new_template=frontend_node, previous_template=current_frontend_node[\"template\"])\n        return frontend_node\n\n    def _get_fallback_input(self, **kwargs):\n        return DefaultPromptField(**kwargs)\n"
              },
              "instructions": {
                "advanced": false,
                "display_name": "instructions",
                "dynamic": false,
                "field_type": "str",
                "fileTypes": [],
                "file_path": "",
                "info": "",
                "input_types": [
                  "Message",
                  "Text"
                ],
                "list": false,
                "load_from_db": false,
                "multiline": true,
                "name": "instructions",
                "password": false,
                "placeholder": "",
                "required": false,
                "show": true,
                "title_case": false,
                "type": "str",
                "value": ""
              },
              "references": {
                "advanced": false,
                "display_name": "references",
                "dynamic": false,
                "field_type": "str",
                "fileTypes": [],
                "file_path": "",
                "info": "",
                "input_types": [
                  "Message",
                  "Text"
                ],
                "list": false,
                "load_from_db": false,
                "multiline": true,
                "name": "references",
                "password": false,
                "placeholder": "",
                "required": false,
                "show": true,
                "title_case": false,
                "type": "str",
                "value": ""
              },
              "template": {
                "advanced": false,
                "display_name": "Template",
                "dynamic": false,
                "info": "",
                "list": false,
                "load_from_db": false,
                "name": "template",
                "placeholder": "",
                "required": false,
                "show": true,
                "title_case": false,
                "trace_as_input": true,
                "type": "prompt",
                "value": "Reference 1:\n\n{references}\n\n---\n\n{instructions}\n\nBlog: \n\n"
              }
            }
          },
          "type": "Prompt"
        },
        "dragging": false,
        "height": 477,
        "id": "Prompt-ztjwI",
        "position": {
          "x": 1368.0633591447076,
          "y": 467.19448061224284
        },
        "positionAbsolute": {
          "x": 1368.0633591447076,
          "y": 467.19448061224284
        },
        "selected": false,
        "type": "genericNode",
        "width": 384
      },
      {
        "data": {
          "description": "Get text inputs from the Playground.",
          "display_name": "Instructions",
          "id": "TextInput-A7goL",
          "node": {
            "base_classes": [
              "Message"
            ],
            "beta": false,
            "conditional_paths": [],
            "custom_fields": {},
            "description": "Get text inputs from the Playground.",
            "display_name": "Instructions",
            "documentation": "",
            "edited": false,
            "field_order": [
              "input_value"
            ],
            "frozen": false,
            "icon": "type",
            "metadata": {},
            "output_types": [],
            "outputs": [
              {
                "cache": true,
                "display_name": "Text",
                "method": "text_response",
                "name": "text",
                "selected": "Message",
                "types": [
                  "Message"
                ],
                "value": "__UNDEFINED__"
              }
            ],
            "pinned": false,
            "template": {
              "_type": "Component",
              "code": {
                "advanced": true,
                "dynamic": true,
                "fileTypes": [],
                "file_path": "",
                "info": "",
                "list": false,
                "load_from_db": false,
                "multiline": true,
                "name": "code",
                "password": false,
                "placeholder": "",
                "required": true,
                "show": true,
                "title_case": false,
                "type": "code",
                "value": "from langflow.base.io.text import TextComponent\nfrom langflow.io import MultilineInput, Output\nfrom langflow.schema.message import Message\n\n\nclass TextInputComponent(TextComponent):\n    display_name = \"Text Input\"\n    description = \"Get text inputs from the Playground.\"\n    icon = \"type\"\n    name = \"TextInput\"\n\n    inputs = [\n        MultilineInput(\n            name=\"input_value\",\n            display_name=\"Text\",\n            info=\"Text to be passed as input.\",\n        ),\n    ]\n    outputs = [\n        Output(display_name=\"Text\", name=\"text\", method=\"text_response\"),\n    ]\n\n    def text_response(self) -> Message:\n        return Message(\n            text=self.input_value,\n        )\n"
              },
              "input_value": {
                "_input_type": "MultilineInput",
                "advanced": false,
                "display_name": "Text",
                "dynamic": false,
                "info": "Text to be passed as input.",
                "input_types": [
                  "Message"
                ],
                "list": false,
                "load_from_db": false,
                "multiline": true,
                "name": "input_value",
                "placeholder": "",
                "required": false,
                "show": true,
                "title_case": false,
                "trace_as_input": true,
                "trace_as_metadata": true,
                "type": "str",
                "value": "Use the references above for style to write a new blog/tutorial about Langflow and AI. Suggest non-covered topics."
              }
            }
          },
          "type": "TextInput"
        },
        "dragging": false,
        "height": 289,
        "id": "TextInput-A7goL",
        "position": {
          "x": 743.7338453293725,
          "y": 301.58775454952183
        },
        "positionAbsolute": {
          "x": 743.7338453293725,
          "y": 301.58775454952183
        },
        "selected": false,
        "type": "genericNode",
        "width": 384
      },
      {
        "data": {
          "description": "Display a chat message in the Playground.",
          "display_name": "Chat Output",
          "id": "ChatOutput-Y7FC3",
          "node": {
            "base_classes": [
              "Message"
            ],
            "beta": false,
            "conditional_paths": [],
            "custom_fields": {},
            "description": "Display a chat message in the Playground.",
            "display_name": "Chat Output",
            "documentation": "",
            "edited": false,
            "field_order": [
              "input_value",
              "store_message",
              "sender",
              "sender_name",
              "session_id",
              "data_template"
            ],
            "frozen": false,
            "icon": "MessagesSquare",
            "legacy": false,
            "metadata": {},
            "output_types": [],
            "outputs": [
              {
                "cache": true,
                "display_name": "Message",
                "method": "message_response",
                "name": "message",
                "selected": "Message",
                "types": [
                  "Message"
                ],
                "value": "__UNDEFINED__"
              }
            ],
            "pinned": false,
            "template": {
              "_type": "Component",
              "background_color": {
                "_input_type": "MessageTextInput",
                "advanced": true,
                "display_name": "Background Color",
                "dynamic": false,
                "info": "The background color of the icon.",
                "input_types": [
                  "Message"
                ],
                "list": false,
                "load_from_db": false,
                "name": "background_color",
                "placeholder": "",
                "required": false,
                "show": true,
                "title_case": false,
                "trace_as_input": true,
                "trace_as_metadata": true,
                "type": "str",
                "value": ""
              },
              "chat_icon": {
                "_input_type": "MessageTextInput",
                "advanced": true,
                "display_name": "Icon",
                "dynamic": false,
                "info": "The icon of the message.",
                "input_types": [
                  "Message"
                ],
                "list": false,
                "load_from_db": false,
                "name": "chat_icon",
                "placeholder": "",
                "required": false,
                "show": true,
                "title_case": false,
                "trace_as_input": true,
                "trace_as_metadata": true,
                "type": "str",
                "value": ""
              },
              "code": {
                "advanced": true,
                "dynamic": true,
                "fileTypes": [],
                "file_path": "",
                "info": "",
                "list": false,
                "load_from_db": false,
                "multiline": true,
                "name": "code",
                "password": false,
                "placeholder": "",
                "required": true,
                "show": true,
                "title_case": false,
                "type": "code",
                "value": "from langflow.base.io.chat import ChatComponent\nfrom langflow.inputs import BoolInput\nfrom langflow.io import DropdownInput, MessageTextInput, Output\nfrom langflow.schema.message import Message\nfrom langflow.schema.properties import Properties, Source\nfrom langflow.utils.constants import MESSAGE_SENDER_AI, MESSAGE_SENDER_NAME_AI, MESSAGE_SENDER_USER\n\n\nclass ChatOutput(ChatComponent):\n    display_name = \"Chat Output\"\n    description = \"Display a chat message in the Playground.\"\n    icon = \"MessagesSquare\"\n    name = \"ChatOutput\"\n\n    inputs = [\n        MessageTextInput(\n            name=\"input_value\",\n            display_name=\"Text\",\n            info=\"Message to be passed as output.\",\n        ),\n        BoolInput(\n            name=\"should_store_message\",\n            display_name=\"Store Messages\",\n            info=\"Store the message in the history.\",\n            value=True,\n            advanced=True,\n        ),\n        DropdownInput(\n            name=\"sender\",\n            display_name=\"Sender Type\",\n            options=[MESSAGE_SENDER_AI, MESSAGE_SENDER_USER],\n            value=MESSAGE_SENDER_AI,\n            advanced=True,\n            info=\"Type of sender.\",\n        ),\n        MessageTextInput(\n            name=\"sender_name\",\n            display_name=\"Sender Name\",\n            info=\"Name of the sender.\",\n            value=MESSAGE_SENDER_NAME_AI,\n            advanced=True,\n        ),\n        MessageTextInput(\n            name=\"session_id\",\n            display_name=\"Session ID\",\n            info=\"The session ID of the chat. If empty, the current session ID parameter will be used.\",\n            advanced=True,\n        ),\n        MessageTextInput(\n            name=\"data_template\",\n            display_name=\"Data Template\",\n            value=\"{text}\",\n            advanced=True,\n            info=\"Template to convert Data to Text. If left empty, it will be dynamically set to the Data's text key.\",\n        ),\n        MessageTextInput(\n            name=\"background_color\",\n            display_name=\"Background Color\",\n            info=\"The background color of the icon.\",\n            advanced=True,\n        ),\n        MessageTextInput(\n            name=\"chat_icon\",\n            display_name=\"Icon\",\n            info=\"The icon of the message.\",\n            advanced=True,\n        ),\n        MessageTextInput(\n            name=\"text_color\",\n            display_name=\"Text Color\",\n            info=\"The text color of the name\",\n            advanced=True,\n        ),\n    ]\n    outputs = [\n        Output(\n            display_name=\"Message\",\n            name=\"message\",\n            method=\"message_response\",\n        ),\n    ]\n\n    def _build_source(self, _id: str | None, display_name: str | None, source: str | None) -> Source:\n        source_dict = {}\n        if _id:\n            source_dict[\"id\"] = _id\n        if display_name:\n            source_dict[\"display_name\"] = display_name\n        if source:\n            source_dict[\"source\"] = source\n        return Source(**source_dict)\n\n    def message_response(self) -> Message:\n        _source, _icon, _display_name, _source_id = self.get_properties_from_source_component()\n        _background_color = self.background_color\n        _text_color = self.text_color\n        if self.chat_icon:\n            _icon = self.chat_icon\n        message = Message(\n            text=self.input_value,\n            sender=self.sender,\n            sender_name=self.sender_name,\n            session_id=self.session_id,\n            flow_id=self.graph.flow_id,\n            properties=Properties(\n                source=self._build_source(_source_id, _display_name, _source),\n                icon=_icon,\n                background_color=_background_color,\n                text_color=_text_color,\n            ),\n        )\n        if self.session_id and isinstance(message, Message) and self.should_store_message:\n            stored_message = self.send_message(\n                message,\n            )\n            self.message.value = stored_message\n            message = stored_message\n\n        self.status = message\n        return message\n"
              },
              "data_template": {
                "advanced": true,
                "display_name": "Data Template",
                "dynamic": false,
                "info": "Template to convert Data to Text. If left empty, it will be dynamically set to the Data's text key.",
                "input_types": [
                  "Message"
                ],
                "list": false,
                "load_from_db": false,
                "name": "data_template",
                "placeholder": "",
                "required": false,
                "show": true,
                "title_case": false,
                "trace_as_input": true,
                "trace_as_metadata": true,
                "type": "str",
                "value": "{text}"
              },
              "input_value": {
                "advanced": false,
                "display_name": "Text",
                "dynamic": false,
                "info": "Message to be passed as output.",
                "input_types": [
                  "Message"
                ],
                "list": false,
                "load_from_db": false,
                "name": "input_value",
                "placeholder": "",
                "required": false,
                "show": true,
                "title_case": false,
                "trace_as_input": true,
                "trace_as_metadata": true,
                "type": "str",
                "value": ""
              },
              "sender": {
                "advanced": true,
                "display_name": "Sender Type",
                "dynamic": false,
                "info": "Type of sender.",
                "name": "sender",
                "options": [
                  "Machine",
                  "User"
                ],
                "placeholder": "",
                "required": false,
                "show": true,
                "title_case": false,
                "trace_as_metadata": true,
                "type": "str",
                "value": "Machine"
              },
              "sender_name": {
                "advanced": true,
                "display_name": "Sender Name",
                "dynamic": false,
                "info": "Name of the sender.",
                "input_types": [
                  "Message"
                ],
                "list": false,
                "load_from_db": false,
                "name": "sender_name",
                "placeholder": "",
                "required": false,
                "show": true,
                "title_case": false,
                "trace_as_input": true,
                "trace_as_metadata": true,
                "type": "str",
                "value": "AI"
              },
              "session_id": {
                "advanced": true,
                "display_name": "Session ID",
                "dynamic": false,
                "info": "The session ID of the chat. If empty, the current session ID parameter will be used.",
                "input_types": [
                  "Message"
                ],
                "list": false,
                "load_from_db": false,
                "name": "session_id",
                "placeholder": "",
                "required": false,
                "show": true,
                "title_case": false,
                "trace_as_input": true,
                "trace_as_metadata": true,
                "type": "str",
                "value": ""
              },
              "should_store_message": {
                "_input_type": "BoolInput",
                "advanced": true,
                "display_name": "Store Messages",
                "dynamic": false,
                "info": "Store the message in the history.",
                "list": false,
                "name": "should_store_message",
                "placeholder": "",
                "required": false,
                "show": true,
                "title_case": false,
                "trace_as_metadata": true,
                "type": "bool",
                "value": true
              },
              "text_color": {
                "_input_type": "MessageTextInput",
                "advanced": true,
                "display_name": "Text Color",
                "dynamic": false,
                "info": "The text color of the name",
                "input_types": [
                  "Message"
                ],
                "list": false,
                "load_from_db": false,
                "name": "text_color",
                "placeholder": "",
                "required": false,
                "show": true,
                "title_case": false,
                "trace_as_input": true,
                "trace_as_metadata": true,
                "type": "str",
                "value": ""
              }
            }
          },
          "type": "ChatOutput"
        },
        "dragging": false,
        "height": 289,
        "id": "ChatOutput-Y7FC3",
        "position": {
          "x": 2449.3489426461606,
          "y": 571.2449700910389
        },
        "positionAbsolute": {
          "x": 2449.3489426461606,
          "y": 571.2449700910389
        },
        "selected": false,
        "type": "genericNode",
        "width": 384
      },
      {
        "data": {
          "description": "Generates text using OpenAI LLMs.",
          "display_name": "OpenAI",
          "id": "OpenAIModel-Y3GUP",
          "node": {
            "base_classes": [
              "LanguageModel",
              "Message"
            ],
            "beta": false,
            "conditional_paths": [],
            "custom_fields": {},
            "description": "Generates text using OpenAI LLMs.",
            "display_name": "OpenAI",
            "documentation": "",
            "edited": false,
            "field_order": [
              "input_value",
              "max_tokens",
              "model_kwargs",
              "json_mode",
              "output_schema",
              "model_name",
              "openai_api_base",
              "openai_api_key",
              "temperature",
              "stream",
              "system_message",
              "seed"
            ],
            "frozen": false,
            "icon": "OpenAI",
            "legacy": false,
            "metadata": {},
            "output_types": [],
            "outputs": [
              {
                "cache": true,
                "display_name": "Text",
                "method": "text_response",
                "name": "text_output",
                "required_inputs": [
                  "input_value",
                  "stream",
                  "system_message"
                ],
                "selected": "Message",
                "types": [
                  "Message"
                ],
                "value": "__UNDEFINED__"
              },
              {
                "cache": true,
                "display_name": "Language Model",
                "method": "build_model",
                "name": "model_output",
                "required_inputs": [
                  "api_key",
                  "json_mode",
                  "max_tokens",
                  "model_kwargs",
                  "model_name",
                  "openai_api_base",
                  "output_schema",
                  "seed",
                  "temperature"
                ],
                "selected": "LanguageModel",
                "types": [
                  "LanguageModel"
                ],
                "value": "__UNDEFINED__"
              }
            ],
            "pinned": false,
            "template": {
              "_type": "Component",
              "api_key": {
                "_input_type": "SecretStrInput",
                "advanced": false,
                "display_name": "OpenAI API Key",
                "dynamic": false,
                "info": "The OpenAI API Key to use for the OpenAI model.",
                "input_types": [
                  "Message"
                ],
                "load_from_db": true,
                "name": "api_key",
                "password": true,
                "placeholder": "",
                "required": false,
                "show": true,
                "title_case": false,
                "type": "str",
                "value": "OPENAI_API_KEY"
              },
              "code": {
                "advanced": true,
                "dynamic": true,
                "fileTypes": [],
                "file_path": "",
                "info": "",
                "list": false,
                "load_from_db": false,
                "multiline": true,
                "name": "code",
                "password": false,
                "placeholder": "",
                "required": true,
                "show": true,
                "title_case": false,
                "type": "code",
                "value": "import operator\nfrom functools import reduce\n\nfrom langchain_openai import ChatOpenAI\nfrom pydantic.v1 import SecretStr\n\nfrom langflow.base.models.model import LCModelComponent\nfrom langflow.base.models.openai_constants import OPENAI_MODEL_NAMES\nfrom langflow.field_typing import LanguageModel\nfrom langflow.field_typing.range_spec import RangeSpec\nfrom langflow.inputs import BoolInput, DictInput, DropdownInput, FloatInput, IntInput, SecretStrInput, StrInput\nfrom langflow.inputs.inputs import HandleInput\n\n\nclass OpenAIModelComponent(LCModelComponent):\n    display_name = \"OpenAI\"\n    description = \"Generates text using OpenAI LLMs.\"\n    icon = \"OpenAI\"\n    name = \"OpenAIModel\"\n\n    inputs = [\n        *LCModelComponent._base_inputs,\n        IntInput(\n            name=\"max_tokens\",\n            display_name=\"Max Tokens\",\n            advanced=True,\n            info=\"The maximum number of tokens to generate. Set to 0 for unlimited tokens.\",\n            range_spec=RangeSpec(min=0, max=128000),\n        ),\n        DictInput(name=\"model_kwargs\", display_name=\"Model Kwargs\", advanced=True),\n        BoolInput(\n            name=\"json_mode\",\n            display_name=\"JSON Mode\",\n            advanced=True,\n            info=\"If True, it will output JSON regardless of passing a schema.\",\n        ),\n        DictInput(\n            name=\"output_schema\",\n            is_list=True,\n            display_name=\"Schema\",\n            advanced=True,\n            info=\"The schema for the Output of the model. \"\n            \"You must pass the word JSON in the prompt. \"\n            \"If left blank, JSON mode will be disabled. [DEPRECATED]\",\n        ),\n        DropdownInput(\n            name=\"model_name\",\n            display_name=\"Model Name\",\n            advanced=False,\n            options=OPENAI_MODEL_NAMES,\n            value=OPENAI_MODEL_NAMES[0],\n        ),\n        StrInput(\n            name=\"openai_api_base\",\n            display_name=\"OpenAI API Base\",\n            advanced=True,\n            info=\"The base URL of the OpenAI API. \"\n            \"Defaults to https://api.openai.com/v1. \"\n            \"You can change this to use other APIs like JinaChat, LocalAI and Prem.\",\n        ),\n        SecretStrInput(\n            name=\"api_key\",\n            display_name=\"OpenAI API Key\",\n            info=\"The OpenAI API Key to use for the OpenAI model.\",\n            advanced=False,\n            value=\"OPENAI_API_KEY\",\n        ),\n        FloatInput(name=\"temperature\", display_name=\"Temperature\", value=0.1),\n        IntInput(\n            name=\"seed\",\n            display_name=\"Seed\",\n            info=\"The seed controls the reproducibility of the job.\",\n            advanced=True,\n            value=1,\n        ),\n        HandleInput(\n            name=\"output_parser\",\n            display_name=\"Output Parser\",\n            info=\"The parser to use to parse the output of the model\",\n            advanced=True,\n            input_types=[\"OutputParser\"],\n        ),\n    ]\n\n    def build_model(self) -> LanguageModel:  # type: ignore[type-var]\n        # self.output_schema is a list of dictionaries\n        # let's convert it to a dictionary\n        output_schema_dict: dict[str, str] = reduce(operator.ior, self.output_schema or {}, {})\n        openai_api_key = self.api_key\n        temperature = self.temperature\n        model_name: str = self.model_name\n        max_tokens = self.max_tokens\n        model_kwargs = self.model_kwargs or {}\n        openai_api_base = self.openai_api_base or \"https://api.openai.com/v1\"\n        json_mode = bool(output_schema_dict) or self.json_mode\n        seed = self.seed\n\n        api_key = SecretStr(openai_api_key).get_secret_value() if openai_api_key else None\n        output = ChatOpenAI(\n            max_tokens=max_tokens or None,\n            model_kwargs=model_kwargs,\n            model=model_name,\n            base_url=openai_api_base,\n            api_key=api_key,\n            temperature=temperature if temperature is not None else 0.1,\n            seed=seed,\n        )\n        if json_mode:\n            if output_schema_dict:\n                output = output.with_structured_output(schema=output_schema_dict, method=\"json_mode\")\n            else:\n                output = output.bind(response_format={\"type\": \"json_object\"})\n\n        return output\n\n    def _get_exception_message(self, e: Exception):\n        \"\"\"Get a message from an OpenAI exception.\n\n        Args:\n            e (Exception): The exception to get the message from.\n\n        Returns:\n            str: The message from the exception.\n        \"\"\"\n        try:\n            from openai import BadRequestError\n        except ImportError:\n            return None\n        if isinstance(e, BadRequestError):\n            message = e.body.get(\"message\")\n            if message:\n                return message\n        return None\n"
              },
              "input_value": {
                "advanced": false,
                "display_name": "Input",
                "dynamic": false,
                "info": "",
                "input_types": [
                  "Message"
                ],
                "list": false,
                "load_from_db": false,
                "name": "input_value",
                "placeholder": "",
                "required": false,
                "show": true,
                "title_case": false,
                "trace_as_input": true,
                "trace_as_metadata": true,
                "type": "str",
                "value": ""
              },
              "json_mode": {
                "advanced": true,
                "display_name": "JSON Mode",
                "dynamic": false,
                "info": "If True, it will output JSON regardless of passing a schema.",
                "list": false,
                "name": "json_mode",
                "placeholder": "",
                "required": false,
                "show": true,
                "title_case": false,
                "trace_as_metadata": true,
                "type": "bool",
                "value": false
              },
              "max_tokens": {
                "advanced": true,
                "display_name": "Max Tokens",
                "dynamic": false,
                "info": "The maximum number of tokens to generate. Set to 0 for unlimited tokens.",
                "list": false,
                "name": "max_tokens",
                "placeholder": "",
                "required": false,
                "show": true,
                "title_case": false,
                "trace_as_metadata": true,
                "type": "int",
                "value": ""
              },
              "model_kwargs": {
                "advanced": true,
                "display_name": "Model Kwargs",
                "dynamic": false,
                "info": "",
                "list": false,
                "name": "model_kwargs",
                "placeholder": "",
                "required": false,
                "show": true,
                "title_case": false,
                "trace_as_input": true,
                "type": "dict",
                "value": {}
              },
              "model_name": {
                "advanced": false,
                "display_name": "Model Name",
                "dynamic": false,
                "info": "",
                "name": "model_name",
                "options": [
                  "gpt-4o-mini",
                  "gpt-4o",
                  "gpt-4-turbo",
                  "gpt-4-turbo-preview",
                  "gpt-4",
                  "gpt-3.5-turbo",
                  "gpt-3.5-turbo-0125"
                ],
                "placeholder": "",
                "required": false,
                "show": true,
                "title_case": false,
                "trace_as_metadata": true,
                "type": "str",
                "value": "gpt-4o"
              },
              "openai_api_base": {
                "advanced": true,
                "display_name": "OpenAI API Base",
                "dynamic": false,
                "info": "The base URL of the OpenAI API. Defaults to https://api.openai.com/v1. You can change this to use other APIs like JinaChat, LocalAI and Prem.",
                "list": false,
                "load_from_db": false,
                "name": "openai_api_base",
                "placeholder": "",
                "required": false,
                "show": true,
                "title_case": false,
                "trace_as_metadata": true,
                "type": "str",
                "value": ""
              },
              "output_parser": {
                "_input_type": "HandleInput",
                "advanced": true,
                "display_name": "Output Parser",
                "dynamic": false,
                "info": "The parser to use to parse the output of the model",
                "input_types": [
                  "OutputParser"
                ],
                "list": false,
                "name": "output_parser",
                "placeholder": "",
                "required": false,
                "show": true,
                "title_case": false,
                "trace_as_metadata": true,
                "type": "other",
                "value": ""
              },
              "output_schema": {
                "advanced": true,
                "display_name": "Schema",
                "dynamic": false,
                "info": "The schema for the Output of the model. You must pass the word JSON in the prompt. If left blank, JSON mode will be disabled. [DEPRECATED]",
                "list": true,
                "name": "output_schema",
                "placeholder": "",
                "required": false,
                "show": true,
                "title_case": false,
                "trace_as_input": true,
                "type": "dict",
                "value": {}
              },
              "seed": {
                "advanced": true,
                "display_name": "Seed",
                "dynamic": false,
                "info": "The seed controls the reproducibility of the job.",
                "list": false,
                "name": "seed",
                "placeholder": "",
                "required": false,
                "show": true,
                "title_case": false,
                "trace_as_metadata": true,
                "type": "int",
                "value": 1
              },
              "stream": {
                "advanced": true,
                "display_name": "Stream",
                "dynamic": false,
                "info": "Stream the response from the model. Streaming works only in Chat.",
                "list": false,
                "name": "stream",
                "placeholder": "",
                "required": false,
                "show": true,
                "title_case": false,
                "trace_as_metadata": true,
                "type": "bool",
                "value": false
              },
              "system_message": {
                "advanced": true,
                "display_name": "System Message",
                "dynamic": false,
                "info": "System message to pass to the model.",
                "list": false,
                "load_from_db": false,
                "name": "system_message",
                "placeholder": "",
                "required": false,
                "show": true,
                "title_case": false,
                "trace_as_metadata": true,
                "type": "str",
                "value": ""
              },
              "temperature": {
                "advanced": false,
                "display_name": "Temperature",
                "dynamic": false,
                "info": "",
                "list": false,
                "name": "temperature",
                "placeholder": "",
                "required": false,
                "show": true,
                "title_case": false,
                "trace_as_metadata": true,
                "type": "float",
                "value": 0.1
              }
            }
          },
          "type": "OpenAIModel"
        },
        "dragging": false,
        "height": 587,
        "id": "OpenAIModel-Y3GUP",
        "position": {
          "x": 1950.3830456413473,
          "y": 380.8161704718418
        },
        "positionAbsolute": {
          "x": 1950.3830456413473,
          "y": 380.8161704718418
        },
        "selected": true,
        "type": "genericNode",
        "width": 384
      }
    ],
    "viewport": {
      "x": -46.935859383438924,
      "y": 110.83424076132906,
      "zoom": 0.5205627295612754
    }
  },
  "description": "This flow can be used to create a blog post following instructions from the user, using two other blogs as reference.",
  "endpoint_name": null,
<<<<<<< HEAD
  "id": "5e9b5662-0985-4d40-8ffe-b7f42fa86421",
  "is_component": false,
  "last_tested_version": "1.0.19.post1",
  "name": "Blog Writer"
=======
  "icon": "FileText",
  "id": "92d42e25-91d4-4108-8187-92fc53fc9778",
  "is_component": false,
  "last_tested_version": "1.0.17",
  "name": "Blog Writer",
  "tags": [
    "chatbots"
  ]
>>>>>>> d9445ebb
}<|MERGE_RESOLUTION|>--- conflicted
+++ resolved
@@ -1247,19 +1247,12 @@
   },
   "description": "This flow can be used to create a blog post following instructions from the user, using two other blogs as reference.",
   "endpoint_name": null,
-<<<<<<< HEAD
   "id": "5e9b5662-0985-4d40-8ffe-b7f42fa86421",
   "is_component": false,
   "last_tested_version": "1.0.19.post1",
-  "name": "Blog Writer"
-=======
+  "name": "Blog Writer",
   "icon": "FileText",
-  "id": "92d42e25-91d4-4108-8187-92fc53fc9778",
-  "is_component": false,
-  "last_tested_version": "1.0.17",
-  "name": "Blog Writer",
   "tags": [
     "chatbots"
   ]
->>>>>>> d9445ebb
 }
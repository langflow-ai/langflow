--- conflicted
+++ resolved
@@ -1270,7 +1270,8 @@
                   "gpt-4-turbo",
                   "gpt-4-turbo-preview",
                   "gpt-4",
-                  "gpt-3.5-turbo"
+                  "gpt-3.5-turbo",
+                  "o1"
                 ],
                 "options_metadata": [],
                 "placeholder": "",
@@ -1806,29 +1807,6 @@
                 "title_case": false,
                 "tool_mode": false,
                 "trace_as_input": true,
-<<<<<<< HEAD
-                "type": "dict",
-                "value": {}
-              },
-              "model_name": {
-                "_input_type": "DropdownInput",
-                "advanced": false,
-                "combobox": true,
-                "dialog_inputs": {},
-                "display_name": "Model Name",
-                "dynamic": false,
-                "info": "To see the model names, first choose a provider. Then, enter your API key and click the refresh button next to the model name.",
-                "name": "model_name",
-                "options": [
-                  "gpt-4o-mini",
-                  "gpt-4o",
-                  "gpt-4.5-preview",
-                  "gpt-4-turbo",
-                  "gpt-4-turbo-preview",
-                  "gpt-4",
-                  "gpt-3.5-turbo",
-                  "o1"
-=======
                 "trace_as_metadata": true,
                 "type": "str",
                 "value": ""
@@ -1911,7 +1889,6 @@
                 "info": "The background color of the icon.",
                 "input_types": [
                   "Message"
->>>>>>> 8a1b64ed
                 ],
                 "list": false,
                 "list_add_label": "Add More",

--- conflicted
+++ resolved
@@ -1180,11 +1180,7 @@
                 "dependencies": [
                   {
                     "name": "langchain_core",
-<<<<<<< HEAD
-                    "version": "0.3.78"
-=======
                     "version": "0.3.79"
->>>>>>> 1ab91758
                   },
                   {
                     "name": "pydantic",
@@ -1921,11 +1917,7 @@
                   },
                   {
                     "name": "boto3",
-<<<<<<< HEAD
-                    "version": "1.40.45"
-=======
                     "version": "1.40.59"
->>>>>>> 1ab91758
                   },
                   {
                     "name": "google",
